// Copyright 2019-2022 ChainSafe Systems
// SPDX-License-Identifier: Apache-2.0, MIT

use super::{Block, BlockHeader, Error, Ticket};
use encoding::Cbor;
use forest_cid::Cid;
use fvm_shared::bigint::BigInt;
use fvm_shared::clock::ChainEpoch;
use log::info;
use once_cell::sync::OnceCell;
use serde::{Deserialize, Serialize};

/// A set of CIDs forming a unique key for a Tipset.
/// Equal keys will have equivalent iteration order, but note that the CIDs are *not* maintained in
/// the same order as the canonical iteration order of blocks in a tipset (which is by ticket)
#[derive(Clone, Debug, PartialEq, Eq, Hash, Default, Serialize, Deserialize)]
#[serde(transparent)]
pub struct TipsetKeys {
    pub cids: Vec<Cid>,
}

impl TipsetKeys {
    pub fn new(cids: Vec<Cid>) -> Self {
        Self { cids }
    }

    /// Returns tipset header cids
    pub fn cids(&self) -> &[Cid] {
        &self.cids
    }
}

impl Cbor for TipsetKeys {}

/// An immutable set of blocks at the same height with the same parent set.
/// Blocks in a tipset are canonically ordered by ticket size.
#[derive(Clone, Debug)]
pub struct Tipset {
    headers: Vec<BlockHeader>,
    key: OnceCell<TipsetKeys>,
}

impl PartialEq for Tipset {
    fn eq(&self, other: &Self) -> bool {
        self.headers.eq(&other.headers)
    }
}

impl From<FullTipset> for Tipset {
    fn from(full_tipset: FullTipset) -> Self {
        let key = full_tipset.key;
        let headers: Vec<BlockHeader> = full_tipset
            .blocks
            .into_iter()
            .map(|block| block.header)
            .collect();

        Tipset { headers, key }
    }
}

#[allow(clippy::len_without_is_empty)]
impl Tipset {
    /// Builds a new Tipset from a collection of blocks.
    /// A valid tipset contains a non-empty collection of blocks that have distinct miners and all
    /// specify identical epoch, parents, weight, height, state root, receipt root;
    /// contentID for headers are supposed to be distinct but until encoding is added will be equal.
    pub fn new(mut headers: Vec<BlockHeader>) -> Result<Self, Error> {
        verify_blocks(&headers)?;

        // sort headers by ticket size
        // break ticket ties with the header CIDs, which are distinct
        headers.sort_by_cached_key(|h| h.to_sort_key());

        // return tipset where sorted headers have smallest ticket size in the 0th index
        // and the distinct keys
        Ok(Self {
            headers,
            key: OnceCell::new(),
        })
    }
    /// Returns epoch of the tipset.
    pub fn epoch(&self) -> ChainEpoch {
        self.min_ticket_block().epoch()
    }
    /// Returns all blocks in tipset.
    pub fn blocks(&self) -> &[BlockHeader] {
        &self.headers
    }
    /// Consumes Tipset to convert into a vector of [BlockHeader].
    pub fn into_blocks(self) -> Vec<BlockHeader> {
        self.headers
    }
    /// Returns the smallest ticket of all blocks in the tipset
    pub fn min_ticket(&self) -> Option<&Ticket> {
        self.min_ticket_block().ticket().as_ref()
    }
    /// Returns the block with the smallest ticket of all blocks in the tipset
    pub fn min_ticket_block(&self) -> &BlockHeader {
        // `Tipset::new` guarantees that `blocks` isn't empty
        self.headers.first().unwrap()
    }
    /// Returns the smallest timestamp of all blocks in the tipset
    pub fn min_timestamp(&self) -> u64 {
        self.headers
            .iter()
            .map(|block| block.timestamp())
            .min()
            .unwrap()
    }
    /// Returns the number of blocks in the tipset.
    pub fn len(&self) -> usize {
        self.headers.len()
    }
    /// Returns a key for the tipset.
    pub fn key(&self) -> &TipsetKeys {
        self.key.get_or_init(|| {
            TipsetKeys::new(self.headers.iter().map(BlockHeader::cid).cloned().collect())
        })
    }
    /// Returns slice of Cids for the current tipset
    pub fn cids(&self) -> &[Cid] {
        self.key().cids()
    }
    /// Returns the CIDs of the parents of the blocks in the tipset.
    pub fn parents(&self) -> &TipsetKeys {
        self.min_ticket_block().parents()
    }
    /// Returns the state root for the tipset parent.
    pub fn parent_state(&self) -> &Cid {
        self.min_ticket_block().state_root()
    }
    /// Returns the tipset's calculated weight
    pub fn weight(&self) -> &BigInt {
        self.min_ticket_block().weight()
    }
    /// Returns true if self wins according to the filecoin tie-break rule (FIP-0023)
    pub fn break_weight_tie(&self, other: &Tipset) -> bool {
        // blocks are already sorted by ticket
        let broken = self
            .blocks()
            .iter()
            .zip(other.blocks().iter())
            .any(|(a, b)| {
                const MSG: &str =
                    "The function block_sanity_checks should have been called at this point.";
                let ticket = a.ticket().as_ref().expect(MSG);
                let other_ticket = b.ticket().as_ref().expect(MSG);
                ticket.vrfproof < other_ticket.vrfproof
            });
        if broken {
            info!("weight tie broken in favour of {:?}", self.key());
        } else {
            info!("weight tie left unbroken, default to {:?}", other.key());
        }
        broken
    }
}

/// FullTipset is an expanded version of the Tipset that contains all the blocks and messages
#[derive(Debug, Clone)]
pub struct FullTipset {
    blocks: Vec<Block>,
    key: OnceCell<TipsetKeys>,
}

impl PartialEq for FullTipset {
    fn eq(&self, other: &Self) -> bool {
        self.blocks.eq(&other.blocks)
    }
}

impl FullTipset {
    pub fn new(mut blocks: Vec<Block>) -> Result<Self, Error> {
        verify_blocks(blocks.iter().map(Block::header))?;

        // sort blocks on creation to allow for more seamless conversions between FullTipset
        // and Tipset
        blocks.sort_by_cached_key(|block| block.header().to_sort_key());
        Ok(Self {
            blocks,
            key: OnceCell::new(),
        })
    }
    /// Returns the first block of the tipset.
    fn first_block(&self) -> &Block {
        // `FullTipset::new` guarantees that `blocks` isn't empty
        self.blocks.first().unwrap()
    }
    /// Returns reference to all blocks in a full tipset.
    pub fn blocks(&self) -> &[Block] {
        &self.blocks
    }
    /// Returns all blocks in a full tipset.
    pub fn into_blocks(self) -> Vec<Block> {
        self.blocks
    }
    /// Converts the full tipset into a [Tipset] which removes the messages attached.
    pub fn into_tipset(self) -> Tipset {
        Tipset::from(self)
    }
    /// Returns a key for the tipset.
    pub fn key(&self) -> &TipsetKeys {
        self.key
            .get_or_init(|| TipsetKeys::new(self.blocks.iter().map(Block::cid).cloned().collect()))
    }
    /// Returns the state root for the tipset parent.
    pub fn parent_state(&self) -> &Cid {
        self.first_block().header().state_root()
    }
    /// Returns epoch of the tipset.
    pub fn epoch(&self) -> ChainEpoch {
        self.first_block().header().epoch()
    }
    /// Returns the tipset's calculated weight.
    pub fn weight(&self) -> &BigInt {
        self.first_block().header().weight()
    }
}

fn verify_blocks<'a, I>(headers: I) -> Result<(), Error>
where
    I: IntoIterator<Item = &'a BlockHeader>,
{
    let mut headers = headers.into_iter();
    let first_header = headers.next().ok_or(Error::NoBlocks)?;

    let verify = |predicate: bool, message: &'static str| {
        if predicate {
            Ok(())
        } else {
            Err(Error::InvalidTipset(message.to_string()))
        }
    };

    for header in headers {
        verify(
            header.parents() == first_header.parents(),
            "parent cids are not equal",
        )?;
        verify(
            header.state_root() == first_header.state_root(),
            "state_roots are not equal",
        )?;
        verify(
            header.epoch() == first_header.epoch(),
            "epochs are not equal",
        )?;
        verify(
            header.miner_address() != first_header.miner_address(),
            "miner_addresses are not distinct",
        )?;
    }

    Ok(())
}

#[cfg(feature = "json")]
pub mod tipset_keys_json {
    use super::*;
    use serde::{Deserialize, Deserializer, Serialize, Serializer};

    #[derive(Clone, Debug, Deserialize, Serialize)]
    #[serde(transparent)]
    pub struct TipsetKeysJson(#[serde(with = "self")] pub TipsetKeys);

    impl From<TipsetKeysJson> for TipsetKeys {
        fn from(wrapper: TipsetKeysJson) -> Self {
            wrapper.0
        }
    }

    impl From<TipsetKeys> for TipsetKeysJson {
        fn from(wrapper: TipsetKeys) -> Self {
            TipsetKeysJson(wrapper)
        }
    }

    pub fn serialize<S>(m: &TipsetKeys, serializer: S) -> Result<S::Ok, S::Error>
    where
        S: Serializer,
    {
        forest_cid::json::vec::serialize(m.cids(), serializer)
    }

    pub fn deserialize<'de, D>(deserializer: D) -> Result<TipsetKeys, D::Error>
    where
        D: Deserializer<'de>,
    {
        Ok(TipsetKeys {
            cids: forest_cid::json::vec::deserialize(deserializer)?,
        })
    }
}

#[cfg(feature = "json")]
pub mod tipset_json {
    use super::*;
    use serde::{de, Deserialize, Deserializer, Serialize, Serializer};
    use std::sync::Arc;

    /// Wrapper for serializing and deserializing a SignedMessage from JSON.
    #[derive(Debug, Deserialize, Serialize)]
    #[serde(transparent)]
    pub struct TipsetJson(#[serde(with = "self")] pub Arc<Tipset>);

    /// Wrapper for serializing a SignedMessage reference to JSON.
    #[derive(Serialize)]
    #[serde(transparent)]
    pub struct TipsetJsonRef<'a>(#[serde(with = "self")] pub &'a Tipset);

    impl From<TipsetJson> for Arc<Tipset> {
        fn from(wrapper: TipsetJson) -> Self {
            wrapper.0
        }
    }

    impl From<Arc<Tipset>> for TipsetJson {
        fn from(wrapper: Arc<Tipset>) -> Self {
            TipsetJson(wrapper)
        }
    }

    impl<'a> From<&'a Tipset> for TipsetJsonRef<'a> {
        fn from(wrapper: &'a Tipset) -> Self {
            TipsetJsonRef(wrapper)
        }
    }

    pub fn serialize<S>(m: &Tipset, serializer: S) -> Result<S::Ok, S::Error>
    where
        S: Serializer,
    {
        #[derive(Serialize)]
        #[serde(rename_all = "PascalCase")]
        struct TipsetSer<'a> {
            #[serde(with = "super::tipset_keys_json")]
            cids: &'a TipsetKeys,
            #[serde(with = "super::super::header::json::vec")]
            blocks: &'a [BlockHeader],
            height: ChainEpoch,
        }
        TipsetSer {
            blocks: &m.headers,
            cids: m.key(),
            height: m.epoch(),
        }
        .serialize(serializer)
    }

    pub fn deserialize<'de, D>(deserializer: D) -> Result<Arc<Tipset>, D::Error>
    where
        D: Deserializer<'de>,
    {
        #[derive(Serialize, Deserialize)]
        #[serde(rename_all = "PascalCase")]
        struct TipsetDe {
            #[serde(with = "super::tipset_keys_json")]
            cids: TipsetKeys,
            #[serde(with = "super::super::header::json::vec")]
            blocks: Vec<BlockHeader>,
            height: ChainEpoch,
        }
        let TipsetDe { blocks, .. } = Deserialize::deserialize(deserializer)?;
        Tipset::new(blocks).map(Arc::new).map_err(de::Error::custom)
    }
}

#[cfg(test)]
mod test {
    use crate::{BlockHeader, ElectionProof, Ticket, Tipset};
<<<<<<< HEAD
    use address::Address;
    use cid::Cid;
    use forest_crypto::VRFProof;
    use num_bigint::BigInt;

    use std::convert::TryFrom;
=======
    use forest_address::Address;
    use forest_bigint::BigInt;
    use forest_cid::Cid;
    use forest_crypto::VRFProof;
>>>>>>> 624bf620

    pub fn mock_block(id: u64, weight: u64, ticket_sequence: u64) -> BlockHeader {
        let addr = Address::new_id(id);
        let cid =
            Cid::try_from("bafyreicmaj5hhoy5mgqvamfhgexxyergw7hdeshizghodwkjg6qmpoco7i").unwrap();

        let fmt_str = format!("===={}=====", ticket_sequence);
        let ticket = Ticket::new(VRFProof::new(fmt_str.clone().into_bytes()));
        let election_proof = ElectionProof {
            win_count: 0,
            vrfproof: VRFProof::new(fmt_str.into_bytes()),
        };
        let weight_inc = BigInt::from(weight);
        BlockHeader::builder()
            .miner_address(addr)
            .election_proof(Some(election_proof))
            .ticket(Some(ticket))
            .message_receipts(cid)
            .messages(cid)
            .state_root(cid)
            .weight(weight_inc)
            .build()
            .unwrap()
    }

    #[test]
    fn test_break_weight_tie() {
        let b1 = mock_block(1234561, 1, 1);
        let ts1 = Tipset::new(vec![b1.clone()]).unwrap();

        let b2 = mock_block(1234562, 1, 2);
        let ts2 = Tipset::new(vec![b2.clone()]).unwrap();

        let b3 = mock_block(1234563, 1, 1);
        let ts3 = Tipset::new(vec![b3]).unwrap();

        // All tipsets have the same weight (but it's not really important here)

        // Can break weight tie
        assert!(ts1.break_weight_tie(&ts2));
        // Can not break weight tie (because of same min tickets)
        assert!(!ts1.break_weight_tie(&ts3));

        // Values are choosen so that Ticket(b4) < Ticket(b5) < Ticket(b1)
        let b4 = mock_block(1234564, 1, 41);
        let b5 = mock_block(1234565, 1, 45);
        let ts4 = Tipset::new(vec![b4.clone(), b5.clone(), b1.clone()]).unwrap();
        let ts5 = Tipset::new(vec![b4.clone(), b5.clone(), b2]).unwrap();
        // Can break weight tie with several min tickets the same
        assert!(ts4.break_weight_tie(&ts5));

        let ts6 = Tipset::new(vec![b4.clone(), b5.clone(), b1.clone()]).unwrap();
        let ts7 = Tipset::new(vec![b4, b5, b1]).unwrap();
        // Can not break weight tie with all min tickets the same
        assert!(!ts6.break_weight_tie(&ts7));
    }
}<|MERGE_RESOLUTION|>--- conflicted
+++ resolved
@@ -369,19 +369,10 @@
 #[cfg(test)]
 mod test {
     use crate::{BlockHeader, ElectionProof, Ticket, Tipset};
-<<<<<<< HEAD
-    use address::Address;
-    use cid::Cid;
-    use forest_crypto::VRFProof;
-    use num_bigint::BigInt;
-
-    use std::convert::TryFrom;
-=======
     use forest_address::Address;
     use forest_bigint::BigInt;
     use forest_cid::Cid;
     use forest_crypto::VRFProof;
->>>>>>> 624bf620
 
     pub fn mock_block(id: u64, weight: u64, ticket_sequence: u64) -> BlockHeader {
         let addr = Address::new_id(id);
