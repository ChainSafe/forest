// Copyright 2020 ChainSafe Systems
// SPDX-License-Identifier: Apache-2.0

#![allow(unused_variables)]
#![allow(dead_code)]

use super::block::BlockHeader;
use super::errors::Error;
use super::ticket::Ticket;
use cid::Cid;
use clock::ChainEpoch;
<<<<<<< HEAD
/// An immutable set of blocks at the same height with the same parent set.
/// Blocks in a tipset are canonically ordered by ticket size.
#[derive(Clone, PartialEq, Debug)]
pub struct Tipset {
    blocks: Vec<BlockHeader>,
    key: TipSetKeys,
}
=======
>>>>>>> 9d04393e

/// A set of CIDs forming a unique key for a TipSet.
/// Equal keys will have equivalent iteration order, but note that the CIDs are *not* maintained in
/// the same order as the canonical iteration order of blocks in a tipset (which is by ticket)
#[derive(Clone, Debug, PartialEq, Eq, Hash, Default)]
pub struct TipSetKeys {
    pub cids: Vec<Cid>,
}

impl TipSetKeys {
    /// equals checks whether the set contains exactly the same CIDs as another.
    fn equals(&self, key: TipSetKeys) -> bool {
        if self.cids.len() != key.cids.len() {
            return false;
        }
        for i in 0..key.cids.len() {
            if self.cids[i] != key.cids[i] {
                return false;
            }
        }
        true
    }
}

/// TipSet is an immutable set of blocks at the same height with the same parent set
/// Blocks in a tipset are canonically ordered by ticket size
#[derive(Clone, PartialEq, Debug)]
pub struct Tipset {
    blocks: Vec<BlockHeader>,
    key: TipSetKeys,
}

impl Tipset {
    /// Returns all blocks in tipset
    pub fn blocks(&self) -> Vec<BlockHeader> {
        self.blocks.clone()
    }
    /// Builds a new TipSet from a collection of blocks.
    /// A valid tipset contains a non-empty collection of blocks that have distinct miners and all
    /// specify identical epoch, parents, weight, height, state root, receipt root;
    /// contentID for headers are supposed to be distinct but until encoding is added will be equal.
    pub fn new(headers: Vec<BlockHeader>) -> Result<Self, Error> {
        // check header is non-empty
        if headers.is_empty() {
            return Err(Error::NoBlocks);
        }

        let mut sorted_headers = Vec::new();
        let mut cids = Vec::new();

        // loop through headers and validate conditions against 0th header
        for i in 0..headers.len() {
            if i > 0 {
                // Skip redundant check
                // check parent cids are equal
                if !headers[i].parents.equals(headers[0].parents.clone()) {
                    return Err(Error::UndefinedTipSet(
                        "parent cids are not equal".to_string(),
                    ));
                }
                // check weights are equal
                if headers[i].weight != headers[0].weight {
                    return Err(Error::UndefinedTipSet("weights are not equal".to_string()));
                }
                // check state_roots are equal
                if headers[i].state_root != headers[0].state_root.clone() {
                    return Err(Error::UndefinedTipSet(
                        "state_roots are not equal".to_string(),
                    ));
                }
                // check epochs are equal
                if headers[i].epoch != headers[0].epoch {
                    return Err(Error::UndefinedTipSet("epochs are not equal".to_string()));
                }
                // check message_receipts are equal
                if headers[i].message_receipts != headers[0].message_receipts.clone() {
                    return Err(Error::UndefinedTipSet(
                        "message_receipts are not equal".to_string(),
                    ));
                }
                // check miner_addresses are distinct
                if headers[i].miner_address == headers[0].miner_address.clone() {
                    return Err(Error::UndefinedTipSet(
                        "miner_addresses are not distinct".to_string(),
                    ));
                }
            }
            // push headers into vec for sorting
            sorted_headers.push(headers[i].clone());
            // push header cid into vec for unique check
            cids.push(headers[i].clone().cid());
        }

        // sort headers by ticket size
        // break ticket ties with the header CIDs, which are distinct
        sorted_headers.sort_by_key(|header| {
            let mut h = header.clone();
            (h.ticket.vrfproof.clone(), h.cid().hash)
        });

        // TODO
        // Have a check the ensures CIDs are distinct
        // blocked by CBOR encoding

        // return tipset where sorted headers have smallest ticket size is in the 0th index
        // and the distinct keys
        Ok(Self {
            blocks: sorted_headers,
            key: TipSetKeys {
                // interim until CID check is in place
                cids,
            },
        })
    }

    /// Returns the smallest ticket of all blocks in the tipset
    fn min_ticket(&self) -> Result<Ticket, Error> {
        if self.blocks.is_empty() {
            return Err(Error::NoBlocks);
        }
        Ok(self.blocks[0].ticket.clone())
    }
    /// Returns the smallest timestamp of all blocks in the tipset
    fn min_timestamp(&self) -> Result<u64, Error> {
        if self.blocks.is_empty() {
            return Err(Error::NoBlocks);
        }
        let mut min = self.blocks[0].timestamp;
        for i in 1..self.blocks.len() {
            if self.blocks[i].timestamp < min {
                min = self.blocks[i].timestamp
            }
        }
        Ok(min)
    }
    /// Returns the number of blocks in the tipset
    fn len(&self) -> usize {
        self.blocks.len()
    }
    /// Returns true if no blocks present in tipset
    pub fn is_empty(&self) -> bool {
        self.blocks.is_empty()
    }
<<<<<<< HEAD
    /// Returns a key for the tipset.
    fn key(&self) -> TipSetKeys {
=======
    /// key returns a key for the tipset.
    pub fn key(&self) -> TipSetKeys {
>>>>>>> 9d04393e
        self.key.clone()
    }
    /// Returns the CIDs of the parents of the blocks in the tipset
    pub fn parents(&self) -> TipSetKeys {
        self.blocks[0].parents.clone()
    }
<<<<<<< HEAD
    /// Returns the tipset's calculated weight
    fn weight(&self) -> u64 {
=======
    /// weight returns the tipset's calculated weight
    pub fn weight(&self) -> u64 {
>>>>>>> 9d04393e
        self.blocks[0].weight
    }
    /// Returns the tipset's epoch
    pub fn tip_epoch(&self) -> ChainEpoch {
        self.blocks[0].epoch.clone()
    }
}

<<<<<<< HEAD
impl TipSetKeys {
    /// checks whether the set contains exactly the same CIDs as another.
    fn equals(&self, key: TipSetKeys) -> bool {
        if self.cids.len() != key.cids.len() {
            return false;
        }
        for i in 0..key.cids.len() {
            if self.cids[i] != key.cids[i] {
                return false;
            }
        }
        true
    }
}

=======
>>>>>>> 9d04393e
#[cfg(test)]
mod tests {
    use super::*;
    use crate::block::TxMeta;
    use address::Address;
    use cid::{Cid, Codec, Version};
    use clock::ChainEpoch;
    use crypto::VRFResult;

    const WEIGHT: u64 = 1;
    const CACHED_BYTES: [u8; 1] = [0];

    fn template_key(data: &[u8]) -> Cid {
        let h = multihash::encode(multihash::Hash::SHA2256, data).unwrap();
        let cid = Cid::new(Codec::DagProtobuf, Version::V1, &h);
        return cid;
    }

    // key_setup returns a vec of 4 distinct CIDs
    fn key_setup() -> Vec<Cid> {
        return vec![
            template_key(b"test content"),
            template_key(b"awesome test content "),
            template_key(b"even better test content"),
            template_key(b"the best test content out there"),
        ];
    }

    // template_header defines a block header used in testing
    fn template_header(ticket_p: Vec<u8>, cid: Cid, timestamp: u64) -> BlockHeader {
        let cids = key_setup();
        BlockHeader {
            parents: TipSetKeys {
                cids: vec![cids[3].clone()],
            },
            weight: WEIGHT,
            epoch: ChainEpoch::new(1),
            miner_address: Address::new_secp256k1(ticket_p.clone()).unwrap(),
            messages: TxMeta {
                bls_messages: cids[0].clone(),
                secp_messages: cids[0].clone(),
            },
            message_receipts: cids[0].clone(),
            state_root: cids[0].clone(),
            timestamp,
            ticket: Ticket {
                vrfproof: VRFResult::new(ticket_p),
            },
            bls_aggregate: vec![1, 2, 3],
            cached_cid: cid,
            cached_bytes: CACHED_BYTES.to_vec(),
        }
    }

    // header_setup returns a vec of block headers to be used for testing purposes
    fn header_setup() -> Vec<BlockHeader> {
        let data0: Vec<u8> = vec![1, 4, 3, 6, 7, 1, 2];
        let data1: Vec<u8> = vec![1, 4, 3, 6, 1, 1, 2, 2, 4, 5, 3, 12, 2, 1];
        let data2: Vec<u8> = vec![1, 4, 3, 6, 1, 1, 2, 2, 4, 5, 3, 12, 2];
        let cids = key_setup();
        return vec![
            template_header(data0.clone(), cids[0].clone(), 1),
            template_header(data1.clone(), cids[1].clone(), 2),
            template_header(data2.clone(), cids[2].clone(), 3),
        ];
    }

    fn setup() -> Tipset {
        let headers = header_setup();
        return Tipset::new(headers.clone()).expect("tipset is invalid");
    }

    #[test]
    fn new_test() {
        let headers = header_setup();
        assert!(Tipset::new(headers).is_ok(), "result is invalid");
    }

    #[test]
    fn min_ticket_test() {
        let tipset = setup();
        let expected_value = vec![1, 4, 3, 6, 1, 1, 2, 2, 4, 5, 3, 12, 2];
        let min = Tipset::min_ticket(&tipset).unwrap();
        assert_eq!(min.vrfproof.to_bytes(), expected_value);
    }

    #[test]
    fn min_timestamp_test() {
        let tipset = setup();
        let min_time = Tipset::min_timestamp(&tipset).unwrap();
        assert_eq!(min_time, 1);
    }

    #[test]
    fn len_test() {
        let tipset = setup();
        assert_eq!(Tipset::len(&tipset), 3);
    }

    #[test]
    fn is_empty_test() {
        let tipset = setup();
        assert_eq!(Tipset::is_empty(&tipset), false);
    }

    #[test]
    fn parents_test() {
        let tipset = setup();
        let expected_value = template_key(b"the best test content out there");
        assert_eq!(
            Tipset::parents(&tipset),
            TipSetKeys {
                cids: vec!(expected_value)
            }
        );
    }

    #[test]
    fn weight_test() {
        let tipset = setup();
        assert_eq!(Tipset::weight(&tipset), 1);
    }

    #[test]
    fn equals_test() {
        let tipset_keys = TipSetKeys {
            cids: key_setup().clone(),
        };
        assert_eq!(TipSetKeys::equals(&tipset_keys, tipset_keys.clone()), true);
    }
}<|MERGE_RESOLUTION|>--- conflicted
+++ resolved
@@ -9,16 +9,6 @@
 use super::ticket::Ticket;
 use cid::Cid;
 use clock::ChainEpoch;
-<<<<<<< HEAD
-/// An immutable set of blocks at the same height with the same parent set.
-/// Blocks in a tipset are canonically ordered by ticket size.
-#[derive(Clone, PartialEq, Debug)]
-pub struct Tipset {
-    blocks: Vec<BlockHeader>,
-    key: TipSetKeys,
-}
-=======
->>>>>>> 9d04393e
 
 /// A set of CIDs forming a unique key for a TipSet.
 /// Equal keys will have equivalent iteration order, but note that the CIDs are *not* maintained in
@@ -29,7 +19,7 @@
 }
 
 impl TipSetKeys {
-    /// equals checks whether the set contains exactly the same CIDs as another.
+    /// checks whether the set contains exactly the same CIDs as another.
     fn equals(&self, key: TipSetKeys) -> bool {
         if self.cids.len() != key.cids.len() {
             return false;
@@ -43,8 +33,8 @@
     }
 }
 
-/// TipSet is an immutable set of blocks at the same height with the same parent set
-/// Blocks in a tipset are canonically ordered by ticket size
+/// An immutable set of blocks at the same height with the same parent set.
+/// Blocks in a tipset are canonically ordered by ticket size.
 #[derive(Clone, PartialEq, Debug)]
 pub struct Tipset {
     blocks: Vec<BlockHeader>,
@@ -162,26 +152,16 @@
     pub fn is_empty(&self) -> bool {
         self.blocks.is_empty()
     }
-<<<<<<< HEAD
     /// Returns a key for the tipset.
-    fn key(&self) -> TipSetKeys {
-=======
-    /// key returns a key for the tipset.
     pub fn key(&self) -> TipSetKeys {
->>>>>>> 9d04393e
         self.key.clone()
     }
     /// Returns the CIDs of the parents of the blocks in the tipset
     pub fn parents(&self) -> TipSetKeys {
         self.blocks[0].parents.clone()
     }
-<<<<<<< HEAD
     /// Returns the tipset's calculated weight
-    fn weight(&self) -> u64 {
-=======
-    /// weight returns the tipset's calculated weight
     pub fn weight(&self) -> u64 {
->>>>>>> 9d04393e
         self.blocks[0].weight
     }
     /// Returns the tipset's epoch
@@ -190,24 +170,6 @@
     }
 }
 
-<<<<<<< HEAD
-impl TipSetKeys {
-    /// checks whether the set contains exactly the same CIDs as another.
-    fn equals(&self, key: TipSetKeys) -> bool {
-        if self.cids.len() != key.cids.len() {
-            return false;
-        }
-        for i in 0..key.cids.len() {
-            if self.cids[i] != key.cids[i] {
-                return false;
-            }
-        }
-        true
-    }
-}
-
-=======
->>>>>>> 9d04393e
 #[cfg(test)]
 mod tests {
     use super::*;
