// Copyright 2019-2022 ChainSafe Systems
// SPDX-License-Identifier: Apache-2.0, MIT

use super::{ElectionProof, Error, Ticket, TipsetKeys};
use beacon::{self, Beacon, BeaconEntry, BeaconSchedule};
use derive_builder::Builder;
use encoding::blake2b_256;
use encoding::{Cbor, Error as EncodingError};
use fil_types::{PoStProof, BLOCKS_PER_EPOCH};
use forest_address::Address;
use forest_cid::{Cid, Code::Blake2b256};
use forest_crypto::Signature;
use forest_vm::TokenAmount;
use fvm_shared::bigint::{
    bigint_ser::{BigIntDe, BigIntSer},
    BigInt,
};
use fvm_shared::clock::ChainEpoch;
use fvm_shared::version::NetworkVersion;
use once_cell::sync::OnceCell;
use serde::{Deserialize, Deserializer, Serialize, Serializer};
use sha2::Digest;
use std::fmt;

#[cfg(feature = "json")]
pub mod json;

const SHA_256_BITS: usize = 256;

/// Header of a block
///
/// Usage:
/// ```
/// use forest_blocks::{BlockHeader, TipsetKeys, Ticket};
/// use forest_address::Address;
/// use forest_cid::{Cid, Code::Identity};
/// use fvm_shared::bigint::BigInt;
/// use forest_crypto::Signature;
///
/// BlockHeader::builder()
///     .messages(forest_cid::new_from_cbor(&[], Identity)) // required
///     .message_receipts(forest_cid::new_from_cbor(&[], Identity)) // required
///     .state_root(forest_cid::new_from_cbor(&[], Identity)) // required
///     .miner_address(Address::new_id(0)) // optional
///     .beacon_entries(Vec::new()) // optional
///     .winning_post_proof(Vec::new()) // optional
///     .election_proof(None) // optional
///     .bls_aggregate(None) // optional
///     .signature(None) // optional
///     .parents(TipsetKeys::default()) // optional
///     .weight(BigInt::from(0u8)) // optional
///     .epoch(0) // optional
///     .timestamp(0) // optional
///     .ticket(Some(Ticket::default())) // optional
///     .fork_signal(0) // optional
///     .build()
///     .unwrap();
/// ```
#[derive(Clone, Debug, Builder)]
#[builder(name = "BlockHeaderBuilder")]
pub struct BlockHeader {
    // CHAIN LINKING
    /// Parents is the set of parents this block was based on. Typically one,
    /// but can be several in the case where there were multiple winning ticket-
    /// holders for an epoch
    #[builder(default)]
    parents: TipsetKeys,

    /// weight is the aggregate chain weight of the parent set
    #[builder(default)]
    weight: BigInt,

    /// epoch is the period in which a new block is generated.
    /// There may be multiple rounds in an epoch.
    #[builder(default)]
    epoch: ChainEpoch,

    /// BeaconEntries contain the verifiable oracle randomness used to elect
    /// this block's author leader
    #[builder(default)]
    beacon_entries: Vec<BeaconEntry>,

    /// PoStProofs are the winning post proofs
    #[builder(default)]
    winning_post_proof: Vec<PoStProof>,

    // MINER INFO
    /// miner_address is the address of the miner actor that mined this block
    miner_address: Address,

    // STATE
    /// messages contains the Cid to the merkle links for bls_messages and secp_messages
    #[builder(default)]
    messages: Cid,

    /// message_receipts is the Cid of the root of an array of MessageReceipts
    #[builder(default)]
    message_receipts: Cid,

    /// state_root is a cid pointer to the parent state root after calculating parent tipset.
    #[builder(default)]
    state_root: Cid,

    #[builder(default)]
    fork_signal: u64,

    #[builder(default)]
    pub signature: Option<Signature>,

    #[builder(default)]
    election_proof: Option<ElectionProof>,

    // CONSENSUS
    /// timestamp, in seconds since the Unix epoch, at which this block was created
    #[builder(default)]
    timestamp: u64,
    /// the ticket submitted with this block
    #[builder(default)]
    ticket: Option<Ticket>,
    // SIGNATURES
    /// aggregate signature of miner in block
    #[builder(default)]
    bls_aggregate: Option<Signature>,
    /// the base fee of the parent block
    #[builder(default)]
    parent_base_fee: TokenAmount,
    // CACHE
    /// stores the cid for the block after the first call to `cid()`
    #[builder(default, setter(skip))]
    cached_cid: OnceCell<Cid>,

    /// stores the hashed bytes of the block after the first call to `cached_bytes()`
    #[builder(default, setter(skip))]
    cached_bytes: OnceCell<Vec<u8>>,

    /// Cached signature validation
    #[builder(setter(skip), default)]
    is_validated: OnceCell<bool>,
}

impl PartialEq for BlockHeader {
    fn eq(&self, other: &Self) -> bool {
        self.cid().eq(other.cid())
    }
}

impl Cbor for BlockHeader {
    fn marshal_cbor(&self) -> Result<Vec<u8>, EncodingError> {
        Ok(self.cached_bytes().clone())
    }
    fn cid(&self) -> Result<Cid, EncodingError> {
        Ok(*self.cid())
    }
}

impl Serialize for BlockHeader {
    fn serialize<S>(&self, serializer: S) -> Result<S::Ok, S::Error>
    where
        S: Serializer,
    {
        (
            &self.miner_address,
            &self.ticket,
            &self.election_proof,
            &self.beacon_entries,
            &self.winning_post_proof,
            &self.parents,
            BigIntSer(&self.weight),
            &self.epoch,
            &self.state_root,
            &self.message_receipts,
            &self.messages,
            &self.bls_aggregate,
            &self.timestamp,
            &self.signature,
            &self.fork_signal,
            BigIntSer(&self.parent_base_fee),
        )
            .serialize(serializer)
    }
}

impl<'de> Deserialize<'de> for BlockHeader {
    fn deserialize<D>(deserializer: D) -> Result<Self, <D as Deserializer<'de>>::Error>
    where
        D: Deserializer<'de>,
    {
        let (
            miner_address,
            ticket,
            election_proof,
            beacon_entries,
            winning_post_proof,
            parents,
            BigIntDe(weight),
            epoch,
            state_root,
            message_receipts,
            messages,
            bls_aggregate,
            timestamp,
            signature,
            fork_signal,
            BigIntDe(parent_base_fee),
        ) = Deserialize::deserialize(deserializer)?;

        let header = BlockHeader {
            parents,
            weight,
            epoch,
            beacon_entries,
            winning_post_proof,
            miner_address,
            messages,
            message_receipts,
            state_root,
            fork_signal,
            signature,
            election_proof,
            timestamp,
            ticket,
            bls_aggregate,
            parent_base_fee,
            cached_bytes: Default::default(),
            cached_cid: Default::default(),
            is_validated: Default::default(),
        };

        Ok(header)
    }
}

impl BlockHeader {
    /// Generates a BlockHeader builder as a constructor
    pub fn builder() -> BlockHeaderBuilder {
        BlockHeaderBuilder::default()
    }
    /// Getter for BlockHeader parents
    pub fn parents(&self) -> &TipsetKeys {
        &self.parents
    }
    /// Getter for BlockHeader weight
    pub fn weight(&self) -> &BigInt {
        &self.weight
    }
    /// Getter for BlockHeader epoch
    pub fn epoch(&self) -> ChainEpoch {
        self.epoch
    }
    /// Getter for Drand BeaconEntry
    pub fn beacon_entries(&self) -> &[BeaconEntry] {
        &self.beacon_entries
    }
    /// Getter for winning PoSt proof
    pub fn winning_post_proof(&self) -> &[PoStProof] {
        &self.winning_post_proof
    }
    /// Getter for BlockHeader miner_address
    pub fn miner_address(&self) -> &Address {
        &self.miner_address
    }
    /// Getter for BlockHeader messages
    pub fn messages(&self) -> &Cid {
        &self.messages
    }
    /// Getter for BlockHeader message_receipts
    pub fn message_receipts(&self) -> &Cid {
        &self.message_receipts
    }
    /// Getter for BlockHeader state_root
    pub fn state_root(&self) -> &Cid {
        &self.state_root
    }
    /// Getter for BlockHeader timestamp
    pub fn timestamp(&self) -> u64 {
        self.timestamp
    }
    /// Getter for BlockHeader ticket
    pub fn ticket(&self) -> &Option<Ticket> {
        &self.ticket
    }
    /// Getter for BlockHeader bls_aggregate
    pub fn bls_aggregate(&self) -> &Option<Signature> {
        &self.bls_aggregate
    }
    /// Getter for BlockHeader cid
    pub fn cid(&self) -> &Cid {
        self.cached_cid
            .get_or_init(|| forest_cid::new_from_cbor(self.cached_bytes(), Blake2b256))
    }
    /// Getter for BlockHeader parent_base_fee
    pub fn parent_base_fee(&self) -> &BigInt {
        &self.parent_base_fee
    }
    /// Getter for BlockHeader fork_signal
    pub fn fork_signal(&self) -> u64 {
        self.fork_signal
    }
    /// Getter for BlockHeader epost_verify
    pub fn election_proof(&self) -> &Option<ElectionProof> {
        &self.election_proof
    }
    /// Getter for BlockHeader signature
    pub fn signature(&self) -> &Option<Signature> {
        &self.signature
    }
    /// Key used for sorting headers and blocks.
    pub fn to_sort_key(&self) -> Option<([u8; 32], Vec<u8>)> {
        let ticket_hash = blake2b_256(self.ticket().as_ref()?.vrfproof.as_bytes());
        Some((ticket_hash, self.cid().to_bytes()))
    }
    /// Updates cache and returns mutable reference of header back
    fn cached_bytes(&self) -> &Vec<u8> {
        self.cached_bytes
            .get_or_init(|| encoding::to_vec(self).expect("header serialization cannot fail"))
    }
    /// Check to ensure block signature is valid
    pub fn check_block_signature(&self, addr: &Address) -> Result<(), Error> {
        // If the block has already been validated, short circuit
        if let Some(true) = self.is_validated.get() {
            return Ok(());
        }

        let signature = self
            .signature()
            .as_ref()
            .ok_or_else(|| Error::InvalidSignature("Signature is nil in header".to_owned()))?;

        signature
            .verify(&self.to_signing_bytes(), addr)
            .map_err(|e| Error::InvalidSignature(format!("Block signature invalid: {}", e)))?;

        // Set validated cache to true
        let _ = self.is_validated.set(true);

        Ok(())
    }
    /// Returns true if (h(vrfout) * totalPower) < (e * sectorSize * 2^256)
    pub fn is_ticket_winner(ticket: &Ticket, mpow: BigInt, net_pow: BigInt) -> bool {
        /*
        Need to check that
        (h(vrfout) + 1) / (max(h) + 1) <= e * myPower / totalPower
        max(h) == 2^256-1
        which in terms of integer math means:
        (h(vrfout) + 1) * totalPower <= e * myPower * 2^256
        in 2^256 space, it is equivalent to:
        h(vrfout) * totalPower < e * myPower * 2^256
        */

        let h = sha2::Sha256::digest(ticket.vrfproof.as_bytes());
        let mut lhs = BigInt::from_signed_bytes_be(&h);
        lhs *= net_pow;

        // rhs = sectorSize * 2^256
        // rhs = sectorSize << 256
        let mut rhs = mpow << SHA_256_BITS;
        rhs *= BigInt::from(BLOCKS_PER_EPOCH);

        // h(vrfout) * totalPower < e * sectorSize * 2^256
        lhs < rhs
    }

    /// Validates if the current header's Beacon entries are valid to ensure randomness was generated correctly
    pub async fn validate_block_drand<B: Beacon>(
        &self,
        network_version: NetworkVersion,
        b_schedule: &BeaconSchedule<B>,
        parent_epoch: ChainEpoch,
        prev_entry: &BeaconEntry,
    ) -> Result<(), Error> {
        let (cb_epoch, curr_beacon) = b_schedule
            .beacon_for_epoch(self.epoch)
            .map_err(|e| Error::Validation(e.to_string()))?;
        let (pb_epoch, _) = b_schedule
            .beacon_for_epoch(parent_epoch)
            .map_err(|e| Error::Validation(e.to_string()))?;

        if cb_epoch != pb_epoch {
            // Fork logic
            if self.beacon_entries.len() != 2 {
                return Err(Error::Validation(format!(
                    "Expected two beacon entries at beacon fork, got {}",
                    self.beacon_entries.len()
                )));
            }

            curr_beacon
                .verify_entry(&self.beacon_entries[1], &self.beacon_entries[0])
                .await
                .map_err(|e| Error::Validation(e.to_string()))?;

            return Ok(());
        }

        let max_round = curr_beacon.max_beacon_round_for_epoch(network_version, self.epoch);
        if max_round == prev_entry.round() {
            if !self.beacon_entries.is_empty() {
                return Err(Error::Validation(format!(
                    "expected not to have any beacon entries in this block, got: {:?}",
                    self.beacon_entries.len()
                )));
            }
            return Ok(());
        }

        let last = match self.beacon_entries.last() {
            Some(last) => last,
            None => {
                return Err(Error::Validation(
                    "Block must include at least 1 beacon entry".to_string(),
                ));
            }
        };
        if last.round() != max_round {
            return Err(Error::Validation(format!(
                "expected final beacon entry in block to be at round {}, got: {}",
                max_round,
                last.round()
            )));
        }

        let mut prev = prev_entry;
        for curr in &self.beacon_entries {
            if !curr_beacon
                .verify_entry(curr, prev)
                .await
                .map_err(|e| Error::Validation(e.to_string()))?
            {
                return Err(Error::Validation(format!(
                    "beacon entry was invalid: curr:{:?}, prev: {:?}",
                    curr, prev
                )));
            }
            prev = curr;
        }
        Ok(())
    }

    /// Serializes the header to bytes for signing purposes i.e. without the signature field
    pub fn to_signing_bytes(&self) -> Vec<u8> {
        let mut blk = self.clone();
        blk.signature = None;

        // This isn't required now, but future proofs for if the encoding ever uses a cache.
        blk.cached_bytes = Default::default();
        blk.cached_cid = Default::default();

        // * Intentionally not using cache here, to avoid using cached bytes with signature encoded.
        encoding::to_vec(&blk).expect("block serialization cannot fail")
    }
}

/// human-readable string representation of a block CID
impl fmt::Display for BlockHeader {
    fn fmt(&self, f: &mut fmt::Formatter) -> fmt::Result {
        write!(f, "BlockHeader: {:?}", self.cid())
    }
}

#[cfg(test)]
mod tests {
    use crate::{errors::Error, BlockHeader};
    use beacon::{BeaconEntry, BeaconPoint, BeaconSchedule, MockBeacon};
    use encoding::Cbor;
<<<<<<< HEAD
    use forest_address::Address;
=======
    use fvm_shared::version::NetworkVersion;
>>>>>>> b9a5ff48

    use std::sync::Arc;
    use std::time::Duration;

    #[test]
    fn symmetric_header_encoding() {
        // This test vector is pulled from space race, and contains a valid signature
        let bz = hex::decode("904300e8078158608798de4e49e02ee129920224ea767650aa6e693857431cc95b5a092a57d80ef4d841ebedbf09f7680a5e286cd297f40100b496648e1fa0fd55f899a45d51404a339564e7d4809741ba41d9fcc8ac0261bf521cd5f718389e81354eff2aa52b338201586084d8929eeedc654d6bec8bb750fcc8a1ebf2775d8167d3418825d9e989905a8b7656d906d23dc83e0dad6e7f7a193df70a82d37da0565ce69b776d995eefd50354c85ec896a2173a5efed53a27275e001ad72a3317b2190b98cceb0f01c46b7b81821a00013cbe5860ae1102b76dea635b2f07b7d06e1671d695c4011a73dc33cace159509eac7edc305fa74495505f0cd0046ee0d3b17fabc0fc0560d44d296c6d91bcc94df76266a8e9d5312c617ca72a2e186cadee560477f6d120f6614e21fb07c2390a166a25981820358c0b965705cec77b46200af8fb2e47c0eca175564075061132949f00473dcbe74529c623eb510081e8b8bd34418d21c646485d893f040dcfb7a7e7af9ae4ed7bd06772c24fb0cc5b8915300ab5904fbd90269d523018fbf074620fd3060d55dd6c6057b4195950ac4155a735e8fec79767f659c30ea6ccf0813a4ab2b4e60f36c04c71fb6c58efc123f60c6ea8797ab3706a80a4ccc1c249989934a391803789ab7d04f514ee0401d0f87a1f5262399c451dcf5f7ec3bb307fc6f1a41f5ff3a5ddb81d82a5827000171a0e402209a0640d0620af5d1c458effce4cbb8969779c9072b164d3fe6f5179d6378d8cd4300310001d82a5827000171a0e402208fbc07f7587e2efebab9ff1ab27c928881abf9d1b7e5ad5206781415615867aed82a5827000171a0e40220e5658b3d18cd06e1db9015b4b0ec55c123a24d5be1ea24d83938c5b8397b4f2fd82a5827000171a0e402209967f10c4c0e336b3517d3a972f701dadea5b41ce33defb126b88e650cf884545861028ec8b64e2d93272f97edcab1f56bcad4a2b145ea88c232bfae228e4adbbd807e6a41740cc8cb569197dae6b2cbf8c1a4035e81fd7805ccbe88a5ec476bcfa438db4bd677de06b45e94310533513e9d17c635940ba8fa2650cdb34d445724c5971a5f44387e5861028a45c70a39fe8e526cbb6ba2a850e9063460873d6329f26cc2fc91972256c40249dba289830cc99619109c18e695d78012f760e7fda1b68bc3f1fe20ff8a017044753da38ca6384de652f3ee13aae5b64e6f88f85fd50d5c862fed3c1f594ace004500053724e0").unwrap();
        let header = BlockHeader::unmarshal_cbor(&bz).unwrap();
        assert_eq!(header.marshal_cbor().unwrap(), bz);

        // Verify the signature of this block header using the resolved address used to sign.
        // This is a valid signature, but if the block header vector changes, the address should
        // need to as well.
        header
            .check_block_signature(
                &"f3vfs6f7tagrcpnwv65wq3leznbajqyg77bmijrpvoyjv3zjyi3urq25vigfbs3ob6ug5xdihajumtgsxnz2pa"
                .parse()
                .unwrap())
            .unwrap();
    }
    #[test]
    fn beacon_entry_exists() {
        // Setup
        let block_header = BlockHeader::builder()
            .miner_address(Address::new_id(0))
            .beacon_entries(Vec::new())
            .build()
            .unwrap();
        let beacon_schedule = Arc::new(BeaconSchedule(vec![BeaconPoint {
            height: 0,
            beacon: Arc::new(MockBeacon::new(Duration::from_secs(1))),
        }]));
        let chain_epoch = 0;
        let beacon_entry = BeaconEntry::new(1, vec![]);
        // Validate_block_drand
        if let Err(e) = async_std::task::block_on(block_header.validate_block_drand(
            NetworkVersion::V16,
            &beacon_schedule,
            chain_epoch,
            &beacon_entry,
        )) {
            // Assert error is for not including a beacon entry in the block
            match e {
                Error::Validation(why) => {
                    assert_eq!(why, "Block must include at least 1 beacon entry");
                }
                _ => {
                    panic!("validate block drand must detect a beacon entry in the block header");
                }
            }
        }
    }
}<|MERGE_RESOLUTION|>--- conflicted
+++ resolved
@@ -462,11 +462,8 @@
     use crate::{errors::Error, BlockHeader};
     use beacon::{BeaconEntry, BeaconPoint, BeaconSchedule, MockBeacon};
     use encoding::Cbor;
-<<<<<<< HEAD
     use forest_address::Address;
-=======
     use fvm_shared::version::NetworkVersion;
->>>>>>> b9a5ff48
 
     use std::sync::Arc;
     use std::time::Duration;
