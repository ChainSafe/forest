// Copyright 2020 ChainSafe Systems
// SPDX-License-Identifier: Apache-2.0

#![allow(dead_code)]

use super::ticket::Ticket;
use super::TipSetKeys;
use address::Address;
use cid::{Cid, Codec, Prefix, Version};
use clock::ChainEpoch;
use crypto::Signature;
use derive_builder::Builder;
use message::{SignedMessage, UnsignedMessage};
use multihash::Hash;

// DefaultHashFunction represents the default hashing function to use
// TODO SHOULD BE BLAKE2B
const DEFAULT_HASH_FUNCTION: Hash = Hash::Keccak256;
// TODO determine the purpose for these structures, currently spec includes them but with no definition
struct ChallengeTicketsCommitment {}
struct PoStCandidate {}
struct PoStRandomness {}
struct PoStProof {}

<<<<<<< HEAD
/// Header of a block
#[derive(Clone, Debug, PartialEq)]
=======
fn template_cid() -> Cid {
    Cid::new(Codec::DagCBOR, Version::V1, &[])
}

/// BlockHeader defines header of a block in the Filecoin blockchain
///
/// Usage:
/// ```
/// use blocks::{BlockHeader, TipSetKeys, Ticket, TxMeta};
/// use address::Address;
/// use cid::{Cid, Codec, Prefix, Version};
/// use clock::ChainEpoch;
///
/// BlockHeader::builder()
///     .parents(TipSetKeys::default())
///     .miner_address(Address::new_id(0).unwrap())
///     .bls_aggregate(vec![])
///     .weight(0) //optional
///     .epoch(ChainEpoch::default()) //optional
///     .messages(TxMeta::default()) //optional
///     .message_receipts(Cid::new(Codec::DagCBOR, Version::V1, &[])) //optional
///     .state_root(Cid::new(Codec::DagCBOR, Version::V1, &[])) //optional
///     .timestamp(0) //optional
///     .ticket(Ticket::default()) //optional
///     .build()
///     .unwrap();
/// ```
#[derive(Clone, Debug, PartialEq, Builder)]
#[builder(name = "BlockHeaderBuilder")]
>>>>>>> 9d04393e
pub struct BlockHeader {
    // CHAIN LINKING
    /// Parents is the set of parents this block was based on. Typically one,
    /// but can be several in the case where there were multiple winning ticket-
    /// holders for an epoch
    pub parents: TipSetKeys,

    /// weight is the aggregate chain weight of the parent set
    #[builder(default)]
    pub weight: u64,

    /// epoch is the period in which a new block is generated. There may be multiple rounds in an epoch
    #[builder(default)]
    pub epoch: ChainEpoch,

    // MINER INFO
    /// miner_address is the address of the miner actor that mined this block
    pub miner_address: Address,

    // STATE
    /// messages contains the merkle links for bls_messages and secp_messages
    #[builder(default)]
    pub messages: TxMeta,

    /// message_receipts is the Cid of the root of an array of MessageReceipts
    #[builder(default = "template_cid()")]
    pub message_receipts: Cid,

    /// state_root is a cid pointer to the state tree after application of the transactions state transitions
    #[builder(default = "template_cid()")]
    pub state_root: Cid,

    // CONSENSUS
<<<<<<< HEAD
    /// seconds since the Unix epoch, at which this block was created
    pub timestamp: u64,
    /// the ticket submitted with this block
    pub ticket: Ticket,

    // SIGNATURES
    pub bls_aggregate: Signature,

    // CACHE
    /// stores the cid for the block after the first call to `cid()`
    pub cached_cid: Cid,
    /// stores the hashed bytes of the block after the fist call to `cid()`
    pub cached_bytes: u8,
=======
    /// timestamp, in seconds since the Unix epoch, at which this block was created
    #[builder(default)]
    pub timestamp: u64,

    /// ticket is the ticket submitted with this block
    #[builder(default)]
    pub ticket: Ticket,

    // SIGNATURES
    /// aggregate signature of miner in block
    pub bls_aggregate: Signature,

    // CACHE
    #[builder(default = "template_cid()")]
    pub cached_cid: Cid,

    #[builder(default)]
    pub cached_bytes: Vec<u8>,
}

impl BlockHeader {
    pub fn builder() -> BlockHeaderBuilder {
        BlockHeaderBuilder::default()
    }
>>>>>>> 9d04393e
}

/// A complete block
pub struct Block {
    header: BlockHeader,
    // TODO will rename to UnSignedMessage once changes are in
    bls_messages: UnsignedMessage,
    secp_messages: SignedMessage,
}

/// Tracks the merkleroots of both secp and bls messages separately
#[derive(Clone, Debug, PartialEq)]
pub struct TxMeta {
    pub bls_messages: Cid,
    pub secp_messages: Cid,
}

impl Default for TxMeta {
    fn default() -> Self {
        Self {
            bls_messages: template_cid(),
            secp_messages: template_cid(),
        }
    }
}

/// ElectionPoStVerifyInfo seems to be connected to VRF
/// see https://github.com/filecoin-project/lotus/blob/master/chain/sync.go#L1099
struct ElectionPoStVerifyInfo {
    candidates: PoStCandidate,
    randomness: PoStRandomness,
    proof: PoStProof,
    messages: Vec<UnsignedMessage>,
}

impl BlockHeader {
    /// returns the content id of this header
    pub fn cid(&mut self) -> Cid {
        // TODO
        // Encode blockheader into cache_bytes
        // Change DEFAULT_HASH_FUNCTION to utilize blake2b
        //
        // Currently content id for headers will be incomplete until encoding and supporting libraries are completed
        let c = Prefix {
            version: Version::V1,
            codec: Codec::DagCBOR,
            mh_type: DEFAULT_HASH_FUNCTION,
            mh_len: 8,
        };
        let new_cid = Cid::new_from_prefix(&c, &self.cached_bytes);
        self.cached_cid = new_cid;
        self.cached_cid.clone()
    }
}<|MERGE_RESOLUTION|>--- conflicted
+++ resolved
@@ -22,15 +22,11 @@
 struct PoStRandomness {}
 struct PoStProof {}
 
-<<<<<<< HEAD
-/// Header of a block
-#[derive(Clone, Debug, PartialEq)]
-=======
 fn template_cid() -> Cid {
     Cid::new(Codec::DagCBOR, Version::V1, &[])
 }
 
-/// BlockHeader defines header of a block in the Filecoin blockchain
+/// Header of a block
 ///
 /// Usage:
 /// ```
@@ -55,7 +51,6 @@
 /// ```
 #[derive(Clone, Debug, PartialEq, Builder)]
 #[builder(name = "BlockHeaderBuilder")]
->>>>>>> 9d04393e
 pub struct BlockHeader {
     // CHAIN LINKING
     /// Parents is the set of parents this block was based on. Typically one,
@@ -89,26 +84,11 @@
     pub state_root: Cid,
 
     // CONSENSUS
-<<<<<<< HEAD
-    /// seconds since the Unix epoch, at which this block was created
-    pub timestamp: u64,
-    /// the ticket submitted with this block
-    pub ticket: Ticket,
-
-    // SIGNATURES
-    pub bls_aggregate: Signature,
-
-    // CACHE
-    /// stores the cid for the block after the first call to `cid()`
-    pub cached_cid: Cid,
-    /// stores the hashed bytes of the block after the fist call to `cid()`
-    pub cached_bytes: u8,
-=======
     /// timestamp, in seconds since the Unix epoch, at which this block was created
     #[builder(default)]
     pub timestamp: u64,
 
-    /// ticket is the ticket submitted with this block
+    /// the ticket submitted with this block
     #[builder(default)]
     pub ticket: Ticket,
 
@@ -117,9 +97,10 @@
     pub bls_aggregate: Signature,
 
     // CACHE
+    /// stores the cid for the block after the first call to `cid()`
     #[builder(default = "template_cid()")]
     pub cached_cid: Cid,
-
+    /// stores the hashed bytes of the block after the fist call to `cid()`
     #[builder(default)]
     pub cached_bytes: Vec<u8>,
 }
@@ -128,7 +109,6 @@
     pub fn builder() -> BlockHeaderBuilder {
         BlockHeaderBuilder::default()
     }
->>>>>>> 9d04393e
 }
 
 /// A complete block
