--- conflicted
+++ resolved
@@ -28,44 +28,15 @@
     secp_messages: SignedMessage,
 }
 
-<<<<<<< HEAD
-/// Used to extract required encoded data and cid for persistent block storage
-pub trait RawBlock {
-    fn raw_data(&self) -> Vec<u8>;
-    fn get_cid(&self) -> Cid;
-    fn multihash(&self) -> Hash;
-}
-
-impl RawBlock for BlockHeader {
-    /// returns the block raw contents as a byte array
-    fn raw_data(&self) -> Vec<u8> {
-        // TODO should serialize block header using CBOR encoding
-        self.cached_bytes.clone()
-    }
-    /// returns the content identifier of the block
-    fn get_cid(&self) -> Cid {
-        self.clone().cid()
-    }
-    /// returns the hash contained in the block CID
-    fn multihash(&self) -> Hash {
-        self.cached_cid.prefix().mh_type
-    }
-}
-=======
 // TODO verify format or implement custom serialize/deserialize function (if necessary):
 // https://github.com/ChainSafe/ferret/issues/143
 
 impl Cbor for Block {}
->>>>>>> 468846f9
 
 /// human-readable string representation of a block CID
 impl fmt::Display for BlockHeader {
     fn fmt(&self, f: &mut fmt::Formatter) -> fmt::Result {
-<<<<<<< HEAD
-        write!(f, "block: {:?}", self.cached_cid.clone())
-=======
-        write!(f, "block: {:?}", self.header.cid())
->>>>>>> 468846f9
+        write!(f, "block: {:?}", self.cid())
     }
 }
 
