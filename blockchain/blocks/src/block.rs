// Copyright 2020 ChainSafe Systems
// SPDX-License-Identifier: Apache-2.0

#![allow(dead_code)]

use super::ticket::Ticket;
use super::TipSetKeys;
use address::Address;
use cid::{Cid, Codec, Prefix, Version};
use clock::ChainEpoch;
use crypto::Signature;
use derive_builder::Builder;
use message::{SignedMessage, UnsignedMessage};
use multihash::Hash;
use std::fmt;

// DefaultHashFunction represents the default hashing function to use
// TODO SHOULD BE BLAKE2B
const DEFAULT_HASH_FUNCTION: Hash = Hash::Keccak256;
// TODO determine the purpose for these structures, currently spec includes them but with no definition
struct ChallengeTicketsCommitment {}
struct PoStCandidate {}
struct PoStRandomness {}
struct PoStProof {}

/// Header of a block
///
/// Usage:
/// ```
/// use blocks::{BlockHeader, TipSetKeys, Ticket, TxMeta};
/// use address::Address;
/// use cid::{Cid, Codec, Prefix, Version};
/// use clock::ChainEpoch;
///
/// BlockHeader::builder()
///     .parents(TipSetKeys::default())
///     .miner_address(Address::new_id(0).unwrap())
///     .bls_aggregate(vec![])
///     .weight(0) //optional
///     .epoch(ChainEpoch::default()) //optional
///     .messages(TxMeta::default()) //optional
///     .message_receipts(Cid::default()) //optional
///     .state_root(Cid::default()) //optional
///     .timestamp(0) //optional
///     .ticket(Ticket::default()) //optional
///     .build()
///     .unwrap();
/// ```
#[derive(Clone, Debug, PartialEq, Builder)]
#[builder(name = "BlockHeaderBuilder")]
pub struct BlockHeader {
    // CHAIN LINKING
    /// Parents is the set of parents this block was based on. Typically one,
    /// but can be several in the case where there were multiple winning ticket-
    /// holders for an epoch
    pub parents: TipSetKeys,

    /// weight is the aggregate chain weight of the parent set
    #[builder(default)]
    pub weight: u64,

    /// epoch is the period in which a new block is generated. There may be multiple rounds in an epoch
    #[builder(default)]
    pub epoch: ChainEpoch,

    // MINER INFO
    /// miner_address is the address of the miner actor that mined this block
    pub miner_address: Address,

    // STATE
    /// messages contains the merkle links for bls_messages and secp_messages
    #[builder(default)]
    pub messages: TxMeta,

    /// message_receipts is the Cid of the root of an array of MessageReceipts
    #[builder(default)]
    pub message_receipts: Cid,

    /// state_root is a cid pointer to the state tree after application of the transactions state transitions
    #[builder(default)]
    pub state_root: Cid,

    // CONSENSUS
    /// timestamp, in seconds since the Unix epoch, at which this block was created
    #[builder(default)]
    pub timestamp: u64,

    /// the ticket submitted with this block
    #[builder(default)]
    pub ticket: Ticket,

    // SIGNATURES
    /// aggregate signature of miner in block
    pub bls_aggregate: Signature,

    // CACHE
    /// stores the cid for the block after the first call to `cid()`
    #[builder(default)]
    pub cached_cid: Cid,
    /// stores the hashed bytes of the block after the fist call to `cid()`
    #[builder(default)]
    pub cached_bytes: Vec<u8>,
}

impl BlockHeader {
    pub fn builder() -> BlockHeaderBuilder {
        BlockHeaderBuilder::default()
    }
    /// cid returns the content id of this header
    pub fn cid(&mut self) -> Cid {
        // TODO Encode blockheader using CBOR into cache_bytes
        // Change DEFAULT_HASH_FUNCTION to utilize blake2b
        //
        // Currently content id for headers will be incomplete until encoding and supporting libraries are completed
        let c = Prefix {
            version: Version::V1,
            codec: Codec::DagCBOR,
            mh_type: DEFAULT_HASH_FUNCTION,
            mh_len: 8,
        };
        let new_cid = Cid::new_from_prefix(&c, &self.cached_bytes);
        self.cached_cid = new_cid;
        self.cached_cid.clone()
    }
}

/// A complete block
pub struct Block {
    header: BlockHeader,
    bls_messages: UnsignedMessage,
    secp_messages: SignedMessage,
}

<<<<<<< HEAD
/// Used to extract required encoded data and cid for persistent block storage
pub trait RawBlock {
    fn raw_data(&self) -> Vec<u8>;
    fn cid(&self) -> Cid;
    fn multihash(&self) -> Hash;
}

impl RawBlock for Block {
    /// returns the block raw contents as a byte array
    fn raw_data(&self) -> Vec<u8> {
        // TODO should serialize block header using CBOR encoding
        self.header.cached_bytes.clone()
    }
    /// returns the content identifier of the block
    fn cid(&self) -> Cid {
        self.header.clone().cid()
    }
    /// returns the hash contained in the block CID
    fn multihash(&self) -> Hash {
        self.header.cached_cid.prefix().mh_type
    }
}

/// human-readable string representation of a block CID
impl fmt::Display for Block {
    fn fmt(&self, f: &mut fmt::Formatter) -> fmt::Result {
        write!(f, "block: {}", self.header.cached_cid.clone())
    }
}

/// Tracks the merkleroots of both secp and bls messages separately
#[derive(Clone, Debug, PartialEq)]
=======
#[derive(Clone, Debug, PartialEq, Default)]
>>>>>>> a641beca
pub struct TxMeta {
    pub bls_messages: Cid,
    pub secp_messages: Cid,
}

/// ElectionPoStVerifyInfo seems to be connected to VRF
/// see https://github.com/filecoin-project/lotus/blob/master/chain/sync.go#L1099
struct ElectionPoStVerifyInfo {
    candidates: PoStCandidate,
    randomness: PoStRandomness,
    proof: PoStProof,
    messages: Vec<UnsignedMessage>,
}<|MERGE_RESOLUTION|>--- conflicted
+++ resolved
@@ -131,7 +131,6 @@
     secp_messages: SignedMessage,
 }
 
-<<<<<<< HEAD
 /// Used to extract required encoded data and cid for persistent block storage
 pub trait RawBlock {
     fn raw_data(&self) -> Vec<u8>;
@@ -158,15 +157,12 @@
 /// human-readable string representation of a block CID
 impl fmt::Display for Block {
     fn fmt(&self, f: &mut fmt::Formatter) -> fmt::Result {
-        write!(f, "block: {}", self.header.cached_cid.clone())
+        write!(f, "block: {:?}", self.header.cached_cid.clone())
     }
 }
 
 /// Tracks the merkleroots of both secp and bls messages separately
-#[derive(Clone, Debug, PartialEq)]
-=======
 #[derive(Clone, Debug, PartialEq, Default)]
->>>>>>> a641beca
 pub struct TxMeta {
     pub bls_messages: Cid,
     pub secp_messages: Cid,
