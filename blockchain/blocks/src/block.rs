--- conflicted
+++ resolved
@@ -22,15 +22,7 @@
 struct PoStRandomness {}
 struct PoStProof {}
 
-<<<<<<< HEAD
-/// BlockHeader defines header of a block in the Filecoin blockchain
-=======
-fn template_cid() -> Cid {
-    Cid::new(Codec::DagCBOR, Version::V1, &[])
-}
-
 /// Header of a block
->>>>>>> 79374e42
 ///
 /// Usage:
 /// ```
@@ -101,12 +93,8 @@
     pub bls_aggregate: Signature,
 
     // CACHE
-<<<<<<< HEAD
+    /// stores the cid for the block after the first call to `cid()`
     #[builder(default)]
-=======
-    /// stores the cid for the block after the first call to `cid()`
-    #[builder(default = "template_cid()")]
->>>>>>> 79374e42
     pub cached_cid: Cid,
     /// stores the hashed bytes of the block after the fist call to `cid()`
     #[builder(default)]
@@ -127,13 +115,7 @@
     secp_messages: SignedMessage,
 }
 
-<<<<<<< HEAD
-/// TxMeta tracks the merkleroots of both secp and bls messages separately
 #[derive(Clone, Debug, PartialEq, Default)]
-=======
-/// Tracks the merkleroots of both secp and bls messages separately
-#[derive(Clone, Debug, PartialEq)]
->>>>>>> 79374e42
 pub struct TxMeta {
     pub bls_messages: Cid,
     pub secp_messages: Cid,
