--- conflicted
+++ resolved
@@ -33,10 +33,7 @@
 ///     .bls_aggregate(Signature::new_bls(vec![])) // optional
 ///     .parents(TipSetKeys::default()) // optional
 ///     .weight(BigUint::from(0u8)) // optional
-<<<<<<< HEAD
 ///     .height(0) // optional
-=======
->>>>>>> f1eb515b
 ///     .epoch(ChainEpoch::default()) // optional
 ///     .messages(Cid::default()) // optional
 ///     .message_receipts(Cid::default()) // optional
@@ -59,14 +56,11 @@
     /// weight is the aggregate chain weight of the parent set
     #[builder(default)]
     weight: BigUint,
-<<<<<<< HEAD
 
     /// height should be the same as epoch. However, in Lotus, it is a `u64`
     /// TODO: investigate whether to keep height or epoch. Need height for CBOR encoding
     #[builder(default)]
     height: u64,
-=======
->>>>>>> f1eb515b
 
     /// epoch is the period in which a new block is generated.
     /// There may be multiple rounds in an epoch.
@@ -244,13 +238,10 @@
     /// Getter for BlockHeader weight
     pub fn weight(&self) -> &BigUint {
         &self.weight
-<<<<<<< HEAD
     }
     /// Getter for Blockheader height
     pub fn height(&self) -> u64 {
         self.height
-=======
->>>>>>> f1eb515b
     }
     /// Getter for BlockHeader epoch
     pub fn epoch(&self) -> &ChainEpoch {
@@ -346,7 +337,7 @@
     use std::convert::TryFrom;
 
     // From Lotus
-    const HEADER_BYTES: [u8; 866] = [
+    const HEADER_BYTES: &[u8] = &[
         0x8d, 0x43, 0x00, 0xcb, 0x09, 0x81, 0x58, 0x60, 0x96, 0x64, 0x49, 0x2f, 0x30, 0xe9, 0xb9,
         0x50, 0x3b, 0x71, 0x41, 0x0b, 0x1d, 0x38, 0x2e, 0x2b, 0xd4, 0x85, 0x7f, 0xe2, 0x15, 0x39,
         0xac, 0x92, 0x1b, 0xcb, 0x7f, 0xd0, 0x86, 0xd5, 0x78, 0x71, 0xe6, 0xdd, 0x5c, 0x31, 0xcd,
@@ -419,7 +410,7 @@
     fn encode_blockheader() {
         let header = build_header();
         // Encode
-        let header_bytes = to_vec(&b_header).unwrap();
+        let header_bytes = to_vec(&header).unwrap();
 
         assert_eq!(&header_bytes, &HEADER_BYTES)
     }
