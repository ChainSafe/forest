--- conflicted
+++ resolved
@@ -13,12 +13,7 @@
     Cbor, Error as EncodingError,
 };
 use num_bigint::BigUint;
-<<<<<<< HEAD
-use serde::{Deserialize, Serialize};
-=======
-use raw_block::RawBlock;
 use serde::Deserialize;
->>>>>>> abe9be2e
 use std::fmt;
 use std::time::{SystemTime, UNIX_EPOCH};
 
@@ -114,18 +109,11 @@
     cached_bytes: Vec<u8>,
 }
 
-<<<<<<< HEAD
-// TODO verify format or implement custom serialize/deserialize function (if necessary):
-// https://github.com/ChainSafe/forest/issues/143
-
 impl Cbor for BlockHeader {
     fn cid(&self) -> Result<Cid, EncodingError> {
         Ok(self.cid().clone())
     }
 }
-=======
-impl Cbor for BlockHeader {}
->>>>>>> abe9be2e
 
 impl ser::Serialize for BlockHeader {
     fn serialize<S>(&self, serializer: S) -> Result<S::Ok, S::Error>
@@ -193,20 +181,6 @@
     }
 }
 
-<<<<<<< HEAD
-=======
-impl RawBlock for BlockHeader {
-    /// returns the block raw contents as a byte array
-    fn raw_data(&self) -> Result<Vec<u8>, EncodingError> {
-        self.marshal_cbor()
-    }
-    /// returns the content identifier of the block
-    fn cid(&self) -> Result<Cid, CidError> {
-        Ok(self.cid().clone())
-    }
-}
-
->>>>>>> abe9be2e
 impl BlockHeader {
     /// Generates a BlockHeader builder as a constructor
     pub fn builder() -> BlockHeaderBuilder {
