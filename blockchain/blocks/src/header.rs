--- conflicted
+++ resolved
@@ -21,11 +21,8 @@
 /// use address::Address;
 /// use cid::{Cid, Codec, Prefix, Version};
 /// use clock::ChainEpoch;
-<<<<<<< HEAD
 /// use num_bigint::BigUint;
-=======
 /// use crypto::Signature;
->>>>>>> ab99a6ec
 ///
 /// BlockHeader::builder()
 ///     .miner_address(Address::new_id(0).unwrap()) // optional
