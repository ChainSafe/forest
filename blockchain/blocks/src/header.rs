--- conflicted
+++ resolved
@@ -1,26 +1,18 @@
 // Copyright 2020 ChainSafe Systems
 // SPDX-License-Identifier: Apache-2.0, MIT
 
-<<<<<<< HEAD
-use super::{EPostProof, RawBlock, Ticket, TipSetKeys};
-=======
 use super::{EPostProof, Ticket, TipSetKeys, TxMeta};
->>>>>>> 3d6814c8
 use address::Address;
 use cid::{Cid, Error as CidError};
 use clock::ChainEpoch;
 use crypto::Signature;
 use derive_builder::Builder;
-<<<<<<< HEAD
 use encoding::{
     de::{self, Deserializer},
     ser::{self, Serializer},
     Cbor, Error as EncodingError,
 };
 use multihash::Hash;
-=======
-use encoding::{Cbor, Error as EncodingError};
->>>>>>> 3d6814c8
 use num_bigint::BigUint;
 use raw_block::RawBlock;
 use serde::{Deserialize, Serialize};
@@ -30,11 +22,7 @@
 ///
 /// Usage:
 /// ```
-<<<<<<< HEAD
-/// use blocks::{BlockHeader, TipSetKeys, Ticket};
-=======
 /// use forest_blocks::{BlockHeader, TipSetKeys, Ticket, TxMeta};
->>>>>>> 3d6814c8
 /// use address::Address;
 /// use cid::{Cid, Codec, Prefix, Version};
 /// use clock::ChainEpoch;
@@ -454,7 +442,7 @@
             .miner_address(Address::new_id(1227).unwrap())
             .bls_aggregate(Signature::new_bls(base64::decode("lLZtMQuT27qNPC4a4AJ8fgdpfMaH1KGlndt+YppQsAdDAK1m4VYIlrY6wtbSAdQEAb1AswRaLdlt9YfJFCg/+mVVhFU648UqnvhRYeBtBZlEA+XMEaim1889O8Ca73PR").unwrap()))
             .parents(TipSetKeys{ cids: parents})
-            .weight(BigUint::from(91439483u64)) // This is not right
+            .weight(BigUint::from(91439483u64)) 
             .height(7205)
             .messages(Cid::try_from("BAFY2BZACECEESIZT2Q67TZB3WZMZLLTIHENHZ37AW4B24KFCUBR3AF42DIMRS".to_owned()).unwrap())
             .state_root(Cid::try_from("BAFY2BZACEDZ5KXJ6XLNYGKCNFQ6EFZMANDC4VF7NASPXXRHJOOKZEAJUVGFC4".to_owned()).unwrap())
