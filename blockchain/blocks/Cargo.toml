--- conflicted
+++ resolved
@@ -16,9 +16,5 @@
 num-bigint = { path = "../../math/bigint", package = "forest_bigint" }
 
 [dev-dependencies]
-<<<<<<< HEAD
-base64 = "0.11.0"
-test_utils = {path="../../utils/test_utils/"}
-=======
 base64 = "0.12.0"
->>>>>>> e2157f57
+test_utils = {path="../../utils/test_utils/"}