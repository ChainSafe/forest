[package]
name    = "forest_blocks"
version = "0.1.0"
authors = ["ChainSafe Systems <info@chainsafe.io>"]
edition = "2021"

[package.metadata.docs.rs]
features = ["json"]

[dependencies]
<<<<<<< HEAD

address           = { package = "forest_address", version = "0.3" }
beacon            = { path = "../beacon" }
byteorder         = "1.3.4"
forest_crypto     = { version = "0.5", features = ["blst"] }
message           = { package = "forest_message", version = "0.7", features = ["blst"] }
cid               = { package = "forest_cid", version = "0.3", features = ["cbor"] }
=======
forest_address    = "0.3"
beacon            = { path = "../beacon" }
byteorder         = "1.3.4"
forest_crypto     = { version = "0.5", features = ["blst"] }
forest_message    = { version = "0.7", features = ["blst"] }
forest_cid        = { version = "0.3", features = ["cbor"] }
>>>>>>> 624bf620
derive_builder    = "0.10"
serde             = { version = "1.0", features = ["derive"] }
encoding          = { package = "forest_encoding", version = "0.2.1" }
forest_bigint     = "0.1"
fvm_shared        = { version = "0.8.0", default-features = false }
sha2              = { version = "0.9", default-features = false }
thiserror         = "1.0"
forest_vm         = "0.3.1"
fil_types         = "0.2"
base64            = { version = "0.13", optional = true }
forest_json_utils = { version = "0.1", optional = true }
lazy_static       = "1.4.0"
once_cell         = "1.5.2"
log               = "0.4.8"

[dev-dependencies]
base64 = "0.13"
test_utils = { version = "0.1.0", path = "../../utils/test_utils/", features = [
    "test_constructors",
] }
hex = "0.4.2"
serde_json = "1.0"
async-std = "1.9"

[features]
json = [
    "base64",
    "forest_crypto/json",
    "forest_json_utils",
    "beacon/json",
    "forest_cid/json",
    "fil_types/json",
]<|MERGE_RESOLUTION|>--- conflicted
+++ resolved
@@ -8,22 +8,12 @@
 features = ["json"]
 
 [dependencies]
-<<<<<<< HEAD
-
-address           = { package = "forest_address", version = "0.3" }
-beacon            = { path = "../beacon" }
-byteorder         = "1.3.4"
-forest_crypto     = { version = "0.5", features = ["blst"] }
-message           = { package = "forest_message", version = "0.7", features = ["blst"] }
-cid               = { package = "forest_cid", version = "0.3", features = ["cbor"] }
-=======
 forest_address    = "0.3"
 beacon            = { path = "../beacon" }
 byteorder         = "1.3.4"
 forest_crypto     = { version = "0.5", features = ["blst"] }
 forest_message    = { version = "0.7", features = ["blst"] }
 forest_cid        = { version = "0.3", features = ["cbor"] }
->>>>>>> 624bf620
 derive_builder    = "0.10"
 serde             = { version = "1.0", features = ["derive"] }
 encoding          = { package = "forest_encoding", version = "0.2.1" }
