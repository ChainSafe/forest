[package]
name    = "forest_blocks"
version = "0.1.0"
authors = ["ChainSafe Systems <info@chainsafe.io>"]
edition = "2021"

[package.metadata.docs.rs]
features = ["json"]

[dependencies]
<<<<<<< HEAD
beacon            = "0.1.0"
byteorder         = "1.3.4"
forest_crypto     = { version = "0.5", features = ["blst"] }
forest_message    = { version = "0.7", features = ["blst"] }
forest_json       = "0.1.0"
=======
base64            = "0.13"
beacon            = { path = "../beacon" }
byteorder         = "1.3.4"
cid               = { version = "0.8", default-features = false, features = ["std"] }
>>>>>>> e9fcdaa7
derive_builder    = "0.10"
fil_types         = "0.2"
forest_crypto     = { version = "0.5", features = ["blst"] }
forest_encoding   = "0.2.1"
forest_json       = { version = "0.1.0", path = "../../utils/json/" }
forest_json_utils = "0.1"
forest_message    = { version = "0.7", features = ["blst"] }
forest_vm         = "0.3.1"
fvm_ipld_encoding = "0.2"
fvm_shared        = { version = "0.8.0", default-features = false }
lazy_static       = "1.4.0"
log               = "0.4.8"
num-bigint        = "0.4"
once_cell         = "1.5.2"
serde             = { version = "1.0", features = ["derive"] }
sha2              = { version = "0.9", default-features = false }
thiserror         = "1.0"

[dev-dependencies]
<<<<<<< HEAD
base64     = "0.13"
test_utils = { version = "0.1.0", features = ["test_constructors"] }
hex        = "0.4.2"
serde_json = "1.0"
async-std  = "1.9"
=======
async-std  = "1.9"
base64     = "0.13"
hex        = "0.4.2"
serde_json = "1.0"
test_utils = { version = "0.1.0", path = "../../utils/test_utils/", features = ["test_constructors"] }
>>>>>>> e9fcdaa7
<|MERGE_RESOLUTION|>--- conflicted
+++ resolved
@@ -8,23 +8,15 @@
 features = ["json"]
 
 [dependencies]
-<<<<<<< HEAD
+base64            = "0.13"
 beacon            = "0.1.0"
 byteorder         = "1.3.4"
-forest_crypto     = { version = "0.5", features = ["blst"] }
-forest_message    = { version = "0.7", features = ["blst"] }
-forest_json       = "0.1.0"
-=======
-base64            = "0.13"
-beacon            = { path = "../beacon" }
-byteorder         = "1.3.4"
 cid               = { version = "0.8", default-features = false, features = ["std"] }
->>>>>>> e9fcdaa7
 derive_builder    = "0.10"
 fil_types         = "0.2"
 forest_crypto     = { version = "0.5", features = ["blst"] }
 forest_encoding   = "0.2.1"
-forest_json       = { version = "0.1.0", path = "../../utils/json/" }
+forest_json       = "0.1.0"
 forest_json_utils = "0.1"
 forest_message    = { version = "0.7", features = ["blst"] }
 forest_vm         = "0.3.1"
@@ -39,16 +31,8 @@
 thiserror         = "1.0"
 
 [dev-dependencies]
-<<<<<<< HEAD
-base64     = "0.13"
-test_utils = { version = "0.1.0", features = ["test_constructors"] }
-hex        = "0.4.2"
+base64 = "0.13"
+async-std = "1.9"
+hex = "0.4.2"
 serde_json = "1.0"
-async-std  = "1.9"
-=======
-async-std  = "1.9"
-base64     = "0.13"
-hex        = "0.4.2"
-serde_json = "1.0"
-test_utils = { version = "0.1.0", path = "../../utils/test_utils/", features = ["test_constructors"] }
->>>>>>> e9fcdaa7
+test_utils = { version = "0.1.0", features = ["test_constructors"] }