--- conflicted
+++ resolved
@@ -7,12 +7,8 @@
 [dependencies]
 address = { package = "forest_address", path = "../../vm/address" }
 beacon = { path = "../beacon" }
-<<<<<<< HEAD
 byteorder = "1.3.4"
-crypto = { path = "../../crypto" }
-=======
 crypto = { package = "forest_crypto", path = "../../crypto" }
->>>>>>> bb982fbb
 message = { package = "forest_message", path = "../../vm/message" }
 clock = { path = "../../node/clock" }
 cid = { package = "forest_cid", path = "../../ipld/cid", features = ["cbor"] }
