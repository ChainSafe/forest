[package]
name = "forest_blocks"
version = "0.1.0"
authors = ["ChainSafe Systems <info@chainsafe.io>"]
edition = "2018"

[dependencies]
address = { package = "forest_address", path = "../../vm/address" }
crypto = { path = "../../crypto" }
message = { package = "forest_message", path = "../../vm/message" }
clock = { path = "../../node/clock" }
cid = { package = "forest_cid", path = "../../ipld/cid" }
derive_builder = "0.9"
serde = { version = "1.0", features = ["derive"] }
encoding = { package = "forest_encoding", path = "../../encoding" }
<<<<<<< HEAD
raw_block = { path = "../raw_block" }
num-bigint = { path = "../../math/bigint", package = "forest_bigint" }
=======
num-bigint =  { git = "https://github.com/austinabell/num-bigint", rev = "f7084a9ed5a2b08d9bfb67790cb4ce9212193f31" }
>>>>>>> 1bd9a59c

[dev-dependencies]
base64 = "0.11.0"<|MERGE_RESOLUTION|>--- conflicted
+++ resolved
@@ -13,12 +13,7 @@
 derive_builder = "0.9"
 serde = { version = "1.0", features = ["derive"] }
 encoding = { package = "forest_encoding", path = "../../encoding" }
-<<<<<<< HEAD
-raw_block = { path = "../raw_block" }
 num-bigint = { path = "../../math/bigint", package = "forest_bigint" }
-=======
-num-bigint =  { git = "https://github.com/austinabell/num-bigint", rev = "f7084a9ed5a2b08d9bfb67790cb4ce9212193f31" }
->>>>>>> 1bd9a59c
 
 [dev-dependencies]
 base64 = "0.11.0"