[package]
name = "chain"
version = "0.1.0"
authors = ["ChainSafe Systems <info@chainsafe.io>"]
edition = "2018"

[dependencies]
blocks = {path = "../blocks"}
network = {path = "../../node/network"}
cid = "0.3.1"
clock = {path = "../../node/clock"}
<<<<<<< HEAD
db = {path = "../../node/db"}
=======
num-bigint = "0.2.3"
>>>>>>> d35410ef

[dev-dependencies]
address = {path = "../../vm/address"}
crypto = {path = "../../crypto"}
multihash = "0.8.0"<|MERGE_RESOLUTION|>--- conflicted
+++ resolved
@@ -9,11 +9,8 @@
 network = {path = "../../node/network"}
 cid = "0.3.1"
 clock = {path = "../../node/clock"}
-<<<<<<< HEAD
 db = {path = "../../node/db"}
-=======
 num-bigint = "0.2.3"
->>>>>>> d35410ef
 
 [dev-dependencies]
 address = {path = "../../vm/address"}
