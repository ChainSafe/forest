--- conflicted
+++ resolved
@@ -33,11 +33,7 @@
 log.workspace = true
 lru.workspace = true
 once_cell.workspace = true
-<<<<<<< HEAD
 parking_lot.workspace = true
-prometheus = { workspace = true }
-=======
->>>>>>> 09816bf0
 serde = { workspace = true, features = ["derive"] }
 thiserror.workspace = true
 tokio = { workspace = true, features = ["sync"] }
