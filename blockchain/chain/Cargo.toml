[package]
name    = "chain"
version = "0.1.0"
authors = ["ChainSafe Systems <info@chainsafe.io>"]
edition = "2021"

[dependencies]
<<<<<<< HEAD
anyhow = "1.0"
pbr = "1.0.3"
forest_blocks = { path = "../blocks", features = ["json"] }
db = { package = "forest_db", version = "0.1" }
forest_cid = "0.3"
forest_crypto = { version = "0.5", features = ["blst"] }
encoding = { package = "forest_encoding", version = "0.2.1" }
serde = { version = "1.0", features = ["derive"] }
forest_bigint = { path = "../../utils/bigint" }
num-traits = "0.2"
forest_message = { version = "0.7", features = ["blst"] }
ipld_blockstore = "0.1"
thiserror = "1.0"
log = "0.4.8"
state_tree = { path = "../../vm/state_tree/" }
actor = { package = "actor_interface", path = "../../vm/actor_interface" }
blake2b_simd = "0.5.9"
byteorder = "1.3.4"
beacon = { path = "../beacon" }
tokio = { version = "1.0", features = ["sync"] }
forest_address = "0.3"
futures = "0.3.5"
async-std = { version = "1.9", features = ["tokio1"] }
types = { package = "fil_types", version = "0.2" }
lazy_static = "1.4"
interpreter = { path = "../../vm/interpreter/" }
lru = "0.7.2"
fvm_ipld_car = "0.4.1"
forest_ipld = "0.1.1"
networks = { path = "../../types/networks" }
lockfree = "0.5.1"
crossbeam = "0.8.0"
fvm_shared = { version = "0.7.1", default-features = false }
=======
anyhow          = "1.0"
pbr             = "1.0.3"
blocks          = { package = "forest_blocks", path = "../blocks", features = ["json"] }
db              = { package = "forest_db", version = "0.1" }
cid             = { package = "forest_cid", version = "0.3" }
crypto          = { package = "forest_crypto", version = "0.5", features = ["blst"] }
encoding        = { package = "forest_encoding", version = "0.2.1" }
serde           = { version = "1.0", features = ["derive"] }
num-bigint      = { path = "../../utils/bigint", package = "forest_bigint" }
num-traits      = "0.2"
message         = { package = "forest_message", version = "0.7", features = ["blst"] }
ipld_blockstore = "0.1"
thiserror       = "1.0"
log             = "0.4.8"
state_tree      = { path = "../../vm/state_tree/" }
actor           = { package = "actor_interface", path = "../../vm/actor_interface" }
blake2b_simd    = "0.5.9"
byteorder       = "1.3.4"
beacon          = { path = "../beacon" }
tokio           = { version = "1.0", features = ["sync"] }
address         = { package = "forest_address", version = "0.3" }
futures         = "0.3.5"
async-std       = { version = "1.9", features = ["tokio1"] }
types           = { package = "fil_types", version = "0.2" }
lazy_static     = "1.4"
interpreter     = { path = "../../vm/interpreter/" }
lru             = "0.7.2"
fvm_ipld_car    = "0.4.1"
forest_ipld     = "0.1.1"
networks        = { path = "../../types/networks" }
lockfree        = "0.5.1"
crossbeam       = "0.8.0"
fvm_shared      = { version = "0.8.0", default-features = false }
>>>>>>> b9a5ff48
legacy_ipld_amt = { path = "../../ipld/legacy_amt" }

[features]
json = []

[dev-dependencies]
multihash = { version = "0.16.1", default-features = false, features = [
    "std",
    "blake2b",
    "derive",
] }
test_utils = { version = "0.1.0", path = "../../utils/test_utils/", features = [
    "test_constructors",
] }<|MERGE_RESOLUTION|>--- conflicted
+++ resolved
@@ -5,7 +5,6 @@
 edition = "2021"
 
 [dependencies]
-<<<<<<< HEAD
 anyhow = "1.0"
 pbr = "1.0.3"
 forest_blocks = { path = "../blocks", features = ["json"] }
@@ -39,41 +38,6 @@
 lockfree = "0.5.1"
 crossbeam = "0.8.0"
 fvm_shared = { version = "0.7.1", default-features = false }
-=======
-anyhow          = "1.0"
-pbr             = "1.0.3"
-blocks          = { package = "forest_blocks", path = "../blocks", features = ["json"] }
-db              = { package = "forest_db", version = "0.1" }
-cid             = { package = "forest_cid", version = "0.3" }
-crypto          = { package = "forest_crypto", version = "0.5", features = ["blst"] }
-encoding        = { package = "forest_encoding", version = "0.2.1" }
-serde           = { version = "1.0", features = ["derive"] }
-num-bigint      = { path = "../../utils/bigint", package = "forest_bigint" }
-num-traits      = "0.2"
-message         = { package = "forest_message", version = "0.7", features = ["blst"] }
-ipld_blockstore = "0.1"
-thiserror       = "1.0"
-log             = "0.4.8"
-state_tree      = { path = "../../vm/state_tree/" }
-actor           = { package = "actor_interface", path = "../../vm/actor_interface" }
-blake2b_simd    = "0.5.9"
-byteorder       = "1.3.4"
-beacon          = { path = "../beacon" }
-tokio           = { version = "1.0", features = ["sync"] }
-address         = { package = "forest_address", version = "0.3" }
-futures         = "0.3.5"
-async-std       = { version = "1.9", features = ["tokio1"] }
-types           = { package = "fil_types", version = "0.2" }
-lazy_static     = "1.4"
-interpreter     = { path = "../../vm/interpreter/" }
-lru             = "0.7.2"
-fvm_ipld_car    = "0.4.1"
-forest_ipld     = "0.1.1"
-networks        = { path = "../../types/networks" }
-lockfree        = "0.5.1"
-crossbeam       = "0.8.0"
-fvm_shared      = { version = "0.8.0", default-features = false }
->>>>>>> b9a5ff48
 legacy_ipld_amt = { path = "../../ipld/legacy_amt" }
 
 [features]
