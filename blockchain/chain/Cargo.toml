[package]
name    = "chain"
version = "0.1.0"
authors = ["ChainSafe Systems <info@chainsafe.io>"]
edition = "2021"

[dependencies]
anyhow          = "1.0"
pbr             = "1.0.3"
forest_blocks   = { path = "../blocks", features = ["json"] }
db              = { package = "forest_db", version = "0.1" }
<<<<<<< HEAD
cid             = { package = "forest_cid", version = "0.3" }
=======
forest_cid      = "0.3"
forest_crypto   = { version = "0.5", features = ["blst"] }
>>>>>>> 624bf620
encoding        = { package = "forest_encoding", version = "0.2.1" }
serde           = { version = "1.0", features = ["derive"] }
forest_bigint   = "0.1"
num-traits      = "0.2"
forest_message  = { version = "0.7", features = ["blst"] }
ipld_blockstore = "0.1"
thiserror       = "1.0"
log             = "0.4.8"
state_tree      = { path = "../../vm/state_tree/" }
actor           = { package = "actor_interface", path = "../../vm/actor_interface" }
blake2b_simd    = "0.5.9"
byteorder       = "1.3.4"
beacon          = { path = "../beacon" }
tokio           = { version = "1.0", features = ["sync"] }
forest_address  = "0.3"
futures         = "0.3.5"
async-std       = { version = "1.9", features = ["tokio1"] }
fil_types       = "0.2"
lazy_static     = "1.4"
interpreter     = { path = "../../vm/interpreter/" }
lru             = "0.7.2"
fvm_ipld_car    = "0.4.1"
forest_ipld     = "0.1.1"
networks        = { path = "../../types/networks" }
lockfree        = "0.5.1"
crossbeam       = "0.8.0"
fvm_shared      = { version = "0.8.0", default-features = false }
legacy_ipld_amt = { path = "../../ipld/legacy_amt" }

[features]
json = []

[dev-dependencies]
multihash = { version = "0.16.1", default-features = false, features = [
    "std",
    "blake2b",
    "derive",
] }
test_utils = { version = "0.1.0", path = "../../utils/test_utils/", features = [
    "test_constructors",
] }<|MERGE_RESOLUTION|>--- conflicted
+++ resolved
@@ -9,12 +9,8 @@
 pbr             = "1.0.3"
 forest_blocks   = { path = "../blocks", features = ["json"] }
 db              = { package = "forest_db", version = "0.1" }
-<<<<<<< HEAD
-cid             = { package = "forest_cid", version = "0.3" }
-=======
 forest_cid      = "0.3"
 forest_crypto   = { version = "0.5", features = ["blst"] }
->>>>>>> 624bf620
 encoding        = { package = "forest_encoding", version = "0.2.1" }
 serde           = { version = "1.0", features = ["derive"] }
 forest_bigint   = "0.1"
