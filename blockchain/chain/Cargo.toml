--- conflicted
+++ resolved
@@ -5,7 +5,6 @@
 edition = "2021"
 
 [dependencies]
-<<<<<<< HEAD
 anyhow            = "1.0"
 pbr               = "1.0.3"
 forest_blocks     = { path = "../blocks", features = ["json"] }
@@ -42,42 +41,7 @@
 legacy_ipld_amt   = { path = "../../ipld/legacy_amt" }
 fvm_ipld_encoding = "0.2"
 cid               = { version = "0.8", default-features = false, features = ["std"] }
-=======
-anyhow          = "1.0"
-pbr             = "1.0.3"
-forest_blocks   = { path = "../blocks", features = ["json"] }
-db              = { package = "forest_db", version = "0.1" }
-forest_cid      = "0.3"
-forest_crypto   = { version = "0.5", features = ["blst"] }
-encoding        = { package = "forest_encoding", version = "0.2.1" }
-serde           = { version = "1.0", features = ["derive"] }
-forest_bigint   = "0.1"
-num-traits      = "0.2"
-forest_message  = { version = "0.7", features = ["blst"] }
-ipld_blockstore = "0.1"
-thiserror       = "1.0"
-log             = "0.4.8"
-actor           = { package = "actor_interface", path = "../../vm/actor_interface" }
-blake2b_simd    = "0.5.9"
-byteorder       = "1.3.4"
-beacon          = { path = "../beacon" }
-tokio           = { version = "1.0", features = ["sync"] }
-forest_address  = "0.3"
-futures         = "0.3.5"
-async-std       = { version = "1.9", features = ["tokio1"] }
-fil_types       = "0.2"
-lazy_static     = "1.4"
-interpreter     = { path = "../../vm/interpreter/" }
-lru             = "0.7.2"
-fvm_ipld_car    = "0.4.1"
-forest_ipld     = "0.1.1"
-networks        = { path = "../../types/networks" }
-lockfree        = "0.5.1"
-crossbeam       = "0.8.0"
 fvm             = "1.0"
-fvm_shared      = { version = "0.8.0", default-features = false }
-legacy_ipld_amt = { path = "../../ipld/legacy_amt" }
->>>>>>> f73daa61
 
 [features]
 json = []
