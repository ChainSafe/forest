[package]
name    = "chain"
version = "0.1.0"
authors = ["ChainSafe Systems <info@chainsafe.io>"]
edition = "2021"

[dependencies]
<<<<<<< HEAD
anyhow = "1.0"
pbr = "1.0.3"
blocks = { package = "forest_blocks", path = "../blocks", features = ["json"] }
db = { package = "forest_db", version = "0.1" }
cid = { package = "forest_cid", version = "0.3" }
encoding = { package = "forest_encoding", version = "0.2.1" }
serde = { version = "1.0", features = ["derive"] }
num-bigint = { path = "../../utils/bigint", package = "forest_bigint" }
num-traits = "0.2"
message = { package = "forest_message", version = "0.7", features = ["blst"] }
=======
anyhow          = "1.0"
pbr             = "1.0.3"
blocks          = { package = "forest_blocks", path = "../blocks", features = ["json"] }
db              = { package = "forest_db", version = "0.1" }
cid             = { package = "forest_cid", version = "0.3" }
crypto          = { package = "forest_crypto", version = "0.5", features = ["blst"] }
encoding        = { package = "forest_encoding", version = "0.2.1" }
serde           = { version = "1.0", features = ["derive"] }
num-bigint      = { path = "../../utils/bigint", package = "forest_bigint" }
num-traits      = "0.2"
message         = { package = "forest_message", version = "0.7", features = ["blst"] }
>>>>>>> 058c3928
ipld_blockstore = "0.1"
thiserror       = "1.0"
log             = "0.4.8"
state_tree      = { path = "../../vm/state_tree/" }
actor           = { package = "actor_interface", path = "../../vm/actor_interface" }
blake2b_simd    = "0.5.9"
byteorder       = "1.3.4"
beacon          = { path = "../beacon" }
tokio           = { version = "1.0", features = ["sync"] }
address         = { package = "forest_address", version = "0.3" }
futures         = "0.3.5"
async-std       = { version = "1.9", features = ["tokio1"] }
types           = { package = "fil_types", version = "0.2" }
lazy_static     = "1.4"
interpreter     = { path = "../../vm/interpreter/" }
lru             = "0.7.2"
fvm_ipld_car    = "0.4.1"
forest_ipld     = "0.1.1"
networks        = { path = "../../types/networks" }
lockfree        = "0.5.1"
crossbeam       = "0.8.0"
fvm_shared      = { version = "0.8.0", default-features = false }
legacy_ipld_amt = { path = "../../ipld/legacy_amt" }

[features]
json = []

[dev-dependencies]
multihash = { version = "0.16.1", default-features = false, features = [
    "std",
    "blake2b",
    "derive",
] }
test_utils = { version = "0.1.0", path = "../../utils/test_utils/", features = [
    "test_constructors",
] }<|MERGE_RESOLUTION|>--- conflicted
+++ resolved
@@ -5,30 +5,16 @@
 edition = "2021"
 
 [dependencies]
-<<<<<<< HEAD
-anyhow = "1.0"
-pbr = "1.0.3"
-blocks = { package = "forest_blocks", path = "../blocks", features = ["json"] }
-db = { package = "forest_db", version = "0.1" }
-cid = { package = "forest_cid", version = "0.3" }
-encoding = { package = "forest_encoding", version = "0.2.1" }
-serde = { version = "1.0", features = ["derive"] }
-num-bigint = { path = "../../utils/bigint", package = "forest_bigint" }
-num-traits = "0.2"
-message = { package = "forest_message", version = "0.7", features = ["blst"] }
-=======
 anyhow          = "1.0"
 pbr             = "1.0.3"
 blocks          = { package = "forest_blocks", path = "../blocks", features = ["json"] }
 db              = { package = "forest_db", version = "0.1" }
 cid             = { package = "forest_cid", version = "0.3" }
-crypto          = { package = "forest_crypto", version = "0.5", features = ["blst"] }
 encoding        = { package = "forest_encoding", version = "0.2.1" }
 serde           = { version = "1.0", features = ["derive"] }
 num-bigint      = { path = "../../utils/bigint", package = "forest_bigint" }
 num-traits      = "0.2"
 message         = { package = "forest_message", version = "0.7", features = ["blst"] }
->>>>>>> 058c3928
 ipld_blockstore = "0.1"
 thiserror       = "1.0"
 log             = "0.4.8"
