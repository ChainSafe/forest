--- conflicted
+++ resolved
@@ -27,17 +27,13 @@
 flo_stream = "0.4.0"
 address = { package = "forest_address", path = "../../vm/address" }
 futures ="0.3.5"
-async-std = { version = "1.6.3", features = ["unstable", "attributes"] }
+async-std = "1.6.3"
+types = { package = "fil_types", path = "../../types" }
 lazy_static = "1.4"
-<<<<<<< HEAD
 
 
 [features]
 json = []
-=======
-async-std = "1.6.3"
-types = { package = "fil_types", path = "../../types" }
->>>>>>> 8ef5ae5c
 
 [dev-dependencies]
 multihash = "0.10.0"
