[package]
name = "forest_chain"
license.workspace = true
repository.workspace = true
version.workspace = true
authors.workspace = true
edition = "2021"

[dependencies]
ahash.workspace = true
anyhow.workspace = true
async-compression.workspace = true
blake2b_simd.workspace = true
bls-signatures.workspace = true
cid.workspace = true
digest.workspace = true
flume.workspace = true
forest_beacon.workspace = true
forest_blocks.workspace = true
forest_db.workspace = true
forest_interpreter.workspace = true
forest_ipld.workspace = true
forest_libp2p_bitswap.workspace = true
forest_message = { workspace = true }
forest_metrics.workspace = true
forest_networks.workspace = true
forest_shim.workspace = true
forest_utils.workspace = true
futures.workspace = true
fvm_ipld_amt.workspace = true
fvm_ipld_blockstore.workspace = true
fvm_ipld_car.workspace = true
fvm_ipld_encoding.workspace = true
<<<<<<< HEAD
fvm_shared = { workspace = true, default-features = false }
=======
fvm_shared3 = { workspace = true, default-features = false }
>>>>>>> b056ad99
lazy_static.workspace = true
libipld.workspace = true
log.workspace = true
lru.workspace = true
nonzero_ext.workspace = true
num.workspace = true
parking_lot.workspace = true
serde = { workspace = true, features = ["derive"] }
serde_yaml.workspace = true
tempfile.workspace = true
thiserror.workspace = true
tokio = { workspace = true, features = ["sync"] }

[dev-dependencies]
multihash = { workspace = true, default-features = false, features = ["std", "blake2b", "derive"] }<|MERGE_RESOLUTION|>--- conflicted
+++ resolved
@@ -31,11 +31,6 @@
 fvm_ipld_blockstore.workspace = true
 fvm_ipld_car.workspace = true
 fvm_ipld_encoding.workspace = true
-<<<<<<< HEAD
-fvm_shared = { workspace = true, default-features = false }
-=======
-fvm_shared3 = { workspace = true, default-features = false }
->>>>>>> b056ad99
 lazy_static.workspace = true
 libipld.workspace = true
 log.workspace = true
