[package]
name    = "chain"
version = "0.1.0"
authors = ["ChainSafe Systems <info@chainsafe.io>"]
edition = "2021"

[dependencies]
<<<<<<< HEAD
anyhow = "1.0"
pbr = "1.0.3"
forest_blocks = "0.1.0"
forest_db = "0.1"
forest_crypto = { version = "0.5", features = ["blst"] }
bls-signatures = { version = "0.11", default-features = false, features = [
    "blst",
] }
forest_encoding = "0.2.1"
serde = { version = "1.0", features = ["derive"] }
num-traits = "0.2"
forest_message = { version = "0.7", features = ["blst"] }
ipld_blockstore = "0.1"
thiserror = "1.0"
log = "0.4.8"
actor_interface = "0.1.0"
blake2b_simd = "0.5.9"
byteorder = "1.3.4"
beacon = "0.1.0"
tokio = { version = "1.0", features = ["sync"] }
futures = "0.3.5"
async-std = { version = "1.9", features = ["tokio1"] }
fil_types = "0.2"
lazy_static = "1.4"
interpreter = "0.1.0"
lru = "0.7.2"
fvm_ipld_car = "0.4.1"
forest_ipld = "0.1.1"
networks = "0.1.0"
lockfree = "0.5.1"
crossbeam = "0.8.0"
fvm_shared = { version = "0.8.0", default-features = false }
legacy_ipld_amt = "0.2.0"
=======
actor_interface   = { path = "../../vm/actor_interface" }
anyhow            = "1.0"
async-std         = { version = "1.9", features = ["tokio1"] }
beacon            = { path = "../beacon" }
blake2b_simd      = "0.5.9"
bls-signatures    = { version = "0.11", default-features = false, features = ["blst"] }
byteorder         = "1.3.4"
cid               = { version = "0.8", default-features = false, features = ["std"] }
crossbeam         = "0.8.0"
fil_types         = "0.2"
forest_blocks     = { path = "../blocks" }
forest_crypto     = { version = "0.5", features = ["blst"] }
forest_db         = "0.1"
forest_encoding   = "0.2.1"
forest_ipld       = "0.1.1"
forest_message    = { version = "0.7", features = ["blst"] }
futures           = "0.3.5"
fvm               = "1.0"
fvm_ipld_car      = "0.4.1"
>>>>>>> e9fcdaa7
fvm_ipld_encoding = "0.2"
fvm_shared        = { version = "0.8.0", default-features = false }
interpreter       = { path = "../../vm/interpreter/" }
ipld_blockstore   = "0.1"
lazy_static       = "1.4"
legacy_ipld_amt   = { path = "../../ipld/legacy_amt" }
lockfree          = "0.5.1"
log               = "0.4.8"
lru               = "0.7.2"
networks          = { path = "../../types/networks" }
num-traits        = "0.2"
pbr               = "1.0.3"
serde             = { version = "1.0", features = ["derive"] }
thiserror         = "1.0"
tokio             = { version = "1.0", features = ["sync"] }

[dev-dependencies]
<<<<<<< HEAD
multihash = { version = "0.16.1", default-features = false, features = [
    "std",
    "blake2b",
    "derive",
] }
test_utils = { version = "0.1.0", features = ["test_constructors"] }
=======
multihash  = { version = "0.16.1", default-features = false, features = ["std", "blake2b", "derive"] }
test_utils = { version = "0.1.0", path = "../../utils/test_utils/", features = ["test_constructors"] }
>>>>>>> e9fcdaa7
<|MERGE_RESOLUTION|>--- conflicted
+++ resolved
@@ -5,86 +5,47 @@
 edition = "2021"
 
 [dependencies]
-<<<<<<< HEAD
+actor_interface = "0.1.0"
 anyhow = "1.0"
-pbr = "1.0.3"
-forest_blocks = "0.1.0"
-forest_db = "0.1"
-forest_crypto = { version = "0.5", features = ["blst"] }
+async-std = { version = "1.9", features = ["tokio1"] }
+beacon = "0.1.0"
+blake2b_simd = "0.5.9"
 bls-signatures = { version = "0.11", default-features = false, features = [
     "blst",
 ] }
+byteorder = "1.3.4"
+cid = { version = "0.8", default-features = false, features = ["std"] }
+crossbeam = "0.8.0"
+fil_types = "0.2"
+forest_blocks = "0.1.0"
+forest_crypto = { version = "0.5", features = ["blst"] }
+forest_db = "0.1"
 forest_encoding = "0.2.1"
+forest_ipld = "0.1.1"
+forest_message = { version = "0.7", features = ["blst"] }
+futures = "0.3.5"
+fvm = "1.0"
+fvm_ipld_car = "0.4.1"
+fvm_ipld_encoding = "0.2"
+fvm_shared = { version = "0.8.0", default-features = false }
+interpreter = "0.1.0"
+ipld_blockstore = "0.1"
+lazy_static = "1.4"
+legacy_ipld_amt = "0.2.0"
+lockfree = "0.5.1"
+log = "0.4.8"
+lru = "0.7.2"
+networks = "0.1.0"
+num-traits = "0.2"
+pbr = "1.0.3"
 serde = { version = "1.0", features = ["derive"] }
-num-traits = "0.2"
-forest_message = { version = "0.7", features = ["blst"] }
-ipld_blockstore = "0.1"
 thiserror = "1.0"
-log = "0.4.8"
-actor_interface = "0.1.0"
-blake2b_simd = "0.5.9"
-byteorder = "1.3.4"
-beacon = "0.1.0"
 tokio = { version = "1.0", features = ["sync"] }
-futures = "0.3.5"
-async-std = { version = "1.9", features = ["tokio1"] }
-fil_types = "0.2"
-lazy_static = "1.4"
-interpreter = "0.1.0"
-lru = "0.7.2"
-fvm_ipld_car = "0.4.1"
-forest_ipld = "0.1.1"
-networks = "0.1.0"
-lockfree = "0.5.1"
-crossbeam = "0.8.0"
-fvm_shared = { version = "0.8.0", default-features = false }
-legacy_ipld_amt = "0.2.0"
-=======
-actor_interface   = { path = "../../vm/actor_interface" }
-anyhow            = "1.0"
-async-std         = { version = "1.9", features = ["tokio1"] }
-beacon            = { path = "../beacon" }
-blake2b_simd      = "0.5.9"
-bls-signatures    = { version = "0.11", default-features = false, features = ["blst"] }
-byteorder         = "1.3.4"
-cid               = { version = "0.8", default-features = false, features = ["std"] }
-crossbeam         = "0.8.0"
-fil_types         = "0.2"
-forest_blocks     = { path = "../blocks" }
-forest_crypto     = { version = "0.5", features = ["blst"] }
-forest_db         = "0.1"
-forest_encoding   = "0.2.1"
-forest_ipld       = "0.1.1"
-forest_message    = { version = "0.7", features = ["blst"] }
-futures           = "0.3.5"
-fvm               = "1.0"
-fvm_ipld_car      = "0.4.1"
->>>>>>> e9fcdaa7
-fvm_ipld_encoding = "0.2"
-fvm_shared        = { version = "0.8.0", default-features = false }
-interpreter       = { path = "../../vm/interpreter/" }
-ipld_blockstore   = "0.1"
-lazy_static       = "1.4"
-legacy_ipld_amt   = { path = "../../ipld/legacy_amt" }
-lockfree          = "0.5.1"
-log               = "0.4.8"
-lru               = "0.7.2"
-networks          = { path = "../../types/networks" }
-num-traits        = "0.2"
-pbr               = "1.0.3"
-serde             = { version = "1.0", features = ["derive"] }
-thiserror         = "1.0"
-tokio             = { version = "1.0", features = ["sync"] }
 
 [dev-dependencies]
-<<<<<<< HEAD
 multihash = { version = "0.16.1", default-features = false, features = [
     "std",
     "blake2b",
     "derive",
 ] }
-test_utils = { version = "0.1.0", features = ["test_constructors"] }
-=======
-multihash  = { version = "0.16.1", default-features = false, features = ["std", "blake2b", "derive"] }
-test_utils = { version = "0.1.0", path = "../../utils/test_utils/", features = ["test_constructors"] }
->>>>>>> e9fcdaa7
+test_utils = { version = "0.1.0", features = ["test_constructors"] }