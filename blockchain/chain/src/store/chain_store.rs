// Copyright 2019-2023 ChainSafe Systems
// SPDX-License-Identifier: Apache-2.0, MIT

use std::{num::NonZeroUsize, ops::DerefMut, path::Path, sync::Arc, time::SystemTime};

use ahash::{HashMap, HashMapExt, HashSet};
use anyhow::Result;
use bls_signatures::Serialize as SerializeBls;
use cid::{multihash::Code::Blake2b256, Cid};
use digest::Digest;
use forest_beacon::{BeaconEntry, IGNORE_DRAND_VAR};
use forest_blocks::{Block, BlockHeader, FullTipset, Tipset, TipsetKeys, TxMeta};
use forest_interpreter::BlockMessages;
use forest_ipld::{should_save_block_to_snapshot, walk_snapshot};
use forest_libp2p_bitswap::{BitswapStoreRead, BitswapStoreReadWrite};
use forest_message::{ChainMessage, Message as MessageTrait, SignedMessage};
use forest_metrics::metrics;
use forest_networks::ChainConfig;
use forest_shim::{
    address::Address,
    crypto::{Signature, SignatureType},
    econ::TokenAmount,
    executor::Receipt,
    message::Message,
    state_tree::StateTree,
};
use forest_utils::{
    db::{
        file_backed_obj::{FileBacked, SYNC_PERIOD},
        BlockstoreExt,
    },
    io::Checksum,
};
use futures::AsyncWrite;
use fvm_ipld_amt::Amtv0 as Amt;
use fvm_ipld_blockstore::Blockstore;
use fvm_ipld_car::CarHeader;
use fvm_ipld_encoding::Cbor;
use fvm_shared::clock::ChainEpoch;
use log::{debug, info, trace, warn};
use lru::LruCache;
use parking_lot::Mutex;
use serde::{de::DeserializeOwned, Serialize};
use tokio::sync::{
    broadcast::{self, Sender as Publisher},
    Mutex as TokioMutex,
};

use super::{
    index::{checkpoint_tipsets, ChainIndex},
    tipset_tracker::TipsetTracker,
    Error,
};
use crate::Scale;

// A cap on the size of the future_sink
const SINK_CAP: usize = 200;

const DEFAULT_TIPSET_CACHE_SIZE: NonZeroUsize =
    forest_utils::const_option!(NonZeroUsize::new(8192));

/// `Enum` for `pubsub` channel that defines message type variant and data
/// contained in message type.
#[derive(Clone, Debug)]
pub enum HeadChange {
    Current(Arc<Tipset>),
    Apply(Arc<Tipset>),
    Revert(Arc<Tipset>),
}

/// Stores chain data such as heaviest tipset and cached tipset info at each
/// epoch. This structure is thread-safe, and all caches are wrapped in a mutex
/// to allow a consistent `ChainStore` to be shared across tasks.
pub struct ChainStore<DB> {
    /// Publisher for head change events
    publisher: Publisher<HeadChange>,

    /// key-value `datastore`.
    pub db: DB,

    /// Caches loaded tipsets for fast retrieval.
    ts_cache: Arc<TipsetCache>,

    /// Used as a cache for tipset `lookbacks`.
    chain_index: ChainIndex<DB>,

    /// Tracks blocks for the purpose of forming tipsets.
    tipset_tracker: TipsetTracker<DB>,

    /// File backed genesis block CID
    file_backed_genesis: Mutex<FileBacked<Cid>>,

    /// File backed heaviest tipset keys
    file_backed_heaviest_tipset_keys: Mutex<FileBacked<TipsetKeys>>,

    /// File backed validated blocks
    file_backed_validated_blocks: Mutex<FileBacked<HashSet<Cid>>>,
}

impl<DB> BitswapStoreRead for ChainStore<DB>
where
    DB: BitswapStoreRead,
{
    fn contains(&self, cid: &Cid) -> anyhow::Result<bool> {
        self.db.contains(cid)
    }

    fn get(&self, cid: &Cid) -> anyhow::Result<Option<Vec<u8>>> {
        self.db.get(cid)
    }
}

impl<DB> BitswapStoreReadWrite for ChainStore<DB>
where
    DB: BitswapStoreReadWrite,
{
    type Params = <DB as BitswapStoreReadWrite>::Params;

    fn insert(&self, block: &libipld::Block<Self::Params>) -> anyhow::Result<()> {
        self.db.insert(block)
    }
}

impl<DB> ChainStore<DB>
where
    DB: Blockstore + Send + Sync,
{
    pub fn new(
        db: DB,
        chain_config: Arc<ChainConfig>,
        genesis_block_header: &BlockHeader,
        chain_data_root: &Path,
    ) -> Result<Self>
    where
        DB: Clone,
    {
        let (publisher, _) = broadcast::channel(SINK_CAP);
        let ts_cache = Arc::new(Mutex::new(LruCache::new(DEFAULT_TIPSET_CACHE_SIZE)));
        let file_backed_genesis = Mutex::new(FileBacked::new(
            *genesis_block_header.cid(),
            chain_data_root.join("GENESIS"),
        ));
        let file_backed_heaviest_tipset_keys = Mutex::new({
            let mut head_store = FileBacked::load_from_file_or_create(
                chain_data_root.join("HEAD"),
                || TipsetKeys::new(vec![*genesis_block_header.cid()]),
                None,
            )?;
            let is_valid = tipset_from_keys(&ts_cache, &db, head_store.inner()).is_ok();
            if !is_valid {
                // If the stored HEAD is invalid, reset it to the genesis tipset.
                head_store.set_inner(TipsetKeys::new(vec![*genesis_block_header.cid()]))?;
            }
            head_store
        });
        let file_backed_validated_blocks = Mutex::new(FileBacked::load_from_file_or_create(
            chain_data_root.join("VALIDATED_BLOCKS"),
            HashSet::default,
            Some(SYNC_PERIOD),
        )?);

        let cs = Self {
            publisher,
            chain_index: ChainIndex::new(ts_cache.clone(), db.clone()),
            tipset_tracker: TipsetTracker::new(db.clone(), chain_config),
            db,
            ts_cache,
            file_backed_genesis,
            file_backed_heaviest_tipset_keys,
            file_backed_validated_blocks,
        };

        cs.set_genesis(genesis_block_header)?;

        Ok(cs)
    }

    /// Sets heaviest tipset within `ChainStore` and store its tipset keys in
    /// `{forest_chain_store}/HEAD`
    pub fn set_heaviest_tipset(&self, ts: Arc<Tipset>) -> Result<(), Error> {
        self.file_backed_heaviest_tipset_keys
            .lock()
            .set_inner(ts.key().clone())?;
        if self.publisher.send(HeadChange::Apply(ts)).is_err() {
            debug!("did not publish head change, no active receivers");
        }
        Ok(())
    }

    /// Writes genesis to `blockstore`.
    pub fn set_genesis(&self, header: &BlockHeader) -> Result<Cid, Error> {
        self.file_backed_genesis.lock().set_inner(*header.cid())?;

        self.blockstore()
            .put_obj(&header, Blake2b256)
            .map_err(Error::from)
    }

    /// Adds a [`BlockHeader`] to the tipset tracker, which tracks valid
    /// headers.
    pub fn add_to_tipset_tracker(&self, header: &BlockHeader) {
        self.tipset_tracker.add(header);
    }

    /// Writes tipset block headers to data store and updates heaviest tipset
    /// with other compatible tracked headers.
    pub fn put_tipset<S>(&self, ts: &Tipset) -> Result<(), Error>
    where
        S: Scale,
    {
        // TODO: we could add the blocks of `ts` to the tipset tracker from here,
        // making `add_to_tipset_tracker` redundant and decreasing the number of
        // `blockstore` reads
        persist_objects(self.blockstore(), ts.blocks())?;

        // Expand tipset to include other compatible blocks at the epoch.
        let expanded = self.expand_tipset(ts.min_ticket_block().clone())?;
        self.update_heaviest::<S>(Arc::new(expanded))?;
        Ok(())
    }

    /// Expands tipset to tipset with all other headers in the same epoch using
    /// the tipset tracker.
    fn expand_tipset(&self, header: BlockHeader) -> Result<Tipset, Error> {
        self.tipset_tracker.expand(header)
    }

    /// Returns genesis [`BlockHeader`] from the store based on a static key.
    pub fn genesis(&self) -> Result<BlockHeader, Error> {
        self.blockstore()
            .get_obj::<BlockHeader>(self.file_backed_genesis.lock().inner())?
            .ok_or_else(|| Error::Other("Genesis block not set".into()))
    }

    /// Returns the currently tracked heaviest tipset.
    pub fn heaviest_tipset(&self) -> Arc<Tipset> {
        self.tipset_from_keys(self.file_backed_heaviest_tipset_keys.lock().inner())
            .expect("Failed to load heaviest tipset")
    }

    /// Returns a reference to the publisher of head changes.
    pub fn publisher(&self) -> &Publisher<HeadChange> {
        &self.publisher
    }

    /// Returns key-value store instance.
    pub fn blockstore(&self) -> &DB {
        &self.db
    }

    /// Returns Tipset from key-value store from provided CIDs
    pub fn tipset_from_keys(&self, tsk: &TipsetKeys) -> Result<Arc<Tipset>, Error> {
        if tsk.cids().is_empty() {
            return Ok(self.heaviest_tipset());
        }
        tipset_from_keys(&self.ts_cache, self.blockstore(), tsk)
    }

    /// Returns Tipset key hash from key-value store from provided CIDs
    pub fn tipset_hash_from_keys(&self, tsk: &TipsetKeys) -> String {
        checkpoint_tipsets::tipset_hash(tsk)
    }

    /// Determines if provided tipset is heavier than existing known heaviest
    /// tipset
    fn update_heaviest<S>(&self, ts: Arc<Tipset>) -> Result<(), Error>
    where
        S: Scale,
    {
        // Calculate heaviest weight before matching to avoid deadlock with mutex
        let heaviest_weight = S::weight(self.blockstore(), &self.heaviest_tipset())?;

        let new_weight = S::weight(self.blockstore(), ts.as_ref())?;
        let curr_weight = heaviest_weight;

        if new_weight > curr_weight {
            // TODO potentially need to deal with re-orgs here
            info!("New heaviest tipset! {} (EPOCH = {})", ts.key(), ts.epoch());
            self.set_heaviest_tipset(ts)?;
        }
        Ok(())
    }

    /// Checks metadata file if block has already been validated.
    pub fn is_block_validated(&self, cid: &Cid) -> bool {
        let validated = self
            .file_backed_validated_blocks
            .lock()
            .inner()
            .contains(cid);
        if validated {
            log::debug!("Block {cid} was previously validated");
        }
        validated
    }

    /// Marks block as validated in the metadata file.
    pub fn mark_block_as_validated(&self, cid: &Cid) -> Result<(), Error> {
        let mut file = self.file_backed_validated_blocks.lock();
        Ok(file.with_inner(|inner| {
            inner.insert(*cid);
        })?)
    }

    /// Returns the tipset behind `tsk` at a given `height`.
    /// If the given height is a null round:
    /// - If `prev` is `true`, the tipset before the null round is returned.
    /// - If `prev` is `false`, the tipset following the null round is returned.
    ///
    /// Returns `None` if the tipset provided was the tipset at the given
    /// height.
    pub fn tipset_by_height(
        &self,
        height: ChainEpoch,
        ts: Arc<Tipset>,
        prev: bool,
    ) -> Result<Arc<Tipset>, Error> {
        if height > ts.epoch() {
            return Err(Error::Other(
                "searching for tipset that has a height less than starting point".to_owned(),
            ));
        }
        if height == ts.epoch() {
            return Ok(ts);
        }

        let mut lbts = self.chain_index.get_tipset_by_height(ts.clone(), height)?;

        if lbts.epoch() < height {
            warn!(
                "chain index returned the wrong tipset at height {}, using slow retrieval",
                height
            );
            lbts = self
                .chain_index
                .get_tipset_by_height_without_cache(ts, height)?;
        }

        if lbts.epoch() == height || !prev {
            Ok(lbts)
        } else {
            self.tipset_from_keys(lbts.parents())
        }
    }

    pub fn validate_tipset_checkpoints(
        &self,
        from: Arc<Tipset>,
        network: String,
    ) -> Result<(), Error> {
        info!(
            "Validating {network} tipset checkpoint hashes from: {}",
            from.epoch()
        );

        let Some(mut hashes) = checkpoint_tipsets::get_tipset_hashes(&network) else {
            info!("No checkpoint tipsets found for network: {network}, skipping validation.");
            return Ok(());
        };

        let mut ts = from;
        let tipset_hash = checkpoint_tipsets::tipset_hash(ts.key());
        hashes.remove(&tipset_hash);

        loop {
            let pts = self.chain_index.load_tipset(ts.parents())?;
            let tipset_hash = checkpoint_tipsets::tipset_hash(ts.key());
            hashes.remove(&tipset_hash);

            ts = pts;

            if ts.epoch() == 0 {
                break;
            }
        }

        if !hashes.is_empty() {
            return Err(Error::Other(format!(
                "Found tipset hash(es) on {network} that are no longer valid: {hashes:?}"
            )));
        }

        if !checkpoint_tipsets::validate_genesis_cid(&ts, &network) {
            return Err(Error::Other(format!(
                "Genesis cid {:?} on {network} network does not match with one stored in checkpoint registry",
                ts.key().cid()
            )));
        }

        Ok(())
    }

    /// Finds the latest beacon entry given a tipset up to 20 tipsets behind
    pub fn latest_beacon_entry(&self, ts: &Tipset) -> Result<BeaconEntry, Error> {
        let check_for_beacon_entry = |ts: &Tipset| {
            let cbe = ts.min_ticket_block().beacon_entries();
            if let Some(entry) = cbe.last() {
                return Ok(Some(entry.clone()));
            }
            if ts.epoch() == 0 {
                return Err(Error::Other(
                    "made it back to genesis block without finding beacon entry".to_owned(),
                ));
            }
            Ok(None)
        };

        if let Some(entry) = check_for_beacon_entry(ts)? {
            return Ok(entry);
        }
        let mut cur = self.tipset_from_keys(ts.parents())?;
        for i in 1..20 {
            if i != 1 {
                cur = self.tipset_from_keys(cur.parents())?;
            }
            if let Some(entry) = check_for_beacon_entry(&cur)? {
                return Ok(entry);
            }
        }

        if std::env::var(IGNORE_DRAND_VAR) == Ok("1".to_owned()) {
            return Ok(BeaconEntry::new(
                0,
                vec![9, 9, 9, 9, 9, 9, 9, 9, 9, 9, 9, 9, 9, 9, 9, 9],
            ));
        }

        Err(Error::Other(
            "Found no beacon entries in the 20 latest tipsets".to_owned(),
        ))
    }

    /// Constructs and returns a full tipset if messages from storage exists -
    /// non self version
    pub fn fill_tipset(&self, ts: &Tipset) -> Option<FullTipset>
    where
        DB: Blockstore,
    {
        // Collect all messages before moving tipset.
        let messages: Vec<(Vec<_>, Vec<_>)> = match ts
            .blocks()
            .iter()
            .map(|h| block_messages(self.blockstore(), h))
            .collect::<Result<_, Error>>()
        {
            Ok(m) => m,
            Err(e) => {
                trace!("failed to fill tipset: {}", e);
                return None;
            }
        };

        // Zip messages with blocks
        let blocks = ts
            .blocks()
            .iter()
            .cloned()
            .zip(messages)
            .map(|(header, (bls_messages, secp_messages))| Block {
                header,
                bls_messages,
                secp_messages,
            })
            .collect();

        // the given tipset has already been verified, so this cannot fail
        Some(FullTipset::new(blocks).unwrap())
    }

    /// Retrieves block messages to be passed through the VM.
    ///
    /// It removes duplicate messages which appear in multiple blocks.
    pub fn block_msgs_for_tipset(&self, ts: &Tipset) -> Result<Vec<BlockMessages>, Error> {
        let mut applied = HashMap::new();
        let mut select_msg = |m: ChainMessage| -> Option<ChainMessage> {
            // The first match for a sender is guaranteed to have correct nonce
            // the block isn't valid otherwise.
            let entry = applied.entry(m.from()).or_insert_with(|| m.sequence());

            if *entry != m.sequence() {
                return None;
            }

            *entry += 1;
            Some(m)
        };

        ts.blocks()
            .iter()
            .map(|b| {
                let (usm, sm) = block_messages(self.blockstore(), b)?;

                let mut messages = Vec::with_capacity(usm.len() + sm.len());
                messages.extend(
                    usm.into_iter()
                        .filter_map(|m| select_msg(ChainMessage::Unsigned(m))),
                );
                messages.extend(
                    sm.into_iter()
                        .filter_map(|m| select_msg(ChainMessage::Signed(m))),
                );

                Ok(BlockMessages {
                    miner: *b.miner_address(),
                    messages,
                    win_count: b
                        .election_proof()
                        .as_ref()
                        .map(|e| e.win_count)
                        .unwrap_or_default(),
                })
            })
            .collect()
    }

    /// Retrieves ordered valid messages from a `Tipset`. This will only include
    /// messages that will be passed through the VM.
    pub fn messages_for_tipset(&self, ts: &Tipset) -> Result<Vec<ChainMessage>, Error> {
        let bmsgs = self.block_msgs_for_tipset(ts)?;
        Ok(bmsgs.into_iter().flat_map(|bm| bm.messages).collect())
    }

    /// Exports a range of tipsets, as well as the state roots based on the
    /// `recent_roots`.
    pub async fn export<W, D>(
        &self,
        tipset: &Tipset,
        recent_roots: ChainEpoch,
        writer: W,
    ) -> Result<Option<digest::Output<D>>, Error>
    where
        D: Digest,
        W: AsyncWrite + Checksum<D> + Send + Unpin + 'static,
    {
        // Channel cap is equal to buffered write size
        const CHANNEL_CAP: usize = 1000;
        let (tx, rx) = flume::bounded(CHANNEL_CAP);
        let header = CarHeader::from(tipset.key().cids().to_vec());

        let writer = Arc::new(TokioMutex::new(writer));
        let writer_clone = writer.clone();

        // Spawns task which receives blocks to write to the car writer.
        let write_task = tokio::task::spawn(async move {
            let mut writer = writer_clone.lock().await;
            let mut stream = rx.stream();
            header
                .write_stream_async(writer.deref_mut(), &mut stream)
                .await
                .map_err(|e| Error::Other(format!("Failed to write blocks in export: {e}")))
        });

        let global_pre_time = SystemTime::now();
        info!("chain export started");

        // Walks over tipset and historical data, sending all blocks visited into the
        // car writer.
        walk_snapshot(tipset, recent_roots, |cid| {
            let tx_clone = tx.clone();
            async move {
                let block = self
                    .blockstore()
                    .get(&cid)?
                    .ok_or_else(|| Error::Other(format!("Cid {cid} not found in blockstore")))?;

                if should_save_block_to_snapshot(&cid) {
                    tx_clone.send_async((cid, block.clone())).await?;
                }

                Ok(block)
            }
        })
        .await?;

        // Drop sender, to close the channel to write task, which will end when finished
        // writing
        drop(tx);

        // Await on values being written.
        write_task
            .await
            .map_err(|e| Error::Other(format!("Failed to write blocks in export: {e}")))??;

        info!(
            "export finished, took {} seconds",
            global_pre_time
                .elapsed()
                .expect("time cannot go backwards")
                .as_secs()
        );

<<<<<<< HEAD
        let digest = writer.lock().await.finalize();
=======
        let digest = writer
            .lock()
            .await
            .finalize()
            .await
            .map_err(|e| Error::Other(e.to_string()))?;
>>>>>>> b6b023e8
        Ok(digest)
    }
}

pub(crate) type TipsetCache = Mutex<LruCache<TipsetKeys, Arc<Tipset>>>;

/// Loads a tipset from memory given the tipset keys and cache.
pub(crate) fn tipset_from_keys<BS>(
    cache: &TipsetCache,
    store: &BS,
    tsk: &TipsetKeys,
) -> Result<Arc<Tipset>, Error>
where
    BS: Blockstore,
{
    if let Some(ts) = cache.lock().get(tsk) {
        metrics::LRU_CACHE_HIT
            .with_label_values(&[metrics::values::TIPSET])
            .inc();
        return Ok(ts.clone());
    }

    let block_headers: Vec<BlockHeader> = tsk
        .cids()
        .iter()
        .map(|c| {
            store
                .get_obj(c)?
                .ok_or_else(|| Error::NotFound(String::from("Key for header")))
        })
        .collect::<Result<_, Error>>()?;

    // construct new Tipset to return
    let ts = Arc::new(Tipset::new(block_headers)?);
    cache.lock().put(tsk.clone(), ts.clone());
    metrics::LRU_CACHE_MISS
        .with_label_values(&[metrics::values::TIPSET])
        .inc();
    Ok(ts)
}

/// Returns a Tuple of BLS messages of type `UnsignedMessage` and SECP messages
/// of type `SignedMessage`
pub fn block_messages<DB>(
    db: &DB,
    bh: &BlockHeader,
) -> Result<(Vec<Message>, Vec<SignedMessage>), Error>
where
    DB: Blockstore,
{
    let (bls_cids, secpk_cids) = read_msg_cids(db, bh.messages())?;

    let bls_msgs: Vec<Message> = messages_from_cids(db, &bls_cids)?;
    let secp_msgs: Vec<SignedMessage> = messages_from_cids(db, &secpk_cids)?;

    Ok((bls_msgs, secp_msgs))
}

/// Returns a tuple of `UnsignedMessage` and `SignedMessages` from their CID
pub fn block_messages_from_cids<DB>(
    db: &DB,
    bls_cids: &[Cid],
    secp_cids: &[Cid],
) -> Result<(Vec<Message>, Vec<SignedMessage>), Error>
where
    DB: Blockstore,
{
    let bls_msgs: Vec<Message> = messages_from_cids(db, bls_cids)?;
    let secp_msgs: Vec<SignedMessage> = messages_from_cids(db, secp_cids)?;

    Ok((bls_msgs, secp_msgs))
}

/// Returns a tuple of CIDs for both unsigned and signed messages
// TODO cache these recent meta roots
pub fn read_msg_cids<DB>(db: &DB, msg_cid: &Cid) -> Result<(Vec<Cid>, Vec<Cid>), Error>
where
    DB: Blockstore,
{
    if let Some(roots) = db.get_obj::<TxMeta>(msg_cid)? {
        let bls_cids = read_amt_cids(db, &roots.bls_message_root)?;
        let secpk_cids = read_amt_cids(db, &roots.secp_message_root)?;
        Ok((bls_cids, secpk_cids))
    } else {
        Err(Error::UndefinedKey(format!(
            "no msg root with cid {msg_cid}"
        )))
    }
}

/// Persists slice of `serializable` objects to `blockstore`.
pub fn persist_objects<DB, C>(db: &DB, headers: &[C]) -> Result<(), Error>
where
    DB: Blockstore,
    C: Serialize,
{
    for chunk in headers.chunks(256) {
        db.bulk_put(chunk, Blake2b256)?;
    }
    Ok(())
}

/// Returns a vector of CIDs from provided root CID
fn read_amt_cids<DB>(db: &DB, root: &Cid) -> Result<Vec<Cid>, Error>
where
    DB: Blockstore,
{
    let amt = Amt::<Cid, _>::load(root, db)?;

    let mut cids = Vec::new();
    for i in 0..amt.count() {
        if let Some(c) = amt.get(i)? {
            cids.push(*c);
        }
    }

    Ok(cids)
}

/// Attempts to de-serialize to unsigned message or signed message and then
/// returns it as a [`ChainMessage`].
pub fn get_chain_message<DB>(db: &DB, key: &Cid) -> Result<ChainMessage, Error>
where
    DB: Blockstore,
{
    db.get_obj(key)?
        .ok_or_else(|| Error::UndefinedKey(key.to_string()))
}

/// Given a tipset this function will return all unique messages in that tipset.
pub fn messages_for_tipset<DB>(db: &DB, ts: &Tipset) -> Result<Vec<ChainMessage>, Error>
where
    DB: Blockstore,
{
    let mut applied: HashMap<Address, u64> = HashMap::new();
    let mut balances: HashMap<Address, TokenAmount> = HashMap::new();
    let state = StateTree::new_from_root(db, ts.parent_state())?;

    // message to get all messages for block_header into a single iterator
    let mut get_message_for_block_header = |b: &BlockHeader| -> Result<Vec<ChainMessage>, Error> {
        let (unsigned, signed) = block_messages(db, b)?;
        let mut messages = Vec::with_capacity(unsigned.len() + signed.len());
        let unsigned_box = unsigned.into_iter().map(ChainMessage::Unsigned);
        let signed_box = signed.into_iter().map(ChainMessage::Signed);

        for message in unsigned_box.chain(signed_box) {
            let from_address = &message.from();
            if applied.contains_key(from_address) {
                let actor_state = state
                    .get_actor(from_address)?
                    .ok_or_else(|| Error::Other("Actor state not found".to_string()))?;
                applied.insert(*from_address, actor_state.sequence);
                balances.insert(*from_address, actor_state.balance.clone().into());
            }
            if let Some(seq) = applied.get_mut(from_address) {
                if *seq != message.sequence() {
                    continue;
                }
                *seq += 1;
            } else {
                continue;
            }
            if let Some(bal) = balances.get_mut(from_address) {
                if *bal < message.required_funds() {
                    continue;
                }
                *bal -= message.required_funds();
            } else {
                continue;
            }

            messages.push(message)
        }

        Ok(messages)
    };

    ts.blocks().iter().fold(Ok(Vec::new()), |vec, b| {
        let mut message_vec = vec?;
        let mut messages = get_message_for_block_header(b)?;
        message_vec.append(&mut messages);
        Ok(message_vec)
    })
}

/// Returns messages from key-value store based on a slice of [`Cid`]s.
pub fn messages_from_cids<DB, T>(db: &DB, keys: &[Cid]) -> Result<Vec<T>, Error>
where
    DB: Blockstore,
    T: DeserializeOwned,
{
    keys.iter()
        .map(|k| {
            db.get_obj(k)?
                .ok_or_else(|| Error::UndefinedKey(k.to_string()))
        })
        .collect()
}

/// Returns parent message receipt given `block_header` and message index.
pub fn get_parent_reciept<DB>(
    db: &DB,
    block_header: &BlockHeader,
    i: usize,
) -> Result<Option<Receipt>, Error>
where
    DB: Blockstore,
{
    let amt = Amt::load(block_header.message_receipts(), db)?;
    let receipts = amt.get(i as u64)?;
    Ok(receipts.cloned())
}

pub mod headchange_json {
    use forest_blocks::tipset_json::TipsetJson;
    use serde::{Deserialize, Serialize};

    use super::*;

    #[derive(Debug, Deserialize, Serialize)]
    #[serde(rename_all = "lowercase")]
    #[serde(tag = "type", content = "val")]
    pub enum HeadChangeJson {
        Current(TipsetJson),
        Apply(TipsetJson),
        Revert(TipsetJson),
    }

    pub type SubscriptionHeadChange = (i64, Vec<HeadChangeJson>);

    impl From<HeadChange> for HeadChangeJson {
        fn from(wrapper: HeadChange) -> Self {
            match wrapper {
                HeadChange::Current(tipset) => HeadChangeJson::Current(TipsetJson(tipset)),
                HeadChange::Apply(tipset) => HeadChangeJson::Apply(TipsetJson(tipset)),
                HeadChange::Revert(tipset) => HeadChangeJson::Revert(TipsetJson(tipset)),
            }
        }
    }
}

/// Result of persisting a vector of `SignedMessage`s that are to be included in
/// a block.
///
/// The fields are public so they can be partially moved, but they should not be
/// modified.
pub struct PersistedBlockMessages {
    /// Overall CID to be included in the `BlockHeader`.
    pub msg_cid: Cid,
    /// All CIDs of SECP messages, to be included in `BlockMsg`.
    pub secp_cids: Vec<Cid>,
    /// All CIDs of BLS messages, to be included in `BlockMsg`.
    pub bls_cids: Vec<Cid>,
    /// Aggregated signature of all BLS messages, to be included in the
    /// `BlockHeader`.
    pub bls_agg: Signature,
}

/// Partition the messages into SECP and BLS variants, store them individually
/// in the IPLD store, and the corresponding `TxMeta` as well, returning its CID
/// so that it can be put in a block header. Also return the aggregated BLS
/// signature of all BLS messages.
pub fn persist_block_messages<DB: Blockstore>(
    db: &DB,
    messages: Vec<&SignedMessage>,
) -> anyhow::Result<PersistedBlockMessages> {
    let mut bls_cids = Vec::new();
    let mut secp_cids = Vec::new();

    let mut bls_sigs = Vec::new();
    for msg in messages {
        if msg.signature().signature_type() == SignatureType::BLS {
            let c = db.put_obj(&msg.message, Blake2b256)?;
            bls_cids.push(c);
            bls_sigs.push(&msg.signature);
        } else {
            let c = db.put_obj(&msg, Blake2b256)?;
            secp_cids.push(c);
        }
    }

    let bls_msg_root = Amt::new_from_iter(db, bls_cids.iter().copied())?;
    let secp_msg_root = Amt::new_from_iter(db, secp_cids.iter().copied())?;

    let mmcid = db.put_obj(
        &TxMeta {
            bls_message_root: bls_msg_root,
            secp_message_root: secp_msg_root,
        },
        Blake2b256,
    )?;

    let bls_agg = if bls_sigs.is_empty() {
        Signature::new_bls(vec![])
    } else {
        Signature::new_bls(
            bls_signatures::aggregate(
                &bls_sigs
                    .iter()
                    .map(|s| s.bytes())
                    .map(bls_signatures::Signature::from_bytes)
                    .collect::<Result<Vec<_>, _>>()?,
            )
            .unwrap()
            .as_bytes(),
        )
    };

    Ok(PersistedBlockMessages {
        msg_cid: mmcid,
        secp_cids,
        bls_cids,
        bls_agg,
    })
}

#[cfg(test)]
mod tests {
    use cid::{
        multihash::{
            Code::{Blake2b256, Identity},
            MultihashDigest,
        },
        Cid,
    };
    use forest_shim::address::Address;
    use fvm_ipld_encoding::DAG_CBOR;
    use tempfile::TempDir;

    use super::*;

    #[test]
    fn genesis_test() {
        let db = forest_db::MemoryDB::default();
        let chain_config = Arc::new(ChainConfig::default());

        let gen_block = BlockHeader::builder()
            .epoch(1)
            .weight(2_u32.into())
            .messages(Cid::new_v1(DAG_CBOR, Identity.digest(&[])))
            .message_receipts(Cid::new_v1(DAG_CBOR, Identity.digest(&[])))
            .state_root(Cid::new_v1(DAG_CBOR, Identity.digest(&[])))
            .miner_address(Address::new_id(0))
            .build()
            .unwrap();
        let chain_data_root = TempDir::new().unwrap();
        let cs = ChainStore::new(db, chain_config, &gen_block, chain_data_root.path()).unwrap();

        assert_eq!(cs.genesis().unwrap(), gen_block);
    }

    #[test]
    fn block_validation_cache_basic() {
        let db = forest_db::MemoryDB::default();
        let chain_config = Arc::new(ChainConfig::default());
        let gen_block = BlockHeader::builder()
            .miner_address(Address::new_id(0))
            .build()
            .unwrap();

        let chain_data_root = TempDir::new().unwrap();
        let cs = ChainStore::new(db, chain_config, &gen_block, chain_data_root.path()).unwrap();

        let cid = Cid::new_v1(DAG_CBOR, Blake2b256.digest(&[1, 2, 3]));
        assert!(!cs.is_block_validated(&cid));

        cs.mark_block_as_validated(&cid).unwrap();
        assert!(cs.is_block_validated(&cid));
    }
}<|MERGE_RESOLUTION|>--- conflicted
+++ resolved
@@ -589,16 +589,12 @@
                 .as_secs()
         );
 
-<<<<<<< HEAD
-        let digest = writer.lock().await.finalize();
-=======
         let digest = writer
             .lock()
             .await
             .finalize()
             .await
             .map_err(|e| Error::Other(e.to_string()))?;
->>>>>>> b6b023e8
         Ok(digest)
     }
 }
