--- conflicted
+++ resolved
@@ -15,15 +15,11 @@
 use anyhow::Result;
 use async_stream::stream;
 use bls_signatures::Serialize as SerializeBls;
-<<<<<<< HEAD
 use chrono::Utc;
-use cid::{multihash::Code::Blake2b256, Cid};
-=======
 use cid::{
     multihash::{Code, Code::Blake2b256},
     Cid,
 };
->>>>>>> eb5fdd0d
 use digest::Digest;
 use forest_actor_interface::EPOCHS_IN_DAY;
 use forest_beacon::{BeaconEntry, IGNORE_DRAND_VAR};
@@ -588,19 +584,18 @@
                     }
                 };
 
-<<<<<<< HEAD
                 if !dry_run {
-=======
-                // Don't include identity CIDs.
-                // We only include raw and dagcbor, for now.
-                // Raw for "code" CIDs.
-                if u64::from(Code::Identity) != cid.hash().code()
-                    && (cid.codec() == fvm_shared::IPLD_RAW
-                        || cid.codec() == fvm_ipld_encoding::DAG_CBOR)
-                {
->>>>>>> eb5fdd0d
-                    tx_clone.send_async((cid, block.clone())).await?;
+                    // Don't include identity CIDs.
+                    // We only include raw and dagcbor, for now.
+                    // Raw for "code" CIDs.
+                    if u64::from(Code::Identity) != cid.hash().code()
+                        && (cid.codec() == fvm_shared::IPLD_RAW
+                            || cid.codec() == fvm_ipld_encoding::DAG_CBOR)
+                    {
+                        tx_clone.send_async((cid, block.clone())).await?;
+                    }
                 }
+
                 Ok(block)
             }
         })
