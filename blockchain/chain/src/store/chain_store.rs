--- conflicted
+++ resolved
@@ -25,28 +25,19 @@
 use forest_metrics::metrics;
 use forest_networks::ChainConfig;
 use forest_shim::{
-<<<<<<< HEAD
     address::Address,
     crypto::{Signature, SignatureType},
     econ::TokenAmount,
+    executor::Receipt,
+    message::Message,
     state_tree::StateTree,
-=======
-    address::Address, econ::TokenAmount, executor::Receipt, message::Message, state_tree::StateTree,
->>>>>>> 7e0fac45
 };
 use forest_utils::{db::BlockstoreExt, io::Checksum};
 use futures::Future;
 use fvm_ipld_blockstore::Blockstore;
 use fvm_ipld_car::CarHeader;
 use fvm_ipld_encoding::{from_slice, Cbor};
-<<<<<<< HEAD
-use fvm_shared::{clock::ChainEpoch, message::Message, receipt::Receipt};
-=======
-use fvm_shared::{
-    clock::ChainEpoch,
-    crypto::signature::{Signature, SignatureType},
-};
->>>>>>> 7e0fac45
+use fvm_shared::clock::ChainEpoch;
 use log::{debug, info, trace, warn};
 use lru::LruCache;
 use parking_lot::Mutex;
