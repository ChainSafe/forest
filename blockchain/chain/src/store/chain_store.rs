// Copyright 2020 ChainSafe Systems
// SPDX-License-Identifier: Apache-2.0, MIT

use super::{Error, TipIndex, TipsetMetadata};
use actor::{power::State as PowerState, STORAGE_POWER_ACTOR_ADDR};
use address::Address;
use beacon::BeaconEntry;
use blake2b_simd::Params;
use blocks::{Block, BlockHeader, FullTipset, Tipset, TipsetKeys, TxMeta};
use byteorder::{BigEndian, WriteBytesExt};
use cid::multihash::Blake2b256;
use cid::Cid;
use clock::ChainEpoch;
use crypto::DomainSeparationTag;
use encoding::{blake2b_256, de::DeserializeOwned, from_slice, Cbor};
use flo_stream::{MessagePublisher, Publisher, Subscriber};
use ipld_amt::Amt;
use ipld_blockstore::BlockStore;
use log::{info, warn};
<<<<<<< HEAD
use message::{Message, MessageReceipt, SignedMessage, UnsignedMessage};
use num_bigint::BigUint;
=======
use message::{SignedMessage, UnsignedMessage};
use num_bigint::{BigInt, Sign};
>>>>>>> 0af8cfba
use num_traits::Zero;
use state_tree::StateTree;
use std::collections::HashMap;
use std::io::Write;
use std::sync::Arc;
const GENESIS_KEY: &str = "gen_block";
const HEAD_KEY: &str = "head";
// constants for Weight calculation
/// The ratio of weight contributed by short-term vs long-term factors in a given round
const W_RATIO_NUM: u64 = 1;
const W_RATIO_DEN: u64 = 2;
/// Blocks epoch allowed
const BLOCKS_PER_EPOCH: u64 = 5;

// A cap on the size of the future_sink
const SINK_CAP: usize = 1000;

type BoxMessage = Box<dyn Message>;

/// Enum for pubsub channel that defines message type variant and data contained in message type.
#[derive(Clone, Debug)]
pub enum HeadChange {
    Current(Arc<Tipset>),
    Apply(Arc<Tipset>),
    Revert(Arc<Tipset>),
}

/// Generic implementation of the datastore trait and structures
pub struct ChainStore<DB> {
<<<<<<< HEAD
    // TODO add IPLD Store
    publisher: Publisher<HeadChange>,
=======
    publisher: Publisher<Arc<Tipset>>,
>>>>>>> 0af8cfba

    // key-value datastore
    pub db: Arc<DB>,

    // Tipset at the head of the best-known chain.
    heaviest: Option<Arc<Tipset>>,

    // tip_index tracks tipsets by epoch/parentset for use by expected consensus.
    tip_index: TipIndex,
}

impl<DB> ChainStore<DB>
where
    DB: BlockStore,
{
    /// constructor
    pub fn new(db: Arc<DB>) -> Self {
        let heaviest = get_heaviest_tipset(db.as_ref())
            .unwrap_or(None)
            .map(Arc::new);
        Self {
            db,
            publisher: Publisher::new(SINK_CAP),
            tip_index: TipIndex::new(),
            heaviest,
        }
    }

    /// Sets heaviest tipset within ChainStore and store its tipset cids under HEAD_KEY
    pub async fn set_heaviest_tipset(&mut self, ts: Arc<Tipset>) -> Result<(), Error> {
        self.db.write(HEAD_KEY, ts.key().marshal_cbor()?)?;
        self.heaviest = Some(ts.clone());
        self.publisher.publish(HeadChange::Current(ts)).await;
        Ok(())
    }

    // subscribing returns a future sink that we can essentially iterate over using future streams
    pub fn subscribe(&mut self) -> Subscriber<HeadChange> {
        self.publisher.subscribe()
    }

    /// Sets tip_index tracker
    pub fn set_tipset_tracker(&mut self, header: &BlockHeader) -> Result<(), Error> {
        let ts: Tipset = Tipset::new(vec![header.clone()])?;
        let meta = TipsetMetadata {
            tipset_state_root: header.state_root().clone(),
            tipset_receipts_root: header.message_receipts().clone(),
            tipset: ts,
        };
        self.tip_index.put(&meta);
        Ok(())
    }

    /// Writes genesis to blockstore
    pub fn set_genesis(&self, header: BlockHeader) -> Result<(), Error> {
        set_genesis(self.blockstore(), header)
    }

    /// Writes tipset block headers to data store and updates heaviest tipset
    pub async fn put_tipsets(&mut self, ts: &Tipset) -> Result<(), Error> {
        persist_headers(self.blockstore(), ts.blocks())?;
        // TODO determine if expanded tipset is required; see https://github.com/filecoin-project/lotus/blob/testnet/3/chain/store/store.go#L236
        self.update_heaviest(ts).await?;
        Ok(())
    }

    /// Writes encoded message data to blockstore
    pub fn put_messages<T: Cbor>(&self, msgs: &[T]) -> Result<(), Error> {
        put_messages(self.blockstore(), msgs)
    }

    /// Loads heaviest tipset from datastore and sets as heaviest in chainstore
    pub async fn load_heaviest_tipset(&mut self) -> Result<(), Error> {
        let heaviest_ts = get_heaviest_tipset(self.blockstore())?.ok_or_else(|| {
            warn!("No previous chain state found");
            Error::Other("No chain state found".to_owned())
        })?;

        // set as heaviest tipset
        let heaviest_ts = Arc::new(heaviest_ts);
        self.heaviest = Some(heaviest_ts.clone());
        self.publisher
            .publish(HeadChange::Current(heaviest_ts))
            .await;
        Ok(())
    }

    /// Returns genesis blockheader from blockstore
    pub fn genesis(&self) -> Result<Option<BlockHeader>, Error> {
        genesis(self.blockstore())
    }

    /// Finds the latest beacon entry given a tipset up to 20 blocks behind
    pub fn latest_beacon_entry(&self, ts: &Tipset) -> Result<BeaconEntry, Error> {
        let mut cur = ts.clone();
        for _ in 1..20 {
            let cbe = ts.blocks()[0].beacon_entries();
            if let Some(entry) = cbe.last() {
                return Ok(entry.clone());
            }
            if cur.epoch() == 0 {
                return Err(Error::Other(
                    "made it back to genesis block without finding beacon entry".to_owned(),
                ));
            }
            cur = self.tipset_from_keys(cur.parents())?;
        }
        Err(Error::Other(
            "Found no beacon entries in the 20 blocks prior to the given tipset".to_owned(),
        ))
    }

    /// Returns heaviest tipset from blockstore
    pub fn heaviest_tipset(&self) -> Option<Arc<Tipset>> {
        self.heaviest.clone()
    }

    /// Returns key-value store instance
    pub fn blockstore(&self) -> &DB {
        &self.db
    }

    /// Returns Tipset from key-value store from provided cids
    pub fn tipset_from_keys(&self, tsk: &TipsetKeys) -> Result<Tipset, Error> {
        tipset_from_keys(self.blockstore(), tsk)
    }

    /// Constructs and returns a full tipset if messages from storage exists
    pub fn fill_tipsets(&self, ts: Tipset) -> Result<FullTipset, Error> {
        let mut blocks: Vec<Block> = Vec::with_capacity(ts.blocks().len());

        for header in ts.into_blocks() {
            let (bls_messages, secp_messages) = block_messages(self.blockstore(), &header)?;
            blocks.push(Block {
                header,
                bls_messages,
                secp_messages,
            });
        }

        // the given tipset has already been verified, so this cannot fail
        Ok(FullTipset::new(blocks).unwrap())
    }

    /// Determines if provided tipset is heavier than existing known heaviest tipset
    async fn update_heaviest(&mut self, ts: &Tipset) -> Result<(), Error> {
        match &self.heaviest {
            Some(heaviest) => {
                let new_weight = weight(self.blockstore(), ts)?;
                let curr_weight = weight(self.blockstore(), &heaviest)?;
                if new_weight > curr_weight {
                    // TODO potentially need to deal with re-orgs here
                    info!("New heaviest tipset");
                    self.set_heaviest_tipset(Arc::new(ts.clone())).await?;
                }
            }
            None => {
                info!("set heaviest tipset");
                self.set_heaviest_tipset(Arc::new(ts.clone())).await?;
            }
        }
        Ok(())
    }
}

/// Returns messages for a given tipset from db
pub fn messages_for_tipset<DB>(db: &DB, h: &Tipset) -> Result<Vec<UnsignedMessage>, Error>
where
    DB: BlockStore,
{
    let mut umsg: Vec<UnsignedMessage> = Vec::new();
    for bh in h.blocks().iter() {
        let (mut bh_umsg, bh_msg) = block_messages(db, bh)?;
        umsg.append(&mut bh_umsg);
        umsg.extend(bh_msg.into_iter().map(|msg| msg.into_message()));
    }
    Ok(umsg)
}

/// Returns a Tuple of bls messages of type UnsignedMessage and secp messages
/// of type SignedMessage
pub fn block_messages<DB>(
    db: &DB,
    bh: &BlockHeader,
) -> Result<(Vec<UnsignedMessage>, Vec<SignedMessage>), Error>
where
    DB: BlockStore,
{
    let (bls_cids, secpk_cids) = read_msg_cids(db, bh.messages())?;

    let bls_msgs: Vec<UnsignedMessage> = messages_from_cids(db, &bls_cids)?;
    let secp_msgs: Vec<SignedMessage> = messages_from_cids(db, &secpk_cids)?;

    Ok((bls_msgs, secp_msgs))
}

/// Returns a tuple of UnsignedMessage and SignedMessages from their Cid
pub fn block_messages_from_cids<DB>(
    db: &DB,
    bls_cids: &[Cid],
    secp_cids: &[Cid],
) -> Result<(Vec<UnsignedMessage>, Vec<SignedMessage>), Error>
where
    DB: BlockStore,
{
    let bls_msgs: Vec<UnsignedMessage> = messages_from_cids(db, bls_cids)?;
    let secp_msgs: Vec<SignedMessage> = messages_from_cids(db, secp_cids)?;

    Ok((bls_msgs, secp_msgs))
}

/// Returns a tuple of cids for both Unsigned and Signed messages
pub fn read_msg_cids<DB>(db: &DB, msg_cid: &Cid) -> Result<(Vec<Cid>, Vec<Cid>), Error>
where
    DB: BlockStore,
{
    if let Some(roots) = db
        .get::<TxMeta>(msg_cid)
        .map_err(|e| Error::Other(e.to_string()))?
    {
        let bls_cids = read_amt_cids(db, &roots.bls_message_root)?;
        let secpk_cids = read_amt_cids(db, &roots.secp_message_root)?;
        Ok((bls_cids, secpk_cids))
    } else {
        Err(Error::UndefinedKey("no msgs with that key".to_string()))
    }
}

fn set_genesis<DB>(db: &DB, header: BlockHeader) -> Result<(), Error>
where
    DB: BlockStore,
{
    db.write(GENESIS_KEY, header.marshal_cbor()?)?;
    Ok(persist_headers(db, &[header])?)
}

fn persist_headers<DB>(db: &DB, bh: &[BlockHeader]) -> Result<(), Error>
where
    DB: BlockStore,
{
    let mut raw_header_data = Vec::new();
    let mut keys = Vec::new();
    // loop through block to push blockheader raw data and cid into vector to be stored
    for header in bh {
        if !db.exists(header.cid().key())? {
            raw_header_data.push(header.marshal_cbor()?);
            keys.push(header.cid().key());
        }
    }

    Ok(db.bulk_write(&keys, &raw_header_data)?)
}

pub fn put_messages<DB, T: Cbor>(db: &DB, msgs: &[T]) -> Result<(), Error>
where
    DB: BlockStore,
{
    for m in msgs {
        db.put(m, Blake2b256)
            .map_err(|e| Error::Other(e.to_string()))?;
    }
    Ok(())
}

/// Gets 32 bytes of randomness for ChainRand paramaterized by the DomainSeparationTag, ChainEpoch, Entropy
pub fn get_randomness<DB: BlockStore>(
    db: &DB,
    blocks: &TipsetKeys,
    pers: DomainSeparationTag,
    round: ChainEpoch,
    entropy: &[u8],
) -> Result<[u8; 32], Box<dyn std::error::Error>> {
    let mut blks = blocks.clone();
    loop {
        let nts = tipset_from_keys(db, &blks)?;
        let mtb = nts.min_ticket_block();
        if nts.epoch() <= round || mtb.epoch() == 0 {
            return draw_randomness(mtb.ticket().vrfproof.as_bytes(), pers, round, entropy);
        }
        blks = mtb.parents().clone();
    }
}

/// Computes a pseudorandom 32 byte Vec
pub fn draw_randomness(
    rbase: &[u8],
    pers: DomainSeparationTag,
    round: ChainEpoch,
    entropy: &[u8],
) -> Result<[u8; 32], Box<dyn std::error::Error>> {
    let mut state = Params::new().hash_length(32).to_state();
    state.write_i64::<BigEndian>(pers as i64)?;
    let vrf_digest = blake2b_256(rbase);
    state.write_all(&vrf_digest)?;
    state.write_i64::<BigEndian>(round as i64)?;
    state.write_all(entropy)?;
    let mut ret = [0u8; 32];
    ret.clone_from_slice(state.finalize().as_bytes());
    Ok(ret)
}

/// Returns the heaviest tipset
pub fn get_heaviest_tipset<DB>(db: &DB) -> Result<Option<Tipset>, Error>
where
    DB: BlockStore,
{
    match db.read(HEAD_KEY)? {
        Some(bz) => {
            let keys: Vec<Cid> = from_slice(&bz)?;
            Ok(Some(tipset_from_keys(db, &TipsetKeys::new(keys))?))
        }
        None => Ok(None),
    }
}

/// Returns Tipset from key-value store from provided cids
pub fn tipset_from_keys<DB>(db: &DB, tsk: &TipsetKeys) -> Result<Tipset, Error>
where
    DB: BlockStore,
{
    let mut block_headers = Vec::new();
    for c in tsk.cids() {
        let raw_header = db.read(c.key())?;
        if let Some(x) = raw_header {
            // decode raw header into BlockHeader
            let bh = BlockHeader::unmarshal_cbor(&x)?;
            block_headers.push(bh);
        } else {
            return Err(Error::NotFound("Key for header"));
        }
    }
    // construct new Tipset to return
    let ts = Tipset::new(block_headers)?;
    Ok(ts)
}
/// Returns the tipset behind `tsk` at a given `height`. If the given height
/// is a null round:
/// if `prev` is `true`, the tipset before the null round is returned.
/// If `prev` is `false`, the tipset following the null round is returned.
pub fn tipset_by_height<DB>(
    db: &DB,
    height: ChainEpoch,
    ts: Tipset,
    prev: bool,
) -> Result<Tipset, Error>
where
    DB: BlockStore,
{
    if height > ts.epoch() {
        return Err(Error::Other(
            "searching for tipset that has a height less than starting point".to_owned(),
        ));
    }
    if height == ts.epoch() {
        return Ok(ts);
    }
    // TODO: If ts.epoch()-h > Fork Length Threshold, it could be expensive to look up
    let mut ts_temp = ts;
    loop {
        let pts = tipset_from_keys(db, ts_temp.parents())?;
        if height > pts.epoch() {
            if prev {
                return Ok(pts);
            }
            return Ok(ts_temp);
        }
        if height == pts.epoch() {
            return Ok(pts);
        }
        ts_temp = pts;
    }
}

/// Returns a vector of cids from provided root cid
fn read_amt_cids<DB>(db: &DB, root: &Cid) -> Result<Vec<Cid>, Error>
where
    DB: BlockStore,
{
    let amt = Amt::load(root, db)?;

    let mut cids = Vec::new();
    for i in 0..amt.count() {
        if let Some(c) = amt.get(i)? {
            cids.push(c);
        }
    }

    Ok(cids)
}

/// Returns the genesis block
pub fn genesis<DB>(db: &DB) -> Result<Option<BlockHeader>, Error>
where
    DB: BlockStore,
{
    Ok(match db.read(GENESIS_KEY)? {
        Some(bz) => Some(BlockHeader::unmarshal_cbor(&bz)?),
        None => None,
    })
}

/// Attempts to deserialize to unsigend message or signed message and then returns it at as a message trait object
pub fn get_chain_message<DB>(db: &DB, key: &Cid) -> Result<BoxMessage, Error>
where
    DB: BlockStore,
{
    let value = db
        .read(key.key())?
        .ok_or_else(|| Error::UndefinedKey(key.to_string()))?;
    if let Ok(message) = from_slice::<UnsignedMessage>(&value) {
        Ok(Box::new(message))
    } else {
        let signed_message: SignedMessage = from_slice(&value)?;
        Ok(Box::new(signed_message))
    }
}

// given a tipset this function will return all messages as a trait object
pub fn messages_for_tipset<DB>(db: &DB, ts: &Tipset) -> Result<Vec<BoxMessage>, Error>
where
    DB: BlockStore,
{
    let mut applied: HashMap<Address, u64> = HashMap::new();
    let mut balances: HashMap<Address, BigUint> = HashMap::new();
    let state = StateTree::new_from_root(db, ts.parent_state())?;

    // message to get all messages for block_header into a single iterator
    let mut get_message_for_block_header = |b: &BlockHeader| -> Result<Vec<BoxMessage>, Error> {
        let (unsigned, signed) = block_messages(db, b)?;
        let unsigned_box = unsigned.into_iter().map(|s| Box::new(s) as BoxMessage);
        let signed_box = signed.into_iter().map(|s| Box::new(s) as BoxMessage);

        let mut messages = Vec::new();
        for message in unsigned_box.chain(signed_box) {
            let from_address = message.from();
            if applied.contains_key(&from_address) {
                let actor_state = state
                    .get_actor(from_address)?
                    .ok_or_else(|| Error::Other("Actor state not found".to_string()))?;
                applied.insert(*from_address, actor_state.sequence);
                balances.insert(*from_address, actor_state.balance);
            }
            if let Some(seq) = applied.get_mut(from_address) {
                if *seq != message.sequence() {
                    continue;
                }
                *seq += 1;
            } else {
                continue;
            }
            if let Some(bal) = balances.get_mut(from_address) {
                if *bal < message.required_funds() {
                    continue;
                }
                *bal -= message.required_funds();
            } else {
                continue;
            }

            messages.push(message)
        }

        Ok(messages)
    };

    ts.blocks().iter().fold(Ok(Vec::new()), |vec, b| {
        let mut message_vec = vec?;
        let mut messages = get_message_for_block_header(b)?;
        message_vec.append(&mut messages);
        Ok(message_vec)
    })
}

/// Returns messages from key-value store
fn messages_from_cids<DB, T>(db: &DB, keys: &[Cid]) -> Result<Vec<T>, Error>
where
    DB: BlockStore,
    T: DeserializeOwned,
{
    keys.iter()
        .map(|k| {
            let value = db.read(&k.key())?;
            let bytes = value.ok_or_else(|| Error::UndefinedKey(k.to_string()))?;

            // Decode bytes into type T
            let t = from_slice(&bytes)?;
            Ok(t)
        })
        .collect()
}

/// returns message receipt given block_header
pub fn get_parent_reciept<DB>(
    db: &DB,
    block_header: &BlockHeader,
    i: u64,
) -> Result<Option<MessageReceipt>, Error>
where
    DB: BlockStore,
{
    let amt = Amt::load(block_header.message_receipts(), db)?;
    let receipts = amt.get(i)?;
    Ok(receipts)
}

/// Returns the weight of provided tipset
fn weight<DB>(db: &DB, ts: &Tipset) -> Result<BigInt, String>
where
    DB: BlockStore,
{
    let mut tpow = BigInt::zero();
    let state = StateTree::new_from_root(db, ts.parent_state())?;
    if let Some(act) = state.get_actor(&*STORAGE_POWER_ACTOR_ADDR)? {
        if let Some(state) = db
            .get::<PowerState>(&act.state)
            .map_err(|e| e.to_string())?
        {
            tpow = state.total_quality_adj_power;
        }
    }
    let log2_p = if tpow > BigInt::zero() {
        BigInt::from(tpow.bits() - 1)
    } else {
        return Err(
            "All power in the net is gone. You network might be disconnected, or the net is dead!"
                .to_owned(),
        );
    };

    let out_add: BigInt = &log2_p << 8;
    let mut out = BigInt::from_biguint(Sign::Plus, ts.weight().to_owned()) + out_add;
    let e_weight = ((log2_p * BigInt::from(ts.blocks().len())) * BigInt::from(W_RATIO_NUM)) << 8;
    let value: BigInt = e_weight / (BigInt::from(BLOCKS_PER_EPOCH) * BigInt::from(W_RATIO_DEN));
    out += &value;
    Ok(out)
}

#[cfg(test)]
mod tests {
    use super::*;
    use address::Address;
    use cid::multihash::Identity;

    #[test]
    fn genesis_test() {
        let db = db::MemoryDB::default();

        let cs = ChainStore::new(Arc::new(db));
        let gen_block = BlockHeader::builder()
            .epoch(1)
            .weight((2 as u32).into())
            .messages(Cid::new_from_cbor(&[], Identity))
            .message_receipts(Cid::new_from_cbor(&[], Identity))
            .state_root(Cid::new_from_cbor(&[], Identity))
            .miner_address(Address::new_id(0))
            .build_and_validate()
            .unwrap();

        assert_eq!(cs.genesis().unwrap(), None);
        cs.set_genesis(gen_block.clone()).unwrap();
        assert_eq!(cs.genesis().unwrap(), Some(gen_block));
    }
}<|MERGE_RESOLUTION|>--- conflicted
+++ resolved
@@ -17,13 +17,8 @@
 use ipld_amt::Amt;
 use ipld_blockstore::BlockStore;
 use log::{info, warn};
-<<<<<<< HEAD
 use message::{Message, MessageReceipt, SignedMessage, UnsignedMessage};
-use num_bigint::BigUint;
-=======
-use message::{SignedMessage, UnsignedMessage};
-use num_bigint::{BigInt, Sign};
->>>>>>> 0af8cfba
+use num_bigint::{BigInt,Sign};
 use num_traits::Zero;
 use state_tree::StateTree;
 use std::collections::HashMap;
@@ -53,12 +48,7 @@
 
 /// Generic implementation of the datastore trait and structures
 pub struct ChainStore<DB> {
-<<<<<<< HEAD
-    // TODO add IPLD Store
     publisher: Publisher<HeadChange>,
-=======
-    publisher: Publisher<Arc<Tipset>>,
->>>>>>> 0af8cfba
 
     // key-value datastore
     pub db: Arc<DB>,
@@ -225,7 +215,7 @@
 }
 
 /// Returns messages for a given tipset from db
-pub fn messages_for_tipset<DB>(db: &DB, h: &Tipset) -> Result<Vec<UnsignedMessage>, Error>
+pub fn unsigned_messages_for_tipset<DB>(db: &DB, h: &Tipset) -> Result<Vec<UnsignedMessage>, Error>
 where
     DB: BlockStore,
 {
@@ -482,7 +472,7 @@
     DB: BlockStore,
 {
     let mut applied: HashMap<Address, u64> = HashMap::new();
-    let mut balances: HashMap<Address, BigUint> = HashMap::new();
+    let mut balances: HashMap<Address, BigInt> = HashMap::new();
     let state = StateTree::new_from_root(db, ts.parent_state())?;
 
     // message to get all messages for block_header into a single iterator
