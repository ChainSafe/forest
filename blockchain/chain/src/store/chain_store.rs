// Copyright 2020 ChainSafe Systems
// SPDX-License-Identifier: Apache-2.0, MIT

use super::{Error, TipIndex, TipsetMetadata};
use actor::{power::State as PowerState, STORAGE_POWER_ACTOR_ADDR};
<<<<<<< HEAD
use async_std::sync::RwLock;
=======
use address::Address;
>>>>>>> fc523a32
use beacon::BeaconEntry;
use blake2b_simd::Params;
use blocks::{Block, BlockHeader, FullTipset, Tipset, TipsetKeys, TxMeta};
use byteorder::{BigEndian, WriteBytesExt};
use cid::multihash::Blake2b256;
use cid::Cid;
use clock::ChainEpoch;
use crypto::DomainSeparationTag;
use encoding::{blake2b_256, de::DeserializeOwned, from_slice, Cbor};
use flo_stream::{MessagePublisher, Publisher, Subscriber};
use ipld_amt::Amt;
use ipld_blockstore::BlockStore;
use log::{info, warn};
use message::{ChainMessage, Message, MessageReceipt, SignedMessage, UnsignedMessage};
use num_bigint::{BigInt, Sign};
use num_traits::Zero;
use state_tree::StateTree;
use std::collections::HashMap;
use std::io::Write;
use std::sync::Arc;
const GENESIS_KEY: &str = "gen_block";
const HEAD_KEY: &str = "head";
// constants for Weight calculation
/// The ratio of weight contributed by short-term vs long-term factors in a given round
const W_RATIO_NUM: u64 = 1;
const W_RATIO_DEN: u64 = 2;
/// Blocks epoch allowed
const BLOCKS_PER_EPOCH: u64 = 5;

// A cap on the size of the future_sink
const SINK_CAP: usize = 1000;

/// Enum for pubsub channel that defines message type variant and data contained in message type.
#[derive(Clone, Debug)]
pub enum HeadChange {
    Current(Arc<Tipset>),
    Apply(Arc<Tipset>),
    Revert(Arc<Tipset>),
}

/// Generic implementation of the datastore trait and structures
pub struct ChainStore<DB> {
    publisher: Publisher<HeadChange>,

    // key-value datastore
    pub db: Arc<DB>,

    // Tipset at the head of the best-known chain.
    heaviest: RwLock<Option<Arc<Tipset>>>,

    // tip_index tracks tipsets by epoch/parentset for use by expected consensus.
    tip_index: RwLock<TipIndex>,
}

impl<DB> ChainStore<DB>
where
    DB: BlockStore,
{
    /// constructor
    pub fn new(db: Arc<DB>) -> Self {
        let heaviest = get_heaviest_tipset(db.as_ref())
            .unwrap_or(None)
            .map(Arc::new);
        Self {
            db,
            publisher: Publisher::new(SINK_CAP),
            tip_index: RwLock::new(TipIndex::new()),
            heaviest: RwLock::new(heaviest),
        }
    }

    /// Sets heaviest tipset within ChainStore and store its tipset cids under HEAD_KEY
    pub async fn set_heaviest_tipset(&self, ts: Arc<Tipset>) -> Result<(), Error> {
        self.db.write(HEAD_KEY, ts.key().marshal_cbor()?)?;
<<<<<<< HEAD
        (*self.heaviest.write().await) = Some(ts.clone());
        self.publisher.republish().publish(ts).await;
=======
        self.heaviest = Some(ts.clone());
        self.publisher.publish(HeadChange::Current(ts)).await;
>>>>>>> fc523a32
        Ok(())
    }

    // subscribing returns a future sink that we can essentially iterate over using future streams
    pub fn subscribe(&mut self) -> Subscriber<HeadChange> {
        self.publisher.subscribe()
    }

    /// Sets tip_index tracker
    pub async fn set_tipset_tracker(&self, header: &BlockHeader) -> Result<(), Error> {
        let ts: Tipset = Tipset::new(vec![header.clone()])?;
        let meta = TipsetMetadata {
            tipset_state_root: header.state_root().clone(),
            tipset_receipts_root: header.message_receipts().clone(),
            tipset: ts,
        };
        (*self.tip_index.write().await).put(&meta);
        Ok(())
    }

    /// Writes genesis to blockstore
    pub fn set_genesis(&self, header: BlockHeader) -> Result<(), Error> {
        set_genesis(self.blockstore(), header)
    }

    /// Writes tipset block headers to data store and updates heaviest tipset
    pub async fn put_tipsets(&self, ts: &Tipset) -> Result<(), Error> {
        persist_headers(self.blockstore(), ts.blocks())?;
        // TODO determine if expanded tipset is required; see https://github.com/filecoin-project/lotus/blob/testnet/3/chain/store/store.go#L236
        // self.update_heaviest(ts).await?;
        Ok(())
    }

    /// Writes encoded message data to blockstore
    pub fn put_messages<T: Cbor>(&self, msgs: &[T]) -> Result<(), Error> {
        put_messages(self.blockstore(), msgs)
    }

    /// Loads heaviest tipset from datastore and sets as heaviest in chainstore
    pub async fn load_heaviest_tipset(&mut self) -> Result<(), Error> {
        let heaviest_ts = get_heaviest_tipset(self.blockstore())?.ok_or_else(|| {
            warn!("No previous chain state found");
            Error::Other("No chain state found".to_owned())
        })?;

        // set as heaviest tipset
        let heaviest_ts = Arc::new(heaviest_ts);
<<<<<<< HEAD
        (*self.heaviest.write().await) = Some(heaviest_ts.clone());
        self.publisher.publish(heaviest_ts).await;
=======
        self.heaviest = Some(heaviest_ts.clone());
        self.publisher
            .publish(HeadChange::Current(heaviest_ts))
            .await;
>>>>>>> fc523a32
        Ok(())
    }

    /// Returns genesis blockheader from blockstore
    pub fn genesis(&self) -> Result<Option<BlockHeader>, Error> {
        genesis(self.blockstore())
    }

    /// Finds the latest beacon entry given a tipset up to 20 blocks behind
    pub fn latest_beacon_entry(&self, ts: &Tipset) -> Result<BeaconEntry, Error> {
        let mut cur = ts.clone();
        for _ in 1..20 {
            let cbe = ts.blocks()[0].beacon_entries();
            if let Some(entry) = cbe.last() {
                return Ok(entry.clone());
            }
            if cur.epoch() == 0 {
                return Err(Error::Other(
                    "made it back to genesis block without finding beacon entry".to_owned(),
                ));
            }
            cur = self.tipset_from_keys(cur.parents())?;
        }
        Err(Error::Other(
            "Found no beacon entries in the 20 blocks prior to the given tipset".to_owned(),
        ))
    }

    /// Returns heaviest tipset from blockstore
    pub async fn heaviest_tipset(&self) -> Option<Arc<Tipset>> {
        self.heaviest.read().await.clone()
    }

    /// Returns key-value store instance
    pub fn blockstore(&self) -> &DB {
        &self.db
    }

    /// Returns Tipset from key-value store from provided cids
    pub fn tipset_from_keys(&self, tsk: &TipsetKeys) -> Result<Tipset, Error> {
        tipset_from_keys(self.blockstore(), tsk)
    }

    /// Constructs and returns a full tipset if messages from storage exists
    pub fn fill_tipsets(&self, ts: Tipset) -> Result<FullTipset, Error> {
        let mut blocks: Vec<Block> = Vec::with_capacity(ts.blocks().len());

        for header in ts.into_blocks() {
            let (bls_messages, secp_messages) = block_messages(self.blockstore(), &header)?;
            blocks.push(Block {
                header,
                bls_messages,
                secp_messages,
            });
        }

        // the given tipset has already been verified, so this cannot fail
        Ok(FullTipset::new(blocks).unwrap())
    }

    /// Determines if provided tipset is heavier than existing known heaviest tipset
    async fn update_heaviest(&self, ts: &Tipset) -> Result<(), Error> {
        match &*self.heaviest.read().await {
            Some(heaviest) => {
                let new_weight = weight(self.blockstore(), ts)?;
                let curr_weight = weight(self.blockstore(), &heaviest)?;
                if new_weight > curr_weight {
                    // TODO potentially need to deal with re-orgs here
                    info!("New heaviest tipset");
                    self.set_heaviest_tipset(Arc::new(ts.clone())).await?;
                }
            }
            None => {
                info!("set heaviest tipset");
                self.set_heaviest_tipset(Arc::new(ts.clone())).await?;
            }
        }
        Ok(())
    }
}

/// Returns messages for a given tipset from db
pub fn unsigned_messages_for_tipset<DB>(db: &DB, h: &Tipset) -> Result<Vec<UnsignedMessage>, Error>
where
    DB: BlockStore,
{
    let mut umsg: Vec<UnsignedMessage> = Vec::new();
    for bh in h.blocks().iter() {
        let (mut bh_umsg, bh_msg) = block_messages(db, bh)?;
        umsg.append(&mut bh_umsg);
        umsg.extend(bh_msg.into_iter().map(|msg| msg.into_message()));
    }
    Ok(umsg)
}

/// Returns a Tuple of bls messages of type UnsignedMessage and secp messages
/// of type SignedMessage
pub fn block_messages<DB>(
    db: &DB,
    bh: &BlockHeader,
) -> Result<(Vec<UnsignedMessage>, Vec<SignedMessage>), Error>
where
    DB: BlockStore,
{
    let (bls_cids, secpk_cids) = read_msg_cids(db, bh.messages())?;

    let bls_msgs: Vec<UnsignedMessage> = messages_from_cids(db, &bls_cids)?;
    let secp_msgs: Vec<SignedMessage> = messages_from_cids(db, &secpk_cids)?;

    Ok((bls_msgs, secp_msgs))
}

/// Returns a tuple of UnsignedMessage and SignedMessages from their Cid
pub fn block_messages_from_cids<DB>(
    db: &DB,
    bls_cids: &[Cid],
    secp_cids: &[Cid],
) -> Result<(Vec<UnsignedMessage>, Vec<SignedMessage>), Error>
where
    DB: BlockStore,
{
    let bls_msgs: Vec<UnsignedMessage> = messages_from_cids(db, bls_cids)?;
    let secp_msgs: Vec<SignedMessage> = messages_from_cids(db, secp_cids)?;

    Ok((bls_msgs, secp_msgs))
}

/// Returns a tuple of cids for both Unsigned and Signed messages
pub fn read_msg_cids<DB>(db: &DB, msg_cid: &Cid) -> Result<(Vec<Cid>, Vec<Cid>), Error>
where
    DB: BlockStore,
{
    if let Some(roots) = db
        .get::<TxMeta>(msg_cid)
        .map_err(|e| Error::Other(e.to_string()))?
    {
        let bls_cids = read_amt_cids(db, &roots.bls_message_root)?;
        let secpk_cids = read_amt_cids(db, &roots.secp_message_root)?;
        Ok((bls_cids, secpk_cids))
    } else {
        Err(Error::UndefinedKey("no msgs with that key".to_string()))
    }
}

fn set_genesis<DB>(db: &DB, header: BlockHeader) -> Result<(), Error>
where
    DB: BlockStore,
{
    db.write(GENESIS_KEY, header.marshal_cbor()?)?;
    Ok(persist_headers(db, &[header])?)
}

fn persist_headers<DB>(db: &DB, bh: &[BlockHeader]) -> Result<(), Error>
where
    DB: BlockStore,
{
    let mut raw_header_data = Vec::new();
    let mut keys = Vec::new();
    // loop through block to push blockheader raw data and cid into vector to be stored
    for header in bh {
        if !db.exists(header.cid().key())? {
            raw_header_data.push(header.marshal_cbor()?);
            keys.push(header.cid().key());
        }
    }

    Ok(db.bulk_write(&keys, &raw_header_data)?)
}

pub fn put_messages<DB, T: Cbor>(db: &DB, msgs: &[T]) -> Result<(), Error>
where
    DB: BlockStore,
{
    for m in msgs {
        db.put(m, Blake2b256)
            .map_err(|e| Error::Other(e.to_string()))?;
    }
    Ok(())
}

/// Gets 32 bytes of randomness for ChainRand paramaterized by the DomainSeparationTag, ChainEpoch, Entropy
pub fn get_randomness<DB: BlockStore>(
    db: &DB,
    blocks: &TipsetKeys,
    pers: DomainSeparationTag,
    round: ChainEpoch,
    entropy: &[u8],
) -> Result<[u8; 32], Box<dyn std::error::Error>> {
    let mut blks = blocks.clone();
    loop {
        let nts = tipset_from_keys(db, &blks)?;
        let mtb = nts.min_ticket_block();
        if nts.epoch() <= round || mtb.epoch() == 0 {
            return draw_randomness(mtb.ticket().vrfproof.as_bytes(), pers, round, entropy);
        }
        blks = mtb.parents().clone();
    }
}

/// Computes a pseudorandom 32 byte Vec
pub fn draw_randomness(
    rbase: &[u8],
    pers: DomainSeparationTag,
    round: ChainEpoch,
    entropy: &[u8],
) -> Result<[u8; 32], Box<dyn std::error::Error>> {
    let mut state = Params::new().hash_length(32).to_state();
    state.write_i64::<BigEndian>(pers as i64)?;
    let vrf_digest = blake2b_256(rbase);
    state.write_all(&vrf_digest)?;
    state.write_i64::<BigEndian>(round as i64)?;
    state.write_all(entropy)?;
    let mut ret = [0u8; 32];
    ret.clone_from_slice(state.finalize().as_bytes());
    Ok(ret)
}

/// Returns the heaviest tipset
pub fn get_heaviest_tipset<DB>(db: &DB) -> Result<Option<Tipset>, Error>
where
    DB: BlockStore,
{
    match db.read(HEAD_KEY)? {
        Some(bz) => {
            let keys: Vec<Cid> = from_slice(&bz)?;
            Ok(Some(tipset_from_keys(db, &TipsetKeys::new(keys))?))
        }
        None => Ok(None),
    }
}

/// Returns Tipset from key-value store from provided cids
pub fn tipset_from_keys<DB>(db: &DB, tsk: &TipsetKeys) -> Result<Tipset, Error>
where
    DB: BlockStore,
{
    let mut block_headers = Vec::new();
    for c in tsk.cids() {
        let raw_header = db.read(c.key())?;
        if let Some(x) = raw_header {
            // decode raw header into BlockHeader
            let bh = BlockHeader::unmarshal_cbor(&x)?;
            block_headers.push(bh);
        } else {
            return Err(Error::NotFound("Key for header"));
        }
    }
    // construct new Tipset to return
    let ts = Tipset::new(block_headers)?;
    Ok(ts)
}
/// Returns the tipset behind `tsk` at a given `height`. If the given height
/// is a null round:
/// if `prev` is `true`, the tipset before the null round is returned.
/// If `prev` is `false`, the tipset following the null round is returned.
pub fn tipset_by_height<DB>(
    db: &DB,
    height: ChainEpoch,
    ts: Tipset,
    prev: bool,
) -> Result<Tipset, Error>
where
    DB: BlockStore,
{
    if height > ts.epoch() {
        return Err(Error::Other(
            "searching for tipset that has a height less than starting point".to_owned(),
        ));
    }
    if height == ts.epoch() {
        return Ok(ts);
    }
    // TODO: If ts.epoch()-h > Fork Length Threshold, it could be expensive to look up
    let mut ts_temp = ts;
    loop {
        let pts = tipset_from_keys(db, ts_temp.parents())?;
        if height > pts.epoch() {
            if prev {
                return Ok(pts);
            }
            return Ok(ts_temp);
        }
        if height == pts.epoch() {
            return Ok(pts);
        }
        ts_temp = pts;
    }
}

/// Returns a vector of cids from provided root cid
fn read_amt_cids<DB>(db: &DB, root: &Cid) -> Result<Vec<Cid>, Error>
where
    DB: BlockStore,
{
    let amt = Amt::load(root, db)?;

    let mut cids = Vec::new();
    for i in 0..amt.count() {
        if let Some(c) = amt.get(i)? {
            cids.push(c);
        }
    }

    Ok(cids)
}

/// Returns the genesis block
pub fn genesis<DB>(db: &DB) -> Result<Option<BlockHeader>, Error>
where
    DB: BlockStore,
{
    Ok(match db.read(GENESIS_KEY)? {
        Some(bz) => Some(BlockHeader::unmarshal_cbor(&bz)?),
        None => None,
    })
}

/// Attempts to deserialize to unsigend message or signed message and then returns it at as a message trait object
pub fn get_chain_message<DB>(db: &DB, key: &Cid) -> Result<ChainMessage, Error>
where
    DB: BlockStore,
{
    let value = db
        .read(key.key())?
        .ok_or_else(|| Error::UndefinedKey(key.to_string()))?;
    if let Ok(message) = from_slice::<UnsignedMessage>(&value) {
        Ok(ChainMessage::Unsigned(message))
    } else {
        let signed_message: SignedMessage = from_slice(&value)?;
        Ok(ChainMessage::Signed(signed_message))
    }
}

/// given a tipset this function will return all messages
pub fn messages_for_tipset<DB>(db: &DB, ts: &Tipset) -> Result<Vec<ChainMessage>, Error>
where
    DB: BlockStore,
{
    let mut applied: HashMap<Address, u64> = HashMap::new();
    let mut balances: HashMap<Address, BigInt> = HashMap::new();
    let state = StateTree::new_from_root(db, ts.parent_state())?;

    // message to get all messages for block_header into a single iterator
    let mut get_message_for_block_header = |b: &BlockHeader| -> Result<Vec<ChainMessage>, Error> {
        let (unsigned, signed) = block_messages(db, b)?;
        let mut messages = Vec::with_capacity(unsigned.len() + signed.len());
        let unsigned_box = unsigned.into_iter().map(ChainMessage::Unsigned);
        let signed_box = signed.into_iter().map(ChainMessage::Signed);

        for message in unsigned_box.chain(signed_box) {
            let from_address = message.from();
            if applied.contains_key(&from_address) {
                let actor_state = state
                    .get_actor(from_address)?
                    .ok_or_else(|| Error::Other("Actor state not found".to_string()))?;
                applied.insert(*from_address, actor_state.sequence);
                balances.insert(*from_address, actor_state.balance);
            }
            if let Some(seq) = applied.get_mut(from_address) {
                if *seq != message.sequence() {
                    continue;
                }
                *seq += 1;
            } else {
                continue;
            }
            if let Some(bal) = balances.get_mut(from_address) {
                if *bal < message.required_funds() {
                    continue;
                }
                *bal -= message.required_funds();
            } else {
                continue;
            }

            messages.push(message)
        }

        Ok(messages)
    };

    ts.blocks().iter().fold(Ok(Vec::new()), |vec, b| {
        let mut message_vec = vec?;
        let mut messages = get_message_for_block_header(b)?;
        message_vec.append(&mut messages);
        Ok(message_vec)
    })
}

/// Returns messages from key-value store
fn messages_from_cids<DB, T>(db: &DB, keys: &[Cid]) -> Result<Vec<T>, Error>
where
    DB: BlockStore,
    T: DeserializeOwned,
{
    keys.iter()
        .map(|k| {
            let value = db.read(&k.key())?;
            let bytes = value.ok_or_else(|| Error::UndefinedKey(k.to_string()))?;

            // Decode bytes into type T
            let t = from_slice(&bytes)?;
            Ok(t)
        })
        .collect()
}

/// returns message receipt given block_header
pub fn get_parent_reciept<DB>(
    db: &DB,
    block_header: &BlockHeader,
    i: u64,
) -> Result<Option<MessageReceipt>, Error>
where
    DB: BlockStore,
{
    let amt = Amt::load(block_header.message_receipts(), db)?;
    let receipts = amt.get(i)?;
    Ok(receipts)
}

/// Returns the weight of provided tipset
fn weight<DB>(db: &DB, ts: &Tipset) -> Result<BigInt, String>
where
    DB: BlockStore,
{
    let mut tpow = BigInt::zero();
    let state = StateTree::new_from_root(db, ts.parent_state())?;
    if let Some(act) = state.get_actor(&*STORAGE_POWER_ACTOR_ADDR)? {
        if let Some(state) = db
            .get::<PowerState>(&act.state)
            .map_err(|e| e.to_string())?
        {
            tpow = state.total_quality_adj_power;
        }
    }
    let log2_p = if tpow > BigInt::zero() {
        BigInt::from(tpow.bits() - 1)
    } else {
        return Err(
            "All power in the net is gone. You network might be disconnected, or the net is dead!"
                .to_owned(),
        );
    };

    let out_add: BigInt = &log2_p << 8;
    let mut out = BigInt::from_biguint(Sign::Plus, ts.weight().to_owned()) + out_add;
    let e_weight = ((log2_p * BigInt::from(ts.blocks().len())) * BigInt::from(W_RATIO_NUM)) << 8;
    let value: BigInt = e_weight / (BigInt::from(BLOCKS_PER_EPOCH) * BigInt::from(W_RATIO_DEN));
    out += &value;
    Ok(out)
}

#[cfg(test)]
mod tests {
    use super::*;
    use address::Address;
    use cid::multihash::Identity;

    #[test]
    fn genesis_test() {
        let db = db::MemoryDB::default();

        let cs = ChainStore::new(Arc::new(db));
        let gen_block = BlockHeader::builder()
            .epoch(1)
            .weight((2 as u32).into())
            .messages(Cid::new_from_cbor(&[], Identity))
            .message_receipts(Cid::new_from_cbor(&[], Identity))
            .state_root(Cid::new_from_cbor(&[], Identity))
            .miner_address(Address::new_id(0))
            .build_and_validate()
            .unwrap();

        assert_eq!(cs.genesis().unwrap(), None);
        cs.set_genesis(gen_block.clone()).unwrap();
        assert_eq!(cs.genesis().unwrap(), Some(gen_block));
    }
}<|MERGE_RESOLUTION|>--- conflicted
+++ resolved
@@ -3,11 +3,7 @@
 
 use super::{Error, TipIndex, TipsetMetadata};
 use actor::{power::State as PowerState, STORAGE_POWER_ACTOR_ADDR};
-<<<<<<< HEAD
-use async_std::sync::RwLock;
-=======
 use address::Address;
->>>>>>> fc523a32
 use beacon::BeaconEntry;
 use blake2b_simd::Params;
 use blocks::{Block, BlockHeader, FullTipset, Tipset, TipsetKeys, TxMeta};
@@ -56,10 +52,10 @@
     pub db: Arc<DB>,
 
     // Tipset at the head of the best-known chain.
-    heaviest: RwLock<Option<Arc<Tipset>>>,
+    heaviest: Option<Arc<Tipset>>,
 
     // tip_index tracks tipsets by epoch/parentset for use by expected consensus.
-    tip_index: RwLock<TipIndex>,
+    tip_index: TipIndex,
 }
 
 impl<DB> ChainStore<DB>
@@ -74,21 +70,16 @@
         Self {
             db,
             publisher: Publisher::new(SINK_CAP),
-            tip_index: RwLock::new(TipIndex::new()),
-            heaviest: RwLock::new(heaviest),
+            tip_index: TipIndex::new(),
+            heaviest,
         }
     }
 
     /// Sets heaviest tipset within ChainStore and store its tipset cids under HEAD_KEY
-    pub async fn set_heaviest_tipset(&self, ts: Arc<Tipset>) -> Result<(), Error> {
+    pub async fn set_heaviest_tipset(&mut self, ts: Arc<Tipset>) -> Result<(), Error> {
         self.db.write(HEAD_KEY, ts.key().marshal_cbor()?)?;
-<<<<<<< HEAD
-        (*self.heaviest.write().await) = Some(ts.clone());
-        self.publisher.republish().publish(ts).await;
-=======
         self.heaviest = Some(ts.clone());
         self.publisher.publish(HeadChange::Current(ts)).await;
->>>>>>> fc523a32
         Ok(())
     }
 
@@ -98,14 +89,14 @@
     }
 
     /// Sets tip_index tracker
-    pub async fn set_tipset_tracker(&self, header: &BlockHeader) -> Result<(), Error> {
+    pub fn set_tipset_tracker(&mut self, header: &BlockHeader) -> Result<(), Error> {
         let ts: Tipset = Tipset::new(vec![header.clone()])?;
         let meta = TipsetMetadata {
             tipset_state_root: header.state_root().clone(),
             tipset_receipts_root: header.message_receipts().clone(),
             tipset: ts,
         };
-        (*self.tip_index.write().await).put(&meta);
+        self.tip_index.put(&meta);
         Ok(())
     }
 
@@ -115,10 +106,10 @@
     }
 
     /// Writes tipset block headers to data store and updates heaviest tipset
-    pub async fn put_tipsets(&self, ts: &Tipset) -> Result<(), Error> {
+    pub async fn put_tipsets(&mut self, ts: &Tipset) -> Result<(), Error> {
         persist_headers(self.blockstore(), ts.blocks())?;
         // TODO determine if expanded tipset is required; see https://github.com/filecoin-project/lotus/blob/testnet/3/chain/store/store.go#L236
-        // self.update_heaviest(ts).await?;
+        self.update_heaviest(ts).await?;
         Ok(())
     }
 
@@ -136,15 +127,10 @@
 
         // set as heaviest tipset
         let heaviest_ts = Arc::new(heaviest_ts);
-<<<<<<< HEAD
-        (*self.heaviest.write().await) = Some(heaviest_ts.clone());
-        self.publisher.publish(heaviest_ts).await;
-=======
         self.heaviest = Some(heaviest_ts.clone());
         self.publisher
             .publish(HeadChange::Current(heaviest_ts))
             .await;
->>>>>>> fc523a32
         Ok(())
     }
 
@@ -174,8 +160,8 @@
     }
 
     /// Returns heaviest tipset from blockstore
-    pub async fn heaviest_tipset(&self) -> Option<Arc<Tipset>> {
-        self.heaviest.read().await.clone()
+    pub fn heaviest_tipset(&self) -> Option<Arc<Tipset>> {
+        self.heaviest.clone()
     }
 
     /// Returns key-value store instance
@@ -206,8 +192,8 @@
     }
 
     /// Determines if provided tipset is heavier than existing known heaviest tipset
-    async fn update_heaviest(&self, ts: &Tipset) -> Result<(), Error> {
-        match &*self.heaviest.read().await {
+    async fn update_heaviest(&mut self, ts: &Tipset) -> Result<(), Error> {
+        match &self.heaviest {
             Some(heaviest) => {
                 let new_weight = weight(self.blockstore(), ts)?;
                 let curr_weight = weight(self.blockstore(), &heaviest)?;
