--- conflicted
+++ resolved
@@ -498,7 +498,6 @@
         Ok(bmsgs.into_iter().map(|bm| bm.messages).flatten().collect())
     }
 
-<<<<<<< HEAD
     /// get miner state given address and tipsetkeys
     pub async fn miner_load_actor_tsk(
         &self,
@@ -519,7 +518,7 @@
 
         Ok(act)
     }
-=======
+
     /// Exports a range of tipsets, as well as the state roots based on the `recent_roots`.
     pub async fn export<W>(
         &self,
@@ -665,7 +664,6 @@
     traverse_ipld_links(walked, load_block, &ipld)?;
 
     Ok(())
->>>>>>> d690d484
 }
 
 pub(crate) type TipsetCache = RwLock<LruCache<TipsetKeys, Arc<Tipset>>>;
