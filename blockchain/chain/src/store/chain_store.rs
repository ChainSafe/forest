// Copyright 2019-2023 ChainSafe Systems
// SPDX-License-Identifier: Apache-2.0, MIT

use std::{num::NonZeroUsize, ops::DerefMut, path::Path, sync::Arc, time::SystemTime};

use ahash::{HashMap, HashMapExt, HashSet};
use anyhow::Result;
use bls_signatures::Serialize as SerializeBls;
use cid::{multihash::Code::Blake2b256, Cid};
use digest::Digest;
use forest_beacon::{BeaconEntry, IGNORE_DRAND_VAR};
use forest_blocks::{Block, BlockHeader, FullTipset, Tipset, TipsetKeys, TxMeta};
use forest_interpreter::BlockMessages;
<<<<<<< HEAD
use forest_ipld::{should_save_block_to_snapshot, walk_snapshot, WALK_SNAPSHOT_PROGRESS_EXPORT};
=======
use forest_ipld::walk_snapshot;
>>>>>>> e2516fee
use forest_libp2p_bitswap::{BitswapStoreRead, BitswapStoreReadWrite};
use forest_message::{ChainMessage, Message as MessageTrait, SignedMessage};
use forest_metrics::metrics;
use forest_networks::ChainConfig;
use forest_shim::{
    address::Address,
    crypto::{Signature, SignatureType},
    econ::TokenAmount,
    executor::Receipt,
    message::Message,
    state_tree::StateTree,
};
use forest_utils::{
    db::{
        file_backed_obj::{FileBacked, SYNC_PERIOD},
        BlockstoreExt,
    },
    io::Checksum,
};
use futures::AsyncWrite;
use fvm_ipld_amt::Amtv0 as Amt;
use fvm_ipld_blockstore::Blockstore;
use fvm_ipld_car::CarHeader;
use fvm_ipld_encoding::Cbor;
use fvm_shared::clock::ChainEpoch;
use log::{debug, info, trace, warn};
use lru::LruCache;
use parking_lot::Mutex;
use serde::{de::DeserializeOwned, Serialize};
use tokio::sync::{
    broadcast::{self, Sender as Publisher},
    Mutex as TokioMutex,
};

use super::{
    index::{checkpoint_tipsets, ChainIndex},
    tipset_tracker::TipsetTracker,
    Error,
};
use crate::Scale;

// A cap on the size of the future_sink
const SINK_CAP: usize = 200;

const DEFAULT_TIPSET_CACHE_SIZE: NonZeroUsize =
    forest_utils::const_option!(NonZeroUsize::new(8192));

/// `Enum` for `pubsub` channel that defines message type variant and data
/// contained in message type.
#[derive(Clone, Debug)]
pub enum HeadChange {
    Current(Arc<Tipset>),
    Apply(Arc<Tipset>),
    Revert(Arc<Tipset>),
}

/// Stores chain data such as heaviest tipset and cached tipset info at each
/// epoch. This structure is thread-safe, and all caches are wrapped in a mutex
/// to allow a consistent `ChainStore` to be shared across tasks.
pub struct ChainStore<DB> {
    /// Publisher for head change events
    publisher: Publisher<HeadChange>,

    /// key-value `datastore`.
    pub db: DB,

    /// Caches loaded tipsets for fast retrieval.
    ts_cache: Arc<TipsetCache>,

    /// Used as a cache for tipset `lookbacks`.
    chain_index: ChainIndex<DB>,

    /// Tracks blocks for the purpose of forming tipsets.
    tipset_tracker: TipsetTracker<DB>,

    /// File backed genesis block CID
    file_backed_genesis: Mutex<FileBacked<Cid>>,

    /// File backed heaviest tipset keys
    file_backed_heaviest_tipset_keys: Mutex<FileBacked<TipsetKeys>>,

    /// File backed validated blocks
    file_backed_validated_blocks: Mutex<FileBacked<HashSet<Cid>>>,
}

impl<DB> BitswapStoreRead for ChainStore<DB>
where
    DB: BitswapStoreRead,
{
    fn contains(&self, cid: &Cid) -> anyhow::Result<bool> {
        self.db.contains(cid)
    }

    fn get(&self, cid: &Cid) -> anyhow::Result<Option<Vec<u8>>> {
        self.db.get(cid)
    }
}

impl<DB> BitswapStoreReadWrite for ChainStore<DB>
where
    DB: BitswapStoreReadWrite,
{
    type Params = <DB as BitswapStoreReadWrite>::Params;

    fn insert(&self, block: &libipld::Block<Self::Params>) -> anyhow::Result<()> {
        self.db.insert(block)
    }
}

impl<DB> ChainStore<DB>
where
    DB: Blockstore + Send + Sync,
{
    pub fn new(
        db: DB,
        chain_config: Arc<ChainConfig>,
        genesis_block_header: &BlockHeader,
        chain_data_root: &Path,
    ) -> Result<Self>
    where
        DB: Clone,
    {
        let (publisher, _) = broadcast::channel(SINK_CAP);
        let ts_cache = Arc::new(Mutex::new(LruCache::new(DEFAULT_TIPSET_CACHE_SIZE)));
        let file_backed_genesis = Mutex::new(FileBacked::new(
            *genesis_block_header.cid(),
            chain_data_root.join("GENESIS"),
        ));
        let file_backed_heaviest_tipset_keys = Mutex::new({
            let mut head_store = FileBacked::load_from_file_or_create(
                chain_data_root.join("HEAD"),
                || TipsetKeys::new(vec![*genesis_block_header.cid()]),
                None,
            )?;
            let is_valid = tipset_from_keys(&ts_cache, &db, head_store.inner()).is_ok();
            if !is_valid {
                // If the stored HEAD is invalid, reset it to the genesis tipset.
                head_store.set_inner(TipsetKeys::new(vec![*genesis_block_header.cid()]))?;
            }
            head_store
        });
        let file_backed_validated_blocks = Mutex::new(FileBacked::load_from_file_or_create(
            chain_data_root.join("VALIDATED_BLOCKS"),
            HashSet::default,
            Some(SYNC_PERIOD),
        )?);

        let cs = Self {
            publisher,
            chain_index: ChainIndex::new(ts_cache.clone(), db.clone()),
            tipset_tracker: TipsetTracker::new(db.clone(), chain_config),
            db,
            ts_cache,
            file_backed_genesis,
            file_backed_heaviest_tipset_keys,
            file_backed_validated_blocks,
        };

        cs.set_genesis(genesis_block_header)?;

        Ok(cs)
    }

    /// Sets heaviest tipset within `ChainStore` and store its tipset keys in
    /// `{forest_chain_store}/HEAD`
    pub fn set_heaviest_tipset(&self, ts: Arc<Tipset>) -> Result<(), Error> {
        self.file_backed_heaviest_tipset_keys
            .lock()
            .set_inner(ts.key().clone())?;
        if self.publisher.send(HeadChange::Apply(ts)).is_err() {
            debug!("did not publish head change, no active receivers");
        }
        Ok(())
    }

    /// Writes genesis to `blockstore`.
    pub fn set_genesis(&self, header: &BlockHeader) -> Result<Cid, Error> {
        self.file_backed_genesis.lock().set_inner(*header.cid())?;

        self.blockstore()
            .put_obj(&header, Blake2b256)
            .map_err(Error::from)
    }

    /// Adds a [`BlockHeader`] to the tipset tracker, which tracks valid
    /// headers.
    pub fn add_to_tipset_tracker(&self, header: &BlockHeader) {
        self.tipset_tracker.add(header);
    }

    /// Writes tipset block headers to data store and updates heaviest tipset
    /// with other compatible tracked headers.
    pub fn put_tipset<S>(&self, ts: &Tipset) -> Result<(), Error>
    where
        S: Scale,
    {
        // TODO: we could add the blocks of `ts` to the tipset tracker from here,
        // making `add_to_tipset_tracker` redundant and decreasing the number of
        // `blockstore` reads
        persist_objects(self.blockstore(), ts.blocks())?;

        // Expand tipset to include other compatible blocks at the epoch.
        let expanded = self.expand_tipset(ts.min_ticket_block().clone())?;
        self.update_heaviest::<S>(Arc::new(expanded))?;
        Ok(())
    }

    /// Expands tipset to tipset with all other headers in the same epoch using
    /// the tipset tracker.
    fn expand_tipset(&self, header: BlockHeader) -> Result<Tipset, Error> {
        self.tipset_tracker.expand(header)
    }

    /// Returns genesis [`BlockHeader`] from the store based on a static key.
    pub fn genesis(&self) -> Result<BlockHeader, Error> {
        self.blockstore()
            .get_obj::<BlockHeader>(self.file_backed_genesis.lock().inner())?
            .ok_or_else(|| Error::Other("Genesis block not set".into()))
    }

    /// Returns the currently tracked heaviest tipset.
    pub fn heaviest_tipset(&self) -> Arc<Tipset> {
        self.tipset_from_keys(self.file_backed_heaviest_tipset_keys.lock().inner())
            .expect("Failed to load heaviest tipset")
    }

    /// Returns a reference to the publisher of head changes.
    pub fn publisher(&self) -> &Publisher<HeadChange> {
        &self.publisher
    }

    /// Returns key-value store instance.
    pub fn blockstore(&self) -> &DB {
        &self.db
    }

    /// Returns Tipset from key-value store from provided CIDs
    pub fn tipset_from_keys(&self, tsk: &TipsetKeys) -> Result<Arc<Tipset>, Error> {
        if tsk.cids().is_empty() {
            return Ok(self.heaviest_tipset());
        }
        tipset_from_keys(&self.ts_cache, self.blockstore(), tsk)
    }

    /// Returns Tipset key hash from key-value store from provided CIDs
    pub fn tipset_hash_from_keys(&self, tsk: &TipsetKeys) -> String {
        checkpoint_tipsets::tipset_hash(tsk)
    }

    /// Determines if provided tipset is heavier than existing known heaviest
    /// tipset
    fn update_heaviest<S>(&self, ts: Arc<Tipset>) -> Result<(), Error>
    where
        S: Scale,
    {
        // Calculate heaviest weight before matching to avoid deadlock with mutex
        let heaviest_weight = S::weight(self.blockstore(), &self.heaviest_tipset())?;

        let new_weight = S::weight(self.blockstore(), ts.as_ref())?;
        let curr_weight = heaviest_weight;

        if new_weight > curr_weight {
            // TODO potentially need to deal with re-orgs here
            info!("New heaviest tipset! {} (EPOCH = {})", ts.key(), ts.epoch());
            self.set_heaviest_tipset(ts)?;
        }
        Ok(())
    }

    /// Checks metadata file if block has already been validated.
    pub fn is_block_validated(&self, cid: &Cid) -> bool {
        let validated = self
            .file_backed_validated_blocks
            .lock()
            .inner()
            .contains(cid);
        if validated {
            log::debug!("Block {cid} was previously validated");
        }
        validated
    }

    /// Marks block as validated in the metadata file.
    pub fn mark_block_as_validated(&self, cid: &Cid) -> Result<(), Error> {
        let mut file = self.file_backed_validated_blocks.lock();
        Ok(file.with_inner(|inner| {
            inner.insert(*cid);
        })?)
    }

    /// Returns the tipset behind `tsk` at a given `height`.
    /// If the given height is a null round:
    /// - If `prev` is `true`, the tipset before the null round is returned.
    /// - If `prev` is `false`, the tipset following the null round is returned.
    ///
    /// Returns `None` if the tipset provided was the tipset at the given
    /// height.
    pub fn tipset_by_height(
        &self,
        height: ChainEpoch,
        ts: Arc<Tipset>,
        prev: bool,
    ) -> Result<Arc<Tipset>, Error> {
        if height > ts.epoch() {
            return Err(Error::Other(
                "searching for tipset that has a height less than starting point".to_owned(),
            ));
        }
        if height == ts.epoch() {
            return Ok(ts);
        }

        let mut lbts = self.chain_index.get_tipset_by_height(ts.clone(), height)?;

        if lbts.epoch() < height {
            warn!(
                "chain index returned the wrong tipset at height {}, using slow retrieval",
                height
            );
            lbts = self
                .chain_index
                .get_tipset_by_height_without_cache(ts, height)?;
        }

        if lbts.epoch() == height || !prev {
            Ok(lbts)
        } else {
            self.tipset_from_keys(lbts.parents())
        }
    }

    pub fn validate_tipset_checkpoints(
        &self,
        from: Arc<Tipset>,
        network: String,
    ) -> Result<(), Error> {
        info!(
            "Validating {network} tipset checkpoint hashes from: {}",
            from.epoch()
        );

        let Some(mut hashes) = checkpoint_tipsets::get_tipset_hashes(&network) else {
            info!("No checkpoint tipsets found for network: {network}, skipping validation.");
            return Ok(());
        };

        let mut ts = from;
        let tipset_hash = checkpoint_tipsets::tipset_hash(ts.key());
        hashes.remove(&tipset_hash);

        loop {
            let pts = self.chain_index.load_tipset(ts.parents())?;
            let tipset_hash = checkpoint_tipsets::tipset_hash(ts.key());
            hashes.remove(&tipset_hash);

            ts = pts;

            if ts.epoch() == 0 {
                break;
            }
        }

        if !hashes.is_empty() {
            return Err(Error::Other(format!(
                "Found tipset hash(es) on {network} that are no longer valid: {hashes:?}"
            )));
        }

        if !checkpoint_tipsets::validate_genesis_cid(&ts, &network) {
            return Err(Error::Other(format!(
                "Genesis cid {:?} on {network} network does not match with one stored in checkpoint registry",
                ts.key().cid()
            )));
        }

        Ok(())
    }

    /// Finds the latest beacon entry given a tipset up to 20 tipsets behind
    pub fn latest_beacon_entry(&self, ts: &Tipset) -> Result<BeaconEntry, Error> {
        let check_for_beacon_entry = |ts: &Tipset| {
            let cbe = ts.min_ticket_block().beacon_entries();
            if let Some(entry) = cbe.last() {
                return Ok(Some(entry.clone()));
            }
            if ts.epoch() == 0 {
                return Err(Error::Other(
                    "made it back to genesis block without finding beacon entry".to_owned(),
                ));
            }
            Ok(None)
        };

        if let Some(entry) = check_for_beacon_entry(ts)? {
            return Ok(entry);
        }
        let mut cur = self.tipset_from_keys(ts.parents())?;
        for i in 1..20 {
            if i != 1 {
                cur = self.tipset_from_keys(cur.parents())?;
            }
            if let Some(entry) = check_for_beacon_entry(&cur)? {
                return Ok(entry);
            }
        }

        if std::env::var(IGNORE_DRAND_VAR) == Ok("1".to_owned()) {
            return Ok(BeaconEntry::new(
                0,
                vec![9, 9, 9, 9, 9, 9, 9, 9, 9, 9, 9, 9, 9, 9, 9, 9],
            ));
        }

        Err(Error::Other(
            "Found no beacon entries in the 20 latest tipsets".to_owned(),
        ))
    }

    /// Constructs and returns a full tipset if messages from storage exists -
    /// non self version
    pub fn fill_tipset(&self, ts: &Tipset) -> Option<FullTipset>
    where
        DB: Blockstore,
    {
        // Collect all messages before moving tipset.
        let messages: Vec<(Vec<_>, Vec<_>)> = match ts
            .blocks()
            .iter()
            .map(|h| block_messages(self.blockstore(), h))
            .collect::<Result<_, Error>>()
        {
            Ok(m) => m,
            Err(e) => {
                trace!("failed to fill tipset: {}", e);
                return None;
            }
        };

        // Zip messages with blocks
        let blocks = ts
            .blocks()
            .iter()
            .cloned()
            .zip(messages)
            .map(|(header, (bls_messages, secp_messages))| Block {
                header,
                bls_messages,
                secp_messages,
            })
            .collect();

        // the given tipset has already been verified, so this cannot fail
        Some(FullTipset::new(blocks).unwrap())
    }

    /// Retrieves block messages to be passed through the VM.
    ///
    /// It removes duplicate messages which appear in multiple blocks.
    pub fn block_msgs_for_tipset(&self, ts: &Tipset) -> Result<Vec<BlockMessages>, Error> {
        let mut applied = HashMap::new();
        let mut select_msg = |m: ChainMessage| -> Option<ChainMessage> {
            // The first match for a sender is guaranteed to have correct nonce
            // the block isn't valid otherwise.
            let entry = applied.entry(m.from()).or_insert_with(|| m.sequence());

            if *entry != m.sequence() {
                return None;
            }

            *entry += 1;
            Some(m)
        };

        ts.blocks()
            .iter()
            .map(|b| {
                let (usm, sm) = block_messages(self.blockstore(), b)?;

                let mut messages = Vec::with_capacity(usm.len() + sm.len());
                messages.extend(
                    usm.into_iter()
                        .filter_map(|m| select_msg(ChainMessage::Unsigned(m))),
                );
                messages.extend(
                    sm.into_iter()
                        .filter_map(|m| select_msg(ChainMessage::Signed(m))),
                );

                Ok(BlockMessages {
                    miner: *b.miner_address(),
                    messages,
                    win_count: b
                        .election_proof()
                        .as_ref()
                        .map(|e| e.win_count)
                        .unwrap_or_default(),
                })
            })
            .collect()
    }

    /// Retrieves ordered valid messages from a `Tipset`. This will only include
    /// messages that will be passed through the VM.
    pub fn messages_for_tipset(&self, ts: &Tipset) -> Result<Vec<ChainMessage>, Error> {
        let bmsgs = self.block_msgs_for_tipset(ts)?;
        Ok(bmsgs.into_iter().flat_map(|bm| bm.messages).collect())
    }

    /// Exports a range of tipsets, as well as the state roots based on the
    /// `recent_roots`.
    pub async fn export<W, D>(
        &self,
        tipset: &Tipset,
        recent_roots: ChainEpoch,
        writer: W,
    ) -> Result<Option<digest::Output<D>>, Error>
    where
        D: Digest,
        W: AsyncWrite + Checksum<D> + Send + Unpin + 'static,
    {
        // Channel cap is equal to buffered write size
        const CHANNEL_CAP: usize = 1000;
        let (tx, rx) = flume::bounded(CHANNEL_CAP);
        let header = CarHeader::from(tipset.key().cids().to_vec());

        let writer = Arc::new(TokioMutex::new(writer));
        let writer_clone = writer.clone();

        // Spawns task which receives blocks to write to the car writer.
        let write_task = tokio::task::spawn(async move {
            let mut writer = writer_clone.lock().await;
            let mut stream = rx.stream();
            header
                .write_stream_async(writer.deref_mut(), &mut stream)
                .await
                .map_err(|e| Error::Other(format!("Failed to write blocks in export: {e}")))
        });

        let global_pre_time = SystemTime::now();
        info!("chain export started");

        // Walks over tipset and historical data, sending all blocks visited into the
        // car writer.
<<<<<<< HEAD
        walk_snapshot(
            tipset,
            recent_roots,
            |cid| {
                let tx_clone = tx.clone();
                async move {
                    let block = self.blockstore().get(&cid)?.ok_or_else(|| {
                        Error::Other(format!("Cid {cid} not found in blockstore"))
                    })?;

                    if should_save_block_to_snapshot(&cid) {
                        tx_clone.send_async((cid, block.clone())).await?;
                    }

                    Ok(block)
                }
            },
            Some("Exporting snapshot "),
            Some(WALK_SNAPSHOT_PROGRESS_EXPORT.clone()),
        )
=======
        walk_snapshot(tipset, recent_roots, |cid| {
            let tx_clone = tx.clone();
            async move {
                let block = self
                    .blockstore()
                    .get(&cid)?
                    .ok_or_else(|| Error::Other(format!("Cid {cid} not found in blockstore")))?;

                tx_clone.send_async((cid, block.clone())).await?;

                Ok(block)
            }
        })
>>>>>>> e2516fee
        .await?;

        // Drop sender, to close the channel to write task, which will end when finished
        // writing
        drop(tx);

        // Await on values being written.
        write_task
            .await
            .map_err(|e| Error::Other(format!("Failed to write blocks in export: {e}")))??;

        info!(
            "export finished, took {} seconds",
            global_pre_time
                .elapsed()
                .expect("time cannot go backwards")
                .as_secs()
        );

        let digest = writer
            .lock()
            .await
            .finalize()
            .await
            .map_err(|e| Error::Other(e.to_string()))?;
        Ok(digest)
    }
}

pub(crate) type TipsetCache = Mutex<LruCache<TipsetKeys, Arc<Tipset>>>;

/// Loads a tipset from memory given the tipset keys and cache.
pub(crate) fn tipset_from_keys<BS>(
    cache: &TipsetCache,
    store: &BS,
    tsk: &TipsetKeys,
) -> Result<Arc<Tipset>, Error>
where
    BS: Blockstore,
{
    if let Some(ts) = cache.lock().get(tsk) {
        metrics::LRU_CACHE_HIT
            .with_label_values(&[metrics::values::TIPSET])
            .inc();
        return Ok(ts.clone());
    }

    let block_headers: Vec<BlockHeader> = tsk
        .cids()
        .iter()
        .map(|c| {
            store
                .get_obj(c)?
                .ok_or_else(|| Error::NotFound(String::from("Key for header")))
        })
        .collect::<Result<_, Error>>()?;

    // construct new Tipset to return
    let ts = Arc::new(Tipset::new(block_headers)?);
    cache.lock().put(tsk.clone(), ts.clone());
    metrics::LRU_CACHE_MISS
        .with_label_values(&[metrics::values::TIPSET])
        .inc();
    Ok(ts)
}

/// Returns a Tuple of BLS messages of type `UnsignedMessage` and SECP messages
/// of type `SignedMessage`
pub fn block_messages<DB>(
    db: &DB,
    bh: &BlockHeader,
) -> Result<(Vec<Message>, Vec<SignedMessage>), Error>
where
    DB: Blockstore,
{
    let (bls_cids, secpk_cids) = read_msg_cids(db, bh.messages())?;

    let bls_msgs: Vec<Message> = messages_from_cids(db, &bls_cids)?;
    let secp_msgs: Vec<SignedMessage> = messages_from_cids(db, &secpk_cids)?;

    Ok((bls_msgs, secp_msgs))
}

/// Returns a tuple of `UnsignedMessage` and `SignedMessages` from their CID
pub fn block_messages_from_cids<DB>(
    db: &DB,
    bls_cids: &[Cid],
    secp_cids: &[Cid],
) -> Result<(Vec<Message>, Vec<SignedMessage>), Error>
where
    DB: Blockstore,
{
    let bls_msgs: Vec<Message> = messages_from_cids(db, bls_cids)?;
    let secp_msgs: Vec<SignedMessage> = messages_from_cids(db, secp_cids)?;

    Ok((bls_msgs, secp_msgs))
}

/// Returns a tuple of CIDs for both unsigned and signed messages
// TODO cache these recent meta roots
pub fn read_msg_cids<DB>(db: &DB, msg_cid: &Cid) -> Result<(Vec<Cid>, Vec<Cid>), Error>
where
    DB: Blockstore,
{
    if let Some(roots) = db.get_obj::<TxMeta>(msg_cid)? {
        let bls_cids = read_amt_cids(db, &roots.bls_message_root)?;
        let secpk_cids = read_amt_cids(db, &roots.secp_message_root)?;
        Ok((bls_cids, secpk_cids))
    } else {
        Err(Error::UndefinedKey(format!(
            "no msg root with cid {msg_cid}"
        )))
    }
}

/// Persists slice of `serializable` objects to `blockstore`.
pub fn persist_objects<DB, C>(db: &DB, headers: &[C]) -> Result<(), Error>
where
    DB: Blockstore,
    C: Serialize,
{
    for chunk in headers.chunks(256) {
        db.bulk_put(chunk, Blake2b256)?;
    }
    Ok(())
}

/// Returns a vector of CIDs from provided root CID
fn read_amt_cids<DB>(db: &DB, root: &Cid) -> Result<Vec<Cid>, Error>
where
    DB: Blockstore,
{
    let amt = Amt::<Cid, _>::load(root, db)?;

    let mut cids = Vec::new();
    for i in 0..amt.count() {
        if let Some(c) = amt.get(i)? {
            cids.push(*c);
        }
    }

    Ok(cids)
}

/// Attempts to de-serialize to unsigned message or signed message and then
/// returns it as a [`ChainMessage`].
pub fn get_chain_message<DB>(db: &DB, key: &Cid) -> Result<ChainMessage, Error>
where
    DB: Blockstore,
{
    db.get_obj(key)?
        .ok_or_else(|| Error::UndefinedKey(key.to_string()))
}

/// Given a tipset this function will return all unique messages in that tipset.
pub fn messages_for_tipset<DB>(db: &DB, ts: &Tipset) -> Result<Vec<ChainMessage>, Error>
where
    DB: Blockstore,
{
    let mut applied: HashMap<Address, u64> = HashMap::new();
    let mut balances: HashMap<Address, TokenAmount> = HashMap::new();
    let state = StateTree::new_from_root(db, ts.parent_state())?;

    // message to get all messages for block_header into a single iterator
    let mut get_message_for_block_header = |b: &BlockHeader| -> Result<Vec<ChainMessage>, Error> {
        let (unsigned, signed) = block_messages(db, b)?;
        let mut messages = Vec::with_capacity(unsigned.len() + signed.len());
        let unsigned_box = unsigned.into_iter().map(ChainMessage::Unsigned);
        let signed_box = signed.into_iter().map(ChainMessage::Signed);

        for message in unsigned_box.chain(signed_box) {
            let from_address = &message.from();
            if applied.contains_key(from_address) {
                let actor_state = state
                    .get_actor(from_address)?
                    .ok_or_else(|| Error::Other("Actor state not found".to_string()))?;
                applied.insert(*from_address, actor_state.sequence);
                balances.insert(*from_address, actor_state.balance.clone().into());
            }
            if let Some(seq) = applied.get_mut(from_address) {
                if *seq != message.sequence() {
                    continue;
                }
                *seq += 1;
            } else {
                continue;
            }
            if let Some(bal) = balances.get_mut(from_address) {
                if *bal < message.required_funds() {
                    continue;
                }
                *bal -= message.required_funds();
            } else {
                continue;
            }

            messages.push(message)
        }

        Ok(messages)
    };

    ts.blocks().iter().fold(Ok(Vec::new()), |vec, b| {
        let mut message_vec = vec?;
        let mut messages = get_message_for_block_header(b)?;
        message_vec.append(&mut messages);
        Ok(message_vec)
    })
}

/// Returns messages from key-value store based on a slice of [`Cid`]s.
pub fn messages_from_cids<DB, T>(db: &DB, keys: &[Cid]) -> Result<Vec<T>, Error>
where
    DB: Blockstore,
    T: DeserializeOwned,
{
    keys.iter()
        .map(|k| {
            db.get_obj(k)?
                .ok_or_else(|| Error::UndefinedKey(k.to_string()))
        })
        .collect()
}

/// Returns parent message receipt given `block_header` and message index.
pub fn get_parent_reciept<DB>(
    db: &DB,
    block_header: &BlockHeader,
    i: usize,
) -> Result<Option<Receipt>, Error>
where
    DB: Blockstore,
{
    let amt = Amt::load(block_header.message_receipts(), db)?;
    let receipts = amt.get(i as u64)?;
    Ok(receipts.cloned())
}

pub mod headchange_json {
    use forest_blocks::tipset_json::TipsetJson;
    use serde::{Deserialize, Serialize};

    use super::*;

    #[derive(Debug, Deserialize, Serialize)]
    #[serde(rename_all = "lowercase")]
    #[serde(tag = "type", content = "val")]
    pub enum HeadChangeJson {
        Current(TipsetJson),
        Apply(TipsetJson),
        Revert(TipsetJson),
    }

    pub type SubscriptionHeadChange = (i64, Vec<HeadChangeJson>);

    impl From<HeadChange> for HeadChangeJson {
        fn from(wrapper: HeadChange) -> Self {
            match wrapper {
                HeadChange::Current(tipset) => HeadChangeJson::Current(TipsetJson(tipset)),
                HeadChange::Apply(tipset) => HeadChangeJson::Apply(TipsetJson(tipset)),
                HeadChange::Revert(tipset) => HeadChangeJson::Revert(TipsetJson(tipset)),
            }
        }
    }
}

/// Result of persisting a vector of `SignedMessage`s that are to be included in
/// a block.
///
/// The fields are public so they can be partially moved, but they should not be
/// modified.
pub struct PersistedBlockMessages {
    /// Overall CID to be included in the `BlockHeader`.
    pub msg_cid: Cid,
    /// All CIDs of SECP messages, to be included in `BlockMsg`.
    pub secp_cids: Vec<Cid>,
    /// All CIDs of BLS messages, to be included in `BlockMsg`.
    pub bls_cids: Vec<Cid>,
    /// Aggregated signature of all BLS messages, to be included in the
    /// `BlockHeader`.
    pub bls_agg: Signature,
}

/// Partition the messages into SECP and BLS variants, store them individually
/// in the IPLD store, and the corresponding `TxMeta` as well, returning its CID
/// so that it can be put in a block header. Also return the aggregated BLS
/// signature of all BLS messages.
pub fn persist_block_messages<DB: Blockstore>(
    db: &DB,
    messages: Vec<&SignedMessage>,
) -> anyhow::Result<PersistedBlockMessages> {
    let mut bls_cids = Vec::new();
    let mut secp_cids = Vec::new();

    let mut bls_sigs = Vec::new();
    for msg in messages {
        if msg.signature().signature_type() == SignatureType::BLS {
            let c = db.put_obj(&msg.message, Blake2b256)?;
            bls_cids.push(c);
            bls_sigs.push(&msg.signature);
        } else {
            let c = db.put_obj(&msg, Blake2b256)?;
            secp_cids.push(c);
        }
    }

    let bls_msg_root = Amt::new_from_iter(db, bls_cids.iter().copied())?;
    let secp_msg_root = Amt::new_from_iter(db, secp_cids.iter().copied())?;

    let mmcid = db.put_obj(
        &TxMeta {
            bls_message_root: bls_msg_root,
            secp_message_root: secp_msg_root,
        },
        Blake2b256,
    )?;

    let bls_agg = if bls_sigs.is_empty() {
        Signature::new_bls(vec![])
    } else {
        Signature::new_bls(
            bls_signatures::aggregate(
                &bls_sigs
                    .iter()
                    .map(|s| s.bytes())
                    .map(bls_signatures::Signature::from_bytes)
                    .collect::<Result<Vec<_>, _>>()?,
            )
            .unwrap()
            .as_bytes(),
        )
    };

    Ok(PersistedBlockMessages {
        msg_cid: mmcid,
        secp_cids,
        bls_cids,
        bls_agg,
    })
}

#[cfg(test)]
mod tests {
    use cid::{
        multihash::{
            Code::{Blake2b256, Identity},
            MultihashDigest,
        },
        Cid,
    };
    use forest_shim::address::Address;
    use fvm_ipld_encoding::DAG_CBOR;
    use tempfile::TempDir;

    use super::*;

    #[test]
    fn genesis_test() {
        let db = forest_db::MemoryDB::default();
        let chain_config = Arc::new(ChainConfig::default());

        let gen_block = BlockHeader::builder()
            .epoch(1)
            .weight(2_u32.into())
            .messages(Cid::new_v1(DAG_CBOR, Identity.digest(&[])))
            .message_receipts(Cid::new_v1(DAG_CBOR, Identity.digest(&[])))
            .state_root(Cid::new_v1(DAG_CBOR, Identity.digest(&[])))
            .miner_address(Address::new_id(0))
            .build()
            .unwrap();
        let chain_data_root = TempDir::new().unwrap();
        let cs = ChainStore::new(db, chain_config, &gen_block, chain_data_root.path()).unwrap();

        assert_eq!(cs.genesis().unwrap(), gen_block);
    }

    #[test]
    fn block_validation_cache_basic() {
        let db = forest_db::MemoryDB::default();
        let chain_config = Arc::new(ChainConfig::default());
        let gen_block = BlockHeader::builder()
            .miner_address(Address::new_id(0))
            .build()
            .unwrap();

        let chain_data_root = TempDir::new().unwrap();
        let cs = ChainStore::new(db, chain_config, &gen_block, chain_data_root.path()).unwrap();

        let cid = Cid::new_v1(DAG_CBOR, Blake2b256.digest(&[1, 2, 3]));
        assert!(!cs.is_block_validated(&cid));

        cs.mark_block_as_validated(&cid).unwrap();
        assert!(cs.is_block_validated(&cid));
    }
}<|MERGE_RESOLUTION|>--- conflicted
+++ resolved
@@ -11,11 +11,7 @@
 use forest_beacon::{BeaconEntry, IGNORE_DRAND_VAR};
 use forest_blocks::{Block, BlockHeader, FullTipset, Tipset, TipsetKeys, TxMeta};
 use forest_interpreter::BlockMessages;
-<<<<<<< HEAD
-use forest_ipld::{should_save_block_to_snapshot, walk_snapshot, WALK_SNAPSHOT_PROGRESS_EXPORT};
-=======
-use forest_ipld::walk_snapshot;
->>>>>>> e2516fee
+use forest_ipld::{walk_snapshot, WALK_SNAPSHOT_PROGRESS_EXPORT};
 use forest_libp2p_bitswap::{BitswapStoreRead, BitswapStoreReadWrite};
 use forest_message::{ChainMessage, Message as MessageTrait, SignedMessage};
 use forest_metrics::metrics;
@@ -559,7 +555,6 @@
 
         // Walks over tipset and historical data, sending all blocks visited into the
         // car writer.
-<<<<<<< HEAD
         walk_snapshot(
             tipset,
             recent_roots,
@@ -569,32 +564,13 @@
                     let block = self.blockstore().get(&cid)?.ok_or_else(|| {
                         Error::Other(format!("Cid {cid} not found in blockstore"))
                     })?;
-
-                    if should_save_block_to_snapshot(&cid) {
-                        tx_clone.send_async((cid, block.clone())).await?;
-                    }
-
+                    tx_clone.send_async((cid, block.clone())).await?;
                     Ok(block)
                 }
             },
             Some("Exporting snapshot "),
             Some(WALK_SNAPSHOT_PROGRESS_EXPORT.clone()),
         )
-=======
-        walk_snapshot(tipset, recent_roots, |cid| {
-            let tx_clone = tx.clone();
-            async move {
-                let block = self
-                    .blockstore()
-                    .get(&cid)?
-                    .ok_or_else(|| Error::Other(format!("Cid {cid} not found in blockstore")))?;
-
-                tx_clone.send_async((cid, block.clone())).await?;
-
-                Ok(block)
-            }
-        })
->>>>>>> e2516fee
         .await?;
 
         // Drop sender, to close the channel to write task, which will end when finished
