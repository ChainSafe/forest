--- conflicted
+++ resolved
@@ -4,15 +4,9 @@
 use super::{Error, TipIndex, TipsetMetadata};
 use actor::{power::State as PowerState, STORAGE_POWER_ACTOR_ADDR};
 use address::Address;
-<<<<<<< HEAD
-use async_std::future;
 use async_std::sync::RwLock;
 use async_std::task;
-use beacon::BeaconEntry;
-=======
-use async_std::sync::RwLock;
 use beacon::{BeaconEntry, IGNORE_DRAND_VAR};
->>>>>>> 3411459d
 use blake2b_simd::Params;
 use blocks::{Block, BlockHeader, FullTipset, Tipset, TipsetKeys, TxMeta};
 use byteorder::{BigEndian, WriteBytesExt};
@@ -22,9 +16,6 @@
 use crypto::DomainSeparationTag;
 use encoding::{blake2b_256, de::DeserializeOwned, from_slice, Cbor};
 use flo_stream::{MessagePublisher, Publisher, Subscriber};
-use futures::channel::mpsc::channel;
-use futures::channel::mpsc::Receiver;
-use futures::sink::SinkExt;
 use futures::StreamExt;
 use ipld_amt::Amt;
 use ipld_blockstore::BlockStore;
@@ -37,7 +28,7 @@
 use std::collections::HashMap;
 use std::io::Write;
 use std::sync::Arc;
-use std::time::Duration;
+
 
 const GENESIS_KEY: &str = "gen_block";
 const HEAD_KEY: &str = "head";
@@ -63,21 +54,13 @@
 /// This structure is threadsafe, and all caches are wrapped in a mutex to allow a consistent
 /// `ChainStore` to be shared across tasks.
 pub struct ChainStore<DB> {
-<<<<<<< HEAD
     publisher: Arc<RwLock<Publisher<HeadChange>>>,
-=======
-    publisher: RwLock<Publisher<HeadChange>>,
->>>>>>> 3411459d
 
     // key-value datastore
     pub db: Arc<DB>,
 
     // Tipset at the head of the best-known chain.
-<<<<<<< HEAD
     heaviest: Arc<RwLock<Option<Arc<Tipset>>>>,
-=======
-    heaviest: RwLock<Option<Arc<Tipset>>>,
->>>>>>> 3411459d
 
     // tip_index tracks tipsets by epoch/parentset for use by expected consensus.
     tip_index: Arc<RwLock<TipIndex>>,
@@ -94,15 +77,9 @@
             .map(Arc::new);
         Self {
             db,
-<<<<<<< HEAD
             publisher: Arc::new(RwLock::new(Publisher::new(SINK_CAP))),
             tip_index: Arc::new(RwLock::new(TipIndex::new())),
             heaviest: Arc::new(RwLock::new(heaviest)),
-=======
-            publisher: Publisher::new(SINK_CAP).into(),
-            tip_index: TipIndex::new(),
-            heaviest: heaviest.into(),
->>>>>>> 3411459d
         }
     }
 
@@ -119,34 +96,21 @@
     }
 
     // subscribing returns a future sink that we can essentially iterate over using future streams
-<<<<<<< HEAD
-    pub async fn subscribe(&mut self) -> Subscriber<HeadChange> {
-=======
     pub async fn subscribe(&self) -> Subscriber<HeadChange> {
->>>>>>> 3411459d
         self.publisher.write().await.subscribe()
     }
 
     /// Sets tip_index tracker
-<<<<<<< HEAD
-    pub async fn set_tipset_tracker(&mut self, header: &BlockHeader) -> Result<(), Error> {
-        let ts: Tipset = Tipset::new(vec![header.clone()])?;
-=======
     // TODO this is really broken, should not be setting the tipset metadata to a tipset with just
     // the one header.
     pub async fn set_tipset_tracker(&self, header: &BlockHeader) -> Result<(), Error> {
         let ts = Arc::new(Tipset::new(vec![header.clone()])?);
->>>>>>> 3411459d
         let meta = TipsetMetadata {
             tipset_state_root: header.state_root().clone(),
             tipset_receipts_root: header.message_receipts().clone(),
             tipset: ts,
         };
-<<<<<<< HEAD
-        self.tip_index.write().await.put(&meta);
-=======
-        self.tip_index.put(&meta).await;
->>>>>>> 3411459d
+        self.tip_index.write().await.put(&meta).await;
         Ok(())
     }
 
@@ -193,15 +157,12 @@
 
     /// Returns heaviest tipset from blockstore
     pub async fn heaviest_tipset(&self) -> Option<Arc<Tipset>> {
-<<<<<<< HEAD
-        (*self.heaviest.read().await).clone()
-    }
-
-    pub fn heaviest_tipset_ref(&mut self) -> Arc<RwLock<Option<Arc<Tipset>>>> {
+        self.heaviest.read().await.clone()
+    }
+
+    pub fn heaviest_tipset_ref(&self) -> Arc<RwLock<Option<Arc<Tipset>>>>
+    {
         self.heaviest.clone()
-=======
-        self.heaviest.read().await.clone()
->>>>>>> 3411459d
     }
 
     pub fn publisher_ref(&self) -> Arc<RwLock<Publisher<HeadChange>>> {
@@ -228,14 +189,6 @@
 
     /// Constructs and returns a full tipset if messages from storage exists
     pub fn fill_tipsets(&self, ts: Tipset) -> Result<FullTipset, Error> {
-<<<<<<< HEAD
-        fill_tipsets(self.blockstore(), ts)
-    }
-
-    /// Determines if provided tipset is heavier than existing known heaviest tipset
-    async fn update_heaviest(&mut self, ts: &Tipset) -> Result<(), Error> {
-        match &*self.heaviest.clone().read().await {
-=======
         let mut blocks: Vec<Block> = Vec::with_capacity(ts.blocks().len());
 
         for header in ts.into_blocks() {
@@ -263,7 +216,6 @@
     /// Determines if provided tipset is heavier than existing known heaviest tipset
     async fn update_heaviest(&self, ts: &Tipset) -> Result<(), Error> {
         match self.heaviest.read().await.as_ref() {
->>>>>>> 3411459d
             Some(heaviest) => {
                 let new_weight = weight(self.blockstore(), ts)?;
                 let curr_weight = weight(self.blockstore(), &heaviest)?;
@@ -805,7 +757,6 @@
 pub mod headchange_json {
     use super::*;
     use blocks::tipset_json::TipsetJson;
-    use futures::Sink;
     use serde::{Deserialize, Serialize};
 
     #[derive(Debug, Serialize, Deserialize, Clone)]
@@ -828,7 +779,7 @@
     }
 
     pub async fn sub_head_changes(
-        mut publisher: Arc<RwLock<Publisher<HeadChangeJson>>>,
+        publisher: Arc<RwLock<Publisher<HeadChangeJson>>>,
         mut subscribed_head_change: Subscriber<HeadChange>,
         heaviest_tipset: &Option<Arc<Tipset>>,
         current_index : usize
