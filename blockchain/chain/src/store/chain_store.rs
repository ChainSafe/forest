// Copyright 2020 ChainSafe Systems
// SPDX-License-Identifier: Apache-2.0, MIT

use super::{ChainIndex, Error};
use actor::{miner, power::State as PowerState, STORAGE_POWER_ACTOR_ADDR};
use address::Address;
use async_std::sync::RwLock;
use async_std::task;
use beacon::{BeaconEntry, IGNORE_DRAND_VAR};
use blake2b_simd::Params;
use blocks::{Block, BlockHeader, FullTipset, Tipset, TipsetKeys, TxMeta};
use byteorder::{BigEndian, WriteBytesExt};
use cid::Cid;
use cid::Code::Blake2b256;
use clock::ChainEpoch;
use crypto::DomainSeparationTag;
use encoding::{blake2b_256, de::DeserializeOwned, from_slice, Cbor};
use flo_stream::{MessagePublisher, Publisher, Subscriber};
use futures::{future, StreamExt};
use interpreter::BlockMessages;
use ipld_amt::Amt;
use ipld_blockstore::BlockStore;
use log::{info, warn};
use lru::LruCache;
use message::{ChainMessage, Message, MessageReceipt, SignedMessage, UnsignedMessage};
use num_bigint::{BigInt, Integer};
use num_traits::Zero;
use rayon::prelude::*;
use serde::Serialize;
use state_tree::StateTree;
use std::collections::HashMap;
use std::io::Write;
use std::sync::Arc;
use types::WINNING_POST_SECTOR_SET_LOOKBACK;

const GENESIS_KEY: &str = "gen_block";
pub const HEAD_KEY: &str = "head";
const BLOCK_VAL_PREFIX: &[u8] = b"block_val/";

// constants for Weight calculation
/// The ratio of weight contributed by short-term vs long-term factors in a given round
const W_RATIO_NUM: u64 = 1;
const W_RATIO_DEN: u64 = 2;
/// Blocks epoch allowed
const BLOCKS_PER_EPOCH: u64 = 5;

// A cap on the size of the future_sink
const SINK_CAP: usize = 1000;

const DEFAULT_TIPSET_CACHE_SIZE: usize = 8192;

/// Enum for pubsub channel that defines message type variant and data contained in message type.
#[derive(Clone, Debug)]
pub enum HeadChange {
    Current(Arc<Tipset>),
    Apply(Arc<Tipset>),
    Revert(Arc<Tipset>),
}

#[derive(Debug, Clone)]
pub struct IndexToHeadChange(pub usize, pub HeadChange);

#[derive(Clone)]
pub enum EventsPayload {
    TaskCancel(usize, ()),
    SubHeadChanges(IndexToHeadChange),
}

impl EventsPayload {
    pub fn sub_head_changes(&self) -> Option<&IndexToHeadChange> {
        match self {
            EventsPayload::SubHeadChanges(s) => Some(s),
            _ => None,
        }
    }

    pub fn task_cancel(&self) -> Option<(usize, ())> {
        match self {
            EventsPayload::TaskCancel(val, _) => Some((*val, ())),
            _ => None,
        }
    }
}

/// Stores chain data such as heaviest tipset and cached tipset info at each epoch.
/// This structure is threadsafe, and all caches are wrapped in a mutex to allow a consistent
/// `ChainStore` to be shared across tasks.
pub struct ChainStore<DB> {
    /// Publisher for head change events
    publisher: RwLock<Publisher<HeadChange>>,

    /// key-value datastore.
    pub db: Arc<DB>,

    /// Tipset at the head of the best-known chain.
    heaviest: RwLock<Option<Arc<Tipset>>>,

    /// Caches loaded tipsets for fast retrieval.
    ts_cache: Arc<TipsetCache>,

    /// Used as a cache for tipset lookbacks.
    chain_index: ChainIndex<DB>,
}

impl<DB> ChainStore<DB>
where
    DB: BlockStore + Send + Sync + 'static,
{
    pub fn new(db: Arc<DB>) -> Self {
        let ts_cache = Arc::new(RwLock::new(LruCache::new(DEFAULT_TIPSET_CACHE_SIZE)));
        let cs = Self {
            publisher: RwLock::new(Publisher::new(SINK_CAP)),
            chain_index: ChainIndex::new(ts_cache.clone(), db.clone()),
            db,
            ts_cache,
            heaviest: Default::default(),
        };

        // Result intentionally ignored, doesn't matter if heaviest doesn't exist in store yet
        let _ = task::block_on(cs.load_heaviest_tipset());

        cs
    }

    /// Sets heaviest tipset within ChainStore and store its tipset cids under HEAD_KEY
    pub async fn set_heaviest_tipset(&self, ts: Arc<Tipset>) -> Result<(), Error> {
        self.db.write(HEAD_KEY, ts.key().marshal_cbor()?)?;
        *self.heaviest.write().await = Some(ts.clone());
        self.publisher
            .write()
            .await
            .publish(HeadChange::Current(ts))
            .await;
        Ok(())
    }

    // subscribing returns a future sink that we can essentially iterate over using future streams
    pub async fn subscribe(&self) -> Subscriber<HeadChange> {
        self.publisher.write().await.subscribe()
    }

    /// Sets tip_index tracker
    // TODO handle managing tipset in tracker
    pub async fn set_tipset_tracker(&self, _: &BlockHeader) -> Result<(), Error> {
        Ok(())
    }

    /// Writes genesis to blockstore
    pub fn set_genesis(&self, header: &BlockHeader) -> Result<Cid, Error> {
        set_genesis(self.blockstore(), header)
    }

    /// Writes tipset block headers to data store and updates heaviest tipset
    pub async fn put_tipset(&self, ts: &Tipset) -> Result<(), Error> {
        persist_objects(self.blockstore(), ts.blocks())?;
        // TODO determine if expanded tipset is required; see https://github.com/filecoin-project/lotus/blob/testnet/3/chain/store/store.go#L236
        self.update_heaviest(ts).await?;
        Ok(())
    }

    /// Loads heaviest tipset from datastore and sets as heaviest in chainstore
    async fn load_heaviest_tipset(&self) -> Result<(), Error> {
        let heaviest_ts = match self.db.read(HEAD_KEY)? {
            Some(bz) => self.tipset_from_keys(&from_slice(&bz)?).await?,
            None => {
                warn!("No previous chain state found");
                return Err(Error::Other("No chain state found".to_owned()));
            }
        };

        // set as heaviest tipset
        *self.heaviest.write().await = Some(heaviest_ts);
        Ok(())
    }

    /// Returns genesis blockheader from blockstore
    pub fn genesis(&self) -> Result<Option<BlockHeader>, Error> {
        genesis(self.blockstore())
    }

    /// Returns heaviest tipset from blockstore
    pub async fn heaviest_tipset(&self) -> Option<Arc<Tipset>> {
        self.heaviest.read().await.clone()
    }

    pub fn publisher(&self) -> &RwLock<Publisher<HeadChange>> {
        &self.publisher
    }

    /// Returns key-value store instance.
    pub fn blockstore(&self) -> &DB {
        &self.db
    }

    /// Clones blockstore `Arc`.
    pub fn blockstore_cloned(&self) -> Arc<DB> {
        self.db.clone()
    }

    /// Returns Tipset from key-value store from provided cids
    pub async fn tipset_from_keys(&self, tsk: &TipsetKeys) -> Result<Arc<Tipset>, Error> {
        tipset_from_keys(&self.ts_cache, self.blockstore(), tsk).await
    }

    /// Determines if provided tipset is heavier than existing known heaviest tipset
    async fn update_heaviest(&self, ts: &Tipset) -> Result<(), Error> {
        // Calculate heaviest weight before matching to avoid deadlock with mutex
        let heaviest_weight = self
            .heaviest
            .read()
            .await
            .as_ref()
            .map(|ts| weight(self.db.as_ref(), ts.as_ref()));
        match heaviest_weight {
            Some(heaviest) => {
                let new_weight = weight(self.blockstore(), ts)?;
                let curr_weight = heaviest?;
                if new_weight > curr_weight {
                    // TODO potentially need to deal with re-orgs here
                    info!("New heaviest tipset");
                    self.set_heaviest_tipset(Arc::new(ts.clone())).await?;
                }
            }
            None => {
                info!("set heaviest tipset");
                self.set_heaviest_tipset(Arc::new(ts.clone())).await?;
            }
        }
        Ok(())
    }

    /// Checks store if block has already been validated. Key based on the block validation prefix.
    pub fn is_block_validated(&self, cid: &Cid) -> Result<bool, Error> {
        let key = block_validation_key(cid);

        Ok(self.db.exists(key)?)
    }

    /// Marks block as validated in the store. This is retrieved using the block validation prefix.
    pub fn mark_block_as_validated(&self, cid: &Cid) -> Result<(), Error> {
        let key = block_validation_key(cid);

        Ok(self.db.write(key, &[])?)
    }

    /// Gets lookback tipset for block validations.
    /// Returns `None` if the tipset is also the lookback tipset.
    pub async fn get_lookback_tipset_for_round(
        &self,
        ts: Arc<Tipset>,
        round: ChainEpoch,
    ) -> Result<Arc<Tipset>, Error> {
        let lbr = if round > WINNING_POST_SECTOR_SET_LOOKBACK {
            round - WINNING_POST_SECTOR_SET_LOOKBACK
        } else {
            0
        };

        if lbr > ts.epoch() {
            return Ok(ts);
        }

        self.tipset_by_height(lbr, ts, true).await
    }

    /// Returns the tipset behind `tsk` at a given `height`.
    /// If the given height is a null round:
    /// - If `prev` is `true`, the tipset before the null round is returned.
    /// - If `prev` is `false`, the tipset following the null round is returned.
    ///
    /// Returns `None` if the tipset provided was the tipset at the given height.
    pub async fn tipset_by_height(
        &self,
        height: ChainEpoch,
        ts: Arc<Tipset>,
        prev: bool,
    ) -> Result<Arc<Tipset>, Error> {
        if height > ts.epoch() {
            return Err(Error::Other(
                "searching for tipset that has a height less than starting point".to_owned(),
            ));
        }
        if height == ts.epoch() {
            return Ok(ts.clone());
        }

        let mut lbts = self
            .chain_index
            .get_tipset_by_height(ts.clone(), height)
            .await?;

        if lbts.epoch() < height {
            log::warn!(
                "chain index returned the wrong tipset at height {}, using slow retrieval",
                height
            );
            lbts = self
                .chain_index
                .get_tipset_by_height_without_cache(ts, height)
                .await?;
        }

        if lbts.epoch() == height || !prev {
            Ok(lbts)
        } else {
            self.tipset_from_keys(lbts.parents()).await
        }
    }

    /// Gets 32 bytes of randomness for ChainRand paramaterized by the DomainSeparationTag, ChainEpoch,
    /// Entropy from the ticket chain.
    pub async fn get_chain_randomness(
        &self,
        blocks: &TipsetKeys,
        pers: DomainSeparationTag,
        round: ChainEpoch,
        entropy: &[u8],
    ) -> Result<[u8; 32], Box<dyn std::error::Error>> {
        let ts = self.tipset_from_keys(blocks).await?;

        if round > ts.epoch() {
            return Err("cannot draw randomness from the future".into());
        }

        let search_height = if round < 0 { 0 } else { round };

        let rand_ts = self.tipset_by_height(search_height, ts, true).await?;

        draw_randomness(
            rand_ts
                .min_ticket()
                .ok_or("No ticket exists for block")?
                .vrfproof
                .as_bytes(),
            pers,
            round,
            entropy,
        )
    }

    /// Gets 32 bytes of randomness for ChainRand paramaterized by the DomainSeparationTag, ChainEpoch,
    /// Entropy from the latest beacon entry.
    pub async fn get_beacon_randomness(
        &self,
        blocks: &TipsetKeys,
        pers: DomainSeparationTag,
        round: ChainEpoch,
        entropy: &[u8],
    ) -> Result<[u8; 32], Box<dyn std::error::Error>> {
        let ts = self.tipset_from_keys(blocks).await?;

        if round > ts.epoch() {
            return Err("cannot draw randomness from the future".into());
        }

        let search_height = if round < 0 { 0 } else { round };

        let rand_ts = self.tipset_by_height(search_height, ts, true).await?;

        let be = self.latest_beacon_entry(&rand_ts).await?;

        draw_randomness(be.data(), pers, round, entropy)
    }

    /// Finds the latest beacon entry given a tipset up to 20 tipsets behind
    pub async fn latest_beacon_entry(&self, ts: &Tipset) -> Result<BeaconEntry, Error> {
        let check_for_beacon_entry = |ts: &Tipset| {
            let cbe = ts.min_ticket_block().beacon_entries();
            if let Some(entry) = cbe.last() {
                return Ok(Some(entry.clone()));
            }
            if ts.epoch() == 0 {
                return Err(Error::Other(
                    "made it back to genesis block without finding beacon entry".to_owned(),
                ));
            }
            Ok(None)
        };

        if let Some(entry) = check_for_beacon_entry(ts)? {
            return Ok(entry);
        }
        let mut cur = self.tipset_from_keys(ts.parents()).await?;
        for i in 1..20 {
            if i != 1 {
                cur = self.tipset_from_keys(cur.parents()).await?;
            }
            if let Some(entry) = check_for_beacon_entry(&cur)? {
                return Ok(entry);
            }
        }

        if std::env::var(IGNORE_DRAND_VAR) == Ok("1".to_owned()) {
            return Ok(BeaconEntry::new(
                0,
                vec![9, 9, 9, 9, 9, 9, 9, 9, 9, 9, 9, 9, 9, 9, 9, 9],
            ));
        }

        Err(Error::Other(
            "Found no beacon entries in the 20 latest tipsets".to_owned(),
        ))
    }

    /// Constructs and returns a full tipset if messages from storage exists - non self version
    pub fn fill_tipset(&self, ts: Arc<Tipset>) -> Result<FullTipset, Arc<Tipset>>
    where
        DB: BlockStore,
    {
        // Collect all messages before moving tipset.
        let messages: Vec<(Vec<_>, Vec<_>)> = match ts
            .blocks()
            .iter()
            .map(|h| block_messages(self.blockstore(), h))
            .collect::<Result<_, Error>>()
        {
            Ok(m) => m,
            Err(e) => {
                log::trace!("failed to fill tipset: {}", e);
                return Err(ts);
            }
        };

        // Zip messages with blocks
        let blocks = ts
            .blocks()
            .iter()
            .cloned()
            .zip(messages)
            .map(|(header, (bls_messages, secp_messages))| Block {
                header,
                bls_messages,
                secp_messages,
            })
            .collect();

        // the given tipset has already been verified, so this cannot fail
        Ok(FullTipset::new(blocks).unwrap())
    }

    /// Retrieves block messages to be passed through the VM.
    pub fn block_msgs_for_tipset(&self, ts: &Tipset) -> Result<Vec<BlockMessages>, Error> {
        let mut applied = HashMap::new();
        let mut select_msg = |m: ChainMessage| -> Option<ChainMessage> {
            // The first match for a sender is guaranteed to have correct nonce
            // the block isn't valid otherwise.
            let entry = applied.entry(*m.from()).or_insert_with(|| m.sequence());

            if *entry != m.sequence() {
                return None;
            }

            *entry += 1;
            Some(m)
        };

        ts.blocks()
            .iter()
            .map(|b| {
                let (usm, sm) = block_messages(self.blockstore(), b)?;

                let mut messages = Vec::with_capacity(usm.len() + sm.len());
                messages.extend(
                    usm.into_iter()
                        .filter_map(|m| select_msg(ChainMessage::Unsigned(m))),
                );
                messages.extend(
                    sm.into_iter()
                        .filter_map(|m| select_msg(ChainMessage::Signed(m))),
                );

                Ok(BlockMessages {
                    miner: *b.miner_address(),
                    messages,
                    win_count: b
                        .election_proof()
                        .as_ref()
                        .map(|e| e.win_count)
                        .unwrap_or_default(),
                })
            })
            .collect()
    }

    async fn parent_state_tsk<'a>(&self, key: &TipsetKeys) -> Result<StateTree<'_, DB>, Error> {
        let ts = self.tipset_from_keys(key).await?;
        StateTree::new_from_root(&*self.db, ts.parent_state())
            .map_err(|e| Error::Other(format!("Could not get actor state {:?}", e)))
    }

    /// Retrieves ordered valid messages from a `Tipset`. This will only include messages that will
    /// be passed through the VM.
    pub fn messages_for_tipset(&self, ts: &Tipset) -> Result<Vec<ChainMessage>, Error> {
        let bmsgs = self.block_msgs_for_tipset(ts)?;
        Ok(bmsgs.into_iter().map(|bm| bm.messages).flatten().collect())
    }

    /// get miner state given address and tipsetkeys
    pub async fn miner_load_actor_tsk(
        &self,
        address: &Address,
        tsk: &TipsetKeys,
    ) -> Result<miner::State, Error> {
        let state = self.parent_state_tsk(tsk).await?;
        let actor = state
            .get_actor(address)
            .map_err(|_| Error::Other("Failure getting actor".to_string()))?
            .ok_or_else(|| Error::Other("Could not init State Tree".to_string()))?;

        let act: miner::State = self
            .db
            .get(&actor.state)
            .map_err(|e| Error::State(e.to_string()))?
            .ok_or_else(|| Error::Other("Could not get actor state".to_string()))?;

        Ok(act)
    }
}

pub(crate) type TipsetCache = RwLock<LruCache<TipsetKeys, Arc<Tipset>>>;

pub(crate) async fn tipset_from_keys<BS>(
    cache: &TipsetCache,
    store: &BS,
    tsk: &TipsetKeys,
) -> Result<Arc<Tipset>, Error>
where
    BS: BlockStore + Send + Sync + 'static,
{
    if let Some(ts) = cache.write().await.get(tsk) {
        return Ok(ts.clone());
    }

    let block_headers: Vec<BlockHeader> = tsk
        .cids()
        .par_iter()
        .map(|c| {
            store
                .get(c)
                .map_err(|e| Error::Other(e.to_string()))?
                .ok_or(Error::NotFound("Key for header"))
        })
        .collect::<Result<_, Error>>()?;

    // construct new Tipset to return
    let ts = Arc::new(Tipset::new(block_headers)?);
    cache.write().await.put(tsk.clone(), ts.clone());
    Ok(ts)
}

/// Helper to ensure consistent Cid -> db key translation.
fn block_validation_key(cid: &Cid) -> Vec<u8> {
    let mut key = Vec::new();
    key.extend_from_slice(BLOCK_VAL_PREFIX);
    key.extend(cid.to_bytes());
    key
}

/// Returns a Tuple of bls messages of type UnsignedMessage and secp messages
/// of type SignedMessage
pub fn block_messages<DB>(
    db: &DB,
    bh: &BlockHeader,
) -> Result<(Vec<UnsignedMessage>, Vec<SignedMessage>), Error>
where
    DB: BlockStore,
{
    let (bls_cids, secpk_cids) = read_msg_cids(db, bh.messages())?;

    let bls_msgs: Vec<UnsignedMessage> = messages_from_cids(db, &bls_cids)?;
    let secp_msgs: Vec<SignedMessage> = messages_from_cids(db, &secpk_cids)?;

    Ok((bls_msgs, secp_msgs))
}

<<<<<<< HEAD
/// Returns a vector of all chain messages, these messages contain all bls messages followed
/// by all secp messages.
// TODO try to group functionality with block_messages
pub fn chain_messages<DB>(db: &DB, bh: &BlockHeader) -> Result<Vec<ChainMessage>, Error>
where
    DB: BlockStore,
{
    let (bls_cids, secpk_cids) = read_msg_cids(db, bh.messages())?;

    let mut bls_msgs: Vec<ChainMessage> = messages_from_cids(db, &bls_cids)?;
    let mut secp_msgs: Vec<ChainMessage> = messages_from_cids(db, &secpk_cids)?;

    // Append the secp messages to the back of the messages vector.
    bls_msgs.append(&mut secp_msgs);

    Ok(bls_msgs)
=======

/// get miner state given address and tipsetkeys
pub fn miner_load_actor_tsk<DB>(
    db: &DB,
    address: &Address,
    tsk: &TipsetKeys,
) -> Result<miner::State, Error>
where
    DB: BlockStore,
{
    let state = parent_state_tsk(db, tsk)?;
    let actor = state
        .get_actor(address)
        .map_err(|_| Error::Other("Failure getting actor".to_string()))?
        .ok_or_else(|| Error::Other("Could not init State Tree".to_string()))?;

    let act: miner::State = db
        .get(&actor.state)
        .map_err(|e| Error::State(e.to_string()))?
        .ok_or_else(|| Error::Other("Could not get actor state".to_string()))?;

    Ok(act)
}

fn parent_state_tsk<'a, DB>(db: &'a DB, key: &TipsetKeys) -> Result<StateTree<'a, DB>, Error>
where
    DB: BlockStore,
{
    let ts = tipset_from_keys(db, key)?;
    StateTree::new_from_root(db, ts.parent_state())
        .map_err(|_| Error::Other("Could not get actor state".to_string()))
>>>>>>> ab1319f3
}

/// Returns a tuple of UnsignedMessage and SignedMessages from their Cid
pub fn block_messages_from_cids<DB>(
    db: &DB,
    bls_cids: &[Cid],
    secp_cids: &[Cid],
) -> Result<(Vec<UnsignedMessage>, Vec<SignedMessage>), Error>
where
    DB: BlockStore,
{
    let bls_msgs: Vec<UnsignedMessage> = messages_from_cids(db, bls_cids)?;
    let secp_msgs: Vec<SignedMessage> = messages_from_cids(db, secp_cids)?;

    Ok((bls_msgs, secp_msgs))
}

/// Returns a tuple of cids for both Unsigned and Signed messages
// TODO cache these recent meta roots
pub fn read_msg_cids<DB>(db: &DB, msg_cid: &Cid) -> Result<(Vec<Cid>, Vec<Cid>), Error>
where
    DB: BlockStore,
{
    if let Some(roots) = db
        .get::<TxMeta>(msg_cid)
        .map_err(|e| Error::Other(e.to_string()))?
    {
        let bls_cids = read_amt_cids(db, &roots.bls_message_root)?;
        let secpk_cids = read_amt_cids(db, &roots.secp_message_root)?;
        Ok((bls_cids, secpk_cids))
    } else {
        Err(Error::UndefinedKey("no msgs with that key".to_string()))
    }
}

/// Sets the genesis key in the BlockStore. Be careful if using this outside of
/// the ChainStore as it will not update what the ChainStore thinks is the genesis
/// after the ChainStore has been created.
pub fn set_genesis<DB>(db: &DB, header: &BlockHeader) -> Result<Cid, Error>
where
    DB: BlockStore,
{
    db.write(GENESIS_KEY, header.marshal_cbor()?)?;
    Ok(db
        .put(&header, Blake2b256)
        .map_err(|e| Error::Other(e.to_string()))?)
}

/// Persists slice of serializable objects to blockstore.
pub fn persist_objects<DB, C>(db: &DB, headers: &[C]) -> Result<(), Error>
where
    DB: BlockStore,
    C: Serialize,
{
    for chunk in headers.chunks(256) {
        db.bulk_put(chunk, Blake2b256)
            .map_err(|e| Error::Other(e.to_string()))?;
    }
    Ok(())
}

/// Computes a pseudorandom 32 byte Vec
pub fn draw_randomness(
    rbase: &[u8],
    pers: DomainSeparationTag,
    round: ChainEpoch,
    entropy: &[u8],
) -> Result<[u8; 32], Box<dyn std::error::Error>> {
    let mut state = Params::new().hash_length(32).to_state();
    state.write_i64::<BigEndian>(pers as i64)?;
    let vrf_digest = blake2b_256(rbase);
    state.write_all(&vrf_digest)?;
    state.write_i64::<BigEndian>(round as i64)?;
    state.write_all(entropy)?;
    let mut ret = [0u8; 32];
    ret.clone_from_slice(state.finalize().as_bytes());
    Ok(ret)
}

/// Returns a vector of cids from provided root cid
fn read_amt_cids<DB>(db: &DB, root: &Cid) -> Result<Vec<Cid>, Error>
where
    DB: BlockStore,
{
    let amt = Amt::<Cid, _>::load(root, db)?;

    let mut cids = Vec::new();
    for i in 0..amt.count() {
        if let Some(c) = amt.get(i)? {
            cids.push(*c);
        }
    }

    Ok(cids)
}

/// Returns the genesis block
pub fn genesis<DB>(db: &DB) -> Result<Option<BlockHeader>, Error>
where
    DB: BlockStore,
{
    Ok(match db.read(GENESIS_KEY)? {
        Some(bz) => Some(BlockHeader::unmarshal_cbor(&bz)?),
        None => None,
    })
}

/// Attempts to deserialize to unsigend message or signed message and then returns it at as a message trait object
pub fn get_chain_message<DB>(db: &DB, key: &Cid) -> Result<ChainMessage, Error>
where
    DB: BlockStore,
{
    db.get(key)
        .map_err(|e| Error::Other(e.to_string()))?
        .ok_or_else(|| Error::UndefinedKey(key.to_string()))
}

/// given a tipset this function will return all messages
pub fn messages_for_tipset<DB>(db: &DB, ts: &Tipset) -> Result<Vec<ChainMessage>, Error>
where
    DB: BlockStore,
{
    let mut applied: HashMap<Address, u64> = HashMap::new();
    let mut balances: HashMap<Address, BigInt> = HashMap::new();
    let state =
        StateTree::new_from_root(db, ts.parent_state()).map_err(|e| Error::Other(e.to_string()))?;

    // message to get all messages for block_header into a single iterator
    let mut get_message_for_block_header = |b: &BlockHeader| -> Result<Vec<ChainMessage>, Error> {
        let (unsigned, signed) = block_messages(db, b)?;
        let mut messages = Vec::with_capacity(unsigned.len() + signed.len());
        let unsigned_box = unsigned.into_iter().map(ChainMessage::Unsigned);
        let signed_box = signed.into_iter().map(ChainMessage::Signed);

        for message in unsigned_box.chain(signed_box) {
            let from_address = message.from();
            if applied.contains_key(&from_address) {
                let actor_state = state
                    .get_actor(from_address)
                    .map_err(|e| Error::Other(e.to_string()))?
                    .ok_or_else(|| Error::Other("Actor state not found".to_string()))?;
                applied.insert(*from_address, actor_state.sequence);
                balances.insert(*from_address, actor_state.balance);
            }
            if let Some(seq) = applied.get_mut(from_address) {
                if *seq != message.sequence() {
                    continue;
                }
                *seq += 1;
            } else {
                continue;
            }
            if let Some(bal) = balances.get_mut(from_address) {
                if *bal < message.required_funds() {
                    continue;
                }
                *bal -= message.required_funds();
            } else {
                continue;
            }

            messages.push(message)
        }

        Ok(messages)
    };

    ts.blocks().iter().fold(Ok(Vec::new()), |vec, b| {
        let mut message_vec = vec?;
        let mut messages = get_message_for_block_header(b)?;
        message_vec.append(&mut messages);
        Ok(message_vec)
    })
}

/// Returns messages from key-value store
fn messages_from_cids<DB, T>(db: &DB, keys: &[Cid]) -> Result<Vec<T>, Error>
where
    DB: BlockStore,
    T: DeserializeOwned,
{
    keys.iter()
        .map(|k| {
            db.get(k)
                .map_err(|e| Error::Other(e.to_string()))?
                .ok_or_else(|| Error::UndefinedKey(k.to_string()))
        })
        .collect()
}

/// returns message receipt given block_header
pub fn get_parent_reciept<DB>(
    db: &DB,
    block_header: &BlockHeader,
    i: u64,
) -> Result<Option<MessageReceipt>, Error>
where
    DB: BlockStore,
{
    let amt = Amt::load(block_header.message_receipts(), db)?;
    let receipts = amt.get(i)?;
    Ok(receipts.cloned())
}

/// Returns the weight of provided tipset
pub fn weight<DB>(db: &DB, ts: &Tipset) -> Result<BigInt, String>
where
    DB: BlockStore,
{
    let mut tpow = BigInt::zero();
    let state = StateTree::new_from_root(db, ts.parent_state()).map_err(|e| e.to_string())?;
    if let Some(act) = state
        .get_actor(&*STORAGE_POWER_ACTOR_ADDR)
        .map_err(|e| e.to_string())?
    {
        if let Some(state) = db
            .get::<PowerState>(&act.state)
            .map_err(|e| e.to_string())?
        {
            tpow = state.total_quality_adj_power;
        }
    }
    let log2_p = if tpow > BigInt::zero() {
        BigInt::from(tpow.bits() - 1)
    } else {
        return Err(
            "All power in the net is gone. You network might be disconnected, or the net is dead!"
                .to_owned(),
        );
    };

    let mut total_j = 0;
    for b in ts.blocks() {
        total_j += b
            .election_proof()
            .as_ref()
            .ok_or("Block contained no election proof when calculating weight")?
            .win_count;
    }

    let mut out = ts.weight().to_owned();
    out += &log2_p << 8;
    let mut e_weight: BigInt = log2_p * W_RATIO_NUM;
    e_weight <<= 8;
    e_weight *= total_j;
    e_weight = e_weight.div_floor(&(BigInt::from(BLOCKS_PER_EPOCH * W_RATIO_DEN)));
    out += &e_weight;
    Ok(out)
}

pub async fn sub_head_changes(
    mut subscribed_head_change: Subscriber<HeadChange>,
    heaviest_tipset: &Option<Arc<Tipset>>,
    current_index: usize,
    events_pubsub: Arc<RwLock<Publisher<EventsPayload>>>,
) -> Result<usize, Error> {
    let head = heaviest_tipset
        .as_ref()
        .ok_or_else(|| Error::Other("Could not get heaviest tipset".to_string()))?;

    (*events_pubsub.write().await)
        .publish(EventsPayload::SubHeadChanges(IndexToHeadChange(
            current_index,
            HeadChange::Current(head.clone()),
        )))
        .await;
    let subhead_sender = events_pubsub.clone();
    let handle = task::spawn(async move {
        while let Some(change) = subscribed_head_change.next().await {
            let index_to_head_change = IndexToHeadChange(current_index, change);
            subhead_sender
                .write()
                .await
                .publish(EventsPayload::SubHeadChanges(index_to_head_change))
                .await;
        }
    });
    let cancel_sender = events_pubsub.write().await.subscribe();
    task::spawn(async move {
        if let Some(EventsPayload::TaskCancel(_, ())) = cancel_sender
            .filter(|s| {
                future::ready(
                    s.task_cancel()
                        .map(|s| s.0 == current_index)
                        .unwrap_or_default(),
                )
            })
            .next()
            .await
        {
            handle.cancel().await;
        }
    });
    Ok(current_index)
}

#[cfg(feature = "json")]
pub mod headchange_json {
    use super::*;
    use blocks::tipset_json::TipsetJsonRef;
    use serde::Serialize;

    #[derive(Serialize)]
    #[serde(rename_all = "lowercase")]
    #[serde(tag = "type", content = "val")]
    pub enum HeadChangeJson<'a> {
        Current(TipsetJsonRef<'a>),
        Apply(TipsetJsonRef<'a>),
        Revert(TipsetJsonRef<'a>),
    }

    impl<'a> From<&'a HeadChange> for HeadChangeJson<'a> {
        fn from(wrapper: &'a HeadChange) -> Self {
            match wrapper {
                HeadChange::Current(tipset) => HeadChangeJson::Current(TipsetJsonRef(&tipset)),
                HeadChange::Apply(tipset) => HeadChangeJson::Apply(TipsetJsonRef(&tipset)),
                HeadChange::Revert(tipset) => HeadChangeJson::Revert(TipsetJsonRef(&tipset)),
            }
        }
    }
}
#[cfg(test)]
mod tests {
    use super::*;
    use address::Address;
    use cid::Code::{Blake2b256, Identity};

    #[test]
    fn genesis_test() {
        let db = db::MemoryDB::default();

        let cs = ChainStore::new(Arc::new(db));
        let gen_block = BlockHeader::builder()
            .epoch(1)
            .weight((2 as u32).into())
            .messages(cid::new_from_cbor(&[], Identity))
            .message_receipts(cid::new_from_cbor(&[], Identity))
            .state_root(cid::new_from_cbor(&[], Identity))
            .miner_address(Address::new_id(0))
            .build_and_validate()
            .unwrap();

        assert_eq!(cs.genesis().unwrap(), None);
        cs.set_genesis(&gen_block).unwrap();
        assert_eq!(cs.genesis().unwrap(), Some(gen_block));
    }

    #[test]
    fn block_validation_cache_basic() {
        let db = db::MemoryDB::default();

        let cs = ChainStore::new(Arc::new(db));

        let cid = cid::new_from_cbor(&[1, 2, 3], Blake2b256);
        assert_eq!(cs.is_block_validated(&cid).unwrap(), false);

        cs.mark_block_as_validated(&cid).unwrap();
        assert_eq!(cs.is_block_validated(&cid).unwrap(), true);
    }
}<|MERGE_RESOLUTION|>--- conflicted
+++ resolved
@@ -573,58 +573,6 @@
     Ok((bls_msgs, secp_msgs))
 }
 
-<<<<<<< HEAD
-/// Returns a vector of all chain messages, these messages contain all bls messages followed
-/// by all secp messages.
-// TODO try to group functionality with block_messages
-pub fn chain_messages<DB>(db: &DB, bh: &BlockHeader) -> Result<Vec<ChainMessage>, Error>
-where
-    DB: BlockStore,
-{
-    let (bls_cids, secpk_cids) = read_msg_cids(db, bh.messages())?;
-
-    let mut bls_msgs: Vec<ChainMessage> = messages_from_cids(db, &bls_cids)?;
-    let mut secp_msgs: Vec<ChainMessage> = messages_from_cids(db, &secpk_cids)?;
-
-    // Append the secp messages to the back of the messages vector.
-    bls_msgs.append(&mut secp_msgs);
-
-    Ok(bls_msgs)
-=======
-
-/// get miner state given address and tipsetkeys
-pub fn miner_load_actor_tsk<DB>(
-    db: &DB,
-    address: &Address,
-    tsk: &TipsetKeys,
-) -> Result<miner::State, Error>
-where
-    DB: BlockStore,
-{
-    let state = parent_state_tsk(db, tsk)?;
-    let actor = state
-        .get_actor(address)
-        .map_err(|_| Error::Other("Failure getting actor".to_string()))?
-        .ok_or_else(|| Error::Other("Could not init State Tree".to_string()))?;
-
-    let act: miner::State = db
-        .get(&actor.state)
-        .map_err(|e| Error::State(e.to_string()))?
-        .ok_or_else(|| Error::Other("Could not get actor state".to_string()))?;
-
-    Ok(act)
-}
-
-fn parent_state_tsk<'a, DB>(db: &'a DB, key: &TipsetKeys) -> Result<StateTree<'a, DB>, Error>
-where
-    DB: BlockStore,
-{
-    let ts = tipset_from_keys(db, key)?;
-    StateTree::new_from_root(db, ts.parent_state())
-        .map_err(|_| Error::Other("Could not get actor state".to_string()))
->>>>>>> ab1319f3
-}
-
 /// Returns a tuple of UnsignedMessage and SignedMessages from their Cid
 pub fn block_messages_from_cids<DB>(
     db: &DB,
