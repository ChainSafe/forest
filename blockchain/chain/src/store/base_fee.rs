// Copyright 2019-2023 ChainSafe Systems
// SPDX-License-Identifier: Apache-2.0, MIT

use forest_blocks::Tipset;
use forest_message::Message;
use forest_shim::econ::TokenAmount;
use fvm_ipld_blockstore::Blockstore;
use fvm_ipld_encoding::Cbor;
use fvm_shared::clock::ChainEpoch;
use fvm_shared::BLOCK_GAS_LIMIT;
use std::collections::HashSet;

/// Used in calculating the base fee change.
pub const BLOCK_GAS_TARGET: i64 = BLOCK_GAS_LIMIT / 2;

/// Limits gas base fee change to 12.5% of the change.
pub const BASE_FEE_MAX_CHANGE_DENOM: i64 = 8;

/// Genesis base fee.
pub const INITIAL_BASE_FEE: i64 = 100000000;
pub const PACKING_EFFICIENCY_DENOM: i64 = 5;
pub const PACKING_EFFICIENCY_NUM: i64 = 4;
pub const MINIMUM_BASE_FEE: i64 = 100;

fn compute_next_base_fee(
    base_fee: &TokenAmount,
    gas_limit_used: i64,
    no_of_blocks: usize,
    epoch: ChainEpoch,
    smoke_height: ChainEpoch,
) -> TokenAmount {
    let mut delta: i64 = if epoch > smoke_height {
        (gas_limit_used / no_of_blocks as i64) - BLOCK_GAS_TARGET
    } else {
        // Yes the denominator and numerator are intentionally flipped here. We are matching go.
        (PACKING_EFFICIENCY_DENOM * gas_limit_used / (no_of_blocks as i64 * PACKING_EFFICIENCY_NUM))
            - BLOCK_GAS_TARGET
    };

    // Limit absolute change at the block gas target.
    if delta.abs() > BLOCK_GAS_TARGET {
        delta = if delta.is_positive() {
            BLOCK_GAS_TARGET
        } else {
            -BLOCK_GAS_TARGET
        };
    }

    // cap change at 12.5% (BaseFeeMaxChangeDenom) by capping delta
    let change: TokenAmount = (base_fee * delta)
        .div_floor(BLOCK_GAS_TARGET)
        .div_floor(BASE_FEE_MAX_CHANGE_DENOM);
    let mut next_base_fee = base_fee + change;
    if next_base_fee.atto() < &MINIMUM_BASE_FEE.into() {
        next_base_fee = TokenAmount::from_atto(MINIMUM_BASE_FEE);
    }
    next_base_fee
}

pub fn compute_base_fee<DB>(
    db: &DB,
    ts: &Tipset,
    smoke_height: ChainEpoch,
) -> Result<TokenAmount, crate::Error>
where
    DB: Blockstore,
{
    let mut total_limit = 0;
    let mut seen = HashSet::new();

    // Add all unique messages' gas limit to get the total for the Tipset.
    for b in ts.blocks() {
        let (msg1, msg2) = crate::block_messages(db, b)?;
        for m in msg1 {
            let m_cid = m.cid()?;
            if !seen.contains(&m_cid) {
                total_limit += m.gas_limit;
                seen.insert(m_cid);
            }
        }
        for m in msg2 {
            let m_cid = m.cid()?;
            if !seen.contains(&m_cid) {
                total_limit += m.gas_limit();
                seen.insert(m_cid);
            }
        }
    }

    // Compute next base fee based on the current gas limit and parent base fee.
    let parent_base_fee = ts.blocks()[0].parent_base_fee();
    Ok(compute_next_base_fee(
<<<<<<< HEAD
        &parent_base_fee.clone(),
=======
        &parent_base_fee,
>>>>>>> 1de855e7
        total_limit,
        ts.blocks().len(),
        ts.epoch(),
        smoke_height,
    ))
}

#[cfg(test)]
mod tests {
    use super::*;
    use forest_networks::{ChainConfig, Height};

    fn construct_tests() -> Vec<(i64, i64, usize, i64, i64)> {
        // (base_fee, limit_used, no_of_blocks, output)
        vec![
            (100_000_000, 0, 1, 87_500_000, 87_500_000),
            (100_000_000, 0, 5, 87_500_000, 87_500_000),
            (100_000_000, BLOCK_GAS_TARGET, 1, 103_125_000, 100_000_000),
            (
                100_000_000,
                BLOCK_GAS_TARGET * 2,
                2,
                103_125_000,
                100_000_000,
            ),
            (
                100_000_000,
                BLOCK_GAS_LIMIT * 2,
                2,
                112_500_000,
                112_500_000,
            ),
            (
                100_000_000,
                BLOCK_GAS_LIMIT * 15 / 10,
                2,
                110_937_500,
                106_250_000,
            ),
        ]
    }

    #[test]
    fn run_base_fee_tests() {
        let smoke_height = ChainConfig::default().epoch(Height::Smoke);
        let cases = construct_tests();

        for case in cases {
            // Pre smoke
            let output = compute_next_base_fee(
                &TokenAmount::from_atto(case.0),
                case.1,
                case.2,
                smoke_height - 1,
                smoke_height,
            );
            assert_eq!(TokenAmount::from_atto(case.3), output);

            // Post smoke
            let output = compute_next_base_fee(
                &TokenAmount::from_atto(case.0),
                case.1,
                case.2,
                smoke_height + 1,
                smoke_height,
            );
            assert_eq!(TokenAmount::from_atto(case.4), output);
        }
    }
}<|MERGE_RESOLUTION|>--- conflicted
+++ resolved
@@ -90,11 +90,7 @@
     // Compute next base fee based on the current gas limit and parent base fee.
     let parent_base_fee = ts.blocks()[0].parent_base_fee();
     Ok(compute_next_base_fee(
-<<<<<<< HEAD
-        &parent_base_fee.clone(),
-=======
         &parent_base_fee,
->>>>>>> 1de855e7
         total_limit,
         ts.blocks().len(),
         ts.epoch(),
