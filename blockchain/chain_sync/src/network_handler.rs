// Copyright 2020 ChainSafe Systems
// SPDX-License-Identifier: Apache-2.0, MIT

use super::peer_manager::PeerManager;
use async_std::prelude::*;
use async_std::sync::Mutex;
use async_std::sync::Receiver;
use async_std::task;
use flo_stream::{MessagePublisher, Publisher};
use forest_libp2p::rpc::{RPCResponse, RequestId};
use forest_libp2p::NetworkEvent;
use futures::channel::oneshot::Sender as OneShotSender;
use log::{debug, trace};
use std::collections::HashMap;
use std::sync::Arc;

/// Handles network events from channel and splits based on request
pub(crate) struct NetworkHandler {
    event_send: Publisher<NetworkEvent>,
    receiver: Receiver<NetworkEvent>,
    /// keeps track of a mapping from rpc request id to oneshot senders
    request_table: Arc<Mutex<HashMap<RequestId, OneShotSender<RPCResponse>>>>,
}

impl NetworkHandler {
    pub(crate) fn new(
        receiver: Receiver<NetworkEvent>,
        event_send: Publisher<NetworkEvent>,
        request_table: Arc<Mutex<HashMap<RequestId, OneShotSender<RPCResponse>>>>,
    ) -> Self {
        Self {
            receiver,
            event_send,
            request_table,
        }
    }

    pub(crate) fn spawn(&self, peer_manager: Arc<PeerManager>) {
        let mut receiver = self.receiver.clone();
        let mut event_send = self.event_send.republish();
        let request_table = self.request_table.clone();

        task::spawn(async move {
            loop {
                match receiver.next().await {
                    // Handle specifically RPC responses and send to that channel
<<<<<<< HEAD
                    Some(NetworkEvent::RPCResponse { req_id, response }) => {
                        // look up the request_table for the id and send through channel
                        let tx = request_table.lock().await.remove(&req_id);
                        if tx.is_none() {
                            debug!("RPCResponse receive failed: channel not found");
                            continue;
                        }
                        let tx = tx.unwrap();

                        match tx.send(response) {
                            Err(e) => debug!("RPCResponse receive failed: {:?}", e),
                            Ok(_) => {}
                        };
=======
                    Some(NetworkEvent::BlockSyncResponse {
                        request_id,
                        response,
                    }) => {
                        rpc_send
                            .send((request_id, RPCResponse::BlockSync(response)))
                            .await
>>>>>>> 7851cef6
                    }
                    // Pass any non RPC responses through event channel
                    Some(event) => {
                        // Update peer on this thread before sending hello
                        if let NetworkEvent::HelloRequest { channel, .. } = &event {
                            // TODO should probably add peer with their tipset/ not handled seperately
                            peer_manager.add_peer(channel.peer.clone(), None).await;
                        }
                        if let NetworkEvent::BitswapBlock { .. } = &event {
                            event_send.publish(event).await
                        }
                    }
                    None => break,
                }
            }
        });
        trace!("Spawned network handler");
    }
}<|MERGE_RESOLUTION|>--- conflicted
+++ resolved
@@ -44,9 +44,11 @@
             loop {
                 match receiver.next().await {
                     // Handle specifically RPC responses and send to that channel
-<<<<<<< HEAD
-                    Some(NetworkEvent::RPCResponse { req_id, response }) => {
-                        // look up the request_table for the id and send through channel
+
+                    Some(NetworkEvent::BlockSyncResponse {
+                        request_id,
+                        response,
+                    }) => {
                         let tx = request_table.lock().await.remove(&req_id);
                         if tx.is_none() {
                             debug!("RPCResponse receive failed: channel not found");
@@ -58,15 +60,6 @@
                             Err(e) => debug!("RPCResponse receive failed: {:?}", e),
                             Ok(_) => {}
                         };
-=======
-                    Some(NetworkEvent::BlockSyncResponse {
-                        request_id,
-                        response,
-                    }) => {
-                        rpc_send
-                            .send((request_id, RPCResponse::BlockSync(response)))
-                            .await
->>>>>>> 7851cef6
                     }
                     // Pass any non RPC responses through event channel
                     Some(event) => {
