--- conflicted
+++ resolved
@@ -8,6 +8,7 @@
 use async_std::task;
 use flo_stream::{MessagePublisher, Publisher};
 use forest_libp2p::rpc::{RPCResponse, RequestId};
+use forest_libp2p::blocksync::{BlockSyncResponse};
 use forest_libp2p::NetworkEvent;
 use futures::channel::oneshot::Sender as OneShotSender;
 use log::{debug, trace};
@@ -48,23 +49,17 @@
                         request_id,
                         response,
                     }) => {
-<<<<<<< HEAD
-                        let tx = request_table.lock().await.remove(&req_id);
+                        let tx = request_table.lock().await.remove(&request_id);
                         if tx.is_none() {
                             debug!("RPCResponse receive failed: channel not found");
                             continue;
                         }
                         let tx = tx.unwrap();
 
-                        match tx.send(response) {
+                        match tx.send(RPCResponse::BlockSync(response)) {
                             Err(e) => debug!("RPCResponse receive failed: {:?}", e),
                             Ok(_) => {}
                         };
-=======
-                        rpc_send
-                            .send((request_id, RPCResponse::BlockSync(response)))
-                            .await
->>>>>>> main
                     }
                     // Pass any non RPC responses through event channel
                     Some(event) => {
