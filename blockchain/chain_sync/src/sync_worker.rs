// Copyright 2020 ChainSafe Systems
// SPDX-License-Identifier: Apache-2.0, MIT

#[cfg(test)]
mod full_sync_test;
#[cfg(test)]
mod validate_block_test;

use super::sync_state::{SyncStage, SyncState};
use super::{bad_block_cache::BadBlockCache, sync::ChainSyncState};
use super::{Error, SyncNetworkContext};
use actor::{is_account_actor, power};
use address::Address;
use amt::Amt;
use async_std::channel::Receiver;
use async_std::sync::{Mutex, RwLock};
use async_std::task::{self, JoinHandle};
use beacon::{Beacon, BeaconEntry, BeaconSchedule, IGNORE_DRAND_VAR};
use blocks::{Block, BlockHeader, FullTipset, Tipset, TipsetKeys, TxMeta};
use chain::{persist_objects, ChainStore};
use cid::{Cid, Code::Blake2b256};
use crypto::{verify_bls_aggregate, DomainSeparationTag};
use encoding::{Cbor, Error as EncodingError};
use fil_types::{
    verifier::ProofVerifier, NetworkVersion, Randomness, ALLOWABLE_CLOCK_DRIFT, BLOCK_DELAY_SECS,
    BLOCK_GAS_LIMIT, TICKET_RANDOMNESS_LOOKBACK,
};
use forest_libp2p::chain_exchange::TipsetBundle;
use futures::stream::{FuturesUnordered, StreamExt};
use interpreter::price_list_by_epoch;
use ipld_blockstore::BlockStore;
use log::{debug, info, warn};
use message::{Message, SignedMessage, UnsignedMessage};
use networks::{get_network_version_default, UPGRADE_SMOKE_HEIGHT};
use state_manager::StateManager;
use state_tree::StateTree;
use std::collections::HashMap;
use std::error::Error as StdError;
use std::marker::PhantomData;
use std::sync::Arc;
use std::time::{SystemTime, UNIX_EPOCH};
use std::{cmp::min, convert::TryFrom};

/// Worker to handle syncing chain with the chain_exchange protocol.
pub(crate) struct SyncWorker<DB, TBeacon, V> {
    /// State of the sync worker.
    pub state: Arc<RwLock<SyncState>>,

    /// Drand randomness beacon.
    pub beacon: Arc<BeaconSchedule<TBeacon>>,

    /// manages retrieving and updates state objects.
    pub state_manager: Arc<StateManager<DB>>,

    /// Context to be able to send requests to p2p network.
    pub network: SyncNetworkContext<DB>,

    /// The known genesis tipset.
    pub genesis: Arc<Tipset>,

    /// Bad blocks cache, updates based on invalid state transitions.
    /// Will mark any invalid blocks and all childen as bad in this bounded cache.
    pub bad_blocks: Arc<BadBlockCache>,

    /// Proof verification implementation.
    pub verifier: PhantomData<V>,

    /// Number of tipsets requested over chain exchange
    pub req_window: i64,
}

impl<DB, TBeacon, V> SyncWorker<DB, TBeacon, V>
where
    TBeacon: Beacon + Sync + Send + 'static,
    DB: BlockStore + Sync + Send + 'static,
    V: ProofVerifier + Sync + Send + 'static,
{
    fn chain_store(&self) -> &Arc<ChainStore<DB>> {
        self.state_manager.chain_store()
    }

    pub async fn spawn(
        self,
        mut inbound_channel: Receiver<Arc<Tipset>>,
        state: Arc<Mutex<ChainSyncState>>,
    ) -> JoinHandle<()> {
        task::spawn(async move {
            while let Some(ts) = inbound_channel.next().await {
                match self.sync(ts).await {
                    Ok(()) => *state.lock().await = ChainSyncState::Follow,
                    Err(e) => {
                        let err = e.to_string();
                        warn!("failed to sync tipset: {}", &err);
                        self.state.write().await.error(err);
                    }
                }
            }
        })
    }

    /// Performs syncing process
    pub async fn sync(&self, head: Arc<Tipset>) -> Result<(), Error> {
        // Bootstrap peers before syncing
        // TODO increase bootstrap peer count before syncing
        // TODO: Commented this out to allow for a 1 node devnet when testing miner interop. Needs to be looked into how to best handle this.
        // const MIN_PEERS: usize = 1;
        // loop {
        //     let peer_count = self.network.peer_manager().len().await;
        //     if peer_count < MIN_PEERS {
        //         debug!("bootstrapping peers, have {}", peer_count);
        //         task::sleep(Duration::from_secs(2)).await;
        //     } else {
        //         break;
        //     }
        // }

        // Get heaviest tipset from storage to sync toward
        let heaviest = self.chain_store().heaviest_tipset().await.unwrap();

        info!("Starting block sync...");

        // Sync headers from network from head to heaviest from storage
        self.state
            .write()
            .await
            .init(heaviest.clone(), head.clone());
        let tipsets = match self.sync_headers_reverse(head.clone(), &heaviest).await {
            Ok(ts) => ts,
            Err(e) => {
                self.state.write().await.error(e.to_string());
                return Err(e);
            }
        };

        // Persist header chain pulled from network
        self.set_stage(SyncStage::PersistHeaders).await;
        let headers: Vec<&BlockHeader> = tipsets.iter().flat_map(|t| t.blocks()).collect();
        if let Err(e) = persist_objects(self.chain_store().blockstore(), &headers) {
            self.state.write().await.error(e.to_string());
            return Err(e.into());
        }
        // Sync and validate messages from fetched tipsets
        self.set_stage(SyncStage::Messages).await;
        if let Err(e) = self.sync_messages_check_state(tipsets).await {
            self.state.write().await.error(e.to_string());
            return Err(e);
        }
        self.set_stage(SyncStage::Complete).await;

        // At this point the head is synced and the head can be set as the heaviest.
        self.chain_store().put_tipset(&head).await?;

        Ok(())
    }

    /// Sets the managed sync status
    pub async fn set_stage(&self, new_stage: SyncStage) {
        debug!("Sync stage set to: {}", new_stage);
        self.state.write().await.set_stage(new_stage);
    }

    /// Syncs chain data and persists it to blockstore
    async fn sync_headers_reverse(
        &self,
        head: Arc<Tipset>,
        to: &Tipset,
    ) -> Result<Vec<Arc<Tipset>>, Error> {
        info!("Syncing headers from: {:?}", head.key());
        self.state.write().await.set_epoch(to.epoch());

        let mut accepted_blocks: Vec<Cid> = Vec::new();

        let sync_len = head.epoch() - to.epoch();
        if !sync_len.is_positive() {
            return Err(Error::Other(
                "Target tipset must be after heaviest".to_string(),
            ));
        }

        // invariant: never empty, only appended to
        let mut return_set = Vec::with_capacity(sync_len as usize + 1);
        return_set.push(head);

        // Loop until most recent tipset height is less than or equal to tipset height
        'sync: loop {
            let cur_ts = return_set.last().unwrap();

            // Check if parent cids exist in bad block caches
            self.validate_tipset_against_cache(cur_ts.parents(), &accepted_blocks)
                .await?;

            if cur_ts.epoch() <= to.epoch() {
                // Current tipset is less than epoch of tipset syncing toward
                break;
            }

            // Try to load parent tipset from local storage
            if let Ok(ts) = self.chain_store().tipset_from_keys(cur_ts.parents()).await {
                // Add blocks in tipset to accepted chain and push the tipset to return set
                accepted_blocks.extend_from_slice(ts.cids());
                return_set.push(ts);
                continue;
            }

            let epoch_diff = cur_ts.epoch() - to.epoch();
            debug!("ChainExchange from: {} to {}", cur_ts.epoch(), to.epoch());
            // TODO tweak request window when socket frame is tested
            let window = min(epoch_diff, self.req_window);

            // Load blocks from network using chain_exchange
            // TODO consider altering window size before returning error for failed sync.
            let tipsets = self
                .network
                .chain_exchange_headers(None, cur_ts.parents(), window as u64)
                .await?;

            info!(
                "Got tipsets: Height: {}, Len: {}",
                tipsets[0].epoch(),
                tipsets.len()
            );

            // Loop through each tipset received from network
            for ts in tipsets {
                if ts.epoch() < to.epoch() {
                    // Break out of sync loop if epoch lower than to tipset
                    // This should not be hit if response from server is correct
                    break 'sync;
                }
                // Check Cids of blocks against bad block cache
                self.validate_tipset_against_cache(&ts.key(), &accepted_blocks)
                    .await?;

                accepted_blocks.extend_from_slice(ts.cids());
                self.state.write().await.set_epoch(ts.epoch());
                // Add tipset to vector of tipsets to return
                return_set.push(ts);
            }
        }

        let last_ts = return_set.last().unwrap();

        // Check if local chain was fork
        if last_ts.key() != to.key() {
            info!("Local chain was fork. Syncing fork...");
            if last_ts.parents() == to.parents() {
                // block received part of same tipset as best block
                // This removes need to sync fork
                return Ok(return_set);
            }
            // add fork into return set
            let fork = self.sync_fork(&last_ts, &to).await?;
            info!("Fork Synced");
            return_set.extend(fork);
        }
        info!("Sync Header reverse complete");
        Ok(return_set)
    }

    /// checks to see if tipset is included in bad clocks cache
    async fn validate_tipset_against_cache(
        &self,
        ts: &TipsetKeys,
        accepted_blocks: &[Cid],
    ) -> Result<(), Error> {
        for cid in ts.cids() {
            if let Some(reason) = self.bad_blocks.get(cid).await {
                for bh in accepted_blocks {
                    self.bad_blocks
                        .put(*bh, format!("chain contained {}", cid))
                        .await;
                }

                return Err(Error::Other(format!(
                    "Chain contained block marked as bad: {}, {}",
                    cid, reason
                )));
            }
        }
        Ok(())
    }

    /// fork detected, collect tipsets to be included in return_set sync_headers_reverse
    async fn sync_fork(&self, head: &Tipset, to: &Tipset) -> Result<Vec<Arc<Tipset>>, Error> {
        // TODO move to shared parameter (from actors crate most likely)
        const FORK_LENGTH_THRESHOLD: u64 = 500;

        // TODO make this request more flexible with the window size, shouldn't require a node
        // to have to request all fork length headers at once.
        let tips = self
            .network
            .chain_exchange_headers(None, head.parents(), FORK_LENGTH_THRESHOLD)
            .await?;

        let mut ts = self.chain_store().tipset_from_keys(to.parents()).await?;

        for (i, tip) in tips.iter().enumerate() {
            while ts.epoch() > tip.epoch() {
                if ts.epoch() == 0 {
                    return Err(Error::Other(
                        "Synced chain forked at genesis, refusing to sync".to_string(),
                    ));
                }
                ts = self.chain_store().tipset_from_keys(ts.parents()).await?;
            }
            if ts == *tip {
                let mut tips = tips;
                tips.drain((i + 1)..);
                return Ok(tips);
            }
        }

        Err(Error::Other(
            "Fork longer than threshold finality of 500".to_string(),
        ))
    }

    /// Syncs messages by first checking state for message existence otherwise fetches messages from
    /// chain exchange.
    async fn sync_messages_check_state(&self, tipsets: Vec<Arc<Tipset>>) -> Result<(), Error> {
        let mut ts_iter = tipsets.into_iter().rev();
        // Currently syncing 1 height at a time, no reason for us to sync more
        const REQUEST_WINDOW: usize = 1;

        while let Some(ts) = ts_iter.next() {
            // check storage first to see if we have full tipset
            match self.chain_store().fill_tipset(&ts) {
                Some(fts) => {
                    // full tipset found in storage; validate and continue
                    let curr_epoch = fts.epoch();
                    self.validate_tipset(fts).await?;
                    self.state.write().await.set_epoch(curr_epoch);
                }
                None => {
                    // no full tipset in storage; request messages via chain_exchange

                    let batch_size = REQUEST_WINDOW;
                    debug!(
                        "ChainExchange message sync tipsets: epoch: {}, len: {}",
                        ts.epoch(),
                        batch_size
                    );

                    // receive tipset bundle from block sync
                    let compacted_messages = self
                        .network
                        .chain_exchange_messages(None, ts.key(), batch_size as u64)
                        .await?;

                    // Chain current tipset with iterator
                    let mut bs_iter = std::iter::once(ts).chain(&mut ts_iter);

                    // since the bundle only has messages, we have to put the headers in them
                    for messages in compacted_messages {
                        let t = bs_iter.next().ok_or_else(|| {
                            Error::Other("Messages returned exceeded tipsets in chain".to_string())
                        })?;

                        let bundle = TipsetBundle {
                            blocks: t.blocks().to_vec(),
                            messages: Some(messages),
                        };
                        // construct full tipsets from fetched messages
                        let fts = FullTipset::try_from(&bundle).map_err(Error::Other)?;

                        // validate tipset and messages
                        let curr_epoch = fts.epoch();
                        self.validate_tipset(fts).await?;
                        self.state.write().await.set_epoch(curr_epoch);

                        // store messages
                        if let Some(m) = bundle.messages {
                            let bs = self.state_manager.blockstore();
                            chain::persist_objects(bs, &m.bls_msgs)?;
                            chain::persist_objects(bs, &m.secp_msgs)?;
                        } else {
                            warn!("Chain Exchange request for messages returned null messages");
                        }
                    }
                }
            }
        }

        Ok(())
    }

    /// validates tipsets and adds header data to tipset tracker
    async fn validate_tipset(&self, fts: FullTipset) -> Result<(), Error> {
        if &fts.to_tipset() == self.genesis.as_ref() {
            debug!("Skipping tipset validation for genesis");
            return Ok(());
        }

        let epoch = fts.epoch();

        let mut validations = FuturesUnordered::new();
        for b in fts.into_blocks() {
            let sm = self.state_manager.clone();
            let bc = self.beacon.clone();
            let v = task::spawn(async move { Self::validate_block(sm, bc, Arc::new(b)).await });
            validations.push(v);
        }

        while let Some(result) = validations.next().await {
            match result {
                Ok(block) => {
                    self.chain_store()
                        .add_to_tipset_tracker(block.header())
                        .await;
                }
                Err((cid, e)) => {
                    // If the error is temporally invalidated, don't add to bad blocks cache.
                    if !matches!(e, Error::Temporal(_, _)) {
                        self.bad_blocks.put(cid, e.to_string()).await;
                    }
                    return Err(Error::Other(format!("Invalid block detected: {}", e)));
                }
            }
        }
        info!("Successfully validated tipset at epoch: {}", epoch);
        Ok(())
    }

    /// Validates block semantically according to https://github.com/filecoin-project/specs/blob/6ab401c0b92efb6420c6e198ec387cf56dc86057/validation.md
    /// Returns the validated block if `Ok`.
    /// Returns the block cid (for marking bad) and `Error` if invalid (`Err`).
    async fn validate_block(
        sm: Arc<StateManager<DB>>,
        bc: Arc<BeaconSchedule<TBeacon>>,
        block: Arc<Block>,
    ) -> Result<Arc<Block>, (Cid, Error)> {
        debug!(
            "Validating block at epoch: {} with weight: {}",
            block.header().epoch(),
            block.header().weight()
        );

        let cs = sm.chain_store().clone();
        let block_cid = block.cid();

        // Check block validation cache in store.
        let is_validated = cs
            .is_block_validated(block_cid)
            .map_err(|e| (*block_cid, e.into()))?;
        if is_validated {
            return Ok(block);
        }

        let mut error_vec: Vec<String> = Vec::new();
        let mut validations = FuturesUnordered::new();
        let header = block.header();

        // Check to ensure all optional values exist
        block_sanity_checks(header).map_err(|e| (*block_cid, e.into()))?;

        let base_ts = cs
            .tipset_from_keys(header.parents())
            .await
            .map_err(|e| (*block_cid, e.into()))?;
        let win_p_nv = sm.get_network_version(base_ts.epoch());

        // Retrieve lookback tipset for validation.
        let (lbts, lbst) = sm
            .get_lookback_tipset_for_round::<V>(base_ts.clone(), block.header().epoch())
            .await
            .map_err(|e| (*block_cid, e.into()))?;

        let lbst = Arc::new(lbst);

        let prev_beacon = cs
            .latest_beacon_entry(&base_ts)
            .await
            .map_err(|e| (*block_cid, e.into()))?;
        let prev_beacon = Arc::new(prev_beacon);

        // Timestamp checks
        let nulls = (header.epoch() - (base_ts.epoch() + 1)) as u64;
        let target_timestamp = base_ts.min_timestamp() + BLOCK_DELAY_SECS * (nulls + 1);
        if target_timestamp != header.timestamp() {
            return Err((
                *block_cid,
                Error::Validation(format!(
                    "block had the wrong timestamp: {} != {}",
                    header.timestamp(),
                    target_timestamp
                )),
            ));
        }
        let time_now = SystemTime::now()
            .duration_since(UNIX_EPOCH)
            .expect("Retrieved system time before UNIX epoch")
            .as_secs();
        if header.timestamp() > time_now + ALLOWABLE_CLOCK_DRIFT {
            return Err((*block_cid, Error::Temporal(time_now, header.timestamp())));
        } else if header.timestamp() > time_now {
            warn!(
                "Got block from the future, but within clock drift threshold, {} > {}",
                header.timestamp(),
                time_now
            );
        }

        // Work address needed for async validations, so necessary to do sync to avoid duplication.
        let work_addr = sm
            .get_miner_work_addr(&lbst, header.miner_address())
            .map_err(|e| (*block_cid, e.into()))?;

        // Async validations

        // * Check block messages and their signatures as well as message root
        let b = Arc::clone(&block);
        let base_ts_clone = Arc::clone(&base_ts);
        let sm_c = Arc::clone(&sm);
        validations.push(task::spawn_blocking(move || {
            Self::check_block_msgs(sm_c, &b, &base_ts_clone)
                .map_err(|e| Error::Validation(e.to_string()))
        }));

        // * Miner validations
        let sm_c = Arc::clone(&sm);
        let b_cloned = Arc::clone(&block);
        let base_ts_clone = Arc::clone(&base_ts);
        validations.push(task::spawn_blocking(move || {
            let h = b_cloned.header();
            Self::validate_miner(&sm_c, h.miner_address(), base_ts_clone.parent_state())
        }));

        // * base fee check
        let base_ts_clone = Arc::clone(&base_ts);
        let bs_cloned = sm.blockstore_cloned();
        let b_cloned = Arc::clone(&block);
        validations.push(task::spawn_blocking(move || {
            let base_fee =
                chain::compute_base_fee(bs_cloned.as_ref(), &base_ts_clone).map_err(|e| {
                    Error::Validation(format!("Could not compute base fee: {}", e.to_string()))
                })?;

            let parent_base_fee = b_cloned.header().parent_base_fee();
            if &base_fee != parent_base_fee {
                return Err(Error::Validation(format!(
                    "base fee doesn't match: {} (header), {} (computed)",
                    parent_base_fee, base_fee
                )));
            }
            Ok(())
        }));

        // * Parent weight calculation check
        let bs_cloned = sm.blockstore_cloned();
        let base_ts_clone = Arc::clone(&base_ts);
        let weight = header.weight().clone();
        validations.push(task::spawn_blocking(move || {
            let calc_weight = chain::weight(bs_cloned.as_ref(), &base_ts_clone)
                .map_err(|e| Error::Other(format!("Error calculating weight: {}", e)))?;
            if weight != calc_weight {
                return Err(Error::Validation(format!(
                    "Parent weight doesn't match: {} (header), {} (computed)",
                    weight, calc_weight
                )));
            }
            Ok(())
        }));

        // * State root and receipt root validations
        let sm_cloned = Arc::clone(&sm);
        let base_ts_clone = Arc::clone(&base_ts);
        let b_cloned = Arc::clone(&block);
        validations.push(task::spawn(async move {
            let h = b_cloned.header();
            let (state_root, rec_root) = sm_cloned
                .tipset_state::<V>(&base_ts_clone)
                .await
                .map_err(|e| Error::Other(format!("Failed to calculate state: {}", e)))?;
            if &state_root != h.state_root() {
                return Err(Error::Validation(format!(
                    "Parent state root did not match computed state: {} (header), {} (computed)",
                    h.state_root(),
                    state_root,
                )));
            }
            if &rec_root != h.message_receipts() {
                return Err(Error::Validation(format!(
                    "Parent receipt root did not match computed root: {} (header), {} (computed)",
                    h.message_receipts(),
                    rec_root,
                )));
            }
            Ok(())
        }));

        // * Winner election PoSt validations
        let b_clone = Arc::clone(&block);
        let p_beacon = Arc::clone(&prev_beacon);
        let base_ts_clone = Arc::clone(&base_ts);
        let sm_c = Arc::clone(&sm);
        let lbst_clone = Arc::clone(&lbst);
        validations.push(task::spawn_blocking(move || {
            let h = b_clone.header();
            // Safe to unwrap because checked to be `Some` in sanity check.
            let election_proof = h.election_proof().as_ref().unwrap();

            if election_proof.win_count < 1 {
                return Err(Error::Validation(
                    "Block is not claiming to be a winner".to_string(),
                ));
            }

            let hp = sm_c.eligible_to_mine(h.miner_address(), &base_ts_clone, &lbts)?;
            if !hp {
                return Err(Error::Validation(
                    "Block's miner is ineligible to mine".to_string(),
                ));
            }

            let r_beacon = h.beacon_entries().last().unwrap_or(&p_beacon);

            let buf = h.miner_address().marshal_cbor()?;

            let vrf_base = chain::draw_randomness(
                r_beacon.data(),
                DomainSeparationTag::ElectionProofProduction,
                h.epoch(),
                &buf,
            )
            .map_err(|e| Error::Other(format!("failed to draw randomness: {}", e)))?;

            verify_election_post_vrf(&work_addr, &vrf_base, election_proof.vrfproof.as_bytes())
                .map_err(|e| format!("Winner election proof failed: {}", e))?;

            let slashed =
                sm_c.is_miner_slashed(h.miner_address(), &base_ts_clone.parent_state())?;
            if slashed {
                return Err(Error::Validation(
                    "Received block was from slashed or invalid miner".to_owned(),
                ));
            }

            let (mpow, tpow) = sm_c
                .get_power(&lbst_clone, Some(h.miner_address()))?
                .ok_or_else(|| Error::Other("Should have loaded power for address".to_string()))?;

            let j =
                election_proof.compute_win_count(&mpow.quality_adj_power, &tpow.quality_adj_power);
            if election_proof.win_count != j {
                return Err(Error::Validation(format!(
                    "miner claims wrong number of wins: miner: {}, computed {}",
                    election_proof.win_count, j
                )));
            }

            Ok(())
        }));

        // * Block signature check
        let b_cloned = Arc::clone(&block);
        let p_beacon = Arc::clone(&prev_beacon);
        validations.push(task::spawn_blocking(move || {
<<<<<<< HEAD
            let block_sig_bytes = b_cloned.header().to_signing_bytes()?;
=======
            let block_sig_bytes = b_cloned.header().to_signing_bytes();
>>>>>>> 749303c4

            // Can unwrap here because verified to be `Some` in the sanity checks.
            let block_sig = b_cloned.header().signature().as_ref().unwrap();
            block_sig
                .verify(&block_sig_bytes, &work_addr)
                .map_err(|e| Error::Blockchain(blocks::Error::InvalidSignature(e)))
        }));

        // * Beacon values check
        if std::env::var(IGNORE_DRAND_VAR) != Ok("1".to_owned()) {
            let block_cloned = Arc::clone(&block);
            let parent_epoch = base_ts.epoch();
            validations.push(task::spawn(async move {
                block_cloned
                    .header()
                    .validate_block_drand(bc.as_ref(), parent_epoch, &p_beacon)
                    .await
                    .map_err(|e| {
                        Error::Validation(format!(
                            "Failed to validate blocks random beacon values: {}",
                            e
                        ))
                    })
            }));
        }

        // * Ticket election proof validations
        let b_cloned = Arc::clone(&block);
        let p_beacon = Arc::clone(&prev_beacon);
        validations.push(task::spawn_blocking(move || {
            let h = b_cloned.header();
            let mut buf = h.miner_address().marshal_cbor()?;

            if h.epoch() > UPGRADE_SMOKE_HEIGHT {
                let vrf_proof = base_ts
                    .min_ticket()
                    .ok_or("Base tipset did not have ticket to verify")?
                    .vrfproof
                    .as_bytes();
                buf.extend_from_slice(vrf_proof);
            }

            let beacon_base = h.beacon_entries().last().unwrap_or(&p_beacon);

            let vrf_base = chain::draw_randomness(
                beacon_base.data(),
                DomainSeparationTag::TicketProduction,
                h.epoch() - TICKET_RANDOMNESS_LOOKBACK,
                &buf,
            )
            .map_err(|e| format!("failed to draw randomness: {}", e))?;

            verify_election_post_vrf(
                &work_addr,
                &vrf_base,
                // Safe to unwrap here because of block sanity checks
                h.ticket().as_ref().unwrap().vrfproof.as_bytes(),
            )
            .map_err(|e| format!("Ticket election proof failed: {}", e))?;

            Ok(())
        }));

        // * Winning PoSt proof validation
        let b_clone = block.clone();
        validations.push(task::spawn_blocking(move || {
            Self::verify_winning_post_proof(&sm, win_p_nv, b_clone.header(), &prev_beacon, &lbst)
                .map_err(|e| format!("Verify winning PoSt failed: {}", e))?;

            Ok(())
        }));

        // collect the errors from the async validations
        while let Some(result) = validations.next().await {
            if let Err(e) = result {
                error_vec.push(e.to_string());
            }
        }

        // combine vec of error strings and return Validation error with this resultant string
        if !error_vec.is_empty() {
            let error_string = error_vec.join(", ");
            return Err((*block_cid, Error::Validation(error_string)));
        }

        cs.mark_block_as_validated(block_cid).map_err(|e| {
            (
                *block_cid,
                Error::Validation(format!(
                    "failed to mark block {} as validated: {}",
                    block_cid, e
                )),
            )
        })?;

        Ok(block)
    }

    // Block message validation checks
    fn check_block_msgs(
        state_manager: Arc<StateManager<DB>>,
        block: &Block,
        base_ts: &Arc<Tipset>,
    ) -> Result<(), Box<dyn StdError>> {
        let nv = get_network_version_default(block.header().epoch());
        // do the initial loop here
        // Check Block Message and Signatures in them
        let mut pub_keys = Vec::new();
        let mut cids = Vec::new();
        for m in block.bls_msgs() {
            let pk = StateManager::get_bls_public_key(
                state_manager.blockstore(),
                m.from(),
                base_ts.parent_state(),
            )?;
            pub_keys.push(pk);
            cids.push(m.to_signing_bytes());
        }

        if let Some(sig) = block.header().bls_aggregate() {
            if !verify_bls_aggregate(
                cids.iter()
                    .map(|x| x.as_slice())
                    .collect::<Vec<&[u8]>>()
                    .as_slice(),
                pub_keys
                    .iter()
                    .map(|x| &x[..])
                    .collect::<Vec<&[u8]>>()
                    .as_slice(),
                &sig,
            ) {
                return Err(
                    format!("Bls aggregate signature {:?} was invalid: {:?}", sig, cids).into(),
                );
            }
        } else {
            return Err("No bls signature included in the block header".into());
        }

        let pl = price_list_by_epoch(base_ts.epoch());
        let mut sum_gas_limit = 0;

        // check msgs for validity
        let mut check_msg = |msg: &UnsignedMessage,
                             account_sequences: &mut HashMap<Address, u64>,
                             tree: &StateTree<DB>|
         -> Result<(), Box<dyn StdError>> {
            // Phase 1: syntactic validation
            let min_gas = pl.on_chain_message(msg.marshal_cbor().unwrap().len());
            msg.valid_for_block_inclusion(min_gas.total(), nv)?;

            sum_gas_limit += msg.gas_limit();
            if sum_gas_limit > BLOCK_GAS_LIMIT {
                return Err("block gas limit exceeded".into());
            }

            // Phase 2: (Partial) semantic validation
            // Sender exists and is account actor, and sequence is correct
            let sequence: u64 = match account_sequences.get(msg.from()) {
                Some(sequence) => *sequence,
                // Sequence does not exist in map, get actor from state
                None => {
                    let act = tree.get_actor(msg.from())?.ok_or({
                        "Failed to retrieve nonce for addr: Actor does not exist in state"
                    })?;

                    if !is_account_actor(&act.code) {
                        return Err("Sender must be an account actor".into());
                    }
                    act.sequence
                }
            };

            // sequence equality check
            if sequence != msg.sequence() {
                return Err(format!(
                    "Message has incorrect sequence (exp: {} got: {})",
                    sequence,
                    msg.sequence()
                )
                .into());
            }

            // Update account sequence
            account_sequences.insert(*msg.from(), sequence + 1);
            Ok(())
        };

        let mut account_sequences: HashMap<Address, u64> = HashMap::default();
        let db = state_manager.blockstore();
        let (state_root, _) = task::block_on(state_manager.tipset_state::<V>(&base_ts))
            .map_err(|e| format!("Could not update state: {}", e))?;
        let tree = StateTree::new_from_root(db, &state_root)
            .map_err(|e| format!("Could not load from new state root in state manager: {}", e))?;

        // loop through bls messages and check msg validity
        for (i, m) in block.bls_msgs().iter().enumerate() {
            check_msg(m, &mut account_sequences, &tree)
                .map_err(|e| format!("block had invalid bls message at index {}: {}", i, e))?;
        }
        // loop through secp messages and check msg validity and signature
        for (i, m) in block.secp_msgs().iter().enumerate() {
            check_msg(m.message(), &mut account_sequences, &tree)
                .map_err(|e| format!("block had invalid secp message at index {}: {}", i, e))?;

            // Resolve key address for signature verification
            let k_addr = task::block_on(state_manager.resolve_to_key_addr::<V>(m.from(), base_ts))
                .map_err(|e| e.to_string())?;

            // Secp256k1 signature validation
            m.signature()
                .verify(&m.message().to_signing_bytes(), &k_addr)
                .map_err(|e| format!("Message signature invalid: {}", e))?;
        }
        // validate message root from header matches message root
        let sm_root = compute_msg_meta(db, block.bls_msgs(), block.secp_msgs())?;
        if block.header().messages() != &sm_root {
            return Err(format!(
                "Invalid message root expected {} calculated {}",
                block.header().messages(),
                sm_root
            )
            .into());
        }

        Ok(())
    }

    fn verify_winning_post_proof(
        sm: &StateManager<DB>,
        nv: NetworkVersion,
        header: &BlockHeader,
        prev_entry: &BeaconEntry,
        lbst: &Cid,
    ) -> Result<(), Error>
    where
        V: ProofVerifier,
    {
        if cfg!(feature = "insecure_post") {
            let wpp = header.winning_post_proof();
            if wpp.is_empty() {
                return Err(Error::Validation(
                    "[INSECURE-POST-VALIDATION] No winning post proof given".to_string(),
                ));
            }

            if wpp[0].proof_bytes == b"valid proof" {
                return Ok(());
            }

            return Err(Error::Validation(
                "[INSECURE-POST-VALIDATION] winning post was invalid".to_string(),
            ));
        }

        let buf = header.miner_address().marshal_cbor()?;

        let rbase = header.beacon_entries().iter().last().unwrap_or(prev_entry);

        let rand = chain::draw_randomness(
            rbase.data(),
            DomainSeparationTag::WinningPoStChallengeSeed,
            header.epoch(),
            &buf,
        )
        .map_err(|err| {
            Error::Validation(format!(
                "failed to get randomness for verifying winningPost proof: {:}",
                err
            ))
        })?;

        let id = header.miner_address().id().map_err(|e| {
            Error::Validation(format!(
                "failed to get ID from miner address {}: {}",
                header.miner_address(),
                e
            ))
        })?;

        let sectors = sm
            .get_sectors_for_winning_post::<V>(&lbst, nv, &header.miner_address(), Randomness(rand))
            .map_err(|e| {
                Error::Validation(format!("Failed to get sectors for post: {}", e.to_string()))
            })?;

        V::verify_winning_post(Randomness(rand), header.winning_post_proof(), &sectors, id).map_err(
            |e| Error::Validation(format!("Failed to verify winning PoSt: {}", e.to_string())),
        )
    }

    fn validate_miner(sm: &StateManager<DB>, maddr: &Address, ts_state: &Cid) -> Result<(), Error> {
        let act = sm
            .get_actor(power::ADDRESS, ts_state)?
            .ok_or("Failed to load power actor for calculating weight")?;
        let state = power::State::load(sm.blockstore(), &act).map_err(|e| e.to_string())?;

        state
            .miner_power(sm.blockstore(), maddr)
            .map_err(|e| e.to_string())?
            .ok_or("miner isn't valid: doesn't exist")?;

        Ok(())
    }
}

/// Helper function to verify VRF proofs.
fn verify_election_post_vrf(worker: &Address, rand: &[u8], evrf: &[u8]) -> Result<(), String> {
    crypto::verify_vrf(worker, rand, evrf)
}

/// Checks optional values in header and returns reference to the values.
fn block_sanity_checks(header: &BlockHeader) -> Result<(), &'static str> {
    if header.election_proof().is_none() {
        return Err("Block cannot have no election proof");
    }
    if header.signature().is_none() {
        return Err("Block had no signature");
    }
    if header.bls_aggregate().is_none() {
        return Err("Block had no bls aggregate signature");
    }
    if header.ticket().is_none() {
        return Err("Block had no ticket");
    }
    Ok(())
}

/// Returns message root CID from bls and secp message contained in the param Block
pub fn compute_msg_meta<DB: BlockStore>(
    blockstore: &DB,
    bls_msgs: &[UnsignedMessage],
    secp_msgs: &[SignedMessage],
) -> Result<Cid, Error> {
    // collect bls and secp cids
    let bls_cids = cids_from_messages(bls_msgs)?;
    let secp_cids = cids_from_messages(secp_msgs)?;

    // generate Amt and batch set message values
    let bls_root = Amt::new_from_slice(blockstore, &bls_cids)?;
    let secp_root = Amt::new_from_slice(blockstore, &secp_cids)?;

    let meta = TxMeta {
        bls_message_root: bls_root,
        secp_message_root: secp_root,
    };

    // store message roots and receive meta_root cid
    let meta_root = blockstore
        .put(&meta, Blake2b256)
        .map_err(|e| Error::Other(e.to_string()))?;

    Ok(meta_root)
}

fn cids_from_messages<T: Cbor>(messages: &[T]) -> Result<Vec<Cid>, EncodingError> {
    messages.iter().map(Cbor::cid).collect()
}

#[cfg(test)]
mod tests {
    use super::*;
    use async_std::channel::bounded;
    use beacon::{BeaconPoint, MockBeacon};
    use db::MemoryDB;
    use fil_types::verifier::MockVerifier;
    use forest_libp2p::NetworkMessage;
    use libp2p::PeerId;
    use std::sync::Arc;
    use std::time::Duration;
    use test_utils::{construct_chain_exchange_response, construct_dummy_header, construct_tipset};

    fn sync_worker_setup(
        db: Arc<MemoryDB>,
    ) -> (
        SyncWorker<MemoryDB, MockBeacon, MockVerifier>,
        Receiver<NetworkMessage>,
    ) {
        let chain_store = Arc::new(ChainStore::new(db.clone()));

        let (local_sender, test_receiver) = bounded(20);

        let gen = construct_dummy_header();
        chain_store.set_genesis(&gen).unwrap();

        let beacon = Arc::new(BeaconSchedule(vec![BeaconPoint {
            height: 0,
            beacon: Arc::new(MockBeacon::new(Duration::from_secs(1))),
        }]));

        let genesis_ts = Arc::new(Tipset::new(vec![gen]).unwrap());
        (
            SyncWorker {
                state: Default::default(),
                beacon,
                state_manager: Arc::new(StateManager::new(chain_store)),
                network: SyncNetworkContext::new(local_sender, Default::default(), db),
                genesis: genesis_ts,
                bad_blocks: Default::default(),
                verifier: Default::default(),
                req_window: 200,
            },
            test_receiver,
        )
    }

    fn send_chain_exchange_response(chain_exchange_message: Receiver<NetworkMessage>) {
        let rpc_response = construct_chain_exchange_response();

        task::block_on(async {
            match chain_exchange_message.recv().await.unwrap() {
                NetworkMessage::ChainExchangeRequest {
                    response_channel, ..
                } => {
                    response_channel.send(Ok(rpc_response)).unwrap();
                }
                _ => unreachable!(),
            }
        });
    }

    #[test]
    fn sync_headers_reverse_given_tipsets_test() {
        let db = Arc::new(MemoryDB::default());
        let (sw, network_receiver) = sync_worker_setup(db);

        // params for sync_headers_reverse
        let source = PeerId::random();
        let head = Arc::new(construct_tipset(4, 10));
        let to = construct_tipset(1, 10);

        task::block_on(async move {
            sw.network
                .peer_manager()
                .update_peer_head(source.clone(), Some(head.clone()))
                .await;
            assert_eq!(sw.network.peer_manager().len().await, 1);
            // make chain_exchange request
            let return_set = task::spawn(async move { sw.sync_headers_reverse(head, &to).await });
            // send chain_exchange response to channel
            send_chain_exchange_response(network_receiver);
            assert_eq!(return_set.await.unwrap().len(), 4);
        });
    }
}<|MERGE_RESOLUTION|>--- conflicted
+++ resolved
@@ -655,11 +655,7 @@
         let b_cloned = Arc::clone(&block);
         let p_beacon = Arc::clone(&prev_beacon);
         validations.push(task::spawn_blocking(move || {
-<<<<<<< HEAD
-            let block_sig_bytes = b_cloned.header().to_signing_bytes()?;
-=======
             let block_sig_bytes = b_cloned.header().to_signing_bytes();
->>>>>>> 749303c4
 
             // Can unwrap here because verified to be `Some` in the sanity checks.
             let block_sig = b_cloned.header().signature().as_ref().unwrap();
