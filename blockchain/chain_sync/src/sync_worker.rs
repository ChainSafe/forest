--- conflicted
+++ resolved
@@ -302,13 +302,9 @@
         ))
     }
 
-<<<<<<< HEAD
-    /// Syncs messages by first checking state for message existence otherwise fetches messages from chain_exchange
-    async fn sync_messages_check_state(&self, tipsets: Vec<Tipset>) -> Result<(), Error> {
-=======
-    /// Syncs messages by first checking state for message existence otherwise fetches messages from blocksync
+    /// Syncs messages by first checking state for message existence otherwise fetches messages from
+    /// chain exchange.
     async fn sync_messages_check_state(&self, tipsets: Vec<Arc<Tipset>>) -> Result<(), Error> {
->>>>>>> 876b9881
         let mut ts_iter = tipsets.into_iter().rev();
         // Currently syncing 1 height at a time, no reason for us to sync more
         const REQUEST_WINDOW: usize = 1;
@@ -1081,18 +1077,10 @@
                 .update_peer_head(source.clone(), Some(head.clone()))
                 .await;
             assert_eq!(sw.network.peer_manager().len().await, 1);
-<<<<<<< HEAD
             // make chain_exchange request
-            let return_set =
-                task::spawn(async move { sw.sync_headers_reverse((*head).clone(), &to).await });
+            let return_set = task::spawn(async move { sw.sync_headers_reverse(&head, &to).await });
             // send chain_exchange response to channel
             send_chain_exchange_response(network_receiver);
-=======
-            // make blocksync request
-            let return_set = task::spawn(async move { sw.sync_headers_reverse(head, &to).await });
-            // send blocksync response to channel
-            send_blocksync_response(network_receiver);
->>>>>>> 876b9881
             assert_eq!(return_set.await.unwrap().len(), 4);
         });
     }
