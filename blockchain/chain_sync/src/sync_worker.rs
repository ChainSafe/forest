--- conflicted
+++ resolved
@@ -899,58 +899,6 @@
                 err
             ))
         })?;
-<<<<<<< HEAD
-        if block.miner_address().protocol() != Protocol::ID {
-            return Err(Error::Validation(format!(
-                "failed to get ID from miner address {:}",
-                block.miner_address()
-            )));
-        };
-        let sectors =
-            utils::get_sectors_for_winning_post(sm, &lbst, &block.miner_address(), &rand)?;
-
-        let proofs = block
-            .win_post_proof()
-            .iter()
-            .fold(Vec::new(), |mut proof, p| {
-                proof.extend_from_slice(&p.proof_bytes);
-                proof
-            });
-
-        let replicas = sectors
-            .iter()
-            .map::<Result<(SectorId, PublicReplicaInfo), Error>, _>(|sector_info: &SectorInfo| {
-                let commr =
-                    cid_to_replica_commitment_v1(&sector_info.sealed_cid).map_err(|err| {
-                        Error::Validation(format!("failed to get replica commitment: {:}", err))
-                    })?;
-                let replica = PublicReplicaInfo::new(
-                    sector_info
-                        .proof
-                        .registered_winning_post_proof()
-                        .map_err(|err| Error::Validation(format!("Invalid proof code: {:}", err)))?
-                        .try_into()
-                        .map_err(|err| {
-                            Error::Validation(format!("failed to get registered proof: {:}", err))
-                        })?,
-                    commr,
-                );
-                Ok((SectorId::from(sector_info.sector_number), replica))
-            })
-            .collect::<Result<BTreeMap<SectorId, PublicReplicaInfo>, _>>()?;
-
-        let mut prover_id = ProverId::default();
-        let prover_bytes = block.miner_address().payload().to_bytes();
-        prover_id[..prover_bytes.len()].copy_from_slice(&prover_bytes);
-        if !verify_winning_post(&rand, &proofs, &replicas, prover_id)
-            .map_err(|err| Error::Validation(format!("failed to verify election post: {:}", err)))?
-        {
-            error!("invalid winning post ({:?}; {:?})", rand, sectors);
-            Err(Error::Validation("Winning post was invalid".to_string()))
-        } else {
-            Ok(())
-        }
-=======
 
         let id = header.miner_address().id().map_err(|e| {
             Error::Validation(format!(
@@ -969,7 +917,6 @@
         V::verify_winning_post(Randomness(rand), header.win_post_proof(), &sectors, id).map_err(
             |e| Error::Validation(format!("Failed to verify winning PoSt: {}", e.to_string())),
         )
->>>>>>> 15eb3f07
     }
 
     fn validate_miner(sm: &StateManager<DB>, maddr: &Address, ts_state: &Cid) -> Result<(), Error> {
