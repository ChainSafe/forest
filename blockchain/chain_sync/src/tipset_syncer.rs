--- conflicted
+++ resolved
@@ -27,13 +27,8 @@
 use beacon::{Beacon, BeaconEntry, BeaconSchedule, IGNORE_DRAND_VAR};
 use chain::Error as ChainStoreError;
 use chain::{persist_objects, ChainStore};
-<<<<<<< HEAD
-use cid::Cid;
-=======
->>>>>>> 624bf620
 use encoding::Cbor;
 use encoding::Error as ForestEncodingError;
-pub use fil_actors_runtime::runtime::DomainSeparationTag;
 use fil_types::{
     verifier::ProofVerifier, NetworkVersion, Randomness, ALLOWABLE_CLOCK_DRIFT, BLOCK_GAS_LIMIT,
     TICKET_RANDOMNESS_LOOKBACK,
@@ -43,7 +38,7 @@
     Block, BlockHeader, Error as ForestBlockError, FullTipset, Tipset, TipsetKeys,
 };
 use forest_cid::Cid;
-use forest_crypto::{verify_bls_aggregate, DomainSeparationTag};
+use forest_crypto::DomainSeparationTag;
 use forest_libp2p::chain_exchange::TipsetBundle;
 use forest_message::message::valid_for_block_inclusion;
 use forest_message::Message as MessageTrait;
@@ -1844,19 +1839,11 @@
 
 #[cfg(test)]
 mod test {
-<<<<<<< HEAD
-    use address::Address;
-    use blocks::{BlockHeader, ElectionProof, Ticket, Tipset};
-    use cid::Cid;
-    use forest_crypto::VRFProof;
-    use num_bigint::BigInt;
-=======
     use forest_address::Address;
     use forest_bigint::BigInt;
     use forest_blocks::{BlockHeader, ElectionProof, Ticket, Tipset};
     use forest_cid::Cid;
     use forest_crypto::VRFProof;
->>>>>>> 624bf620
 
     use super::*;
     use std::convert::TryFrom;
