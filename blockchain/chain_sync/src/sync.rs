--- conflicted
+++ resolved
@@ -100,12 +100,8 @@
 
 impl<DB, TBeacon> ChainSyncer<DB, TBeacon>
 where
-<<<<<<< HEAD
-    DB: BlockStore,
     TBeacon: Beacon,
-=======
     DB: BlockStore + Sync + Send + 'static,
->>>>>>> b1903ba2
 {
     pub fn new(
         chain_store: ChainStore<DB>,
@@ -682,7 +678,6 @@
             error_vec.push("Received block was from slashed or invalid miner".to_owned())
         }
 
-<<<<<<< HEAD
         let prev_beacon = self
             .chain_store
             .latest_beacon_entry(&self.chain_store.tipset_from_keys(header.parents())?)?;
@@ -690,10 +685,7 @@
             .validate_block_drand(Arc::clone(&self.beacon), prev_beacon)
             .await?;
 
-        let (c_pow, net_pow) = self
-=======
         let power_result = self
->>>>>>> b1903ba2
             .state_manager
             .get_power(&parent_tipset.parent_state(), header.miner_address());
         // ticket winner check
@@ -928,15 +920,10 @@
     use std::sync::Arc;
     use test_utils::{construct_blocksync_response, construct_messages, construct_tipset};
 
-<<<<<<< HEAD
     fn chain_syncer_setup(
         db: Arc<MemoryDB>,
     ) -> (ChainSyncer<MemoryDB, MockBeacon>, Sender<NetworkEvent>) {
-        let mut chain_store = ChainStore::new(db);
-=======
-    fn chain_syncer_setup(db: Arc<MemoryDB>) -> (ChainSyncer<MemoryDB>, Sender<NetworkEvent>) {
         let chain_store = ChainStore::new(db);
->>>>>>> b1903ba2
 
         let (local_sender, _test_receiver) = channel(20);
         let (event_sender, event_receiver) = channel(20);
@@ -1027,7 +1014,7 @@
                 .unwrap();
 
         let root =
-            ChainSyncer::compute_msg_data(cs.chain_store.blockstore(), &[bls], &[secp]).unwrap();
+            ChainSyncer::<MemoryDB, MockBeacon>::compute_msg_data(cs.chain_store.blockstore(), &[bls], &[secp]).unwrap();
         assert_eq!(root, expected_root);
     }
 }