--- conflicted
+++ resolved
@@ -166,13 +166,9 @@
                         .await
                     {
                         Ok(fts) => {
-<<<<<<< HEAD
                             if chain_syncer.inform_new_head(source.clone(), &fts).await.is_err() {
                                 warn!("Failed to sync with provided tipset",);
-=======
-                            if let Err(e) = self.inform_new_head(source.clone(), &fts).await {
-                                warn!("Failed to sync with provided tipset: {}", e);
->>>>>>> 9c561287
+
                             };
                         }
                         Err(e) => {
