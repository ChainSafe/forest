// Copyright 2020 ChainSafe Systems
// SPDX-License-Identifier: Apache-2.0, MIT

#[cfg(test)]
mod peer_test;

use super::bad_block_cache::BadBlockCache;
use super::bucket::{SyncBucket, SyncBucketSet};
use super::peer_manager::PeerManager;
use super::sync_state::SyncState;
use super::sync_worker::SyncWorker;
use super::{Error, SyncNetworkContext};
use amt::Amt;
<<<<<<< HEAD
use async_std::sync::{Receiver, RwLock, Sender};
use async_std::task;
use beacon::{Beacon, BeaconEntry};
use blocks::{Block, BlockHeader, FullTipset, Tipset, TipsetKeys, TxMeta};
use chain::persist_objects;
use chain::TipsetMetadata;
use chain::{HeadChange, TipIndex};
=======
use async_std::sync::{channel, Receiver, RwLock, Sender};
use async_std::task::{self, JoinHandle};
use beacon::Beacon;
use blocks::{Block, FullTipset, Tipset, TipsetKeys, TxMeta};
use chain::ChainStore;
>>>>>>> 3411459d
use cid::{multihash::Blake2b256, Cid};
use encoding::{Cbor, Error as EncodingError};
use forest_libp2p::{hello::HelloRequest, NetworkEvent, NetworkMessage};
use futures::select;
use futures::stream::StreamExt;
use ipld_blockstore::BlockStore;
use libp2p::core::PeerId;
use log::{debug, warn};
use message::{SignedMessage, UnsignedMessage};
use state_manager::StateManager;
use std::sync::Arc;

// TODO revisit this type, necessary for two sets of Arc<Mutex<>> because each state is
// on separate thread and needs to be mutated independently, but the vec needs to be read
// on the RPC API thread and mutated on this thread.
type WorkerState = Arc<RwLock<Vec<Arc<RwLock<SyncState>>>>>;

#[derive(Debug, PartialEq)]
enum ChainSyncState {
    /// Bootstrapping peers before starting sync.
    Bootstrap,
    /// Syncing chain with BlockSync protocol.
    Initial,
    /// Following chain with blocks received over gossipsub.
    _Follow,
}

/// Struct that handles the ChainSync logic. This handles incoming network events such as
/// gossipsub messages, Hello protocol requests, as well as sending and receiving BlockSync
/// messages to be able to do the initial sync.
pub struct ChainSyncer<DB, TBeacon> {
    /// State of general `ChainSync` protocol.
    state: ChainSyncState,

    /// Syncing state of chain sync workers.
    worker_state: WorkerState,

    /// Drand randomness beacon
    beacon: Arc<TBeacon>,

    /// manages retrieving and updates state objects
    state_manager: Arc<StateManager<DB>>,

    /// Bucket queue for incoming tipsets
    sync_queue: SyncBucketSet,
    /// Represents tipsets related to ones already being synced to avoid duplicate work.
    active_sync_tipsets: SyncBucketSet,

    /// Represents next tipset to be synced.
    next_sync_target: Option<SyncBucket>,

<<<<<<< HEAD
    // heaviest tipset
    heaviest_tipset: Arc<RwLock<Option<Arc<Tipset>>>>,

    // publisher chain store
    publisher: Arc<RwLock<Publisher<HeadChange>>>,

    // refrence to tip_index
    tip_index: Arc<RwLock<TipIndex>>,
=======
    /// access and store tipsets / blocks / messages
    chain_store: Arc<ChainStore<DB>>,
>>>>>>> 3411459d

    /// Context to be able to send requests to p2p network
    network: SyncNetworkContext,

    /// the known genesis tipset
    genesis: Arc<Tipset>,

    /// Bad blocks cache, updates based on invalid state transitions.
    /// Will mark any invalid blocks and all childen as bad in this bounded cache
    bad_blocks: Arc<BadBlockCache>,

    ///  incoming network events to be handled by syncer
    net_handler: Receiver<NetworkEvent>,

    /// Peer manager to handle full peers to send ChainSync requests to
    peer_manager: Arc<PeerManager>,
}

impl<DB, TBeacon> ChainSyncer<DB, TBeacon>
where
    TBeacon: Beacon + Sync + Send + 'static,
    DB: BlockStore + Sync + Send + 'static,
{
    pub fn new(
<<<<<<< HEAD
        data_store: Arc<DB>,
        beacon: Arc<TBeacon>,
        network_send: Sender<NetworkMessage>,
        network_rx: Receiver<NetworkEvent>,
        genesis: Tipset,
        heaviest_tipset: Arc<RwLock<Option<Arc<Tipset>>>>,
        publisher: Arc<RwLock<Publisher<HeadChange>>>,
        tip_index: Arc<RwLock<TipIndex>>,
    ) -> Result<Self, Error> {
        let state_manager = Arc::new(StateManager::new(data_store.clone()));

        // Split incoming channel to handle blocksync requests
        let mut event_send = Publisher::new(30);
        let network = SyncNetworkContext::new(network_send, event_send.subscribe());
=======
        chain_store: Arc<ChainStore<DB>>,
        state_manager: Arc<StateManager<DB>>,
        beacon: Arc<TBeacon>,
        network_send: Sender<NetworkMessage>,
        network_rx: Receiver<NetworkEvent>,
        genesis: Arc<Tipset>,
    ) -> Result<Self, Error> {
        let network = SyncNetworkContext::new(network_send);
>>>>>>> 3411459d

        let peer_manager = Arc::new(PeerManager::default());

        Ok(Self {
            state: ChainSyncState::Bootstrap,
            worker_state: Default::default(),
            beacon,
            state_manager,
            heaviest_tipset,
            network,
            genesis,
            publisher,
            bad_blocks: Arc::new(BadBlockCache::default()),
            net_handler: network_rx,
            peer_manager,
            sync_queue: SyncBucketSet::default(),
<<<<<<< HEAD
            next_sync_target: SyncBucket::default(),
            tip_index,
=======
            active_sync_tipsets: SyncBucketSet::default(),
            next_sync_target: None,
>>>>>>> 3411459d
        })
    }

    /// Returns a clone of the bad blocks cache to be used outside of chain sync.
    pub fn bad_blocks_cloned(&self) -> Arc<BadBlockCache> {
        self.bad_blocks.clone()
    }

    /// Returns a cloned `Arc` of the sync worker state.
    pub fn sync_state_cloned(&self) -> WorkerState {
        self.worker_state.clone()
    }

    /// Spawns a network handler and begins the syncing process.
<<<<<<< HEAD
    pub async fn start(mut self) -> Result<(), Error> {
        self.net_handler.spawn(Arc::clone(&self.peer_manager));

        while let Some(event) = self.network.receiver.next().await {
            match event {
                NetworkEvent::HelloRequest { request, channel } => {
                    let source = channel.peer.clone();
                    debug!(
                        "Message inbound, heaviest tipset cid: {:?}",
                        request.heaviest_tip_set
                    );
                    match self
                        .fetch_tipset(source.clone(), &TipsetKeys::new(request.heaviest_tip_set))
                        .await
                    {
                        Ok(fts) => {
                            if let Err(e) = self.inform_new_head(source.clone(), &fts).await {
                                warn!("Failed to sync with provided tipset: {}", e);
                            };
                        }
                        Err(e) => {
                            warn!("Failed to fetch full tipset from peer ({}): {}", source, e);
                        }
                    }
                }
                NetworkEvent::PeerDialed { peer_id } => {
                    let heaviest = (self.heaviest_tipset.read().await)
                        .as_ref()
                        .unwrap()
                        .clone();
                    self.network
                        .hello_request(
                            peer_id,
                            HelloRequest {
                                heaviest_tip_set: heaviest.cids().to_vec(),
                                heaviest_tipset_height: heaviest.epoch(),
                                heaviest_tipset_weight: heaviest.weight().clone(),
                                genesis_hash: self.genesis.blocks()[0].cid().clone(),
                            },
                        )
                        .await
                }
                _ => (),
            }
        }
        Ok(())
    }

    /// Performs syncing process
    async fn sync(&mut self, head: Arc<Tipset>) -> Result<(), Error> {
        // Bootstrap peers before syncing
        // TODO increase bootstrap peer count before syncing
        const MIN_PEERS: usize = 1;
        loop {
            let peer_count = self.peer_manager.len().await;
            if peer_count < MIN_PEERS {
                debug!("bootstrapping peers, have {}", peer_count);
                task::sleep(Duration::from_secs(2)).await;
            } else {
                break;
            }
        }

        // Get heaviest tipset from storage to sync toward
        let heaviest = self.heaviest_tipset.read().await.as_ref().unwrap().clone();
=======
    pub async fn start(mut self, num_workers: usize) {
        let (worker_tx, worker_rx) = channel(5);
        for _ in 0..num_workers {
            self.spawn_worker(worker_rx.clone()).await;
        }

        // Channels to handle fetching hello tipsets in separate task and return tipset.
        let (new_ts_tx, new_ts_rx) = channel(10);
>>>>>>> 3411459d

        let mut fused_handler = self.net_handler.clone().fuse();
        let mut fused_inform_channel = new_ts_rx.fuse();

<<<<<<< HEAD
        // Sync headers from network from head to heaviest from storage
        self.state
            .write()
            .await
            .init(heaviest.clone(), head.clone());
        let tipsets = match self
            .sync_headers_reverse(head.as_ref().clone(), &heaviest.clone())
            .await
        {
            Ok(ts) => ts,
            Err(e) => {
                self.state.write().await.error(e.to_string());
                return Err(e);
            }
        };

        // Persist header chain pulled from network
        self.set_stage(SyncStage::PersistHeaders).await;
        let headers: Vec<&BlockHeader> = tipsets.iter().map(|t| t.blocks()).flatten().collect();
        if let Err(e) = persist_objects(self.state_manager.get_block_store_ref(), &headers) {
            self.state.write().await.error(e.to_string());
            return Err(e.into());
        }

        // Sync and validate messages from fetched tipsets
        self.set_stage(SyncStage::Messages).await;
        if let Err(e) = self.sync_messages_check_state(&tipsets).await {
            self.state.write().await.error(e.to_string());
            return Err(e);
        }
        self.set_stage(SyncStage::Complete).await;

        // At this point the head is synced and the head can be set as the heaviest.
        chain::put_tipset_lock(
            self.heaviest_tipset.clone(),
            &head,
            self.publisher.clone(),
            self.state_manager.get_block_store(),
        )
        .await?;

        Ok(())
    }

    /// Syncs messages by first checking state for message existence otherwise fetches messages from blocksync
    async fn sync_messages_check_state(&mut self, ts: &[Tipset]) -> Result<(), Error> {
        // see https://github.com/filecoin-project/lotus/blob/master/build/params_shared.go#L109 for request window size
        const REQUEST_WINDOW: i64 = 200;
        // TODO refactor type handling
        // set i to the length of provided tipsets
        let mut i: i64 = i64::try_from(ts.len())? - 1;

        while i >= 0 {
            // check storage first to see if we have full tipset
            let fts = match chain::fill_tipsets(
                self.state_manager.get_block_store_ref(),
                ts[i as usize].clone(),
            ) {
                Ok(fts) => fts,
                Err(_) => {
                    // no full tipset in storage; request messages via blocksync

                    // retrieve peerId used for blocksync request
                    if let Some(peer_id) = self.peer_manager.get_peer().await {
                        let mut batch_size = REQUEST_WINDOW;
                        if i < batch_size {
                            batch_size = i;
                        }

                        // set params for blocksync request
                        let idx = i - batch_size;
                        let next = &ts[idx as usize];
                        let req_len = batch_size + 1;

                        // receive tipset bundle from block sync
                        let ts_bundle = self
                            .network
                            .blocksync_request(
=======
        loop {
            // TODO would be ideal if this is a future attached to the select
            if worker_tx.is_empty() {
                if let Some(tar) = self.next_sync_target.take() {
                    if let Some(ts) = tar.heaviest_tipset() {
                        self.active_sync_tipsets.insert(ts.clone());
                        worker_tx.send(ts).await;
                    }
                }
            }
            select! {
                network_event = fused_handler.next() => match network_event {
                    Some(NetworkEvent::HelloRequest { request, channel }) => {
                        let source = channel.peer.clone();
                        debug!(
                            "Message inbound, heaviest tipset cid: {:?}",
                            request.heaviest_tip_set
                        );
                        let new_ts_tx_cloned = new_ts_tx.clone();
                        let cs_cloned = self.chain_store.clone();
                        let net_cloned = self.network.clone();
                        // TODO determine if tasks started to fetch and load tipsets should be
                        // limited. Currently no cap on this.
                        task::spawn(async {
                            Self::fetch_and_inform_tipset(
                                cs_cloned,
                                net_cloned,
                                source,
                                TipsetKeys::new(request.heaviest_tip_set),
                                new_ts_tx_cloned,
                            )
                            .await;
                        });
                    }
                    Some(NetworkEvent::PeerDialed { peer_id }) => {
                        let heaviest = self.chain_store.heaviest_tipset().await.unwrap();
                        self.network
                            .hello_request(
>>>>>>> 3411459d
                                peer_id,
                                HelloRequest {
                                    heaviest_tip_set: heaviest.cids().to_vec(),
                                    heaviest_tipset_height: heaviest.epoch(),
                                    heaviest_tipset_weight: heaviest.weight().clone(),
                                    genesis_hash: self.genesis.blocks()[0].cid().clone(),
                                },
                            )
<<<<<<< HEAD
                            .await?;

                        for b in ts_bundle.chain {
                            // construct full tipsets from fetched messages
                            let fts: FullTipset = (&b).try_into().map_err(Error::Other)?;

                            // validate tipset and messages
                            let curr_epoch = fts.epoch();
                            self.validate_tipset(fts).await?;
                            self.state.write().await.set_epoch(curr_epoch);

                            // store messages
                            chain::persist_objects(
                                self.state_manager.get_block_store_ref(),
                                &b.bls_msgs,
                            )?;
                            chain::persist_objects(
                                self.state_manager.get_block_store_ref(),
                                &b.secp_msgs,
                            )?;
=======
                            .await
                    }
                    // All other network events are being ignored currently
                    _ => (),
                    None => break,
                },
                inform_head_event = fused_inform_channel.next() => match inform_head_event {
                    Some((peer, new_head)) => {
                        if let Err(e) = self.inform_new_head(peer.clone(), &new_head).await {
                            warn!("failed to inform new head from peer {}", peer);
>>>>>>> 3411459d
                        }
                    }
                    None => break,
                }
            }
        }
    }

    /// Fetches a tipset from store or network, then passes the tipset back through the channel
    /// to inform of the new head.
    async fn fetch_and_inform_tipset(
        cs: Arc<ChainStore<DB>>,
        network: SyncNetworkContext,
        peer_id: PeerId,
        tsk: TipsetKeys,
        channel: Sender<(PeerId, FullTipset)>,
    ) {
        match Self::fetch_full_tipset(cs.as_ref(), &network, peer_id.clone(), &tsk).await {
            Ok(fts) => {
                channel.send((peer_id, fts)).await;
            }
            Err(e) => {
                debug!("Failed to fetch full tipset from peer ({}): {}", peer_id, e);
            }
        }
    }

    /// Spawns a new sync worker and pushes the state to the `ChainSyncer`
    async fn spawn_worker(&mut self, channel: Receiver<Arc<Tipset>>) -> JoinHandle<()> {
        let state = Arc::new(RwLock::new(SyncState::default()));

        // push state to managed states in Syncer.
        self.worker_state.write().await.push(state.clone());
        SyncWorker {
            state,
            beacon: self.beacon.clone(),
            state_manager: self.state_manager.clone(),
            chain_store: self.chain_store.clone(),
            network: self.network.clone(),
            genesis: self.genesis.clone(),
            bad_blocks: self.bad_blocks.clone(),
            peer_manager: self.peer_manager.clone(),
        }
        .spawn(channel)
        .await
    }

    /// informs the syncer about a new potential tipset
    /// This should be called when connecting to new peers, and additionally
    /// when receiving new blocks from the network
    pub async fn inform_new_head(&mut self, peer: PeerId, ts: &FullTipset) -> Result<(), Error> {
        // check if full block is nil and if so return error
        if ts.blocks().is_empty() {
            return Err(Error::NoBlocks);
        }
        // TODO: Check if tipset has height that is too far ahead to be possible

        for block in ts.blocks() {
            if let Some(bad) = self.bad_blocks.peek(block.cid()).await {
                warn!("Bad block detected, cid: {:?}", bad);
                return Err(Error::Other("Block marked as bad".to_string()));
            }
<<<<<<< HEAD
            // validate message data
            self.validate_msg_meta(block).await?;
        }

        // compare target_weight to heaviest weight stored; ignore otherwise
        let best_weight = match &*self.heaviest_tipset.read().await {
            Some(ts) => ts.weight().clone(),
            None => Zero::zero(),
        };
        let target_weight = fts.weight();

        if target_weight.gt(&best_weight) {
            self.set_peer_head(peer, Arc::new(fts.to_tipset())).await?;
=======
        }

        // compare target_weight to heaviest weight stored; ignore otherwise
        let candidate_ts = self
            .chain_store
            .heaviest_tipset()
            .await
            .map(|heaviest| ts.weight() >= heaviest.weight())
            .unwrap_or(true);
        if candidate_ts {
            // Check message meta after all other checks (expensive)
            for block in ts.blocks() {
                self.validate_msg_meta(block)?;
            }
            self.set_peer_head(peer, Arc::new(ts.to_tipset())).await;
>>>>>>> 3411459d
        }

        Ok(())
    }

    async fn set_peer_head(&mut self, peer: PeerId, ts: Arc<Tipset>) {
        self.peer_manager
            .add_peer(peer, Some(Arc::clone(&ts)))
            .await;

        // Only update target on initial sync
        if self.state == ChainSyncState::Bootstrap {
            if let Some(best_target) = self.select_sync_target().await {
                self.schedule_tipset(best_target).await;
                self.state = ChainSyncState::Initial;
                return;
            }
        }
        self.schedule_tipset(ts).await;
    }

    /// Selects max sync target from current peer set
    async fn select_sync_target(&self) -> Option<Arc<Tipset>> {
        // Retrieve all peer heads from peer manager
        let heads = self.peer_manager.get_peer_heads().await;
        heads.iter().max_by_key(|h| h.epoch()).cloned()
    }

    /// Schedules a new tipset to be handled by the sync manager
    async fn schedule_tipset(&mut self, tipset: Arc<Tipset>) {
        debug!("Scheduling incoming tipset to sync: {:?}", tipset.cids());

        let mut related_to_active = false;
        for act_state in self.worker_state.read().await.iter() {
            if let Some(target) = act_state.read().await.target() {
                if target == &tipset {
                    return;
                }

                if tipset.parents() == target.key() {
                    related_to_active = true;
                }
            }
        }

        // Check if related to active tipset buckets.
        if !related_to_active && self.active_sync_tipsets.related_to_any(tipset.as_ref()) {
            related_to_active = true;
        }

        if related_to_active {
            self.active_sync_tipsets.insert(tipset);
            return;
        }

        // if next_sync_target is from same chain as incoming tipset add it to be synced next
        if let Some(tar) = &mut self.next_sync_target {
            if tar.is_same_chain_as(&tipset) {
                tar.add(tipset);
            }
        } else {
            // add incoming tipset to queue to by synced later
            self.sync_queue.insert(tipset);
            // update next sync target if none
            if self.next_sync_target.is_none() {
                if let Some(target_bucket) = self.sync_queue.pop() {
                    self.next_sync_target = Some(target_bucket);
                }
            }
        }
    }
    /// Validates message root from header matches message root generated from the
    /// bls and secp messages contained in the passed in block and stores them in a key-value store
    async fn validate_msg_meta(&self, block: &Block) -> Result<(), Error> {
        let sm_root = compute_msg_meta(
            self.state_manager.get_block_store_ref(),
            block.bls_msgs(),
            block.secp_msgs(),
        )?;
        if block.header().messages() != &sm_root {
            return Err(Error::InvalidRoots);
        }

        chain::persist_objects(self.state_manager.get_block_store_ref(), block.bls_msgs())?;
        chain::persist_objects(self.state_manager.get_block_store_ref(), block.secp_msgs())?;

        Ok(())
    }

    /// Returns `FullTipset` from store if `TipsetKeys` exist in key-value store otherwise requests
    /// `FullTipset` from block sync
    async fn fetch_full_tipset(
        cs: &ChainStore<DB>,
        network: &SyncNetworkContext,
        peer_id: PeerId,
        tsk: &TipsetKeys,
    ) -> Result<FullTipset, String> {
        let fts = match Self::load_fts(cs, tsk) {
            Ok(fts) => fts,
            Err(_) => network.blocksync_fts(peer_id, tsk).await?,
        };

        Ok(fts)
    }

    /// Returns a reconstructed FullTipset from store if keys exist
    fn load_fts(cs: &ChainStore<DB>, keys: &TipsetKeys) -> Result<FullTipset, Error> {
        let mut blocks = Vec::new();
        // retrieve tipset from store based on passed in TipsetKeys
<<<<<<< HEAD
        let ts = chain::tipset_from_keys(self.state_manager.get_block_store_ref(), keys)?;
        for header in ts.blocks() {
            // retrieve bls and secp messages from specified BlockHeader
            let (bls_msgs, secp_msgs) =
                chain::block_messages(self.state_manager.get_block_store_ref(), &header)?;
=======
        let ts = cs.tipset_from_keys(keys)?;
        for header in ts.blocks() {
            // retrieve bls and secp messages from specified BlockHeader
            let (bls_msgs, secp_msgs) = chain::block_messages(cs.blockstore(), &header)?;
>>>>>>> 3411459d

            // construct a full block
            let full_block = Block {
                header: header.clone(),
                bls_messages: bls_msgs,
                secp_messages: secp_msgs,
            };
            // push vector of full blocks to build FullTipset
            blocks.push(full_block);
        }
        // construct FullTipset
        let fts = FullTipset::new(blocks)?;
        Ok(fts)
    }
<<<<<<< HEAD
    // Block message validation checks
    fn check_block_msgs(
        state_manager: Arc<StateManager<DB>>,
        block: Block,
        tip: Tipset,
    ) -> Result<(), Error> {
        // do the initial loop here
        // Check Block Message and Signatures in them
        let mut pub_keys = Vec::new();
        let mut cids = Vec::new();
        for m in block.bls_msgs() {
            let pk = StateManager::get_bls_public_key(
                &state_manager.get_block_store(),
                m.from(),
                tip.parent_state(),
            )?;
            pub_keys.push(pk);
            cids.push(m.cid()?.to_bytes());
        }

        if let Some(sig) = block.header().bls_aggregate() {
            if !verify_bls_aggregate(
                cids.iter()
                    .map(|x| x.as_slice())
                    .collect::<Vec<&[u8]>>()
                    .as_slice(),
                pub_keys
                    .iter()
                    .map(|x| &x[..])
                    .collect::<Vec<&[u8]>>()
                    .as_slice(),
                &sig,
            ) {
                return Err(Error::Validation(
                    "Bls aggregate signature was invalid".to_owned(),
                ));
            }
        } else {
            return Err(Error::Validation(
                "No bls signature included in the block header".to_owned(),
            ));
        }

        // check msgs for validity
        fn check_msg<M, DB: BlockStore>(
            msg: &M,
            msg_meta_data: &mut HashMap<Address, MsgMetaData>,
            tree: &StateTree<DB>,
        ) -> Result<(), Error>
        where
            M: Message,
        {
            let updated_state: MsgMetaData = match msg_meta_data.get(msg.from()) {
                // address is present begin validity checks
                Some(MsgMetaData { sequence, balance }) => {
                    // sequence equality check
                    if *sequence != msg.sequence() {
                        return Err(Error::Validation("Sequences are not equal".to_owned()));
                    }

                    // sufficient funds check
                    if *balance < msg.required_funds() {
                        return Err(Error::Validation(
                            "Insufficient funds for message execution".to_owned(),
                        ));
                    }
                    // update balance and increment sequence by 1
                    MsgMetaData {
                        balance: balance - &msg.required_funds(),
                        sequence: sequence + 1,
                    }
                }
                // MsgMetaData not found with provided address key, insert sequence and balance with address as key
                None => {
                    let actor = tree
                        .get_actor(msg.from())
                        .map_err(Error::Other)?
                        .ok_or_else(|| {
                            Error::Other("Could not retrieve actor from state tree".to_owned())
                        })?;

                    MsgMetaData {
                        sequence: actor.sequence,
                        balance: actor.balance,
                    }
                }
            };
            // update hash map with updated state
            msg_meta_data.insert(*msg.from(), updated_state);
            Ok(())
        }
        let mut msg_meta_data: HashMap<Address, MsgMetaData> = HashMap::default();
        let db = state_manager.get_block_store();
        let (state_root, _) = block_on(state_manager.tipset_state(&tip))
            .map_err(|_| Error::Validation("Could not update state".to_owned()))?;
        let tree = StateTree::new_from_root(db.as_ref(), &state_root).map_err(|_| {
            Error::Validation("Could not load from new state root in state manager".to_owned())
        })?;
        // loop through bls messages and check msg validity
        for m in block.bls_msgs() {
            check_msg(m, &mut msg_meta_data, &tree)?;
        }
        // loop through secp messages and check msg validity and signature
        for m in block.secp_msgs() {
            check_msg(m, &mut msg_meta_data, &tree)?;
            // signature validation
            m.signature()
                .verify(&m.cid()?.to_bytes(), m.from())
                .map_err(|e| Error::Validation(format!("Message signature invalid: {}", e)))?;
        }
        // validate message root from header matches message root
        let sm_root = compute_msg_meta(db.as_ref(), block.bls_msgs(), block.secp_msgs())?;
        if block.header().messages() != &sm_root {
            return Err(Error::InvalidRoots);
        }

        Ok(())
    }

    /// Validates block semantically according to https://github.com/filecoin-project/specs/blob/6ab401c0b92efb6420c6e198ec387cf56dc86057/validation.md
    async fn validate(&self, block: &Block) -> Result<(), Error> {
        let mut error_vec: Vec<String> = Vec::new();
        let mut validations = FuturesUnordered::new();
        let header = block.header();

        // check if block has been signed
        if header.signature().is_none() {
            error_vec.push("Signature is nil in header".to_owned());
        }

        let parent_tipset =
            chain::tipset_from_keys(self.state_manager.get_block_store_ref(), header.parents())?;

        // time stamp checks
        if let Err(err) = header.validate_timestamps(&parent_tipset) {
            error_vec.push(err.to_string());
        }

        let b = block.clone();

        let parent_clone = parent_tipset.clone();
        // check messages to ensure valid state transitions
        let sm = self.state_manager.clone();
        let x = task::spawn_blocking(move || Self::check_block_msgs(sm, b, parent_clone));
        validations.push(x);

        // block signature check
        let (state_root, _) = self
            .state_manager
            .tipset_state(&parent_tipset)
            .await
            .map_err(|_| Error::Validation("Could not update state".to_owned()))?;
        let work_addr_result = self
            .state_manager
            .get_miner_work_addr(&state_root, header.miner_address());

        // temp header needs to live long enough in static context returned by task::spawn
        let signature = block.header().signature().clone();
        let cid_bytes = block.header().cid().to_bytes().clone();
        match work_addr_result {
            Ok(_) => validations.push(task::spawn_blocking(move || {
                signature
                    .ok_or_else(|| {
                        Error::Blockchain(blocks::Error::InvalidSignature(
                            "Signature is nil in header".to_owned(),
                        ))
                    })?
                    .verify(&cid_bytes, &work_addr_result.unwrap())
                    .map_err(|e| Error::Blockchain(blocks::Error::InvalidSignature(e)))
            })),
            Err(err) => error_vec.push(err.to_string()),
        }

        // base fee check
        let base_fee =
            chain::compute_base_fee(self.state_manager.get_block_store_ref(), &parent_tipset)
                .map_err(|e| {
                    Error::Validation(format!("Could not compute base fee: {}", e.to_string()))
                })?;
        if &base_fee != block.header().parent_base_fee() {
            error_vec.push(format!(
                "base fee doesnt match: {} (header), {} (computed)",
                block.header().parent_base_fee(),
                base_fee
            ));
        }

        let slash = self
            .state_manager
            .is_miner_slashed(header.miner_address(), &parent_tipset.parent_state())
            .unwrap_or_else(|err| {
                error_vec.push(err.to_string());
                false
            });
        if slash {
            error_vec.push("Received block was from slashed or invalid miner".to_owned())
        }

        let prev_beacon = chain::latest_beacon_entry(
            self.state_manager.get_block_store_ref(),
            &chain::tipset_from_keys(self.state_manager.get_block_store_ref(), header.parents())?,
        )?;

        header
            .validate_block_drand(Arc::clone(&self.beacon), prev_beacon)
            .await?;

        let power_result = self
            .state_manager
            .get_power(&parent_tipset.parent_state(), header.miner_address());
        // ticket winner check
        match power_result {
            Ok((_c_pow, _net_pow)) => {
                // TODO this doesn't seem to be checked currently
                // if !header.is_ticket_winner(c_pow, net_pow) {
                //     error_vec.push("Miner created a block but was not a winner".to_owned())
                // }
            }
            Err(err) => error_vec.push(err.to_string()),
        }

        // TODO verify_ticket_vrf

        // collect the errors from the async validations
        while let Some(result) = validations.next().await {
            if result.is_err() {
                error_vec.push(result.err().unwrap().to_string());
            }
        }
        // combine vec of error strings and return Validation error with this resultant string
        if !error_vec.is_empty() {
            let error_string = error_vec.join(", ");
            return Err(Error::Validation(error_string));
        }

        Ok(())
    }
    /// validates tipsets and adds header data to tipset tracker
    async fn validate_tipset(&mut self, fts: FullTipset) -> Result<(), Error> {
        if fts.to_tipset() == self.genesis {
            return Ok(());
        }

        for b in fts.blocks() {
            if let Err(e) = self.validate(&b).await {
                self.bad_blocks.put(b.cid().clone(), e.to_string()).await;
                return Err(Error::Other("Invalid blocks detected".to_string()));
            }
            let header = b.header();
            let ts: Tipset = Tipset::new(vec![header.clone()])?;
            let meta = TipsetMetadata {
                tipset_state_root: header.state_root().clone(),
                tipset_receipts_root: header.message_receipts().clone(),
                tipset: ts,
            };
            self.tip_index.write().await.put(&meta);
        }
        Ok(())
    }

    pub async fn verify_winning_post_proof(
        &self,
        block: BlockHeader,
        prev_entry: BeaconEntry,
        lbst: Cid,
    ) -> Result<(), Error> {
        let marshal_miner_work_addr = block.miner_address().marshal_cbor()?;
        let rbase = block.beacon_entries().iter().last().unwrap_or(&prev_entry);
        let rand = chain::draw_randomness(
            rbase.data(),
            DomainSeparationTag::WinningPoStChallengeSeed,
            block.epoch(),
            &marshal_miner_work_addr,
        )
        .map_err(|err| {
            Error::Validation(format!(
                "failed to get randomness for verifying winningPost proof: {:}",
                err
            ))
        })?;
        if block.miner_address().protocol() != Protocol::ID {
            return Err(Error::Validation(format!(
                "failed to get ID from miner address {:}",
                block.miner_address()
            )));
        };
        let sectors = utils::get_sectors_for_winning_post(
            &self.state_manager,
            &lbst,
            &block.miner_address(),
            &rand,
        )?;

        let proofs = block
            .win_post_proof()
            .iter()
            .fold(Vec::new(), |mut proof, p| {
                proof.extend_from_slice(&p.proof_bytes);
                proof
            });

        let replicas = sectors
            .iter()
            .map::<Result<(SectorId, PublicReplicaInfo), Error>, _>(|sector_info: &SectorInfo| {
                let commr =
                    cid_to_replica_commitment_v1(&sector_info.sealed_cid).map_err(|err| {
                        Error::Validation(format!("failed to get replica commitment: {:}", err))
                    })?;
                let replica = PublicReplicaInfo::new(
                    sector_info
                        .proof
                        .registered_winning_post_proof()
                        .map_err(|err| Error::Validation(format!("Invalid proof code: {:}", err)))?
                        .try_into()
                        .map_err(|err| {
                            Error::Validation(format!("failed to get registered proof: {:}", err))
                        })?,
                    commr,
                );
                Ok((SectorId::from(sector_info.sector_number), replica))
            })
            .collect::<Result<BTreeMap<SectorId, PublicReplicaInfo>, _>>()?;

        let mut prover_id = ProverId::default();
        let prover_bytes = block.miner_address().to_bytes();
        prover_id[..prover_bytes.len()].copy_from_slice(&prover_bytes);
        if !verify_winning_post(&rand, &proofs, &replicas, prover_id)
            .map_err(|err| Error::Validation(format!("failed to verify election post: {:}", err)))?
        {
            error!("invalid winning post ({:?}; {:?})", rand, sectors);
            Err(Error::Validation("Winning post was invalid".to_string()))
        } else {
            Ok(())
        }
    }

    /// Syncs chain data and persists it to blockstore
    async fn sync_headers_reverse(
        &mut self,
        head: Tipset,
        to: &Tipset,
    ) -> Result<Vec<Tipset>, Error> {
        info!("Syncing headers from: {:?}", head.key());
        self.state.write().await.set_epoch(to.epoch());

        let mut accepted_blocks: Vec<Cid> = Vec::new();

        let sync_len = head.epoch() - to.epoch();
        if !sync_len.is_positive() {
            return Err(Error::Other(
                "Target tipset must be after heaviest".to_string(),
            ));
        }
        let mut return_set = Vec::with_capacity(sync_len as usize);
        return_set.push(head);

        let to_epoch = to.blocks().get(0).expect("Tipset cannot be empty").epoch();

        // Loop until most recent tipset height is less than to tipset height
        'sync: while let Some(cur_ts) = return_set.last() {
            // Check if parent cids exist in bad block caches
            self.validate_tipset_against_cache(cur_ts.parents(), &accepted_blocks)
                .await?;

            if cur_ts.epoch() <= to_epoch {
                // Current tipset is less than epoch of tipset syncing toward
                break;
            }

            // Try to load parent tipset from local storage
            if let Ok(ts) =
                chain::tipset_from_keys(self.state_manager.get_block_store_ref(), cur_ts.parents())
            {
                // Add blocks in tipset to accepted chain and push the tipset to return set
                accepted_blocks.extend_from_slice(ts.cids());
                return_set.push(ts);
                continue;
            }

            // TODO tweak request window when socket frame is tested
            const REQUEST_WINDOW: i64 = 5;
            let epoch_diff = cur_ts.epoch() - to_epoch;
            let window = min(epoch_diff, REQUEST_WINDOW);

            let peer_id = self.get_peer().await;

            // Load blocks from network using blocksync
            let tipsets: Vec<Tipset> = match self
                .network
                .blocksync_headers(peer_id.clone(), cur_ts.parents(), window as u64)
                .await
            {
                Ok(ts) => ts,
                Err(e) => {
                    warn!("Failed blocksync request to peer {:?}: {}", peer_id, e);
                    self.peer_manager.remove_peer(&peer_id).await;
                    continue;
                }
            };

            // Loop through each tipset received from network
            for ts in tipsets {
                if ts.epoch() < to_epoch {
                    // Break out of sync loop if epoch lower than to tipset
                    // This should not be hit if response from server is correct
                    break 'sync;
                }
                // Check Cids of blocks against bad block cache
                self.validate_tipset_against_cache(&ts.key(), &accepted_blocks)
                    .await?;

                accepted_blocks.extend_from_slice(ts.cids());
                self.state.write().await.set_epoch(ts.epoch());
                // Add tipset to vector of tipsets to return
                return_set.push(ts);
            }
        }

        let last_ts = return_set
            .last()
            .ok_or_else(|| Error::Other("Return set should contain a tipset".to_owned()))?;

        // Check if local chain was fork
        if last_ts.key() != to.key() {
            if last_ts.parents() == to.parents() {
                // block received part of same tipset as best block
                // This removes need to sync fork
                return Ok(return_set);
            }
            // add fork into return set
            let fork = self.sync_fork(&last_ts, &to).await?;
            return_set.extend(fork);
        }

        Ok(return_set)
    }
    /// checks to see if tipset is included in bad clocks cache
    async fn validate_tipset_against_cache(
        &mut self,
        ts: &TipsetKeys,
        accepted_blocks: &[Cid],
    ) -> Result<(), Error> {
        for cid in ts.cids() {
            if let Some(reason) = self.bad_blocks.get(cid).await {
                for bh in accepted_blocks {
                    self.bad_blocks
                        .put(bh.clone(), format!("chain contained {}", cid))
                        .await;
                }

                return Err(Error::Other(format!(
                    "Chain contained block marked as bad: {}, {}",
                    cid, reason
                )));
            }
        }
        Ok(())
    }
    /// fork detected, collect tipsets to be included in return_set sync_headers_reverse
    async fn sync_fork(&mut self, head: &Tipset, to: &Tipset) -> Result<Vec<Tipset>, Error> {
        let peer_id = self.get_peer().await;
        // TODO move to shared parameter (from actors crate most likely)
        const FORK_LENGTH_THRESHOLD: u64 = 500;

        // Load blocks from network using blocksync
        let tips: Vec<Tipset> = self
            .network
            .blocksync_headers(peer_id, head.parents(), FORK_LENGTH_THRESHOLD)
            .await
            .map_err(|_| Error::Other("Could not retrieve tipset".to_string()))?;

        let mut ts =
            chain::tipset_from_keys(self.state_manager.get_block_store_ref(), to.parents())?;

        for i in 0..tips.len() {
            while ts.epoch() > tips[i].epoch() {
                if ts.epoch() == 0 {
                    return Err(Error::Other(
                        "Synced chain forked at genesis, refusing to sync".to_string(),
                    ));
                }
                ts = chain::tipset_from_keys(
                    self.state_manager.get_block_store_ref(),
                    ts.parents(),
                )?;
            }
            if ts == tips[i] {
                return Ok(tips[0..=i].to_vec());
            }
        }

        Err(Error::Other(
            "Fork longer than threshold finality of 500".to_string(),
        ))
    }

    /// Sets the managed sync status
    pub async fn set_stage(&mut self, new_stage: SyncStage) {
        debug!("Sync stage set to: {}", new_stage);
        self.state.write().await.set_stage(new_stage);
    }

    async fn get_peer(&self) -> PeerId {
        while self.peer_manager.is_empty().await {
            warn!("No valid peers to sync, waiting for other nodes");
            task::sleep(Duration::from_secs(5)).await;
        }

        self.peer_manager
            .get_peer()
            .await
            .expect("Peer set is not empty here")
    }
=======
>>>>>>> 3411459d
}

/// Returns message root CID from bls and secp message contained in the param Block
fn compute_msg_meta<DB: BlockStore>(
    blockstore: &DB,
    bls_msgs: &[UnsignedMessage],
    secp_msgs: &[SignedMessage],
) -> Result<Cid, Error> {
    // collect bls and secp cids
    let bls_cids = cids_from_messages(bls_msgs)?;
    let secp_cids = cids_from_messages(secp_msgs)?;

    // generate Amt and batch set message values
    let bls_root = Amt::new_from_slice(blockstore, &bls_cids)?;
    let secp_root = Amt::new_from_slice(blockstore, &secp_cids)?;

    let meta = TxMeta {
        bls_message_root: bls_root,
        secp_message_root: secp_root,
    };

    // store message roots and receive meta_root cid
    let meta_root = blockstore
        .put(&meta, Blake2b256)
        .map_err(|e| Error::Other(e.to_string()))?;

    Ok(meta_root)
}

fn cids_from_messages<T: Cbor>(messages: &[T]) -> Result<Vec<Cid>, EncodingError> {
    messages.iter().map(Cbor::cid).collect()
}

#[cfg(test)]
mod tests {
    use super::*;
    use async_std::sync::channel;
    use async_std::sync::Sender;
    use beacon::MockBeacon;
    use db::MemoryDB;
    use forest_libp2p::NetworkEvent;
    use state_manager::StateManager;
    use std::sync::Arc;
    use std::time::Duration;
    use test_utils::{construct_dummy_header, construct_messages};

    fn chain_syncer_setup(
        db: Arc<MemoryDB>,
    ) -> (
        ChainSyncer<MemoryDB, MockBeacon>,
        Sender<NetworkEvent>,
        Receiver<NetworkMessage>,
    ) {
        let chain_store = Arc::new(ChainStore::new(db.clone()));

        let (local_sender, test_receiver) = channel(20);
        let (event_sender, event_receiver) = channel(20);

        let gen = construct_dummy_header();
        chain_store.set_genesis(&gen).unwrap();

        let beacon = Arc::new(MockBeacon::new(Duration::from_secs(1)));

        let genesis_ts = Arc::new(Tipset::new(vec![gen]).unwrap());
        (
<<<<<<< HEAD
            task::block_on(ChainSyncer::new(
                Arc::new(RwLock::new(chain_store)),
=======
            ChainSyncer::new(
                chain_store,
                Arc::new(StateManager::new(db)),
>>>>>>> 3411459d
                beacon,
                local_sender,
                event_receiver,
                genesis_ts,
            ))
            .unwrap(),
            event_sender,
            test_receiver,
        )
    }

    #[test]
    fn chainsync_constructor() {
        let db = Arc::new(MemoryDB::default());

        // Test just makes sure that the chain syncer can be created without using a live database or
        // p2p network (local channels to simulate network messages and responses)
        let _chain_syncer = chain_syncer_setup(db);
    }

    #[test]
    fn compute_msg_meta_given_msgs_test() {
        let db = Arc::new(MemoryDB::default());
        let (cs, _, _) = chain_syncer_setup(db);

        let (bls, secp) = construct_messages();

        let expected_root =
            Cid::from_raw_cid("bafy2bzaceasssikoiintnok7f3sgnekfifarzobyr3r4f25sgxmn23q4c35ic")
                .unwrap();

        let root =
            compute_msg_meta(cs.state_manager.get_block_store_ref(), &[bls], &[secp]).unwrap();
        assert_eq!(root, expected_root);
    }

    #[test]
    fn empty_msg_meta_vector() {
        let blockstore = MemoryDB::default();
        let usm: Vec<UnsignedMessage> =
            encoding::from_slice(&base64::decode("gA==").unwrap()).unwrap();
        let sm: Vec<SignedMessage> =
            encoding::from_slice(&base64::decode("gA==").unwrap()).unwrap();

        assert_eq!(
            compute_msg_meta(&blockstore, &usm, &sm)
                .unwrap()
                .to_string(),
            "bafy2bzacecmda75ovposbdateg7eyhwij65zklgyijgcjwynlklmqazpwlhba"
        );
    }
}<|MERGE_RESOLUTION|>--- conflicted
+++ resolved
@@ -11,21 +11,11 @@
 use super::sync_worker::SyncWorker;
 use super::{Error, SyncNetworkContext};
 use amt::Amt;
-<<<<<<< HEAD
-use async_std::sync::{Receiver, RwLock, Sender};
-use async_std::task;
-use beacon::{Beacon, BeaconEntry};
-use blocks::{Block, BlockHeader, FullTipset, Tipset, TipsetKeys, TxMeta};
-use chain::persist_objects;
-use chain::TipsetMetadata;
-use chain::{HeadChange, TipIndex};
-=======
 use async_std::sync::{channel, Receiver, RwLock, Sender};
 use async_std::task::{self, JoinHandle};
 use beacon::Beacon;
 use blocks::{Block, FullTipset, Tipset, TipsetKeys, TxMeta};
 use chain::ChainStore;
->>>>>>> 3411459d
 use cid::{multihash::Blake2b256, Cid};
 use encoding::{Cbor, Error as EncodingError};
 use forest_libp2p::{hello::HelloRequest, NetworkEvent, NetworkMessage};
@@ -77,19 +67,8 @@
     /// Represents next tipset to be synced.
     next_sync_target: Option<SyncBucket>,
 
-<<<<<<< HEAD
-    // heaviest tipset
-    heaviest_tipset: Arc<RwLock<Option<Arc<Tipset>>>>,
-
-    // publisher chain store
-    publisher: Arc<RwLock<Publisher<HeadChange>>>,
-
-    // refrence to tip_index
-    tip_index: Arc<RwLock<TipIndex>>,
-=======
     /// access and store tipsets / blocks / messages
     chain_store: Arc<ChainStore<DB>>,
->>>>>>> 3411459d
 
     /// Context to be able to send requests to p2p network
     network: SyncNetworkContext,
@@ -114,22 +93,6 @@
     DB: BlockStore + Sync + Send + 'static,
 {
     pub fn new(
-<<<<<<< HEAD
-        data_store: Arc<DB>,
-        beacon: Arc<TBeacon>,
-        network_send: Sender<NetworkMessage>,
-        network_rx: Receiver<NetworkEvent>,
-        genesis: Tipset,
-        heaviest_tipset: Arc<RwLock<Option<Arc<Tipset>>>>,
-        publisher: Arc<RwLock<Publisher<HeadChange>>>,
-        tip_index: Arc<RwLock<TipIndex>>,
-    ) -> Result<Self, Error> {
-        let state_manager = Arc::new(StateManager::new(data_store.clone()));
-
-        // Split incoming channel to handle blocksync requests
-        let mut event_send = Publisher::new(30);
-        let network = SyncNetworkContext::new(network_send, event_send.subscribe());
-=======
         chain_store: Arc<ChainStore<DB>>,
         state_manager: Arc<StateManager<DB>>,
         beacon: Arc<TBeacon>,
@@ -138,7 +101,6 @@
         genesis: Arc<Tipset>,
     ) -> Result<Self, Error> {
         let network = SyncNetworkContext::new(network_send);
->>>>>>> 3411459d
 
         let peer_manager = Arc::new(PeerManager::default());
 
@@ -146,22 +108,16 @@
             state: ChainSyncState::Bootstrap,
             worker_state: Default::default(),
             beacon,
-            state_manager,
-            heaviest_tipset,
             network,
             genesis,
-            publisher,
+            state_manager,
+            chain_store,
             bad_blocks: Arc::new(BadBlockCache::default()),
             net_handler: network_rx,
             peer_manager,
             sync_queue: SyncBucketSet::default(),
-<<<<<<< HEAD
-            next_sync_target: SyncBucket::default(),
-            tip_index,
-=======
             active_sync_tipsets: SyncBucketSet::default(),
             next_sync_target: None,
->>>>>>> 3411459d
         })
     }
 
@@ -176,73 +132,6 @@
     }
 
     /// Spawns a network handler and begins the syncing process.
-<<<<<<< HEAD
-    pub async fn start(mut self) -> Result<(), Error> {
-        self.net_handler.spawn(Arc::clone(&self.peer_manager));
-
-        while let Some(event) = self.network.receiver.next().await {
-            match event {
-                NetworkEvent::HelloRequest { request, channel } => {
-                    let source = channel.peer.clone();
-                    debug!(
-                        "Message inbound, heaviest tipset cid: {:?}",
-                        request.heaviest_tip_set
-                    );
-                    match self
-                        .fetch_tipset(source.clone(), &TipsetKeys::new(request.heaviest_tip_set))
-                        .await
-                    {
-                        Ok(fts) => {
-                            if let Err(e) = self.inform_new_head(source.clone(), &fts).await {
-                                warn!("Failed to sync with provided tipset: {}", e);
-                            };
-                        }
-                        Err(e) => {
-                            warn!("Failed to fetch full tipset from peer ({}): {}", source, e);
-                        }
-                    }
-                }
-                NetworkEvent::PeerDialed { peer_id } => {
-                    let heaviest = (self.heaviest_tipset.read().await)
-                        .as_ref()
-                        .unwrap()
-                        .clone();
-                    self.network
-                        .hello_request(
-                            peer_id,
-                            HelloRequest {
-                                heaviest_tip_set: heaviest.cids().to_vec(),
-                                heaviest_tipset_height: heaviest.epoch(),
-                                heaviest_tipset_weight: heaviest.weight().clone(),
-                                genesis_hash: self.genesis.blocks()[0].cid().clone(),
-                            },
-                        )
-                        .await
-                }
-                _ => (),
-            }
-        }
-        Ok(())
-    }
-
-    /// Performs syncing process
-    async fn sync(&mut self, head: Arc<Tipset>) -> Result<(), Error> {
-        // Bootstrap peers before syncing
-        // TODO increase bootstrap peer count before syncing
-        const MIN_PEERS: usize = 1;
-        loop {
-            let peer_count = self.peer_manager.len().await;
-            if peer_count < MIN_PEERS {
-                debug!("bootstrapping peers, have {}", peer_count);
-                task::sleep(Duration::from_secs(2)).await;
-            } else {
-                break;
-            }
-        }
-
-        // Get heaviest tipset from storage to sync toward
-        let heaviest = self.heaviest_tipset.read().await.as_ref().unwrap().clone();
-=======
     pub async fn start(mut self, num_workers: usize) {
         let (worker_tx, worker_rx) = channel(5);
         for _ in 0..num_workers {
@@ -251,91 +140,10 @@
 
         // Channels to handle fetching hello tipsets in separate task and return tipset.
         let (new_ts_tx, new_ts_rx) = channel(10);
->>>>>>> 3411459d
 
         let mut fused_handler = self.net_handler.clone().fuse();
         let mut fused_inform_channel = new_ts_rx.fuse();
 
-<<<<<<< HEAD
-        // Sync headers from network from head to heaviest from storage
-        self.state
-            .write()
-            .await
-            .init(heaviest.clone(), head.clone());
-        let tipsets = match self
-            .sync_headers_reverse(head.as_ref().clone(), &heaviest.clone())
-            .await
-        {
-            Ok(ts) => ts,
-            Err(e) => {
-                self.state.write().await.error(e.to_string());
-                return Err(e);
-            }
-        };
-
-        // Persist header chain pulled from network
-        self.set_stage(SyncStage::PersistHeaders).await;
-        let headers: Vec<&BlockHeader> = tipsets.iter().map(|t| t.blocks()).flatten().collect();
-        if let Err(e) = persist_objects(self.state_manager.get_block_store_ref(), &headers) {
-            self.state.write().await.error(e.to_string());
-            return Err(e.into());
-        }
-
-        // Sync and validate messages from fetched tipsets
-        self.set_stage(SyncStage::Messages).await;
-        if let Err(e) = self.sync_messages_check_state(&tipsets).await {
-            self.state.write().await.error(e.to_string());
-            return Err(e);
-        }
-        self.set_stage(SyncStage::Complete).await;
-
-        // At this point the head is synced and the head can be set as the heaviest.
-        chain::put_tipset_lock(
-            self.heaviest_tipset.clone(),
-            &head,
-            self.publisher.clone(),
-            self.state_manager.get_block_store(),
-        )
-        .await?;
-
-        Ok(())
-    }
-
-    /// Syncs messages by first checking state for message existence otherwise fetches messages from blocksync
-    async fn sync_messages_check_state(&mut self, ts: &[Tipset]) -> Result<(), Error> {
-        // see https://github.com/filecoin-project/lotus/blob/master/build/params_shared.go#L109 for request window size
-        const REQUEST_WINDOW: i64 = 200;
-        // TODO refactor type handling
-        // set i to the length of provided tipsets
-        let mut i: i64 = i64::try_from(ts.len())? - 1;
-
-        while i >= 0 {
-            // check storage first to see if we have full tipset
-            let fts = match chain::fill_tipsets(
-                self.state_manager.get_block_store_ref(),
-                ts[i as usize].clone(),
-            ) {
-                Ok(fts) => fts,
-                Err(_) => {
-                    // no full tipset in storage; request messages via blocksync
-
-                    // retrieve peerId used for blocksync request
-                    if let Some(peer_id) = self.peer_manager.get_peer().await {
-                        let mut batch_size = REQUEST_WINDOW;
-                        if i < batch_size {
-                            batch_size = i;
-                        }
-
-                        // set params for blocksync request
-                        let idx = i - batch_size;
-                        let next = &ts[idx as usize];
-                        let req_len = batch_size + 1;
-
-                        // receive tipset bundle from block sync
-                        let ts_bundle = self
-                            .network
-                            .blocksync_request(
-=======
         loop {
             // TODO would be ideal if this is a future attached to the select
             if worker_tx.is_empty() {
@@ -374,7 +182,6 @@
                         let heaviest = self.chain_store.heaviest_tipset().await.unwrap();
                         self.network
                             .hello_request(
->>>>>>> 3411459d
                                 peer_id,
                                 HelloRequest {
                                     heaviest_tip_set: heaviest.cids().to_vec(),
@@ -383,28 +190,6 @@
                                     genesis_hash: self.genesis.blocks()[0].cid().clone(),
                                 },
                             )
-<<<<<<< HEAD
-                            .await?;
-
-                        for b in ts_bundle.chain {
-                            // construct full tipsets from fetched messages
-                            let fts: FullTipset = (&b).try_into().map_err(Error::Other)?;
-
-                            // validate tipset and messages
-                            let curr_epoch = fts.epoch();
-                            self.validate_tipset(fts).await?;
-                            self.state.write().await.set_epoch(curr_epoch);
-
-                            // store messages
-                            chain::persist_objects(
-                                self.state_manager.get_block_store_ref(),
-                                &b.bls_msgs,
-                            )?;
-                            chain::persist_objects(
-                                self.state_manager.get_block_store_ref(),
-                                &b.secp_msgs,
-                            )?;
-=======
                             .await
                     }
                     // All other network events are being ignored currently
@@ -415,7 +200,6 @@
                     Some((peer, new_head)) => {
                         if let Err(e) = self.inform_new_head(peer.clone(), &new_head).await {
                             warn!("failed to inform new head from peer {}", peer);
->>>>>>> 3411459d
                         }
                     }
                     None => break,
@@ -478,21 +262,6 @@
                 warn!("Bad block detected, cid: {:?}", bad);
                 return Err(Error::Other("Block marked as bad".to_string()));
             }
-<<<<<<< HEAD
-            // validate message data
-            self.validate_msg_meta(block).await?;
-        }
-
-        // compare target_weight to heaviest weight stored; ignore otherwise
-        let best_weight = match &*self.heaviest_tipset.read().await {
-            Some(ts) => ts.weight().clone(),
-            None => Zero::zero(),
-        };
-        let target_weight = fts.weight();
-
-        if target_weight.gt(&best_weight) {
-            self.set_peer_head(peer, Arc::new(fts.to_tipset())).await?;
-=======
         }
 
         // compare target_weight to heaviest weight stored; ignore otherwise
@@ -505,10 +274,9 @@
         if candidate_ts {
             // Check message meta after all other checks (expensive)
             for block in ts.blocks() {
-                self.validate_msg_meta(block)?;
+                self.validate_msg_meta(block).await?;
             }
             self.set_peer_head(peer, Arc::new(ts.to_tipset())).await;
->>>>>>> 3411459d
         }
 
         Ok(())
@@ -618,18 +386,10 @@
     fn load_fts(cs: &ChainStore<DB>, keys: &TipsetKeys) -> Result<FullTipset, Error> {
         let mut blocks = Vec::new();
         // retrieve tipset from store based on passed in TipsetKeys
-<<<<<<< HEAD
-        let ts = chain::tipset_from_keys(self.state_manager.get_block_store_ref(), keys)?;
-        for header in ts.blocks() {
-            // retrieve bls and secp messages from specified BlockHeader
-            let (bls_msgs, secp_msgs) =
-                chain::block_messages(self.state_manager.get_block_store_ref(), &header)?;
-=======
         let ts = cs.tipset_from_keys(keys)?;
         for header in ts.blocks() {
             // retrieve bls and secp messages from specified BlockHeader
             let (bls_msgs, secp_msgs) = chain::block_messages(cs.blockstore(), &header)?;
->>>>>>> 3411459d
 
             // construct a full block
             let full_block = Block {
@@ -644,522 +404,6 @@
         let fts = FullTipset::new(blocks)?;
         Ok(fts)
     }
-<<<<<<< HEAD
-    // Block message validation checks
-    fn check_block_msgs(
-        state_manager: Arc<StateManager<DB>>,
-        block: Block,
-        tip: Tipset,
-    ) -> Result<(), Error> {
-        // do the initial loop here
-        // Check Block Message and Signatures in them
-        let mut pub_keys = Vec::new();
-        let mut cids = Vec::new();
-        for m in block.bls_msgs() {
-            let pk = StateManager::get_bls_public_key(
-                &state_manager.get_block_store(),
-                m.from(),
-                tip.parent_state(),
-            )?;
-            pub_keys.push(pk);
-            cids.push(m.cid()?.to_bytes());
-        }
-
-        if let Some(sig) = block.header().bls_aggregate() {
-            if !verify_bls_aggregate(
-                cids.iter()
-                    .map(|x| x.as_slice())
-                    .collect::<Vec<&[u8]>>()
-                    .as_slice(),
-                pub_keys
-                    .iter()
-                    .map(|x| &x[..])
-                    .collect::<Vec<&[u8]>>()
-                    .as_slice(),
-                &sig,
-            ) {
-                return Err(Error::Validation(
-                    "Bls aggregate signature was invalid".to_owned(),
-                ));
-            }
-        } else {
-            return Err(Error::Validation(
-                "No bls signature included in the block header".to_owned(),
-            ));
-        }
-
-        // check msgs for validity
-        fn check_msg<M, DB: BlockStore>(
-            msg: &M,
-            msg_meta_data: &mut HashMap<Address, MsgMetaData>,
-            tree: &StateTree<DB>,
-        ) -> Result<(), Error>
-        where
-            M: Message,
-        {
-            let updated_state: MsgMetaData = match msg_meta_data.get(msg.from()) {
-                // address is present begin validity checks
-                Some(MsgMetaData { sequence, balance }) => {
-                    // sequence equality check
-                    if *sequence != msg.sequence() {
-                        return Err(Error::Validation("Sequences are not equal".to_owned()));
-                    }
-
-                    // sufficient funds check
-                    if *balance < msg.required_funds() {
-                        return Err(Error::Validation(
-                            "Insufficient funds for message execution".to_owned(),
-                        ));
-                    }
-                    // update balance and increment sequence by 1
-                    MsgMetaData {
-                        balance: balance - &msg.required_funds(),
-                        sequence: sequence + 1,
-                    }
-                }
-                // MsgMetaData not found with provided address key, insert sequence and balance with address as key
-                None => {
-                    let actor = tree
-                        .get_actor(msg.from())
-                        .map_err(Error::Other)?
-                        .ok_or_else(|| {
-                            Error::Other("Could not retrieve actor from state tree".to_owned())
-                        })?;
-
-                    MsgMetaData {
-                        sequence: actor.sequence,
-                        balance: actor.balance,
-                    }
-                }
-            };
-            // update hash map with updated state
-            msg_meta_data.insert(*msg.from(), updated_state);
-            Ok(())
-        }
-        let mut msg_meta_data: HashMap<Address, MsgMetaData> = HashMap::default();
-        let db = state_manager.get_block_store();
-        let (state_root, _) = block_on(state_manager.tipset_state(&tip))
-            .map_err(|_| Error::Validation("Could not update state".to_owned()))?;
-        let tree = StateTree::new_from_root(db.as_ref(), &state_root).map_err(|_| {
-            Error::Validation("Could not load from new state root in state manager".to_owned())
-        })?;
-        // loop through bls messages and check msg validity
-        for m in block.bls_msgs() {
-            check_msg(m, &mut msg_meta_data, &tree)?;
-        }
-        // loop through secp messages and check msg validity and signature
-        for m in block.secp_msgs() {
-            check_msg(m, &mut msg_meta_data, &tree)?;
-            // signature validation
-            m.signature()
-                .verify(&m.cid()?.to_bytes(), m.from())
-                .map_err(|e| Error::Validation(format!("Message signature invalid: {}", e)))?;
-        }
-        // validate message root from header matches message root
-        let sm_root = compute_msg_meta(db.as_ref(), block.bls_msgs(), block.secp_msgs())?;
-        if block.header().messages() != &sm_root {
-            return Err(Error::InvalidRoots);
-        }
-
-        Ok(())
-    }
-
-    /// Validates block semantically according to https://github.com/filecoin-project/specs/blob/6ab401c0b92efb6420c6e198ec387cf56dc86057/validation.md
-    async fn validate(&self, block: &Block) -> Result<(), Error> {
-        let mut error_vec: Vec<String> = Vec::new();
-        let mut validations = FuturesUnordered::new();
-        let header = block.header();
-
-        // check if block has been signed
-        if header.signature().is_none() {
-            error_vec.push("Signature is nil in header".to_owned());
-        }
-
-        let parent_tipset =
-            chain::tipset_from_keys(self.state_manager.get_block_store_ref(), header.parents())?;
-
-        // time stamp checks
-        if let Err(err) = header.validate_timestamps(&parent_tipset) {
-            error_vec.push(err.to_string());
-        }
-
-        let b = block.clone();
-
-        let parent_clone = parent_tipset.clone();
-        // check messages to ensure valid state transitions
-        let sm = self.state_manager.clone();
-        let x = task::spawn_blocking(move || Self::check_block_msgs(sm, b, parent_clone));
-        validations.push(x);
-
-        // block signature check
-        let (state_root, _) = self
-            .state_manager
-            .tipset_state(&parent_tipset)
-            .await
-            .map_err(|_| Error::Validation("Could not update state".to_owned()))?;
-        let work_addr_result = self
-            .state_manager
-            .get_miner_work_addr(&state_root, header.miner_address());
-
-        // temp header needs to live long enough in static context returned by task::spawn
-        let signature = block.header().signature().clone();
-        let cid_bytes = block.header().cid().to_bytes().clone();
-        match work_addr_result {
-            Ok(_) => validations.push(task::spawn_blocking(move || {
-                signature
-                    .ok_or_else(|| {
-                        Error::Blockchain(blocks::Error::InvalidSignature(
-                            "Signature is nil in header".to_owned(),
-                        ))
-                    })?
-                    .verify(&cid_bytes, &work_addr_result.unwrap())
-                    .map_err(|e| Error::Blockchain(blocks::Error::InvalidSignature(e)))
-            })),
-            Err(err) => error_vec.push(err.to_string()),
-        }
-
-        // base fee check
-        let base_fee =
-            chain::compute_base_fee(self.state_manager.get_block_store_ref(), &parent_tipset)
-                .map_err(|e| {
-                    Error::Validation(format!("Could not compute base fee: {}", e.to_string()))
-                })?;
-        if &base_fee != block.header().parent_base_fee() {
-            error_vec.push(format!(
-                "base fee doesnt match: {} (header), {} (computed)",
-                block.header().parent_base_fee(),
-                base_fee
-            ));
-        }
-
-        let slash = self
-            .state_manager
-            .is_miner_slashed(header.miner_address(), &parent_tipset.parent_state())
-            .unwrap_or_else(|err| {
-                error_vec.push(err.to_string());
-                false
-            });
-        if slash {
-            error_vec.push("Received block was from slashed or invalid miner".to_owned())
-        }
-
-        let prev_beacon = chain::latest_beacon_entry(
-            self.state_manager.get_block_store_ref(),
-            &chain::tipset_from_keys(self.state_manager.get_block_store_ref(), header.parents())?,
-        )?;
-
-        header
-            .validate_block_drand(Arc::clone(&self.beacon), prev_beacon)
-            .await?;
-
-        let power_result = self
-            .state_manager
-            .get_power(&parent_tipset.parent_state(), header.miner_address());
-        // ticket winner check
-        match power_result {
-            Ok((_c_pow, _net_pow)) => {
-                // TODO this doesn't seem to be checked currently
-                // if !header.is_ticket_winner(c_pow, net_pow) {
-                //     error_vec.push("Miner created a block but was not a winner".to_owned())
-                // }
-            }
-            Err(err) => error_vec.push(err.to_string()),
-        }
-
-        // TODO verify_ticket_vrf
-
-        // collect the errors from the async validations
-        while let Some(result) = validations.next().await {
-            if result.is_err() {
-                error_vec.push(result.err().unwrap().to_string());
-            }
-        }
-        // combine vec of error strings and return Validation error with this resultant string
-        if !error_vec.is_empty() {
-            let error_string = error_vec.join(", ");
-            return Err(Error::Validation(error_string));
-        }
-
-        Ok(())
-    }
-    /// validates tipsets and adds header data to tipset tracker
-    async fn validate_tipset(&mut self, fts: FullTipset) -> Result<(), Error> {
-        if fts.to_tipset() == self.genesis {
-            return Ok(());
-        }
-
-        for b in fts.blocks() {
-            if let Err(e) = self.validate(&b).await {
-                self.bad_blocks.put(b.cid().clone(), e.to_string()).await;
-                return Err(Error::Other("Invalid blocks detected".to_string()));
-            }
-            let header = b.header();
-            let ts: Tipset = Tipset::new(vec![header.clone()])?;
-            let meta = TipsetMetadata {
-                tipset_state_root: header.state_root().clone(),
-                tipset_receipts_root: header.message_receipts().clone(),
-                tipset: ts,
-            };
-            self.tip_index.write().await.put(&meta);
-        }
-        Ok(())
-    }
-
-    pub async fn verify_winning_post_proof(
-        &self,
-        block: BlockHeader,
-        prev_entry: BeaconEntry,
-        lbst: Cid,
-    ) -> Result<(), Error> {
-        let marshal_miner_work_addr = block.miner_address().marshal_cbor()?;
-        let rbase = block.beacon_entries().iter().last().unwrap_or(&prev_entry);
-        let rand = chain::draw_randomness(
-            rbase.data(),
-            DomainSeparationTag::WinningPoStChallengeSeed,
-            block.epoch(),
-            &marshal_miner_work_addr,
-        )
-        .map_err(|err| {
-            Error::Validation(format!(
-                "failed to get randomness for verifying winningPost proof: {:}",
-                err
-            ))
-        })?;
-        if block.miner_address().protocol() != Protocol::ID {
-            return Err(Error::Validation(format!(
-                "failed to get ID from miner address {:}",
-                block.miner_address()
-            )));
-        };
-        let sectors = utils::get_sectors_for_winning_post(
-            &self.state_manager,
-            &lbst,
-            &block.miner_address(),
-            &rand,
-        )?;
-
-        let proofs = block
-            .win_post_proof()
-            .iter()
-            .fold(Vec::new(), |mut proof, p| {
-                proof.extend_from_slice(&p.proof_bytes);
-                proof
-            });
-
-        let replicas = sectors
-            .iter()
-            .map::<Result<(SectorId, PublicReplicaInfo), Error>, _>(|sector_info: &SectorInfo| {
-                let commr =
-                    cid_to_replica_commitment_v1(&sector_info.sealed_cid).map_err(|err| {
-                        Error::Validation(format!("failed to get replica commitment: {:}", err))
-                    })?;
-                let replica = PublicReplicaInfo::new(
-                    sector_info
-                        .proof
-                        .registered_winning_post_proof()
-                        .map_err(|err| Error::Validation(format!("Invalid proof code: {:}", err)))?
-                        .try_into()
-                        .map_err(|err| {
-                            Error::Validation(format!("failed to get registered proof: {:}", err))
-                        })?,
-                    commr,
-                );
-                Ok((SectorId::from(sector_info.sector_number), replica))
-            })
-            .collect::<Result<BTreeMap<SectorId, PublicReplicaInfo>, _>>()?;
-
-        let mut prover_id = ProverId::default();
-        let prover_bytes = block.miner_address().to_bytes();
-        prover_id[..prover_bytes.len()].copy_from_slice(&prover_bytes);
-        if !verify_winning_post(&rand, &proofs, &replicas, prover_id)
-            .map_err(|err| Error::Validation(format!("failed to verify election post: {:}", err)))?
-        {
-            error!("invalid winning post ({:?}; {:?})", rand, sectors);
-            Err(Error::Validation("Winning post was invalid".to_string()))
-        } else {
-            Ok(())
-        }
-    }
-
-    /// Syncs chain data and persists it to blockstore
-    async fn sync_headers_reverse(
-        &mut self,
-        head: Tipset,
-        to: &Tipset,
-    ) -> Result<Vec<Tipset>, Error> {
-        info!("Syncing headers from: {:?}", head.key());
-        self.state.write().await.set_epoch(to.epoch());
-
-        let mut accepted_blocks: Vec<Cid> = Vec::new();
-
-        let sync_len = head.epoch() - to.epoch();
-        if !sync_len.is_positive() {
-            return Err(Error::Other(
-                "Target tipset must be after heaviest".to_string(),
-            ));
-        }
-        let mut return_set = Vec::with_capacity(sync_len as usize);
-        return_set.push(head);
-
-        let to_epoch = to.blocks().get(0).expect("Tipset cannot be empty").epoch();
-
-        // Loop until most recent tipset height is less than to tipset height
-        'sync: while let Some(cur_ts) = return_set.last() {
-            // Check if parent cids exist in bad block caches
-            self.validate_tipset_against_cache(cur_ts.parents(), &accepted_blocks)
-                .await?;
-
-            if cur_ts.epoch() <= to_epoch {
-                // Current tipset is less than epoch of tipset syncing toward
-                break;
-            }
-
-            // Try to load parent tipset from local storage
-            if let Ok(ts) =
-                chain::tipset_from_keys(self.state_manager.get_block_store_ref(), cur_ts.parents())
-            {
-                // Add blocks in tipset to accepted chain and push the tipset to return set
-                accepted_blocks.extend_from_slice(ts.cids());
-                return_set.push(ts);
-                continue;
-            }
-
-            // TODO tweak request window when socket frame is tested
-            const REQUEST_WINDOW: i64 = 5;
-            let epoch_diff = cur_ts.epoch() - to_epoch;
-            let window = min(epoch_diff, REQUEST_WINDOW);
-
-            let peer_id = self.get_peer().await;
-
-            // Load blocks from network using blocksync
-            let tipsets: Vec<Tipset> = match self
-                .network
-                .blocksync_headers(peer_id.clone(), cur_ts.parents(), window as u64)
-                .await
-            {
-                Ok(ts) => ts,
-                Err(e) => {
-                    warn!("Failed blocksync request to peer {:?}: {}", peer_id, e);
-                    self.peer_manager.remove_peer(&peer_id).await;
-                    continue;
-                }
-            };
-
-            // Loop through each tipset received from network
-            for ts in tipsets {
-                if ts.epoch() < to_epoch {
-                    // Break out of sync loop if epoch lower than to tipset
-                    // This should not be hit if response from server is correct
-                    break 'sync;
-                }
-                // Check Cids of blocks against bad block cache
-                self.validate_tipset_against_cache(&ts.key(), &accepted_blocks)
-                    .await?;
-
-                accepted_blocks.extend_from_slice(ts.cids());
-                self.state.write().await.set_epoch(ts.epoch());
-                // Add tipset to vector of tipsets to return
-                return_set.push(ts);
-            }
-        }
-
-        let last_ts = return_set
-            .last()
-            .ok_or_else(|| Error::Other("Return set should contain a tipset".to_owned()))?;
-
-        // Check if local chain was fork
-        if last_ts.key() != to.key() {
-            if last_ts.parents() == to.parents() {
-                // block received part of same tipset as best block
-                // This removes need to sync fork
-                return Ok(return_set);
-            }
-            // add fork into return set
-            let fork = self.sync_fork(&last_ts, &to).await?;
-            return_set.extend(fork);
-        }
-
-        Ok(return_set)
-    }
-    /// checks to see if tipset is included in bad clocks cache
-    async fn validate_tipset_against_cache(
-        &mut self,
-        ts: &TipsetKeys,
-        accepted_blocks: &[Cid],
-    ) -> Result<(), Error> {
-        for cid in ts.cids() {
-            if let Some(reason) = self.bad_blocks.get(cid).await {
-                for bh in accepted_blocks {
-                    self.bad_blocks
-                        .put(bh.clone(), format!("chain contained {}", cid))
-                        .await;
-                }
-
-                return Err(Error::Other(format!(
-                    "Chain contained block marked as bad: {}, {}",
-                    cid, reason
-                )));
-            }
-        }
-        Ok(())
-    }
-    /// fork detected, collect tipsets to be included in return_set sync_headers_reverse
-    async fn sync_fork(&mut self, head: &Tipset, to: &Tipset) -> Result<Vec<Tipset>, Error> {
-        let peer_id = self.get_peer().await;
-        // TODO move to shared parameter (from actors crate most likely)
-        const FORK_LENGTH_THRESHOLD: u64 = 500;
-
-        // Load blocks from network using blocksync
-        let tips: Vec<Tipset> = self
-            .network
-            .blocksync_headers(peer_id, head.parents(), FORK_LENGTH_THRESHOLD)
-            .await
-            .map_err(|_| Error::Other("Could not retrieve tipset".to_string()))?;
-
-        let mut ts =
-            chain::tipset_from_keys(self.state_manager.get_block_store_ref(), to.parents())?;
-
-        for i in 0..tips.len() {
-            while ts.epoch() > tips[i].epoch() {
-                if ts.epoch() == 0 {
-                    return Err(Error::Other(
-                        "Synced chain forked at genesis, refusing to sync".to_string(),
-                    ));
-                }
-                ts = chain::tipset_from_keys(
-                    self.state_manager.get_block_store_ref(),
-                    ts.parents(),
-                )?;
-            }
-            if ts == tips[i] {
-                return Ok(tips[0..=i].to_vec());
-            }
-        }
-
-        Err(Error::Other(
-            "Fork longer than threshold finality of 500".to_string(),
-        ))
-    }
-
-    /// Sets the managed sync status
-    pub async fn set_stage(&mut self, new_stage: SyncStage) {
-        debug!("Sync stage set to: {}", new_stage);
-        self.state.write().await.set_stage(new_stage);
-    }
-
-    async fn get_peer(&self) -> PeerId {
-        while self.peer_manager.is_empty().await {
-            warn!("No valid peers to sync, waiting for other nodes");
-            task::sleep(Duration::from_secs(5)).await;
-        }
-
-        self.peer_manager
-            .get_peer()
-            .await
-            .expect("Peer set is not empty here")
-    }
-=======
->>>>>>> 3411459d
 }
 
 /// Returns message root CID from bls and secp message contained in the param Block
@@ -1225,19 +469,14 @@
 
         let genesis_ts = Arc::new(Tipset::new(vec![gen]).unwrap());
         (
-<<<<<<< HEAD
-            task::block_on(ChainSyncer::new(
-                Arc::new(RwLock::new(chain_store)),
-=======
             ChainSyncer::new(
                 chain_store,
                 Arc::new(StateManager::new(db)),
->>>>>>> 3411459d
                 beacon,
                 local_sender,
                 event_receiver,
                 genesis_ts,
-            ))
+            )
             .unwrap(),
             event_sender,
             test_receiver,
