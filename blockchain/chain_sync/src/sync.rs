// Copyright 2020 ChainSafe Systems
// SPDX-License-Identifier: Apache-2.0, MIT

#[cfg(test)]
mod peer_test;

use super::bad_block_cache::BadBlockCache;
use super::bucket::{SyncBucket, SyncBucketSet};
use super::peer_manager::PeerManager;
use super::sync_state::SyncState;
use super::sync_worker::SyncWorker;
use super::{Error, SyncNetworkContext};
use amt::Amt;
use async_std::sync::{channel, Receiver, RwLock, Sender};
use async_std::task::{self, JoinHandle};
use beacon::Beacon;
use blocks::{Block, FullTipset, Tipset, TipsetKeys, TxMeta};
use chain::ChainStore;
use cid::{multihash::Blake2b256, Cid};
use encoding::{Cbor, Error as EncodingError};
use forest_libp2p::{hello::HelloRequest, NetworkEvent, NetworkMessage};
use futures::select;
use futures::stream::StreamExt;
use ipld_blockstore::BlockStore;
use libp2p::core::PeerId;
use log::{debug, warn};
use message::{SignedMessage, UnsignedMessage};
use state_manager::StateManager;
use std::sync::Arc;

// TODO revisit this type, necessary for two sets of Arc<Mutex<>> because each state is
// on separate thread and needs to be mutated independently, but the vec needs to be read
// on the RPC API thread and mutated on this thread.
type WorkerState = Arc<RwLock<Vec<Arc<RwLock<SyncState>>>>>;

#[derive(Debug, PartialEq)]
enum ChainSyncState {
    /// Bootstrapping peers before starting sync.
    Bootstrap,
    /// Syncing chain with BlockSync protocol.
    Initial,
    /// Following chain with blocks received over gossipsub.
    _Follow,
}

/// Struct that handles the ChainSync logic. This handles incoming network events such as
/// gossipsub messages, Hello protocol requests, as well as sending and receiving BlockSync
/// messages to be able to do the initial sync.
pub struct ChainSyncer<DB, TBeacon> {
    /// State of general `ChainSync` protocol.
    state: ChainSyncState,

    /// Syncing state of chain sync workers.
    worker_state: WorkerState,

    /// Drand randomness beacon
    beacon: Arc<TBeacon>,

    /// manages retrieving and updates state objects
    state_manager: Arc<StateManager<DB>>,

    /// Bucket queue for incoming tipsets
    sync_queue: SyncBucketSet,
    /// Represents tipsets related to ones already being synced to avoid duplicate work.
    active_sync_tipsets: SyncBucketSet,

    /// Represents next tipset to be synced.
    next_sync_target: Option<SyncBucket>,

    /// access and store tipsets / blocks / messages
    chain_store: Arc<ChainStore<DB>>,

    /// Context to be able to send requests to p2p network
    network: SyncNetworkContext,

    /// the known genesis tipset
    genesis: Arc<Tipset>,

    /// Bad blocks cache, updates based on invalid state transitions.
    /// Will mark any invalid blocks and all childen as bad in this bounded cache
    bad_blocks: Arc<BadBlockCache>,

    ///  incoming network events to be handled by syncer
    net_handler: Receiver<NetworkEvent>,

    /// Peer manager to handle full peers to send ChainSync requests to
    peer_manager: Arc<PeerManager>,
}

impl<DB, TBeacon> ChainSyncer<DB, TBeacon>
where
    TBeacon: Beacon + Sync + Send + 'static,
    DB: BlockStore + Sync + Send + 'static,
{
    pub fn new(
<<<<<<< HEAD
        chain_store: Arc<ChainStore<DB>>,
=======
        chain_store: ChainStore<DB>,
        state_manager: Arc<StateManager<DB>>,
>>>>>>> 66ca99e2
        beacon: Arc<TBeacon>,
        network_send: Sender<NetworkMessage>,
        network_rx: Receiver<NetworkEvent>,
        genesis: Arc<Tipset>,
    ) -> Result<Self, Error> {
<<<<<<< HEAD
        let state_manager = Arc::new(StateManager::new(chain_store.db.clone()));

        let network = SyncNetworkContext::new(network_send);
=======
        // Split incoming channel to handle blocksync requests
        let mut event_send = Publisher::new(30);
        let network = SyncNetworkContext::new(network_send, event_send.subscribe());
>>>>>>> 66ca99e2

        let peer_manager = Arc::new(PeerManager::default());

        Ok(Self {
            state: ChainSyncState::Bootstrap,
            worker_state: Default::default(),
            beacon,
            state_manager,
            chain_store,
            network,
            genesis,
            bad_blocks: Arc::new(BadBlockCache::default()),
            net_handler: network_rx,
            peer_manager,
            sync_queue: SyncBucketSet::default(),
            active_sync_tipsets: SyncBucketSet::default(),
            next_sync_target: None,
        })
    }

    /// Returns a clone of the bad blocks cache to be used outside of chain sync.
    pub fn bad_blocks_cloned(&self) -> Arc<BadBlockCache> {
        self.bad_blocks.clone()
    }

    /// Returns a cloned `Arc` of the sync worker state.
    pub fn sync_state_cloned(&self) -> WorkerState {
        self.worker_state.clone()
    }

    /// Spawns a network handler and begins the syncing process.
    pub async fn start(mut self, num_workers: usize) {
        let (worker_tx, worker_rx) = channel(5);
        for _ in 0..num_workers {
            self.spawn_worker(worker_rx.clone()).await;
        }

        // Channels to handle fetching hello tipsets in separate task and return tipset.
        let (new_ts_tx, new_ts_rx) = channel(10);

        let mut fused_handler = self.net_handler.clone().fuse();
        let mut fused_inform_channel = new_ts_rx.fuse();

        loop {
            // TODO would be ideal if this is a future attached to the select
            if worker_tx.is_empty() {
                if let Some(tar) = self.next_sync_target.take() {
                    if let Some(ts) = tar.heaviest_tipset() {
                        self.active_sync_tipsets.insert(ts.clone());
                        worker_tx.send(ts).await;
                    }
                }
            }
            select! {
                network_event = fused_handler.next() => match network_event {
                    Some(NetworkEvent::HelloRequest { request, channel }) => {
                        let source = channel.peer.clone();
                        debug!(
                            "Message inbound, heaviest tipset cid: {:?}",
                            request.heaviest_tip_set
                        );
                        let new_ts_tx_cloned = new_ts_tx.clone();
                        let cs_cloned = self.chain_store.clone();
                        let net_cloned = self.network.clone();
                        // TODO determine if tasks started to fetch and load tipsets should be
                        // limited. Currently no cap on this.
                        task::spawn(async {
                            Self::fetch_and_inform_tipset(
                                cs_cloned,
                                net_cloned,
                                source,
                                TipsetKeys::new(request.heaviest_tip_set),
                                new_ts_tx_cloned,
                            )
                            .await;
                        });
                    }
                    Some(NetworkEvent::PeerDialed { peer_id }) => {
                        let heaviest = self.chain_store.heaviest_tipset().await.unwrap();
                        self.network
                            .hello_request(
                                peer_id,
                                HelloRequest {
                                    heaviest_tip_set: heaviest.cids().to_vec(),
                                    heaviest_tipset_height: heaviest.epoch(),
                                    heaviest_tipset_weight: heaviest.weight().clone(),
                                    genesis_hash: self.genesis.blocks()[0].cid().clone(),
                                },
                            )
                            .await
                    }
                    // All other network events are being ignored currently
                    _ => (),
                    None => break,
                },
                inform_head_event = fused_inform_channel.next() => match inform_head_event {
                    Some((peer, new_head)) => {
                        if let Err(e) = self.inform_new_head(peer.clone(), &new_head).await {
                            warn!("failed to inform new head from peer {}", peer);
                        }
                    }
                    None => break,
                }
            }
        }
    }

    /// Fetches a tipset from store or network, then passes the tipset back through the channel
    /// to inform of the new head.
    async fn fetch_and_inform_tipset(
        cs: Arc<ChainStore<DB>>,
        network: SyncNetworkContext,
        peer_id: PeerId,
        tsk: TipsetKeys,
        channel: Sender<(PeerId, FullTipset)>,
    ) {
        match Self::fetch_full_tipset(cs.as_ref(), &network, peer_id.clone(), &tsk).await {
            Ok(fts) => {
                channel.send((peer_id, fts)).await;
            }
            Err(e) => {
                debug!("Failed to fetch full tipset from peer ({}): {}", peer_id, e);
            }
        }
    }

    /// Spawns a new sync worker and pushes the state to the `ChainSyncer`
    async fn spawn_worker(&mut self, channel: Receiver<Arc<Tipset>>) -> JoinHandle<()> {
        let state = Arc::new(RwLock::new(SyncState::default()));

        // push state to managed states in Syncer.
        self.worker_state.write().await.push(state.clone());
        SyncWorker {
            state,
            beacon: self.beacon.clone(),
            state_manager: self.state_manager.clone(),
            chain_store: self.chain_store.clone(),
            network: self.network.clone(),
            genesis: self.genesis.clone(),
            bad_blocks: self.bad_blocks.clone(),
            peer_manager: self.peer_manager.clone(),
        }
        .spawn(channel)
        .await
    }

    /// informs the syncer about a new potential tipset
    /// This should be called when connecting to new peers, and additionally
    /// when receiving new blocks from the network
    pub async fn inform_new_head(&mut self, peer: PeerId, ts: &FullTipset) -> Result<(), Error> {
        // check if full block is nil and if so return error
        if ts.blocks().is_empty() {
            return Err(Error::NoBlocks);
        }
        // TODO: Check if tipset has height that is too far ahead to be possible

        for block in ts.blocks() {
            if let Some(bad) = self.bad_blocks.peek(block.cid()).await {
                warn!("Bad block detected, cid: {:?}", bad);
                return Err(Error::Other("Block marked as bad".to_string()));
            }
        }

        // compare target_weight to heaviest weight stored; ignore otherwise
        let candidate_ts = self
            .chain_store
            .heaviest_tipset()
            .await
            .map(|heaviest| ts.weight() >= heaviest.weight())
            .unwrap_or(true);
        if candidate_ts {
            // Check message meta after all other checks (expensive)
            for block in ts.blocks() {
                self.validate_msg_meta(block)?;
            }
            self.set_peer_head(peer, Arc::new(ts.to_tipset())).await;
        }

        Ok(())
    }

    async fn set_peer_head(&mut self, peer: PeerId, ts: Arc<Tipset>) {
        self.peer_manager
            .add_peer(peer, Some(Arc::clone(&ts)))
            .await;

        // Only update target on initial sync
        if self.state == ChainSyncState::Bootstrap {
            if let Some(best_target) = self.select_sync_target().await {
                self.schedule_tipset(best_target).await;
                self.state = ChainSyncState::Initial;
                return;
            }
        }
        self.schedule_tipset(ts).await;
    }

    /// Selects max sync target from current peer set
    async fn select_sync_target(&self) -> Option<Arc<Tipset>> {
        // Retrieve all peer heads from peer manager
        let heads = self.peer_manager.get_peer_heads().await;
        heads.iter().max_by_key(|h| h.epoch()).cloned()
    }

    /// Schedules a new tipset to be handled by the sync manager
    async fn schedule_tipset(&mut self, tipset: Arc<Tipset>) {
        debug!("Scheduling incoming tipset to sync: {:?}", tipset.cids());

        let mut related_to_active = false;
        for act_state in self.worker_state.read().await.iter() {
            if let Some(target) = act_state.read().await.target() {
                if target == &tipset {
                    return;
                }

                if tipset.parents() == target.key() {
                    related_to_active = true;
                }
            }
        }

        // Check if related to active tipset buckets.
        if !related_to_active && self.active_sync_tipsets.related_to_any(tipset.as_ref()) {
            related_to_active = true;
        }

        if related_to_active {
            self.active_sync_tipsets.insert(tipset);
            return;
        }

        // if next_sync_target is from same chain as incoming tipset add it to be synced next
        if let Some(tar) = &mut self.next_sync_target {
            if tar.is_same_chain_as(&tipset) {
                tar.add(tipset);
            }
        } else {
            // add incoming tipset to queue to by synced later
            self.sync_queue.insert(tipset);
            // update next sync target if none
            if self.next_sync_target.is_none() {
                if let Some(target_bucket) = self.sync_queue.pop() {
                    self.next_sync_target = Some(target_bucket);
                }
            }
        }
    }
    /// Validates message root from header matches message root generated from the
    /// bls and secp messages contained in the passed in block and stores them in a key-value store
    fn validate_msg_meta(&self, block: &Block) -> Result<(), Error> {
        let sm_root = compute_msg_meta(
            self.chain_store.blockstore(),
            block.bls_msgs(),
            block.secp_msgs(),
        )?;
        if block.header().messages() != &sm_root {
            return Err(Error::InvalidRoots);
        }

        self.chain_store.put_messages(block.bls_msgs())?;
        self.chain_store.put_messages(block.secp_msgs())?;

        Ok(())
    }

    /// Returns `FullTipset` from store if `TipsetKeys` exist in key-value store otherwise requests
    /// `FullTipset` from block sync
    async fn fetch_full_tipset(
        cs: &ChainStore<DB>,
        network: &SyncNetworkContext,
        peer_id: PeerId,
        tsk: &TipsetKeys,
    ) -> Result<FullTipset, String> {
        let fts = match Self::load_fts(cs, tsk) {
            Ok(fts) => fts,
            Err(_) => network.blocksync_fts(peer_id, tsk).await?,
        };

        Ok(fts)
    }

    /// Returns a reconstructed FullTipset from store if keys exist
    fn load_fts(cs: &ChainStore<DB>, keys: &TipsetKeys) -> Result<FullTipset, Error> {
        let mut blocks = Vec::new();
        // retrieve tipset from store based on passed in TipsetKeys
        let ts = cs.tipset_from_keys(keys)?;
        for header in ts.blocks() {
            // retrieve bls and secp messages from specified BlockHeader
            let (bls_msgs, secp_msgs) = chain::block_messages(cs.blockstore(), &header)?;

            // construct a full block
            let full_block = Block {
                header: header.clone(),
                bls_messages: bls_msgs,
                secp_messages: secp_msgs,
            };
            // push vector of full blocks to build FullTipset
            blocks.push(full_block);
        }
        // construct FullTipset
        let fts = FullTipset::new(blocks)?;
        Ok(fts)
    }
}

/// Returns message root CID from bls and secp message contained in the param Block
fn compute_msg_meta<DB: BlockStore>(
    blockstore: &DB,
    bls_msgs: &[UnsignedMessage],
    secp_msgs: &[SignedMessage],
) -> Result<Cid, Error> {
    // collect bls and secp cids
    let bls_cids = cids_from_messages(bls_msgs)?;
    let secp_cids = cids_from_messages(secp_msgs)?;

    // generate Amt and batch set message values
    let bls_root = Amt::new_from_slice(blockstore, &bls_cids)?;
    let secp_root = Amt::new_from_slice(blockstore, &secp_cids)?;

    let meta = TxMeta {
        bls_message_root: bls_root,
        secp_message_root: secp_root,
    };

    // store message roots and receive meta_root cid
    let meta_root = blockstore
        .put(&meta, Blake2b256)
        .map_err(|e| Error::Other(e.to_string()))?;

    Ok(meta_root)
}

fn cids_from_messages<T: Cbor>(messages: &[T]) -> Result<Vec<Cid>, EncodingError> {
    messages.iter().map(Cbor::cid).collect()
}

#[cfg(test)]
mod tests {
    use super::*;
    use async_std::sync::channel;
    use async_std::sync::Sender;
    use beacon::MockBeacon;
    use db::MemoryDB;
    use forest_libp2p::NetworkEvent;
    use state_manager::StateManager;
    use std::sync::Arc;
    use std::time::Duration;
    use test_utils::{construct_dummy_header, construct_messages};

    fn chain_syncer_setup(
        db: Arc<MemoryDB>,
    ) -> (
        ChainSyncer<MemoryDB, MockBeacon>,
        Sender<NetworkEvent>,
        Receiver<NetworkMessage>,
    ) {
<<<<<<< HEAD
        let chain_store = Arc::new(ChainStore::new(db));
=======
        let chain_store = ChainStore::new(db.clone());
>>>>>>> 66ca99e2

        let (local_sender, test_receiver) = channel(20);
        let (event_sender, event_receiver) = channel(20);

        let gen = construct_dummy_header();
        chain_store.set_genesis(&gen).unwrap();

        let beacon = Arc::new(MockBeacon::new(Duration::from_secs(1)));

        let genesis_ts = Arc::new(Tipset::new(vec![gen]).unwrap());
        (
            ChainSyncer::new(
                chain_store,
                Arc::new(StateManager::new(db)),
                beacon,
                local_sender,
                event_receiver,
                genesis_ts,
            )
            .unwrap(),
            event_sender,
            test_receiver,
        )
    }

    #[test]
    fn chainsync_constructor() {
        let db = Arc::new(MemoryDB::default());

        // Test just makes sure that the chain syncer can be created without using a live database or
        // p2p network (local channels to simulate network messages and responses)
        let _chain_syncer = chain_syncer_setup(db);
    }

    #[test]
    fn compute_msg_meta_given_msgs_test() {
        let db = Arc::new(MemoryDB::default());
        let (cs, _, _) = chain_syncer_setup(db);

        let (bls, secp) = construct_messages();

        let expected_root =
            Cid::from_raw_cid("bafy2bzaceasssikoiintnok7f3sgnekfifarzobyr3r4f25sgxmn23q4c35ic")
                .unwrap();

        let root = compute_msg_meta(cs.chain_store.blockstore(), &[bls], &[secp]).unwrap();
        assert_eq!(root, expected_root);
    }

    #[test]
    fn empty_msg_meta_vector() {
        let blockstore = MemoryDB::default();
        let usm: Vec<UnsignedMessage> =
            encoding::from_slice(&base64::decode("gA==").unwrap()).unwrap();
        let sm: Vec<SignedMessage> =
            encoding::from_slice(&base64::decode("gA==").unwrap()).unwrap();

        assert_eq!(
            compute_msg_meta(&blockstore, &usm, &sm)
                .unwrap()
                .to_string(),
            "bafy2bzacecmda75ovposbdateg7eyhwij65zklgyijgcjwynlklmqazpwlhba"
        );
    }
}<|MERGE_RESOLUTION|>--- conflicted
+++ resolved
@@ -93,26 +93,14 @@
     DB: BlockStore + Sync + Send + 'static,
 {
     pub fn new(
-<<<<<<< HEAD
         chain_store: Arc<ChainStore<DB>>,
-=======
-        chain_store: ChainStore<DB>,
         state_manager: Arc<StateManager<DB>>,
->>>>>>> 66ca99e2
         beacon: Arc<TBeacon>,
         network_send: Sender<NetworkMessage>,
         network_rx: Receiver<NetworkEvent>,
         genesis: Arc<Tipset>,
     ) -> Result<Self, Error> {
-<<<<<<< HEAD
-        let state_manager = Arc::new(StateManager::new(chain_store.db.clone()));
-
         let network = SyncNetworkContext::new(network_send);
-=======
-        // Split incoming channel to handle blocksync requests
-        let mut event_send = Publisher::new(30);
-        let network = SyncNetworkContext::new(network_send, event_send.subscribe());
->>>>>>> 66ca99e2
 
         let peer_manager = Arc::new(PeerManager::default());
 
@@ -469,11 +457,7 @@
         Sender<NetworkEvent>,
         Receiver<NetworkMessage>,
     ) {
-<<<<<<< HEAD
-        let chain_store = Arc::new(ChainStore::new(db));
-=======
-        let chain_store = ChainStore::new(db.clone());
->>>>>>> 66ca99e2
+        let chain_store = Arc::new(ChainStore::new(db.clone()));
 
         let (local_sender, test_receiver) = channel(20);
         let (event_sender, event_receiver) = channel(20);
