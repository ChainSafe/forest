--- conflicted
+++ resolved
@@ -96,12 +96,7 @@
         network_rx: Receiver<NetworkEvent>,
         genesis: Arc<Tipset>,
     ) -> Result<Self, Error> {
-<<<<<<< HEAD
-        let network = SyncNetworkContext::new(network_send);
-        let peer_manager = Arc::new(PeerManager::default());
-=======
         let network = SyncNetworkContext::new(network_send, Default::default());
->>>>>>> 8ef5ae5c
 
         Ok(Self {
             state: ChainSyncState::Bootstrap,
