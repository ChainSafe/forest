// Copyright 2020 ChainSafe Systems
// SPDX-License-Identifier: Apache-2.0, MIT

#[cfg(test)]
mod peer_test;

use super::bad_block_cache::BadBlockCache;
use super::bucket::{SyncBucket, SyncBucketSet};
use super::network_handler::NetworkHandler;
use super::peer_manager::PeerManager;
use super::sync_state::{SyncStage, SyncState};
use super::{Error, SyncNetworkContext};
use address::{Address, Protocol};
use amt::Amt;
<<<<<<< HEAD
use async_std::sync::{channel, Mutex, Receiver, RwLock, Sender};
=======
use async_std::sync::{Receiver, RwLock, Sender};
>>>>>>> d83dac3c
use async_std::task;
use beacon::{Beacon, BeaconEntry};
use blocks::{Block, BlockHeader, FullTipset, Tipset, TipsetKeys, TxMeta};
use chain::ChainStore;
use cid::{multihash::Blake2b256, Cid};
use commcid::cid_to_replica_commitment_v1;
use core::time::Duration;
use crypto::verify_bls_aggregate;
use crypto::DomainSeparationTag;
use encoding::{Cbor, Error as EncodingError};
use fil_types::SectorInfo;
use filecoin_proofs_api::{post::verify_winning_post, ProverId, PublicReplicaInfo, SectorId};
use flo_stream::{MessagePublisher, Publisher};
use forest_libp2p::{
    hello::HelloRequest, BlockSyncRequest, NetworkEvent, NetworkMessage, MESSAGES,
};
use futures::{
    executor::block_on,
    stream::{FuturesUnordered, StreamExt},
};
use ipld_blockstore::BlockStore;
use libp2p::core::PeerId;
use log::error;
use log::{debug, info, warn};
use message::{Message, SignedMessage, UnsignedMessage};
use num_traits::Zero;
use state_manager::{utils, StateManager};
use state_tree::StateTree;
use std::cmp::min;
use std::collections::{BTreeMap, HashMap};
use std::convert::{TryFrom, TryInto};
use std::sync::Arc;
use vm::TokenAmount;

<<<<<<< HEAD
#[derive(PartialEq, Debug, Clone, Copy)]
/// Current state of the ChainSyncer
pub enum SyncState {
    /// Initial state, validating data structures and local chain
    Init,

    /// Bootstrap to the network, and acquire a secure enough set of peers
    Bootstrap,

    /// Syncing to checkpoint (using BlockSync for now)
    Checkpoint,

    /// Receive new blocks from the network and sync toward heaviest tipset
    Catchup,

    /// Once all blocks are validated to the heaviest chain, follow network
    /// by receiving blocks over the network and validating them
    Follow,
}

pub struct ChainSyncer<DB, TBeacon> {
    /// Syncing state of chain sync
    state: RwLock<SyncState>,
=======
/// Struct that handles the ChainSync logic. This handles incoming network events such as
/// gossipsub messages, Hello protocol requests, as well as sending and receiving BlockSync
/// messages to be able to do the initial sync.
pub struct ChainSyncer<DB, TBeacon> {
    /// Syncing state of chain sync
    // TODO should be a vector once syncing done async and ideally not wrap each state in mutex.
    state: Arc<RwLock<SyncState>>,
>>>>>>> d83dac3c

    /// Drand randomness beacon
    beacon: Arc<TBeacon>,

    /// manages retrieving and updates state objects
    state_manager: Arc<StateManager<DB>>,

    /// Bucket queue for incoming tipsets
<<<<<<< HEAD
    sync_queue: Mutex<SyncBucketSet>,
=======
    sync_queue: SyncBucketSet,

>>>>>>> d83dac3c
    /// Represents next tipset to be synced
    next_sync_target: Mutex<SyncBucket>,

    /// access and store tipsets / blocks / messages
    chain_store: ChainStore<DB>,

    /// Context to be able to send requests to p2p network
    network: SyncNetworkContext,

    /// the known genesis tipset
    genesis: Tipset,

    /// Bad blocks cache, updates based on invalid state transitions.
    /// Will mark any invalid blocks and all childen as bad in this bounded cache
<<<<<<< HEAD
    bad_blocks: RwLock<LruCache<Cid, String>>,
=======
    bad_blocks: Arc<BadBlockCache>,
>>>>>>> d83dac3c

    ///  incoming network events to be handled by syncer
    net_handler: NetworkHandler,

    /// Peer manager to handle full peers to send ChainSync requests to
    peer_manager: Arc<PeerManager>,
}

/// Message data used to ensure valid state transition
struct MsgMetaData {
    balance: TokenAmount,
    sequence: u64,
}

impl<DB, TBeacon: 'static> ChainSyncer<DB, TBeacon>
where
    TBeacon: Beacon + Sync + Send + 'static,
    DB: BlockStore + Sync + Send + 'static,
{
    pub fn new(
        chain_store: ChainStore<DB>,
        beacon: Arc<TBeacon>,
        network_send: Sender<NetworkMessage>,
        network_rx: Receiver<NetworkEvent>,
        genesis: Tipset,
    ) -> Result<Self, Error> {
        let state_manager = Arc::new(StateManager::new(chain_store.db.clone()));

        // Split incoming channel to handle blocksync requests
        let mut event_send = Publisher::new(30);
<<<<<<< HEAD
        let req_table = Arc::new(Mutex::new(HashMap::new()));
        let network =
            SyncNetworkContext::new(network_send, event_send.subscribe(), req_table.clone());

        let peer_manager = Arc::new(PeerManager::default());

        let net_handler = NetworkHandler::new(network_rx, event_send, req_table);

        Ok(Self {
            state: RwLock::new(SyncState::Init),
=======
        let network = SyncNetworkContext::new(network_send, event_send.subscribe());

        let peer_manager = Arc::new(PeerManager::default());

        let net_handler = NetworkHandler::new(network_rx, event_send);

        Ok(Self {
            state: Arc::new(RwLock::new(SyncState::default())),
>>>>>>> d83dac3c
            beacon,
            state_manager,
            chain_store,
            network,
            genesis,
<<<<<<< HEAD
            bad_blocks: RwLock::new(LruCache::new(1 << 15)),
=======
            bad_blocks: Arc::new(BadBlockCache::default()),
>>>>>>> d83dac3c
            net_handler,
            peer_manager,
            sync_queue: Mutex::new(SyncBucketSet::default()),
            next_sync_target: Mutex::new(SyncBucket::default()),
        })
    }

    /// Returns a clone of the bad blocks cache to be used outside of chain sync.
    pub fn bad_blocks_cloned(&self) -> Arc<BadBlockCache> {
        self.bad_blocks.clone()
    }

    /// Returns the atomic reference to the syncing state.
    pub fn sync_state_cloned(&self) -> Arc<RwLock<SyncState>> {
        self.state.clone()
    }

    /// Spawns a network handler and begins the syncing process.
    pub async fn start(mut self) -> Result<(), Error> {
        self.net_handler.spawn(Arc::clone(&self.peer_manager));
        let mut net_recv = self.network.receiver.clone();
        let chain_syncer = Arc::new(self);

        while let Some(event) = net_recv.next().await {
            match event {
                NetworkEvent::HelloRequest { request, channel } => {
                    let source = channel.peer.clone();
                    debug!(
                        "Message inbound, heaviest tipset cid: {:?}",
                        request.heaviest_tip_set
                    );
<<<<<<< HEAD
                    match chain_syncer
                        .fetch_tipset(
                            source.clone(),
                            &TipsetKeys::new(request.heaviest_tip_set.clone()),
                        )
=======
                    match self
                        .fetch_tipset(source.clone(), &TipsetKeys::new(request.heaviest_tip_set))
>>>>>>> d83dac3c
                        .await
                    {
                        Ok(fts) => {
                            if chain_syncer
                                .inform_new_head(source.clone(), &fts)
                                .await
                                .is_err()
                            {
                                warn!("Failed to sync with provided tipset",);
                            };
                        }
                        Err(e) => {
                            warn!("Failed to fetch full tipset from peer ({}): {}", source, e);
                        }
                    }
                }
                NetworkEvent::PeerDialed { peer_id } => {
                    let heaviest = chain_syncer.chain_store.heaviest_tipset().await.unwrap();
                    chain_syncer
                        .network
                        .hello_request(
                            peer_id,
                            HelloRequest {
                                heaviest_tip_set: heaviest.cids().to_vec(),
                                heaviest_tipset_height: heaviest.epoch(),
                                heaviest_tipset_weight: heaviest.weight().clone(),
                                genesis_hash: chain_syncer.genesis.blocks()[0].cid().clone(),
                            },
                        )
                        .await
                }
                NetworkEvent::PubsubMessage {
                    source,
                    topics,
                    message,
                } => match topics[0].as_str() {
                    "/fil/blocks/interop" => {
                        let new_blk: BlockHeader = BlockHeader::unmarshal_cbor(&message).unwrap();
                        let new_blk = Tipset::new(vec![new_blk]).unwrap();
                        let chain_syncer = chain_syncer.clone();
                        // TODO: This is wrong, need to call bitswap to grab the messages from this blockheader to form a full block and call inform_new_head
                        task::spawn(async move {
                            chain_syncer.sync(&new_blk).await.unwrap();
                        });
                    }
                    _ => (),
                },
                _ => (),
            }
        }
        Ok(())
    }

    /// Performs syncing process
<<<<<<< HEAD
    async fn sync(&self, head: &Tipset) -> Result<(), Error> {
=======
    async fn sync(&mut self, head: Arc<Tipset>) -> Result<(), Error> {
>>>>>>> d83dac3c
        // Bootstrap peers before syncing
        // TODO increase bootstrap peer count before syncing
        const MIN_PEERS: usize = 1;
        loop {
            let peer_count = self.peer_manager.len().await;
            if peer_count < MIN_PEERS {
                debug!("bootstrapping peers, have {}", peer_count);
                task::sleep(Duration::from_secs(2)).await;
            } else {
                break;
            }
        }

        // Get heaviest tipset from storage to sync toward
        let heaviest = self.chain_store.heaviest_tipset().await.unwrap();

        info!("Starting block sync...");

        // Sync headers from network from head to heaviest from storage
<<<<<<< HEAD
        let tipsets = self.sync_headers_reverse(head.clone(), &heaviest).await?;
        self.set_state(SyncState::Catchup).await;
=======
        self.state
            .write()
            .await
            .init(heaviest.clone(), head.clone());
        let tipsets = match self
            .sync_headers_reverse(head.as_ref().clone(), &heaviest)
            .await
        {
            Ok(ts) => ts,
            Err(e) => {
                self.state.write().await.error(e.to_string());
                return Err(e);
            }
        };

>>>>>>> d83dac3c
        // Persist header chain pulled from network
        self.set_stage(SyncStage::PersistHeaders).await;
        if let Err(e) = self.persist_headers(&tipsets).await {
            self.state.write().await.error(e.to_string());
            return Err(e);
        }

        // Sync and validate messages from fetched tipsets
<<<<<<< HEAD
        self.sync_messages_check_state(&tipsets).await?;
        self.set_state(SyncState::Follow).await;
=======
        self.set_stage(SyncStage::Messages).await;
        if let Err(e) = self.sync_messages_check_state(&tipsets).await {
            self.state.write().await.error(e.to_string());
            return Err(e);
        }
        self.set_stage(SyncStage::Complete).await;
>>>>>>> d83dac3c

        Ok(())
    }

    /// Syncs messages by first checking state for message existence otherwise fetches messages from blocksync
    async fn sync_messages_check_state(&self, ts: &[Tipset]) -> Result<(), Error> {
        // see https://github.com/filecoin-project/lotus/blob/master/build/params_shared.go#L109 for request window size
        const REQUEST_WINDOW: i64 = 200;
        // TODO refactor type handling
        // set i to the length of provided tipsets
        let mut i: i64 = i64::try_from(ts.len())? - 1;

        while i >= 0 {
            // check storage first to see if we have full tipset
            let fts = match self.chain_store.fill_tipsets(ts[i as usize].clone()) {
                Ok(fts) => fts,
                Err(_) => {
                    // no full tipset in storage; request messages via blocksync

                    // retrieve peerId used for blocksync request
                    if let Some(peer_id) = self.peer_manager.get_peer().await {
                        let mut batch_size = REQUEST_WINDOW;
                        if i < batch_size {
                            batch_size = i;
                        }

                        // set params for blocksync request
                        let idx = i - batch_size;
                        let next = &ts[idx as usize];
                        let req_len = batch_size + 1;

                        // receive tipset bundle from block sync
                        let ts_bundle = self
                            .network
                            .blocksync_request(
                                peer_id,
                                BlockSyncRequest {
                                    start: next.cids().to_vec(),
                                    request_len: req_len as u64,
                                    options: MESSAGES,
                                },
                            )
                            .await?;

                        for b in ts_bundle.chain {
                            // construct full tipsets from fetched messages
                            let fts: FullTipset = (&b).try_into().map_err(Error::Other)?;

                            // validate tipset and messages
                            let curr_epoch = fts.epoch();
                            self.validate_tipset(fts).await?;
                            self.state.write().await.set_epoch(curr_epoch);

                            // store messages
                            self.chain_store.put_messages(&b.bls_msgs)?;
                            self.chain_store.put_messages(&b.secp_msgs)?;
                        }
                    }
                    i -= REQUEST_WINDOW;
                    continue;
                }
            };
            // full tipset found in storage; validate and continue
            let curr_epoch = fts.epoch();
            self.validate_tipset(fts).await?;
            self.state.write().await.set_epoch(curr_epoch);
            i -= 1;
            continue;
        }

        Ok(())
    }

    /// informs the syncer about a new potential tipset
    /// This should be called when connecting to new peers, and additionally
    /// when receiving new blocks from the network
    pub async fn inform_new_head(&self, peer: PeerId, fts: &FullTipset) -> Result<(), Error> {
        // check if full block is nil and if so return error
        if fts.blocks().is_empty() {
            return Err(Error::NoBlocks);
        }

        for block in fts.blocks() {
<<<<<<< HEAD
            if let Some(bad) = self.bad_blocks.read().await.peek(block.cid()) {
=======
            if let Some(bad) = self.bad_blocks.peek(block.cid()).await {
>>>>>>> d83dac3c
                warn!("Bad block detected, cid: {:?}", bad);
                return Err(Error::Other("Block marked as bad".to_string()));
            }
            // validate message data
            self.validate_msg_meta(block)?;
        }

        // compare target_weight to heaviest weight stored; ignore otherwise
        let best_weight = match self.chain_store.heaviest_tipset().await {
            Some(ts) => ts.weight().clone(),
            None => Zero::zero(),
        };
        let target_weight = fts.weight();

        if target_weight.gt(&best_weight) {
            self.set_peer_head(peer, Arc::new(fts.to_tipset())).await?;
        }
        // incoming tipset from miners does not appear to be better than our best chain, ignoring for now
        Ok(())
    }

    async fn set_peer_head(&self, peer: PeerId, ts: Arc<Tipset>) -> Result<(), Error> {
        self.peer_manager
            .add_peer(peer, Some(Arc::clone(&ts)))
            .await;

        // Only update target on initial sync
<<<<<<< HEAD
        if self.get_state().await == SyncState::Init {
=======
        if self.state.read().await.stage() == SyncStage::Headers {
>>>>>>> d83dac3c
            if let Some(best_target) = self.select_sync_target().await {
                // TODO revisit this if using for full node, shouldn't start syncing on first update
                self.sync(best_target).await?;
                return Ok(());
            }
        }
        self.schedule_tipset(ts).await?;

        Ok(())
    }

    /// Retrieves the heaviest tipset in the sync queue; considered best target head
    async fn select_sync_target(&self) -> Option<Arc<Tipset>> {
        // Retrieve all peer heads from peer manager
        let mut heads = self.peer_manager.get_peer_heads().await;
        heads.sort_by_key(|h| h.epoch());
        let mut sync_queue = self.sync_queue.lock().await;
        // insert tipsets into sync queue
        for tip in heads {
            sync_queue.insert(tip);
        }

        if sync_queue.buckets().len() > 1 {
            warn!("Caution, multiple distinct chains seen during head selections");
        }

        // return heaviest tipset in queue
        sync_queue.heaviest()
    }
    /// Schedules a new tipset to be handled by the sync manager
    async fn schedule_tipset(&self, tipset: Arc<Tipset>) -> Result<(), Error> {
        info!("Scheduling incoming tipset to sync: {:?}", tipset.cids());

        // check sync status if indicates tipsets are ready to be synced
<<<<<<< HEAD
        if self.get_state().await == SyncState::Catchup {
=======
        // TODO revisit this, seems wrong
        if self.state.read().await.stage() == SyncStage::Complete {
>>>>>>> d83dac3c
            // send tipsets to be synced
            self.sync(tipset).await?;
            return Ok(());
        }

        // TODO check for related tipsets

        // if next_sync_target is from same chain as incoming tipset add it to be synced next
        let mut next_sync_target = self.next_sync_target.lock().await;
        let mut sync_queue = self.sync_queue.lock().await;
        if next_sync_target.is_same_chain_as(&tipset) {
            next_sync_target.add(tipset);
        } else {
            // add incoming tipset to queue to by synced later
            sync_queue.insert(tipset);
            // update next sync target if empty
            if next_sync_target.is_empty() {
                if let Some(target_bucket) = sync_queue.pop() {
                    *next_sync_target = target_bucket;
                    if let Some(best_target) = next_sync_target.heaviest_tipset() {
                        drop(sync_queue);
                        drop(next_sync_target);
                        // send heaviest tipset from sync target to be synced
                        self.sync(best_target).await?;
                        return Ok(());
                    }
                }
            }
        }
        Ok(())
    }
    /// Validates message root from header matches message root generated from the
    /// bls and secp messages contained in the passed in block and stores them in a key-value store
    fn validate_msg_meta(&self, block: &Block) -> Result<(), Error> {
        let sm_root = compute_msg_meta(
            self.chain_store.blockstore(),
            block.bls_msgs(),
            block.secp_msgs(),
        )?;
        if block.header().messages() != &sm_root {
            return Err(Error::InvalidRoots);
        }

        self.chain_store.put_messages(block.bls_msgs())?;
        self.chain_store.put_messages(block.secp_msgs())?;

        Ok(())
    }

    /// Returns FullTipset from store if TipsetKeys exist in key-value store otherwise requests FullTipset
    /// from block sync
    async fn fetch_tipset(&self, peer_id: PeerId, tsk: &TipsetKeys) -> Result<FullTipset, String> {
        let fts = match self.load_fts(tsk) {
            Ok(fts) => fts,
            _ => return self.network.blocksync_fts(peer_id, tsk).await,
        };

        Ok(fts)
    }
    /// Returns a reconstructed FullTipset from store if keys exist
    fn load_fts(&self, keys: &TipsetKeys) -> Result<FullTipset, Error> {
        let mut blocks = Vec::new();
        // retrieve tipset from store based on passed in TipsetKeys
        let ts = self.chain_store.tipset_from_keys(keys)?;
        for header in ts.blocks() {
            // retrieve bls and secp messages from specified BlockHeader
            let (bls_msgs, secp_msgs) =
                chain::block_messages(self.chain_store.blockstore(), &header)?;

            // construct a full block
            let full_block = Block {
                header: header.clone(),
                bls_messages: bls_msgs,
                secp_messages: secp_msgs,
            };
            // push vector of full blocks to build FullTipset
            blocks.push(full_block);
        }
        // construct FullTipset
        let fts = FullTipset::new(blocks)?;
        Ok(fts)
    }
    // Block message validation checks
    fn check_block_msgs(
        state_manager: Arc<StateManager<DB>>,
        block: Block,
        tip: Tipset,
    ) -> Result<(), Error> {
        //do the initial loop here
        // Check Block Message and Signatures in them
        let mut pub_keys = Vec::new();
        let mut cids = Vec::new();
        for m in block.bls_msgs() {
            let pk = StateManager::get_bls_public_key(
                &state_manager.get_block_store(),
                m.from(),
                tip.parent_state(),
            )?;
            pub_keys.push(pk);
            cids.push(m.cid()?.to_bytes());
        }

        if let Some(sig) = block.header().bls_aggregate() {
            if !verify_bls_aggregate(
                cids.iter()
                    .map(|x| x.as_slice())
                    .collect::<Vec<&[u8]>>()
                    .as_slice(),
                pub_keys
                    .iter()
                    .map(|x| &x[..])
                    .collect::<Vec<&[u8]>>()
                    .as_slice(),
                &sig,
            ) {
                return Err(Error::Validation(
                    "Bls aggregate signature was invalid".to_owned(),
                ));
            }
        } else {
            return Err(Error::Validation(
                "No bls signature included in the block header".to_owned(),
            ));
        }

        // check msgs for validity
        fn check_msg<M, DB: BlockStore>(
            msg: &M,
            msg_meta_data: &mut HashMap<Address, MsgMetaData>,
            tree: &StateTree<DB>,
        ) -> Result<(), Error>
        where
            M: Message,
        {
            let updated_state: MsgMetaData = match msg_meta_data.get(msg.from()) {
                // address is present begin validity checks
                Some(MsgMetaData { sequence, balance }) => {
                    // sequence equality check
                    if *sequence != msg.sequence() {
                        return Err(Error::Validation("Sequences are not equal".to_owned()));
                    }

                    // sufficient funds check
                    if *balance < msg.required_funds() {
                        return Err(Error::Validation(
                            "Insufficient funds for message execution".to_owned(),
                        ));
                    }
                    // update balance and increment sequence by 1
                    MsgMetaData {
                        balance: balance - &msg.required_funds(),
                        sequence: sequence + 1,
                    }
                }
                // MsgMetaData not found with provided address key, insert sequence and balance with address as key
                None => {
                    let actor = tree
                        .get_actor(msg.from())
                        .map_err(Error::Other)?
                        .ok_or_else(|| {
                            Error::Other("Could not retrieve actor from state tree".to_owned())
                        })?;

                    MsgMetaData {
                        sequence: actor.sequence,
                        balance: actor.balance,
                    }
                }
            };
            // update hash map with updated state
            msg_meta_data.insert(*msg.from(), updated_state);
            Ok(())
        }
        let mut msg_meta_data: HashMap<Address, MsgMetaData> = HashMap::default();
        let db = state_manager.get_block_store();
        let (state_root, _) = block_on(state_manager.tipset_state(&tip))
            .map_err(|_| Error::Validation("Could not update state".to_owned()))?;
        let tree = StateTree::new_from_root(db.as_ref(), &state_root).map_err(|_| {
            Error::Validation("Could not load from new state root in state manager".to_owned())
        })?;
        // loop through bls messages and check msg validity
        for m in block.bls_msgs() {
            check_msg(m, &mut msg_meta_data, &tree)?;
        }
        // loop through secp messages and check msg validity and signature
        for m in block.secp_msgs() {
            check_msg(m, &mut msg_meta_data, &tree)?;
            // signature validation
            m.signature()
                .verify(&m.cid()?.to_bytes(), m.from())
                .map_err(|e| Error::Validation(format!("Message signature invalid: {}", e)))?;
        }
        // validate message root from header matches message root
        let sm_root = compute_msg_meta(db.as_ref(), block.bls_msgs(), block.secp_msgs())?;
        if block.header().messages() != &sm_root {
            return Err(Error::InvalidRoots);
        }

        Ok(())
    }

    /// Validates block semantically according to https://github.com/filecoin-project/specs/blob/6ab401c0b92efb6420c6e198ec387cf56dc86057/validation.md
    async fn validate(&self, block: &Block) -> Result<(), Error> {
        let mut error_vec: Vec<String> = Vec::new();
        let mut validations = FuturesUnordered::new();
        let header = block.header();

        // check if block has been signed
        if header.signature().is_none() {
            error_vec.push("Signature is nil in header".to_owned());
        }

        let parent_tipset = self.chain_store.tipset_from_keys(header.parents())?;

        // time stamp checks
        if let Err(err) = header.validate_timestamps(&parent_tipset) {
            error_vec.push(err.to_string());
        }

        let b = block.clone();

        let parent_clone = parent_tipset.clone();
        // check messages to ensure valid state transitions
        let sm = self.state_manager.clone();
        let x = task::spawn_blocking(move || Self::check_block_msgs(sm, b, parent_clone));
        validations.push(x);

        // block signature check
        let (state_root, _) = self
            .state_manager
            .tipset_state(&parent_tipset)
            .await
            .map_err(|_| Error::Validation("Could not update state".to_owned()))?;
        let work_addr_result = self
            .state_manager
            .get_miner_work_addr(&state_root, header.miner_address());

        // temp header needs to live long enough in static context returned by task::spawn
        let signature = block.header().signature().clone();
        let cid_bytes = block.header().cid().to_bytes().clone();
        match work_addr_result {
            Ok(_) => validations.push(task::spawn_blocking(move || {
                signature
                    .ok_or_else(|| {
                        Error::Blockchain(blocks::Error::InvalidSignature(
                            "Signature is nil in header".to_owned(),
                        ))
                    })?
                    .verify(&cid_bytes, &work_addr_result.unwrap())
                    .map_err(|e| Error::Blockchain(blocks::Error::InvalidSignature(e)))
            })),
            Err(err) => error_vec.push(err.to_string()),
        }

        let slash = self
            .state_manager
            .is_miner_slashed(header.miner_address(), &parent_tipset.parent_state())
            .unwrap_or_else(|err| {
                error_vec.push(err.to_string());
                false
            });
        if slash {
            error_vec.push("Received block was from slashed or invalid miner".to_owned())
        }

        let prev_beacon = self
            .chain_store
            .latest_beacon_entry(&self.chain_store.tipset_from_keys(header.parents())?)?;
        header
            .validate_block_drand(Arc::clone(&self.beacon), prev_beacon)
            .await?;

        let power_result = self
            .state_manager
            .get_power(&parent_tipset.parent_state(), header.miner_address());
        // ticket winner check
        match power_result {
            Ok(pow_tuple) => {
                let (c_pow, net_pow) = pow_tuple;
                if !header.is_ticket_winner(c_pow, net_pow) {
                    error_vec.push("Miner created a block but was not a winner".to_owned())
                }
            }
            Err(err) => error_vec.push(err.to_string()),
        }

        // TODO verify_ticket_vrf

        // collect the errors from the async validations
        while let Some(result) = validations.next().await {
            if result.is_err() {
                error_vec.push(result.err().unwrap().to_string());
            }
        }
        // combine vec of error strings and return Validation error with this resultant string
        if !error_vec.is_empty() {
            let error_string = error_vec.join(", ");
            return Err(Error::Validation(error_string));
        }

        Ok(())
    }
    /// validates tipsets and adds header data to tipset tracker
<<<<<<< HEAD
    async fn validate_tipsets(&self, fts: FullTipset) -> Result<(), Error> {
=======
    async fn validate_tipset(&mut self, fts: FullTipset) -> Result<(), Error> {
>>>>>>> d83dac3c
        if fts.to_tipset() == self.genesis {
            return Ok(());
        }

        for b in fts.blocks() {
            if let Err(e) = self.validate(&b).await {
<<<<<<< HEAD
                let mut bad_blocks = self.bad_blocks.write().await;
                bad_blocks.put(b.cid().clone(), e.to_string());
=======
                self.bad_blocks.put(b.cid().clone(), e.to_string()).await;
>>>>>>> d83dac3c
                return Err(Error::Other("Invalid blocks detected".to_string()));
            }
            self.chain_store.set_tipset_tracker(b.header()).await?;
        }
        Ok(())
    }

    pub async fn verify_winning_post_proof(
        &self,
        block: BlockHeader,
        prev_entry: BeaconEntry,
        lbst: Cid,
    ) -> Result<(), Error> {
        let marshal_miner_work_addr = block.miner_address().marshal_cbor()?;
        let rbase = block.beacon_entries().iter().last().unwrap_or(&prev_entry);
        let rand = chain::draw_randomness(
            rbase.data(),
            DomainSeparationTag::WinningPoStChallengeSeed,
            block.epoch(),
            &marshal_miner_work_addr,
        )
        .map_err(|err| {
            Error::Validation(format!(
                "failed to get randomness for verifying winningPost proof: {:}",
                err
            ))
        })?;
        if block.miner_address().protocol() != Protocol::ID {
            return Err(Error::Validation(format!(
                "failed to get ID from miner address {:}",
                block.miner_address()
            )));
        };
        let sectors = utils::get_sectors_for_winning_post(
            &self.state_manager,
            &lbst,
            &block.miner_address(),
            &rand,
        )?;

        let proofs = block
            .win_post_proof()
            .iter()
            .fold(Vec::new(), |mut proof, p| {
                proof.extend_from_slice(&p.proof_bytes);
                proof
            });

        let replicas = sectors
            .iter()
            .map::<Result<(SectorId, PublicReplicaInfo), Error>, _>(|sector_info: &SectorInfo| {
                let commr =
                    cid_to_replica_commitment_v1(&sector_info.sealed_cid).map_err(|err| {
                        Error::Validation(format!("failed to get replica commitment: {:}", err))
                    })?;
                let replica = PublicReplicaInfo::new(
                    sector_info
                        .proof
                        .registered_winning_post_proof()
                        .map_err(|err| Error::Validation(format!("Invalid proof code: {:}", err)))?
                        .try_into()
                        .map_err(|err| {
                            Error::Validation(format!("failed to get registered proof: {:}", err))
                        })?,
                    commr,
                );
                Ok((SectorId::from(sector_info.sector_number), replica))
            })
            .collect::<Result<BTreeMap<SectorId, PublicReplicaInfo>, _>>()?;

        let mut prover_id = ProverId::default();
        let prover_bytes = block.miner_address().to_bytes();
        prover_id[..prover_bytes.len()].copy_from_slice(&prover_bytes);
        if !verify_winning_post(&rand, &proofs, &replicas, prover_id)
            .map_err(|err| Error::Validation(format!("failed to verify election post: {:}", err)))?
        {
            error!("invalid winning post ({:?}; {:?})", rand, sectors);
            Err(Error::Validation("Winning post was invalid".to_string()))
        } else {
            Ok(())
        }
    }

    /// Syncs chain data and persists it to blockstore
    async fn sync_headers_reverse(&self, head: Tipset, to: &Tipset) -> Result<Vec<Tipset>, Error> {
        info!("Syncing headers from: {:?}", head.key());
        self.state.write().await.set_epoch(to.epoch());

        let mut accepted_blocks: Vec<Cid> = Vec::new();

        let sync_len = head.epoch() - to.epoch();
        if !sync_len.is_positive() {
            return Err(Error::Other(
                "Target tipset must be after heaviest".to_string(),
            ));
        }
        let mut return_set = Vec::with_capacity(sync_len as usize);
        return_set.push(head);

        let to_epoch = to.blocks().get(0).expect("Tipset cannot be empty").epoch();

        // Loop until most recent tipset height is less than to tipset height
        'sync: while let Some(cur_ts) = return_set.last() {
            // Check if parent cids exist in bad block caches
            self.validate_tipset_against_cache(cur_ts.parents(), &accepted_blocks)
                .await?;

            if cur_ts.epoch() <= to_epoch {
                // Current tipset is less than epoch of tipset syncing toward
                break;
            }

            // Try to load parent tipset from local storage
            if let Ok(ts) = self.chain_store.tipset_from_keys(cur_ts.parents()) {
                // Add blocks in tipset to accepted chain and push the tipset to return set
                accepted_blocks.extend_from_slice(ts.cids());
                return_set.push(ts);
                continue;
            }

            // TODO tweak request window when socket frame is tested
            const REQUEST_WINDOW: i64 = 5;
            let epoch_diff = cur_ts.epoch() - to_epoch;
            let window = min(epoch_diff, REQUEST_WINDOW);

<<<<<<< HEAD
            // update sync state to Bootstrap indicating we are acquiring a 'secure enough' set of peers
            self.set_state(SyncState::Bootstrap).await;

            let peer_id = self.get_peer().await;

            // checkpoint established
            self.set_state(SyncState::Checkpoint).await;

=======
            let peer_id = self.get_peer().await;

>>>>>>> d83dac3c
            // Load blocks from network using blocksync
            let tipsets: Vec<Tipset> = match self
                .network
                .blocksync_headers(peer_id.clone(), cur_ts.parents(), window as u64)
                .await
            {
                Ok(ts) => ts,
                Err(e) => {
                    warn!("Failed blocksync request to peer {:?}: {}", peer_id, e);
                    self.peer_manager.remove_peer(&peer_id).await;
                    continue;
                }
            };

            // Loop through each tipset received from network
            for ts in tipsets {
                if ts.epoch() < to_epoch {
                    // Break out of sync loop if epoch lower than to tipset
                    // This should not be hit if response from server is correct
                    break 'sync;
                }
                // Check Cids of blocks against bad block cache
                self.validate_tipset_against_cache(&ts.key(), &accepted_blocks)
                    .await?;

                accepted_blocks.extend_from_slice(ts.cids());
                self.state.write().await.set_epoch(ts.epoch());
                // Add tipset to vector of tipsets to return
                return_set.push(ts);
            }
        }

        let last_ts = return_set
            .last()
            .ok_or_else(|| Error::Other("Return set should contain a tipset".to_owned()))?;

        // Check if local chain was fork
        if last_ts.key() != to.key() {
            if last_ts.parents() == to.parents() {
                // block received part of same tipset as best block
                // This removes need to sync fork
                return Ok(return_set);
            }
            // add fork into return set
            let fork = self.sync_fork(&last_ts, &to).await?;
            return_set.extend(fork);
        }

        Ok(return_set)
    }
    /// checks to see if tipset is included in bad clocks cache
    async fn validate_tipset_against_cache(
<<<<<<< HEAD
        &self,
=======
        &mut self,
>>>>>>> d83dac3c
        ts: &TipsetKeys,
        accepted_blocks: &[Cid],
    ) -> Result<(), Error> {
        let mut bad_blocks = self.bad_blocks.write().await;
        for cid in ts.cids() {
<<<<<<< HEAD
            if let Some(reason) = bad_blocks.get(cid).cloned() {
                for bh in accepted_blocks {
                    bad_blocks.put(bh.clone(), format!("chain contained {}", cid));
=======
            if let Some(reason) = self.bad_blocks.get(cid).await {
                for bh in accepted_blocks {
                    self.bad_blocks
                        .put(bh.clone(), format!("chain contained {}", cid))
                        .await;
>>>>>>> d83dac3c
                }

                return Err(Error::Other(format!(
                    "Chain contained block marked as bad: {}, {}",
                    cid, reason
                )));
            }
        }
        Ok(())
    }
    /// fork detected, collect tipsets to be included in return_set sync_headers_reverse
    async fn sync_fork(&self, head: &Tipset, to: &Tipset) -> Result<Vec<Tipset>, Error> {
        let peer_id = self.get_peer().await;
        // TODO move to shared parameter (from actors crate most likely)
        const FORK_LENGTH_THRESHOLD: u64 = 500;

        // Load blocks from network using blocksync
        let tips: Vec<Tipset> = self
            .network
            .blocksync_headers(peer_id, head.parents(), FORK_LENGTH_THRESHOLD)
            .await
            .map_err(|_| Error::Other("Could not retrieve tipset".to_string()))?;

        let mut ts = self.chain_store.tipset_from_keys(to.parents())?;

        for i in 0..tips.len() {
            while ts.epoch() > tips[i].epoch() {
                if ts.epoch() == 0 {
                    return Err(Error::Other(
                        "Synced chain forked at genesis, refusing to sync".to_string(),
                    ));
                }
                ts = self.chain_store.tipset_from_keys(ts.parents())?;
            }
            if ts == tips[i] {
                return Ok(tips[0..=i].to_vec());
            }
        }

        Err(Error::Other(
            "Fork longer than threshold finality of 500".to_string(),
        ))
    }

    /// Persists headers from tipset slice to chain store
    async fn persist_headers(&self, tipsets: &[Tipset]) -> Result<(), Error> {
        for tipset in tipsets.iter() {
            self.chain_store.put_tipsets(tipset).await?
        }
        Ok(())
    }
<<<<<<< HEAD
    /// Returns the managed sync status
    pub async fn get_state(&self) -> SyncState {
        *self.state.read().await
    }
    /// Sets the managed sync status
    pub async fn set_state(&self, new_state: SyncState) {
        let mut state = self.state.write().await;
        *state = new_state;
=======

    /// Sets the managed sync status
    pub async fn set_stage(&mut self, new_stage: SyncStage) {
        debug!("Sync stage set to: {}", new_stage);
        self.state.write().await.set_stage(new_stage);
>>>>>>> d83dac3c
    }

    async fn get_peer(&self) -> PeerId {
        while self.peer_manager.is_empty().await {
            warn!("No valid peers to sync, waiting for other nodes");
            task::sleep(Duration::from_secs(5)).await;
        }

        self.peer_manager
            .get_peer()
            .await
            .expect("Peer set is not empty here")
    }
}

/// Returns message root CID from bls and secp message contained in the param Block
fn compute_msg_meta<DB: BlockStore>(
    blockstore: &DB,
    bls_msgs: &[UnsignedMessage],
    secp_msgs: &[SignedMessage],
) -> Result<Cid, Error> {
    // collect bls and secp cids
    let bls_cids = cids_from_messages(bls_msgs)?;
    let secp_cids = cids_from_messages(secp_msgs)?;

    // generate Amt and batch set message values
    let bls_root = Amt::new_from_slice(blockstore, &bls_cids)?;
    let secp_root = Amt::new_from_slice(blockstore, &secp_cids)?;

    let meta = TxMeta {
        bls_message_root: bls_root,
        secp_message_root: secp_root,
    };

    // store message roots and receive meta_root cid
    let meta_root = blockstore
        .put(&meta, Blake2b256)
        .map_err(|e| Error::Other(e.to_string()))?;

    Ok(meta_root)
}

fn cids_from_messages<T: Cbor>(messages: &[T]) -> Result<Vec<Cid>, EncodingError> {
    messages.iter().map(Cbor::cid).collect()
}

#[cfg(test)]
mod tests {
    use super::*;
    use async_std::sync::channel;
    use async_std::sync::Sender;
    use beacon::MockBeacon;
    use blocks::BlockHeader;
    use db::MemoryDB;
    use forest_libp2p::NetworkEvent;
    use std::sync::Arc;
    use test_utils::{construct_blocksync_response, construct_messages, construct_tipset};

    fn chain_syncer_setup(
        db: Arc<MemoryDB>,
    ) -> (
        ChainSyncer<MemoryDB, MockBeacon>,
        Sender<NetworkEvent>,
        Receiver<NetworkMessage>,
    ) {
        let chain_store = ChainStore::new(db);

        let (local_sender, test_receiver) = channel(20);
        let (event_sender, event_receiver) = channel(20);

        let gen = dummy_header();
        chain_store.set_genesis(gen.clone()).unwrap();

        let beacon = Arc::new(MockBeacon::new(Duration::from_secs(1)));

        let genesis_ts = Tipset::new(vec![gen]).unwrap();
        (
            ChainSyncer::new(
                chain_store,
                beacon,
                local_sender,
                event_receiver,
                genesis_ts,
            )
            .unwrap(),
            event_sender,
            test_receiver,
        )
    }

    fn send_blocksync_response(blocksync_message: Receiver<NetworkMessage>) {
        let rpc_response = construct_blocksync_response();

        task::block_on(async {
            match blocksync_message.recv().await.unwrap() {
                NetworkMessage::BlockSyncRequest {
                    peer_id: _,
                    request: _,
                    response_channel,
                } => {
                    response_channel.send(rpc_response).unwrap();
                }
                _ => unreachable!(),
            }
        });
    }

    fn dummy_header() -> BlockHeader {
        BlockHeader::builder()
            .miner_address(Address::new_id(1000))
            .messages(Cid::new_from_cbor(&[1, 2, 3], Blake2b256))
            .message_receipts(Cid::new_from_cbor(&[1, 2, 3], Blake2b256))
            .state_root(Cid::new_from_cbor(&[1, 2, 3], Blake2b256))
            .build()
            .unwrap()
    }
    #[test]
    fn chainsync_constructor() {
        let db = Arc::new(MemoryDB::default());

        // Test just makes sure that the chain syncer can be created without using a live database or
        // p2p network (local channels to simulate network messages and responses)
        let _chain_syncer = chain_syncer_setup(db);
    }

    #[test]
    fn sync_headers_reverse_given_tipsets_test() {
        let db = Arc::new(MemoryDB::default());
        let (mut cs, _event_sender, network_receiver) = chain_syncer_setup(db);

        cs.net_handler.spawn(Arc::clone(&cs.peer_manager));

        // params for sync_headers_reverse
        let source = PeerId::random();
        let head = construct_tipset(4, 10);
        let to = construct_tipset(1, 10);

        task::block_on(async move {
            cs.peer_manager.add_peer(source.clone(), None).await;
            assert_eq!(cs.peer_manager.len().await, 1);
            // make blocksync request
            let return_set = task::spawn(async move { cs.sync_headers_reverse(head, &to).await });
<<<<<<< HEAD
            task::sleep(Duration::from_secs(2)).await;
            // send blocksync response to channel
            send_blocksync_response(event_sender);
=======
            // send blocksync response to channel
            send_blocksync_response(network_receiver);
>>>>>>> d83dac3c
            assert_eq!(return_set.await.unwrap().len(), 4);
        });
    }

    #[test]
    fn compute_msg_meta_given_msgs_test() {
        let db = Arc::new(MemoryDB::default());
        let (cs, _, _) = chain_syncer_setup(db);

        let (bls, secp) = construct_messages();

        let expected_root =
            Cid::from_raw_cid("bafy2bzacecujyfvb74s7xxnlajidxpgcpk6abyatk62dlhgq6gcob3iixhgom")
                .unwrap();

        let root = compute_msg_meta(cs.chain_store.blockstore(), &[bls], &[secp]).unwrap();
        assert_eq!(root, expected_root);
    }

    #[test]
    fn empty_msg_meta_vector() {
        let blockstore = MemoryDB::default();
        let usm: Vec<UnsignedMessage> =
            encoding::from_slice(&base64::decode("gA==").unwrap()).unwrap();
        let sm: Vec<SignedMessage> =
            encoding::from_slice(&base64::decode("gA==").unwrap()).unwrap();

        assert_eq!(
            compute_msg_meta(&blockstore, &usm, &sm)
                .unwrap()
                .to_string(),
            "bafy2bzacecgw6dqj4bctnbnyqfujltkwu7xc7ttaaato4i5miroxr4bayhfea"
        );
    }
}<|MERGE_RESOLUTION|>--- conflicted
+++ resolved
@@ -12,11 +12,7 @@
 use super::{Error, SyncNetworkContext};
 use address::{Address, Protocol};
 use amt::Amt;
-<<<<<<< HEAD
-use async_std::sync::{channel, Mutex, Receiver, RwLock, Sender};
-=======
 use async_std::sync::{Receiver, RwLock, Sender};
->>>>>>> d83dac3c
 use async_std::task;
 use beacon::{Beacon, BeaconEntry};
 use blocks::{Block, BlockHeader, FullTipset, Tipset, TipsetKeys, TxMeta};
@@ -51,31 +47,6 @@
 use std::sync::Arc;
 use vm::TokenAmount;
 
-<<<<<<< HEAD
-#[derive(PartialEq, Debug, Clone, Copy)]
-/// Current state of the ChainSyncer
-pub enum SyncState {
-    /// Initial state, validating data structures and local chain
-    Init,
-
-    /// Bootstrap to the network, and acquire a secure enough set of peers
-    Bootstrap,
-
-    /// Syncing to checkpoint (using BlockSync for now)
-    Checkpoint,
-
-    /// Receive new blocks from the network and sync toward heaviest tipset
-    Catchup,
-
-    /// Once all blocks are validated to the heaviest chain, follow network
-    /// by receiving blocks over the network and validating them
-    Follow,
-}
-
-pub struct ChainSyncer<DB, TBeacon> {
-    /// Syncing state of chain sync
-    state: RwLock<SyncState>,
-=======
 /// Struct that handles the ChainSync logic. This handles incoming network events such as
 /// gossipsub messages, Hello protocol requests, as well as sending and receiving BlockSync
 /// messages to be able to do the initial sync.
@@ -83,7 +54,6 @@
     /// Syncing state of chain sync
     // TODO should be a vector once syncing done async and ideally not wrap each state in mutex.
     state: Arc<RwLock<SyncState>>,
->>>>>>> d83dac3c
 
     /// Drand randomness beacon
     beacon: Arc<TBeacon>,
@@ -92,14 +62,10 @@
     state_manager: Arc<StateManager<DB>>,
 
     /// Bucket queue for incoming tipsets
-<<<<<<< HEAD
-    sync_queue: Mutex<SyncBucketSet>,
-=======
     sync_queue: SyncBucketSet,
 
->>>>>>> d83dac3c
     /// Represents next tipset to be synced
-    next_sync_target: Mutex<SyncBucket>,
+    next_sync_target: SyncBucket,
 
     /// access and store tipsets / blocks / messages
     chain_store: ChainStore<DB>,
@@ -112,11 +78,7 @@
 
     /// Bad blocks cache, updates based on invalid state transitions.
     /// Will mark any invalid blocks and all childen as bad in this bounded cache
-<<<<<<< HEAD
-    bad_blocks: RwLock<LruCache<Cid, String>>,
-=======
     bad_blocks: Arc<BadBlockCache>,
->>>>>>> d83dac3c
 
     ///  incoming network events to be handled by syncer
     net_handler: NetworkHandler,
@@ -133,7 +95,7 @@
 
 impl<DB, TBeacon: 'static> ChainSyncer<DB, TBeacon>
 where
-    TBeacon: Beacon + Sync + Send + 'static,
+    TBeacon: Beacon + Send,
     DB: BlockStore + Sync + Send + 'static,
 {
     pub fn new(
@@ -147,18 +109,6 @@
 
         // Split incoming channel to handle blocksync requests
         let mut event_send = Publisher::new(30);
-<<<<<<< HEAD
-        let req_table = Arc::new(Mutex::new(HashMap::new()));
-        let network =
-            SyncNetworkContext::new(network_send, event_send.subscribe(), req_table.clone());
-
-        let peer_manager = Arc::new(PeerManager::default());
-
-        let net_handler = NetworkHandler::new(network_rx, event_send, req_table);
-
-        Ok(Self {
-            state: RwLock::new(SyncState::Init),
-=======
         let network = SyncNetworkContext::new(network_send, event_send.subscribe());
 
         let peer_manager = Arc::new(PeerManager::default());
@@ -167,21 +117,16 @@
 
         Ok(Self {
             state: Arc::new(RwLock::new(SyncState::default())),
->>>>>>> d83dac3c
             beacon,
             state_manager,
             chain_store,
             network,
             genesis,
-<<<<<<< HEAD
-            bad_blocks: RwLock::new(LruCache::new(1 << 15)),
-=======
             bad_blocks: Arc::new(BadBlockCache::default()),
->>>>>>> d83dac3c
             net_handler,
             peer_manager,
-            sync_queue: Mutex::new(SyncBucketSet::default()),
-            next_sync_target: Mutex::new(SyncBucket::default()),
+            sync_queue: SyncBucketSet::default(),
+            next_sync_target: SyncBucket::default(),
         })
     }
 
@@ -198,10 +143,8 @@
     /// Spawns a network handler and begins the syncing process.
     pub async fn start(mut self) -> Result<(), Error> {
         self.net_handler.spawn(Arc::clone(&self.peer_manager));
-        let mut net_recv = self.network.receiver.clone();
-        let chain_syncer = Arc::new(self);
-
-        while let Some(event) = net_recv.next().await {
+
+        while let Some(event) = self.network.receiver.next().await {
             match event {
                 NetworkEvent::HelloRequest { request, channel } => {
                     let source = channel.peer.clone();
@@ -209,25 +152,13 @@
                         "Message inbound, heaviest tipset cid: {:?}",
                         request.heaviest_tip_set
                     );
-<<<<<<< HEAD
-                    match chain_syncer
-                        .fetch_tipset(
-                            source.clone(),
-                            &TipsetKeys::new(request.heaviest_tip_set.clone()),
-                        )
-=======
                     match self
                         .fetch_tipset(source.clone(), &TipsetKeys::new(request.heaviest_tip_set))
->>>>>>> d83dac3c
                         .await
                     {
                         Ok(fts) => {
-                            if chain_syncer
-                                .inform_new_head(source.clone(), &fts)
-                                .await
-                                .is_err()
-                            {
-                                warn!("Failed to sync with provided tipset",);
+                            if let Err(e) = self.inform_new_head(source.clone(), &fts).await {
+                                warn!("Failed to sync with provided tipset: {}", e);
                             };
                         }
                         Err(e) => {
@@ -236,36 +167,19 @@
                     }
                 }
                 NetworkEvent::PeerDialed { peer_id } => {
-                    let heaviest = chain_syncer.chain_store.heaviest_tipset().await.unwrap();
-                    chain_syncer
-                        .network
+                    let heaviest = self.chain_store.heaviest_tipset().await.unwrap();
+                    self.network
                         .hello_request(
                             peer_id,
                             HelloRequest {
                                 heaviest_tip_set: heaviest.cids().to_vec(),
                                 heaviest_tipset_height: heaviest.epoch(),
                                 heaviest_tipset_weight: heaviest.weight().clone(),
-                                genesis_hash: chain_syncer.genesis.blocks()[0].cid().clone(),
+                                genesis_hash: self.genesis.blocks()[0].cid().clone(),
                             },
                         )
                         .await
                 }
-                NetworkEvent::PubsubMessage {
-                    source,
-                    topics,
-                    message,
-                } => match topics[0].as_str() {
-                    "/fil/blocks/interop" => {
-                        let new_blk: BlockHeader = BlockHeader::unmarshal_cbor(&message).unwrap();
-                        let new_blk = Tipset::new(vec![new_blk]).unwrap();
-                        let chain_syncer = chain_syncer.clone();
-                        // TODO: This is wrong, need to call bitswap to grab the messages from this blockheader to form a full block and call inform_new_head
-                        task::spawn(async move {
-                            chain_syncer.sync(&new_blk).await.unwrap();
-                        });
-                    }
-                    _ => (),
-                },
                 _ => (),
             }
         }
@@ -273,11 +187,7 @@
     }
 
     /// Performs syncing process
-<<<<<<< HEAD
-    async fn sync(&self, head: &Tipset) -> Result<(), Error> {
-=======
     async fn sync(&mut self, head: Arc<Tipset>) -> Result<(), Error> {
->>>>>>> d83dac3c
         // Bootstrap peers before syncing
         // TODO increase bootstrap peer count before syncing
         const MIN_PEERS: usize = 1;
@@ -297,10 +207,6 @@
         info!("Starting block sync...");
 
         // Sync headers from network from head to heaviest from storage
-<<<<<<< HEAD
-        let tipsets = self.sync_headers_reverse(head.clone(), &heaviest).await?;
-        self.set_state(SyncState::Catchup).await;
-=======
         self.state
             .write()
             .await
@@ -316,7 +222,6 @@
             }
         };
 
->>>>>>> d83dac3c
         // Persist header chain pulled from network
         self.set_stage(SyncStage::PersistHeaders).await;
         if let Err(e) = self.persist_headers(&tipsets).await {
@@ -325,23 +230,18 @@
         }
 
         // Sync and validate messages from fetched tipsets
-<<<<<<< HEAD
-        self.sync_messages_check_state(&tipsets).await?;
-        self.set_state(SyncState::Follow).await;
-=======
         self.set_stage(SyncStage::Messages).await;
         if let Err(e) = self.sync_messages_check_state(&tipsets).await {
             self.state.write().await.error(e.to_string());
             return Err(e);
         }
         self.set_stage(SyncStage::Complete).await;
->>>>>>> d83dac3c
 
         Ok(())
     }
 
     /// Syncs messages by first checking state for message existence otherwise fetches messages from blocksync
-    async fn sync_messages_check_state(&self, ts: &[Tipset]) -> Result<(), Error> {
+    async fn sync_messages_check_state(&mut self, ts: &[Tipset]) -> Result<(), Error> {
         // see https://github.com/filecoin-project/lotus/blob/master/build/params_shared.go#L109 for request window size
         const REQUEST_WINDOW: i64 = 200;
         // TODO refactor type handling
@@ -412,18 +312,14 @@
     /// informs the syncer about a new potential tipset
     /// This should be called when connecting to new peers, and additionally
     /// when receiving new blocks from the network
-    pub async fn inform_new_head(&self, peer: PeerId, fts: &FullTipset) -> Result<(), Error> {
+    pub async fn inform_new_head(&mut self, peer: PeerId, fts: &FullTipset) -> Result<(), Error> {
         // check if full block is nil and if so return error
         if fts.blocks().is_empty() {
             return Err(Error::NoBlocks);
         }
 
         for block in fts.blocks() {
-<<<<<<< HEAD
-            if let Some(bad) = self.bad_blocks.read().await.peek(block.cid()) {
-=======
             if let Some(bad) = self.bad_blocks.peek(block.cid()).await {
->>>>>>> d83dac3c
                 warn!("Bad block detected, cid: {:?}", bad);
                 return Err(Error::Other("Block marked as bad".to_string()));
             }
@@ -445,17 +341,13 @@
         Ok(())
     }
 
-    async fn set_peer_head(&self, peer: PeerId, ts: Arc<Tipset>) -> Result<(), Error> {
+    async fn set_peer_head(&mut self, peer: PeerId, ts: Arc<Tipset>) -> Result<(), Error> {
         self.peer_manager
             .add_peer(peer, Some(Arc::clone(&ts)))
             .await;
 
         // Only update target on initial sync
-<<<<<<< HEAD
-        if self.get_state().await == SyncState::Init {
-=======
         if self.state.read().await.stage() == SyncStage::Headers {
->>>>>>> d83dac3c
             if let Some(best_target) = self.select_sync_target().await {
                 // TODO revisit this if using for full node, shouldn't start syncing on first update
                 self.sync(best_target).await?;
@@ -468,34 +360,30 @@
     }
 
     /// Retrieves the heaviest tipset in the sync queue; considered best target head
-    async fn select_sync_target(&self) -> Option<Arc<Tipset>> {
+    async fn select_sync_target(&mut self) -> Option<Arc<Tipset>> {
         // Retrieve all peer heads from peer manager
         let mut heads = self.peer_manager.get_peer_heads().await;
         heads.sort_by_key(|h| h.epoch());
-        let mut sync_queue = self.sync_queue.lock().await;
+
         // insert tipsets into sync queue
         for tip in heads {
-            sync_queue.insert(tip);
-        }
-
-        if sync_queue.buckets().len() > 1 {
+            self.sync_queue.insert(tip);
+        }
+
+        if self.sync_queue.buckets().len() > 1 {
             warn!("Caution, multiple distinct chains seen during head selections");
         }
 
         // return heaviest tipset in queue
-        sync_queue.heaviest()
+        self.sync_queue.heaviest()
     }
     /// Schedules a new tipset to be handled by the sync manager
-    async fn schedule_tipset(&self, tipset: Arc<Tipset>) -> Result<(), Error> {
+    async fn schedule_tipset(&mut self, tipset: Arc<Tipset>) -> Result<(), Error> {
         info!("Scheduling incoming tipset to sync: {:?}", tipset.cids());
 
         // check sync status if indicates tipsets are ready to be synced
-<<<<<<< HEAD
-        if self.get_state().await == SyncState::Catchup {
-=======
         // TODO revisit this, seems wrong
         if self.state.read().await.stage() == SyncStage::Complete {
->>>>>>> d83dac3c
             // send tipsets to be synced
             self.sync(tipset).await?;
             return Ok(());
@@ -504,20 +392,16 @@
         // TODO check for related tipsets
 
         // if next_sync_target is from same chain as incoming tipset add it to be synced next
-        let mut next_sync_target = self.next_sync_target.lock().await;
-        let mut sync_queue = self.sync_queue.lock().await;
-        if next_sync_target.is_same_chain_as(&tipset) {
-            next_sync_target.add(tipset);
+        if self.next_sync_target.is_same_chain_as(&tipset) {
+            self.next_sync_target.add(tipset);
         } else {
             // add incoming tipset to queue to by synced later
-            sync_queue.insert(tipset);
+            self.sync_queue.insert(tipset);
             // update next sync target if empty
-            if next_sync_target.is_empty() {
-                if let Some(target_bucket) = sync_queue.pop() {
-                    *next_sync_target = target_bucket;
-                    if let Some(best_target) = next_sync_target.heaviest_tipset() {
-                        drop(sync_queue);
-                        drop(next_sync_target);
+            if self.next_sync_target.is_empty() {
+                if let Some(target_bucket) = self.sync_queue.pop() {
+                    self.next_sync_target = target_bucket;
+                    if let Some(best_target) = self.next_sync_target.heaviest_tipset() {
                         // send heaviest tipset from sync target to be synced
                         self.sync(best_target).await?;
                         return Ok(());
@@ -547,7 +431,11 @@
 
     /// Returns FullTipset from store if TipsetKeys exist in key-value store otherwise requests FullTipset
     /// from block sync
-    async fn fetch_tipset(&self, peer_id: PeerId, tsk: &TipsetKeys) -> Result<FullTipset, String> {
+    async fn fetch_tipset(
+        &mut self,
+        peer_id: PeerId,
+        tsk: &TipsetKeys,
+    ) -> Result<FullTipset, String> {
         let fts = match self.load_fts(tsk) {
             Ok(fts) => fts,
             _ => return self.network.blocksync_fts(peer_id, tsk).await,
@@ -799,23 +687,14 @@
         Ok(())
     }
     /// validates tipsets and adds header data to tipset tracker
-<<<<<<< HEAD
-    async fn validate_tipsets(&self, fts: FullTipset) -> Result<(), Error> {
-=======
     async fn validate_tipset(&mut self, fts: FullTipset) -> Result<(), Error> {
->>>>>>> d83dac3c
         if fts.to_tipset() == self.genesis {
             return Ok(());
         }
 
         for b in fts.blocks() {
             if let Err(e) = self.validate(&b).await {
-<<<<<<< HEAD
-                let mut bad_blocks = self.bad_blocks.write().await;
-                bad_blocks.put(b.cid().clone(), e.to_string());
-=======
                 self.bad_blocks.put(b.cid().clone(), e.to_string()).await;
->>>>>>> d83dac3c
                 return Err(Error::Other("Invalid blocks detected".to_string()));
             }
             self.chain_store.set_tipset_tracker(b.header()).await?;
@@ -900,7 +779,11 @@
     }
 
     /// Syncs chain data and persists it to blockstore
-    async fn sync_headers_reverse(&self, head: Tipset, to: &Tipset) -> Result<Vec<Tipset>, Error> {
+    async fn sync_headers_reverse(
+        &mut self,
+        head: Tipset,
+        to: &Tipset,
+    ) -> Result<Vec<Tipset>, Error> {
         info!("Syncing headers from: {:?}", head.key());
         self.state.write().await.set_epoch(to.epoch());
 
@@ -941,19 +824,8 @@
             let epoch_diff = cur_ts.epoch() - to_epoch;
             let window = min(epoch_diff, REQUEST_WINDOW);
 
-<<<<<<< HEAD
-            // update sync state to Bootstrap indicating we are acquiring a 'secure enough' set of peers
-            self.set_state(SyncState::Bootstrap).await;
-
             let peer_id = self.get_peer().await;
 
-            // checkpoint established
-            self.set_state(SyncState::Checkpoint).await;
-
-=======
-            let peer_id = self.get_peer().await;
-
->>>>>>> d83dac3c
             // Load blocks from network using blocksync
             let tipsets: Vec<Tipset> = match self
                 .network
@@ -1006,27 +878,16 @@
     }
     /// checks to see if tipset is included in bad clocks cache
     async fn validate_tipset_against_cache(
-<<<<<<< HEAD
-        &self,
-=======
         &mut self,
->>>>>>> d83dac3c
         ts: &TipsetKeys,
         accepted_blocks: &[Cid],
     ) -> Result<(), Error> {
-        let mut bad_blocks = self.bad_blocks.write().await;
         for cid in ts.cids() {
-<<<<<<< HEAD
-            if let Some(reason) = bad_blocks.get(cid).cloned() {
-                for bh in accepted_blocks {
-                    bad_blocks.put(bh.clone(), format!("chain contained {}", cid));
-=======
             if let Some(reason) = self.bad_blocks.get(cid).await {
                 for bh in accepted_blocks {
                     self.bad_blocks
                         .put(bh.clone(), format!("chain contained {}", cid))
                         .await;
->>>>>>> d83dac3c
                 }
 
                 return Err(Error::Other(format!(
@@ -1038,7 +899,7 @@
         Ok(())
     }
     /// fork detected, collect tipsets to be included in return_set sync_headers_reverse
-    async fn sync_fork(&self, head: &Tipset, to: &Tipset) -> Result<Vec<Tipset>, Error> {
+    async fn sync_fork(&mut self, head: &Tipset, to: &Tipset) -> Result<Vec<Tipset>, Error> {
         let peer_id = self.get_peer().await;
         // TODO move to shared parameter (from actors crate most likely)
         const FORK_LENGTH_THRESHOLD: u64 = 500;
@@ -1072,28 +933,17 @@
     }
 
     /// Persists headers from tipset slice to chain store
-    async fn persist_headers(&self, tipsets: &[Tipset]) -> Result<(), Error> {
+    async fn persist_headers(&mut self, tipsets: &[Tipset]) -> Result<(), Error> {
         for tipset in tipsets.iter() {
             self.chain_store.put_tipsets(tipset).await?
         }
         Ok(())
     }
-<<<<<<< HEAD
-    /// Returns the managed sync status
-    pub async fn get_state(&self) -> SyncState {
-        *self.state.read().await
-    }
-    /// Sets the managed sync status
-    pub async fn set_state(&self, new_state: SyncState) {
-        let mut state = self.state.write().await;
-        *state = new_state;
-=======
 
     /// Sets the managed sync status
     pub async fn set_stage(&mut self, new_stage: SyncStage) {
         debug!("Sync stage set to: {}", new_stage);
         self.state.write().await.set_stage(new_stage);
->>>>>>> d83dac3c
     }
 
     async fn get_peer(&self) -> PeerId {
@@ -1236,14 +1086,8 @@
             assert_eq!(cs.peer_manager.len().await, 1);
             // make blocksync request
             let return_set = task::spawn(async move { cs.sync_headers_reverse(head, &to).await });
-<<<<<<< HEAD
-            task::sleep(Duration::from_secs(2)).await;
-            // send blocksync response to channel
-            send_blocksync_response(event_sender);
-=======
             // send blocksync response to channel
             send_blocksync_response(network_receiver);
->>>>>>> d83dac3c
             assert_eq!(return_set.await.unwrap().len(), 4);
         });
     }
