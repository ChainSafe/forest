// Copyright 2020 ChainSafe Systems
// SPDX-License-Identifier: Apache-2.0, MIT

#[cfg(test)]
mod peer_test;

use super::bucket::{SyncBucket, SyncBucketSet};
use super::network_handler::NetworkHandler;
use super::peer_manager::PeerManager;
use super::{Error, SyncNetworkContext};
use address::Address;
use amt::Amt;
use async_std::prelude::*;
use async_std::sync::{channel, Receiver, Sender};
use async_std::task;
use blocks::{Block, BlockHeader, FullTipset, TipSetKeys, Tipset, TxMeta};
use chain::ChainStore;
use cid::{multihash::Blake2b256, Cid};
use core::time::Duration;
use encoding::{Cbor, Error as EncodingError};
use forest_libp2p::{BlockSyncRequest, NetworkEvent, NetworkMessage, MESSAGES};
use ipld_blockstore::BlockStore;
use libp2p::core::PeerId;
use log::{debug, info, warn};
use lru::LruCache;
use message::{Message, SignedMessage, UnsignedMessage};
use state_manager::StateManager;
use state_tree::{HamtStateTree, StateTree};
use std::cmp::min;
use std::collections::HashMap;
use std::convert::TryFrom;
use std::sync::Arc;
use vm::TokenAmount;
#[derive(PartialEq, Debug, Clone)]
/// Current state of the ChainSyncer
pub enum SyncState {
    /// Initial state, validating data structures and local chain
    Init,

    /// Bootstrap to the network, and acquire a secure enough set of peers
    Bootstrap,

    /// Syncing to checkpoint (using BlockSync for now)
    Checkpoint,

    /// Receive new blocks from the network and sync toward heaviest tipset
    Catchup,

    /// Once all blocks are validated to the heaviest chain, follow network
    /// by receiving blocks over the network and validating them
    Follow,
}

pub struct ChainSyncer<DB> {
    /// Syncing state of chain sync
    state: SyncState,

    /// manages retrieving and updates state objects
    state_manager: StateManager<DB>,

    /// Bucket queue for incoming tipsets
    sync_queue: SyncBucketSet,
    /// Represents next tipset to be synced
    next_sync_target: SyncBucket,

    /// access and store tipsets / blocks / messages
    chain_store: ChainStore<DB>,

    /// Context to be able to send requests to p2p network
    network: SyncNetworkContext,

    /// the known genesis tipset
    genesis: Tipset,

    /// Bad blocks cache, updates based on invalid state transitions.
    /// Will mark any invalid blocks and all childen as bad in this bounded cache
    bad_blocks: LruCache<Cid, String>,

    ///  incoming network events to be handled by syncer
    net_handler: NetworkHandler,

    /// Peer manager to handle full peers to send ChainSync requests to
    peer_manager: Arc<PeerManager>,
}

/// Message data used to ensure valid state transition
struct MsgMetaData {
    balance: TokenAmount,
    sequence: u64,
}

impl<DB> ChainSyncer<DB>
where
    DB: BlockStore,
{
    pub fn new(
        mut chain_store: ChainStore<DB>,
        network_send: Sender<NetworkMessage>,
        network_rx: Receiver<NetworkEvent>,
<<<<<<< HEAD
        genesis_buffer: Option<Cid>,
    ) -> Result<Self, Error> {
        let chain_store = ChainStore::new(db.clone());

        let genesis = match genesis_buffer {
            Some(genesis_cid) => {
                debug!("Initializing ChainSyncer with genesis from config");
                let genesis_block =
                    db.get(&genesis_cid)
                    .map_err(|e| Error::Other(e.to_string()))?
                    .ok_or_else(|| Error::Other("Could not find genesis block despite being loaded using a genesis file".to_owned()))?;
                Tipset::new(vec![genesis_block])?
=======
        genesis_cid: Option<Cid>,
    ) -> Result<Self, Error> {
        let genesis = match genesis_cid {
            Some(genesis_cid) => {
                let genesis_block: BlockHeader =
                    chain_store.db.get(&genesis_cid)
                    .map_err(|e| Error::Other(e.to_string()))?
                    .ok_or_else(|| Error::Other("Could not find genesis block despite being loaded using a genesis file".to_owned()))?;

                let store_genesis = chain_store.genesis()?;

                if store_genesis.is_some() && store_genesis.unwrap() == genesis_block {
                    debug!("Genesis from config matches Genesis from store");
                    Tipset::new(vec![genesis_block])?
                } else {
                    debug!("Initialize ChainSyncer with new genesis from config");
                    chain_store.set_genesis(genesis_block.clone())?;
                    let tipset = Tipset::new(vec![genesis_block])?;
                    chain_store.set_heaviest_tipset(Arc::new(tipset.clone()))?;
                    tipset
                }
>>>>>>> 3d5aeb2b
            }
            None => {
                debug!("No specified genesis in config. Attempting to load from store");
                match chain_store.genesis()? {
                    Some(store_genesis) => Tipset::new(vec![store_genesis])?,
                    None => {
<<<<<<< HEAD
                        warn!("No genesis provided by config or blockstore, using default Tipset");
                        Tipset::new(vec![BlockHeader::default()])?
=======
                        return Err(Error::Other(
                            "No genesis provided by config or blockstore".to_owned(),
                        ))
>>>>>>> 3d5aeb2b
                    }
                }
            }
        };
        info!("Initializing ChainSyncer with genesis: {:?}", genesis);

        info!(
            "Initializing ChainSyncer with genesis: {:?}",
            genesis.key().cids[0]
        );

        let state_manager = StateManager::new(chain_store.db.clone());

        // Split incoming channel to handle blocksync requests
        let (rpc_send, rpc_rx) = channel(20);
        let (event_send, event_rx) = channel(30);

        let network = SyncNetworkContext::new(network_send, rpc_rx, event_rx);

        let peer_manager = Arc::new(PeerManager::default());

        let net_handler = NetworkHandler::new(network_rx, rpc_send, event_send);

        Ok(Self {
            state: SyncState::Init,
            state_manager,
            chain_store,
            network,
            genesis,
            bad_blocks: LruCache::new(1 << 15),
            net_handler,
            peer_manager,
            sync_queue: SyncBucketSet::default(),
            next_sync_target: SyncBucket::default(),
        })
    }
}

impl<DB> ChainSyncer<DB>
where
    DB: BlockStore,
{
    pub async fn start(mut self) -> Result<(), Error> {
        self.net_handler.spawn(Arc::clone(&self.peer_manager));

        while let Some(event) = self.network.receiver.next().await {
            if let NetworkEvent::Hello { source, message } = &event {
                info!(
                    "Message inbound, heaviest tipset cid: {:?}",
                    message.heaviest_tip_set
                );
                if let Ok(fts) = self
                    .fetch_tipset(
                        source.clone(),
                        &TipSetKeys::new(message.heaviest_tip_set.clone()),
                    )
                    .await
                {
                    if self.inform_new_head(&fts).await.is_err() {
                        warn!("Failed to sync with provided tipset",);
                    };
                } else {
                    warn!(
                        "Failed to fetch full tipset from peer: {} from storage or network",
                        source,
                    );
                }
            }
        }
        Ok(())
    }

    /// Performs syncing process
    async fn sync(&mut self, head: &Tipset) -> Result<(), Error> {
        // Bootstrap peers before syncing
        // TODO increase bootstrap peer count before syncing
        const MIN_PEERS: usize = 1;
        loop {
            let peer_count = self.peer_manager.len().await;
            if peer_count < MIN_PEERS {
                debug!("bootstrapping peers, have {}", peer_count);
                task::sleep(Duration::from_secs(2)).await;
            } else {
                break;
            }
        }

        // Get heaviest tipset from storage to sync toward
        let heaviest = self.chain_store.heaviest_tipset();

        info!("Starting block sync...");

        // Sync headers from network from head to heaviest from storage
        let tipsets = self.sync_headers_reverse(head.clone(), &heaviest).await?;
        self.set_state(SyncState::Catchup);
        // Persist header chain pulled from network
        self.persist_headers(&tipsets)?;

        // Sync and validate messages from fetched tipsets
        self.sync_messages_check_state(&tipsets).await?;
        self.set_state(SyncState::Follow);

        Ok(())
    }

    /// Syncs messages by first checking state for message existence otherwise fetches messages from blocksync
    async fn sync_messages_check_state(&mut self, ts: &[Tipset]) -> Result<(), Error> {
        // see https://github.com/filecoin-project/lotus/blob/master/build/params_shared.go#L109 for request window size
        const REQUEST_WINDOW: i64 = 200;
        // TODO refactor type handling
        // set i to the length of provided tipsets
        let mut i: i64 = i64::try_from(ts.len())? - 1;

        while i >= 0 {
            // check storage first to see if we have full tipset
            let fts = match self.chain_store.fill_tipsets(ts[i as usize].clone()) {
                Ok(fts) => fts,
                Err(_) => {
                    // no full tipset in storage; request messages via blocksync

                    // retrieve peerId used for blocksync request
                    if let Some(peer_id) = self.peer_manager.get_peer().await {
                        let mut batch_size = REQUEST_WINDOW;
                        if i < batch_size {
                            batch_size = i;
                        }

                        // set params for blocksync request
                        let idx = i - batch_size;
                        let next = &ts[idx as usize];
                        let req_len = batch_size + 1;

                        // receive tipset bundle from block sync
                        let ts_bundle = self
                            .network
                            .blocksync_request(
                                peer_id,
                                BlockSyncRequest {
                                    start: next.cids().to_vec(),
                                    request_len: req_len as u64,
                                    options: MESSAGES,
                                },
                            )
                            .await?;

                        for b in ts_bundle.chain {
                            let ts = ts[i as usize].clone();
                            // construct full tipsets from fetched messages
                            let fts = self.tipset_msgs(
                                ts,
                                &b.bls_msgs,
                                &b.secp_msgs,
                                b.bls_msg_includes,
                                b.secp_msg_includes,
                            )?;
                            // validate tipset and messages
                            self.validate_tipsets(fts)?;
                            // store messages
                            self.chain_store.put_messages(&b.bls_msgs)?;
                            self.chain_store.put_messages(&b.secp_msgs)?;
                        }
                    }
                    i -= REQUEST_WINDOW;
                    continue;
                }
            };
            // full tipset found in storage; validate and continue
            self.validate_tipsets(fts)?;
            i -= 1;
            continue;
        }

        Ok(())
    }

    /// Returns FullTipset with unchecked messages
    fn tipset_msgs(
        &self,
        ts: Tipset,
        bls_msgs: &[UnsignedMessage],
        secp_msgs: &[SignedMessage],
        bmi: Vec<Vec<u64>>,
        smi: Vec<Vec<u64>>,
    ) -> Result<FullTipset, Error> {
        // see https://github.com/filecoin-project/lotus/blob/master/build/params_shared.go#L109 for block message limit
        const BLOCK_MESSAGE_LIMIT: usize = 512;
        let mut blocks: Vec<Block> = Vec::with_capacity(ts.blocks().len());

        for (i, header) in ts.blocks().iter().enumerate() {
            let mut smgs = Vec::new();
            for (x, _) in smi[i].iter().enumerate() {
                smgs.push(secp_msgs[x].clone());
            }

            let mut bmgs = Vec::new();
            for (y, _) in bmi[i].iter().enumerate() {
                bmgs.push(bls_msgs[y].clone());
            }

            // ensure message count is below the limit
            let msg_count = bls_msgs.len() + secp_msgs.len();
            if msg_count > BLOCK_MESSAGE_LIMIT {
                return Err(Error::Other("Block has too many messages".to_string()));
            }

            // validate message root from header matches message root
            let sm_root = self.compute_msg_data(&bls_msgs, &secp_msgs)?;
            if header.messages() != &sm_root {
                return Err(Error::InvalidRoots);
            }
            let bls_messages = bmgs.to_vec();
            let secp_messages = smgs.to_vec();

            blocks.push(Block {
                header: header.clone(),
                bls_messages,
                secp_messages,
            });
        }
        Ok(FullTipset::new(blocks))
    }

    /// informs the syncer about a new potential tipset
    /// This should be called when connecting to new peers, and additionally
    /// when receiving new blocks from the network
    pub async fn inform_new_head(&mut self, fts: &FullTipset) -> Result<(), Error> {
        // check if full block is nil and if so return error
        if fts.blocks().is_empty() {
            return Err(Error::NoBlocks);
        }

        for block in fts.blocks() {
            if let Some(bad) = self.bad_blocks.peek(block.cid()) {
                warn!("Bad block detected, cid: {:?}", bad);
                return Err(Error::Other("Block marked as bad".to_string()));
            }
            // validate message data
            self.validate_msg_data(block)?;
        }

        // compare target_weight to heaviest weight stored; ignore otherwise
        let heaviest_tipset = self.chain_store.heaviest_tipset();
        let best_weight = heaviest_tipset.blocks()[0].weight();
        let target_weight = fts.blocks()[0].header().weight();

        if target_weight.gt(&best_weight) {
            // initial sync
            if self.get_state() == &SyncState::Init {
                if let Some(best_target) = self.select_sync_target(fts.tipset()?.clone()).await {
                    self.sync(&best_target).await?;
                    return Ok(());
                }
            }
            self.schedule_tipset(Arc::new(fts.tipset()?)).await?;
        }
        // incoming tipset from miners does not appear to be better than our best chain, ignoring for now
        Ok(())
    }
    /// Retrieves the heaviest tipset in the sync queue; considered best target head
    async fn select_sync_target(&mut self, ts: Tipset) -> Option<Arc<Tipset>> {
        let mut heads = Vec::new();
        heads.push(ts);

        // sort tipsets by epoch
        heads.sort_by_key(|header| (header.epoch()));

        // insert tipsets into sync queue
        for tip in heads {
            self.sync_queue.insert(Arc::new(tip));
        }

        if self.sync_queue.buckets().len() > 1 {
            warn!("Caution, multiple distinct chains seen during head selections");
        }

        // return heaviest tipset in queue
        self.sync_queue.heaviest()
    }
    /// Schedules a new tipset to be handled by the sync manager
    async fn schedule_tipset(&mut self, tipset: Arc<Tipset>) -> Result<(), Error> {
        info!("Scheduling incoming tipset to sync: {:?}", tipset.cids());

        // check sync status if indicates tipsets are ready to be synced
        if self.get_state() == &SyncState::Catchup {
            // send tipsets to be synced
            self.sync(&tipset).await?;
            return Ok(());
        }

        // TODO check for related tipsets

        // if next_sync_target is from same chain as incoming tipset add it to be synced next
        if !self.next_sync_target.is_empty() && self.next_sync_target.same_chain_as(&tipset) {
            self.next_sync_target.add(tipset);
        } else {
            // add incoming tipset to queue to by synced later
            self.sync_queue.insert(tipset);
            // update next sync target if empty
            if self.next_sync_target.is_empty() {
                if let Some(target_bucket) = self.sync_queue.pop() {
                    self.next_sync_target = target_bucket;
                    if let Some(best_target) = self.next_sync_target.heaviest_tipset() {
                        // send heaviest tipset from sync target to be synced
                        self.sync(&best_target).await?;
                        return Ok(());
                    }
                }
            }
        }
        Ok(())
    }
    /// Validates message root from header matches message root generated from the
    /// bls and secp messages contained in the passed in block and stores them in a key-value store
    fn validate_msg_data(&self, block: &Block) -> Result<(), Error> {
        let sm_root = self.compute_msg_data(block.bls_msgs(), block.secp_msgs())?;
        if block.header().messages() != &sm_root {
            return Err(Error::InvalidRoots);
        }

        self.chain_store.put_messages(block.bls_msgs())?;
        self.chain_store.put_messages(block.secp_msgs())?;

        Ok(())
    }
    /// Returns message root CID from bls and secp message contained in the param Block
    fn compute_msg_data(
        &self,
        bls_msgs: &[UnsignedMessage],
        secp_msgs: &[SignedMessage],
    ) -> Result<Cid, Error> {
        // collect bls and secp cids
        let bls_cids = cids_from_messages(bls_msgs)?;
        let secp_cids = cids_from_messages(secp_msgs)?;
        // generate Amt and batch set message values
        let bls_root = Amt::new_from_slice(self.chain_store.blockstore(), &bls_cids)?;
        let secp_root = Amt::new_from_slice(self.chain_store.blockstore(), &secp_cids)?;

        let meta = TxMeta {
            bls_message_root: bls_root,
            secp_message_root: secp_root,
        };
        // TODO this should be memoryDB for temp storage
        // store message roots and receive meta_root
        let meta_root = self
            .chain_store
            .blockstore()
            .put(&meta, Blake2b256)
            .map_err(|e| Error::Other(e.to_string()))?;

        Ok(meta_root)
    }
    /// Returns FullTipset from store if TipSetKeys exist in key-value store otherwise requests FullTipset
    /// from block sync
    async fn fetch_tipset(
        &mut self,
        peer_id: PeerId,
        tsk: &TipSetKeys,
    ) -> Result<FullTipset, String> {
        let fts = match self.load_fts(tsk) {
            Ok(fts) => fts,
            _ => return self.network.blocksync_fts(peer_id, tsk).await,
        };

        Ok(fts)
    }
    /// Returns a reconstructed FullTipset from store if keys exist
    fn load_fts(&self, keys: &TipSetKeys) -> Result<FullTipset, Error> {
        let mut blocks = Vec::new();
        // retrieve tipset from store based on passed in TipSetKeys
        let ts = self.chain_store.tipset_from_keys(keys)?;
        for header in ts.blocks() {
            // retrieve bls and secp messages from specified BlockHeader
            let (bls_msgs, secp_msgs) = self.chain_store.messages(&header)?;

            // construct a full block
            let full_block = Block {
                header: header.clone(),
                bls_messages: bls_msgs,
                secp_messages: secp_msgs,
            };
            // push vector of full blocks to build FullTipset
            blocks.push(full_block);
        }
        // construct FullTipset
        let fts = FullTipset::new(blocks);
        Ok(fts)
    }
    // Block message validation checks
    fn check_blk_msgs(&self, block: Block, _tip: &Tipset) -> Result<(), Error> {
        // TODO retrieve bls public keys for verify_bls_aggregate
        // for _m in block.bls_msgs() {
        // }
        // TODO verify_bls_aggregate

        // check msgs for validity
        fn check_msg<M, ST>(
            msg: &M,
            msg_meta_data: &mut HashMap<Address, MsgMetaData>,
            tree: &ST,
        ) -> Result<(), Error>
        where
            M: Message,
            ST: StateTree,
        {
            let updated_state: MsgMetaData = match msg_meta_data.get(msg.from()) {
                // address is present begin validity checks
                Some(MsgMetaData { sequence, balance }) => {
                    // sequence equality check
                    if *sequence != msg.sequence() {
                        return Err(Error::Validation("Sequences are not equal".to_owned()));
                    }

                    // sufficient funds check
                    if *balance < msg.required_funds() {
                        return Err(Error::Validation(
                            "Insufficient funds for message execution".to_owned(),
                        ));
                    }
                    // update balance and increment sequence by 1
                    MsgMetaData {
                        balance: balance - &msg.required_funds(),
                        sequence: sequence + 1,
                    }
                }
                // MsgMetaData not found with provided address key, insert sequence and balance with address as key
                None => {
                    let actor = tree
                        .get_actor(msg.from())
                        .map_err(Error::Other)?
                        .ok_or_else(|| {
                            Error::Other("Could not retrieve actor from state tree".to_owned())
                        })?;

                    MsgMetaData {
                        sequence: actor.sequence,
                        balance: actor.balance,
                    }
                }
            };
            // update hash map with updated state
            msg_meta_data.insert(msg.from().clone(), updated_state);
            Ok(())
        }
        let mut msg_meta_data: HashMap<Address, MsgMetaData> = HashMap::default();
        // TODO retrieve tipset state and load state tree
        // temporary
        let tree = HamtStateTree::new(self.chain_store.db.as_ref());
        // loop through bls messages and check msg validity
        for m in block.bls_msgs() {
            check_msg(m, &mut msg_meta_data, &tree)?;
        }
        // loop through secp messages and check msg validity and signature
        for m in block.secp_msgs() {
            check_msg(m, &mut msg_meta_data, &tree)?;
            // signature validation
            m.signature()
                .verify(&m.cid()?.to_bytes(), m.from())
                .map_err(|e| Error::Validation(format!("Message signature invalid: {}", e)))?;
        }
        // validate message root from header matches message root
        let sm_root = self.compute_msg_data(block.bls_msgs(), block.secp_msgs())?;
        if block.header().messages() != &sm_root {
            return Err(Error::InvalidRoots);
        }

        Ok(())
    }

    /// Validates block semantically according to https://github.com/filecoin-project/specs/blob/6ab401c0b92efb6420c6e198ec387cf56dc86057/validation.md
    fn validate(&self, block: &Block) -> Result<(), Error> {
        let header = block.header();

        // check if block has been signed
        if header.signature().is_none() {
            return Err(Error::Validation("Signature is nil in header".to_owned()));
        }

        let base_tipset = self.load_fts(&TipSetKeys::new(header.parents().cids.clone()))?;
        let parent_tipset = base_tipset.tipset()?;

        // time stamp checks
        header.validate_timestamps(&base_tipset)?;

        // check messages to ensure valid state transitions
        self.check_blk_msgs(block.clone(), &parent_tipset)?;

        // TODO use computed state_root instead of parent_tipset.parent_state()
        let work_addr = self
            .state_manager
            .get_miner_work_addr(&parent_tipset.parent_state(), header.miner_address())?;
        // block signature check
        header.check_block_signature(&work_addr)?;

        let slash = self
            .state_manager
            .is_miner_slashed(header.miner_address(), &parent_tipset.parent_state())?;
        if slash {
            return Err(Error::Validation(
                "Received block was from slashed or invalid miner".to_owned(),
            ));
        }

        let (c_pow, net_pow) = self
            .state_manager
            .get_power(&parent_tipset.parent_state(), header.miner_address())?;
        // ticket winner check
        if !header.is_ticket_winner(c_pow, net_pow) {
            return Err(Error::Validation(
                "Miner created a block but was not a winner".to_owned(),
            ));
        }
        // TODO verify_ticket_vrf

        Ok(())
    }
    /// validates tipsets and adds header data to tipset tracker
    fn validate_tipsets(&mut self, fts: FullTipset) -> Result<(), Error> {
        if fts.tipset()? == self.genesis {
            return Ok(());
        }

        for b in fts.blocks() {
            if let Err(e) = self.validate(b) {
                self.bad_blocks.put(b.cid().clone(), e.to_string());
                return Err(Error::Other("Invalid blocks detected".to_string()));
            }
            self.chain_store.set_tipset_tracker(b.header())?;
        }
        Ok(())
    }

    /// Syncs chain data and persists it to blockstore
    async fn sync_headers_reverse(
        &mut self,
        head: Tipset,
        to: &Tipset,
    ) -> Result<Vec<Tipset>, Error> {
        info!("Syncing headers from: {:?}", head.key());

        let mut accepted_blocks: Vec<Cid> = Vec::new();

        let mut return_set = vec![head];

        let to_epoch = to.blocks().get(0).expect("Tipset cannot be empty").epoch();

        // Loop until most recent tipset height is less than to tipset height
        'sync: while let Some(cur_ts) = return_set.last() {
            // Check if parent cids exist in bad block caches
            self.validate_tipset_against_cache(cur_ts.parents(), &accepted_blocks)?;

            if cur_ts.epoch() <= to_epoch {
                // Current tipset is less than epoch of tipset syncing toward
                break;
            }

            // Try to load parent tipset from local storage
            if let Ok(ts) = self.chain_store.tipset_from_keys(cur_ts.parents()) {
                // Add blocks in tipset to accepted chain and push the tipset to return set
                accepted_blocks.extend_from_slice(ts.cids());
                return_set.push(ts);
                continue;
            }

            const REQUEST_WINDOW: u64 = 100;
            let epoch_diff = cur_ts.epoch() - to_epoch;
            let window = min(epoch_diff, REQUEST_WINDOW);

            // update sync state to Bootstrap indicating we are acquiring a 'secure enough' set of peers
            self.set_state(SyncState::Bootstrap);

            // TODO change from using random peerID to managed
            while self.peer_manager.is_empty().await {
                warn!("No valid peers to sync, waiting for other nodes");
                task::sleep(Duration::from_secs(5)).await;
            }

            let peer_id = self
                .peer_manager
                .get_peer()
                .await
                .expect("Peer set is not empty here");

            // checkpoint established
            self.set_state(SyncState::Checkpoint);

            // Load blocks from network using blocksync
            let tipsets: Vec<Tipset> = match self
                .network
                .blocksync_headers(peer_id.clone(), cur_ts.parents(), window)
                .await
            {
                Ok(ts) => ts,
                Err(e) => {
                    warn!("Failed blocksync request to peer {:?}: {}", peer_id, e);
                    self.peer_manager.remove_peer(&peer_id).await;
                    continue;
                }
            };

            // Loop through each tipset received from network
            for ts in tipsets {
                if ts.epoch() < to_epoch {
                    // Break out of sync loop if epoch lower than to tipset
                    // This should not be hit if response from server is correct
                    break 'sync;
                }
                // Check Cids of blocks against bad block cache
                self.validate_tipset_against_cache(&ts.key(), &accepted_blocks)?;

                accepted_blocks.extend_from_slice(ts.cids());
                // Add tipset to vector of tipsets to return
                return_set.push(ts);
            }
        }

        let last_ts = return_set
            .last()
            .ok_or_else(|| Error::Other("Return set should contain a tipset".to_owned()))?;

        // Check if local chain was fork
        if last_ts.key() != to.key() {
            if last_ts.parents() == to.parents() {
                // block received part of same tipset as best block
                // This removes need to sync fork
                return Ok(return_set);
            }
            // add fork into return set
            let fork = self.sync_fork(&last_ts, &to).await?;
            return_set.extend(fork);
        }

        Ok(return_set)
    }
    /// checks to see if tipset is included in bad clocks cache
    fn validate_tipset_against_cache(
        &mut self,
        ts: &TipSetKeys,
        accepted_blocks: &[Cid],
    ) -> Result<(), Error> {
        for cid in ts.cids() {
            if let Some(reason) = self.bad_blocks.get(cid).cloned() {
                for bh in accepted_blocks {
                    self.bad_blocks
                        .put(bh.clone(), format!("chain contained {}", cid));
                }

                return Err(Error::Other(format!(
                    "Chain contained block marked as bad: {}, {}",
                    cid, reason
                )));
            }
        }
        Ok(())
    }
    /// fork detected, collect tipsets to be included in return_set sync_headers_reverse
    async fn sync_fork(&mut self, head: &Tipset, to: &Tipset) -> Result<Vec<Tipset>, Error> {
        // TODO change from using random peerID to managed
        let peer_id = PeerId::random();
        // pulled from Lotus: https://github.com/filecoin-project/lotus/blob/master/chain/sync.go#L996
        const FORK_LENGTH_THRESHOLD: u64 = 500;

        // Load blocks from network using blocksync
        let tips: Vec<Tipset> = self
            .network
            .blocksync_headers(peer_id.clone(), head.parents(), FORK_LENGTH_THRESHOLD)
            .await
            .map_err(|_| Error::Other("Could not retrieve tipset".to_string()))?;

        let mut ts = self.chain_store.tipset_from_keys(to.parents())?;

        for i in 0..tips.len() {
            while ts.epoch() > tips[i].epoch() {
                if ts.epoch() == 0 {
                    return Err(Error::Other(
                        "Synced chain forked at genesis, refusing to sync".to_string(),
                    ));
                }
                ts = self.chain_store.tipset_from_keys(ts.parents())?;
            }
            if ts == tips[i] {
                return Ok(tips[0..=i].to_vec());
            }
        }

        Err(Error::Other(
            "Fork longer than threshold finality of 500".to_string(),
        ))
    }

    /// Persists headers from tipset slice to chain store
    fn persist_headers(&mut self, tipsets: &[Tipset]) -> Result<(), Error> {
        Ok(tipsets
            .iter()
            .try_for_each(|ts| self.chain_store.put_tipsets(ts))?)
    }
    /// Returns the managed sync status
    pub fn get_state(&self) -> &SyncState {
        &self.state
    }
    /// Sets the managed sync status
    pub fn set_state(&mut self, new_state: SyncState) {
        self.state = new_state
    }
}

fn cids_from_messages<T: Cbor>(messages: &[T]) -> Result<Vec<Cid>, EncodingError> {
    messages.iter().map(Cbor::cid).collect()
}

#[cfg(test)]
mod tests {
    use super::*;
    use blocks::BlockHeader;
    use db::MemoryDB;
    use forest_libp2p::NetworkEvent;
    use std::sync::Arc;
    use test_utils::{construct_blocksync_response, construct_messages, construct_tipset};

    fn chain_syncer_setup<DB>(chain_store: ChainStore<DB>) -> ChainSyncer<DB>
    where
        DB: BlockStore,
    {
        let (local_sender, _test_receiver) = channel(20);
        let (_event_sender, event_receiver) = channel(20);

<<<<<<< HEAD
        ChainSyncer::new(db, local_sender, event_receiver, None).unwrap()
=======
        ChainSyncer::new(chain_store, local_sender, event_receiver, None).unwrap()
>>>>>>> 3d5aeb2b
    }

    fn send_blocksync_response(event_sender: Sender<NetworkEvent>) {
        let rpc_response = construct_blocksync_response();

        task::block_on(async {
            event_sender
                .send(NetworkEvent::RPCResponse {
                    req_id: 0,
                    response: rpc_response,
                })
                .await;
        });
    }

    fn dummy_header() -> BlockHeader {
        BlockHeader::builder()
            .miner_address(Address::new_id(1000).unwrap())
            .messages(Cid::new_from_cbor(&[1, 2, 3], Blake2b256))
            .message_receipts(Cid::new_from_cbor(&[1, 2, 3], Blake2b256))
            .state_root(Cid::new_from_cbor(&[1, 2, 3], Blake2b256))
            .build()
            .unwrap()
    }
    #[test]
    fn chainsync_constructor() {
        let db = Arc::new(MemoryDB::default());
        let mut chain_store = ChainStore::new(db);
        let (local_sender, _test_receiver) = channel(20);
        let (_event_sender, event_receiver) = channel(20);

        let gen_header = dummy_header();
        chain_store.set_genesis(gen_header).unwrap();
        // Test just makes sure that the chain syncer can be created without using a live database or
        // p2p network (local channels to simulate network messages and responses)
        let _chain_syncer =
<<<<<<< HEAD
            ChainSyncer::new(Arc::new(db), local_sender, event_receiver, None).unwrap();
=======
            ChainSyncer::new(chain_store, local_sender, event_receiver, None).unwrap();
>>>>>>> 3d5aeb2b
    }

    #[test]
    fn sync_headers_reverse_given_tipsets_test() {
        let db = Arc::new(MemoryDB::default());
        let mut chain_store = ChainStore::new(db);
        let gen_header = dummy_header();
        chain_store.set_genesis(gen_header).unwrap();

        let (local_sender, _test_receiver) = channel(20);
        let (event_sender, event_receiver) = channel(20);
<<<<<<< HEAD
        let mut cs = ChainSyncer::new(Arc::new(db), local_sender, event_receiver, None).unwrap();
=======
        let mut cs = ChainSyncer::new(chain_store, local_sender, event_receiver, None).unwrap();
>>>>>>> 3d5aeb2b

        cs.net_handler.spawn(Arc::clone(&cs.peer_manager));
        // send blocksync response to channel
        send_blocksync_response(event_sender);

        // params for sync_headers_reverse
        let source = PeerId::random();
        let head = construct_tipset(4, 10);
        let to = construct_tipset(1, 10);

        task::block_on(async move {
            cs.peer_manager.add_peer(source.clone()).await;
            assert_eq!(cs.peer_manager.len().await, 1);

            let return_set = cs.sync_headers_reverse(head, &to).await;
            assert_eq!(return_set.unwrap().len(), 4);
        });
    }

    #[test]
    fn select_target_test() {
        let ts_1 = construct_tipset(1, 5);
        let ts_2 = construct_tipset(2, 10);
        let ts_3 = construct_tipset(3, 7);

        let db = Arc::new(MemoryDB::default());
        let mut chain_store = ChainStore::new(db);
        let gen_header = dummy_header();
        chain_store.set_genesis(gen_header).unwrap();

        let mut cs = chain_syncer_setup(chain_store);

        task::spawn(async move {
            assert_eq!(
                cs.select_sync_target(ts_1.clone()).await.unwrap(),
                Arc::new(ts_1)
            );
            assert_eq!(
                cs.select_sync_target(ts_2.clone()).await.unwrap(),
                Arc::new(ts_2.clone())
            );
            assert_eq!(cs.select_sync_target(ts_3).await.unwrap(), Arc::new(ts_2));
        });
    }

    #[test]
    fn compute_msg_data_given_msgs_test() {
        let (bls, secp) = construct_messages();

        let db = Arc::new(MemoryDB::default());
        let mut chain_store = ChainStore::new(db);
        let gen_header = dummy_header();
        chain_store.set_genesis(gen_header).unwrap();

        let cs = chain_syncer_setup(chain_store);

        let expected_root =
            Cid::from_raw_cid("bafy2bzaced5inutkibck2wagtnggbvjpbr65ghdncivs3gpagx67s3xs3i5wa")
                .unwrap();

        let root = cs.compute_msg_data(&[bls], &[secp]).unwrap();
        assert_eq!(root, expected_root);
    }
}<|MERGE_RESOLUTION|>--- conflicted
+++ resolved
@@ -97,20 +97,6 @@
         mut chain_store: ChainStore<DB>,
         network_send: Sender<NetworkMessage>,
         network_rx: Receiver<NetworkEvent>,
-<<<<<<< HEAD
-        genesis_buffer: Option<Cid>,
-    ) -> Result<Self, Error> {
-        let chain_store = ChainStore::new(db.clone());
-
-        let genesis = match genesis_buffer {
-            Some(genesis_cid) => {
-                debug!("Initializing ChainSyncer with genesis from config");
-                let genesis_block =
-                    db.get(&genesis_cid)
-                    .map_err(|e| Error::Other(e.to_string()))?
-                    .ok_or_else(|| Error::Other("Could not find genesis block despite being loaded using a genesis file".to_owned()))?;
-                Tipset::new(vec![genesis_block])?
-=======
         genesis_cid: Option<Cid>,
     ) -> Result<Self, Error> {
         let genesis = match genesis_cid {
@@ -132,21 +118,15 @@
                     chain_store.set_heaviest_tipset(Arc::new(tipset.clone()))?;
                     tipset
                 }
->>>>>>> 3d5aeb2b
             }
             None => {
                 debug!("No specified genesis in config. Attempting to load from store");
                 match chain_store.genesis()? {
                     Some(store_genesis) => Tipset::new(vec![store_genesis])?,
                     None => {
-<<<<<<< HEAD
-                        warn!("No genesis provided by config or blockstore, using default Tipset");
-                        Tipset::new(vec![BlockHeader::default()])?
-=======
                         return Err(Error::Other(
                             "No genesis provided by config or blockstore".to_owned(),
                         ))
->>>>>>> 3d5aeb2b
                     }
                 }
             }
@@ -872,11 +852,7 @@
         let (local_sender, _test_receiver) = channel(20);
         let (_event_sender, event_receiver) = channel(20);
 
-<<<<<<< HEAD
-        ChainSyncer::new(db, local_sender, event_receiver, None).unwrap()
-=======
         ChainSyncer::new(chain_store, local_sender, event_receiver, None).unwrap()
->>>>>>> 3d5aeb2b
     }
 
     fn send_blocksync_response(event_sender: Sender<NetworkEvent>) {
@@ -913,11 +889,7 @@
         // Test just makes sure that the chain syncer can be created without using a live database or
         // p2p network (local channels to simulate network messages and responses)
         let _chain_syncer =
-<<<<<<< HEAD
-            ChainSyncer::new(Arc::new(db), local_sender, event_receiver, None).unwrap();
-=======
             ChainSyncer::new(chain_store, local_sender, event_receiver, None).unwrap();
->>>>>>> 3d5aeb2b
     }
 
     #[test]
@@ -929,11 +901,7 @@
 
         let (local_sender, _test_receiver) = channel(20);
         let (event_sender, event_receiver) = channel(20);
-<<<<<<< HEAD
-        let mut cs = ChainSyncer::new(Arc::new(db), local_sender, event_receiver, None).unwrap();
-=======
         let mut cs = ChainSyncer::new(chain_store, local_sender, event_receiver, None).unwrap();
->>>>>>> 3d5aeb2b
 
         cs.net_handler.spawn(Arc::clone(&cs.peer_manager));
         // send blocksync response to channel
