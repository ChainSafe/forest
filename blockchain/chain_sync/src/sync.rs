// Copyright 2020 ChainSafe Systems
// SPDX-License-Identifier: Apache-2.0, MIT

#[cfg(test)]
mod peer_test;

use super::bad_block_cache::BadBlockCache;
use super::bucket::{SyncBucket, SyncBucketSet};
use super::network_handler::NetworkHandler;
use super::peer_manager::PeerManager;
use super::sync_state::{SyncStage, SyncState};
use super::{Error, SyncNetworkContext};
use address::{Address, Protocol};
use amt::Amt;
use async_std::sync::{Receiver, RwLock, Sender};
use async_std::task;
use beacon::{Beacon, BeaconEntry};
use blocks::{Block, BlockHeader, FullTipset, Tipset, TipsetKeys, TxMeta};
use chain::{persist_objects, ChainStore};
use cid::{multihash::Blake2b256, Cid};
use commcid::cid_to_replica_commitment_v1;
use core::time::Duration;
use crypto::verify_bls_aggregate;
use crypto::DomainSeparationTag;
use encoding::{Cbor, Error as EncodingError};
use fil_types::SectorInfo;
use filecoin_proofs_api::{post::verify_winning_post, ProverId, PublicReplicaInfo, SectorId};
use flo_stream::{MessagePublisher, Publisher};
use forest_libp2p::{
    hello::HelloRequest, BlockSyncRequest, NetworkEvent, NetworkMessage, MESSAGES,
};
use futures::{
    executor::block_on,
    stream::{FuturesUnordered, StreamExt},
};
use ipld_blockstore::BlockStore;
use libp2p::core::PeerId;
use log::error;
use log::{debug, info, warn};
use message::{Message, SignedMessage, UnsignedMessage};
use num_traits::Zero;
use state_manager::{utils, StateManager};
use state_tree::StateTree;
use std::cmp::min;
use std::collections::{BTreeMap, HashMap};
use std::convert::{TryFrom, TryInto};
use std::sync::Arc;
use vm::TokenAmount;

/// Struct that handles the ChainSync logic. This handles incoming network events such as
/// gossipsub messages, Hello protocol requests, as well as sending and receiving BlockSync
/// messages to be able to do the initial sync.
pub struct ChainSyncer<DB, TBeacon> {
    /// Syncing state of chain sync
    // TODO should be a vector once syncing done async and ideally not wrap each state in mutex.
    state: Arc<RwLock<SyncState>>,

    /// Drand randomness beacon
    beacon: Arc<TBeacon>,

    /// manages retrieving and updates state objects
    state_manager: Arc<StateManager<DB>>,

    /// Bucket queue for incoming tipsets
    sync_queue: SyncBucketSet,

    /// Represents next tipset to be synced
    next_sync_target: SyncBucket,

    /// access and store tipsets / blocks / messages
    chain_store: ChainStore<DB>,

    /// Context to be able to send requests to p2p network
    network: SyncNetworkContext,

    /// the known genesis tipset
    genesis: Tipset,

    /// Bad blocks cache, updates based on invalid state transitions.
    /// Will mark any invalid blocks and all childen as bad in this bounded cache
    bad_blocks: Arc<BadBlockCache>,

    ///  incoming network events to be handled by syncer
    net_handler: NetworkHandler,

    /// Peer manager to handle full peers to send ChainSync requests to
    peer_manager: Arc<PeerManager>,
}

/// Message data used to ensure valid state transition
struct MsgMetaData {
    balance: TokenAmount,
    sequence: u64,
}

impl<DB, TBeacon: 'static> ChainSyncer<DB, TBeacon>
where
    TBeacon: Beacon + Send,
    DB: BlockStore + Sync + Send + 'static,
{
    pub fn new(
        chain_store: ChainStore<DB>,
        beacon: Arc<TBeacon>,
        network_send: Sender<NetworkMessage>,
        network_rx: Receiver<NetworkEvent>,
        genesis: Tipset,
    ) -> Result<Self, Error> {
        let state_manager = Arc::new(StateManager::new(chain_store.db.clone()));

        // Split incoming channel to handle blocksync requests
        let mut event_send = Publisher::new(30);
        let network = SyncNetworkContext::new(network_send, event_send.subscribe());

        let peer_manager = Arc::new(PeerManager::default());

        let net_handler = NetworkHandler::new(network_rx, event_send);

        Ok(Self {
            state: Arc::new(RwLock::new(SyncState::default())),
            beacon,
            state_manager,
            chain_store,
            network,
            genesis,
            bad_blocks: Arc::new(BadBlockCache::default()),
            net_handler,
            peer_manager,
            sync_queue: SyncBucketSet::default(),
            next_sync_target: SyncBucket::default(),
        })
    }

    /// Returns a clone of the bad blocks cache to be used outside of chain sync.
    pub fn bad_blocks_cloned(&self) -> Arc<BadBlockCache> {
        self.bad_blocks.clone()
    }

    /// Returns the atomic reference to the syncing state.
    pub fn sync_state_cloned(&self) -> Arc<RwLock<SyncState>> {
        self.state.clone()
    }

    /// Spawns a network handler and begins the syncing process.
    pub async fn start(mut self) -> Result<(), Error> {
        self.net_handler.spawn(Arc::clone(&self.peer_manager));

        while let Some(event) = self.network.receiver.next().await {
            match event {
                NetworkEvent::HelloRequest { request, channel } => {
                    let source = channel.peer.clone();
                    debug!(
                        "Message inbound, heaviest tipset cid: {:?}",
                        request.heaviest_tip_set
                    );
                    match self
                        .fetch_tipset(source.clone(), &TipsetKeys::new(request.heaviest_tip_set))
                        .await
                    {
                        Ok(fts) => {
                            if let Err(e) = self.inform_new_head(source.clone(), &fts).await {
                                warn!("Failed to sync with provided tipset: {}", e);
                            };
                        }
                        Err(e) => {
                            warn!("Failed to fetch full tipset from peer ({}): {}", source, e);
                        }
                    }
                }
                NetworkEvent::PeerDialed { peer_id } => {
                    let heaviest = self.chain_store.heaviest_tipset().await.unwrap();
                    self.network
                        .hello_request(
                            peer_id,
                            HelloRequest {
                                heaviest_tip_set: heaviest.cids().to_vec(),
                                heaviest_tipset_height: heaviest.epoch(),
                                heaviest_tipset_weight: heaviest.weight().clone(),
                                genesis_hash: self.genesis.blocks()[0].cid().clone(),
                            },
                        )
                        .await
                }
                _ => (),
            }
        }
        Ok(())
    }

    /// Performs syncing process
    async fn sync(&mut self, head: Arc<Tipset>) -> Result<(), Error> {
        // Bootstrap peers before syncing
        // TODO increase bootstrap peer count before syncing
        const MIN_PEERS: usize = 1;
        loop {
            let peer_count = self.peer_manager.len().await;
            if peer_count < MIN_PEERS {
                debug!("bootstrapping peers, have {}", peer_count);
                task::sleep(Duration::from_secs(2)).await;
            } else {
                break;
            }
        }

        // Get heaviest tipset from storage to sync toward
        let heaviest = self.chain_store.heaviest_tipset().await.unwrap();

        info!("Starting block sync...");

        // Sync headers from network from head to heaviest from storage
        self.state
            .write()
            .await
            .init(heaviest.clone(), head.clone());
        let tipsets = match self
            .sync_headers_reverse(head.as_ref().clone(), &heaviest)
            .await
        {
            Ok(ts) => ts,
            Err(e) => {
                self.state.write().await.error(e.to_string());
                return Err(e);
            }
        };

        // Persist header chain pulled from network
        self.set_stage(SyncStage::PersistHeaders).await;
        let headers: Vec<&BlockHeader> = tipsets.iter().map(|t| t.blocks()).flatten().collect();
        if let Err(e) = persist_objects(self.chain_store.blockstore(), &headers) {
            self.state.write().await.error(e.to_string());
            return Err(e.into());
        }
        ChainStore::put_tipsets(&self.chain_store, &*head.clone()).await?;
        // Sync and validate messages from fetched tipsets
        self.set_stage(SyncStage::Messages).await;
        if let Err(e) = self.sync_messages_check_state(&tipsets).await {
            self.state.write().await.error(e.to_string());
            return Err(e);
        }
        self.set_stage(SyncStage::Complete).await;

        // At this point the head is synced and the head can be set as the heaviest.
        self.chain_store.put_tipset(head.as_ref()).await?;

        Ok(())
    }

    /// Syncs messages by first checking state for message existence otherwise fetches messages from blocksync
    async fn sync_messages_check_state(&mut self, ts: &[Tipset]) -> Result<(), Error> {
        info!("Syncing messages of {} many tipsets: {} to {}", ts.len(), ts[0].epoch(), ts[ts.len() - 1].epoch());
        // see https://github.com/filecoin-project/lotus/blob/master/build/params_shared.go#L109 for request window size
        const REQUEST_WINDOW: i64 = 1;
        // TODO refactor type handling
        // set i to the length of provided tipsets
        let mut i: i64 = i64::try_from(ts.len())? - 1;

        while i >= 0 {
            // check storage first to see if we have full tipset
            let fts = match self.chain_store.fill_tipsets(ts[i as usize].clone()) {
                Ok(fts) => fts,
                Err(_) => {
                    // no full tipset in storage; request messages via blocksync

                    // retrieve peerId used for blocksync request
                    if let Some(peer_id) = self.peer_manager.get_peer().await {
                        let mut batch_size = REQUEST_WINDOW;
                        if i < batch_size {
                            batch_size = i;
                        }

                        // set params for blocksync request
                        let idx = i - batch_size;
                        let next = &ts[idx as usize];
                        let req_len = batch_size + 1;
                        info!("IDX: {}, req_len: {}", idx, req_len);
                        info!("BlockSync message sync tipsets: epoch: {}, len: {}", next.epoch(), req_len);
                        // receive tipset bundle from block sync
                        let mut ts_bundle = match self
                            .network
                            .blocksync_request(
                                peer_id,
                                BlockSyncRequest {
                                    start: next.cids().to_vec(),
                                    request_len: req_len as u64,
                                    options: MESSAGES,
                                },
                            )
                            .await {
                            Ok(k) => k,
                            Err(e) => {
                                warn!("BlockSyncRequest for message failed: {}", e);
                                continue;
                            }
                        }.chain;
                        ts_bundle.reverse();
                        let mut ts_r =ts[(idx) as usize..(idx+1+req_len) as usize].to_vec();
                        // since the bundle only has messages, we have to put the headers in them
                        for b in ts_bundle.iter_mut() {
                            let ttt = ts_r.pop().unwrap();
                            info!("Putting tipset into tipset bundle at epoch: {} with block cid: {}", ttt.epoch(), ttt.blocks()[0].cid());
                            info!("Number of blocks: {}, number of messages: bls {}, secp {}", ttt.blocks().len(), b.bls_msg_includes.len(), b.secp_msg_includes.len());
                            b.blocks = ttt.blocks().to_vec();
                        }
                        // ts_bundle.iter_mut().map(|b| b.blocks = ts_r.pop().unwrap().blocks().to_vec()).collect();
                        info!("BlockSync message sync got messages for {} tipsets", ts_bundle.len());
                        for mut b in ts_bundle {
                            info!("Messages bls: {:?}, includes: {:?}", b.bls_msgs.clone().iter().map(|m| m.cid()).collect::<Vec<_>>(), b.bls_msg_includes);
                            info!("Messages secp: {:?},  inclues: {:?}", b.secp_msgs, b.secp_msg_includes);
                            // construct full tipsets from fetched messages
                            let fts: FullTipset = (&b).try_into().map_err(Error::Other)?;


                            // validate tipset and messages
                            let curr_epoch = fts.epoch();
                            self.validate_tipset(fts).await?;
                            self.state.write().await.set_epoch(curr_epoch);

                            // store messages
                            self.chain_store.put_messages(&b.bls_msgs)?;
                            self.chain_store.put_messages(&b.secp_msgs)?;
                        }
                    }
                    i -= REQUEST_WINDOW;
                    continue;
                }
            };
            // full tipset found in storage; validate and continue
            let curr_epoch = fts.epoch();
            self.validate_tipset(fts).await?;
            self.state.write().await.set_epoch(curr_epoch);
            i -= 1;
            continue;
        }

        Ok(())
    }

    /// informs the syncer about a new potential tipset
    /// This should be called when connecting to new peers, and additionally
    /// when receiving new blocks from the network
    pub async fn inform_new_head(&mut self, peer: PeerId, fts: &FullTipset) -> Result<(), Error> {
        // check if full block is nil and if so return error
        if fts.blocks().is_empty() {
            return Err(Error::NoBlocks);
        }
        // TODO: Check if tipset has height that is too far ahead to be possible


        for block in fts.blocks() {
            if let Some(bad) = self.bad_blocks.peek(block.cid()).await {
                warn!("Bad block detected, cid: {:?}", bad);
                return Err(Error::Other("Block marked as bad".to_string()));
            }
            // validate message data
            self.validate_msg_meta(block)?;
        }
        // TODO: Publish LocalIncoming blocks

        // compare target_weight to heaviest weight stored; ignore otherwise
        let best_weight = match self.chain_store.heaviest_tipset().await {
            Some(ts) => ts.weight().clone(),
            None => Zero::zero(),
        };
        let target_weight = fts.weight();

        if target_weight.gt(&best_weight) {
            self.set_peer_head(peer, Arc::new(fts.to_tipset())).await?;
        }
        // incoming tipset from miners does not appear to be better than our best chain, ignoring for now
        Ok(())
    }

    async fn set_peer_head(&mut self, peer: PeerId, ts: Arc<Tipset>) -> Result<(), Error> {
        self.peer_manager
            .add_peer(peer, Some(Arc::clone(&ts)))
            .await;

        // Only update target on initial sync
        if self.state.read().await.stage() == SyncStage::Headers {
            if let Some(best_target) = self.select_sync_target().await {
                // TODO revisit this if using for full node, shouldn't start syncing on first update
                self.sync(best_target).await?;
                return Ok(());
            }
        }
        self.schedule_tipset(ts).await?;

        Ok(())
    }

    /// Retrieves the heaviest tipset in the sync queue; considered best target head
    async fn select_sync_target(&mut self) -> Option<Arc<Tipset>> {
        // Retrieve all peer heads from peer manager
        let mut heads = self.peer_manager.get_peer_heads().await;
        heads.sort_by_key(|h| h.epoch());

        // insert tipsets into sync queue
        for tip in heads {
            self.sync_queue.insert(tip);
        }

        if self.sync_queue.buckets().len() > 1 {
            warn!("Caution, multiple distinct chains seen during head selections");
        }

        // return heaviest tipset in queue
        self.sync_queue.heaviest()
    }
    /// Schedules a new tipset to be handled by the sync manager
    async fn schedule_tipset(&mut self, tipset: Arc<Tipset>) -> Result<(), Error> {
        info!("Scheduling incoming tipset to sync: {:?}", tipset.cids());

        // check sync status if indicates tipsets are ready to be synced
        // TODO revisit this, seems wrong
        if self.state.read().await.stage() == SyncStage::Complete {
            // send tipsets to be synced
            self.sync(tipset).await?;
            return Ok(());
        }

        // TODO check for related tipsets

        // if next_sync_target is from same chain as incoming tipset add it to be synced next
        if self.next_sync_target.is_same_chain_as(&tipset) {
            self.next_sync_target.add(tipset);
        } else {
            // add incoming tipset to queue to by synced later
            self.sync_queue.insert(tipset);
            // update next sync target if empty
            if self.next_sync_target.is_empty() {
                if let Some(target_bucket) = self.sync_queue.pop() {
                    self.next_sync_target = target_bucket;
                    if let Some(best_target) = self.next_sync_target.heaviest_tipset() {
                        // send heaviest tipset from sync target to be synced
                        self.sync(best_target).await?;
                        return Ok(());
                    }
                }
            }
        }
        Ok(())
    }
    /// Validates message root from header matches message root generated from the
    /// bls and secp messages contained in the passed in block and stores them in a key-value store
    fn validate_msg_meta(&self, block: &Block) -> Result<(), Error> {
        let sm_root = compute_msg_meta(
            self.chain_store.blockstore(),
            block.bls_msgs(),
            block.secp_msgs(),
        )?;
        if block.header().messages() != &sm_root {
            return Err(Error::InvalidRoots);
        }

        self.chain_store.put_messages(block.bls_msgs())?;
        self.chain_store.put_messages(block.secp_msgs())?;

        Ok(())
    }

    /// Returns FullTipset from store if TipsetKeys exist in key-value store otherwise requests FullTipset
    /// from block sync
    async fn fetch_tipset(
        &mut self,
        peer_id: PeerId,
        tsk: &TipsetKeys,
    ) -> Result<FullTipset, String> {
        let fts = match self.load_fts(tsk) {
            Ok(fts) => fts,
            _ => return self.network.blocksync_fts(peer_id, tsk).await,
        };

        Ok(fts)
    }
    /// Returns a reconstructed FullTipset from store if keys exist
    fn load_fts(&self, keys: &TipsetKeys) -> Result<FullTipset, Error> {
        let mut blocks = Vec::new();
        // retrieve tipset from store based on passed in TipsetKeys
        let ts = self.chain_store.tipset_from_keys(keys)?;
        for header in ts.blocks() {
            // retrieve bls and secp messages from specified BlockHeader
            let (bls_msgs, secp_msgs) =
                chain::block_messages(self.chain_store.blockstore(), &header)?;

            // construct a full block
            let full_block = Block {
                header: header.clone(),
                bls_messages: bls_msgs,
                secp_messages: secp_msgs,
            };
            // push vector of full blocks to build FullTipset
            blocks.push(full_block);
        }
        // construct FullTipset
        let fts = FullTipset::new(blocks)?;
        Ok(fts)
    }
    // Block message validation checks
    fn check_block_msgs(
        state_manager: Arc<StateManager<DB>>,
        block: Block,
        tip: Tipset,
    ) -> Result<(), Error> {
        // do the initial loop here
        // Check Block Message and Signatures in them
        let mut pub_keys = Vec::new();
        let mut cids = Vec::new();
        for m in block.bls_msgs() {
            let pk = StateManager::get_bls_public_key(
                &state_manager.get_block_store(),
                m.from(),
                tip.parent_state(),
            )?;
            pub_keys.push(pk);
            cids.push(m.cid()?.to_bytes());
        }

        if let Some(sig) = block.header().bls_aggregate() {
            if !verify_bls_aggregate(
                cids.iter()
                    .map(|x| x.as_slice())
                    .collect::<Vec<&[u8]>>()
                    .as_slice(),
                pub_keys
                    .iter()
                    .map(|x| &x[..])
                    .collect::<Vec<&[u8]>>()
                    .as_slice(),
                &sig,
            ) {
                return Err(Error::Validation(
                    "Bls aggregate signature was invalid".to_owned(),
                ));
            }
        } else {
            return Err(Error::Validation(
                "No bls signature included in the block header".to_owned(),
            ));
        }

        // check msgs for validity
        fn check_msg<M, DB: BlockStore>(
            msg: &M,
            msg_meta_data: &mut HashMap<Address, MsgMetaData>,
            tree: &StateTree<DB>,
        ) -> Result<(), Error>
        where
            M: Message,
        {
            let updated_state: MsgMetaData = match msg_meta_data.get(msg.from()) {
                // address is present begin validity checks
                Some(MsgMetaData { sequence, balance }) => {
                    // sequence equality check
                    if *sequence != msg.sequence() {
                        return Err(Error::Validation("Sequences are not equal".to_owned()));
                    }

                    // sufficient funds check
                    if *balance < msg.required_funds() {
                        return Err(Error::Validation(
                            "Insufficient funds for message execution".to_owned(),
                        ));
                    }
                    // update balance and increment sequence by 1
                    MsgMetaData {
                        balance: balance - &msg.required_funds(),
                        sequence: sequence + 1,
                    }
                }
                // MsgMetaData not found with provided address key, insert sequence and balance with address as key
                None => {
                    let actor = tree
                        .get_actor(msg.from())
                        .map_err(Error::Other)?
                        .ok_or_else(|| {
                            Error::Other("Could not retrieve actor from state tree".to_owned())
                        })?;

                    MsgMetaData {
                        sequence: actor.sequence,
                        balance: actor.balance,
                    }
                }
            };
            // update hash map with updated state
            msg_meta_data.insert(*msg.from(), updated_state);
            Ok(())
        }
        let mut msg_meta_data: HashMap<Address, MsgMetaData> = HashMap::default();
        let db = state_manager.get_block_store();
        let (state_root, _) = block_on(state_manager.tipset_state(&tip))
            .map_err(|_| Error::Validation("Could not update state".to_owned()))?;
        let tree = StateTree::new_from_root(db.as_ref(), &state_root).map_err(|_| {
            Error::Validation("Could not load from new state root in state manager".to_owned())
        })?;
        // loop through bls messages and check msg validity
        for m in block.bls_msgs() {
            check_msg(m, &mut msg_meta_data, &tree)?;
        }
        // loop through secp messages and check msg validity and signature
        for m in block.secp_msgs() {
            check_msg(m, &mut msg_meta_data, &tree)?;
            // signature validation
            m.signature()
                .verify(&m.cid()?.to_bytes(), m.from())
                .map_err(|e| Error::Validation(format!("Message signature invalid: {}", e)))?;
        }
        // validate message root from header matches message root
        let sm_root = compute_msg_meta(db.as_ref(), block.bls_msgs(), block.secp_msgs())?;
        if block.header().messages() != &sm_root {
            return Err(Error::InvalidRoots);
        }

        Ok(())
    }

    /// Validates block semantically according to https://github.com/filecoin-project/specs/blob/6ab401c0b92efb6420c6e198ec387cf56dc86057/validation.md
    async fn validate(&self, block: &Block) -> Result<(), Error> {
        debug!("Validating block at epoch: {} with weight: {}", block.header().epoch(), block.header().weight());
        let mut error_vec: Vec<String> = Vec::new();
        let mut validations = FuturesUnordered::new();
        let header = block.header();

        // check if block has been signed
        if header.signature().is_none() {
            error_vec.push("Signature is nil in header".to_owned());
        }

        let parent_tipset = self.chain_store.tipset_from_keys(header.parents())?;

        // time stamp checks
        if let Err(err) = header.validate_timestamps(&parent_tipset) {
            error_vec.push(err.to_string());
        }

        let b = block.clone();

        let parent_clone = parent_tipset.clone();
        // check messages to ensure valid state transitions
        let sm = self.state_manager.clone();
        let x = task::spawn_blocking(move || Self::check_block_msgs(sm, b, parent_clone));
        validations.push(x);

        // block signature check
        let (state_root, _) = self
            .state_manager
            .tipset_state(&parent_tipset)
            .await
            .map_err(|_| Error::Validation("Could not update state".to_owned()))?;
        let work_addr_result = self
            .state_manager
            .get_miner_work_addr(&state_root, header.miner_address());

        // temp header needs to live long enough in static context returned by task::spawn
        let signature = block.header().signature().clone();
        let cid_bytes = block.header().cid().to_bytes().clone();
        match work_addr_result {
            Ok(_) => validations.push(task::spawn_blocking(move || {
                signature
                    .ok_or_else(|| {
                        Error::Blockchain(blocks::Error::InvalidSignature(
                            "Signature is nil in header".to_owned(),
                        ))
                    })?
                    .verify(&cid_bytes, &work_addr_result.unwrap())
                    .map_err(|e| Error::Blockchain(blocks::Error::InvalidSignature(e)))
            })),
            Err(err) => error_vec.push(err.to_string()),
        }

        let slash = self
            .state_manager
            .is_miner_slashed(header.miner_address(), &parent_tipset.parent_state())
            .unwrap_or_else(|err| {
                error_vec.push(err.to_string());
                false
            });
        if slash {
            error_vec.push("Received block was from slashed or invalid miner".to_owned())
        }

        // let prev_beacon = self
        //     .chain_store
        //     .latest_beacon_entry(&self.chain_store.tipset_from_keys(header.parents())?)?;
        // header
        //     .validate_block_drand(Arc::clone(&self.beacon), prev_beacon)
        //     .await?;

        let power_result = self
            .state_manager
            .get_power(&parent_tipset.parent_state(), header.miner_address());
        // ticket winner check
        match power_result {
            Ok(pow_tuple) => {
                let (c_pow, net_pow) = pow_tuple;
                if !header.is_ticket_winner(c_pow, net_pow) {
                    error_vec.push("Miner created a block but was not a winner".to_owned())
                }
            }
            Err(err) => error_vec.push(err.to_string()),
        }

        // TODO verify_ticket_vrf

        // collect the errors from the async validations
        while let Some(result) = validations.next().await {
            if result.is_err() {
                error_vec.push(result.err().unwrap().to_string());
            }
        }
        // combine vec of error strings and return Validation error with this resultant string
        if !error_vec.is_empty() {
            let error_string = error_vec.join(", ");
            return Err(Error::Validation(error_string));
        }

        Ok(())
    }
    /// validates tipsets and adds header data to tipset tracker
    async fn validate_tipset(&mut self, fts: FullTipset) -> Result<(), Error> {
        if fts.to_tipset() == self.genesis {
            return Ok(());
        }

        for b in fts.blocks() {
            if let Err(e) = self.validate(&b).await {
                self.bad_blocks.put(b.cid().clone(), e.to_string()).await;
                return Err(Error::Other(format!("Invalid blocks detected: {}", e.to_string())));
            }
            self.chain_store.set_tipset_tracker(b.header()).await?;
        }
        info!("Successfully validated tipset at epoch: {}", fts.epoch());
        Ok(())
    }

    pub async fn verify_winning_post_proof(
        &self,
        block: BlockHeader,
        prev_entry: BeaconEntry,
        lbst: Cid,
    ) -> Result<(), Error> {
        let marshal_miner_work_addr = block.miner_address().marshal_cbor()?;
        let rbase = block.beacon_entries().iter().last().unwrap_or(&prev_entry);
        let rand = chain::draw_randomness(
            rbase.data(),
            DomainSeparationTag::WinningPoStChallengeSeed,
            block.epoch(),
            &marshal_miner_work_addr,
        )
        .map_err(|err| {
            Error::Validation(format!(
                "failed to get randomness for verifying winningPost proof: {:}",
                err
            ))
        })?;
        if block.miner_address().protocol() != Protocol::ID {
            return Err(Error::Validation(format!(
                "failed to get ID from miner address {:}",
                block.miner_address()
            )));
        };
        let sectors = utils::get_sectors_for_winning_post(
            &self.state_manager,
            &lbst,
            &block.miner_address(),
            &rand,
        )?;

        let proofs = block
            .win_post_proof()
            .iter()
            .fold(Vec::new(), |mut proof, p| {
                proof.extend_from_slice(&p.proof_bytes);
                proof
            });

        let replicas = sectors
            .iter()
            .map::<Result<(SectorId, PublicReplicaInfo), Error>, _>(|sector_info: &SectorInfo| {
                let commr =
                    cid_to_replica_commitment_v1(&sector_info.sealed_cid).map_err(|err| {
                        Error::Validation(format!("failed to get replica commitment: {:}", err))
                    })?;
                let replica = PublicReplicaInfo::new(
                    sector_info
                        .proof
                        .registered_winning_post_proof()
                        .map_err(|err| Error::Validation(format!("Invalid proof code: {:}", err)))?
                        .try_into()
                        .map_err(|err| {
                            Error::Validation(format!("failed to get registered proof: {:}", err))
                        })?,
                    commr,
                );
                Ok((SectorId::from(sector_info.sector_number), replica))
            })
            .collect::<Result<BTreeMap<SectorId, PublicReplicaInfo>, _>>()?;

        let mut prover_id = ProverId::default();
        let prover_bytes = block.miner_address().to_bytes();
        prover_id[..prover_bytes.len()].copy_from_slice(&prover_bytes);
        if !verify_winning_post(&rand, &proofs, &replicas, prover_id)
            .map_err(|err| Error::Validation(format!("failed to verify election post: {:}", err)))?
        {
            error!("invalid winning post ({:?}; {:?})", rand, sectors);
            Err(Error::Validation("Winning post was invalid".to_string()))
        } else {
            Ok(())
        }
    }

    /// Syncs chain data and persists it to blockstore
    async fn sync_headers_reverse(
        &mut self,
        head: Tipset,
        to: &Tipset,
    ) -> Result<Vec<Tipset>, Error> {
        info!("Syncing headers from: {:?}", head.key());
        self.state.write().await.set_epoch(to.epoch());

        let mut accepted_blocks: Vec<Cid> = Vec::new();

        let sync_len = head.epoch() - to.epoch();
        if !sync_len.is_positive() {
            return Err(Error::Other(
                "Target tipset must be after heaviest".to_string(),
            ));
        }
        let mut return_set = Vec::with_capacity(sync_len as usize);
        return_set.push(head);

        let to_epoch = to.blocks().get(0).expect("Tipset cannot be empty").epoch();

        // Loop until most recent tipset height is less than to tipset height
        'sync: while let Some(cur_ts) = return_set.last() {
            // Check if parent cids exist in bad block caches
            self.validate_tipset_against_cache(cur_ts.parents(), &accepted_blocks)
                .await?;

            if cur_ts.epoch() <= to_epoch {
                // Current tipset is less than epoch of tipset syncing toward
                break;
            }

            // Try to load parent tipset from local storage
            if let Ok(ts) = self.chain_store.tipset_from_keys(cur_ts.parents()) {
                // Add blocks in tipset to accepted chain and push the tipset to return set
                accepted_blocks.extend_from_slice(ts.cids());
                return_set.push(ts);
                continue;
            }

            // TODO tweak request window when socket frame is tested
            const REQUEST_WINDOW: i64 = 50;
            let epoch_diff = cur_ts.epoch() - to_epoch;
            info!("BlockSync from: {} to {}", cur_ts.epoch(), to_epoch);
            let window = min(epoch_diff, REQUEST_WINDOW);

            let peer_id = self.get_peer().await;

            // Load blocks from network using blocksync
            let tipsets: Vec<Tipset> = match self
                .network
                .blocksync_headers(peer_id.clone(), cur_ts.parents(), window as u64)
                .await
            {
                Ok(ts) => ts,
                Err(e) => {
                    warn!("Failed blocksync request to peer {:?}: {}", peer_id, e);
                    self.peer_manager.remove_peer(&peer_id).await;
                    continue;
                }
            };
            info!("Got tipsets: Height: {}, Len: {}", tipsets[0].epoch(), tipsets.len());

            // Loop through each tipset received from network
            for ts in tipsets {
                if ts.epoch() < to_epoch {
                    // Break out of sync loop if epoch lower than to tipset
                    // This should not be hit if response from server is correct
                    break 'sync;
                }
                // Check Cids of blocks against bad block cache
                self.validate_tipset_against_cache(&ts.key(), &accepted_blocks)
                    .await?;

                accepted_blocks.extend_from_slice(ts.cids());
                self.state.write().await.set_epoch(ts.epoch());
                // Add tipset to vector of tipsets to return
                return_set.push(ts);
            }
        }

        let last_ts = return_set
            .last()
            .ok_or_else(|| Error::Other("Return set should contain a tipset".to_owned()))?;

        // Check if local chain was fork
        if last_ts.key() != to.key() {
            info!("Local chain was fork. Syncing fork...");
            if last_ts.parents() == to.parents() {
                // block received part of same tipset as best block
                // This removes need to sync fork
                return Ok(return_set);
            }
            // add fork into return set
            let fork = self.sync_fork(&last_ts, &to).await?;
            info!("Fork Synced");
            return_set.extend(fork);
        }
        info!("Sync Header reverse complete");
        Ok(return_set)
    }
    /// checks to see if tipset is included in bad clocks cache
    async fn validate_tipset_against_cache(
        &mut self,
        ts: &TipsetKeys,
        accepted_blocks: &[Cid],
    ) -> Result<(), Error> {
        for cid in ts.cids() {
            if let Some(reason) = self.bad_blocks.get(cid).await {
                for bh in accepted_blocks {
                    self.bad_blocks
                        .put(bh.clone(), format!("chain contained {}", cid))
                        .await;
                }

                return Err(Error::Other(format!(
                    "Chain contained block marked as bad: {}, {}",
                    cid, reason
                )));
            }
        }
        Ok(())
    }
    /// fork detected, collect tipsets to be included in return_set sync_headers_reverse
    async fn sync_fork(&mut self, head: &Tipset, to: &Tipset) -> Result<Vec<Tipset>, Error> {
        let peer_id = self.get_peer().await;
        // TODO move to shared parameter (from actors crate most likely)
        const FORK_LENGTH_THRESHOLD: u64 = 500;

        // Load blocks from network using blocksync
        let tips: Vec<Tipset> = self
            .network
            .blocksync_headers(peer_id, head.parents(), FORK_LENGTH_THRESHOLD)
            .await
            .map_err(|_| Error::Other("Could not retrieve tipset".to_string()))?;

        let mut ts = self.chain_store.tipset_from_keys(to.parents())?;

        for i in 0..tips.len() {
            while ts.epoch() > tips[i].epoch() {
                if ts.epoch() == 0 {
                    return Err(Error::Other(
                        "Synced chain forked at genesis, refusing to sync".to_string(),
                    ));
                }
                ts = self.chain_store.tipset_from_keys(ts.parents())?;
            }
            if ts == tips[i] {
                return Ok(tips[0..=i].to_vec());
            }
        }

        Err(Error::Other(
            "Fork longer than threshold finality of 500".to_string(),
        ))
    }

<<<<<<< HEAD
    /// Persists headers from tipset slice to chain store
    async fn persist_headers(&mut self, tipsets: &[Tipset]) -> Result<(), Error> {
        info!("Persisting headers for height: {}", tipsets[0].epoch());
        for tipset in tipsets.iter() {
            self.chain_store.put_tipsets(tipset).await?
        }
        Ok(())
    }

=======
>>>>>>> 52a5acec
    /// Sets the managed sync status
    pub async fn set_stage(&mut self, new_stage: SyncStage) {
        debug!("Sync stage set to: {}", new_stage);
        self.state.write().await.set_stage(new_stage);
    }

    async fn get_peer(&self) -> PeerId {
        while self.peer_manager.is_empty().await {
            warn!("No valid peers to sync, waiting for other nodes");
            task::sleep(Duration::from_secs(5)).await;
        }

        self.peer_manager
            .get_peer()
            .await
            .expect("Peer set is not empty here")
    }
}

/// Returns message root CID from bls and secp message contained in the param Block
fn compute_msg_meta<DB: BlockStore>(
    blockstore: &DB,
    bls_msgs: &[UnsignedMessage],
    secp_msgs: &[SignedMessage],
) -> Result<Cid, Error> {
    // collect bls and secp cids
    let bls_cids = cids_from_messages(bls_msgs)?;
    let secp_cids = cids_from_messages(secp_msgs)?;

    // generate Amt and batch set message values
    let bls_root = Amt::new_from_slice(blockstore, &bls_cids)?;
    let secp_root = Amt::new_from_slice(blockstore, &secp_cids)?;

    let meta = TxMeta {
        bls_message_root: bls_root,
        secp_message_root: secp_root,
    };

    // store message roots and receive meta_root cid
    let meta_root = blockstore
        .put(&meta, Blake2b256)
        .map_err(|e| Error::Other(e.to_string()))?;

    Ok(meta_root)
}

fn cids_from_messages<T: Cbor>(messages: &[T]) -> Result<Vec<Cid>, EncodingError> {
    messages.iter().map(Cbor::cid).collect()
}

#[cfg(test)]
mod tests {
    use super::*;
    use async_std::sync::channel;
    use async_std::sync::Sender;
    use beacon::MockBeacon;
    use blocks::BlockHeader;
    use db::MemoryDB;
    use forest_libp2p::NetworkEvent;
    use std::sync::Arc;
    use test_utils::{construct_blocksync_response, construct_messages, construct_tipset};

    fn chain_syncer_setup(
        db: Arc<MemoryDB>,
    ) -> (
        ChainSyncer<MemoryDB, MockBeacon>,
        Sender<NetworkEvent>,
        Receiver<NetworkMessage>,
    ) {
        let chain_store = ChainStore::new(db);

        let (local_sender, test_receiver) = channel(20);
        let (event_sender, event_receiver) = channel(20);

        let gen = dummy_header();
        chain_store.set_genesis(gen.clone()).unwrap();

        let beacon = Arc::new(MockBeacon::new(Duration::from_secs(1)));

        let genesis_ts = Tipset::new(vec![gen]).unwrap();
        (
            ChainSyncer::new(
                chain_store,
                beacon,
                local_sender,
                event_receiver,
                genesis_ts,
            )
            .unwrap(),
            event_sender,
            test_receiver,
        )
    }

    fn send_blocksync_response(blocksync_message: Receiver<NetworkMessage>) {
        let rpc_response = construct_blocksync_response();

        task::block_on(async {
            match blocksync_message.recv().await.unwrap() {
                NetworkMessage::BlockSyncRequest {
                    peer_id: _,
                    request: _,
                    response_channel,
                } => {
                    response_channel.send(rpc_response).unwrap();
                }
                _ => unreachable!(),
            }
        });
    }

    fn dummy_header() -> BlockHeader {
        BlockHeader::builder()
            .miner_address(Address::new_id(1000))
            .messages(Cid::new_from_cbor(&[1, 2, 3], Blake2b256))
            .message_receipts(Cid::new_from_cbor(&[1, 2, 3], Blake2b256))
            .state_root(Cid::new_from_cbor(&[1, 2, 3], Blake2b256))
            .build()
            .unwrap()
    }
    #[test]
    fn chainsync_constructor() {
        let db = Arc::new(MemoryDB::default());

        // Test just makes sure that the chain syncer can be created without using a live database or
        // p2p network (local channels to simulate network messages and responses)
        let _chain_syncer = chain_syncer_setup(db);
    }

    #[test]
    fn sync_headers_reverse_given_tipsets_test() {
        let db = Arc::new(MemoryDB::default());
        let (mut cs, _event_sender, network_receiver) = chain_syncer_setup(db);

        cs.net_handler.spawn(Arc::clone(&cs.peer_manager));

        // params for sync_headers_reverse
        let source = PeerId::random();
        let head = construct_tipset(4, 10);
        let to = construct_tipset(1, 10);

        task::block_on(async move {
            cs.peer_manager.add_peer(source.clone(), None).await;
            assert_eq!(cs.peer_manager.len().await, 1);
            // make blocksync request
            let return_set = task::spawn(async move { cs.sync_headers_reverse(head, &to).await });
            // send blocksync response to channel
            send_blocksync_response(network_receiver);
            assert_eq!(return_set.await.unwrap().len(), 4);
        });
    }

    #[test]
    fn compute_msg_meta_given_msgs_test() {
        let db = Arc::new(MemoryDB::default());
        let (cs, _, _) = chain_syncer_setup(db);

        let (bls, secp) = construct_messages();

        let expected_root =
            Cid::from_raw_cid("bafy2bzacebx7t56l6urh4os4kzar5asc5hmbhl7so6sfkzcgpjforkwylmqxa")
                .unwrap();

        let root = compute_msg_meta(cs.chain_store.blockstore(), &[bls], &[secp]).unwrap();
        assert_eq!(root, expected_root);
    }

    #[test]
    fn empty_msg_meta_vector() {
        let blockstore = MemoryDB::default();
        let usm: Vec<UnsignedMessage> =
            encoding::from_slice(&base64::decode("gA==").unwrap()).unwrap();
        let sm: Vec<SignedMessage> =
            encoding::from_slice(&base64::decode("gA==").unwrap()).unwrap();

        assert_eq!(
            compute_msg_meta(&blockstore, &usm, &sm)
                .unwrap()
                .to_string(),
            "bafy2bzacecgw6dqj4bctnbnyqfujltkwu7xc7ttaaato4i5miroxr4bayhfea"
        );
    }
}<|MERGE_RESOLUTION|>--- conflicted
+++ resolved
@@ -167,7 +167,7 @@
                     }
                 }
                 NetworkEvent::PeerDialed { peer_id } => {
-                    let heaviest = self.chain_store.heaviest_tipset().await.unwrap();
+                    let heaviest = self.chain_store.heaviest_tipset().unwrap();
                     self.network
                         .hello_request(
                             peer_id,
@@ -202,7 +202,7 @@
         }
 
         // Get heaviest tipset from storage to sync toward
-        let heaviest = self.chain_store.heaviest_tipset().await.unwrap();
+        let heaviest = self.chain_store.heaviest_tipset().unwrap();
 
         info!("Starting block sync...");
 
@@ -229,7 +229,7 @@
             self.state.write().await.error(e.to_string());
             return Err(e.into());
         }
-        ChainStore::put_tipsets(&self.chain_store, &*head.clone()).await?;
+        ChainStore::put_tipset(&mut self.chain_store, &*head.clone()).await?;
         // Sync and validate messages from fetched tipsets
         self.set_stage(SyncStage::Messages).await;
         if let Err(e) = self.sync_messages_check_state(&tipsets).await {
@@ -356,7 +356,7 @@
         // TODO: Publish LocalIncoming blocks
 
         // compare target_weight to heaviest weight stored; ignore otherwise
-        let best_weight = match self.chain_store.heaviest_tipset().await {
+        let best_weight = match self.chain_store.heaviest_tipset() {
             Some(ts) => ts.weight().clone(),
             None => Zero::zero(),
         };
@@ -726,7 +726,7 @@
                 self.bad_blocks.put(b.cid().clone(), e.to_string()).await;
                 return Err(Error::Other(format!("Invalid blocks detected: {}", e.to_string())));
             }
-            self.chain_store.set_tipset_tracker(b.header()).await?;
+            self.chain_store.set_tipset_tracker(b.header())?;
         }
         info!("Successfully validated tipset at epoch: {}", fts.epoch());
         Ok(())
@@ -966,18 +966,18 @@
         ))
     }
 
-<<<<<<< HEAD
-    /// Persists headers from tipset slice to chain store
-    async fn persist_headers(&mut self, tipsets: &[Tipset]) -> Result<(), Error> {
-        info!("Persisting headers for height: {}", tipsets[0].epoch());
-        for tipset in tipsets.iter() {
-            self.chain_store.put_tipsets(tipset).await?
-        }
-        Ok(())
-    }
-
-=======
->>>>>>> 52a5acec
+// <<<<<<< HEAD
+//     /// Persists headers from tipset slice to chain store
+//     async fn persist_headers(&mut self, tipsets: &[Tipset]) -> Result<(), Error> {
+//         info!("Persisting headers for height: {}", tipsets[0].epoch());
+//         for tipset in tipsets.iter() {
+//             self.chain_store.put_tipsets(tipset).await?
+//         }
+//         Ok(())
+//     }
+//
+// =======
+// >>>>>>> main
     /// Sets the managed sync status
     pub async fn set_stage(&mut self, new_stage: SyncStage) {
         debug!("Sync stage set to: {}", new_stage);
