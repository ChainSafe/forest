--- conflicted
+++ resolved
@@ -67,12 +67,7 @@
 }
 
 /// Struct that defines syncing configuration options
-<<<<<<< HEAD
-#[derive(Debug, Deserialize, Clone)]
-#[serde(default)]
-=======
 #[derive(Debug, Deserialize, Serialize, Clone, PartialEq)]
->>>>>>> cf49ba79
 pub struct SyncConfig {
     /// Request window length for tipsets during chain exchange
     pub req_window: i64,
