// Copyright 2019-2022 ChainSafe Systems
// SPDX-License-Identifier: Apache-2.0, MIT

use crate::bad_block_cache::BadBlockCache;
use crate::consensus::Consensus;
use crate::metrics;
use crate::network_context::SyncNetworkContext;
use crate::sync_state::SyncState;
use crate::tipset_syncer::{
    TipsetProcessor, TipsetProcessorError, TipsetRangeSyncer, TipsetRangeSyncerError,
};
use crate::validation::{TipsetValidationError, TipsetValidator};
use cid::Cid;
use forest_blocks::{
    Block, Error as ForestBlockError, FullTipset, GossipBlock, Tipset, TipsetKeys,
};
use forest_chain::{ChainStore, Error as ChainStoreError};
use forest_db::Store;
use forest_libp2p::{
    hello::HelloRequest, rpc::RequestResponseError, NetworkEvent, NetworkMessage, PeerId,
    PubsubMessage,
};
use forest_message::SignedMessage;
use forest_message_pool::{MessagePool, Provider};
use forest_state_manager::StateManager;
use futures::stream::FuturesUnordered;
use futures::StreamExt;
use futures::{future::try_join_all, future::Future, try_join};
use fvm_ipld_blockstore::Blockstore;
use fvm_shared::message::Message;
use log::{debug, error, info, trace, warn};
use serde::{Deserialize, Serialize};
use std::pin::Pin;
use std::task::{Context, Poll};
use thiserror::Error;
use tokio::sync::RwLock;

use std::sync::Arc;
use std::time::SystemTime;

pub(crate) type WorkerState = Arc<RwLock<SyncState>>;

type ChainMuxerFuture<T, E> = Pin<Box<dyn Future<Output = Result<T, E>> + Send>>;

#[derive(Debug, Error)]
pub enum ChainMuxerError<C: Consensus> {
    #[error("Tipset processor error: {0}")]
    TipsetProcessor(#[from] TipsetProcessorError<C>),
    #[error("Tipset range syncer error: {0}")]
    TipsetRangeSyncer(#[from] TipsetRangeSyncerError<C>),
    #[error("Tipset validation error: {0}")]
    TipsetValidator(#[from] Box<TipsetValidationError>),
    #[error("Sending tipset on channel failed: {0}")]
    TipsetChannelSend(String),
    #[error("Receiving p2p network event failed: {0}")]
    P2PEventStreamReceive(String),
    #[error("Chain store error: {0}")]
    ChainStore(#[from] ChainStoreError),
    #[error("Chain exchange: {0}")]
    ChainExchange(String),
    #[error("Bitswap: {0}")]
    Bitswap(String),
    #[error("Block error: {0}")]
    Block(#[from] ForestBlockError),
    #[error("Following network unexpectedly failed: {0}")]
    NetworkFollowingFailure(String),
}

/// Structure that defines syncing configuration options
#[derive(Debug, Deserialize, Serialize, Clone, PartialEq, Eq)]
pub struct SyncConfig {
    /// Request window length for tipsets during chain exchange
    pub req_window: i64,
    /// Sample size of tipsets to acquire before determining what the network head is
    pub tipset_sample_size: usize,
}

impl SyncConfig {
    pub fn new(req_window: i64, tipset_sample_size: usize) -> Self {
        Self {
            req_window,
            tipset_sample_size,
        }
    }
}

impl Default for SyncConfig {
    fn default() -> Self {
        Self {
            req_window: 200,
            tipset_sample_size: 5,
        }
    }
}

/// Represents the result of evaluating the network head tipset against the
/// local head tipset
enum NetworkHeadEvaluation {
    /// Local head is behind the network and needs move into the BOOTSTRAP state
    Behind {
        network_head: FullTipset,
        local_head: Arc<Tipset>,
    },
    /// Local head is the direct ancestor of the network head. The node should
    /// move into the FOLLOW state and immediately sync the network head
    InRange { network_head: FullTipset },
    /// Local head is at the same height as the network head. The node should
    /// move into the FOLLOW state and wait for new tipsets
    InSync,
}

/// Represents whether received messages should be added to message pool
enum PubsubMessageProcessingStrategy {
    /// Messages should be added to the message pool
    Process,
    /// Message _should not_ be added to the message pool
    DoNotProcess,
}

/// The `ChainMuxer` handles events from the P2P network and orchestrates the chain synchronization.
pub struct ChainMuxer<DB, M, C: Consensus> {
    /// State of the `ChainSyncer` `Future` implementation
    state: ChainMuxerState<C>,

    /// Syncing state of chain sync workers.
    worker_state: WorkerState,

    /// Custom consensus rules.
    consensus: Arc<C>,

    /// manages retrieving and updates state objects
    state_manager: Arc<StateManager<DB>>,

    /// Context to be able to send requests to P2P network
    network: SyncNetworkContext<DB>,

    /// Genesis tipset
    genesis: Arc<Tipset>,

    /// Bad blocks cache, updates based on invalid state transitions.
    /// Will mark any invalid blocks and all children as bad in this bounded cache
    bad_blocks: Arc<BadBlockCache>,

    /// Incoming network events to be handled by synchronizer
    net_handler: flume::Receiver<NetworkEvent>,

    /// Message pool
    mpool: Arc<MessagePool<M>>,

    /// Tipset channel sender
    tipset_sender: flume::Sender<Arc<Tipset>>,

    /// Tipset channel receiver
    tipset_receiver: flume::Receiver<Arc<Tipset>>,

    /// Syncing configurations
    sync_config: SyncConfig,
}

impl<DB, M, C> ChainMuxer<DB, M, C>
where
    DB: Blockstore + Store + Clone + Sync + Send + 'static,
    M: Provider + Sync + Send + 'static,
    C: Consensus,
{
    #[allow(clippy::too_many_arguments)]
    pub fn new(
        consensus: Arc<C>,
        state_manager: Arc<StateManager<DB>>,
        mpool: Arc<MessagePool<M>>,
        network_send: flume::Sender<NetworkMessage>,
        network_rx: flume::Receiver<NetworkEvent>,
        genesis: Arc<Tipset>,
        tipset_sender: flume::Sender<Arc<Tipset>>,
        tipset_receiver: flume::Receiver<Arc<Tipset>>,
        cfg: SyncConfig,
    ) -> Result<Self, ChainMuxerError<C>> {
        let network = SyncNetworkContext::new(
            network_send,
            Default::default(),
            state_manager.blockstore().clone(),
        );

        Ok(Self {
            state: ChainMuxerState::Idle,
            worker_state: Default::default(),
            network,
            genesis,
            consensus,
            state_manager,
            bad_blocks: Arc::new(BadBlockCache::default()),
            net_handler: network_rx,
            mpool,
            tipset_sender,
            tipset_receiver,
            sync_config: cfg,
        })
    }

    /// Returns a clone of the bad blocks cache to be used outside of chain sync.
    pub fn bad_blocks_cloned(&self) -> Arc<BadBlockCache> {
        self.bad_blocks.clone()
    }

    /// Returns a cloned `Arc` of the sync worker state.
    pub fn sync_state_cloned(&self) -> WorkerState {
        self.worker_state.clone()
    }

    async fn get_full_tipset(
        network: SyncNetworkContext<DB>,
        chain_store: Arc<ChainStore<DB>>,
        peer_id: PeerId,
        tipset_keys: TipsetKeys,
    ) -> Result<FullTipset, ChainMuxerError<C>> {
        // Attempt to load from the store
        if let Ok(full_tipset) = Self::load_full_tipset(chain_store, tipset_keys.clone()).await {
            return Ok(full_tipset);
        }
        // Load from the network
        network
            .chain_exchange_fts(Some(peer_id), &tipset_keys.clone())
            .await
            .map_err(ChainMuxerError::ChainExchange)
    }

    async fn load_full_tipset(
        chain_store: Arc<ChainStore<DB>>,
        tipset_keys: TipsetKeys,
    ) -> Result<FullTipset, ChainMuxerError<C>> {
        let mut blocks = Vec::new();
        // Retrieve tipset from store based on passed in TipsetKeys
        let ts = chain_store.tipset_from_keys(&tipset_keys).await?;
        for header in ts.blocks() {
            // Retrieve bls and secp messages from specified BlockHeader
            let (bls_msgs, secp_msgs) =
                forest_chain::block_messages(chain_store.blockstore(), header)?;
            // Construct a full block
            blocks.push(Block {
                header: header.clone(),
                bls_messages: bls_msgs,
                secp_messages: secp_msgs,
            });
        }

        // Construct FullTipset
        let fts = FullTipset::new(blocks)?;
        Ok(fts)
    }

    async fn handle_peer_connected_event(
        network: SyncNetworkContext<DB>,
        chain_store: Arc<ChainStore<DB>>,
        peer_id: PeerId,
        genesis_block_cid: Cid,
    ) {
        // Query the heaviest TipSet from the store
        let heaviest = chain_store.heaviest_tipset().await.unwrap();
        if network.peer_manager().is_peer_new(&peer_id).await {
            // Since the peer is new, send them a hello request
            let request = HelloRequest {
                heaviest_tip_set: heaviest.cids().to_vec(),
                heaviest_tipset_height: heaviest.epoch(),
                heaviest_tipset_weight: heaviest.weight().clone(),
                genesis_hash: genesis_block_cid,
            };
            let (peer_id, moment_sent, response) =
                match network.hello_request(peer_id, request).await {
                    Ok(response) => response,
                    Err(e) => {
                        debug!("Hello request failed: {}", e);
                        return;
                    }
                };
            let dur = SystemTime::now()
                .duration_since(moment_sent)
                .unwrap_or_default();

            // Update the peer metadata based on the response
            match response {
                Some(Ok(_res)) => {
                    network.peer_manager().log_success(peer_id, dur).await;
                }
                Some(Err(why)) => match why {
                    RequestResponseError::ConnectionClosed
                    | RequestResponseError::DialFailure
                    | RequestResponseError::UnsupportedProtocols => {
                        network.peer_manager().mark_peer_bad(peer_id).await;
                    }
                    RequestResponseError::Timeout => {
                        network.peer_manager().log_failure(peer_id, dur).await;
                    }
                },
                None => {
                    network.peer_manager().log_failure(peer_id, dur).await;
                }
            }
        }
    }

    async fn handle_peer_disconnected_event(network: SyncNetworkContext<DB>, peer_id: PeerId) {
        network.peer_manager().remove_peer(&peer_id).await;
    }

    async fn gossipsub_block_to_full_tipset(
        block: GossipBlock,
        source: PeerId,
        network: SyncNetworkContext<DB>,
    ) -> Result<FullTipset, ChainMuxerError<C>> {
        debug!(
            "Received block over GossipSub: {} height {} from {}",
            block.header.cid(),
            block.header.epoch(),
            source,
        );

        // Get bls_message in the store or over Bitswap
        let bls_messages: Vec<_> = block
            .bls_messages
            .into_iter()
            .map(|m| network.bitswap_get::<Message>(m))
            .collect();

        // Get secp_messages in the store or over Bitswap
        let secp_messages: Vec<_> = block
            .secpk_messages
            .into_iter()
            .map(|m| network.bitswap_get::<SignedMessage>(m))
            .collect();

        let (bls_messages, secp_messages) =
            match try_join!(try_join_all(bls_messages), try_join_all(secp_messages)) {
                Ok(msgs) => msgs,
                Err(e) => return Err(ChainMuxerError::Bitswap(e)),
            };

        let block = Block {
            header: block.header,
            bls_messages,
            secp_messages,
        };
        Ok(FullTipset::new(vec![block]).unwrap())
    }

    async fn handle_pubsub_message(mem_pool: Arc<MessagePool<M>>, message: SignedMessage) {
        if let Err(why) = mem_pool.add(message).await {
            debug!(
                "GossipSub message could not be added to the mem pool: {}",
                why
            );
        }
    }

    #[allow(clippy::too_many_arguments)]
    async fn process_gossipsub_event(
        event: NetworkEvent,
        network: SyncNetworkContext<DB>,
        chain_store: Arc<ChainStore<DB>>,
        bad_block_cache: Arc<BadBlockCache>,
        mem_pool: Arc<MessagePool<M>>,
        genesis: Arc<Tipset>,
        message_processing_strategy: PubsubMessageProcessingStrategy,
        block_delay: u64,
    ) -> Result<Option<(FullTipset, PeerId)>, ChainMuxerError<C>> {
        let (tipset, source) = match event {
            NetworkEvent::HelloRequestInbound { .. } => {
<<<<<<< HEAD
                metrics::LIBP2P_MESSAGE_TOTAL
                    .with_label_values(&[metrics::values::HELLO_REQUEST_INBOUND])
                    .inc();
                return Ok(None);
            }
            NetworkEvent::HelloResponseOutbound { request, source } => {
                metrics::LIBP2P_MESSAGE_TOTAL
=======
                metrics::LIBP2P_MESSAGE_TOTAL
                    .with_label_values(&[metrics::values::HELLO_REQUEST_INBOUND])
                    .inc();
                return Ok(None);
            }
            NetworkEvent::HelloResponseOutbound { request, source } => {
                metrics::LIBP2P_MESSAGE_TOTAL
>>>>>>> 974aa168
                    .with_label_values(&[metrics::values::HELLO_RESPONSE_OUTBOUND])
                    .inc();
                let tipset_keys = TipsetKeys::new(request.heaviest_tip_set);
                let tipset = match Self::get_full_tipset(
                    network.clone(),
                    chain_store.clone(),
                    source,
                    tipset_keys,
                )
                .await
                {
                    Ok(tipset) => tipset,
                    Err(why) => {
                        debug!("Querying full tipset failed: {}", why);
                        return Err(why);
                    }
                };
                (tipset, source)
            }
            NetworkEvent::HelloRequestOutbound { .. } => {
                metrics::LIBP2P_MESSAGE_TOTAL
                    .with_label_values(&[metrics::values::HELLO_REQUEST_OUTBOUND])
                    .inc();
                return Ok(None);
            }
            NetworkEvent::HelloResponseInbound { .. } => {
                metrics::LIBP2P_MESSAGE_TOTAL
                    .with_label_values(&[metrics::values::HELLO_RESPONSE_INBOUND])
                    .inc();
                return Ok(None);
            }
            NetworkEvent::PeerConnected(peer_id) => {
                metrics::LIBP2P_MESSAGE_TOTAL
                    .with_label_values(&[metrics::values::PEER_CONNECTED])
                    .inc();
                // Spawn and immediately move on to the next event
                tokio::task::spawn(Self::handle_peer_connected_event(
                    network.clone(),
                    chain_store.clone(),
                    peer_id,
                    *genesis.blocks()[0].cid(),
                ));
                return Ok(None);
            }
            NetworkEvent::PeerDisconnected(peer_id) => {
                metrics::LIBP2P_MESSAGE_TOTAL
                    .with_label_values(&[metrics::values::PEER_DISCONNECTED])
                    .inc();
                // Spawn and immediately move on to the next event
                tokio::task::spawn(Self::handle_peer_disconnected_event(
                    network.clone(),
                    peer_id,
                ));
                return Ok(None);
            }
            NetworkEvent::PubsubMessage { source, message } => match message {
                PubsubMessage::Block(b) => {
                    metrics::LIBP2P_MESSAGE_TOTAL
                        .with_label_values(&[metrics::values::PUBSUB_BLOCK])
                        .inc();
                    // Assemble full tipset from block
                    let tipset =
                        Self::gossipsub_block_to_full_tipset(b, source, network.clone()).await?;
                    (tipset, source)
                }
                PubsubMessage::Message(m) => {
                    metrics::LIBP2P_MESSAGE_TOTAL
                        .with_label_values(&[metrics::values::PUBSUB_MESSAGE])
                        .inc();
                    if let PubsubMessageProcessingStrategy::Process = message_processing_strategy {
                        // Spawn and immediately move on to the next event
                        tokio::task::spawn(Self::handle_pubsub_message(mem_pool.clone(), m));
                    }
                    return Ok(None);
                }
            },
            NetworkEvent::ChainExchangeRequestOutbound { .. } => {
                metrics::LIBP2P_MESSAGE_TOTAL
                    .with_label_values(&[metrics::values::CHAIN_EXCHANGE_REQUEST_OUTBOUND])
                    .inc();
                return Ok(None);
            }
            NetworkEvent::ChainExchangeResponseInbound { .. } => {
                metrics::LIBP2P_MESSAGE_TOTAL
                    .with_label_values(&[metrics::values::CHAIN_EXCHANGE_RESPONSE_INBOUND])
                    .inc();
                return Ok(None);
            }
            NetworkEvent::ChainExchangeRequestInbound { .. } => {
                metrics::LIBP2P_MESSAGE_TOTAL
                    .with_label_values(&[metrics::values::CHAIN_EXCHANGE_REQUEST_INBOUND])
                    .inc();
                return Ok(None);
            }
            NetworkEvent::ChainExchangeResponseOutbound { .. } => {
                metrics::LIBP2P_MESSAGE_TOTAL
                    .with_label_values(&[metrics::values::CHAIN_EXCHANGE_RESPONSE_OUTBOUND])
                    .inc();
                return Ok(None);
            }
            NetworkEvent::BitswapRequestOutbound { .. } => {
                metrics::LIBP2P_MESSAGE_TOTAL
                    .with_label_values(&[metrics::values::BITSWAP_BLOCK_REQUEST_OUTBOUND])
                    .inc();
                return Ok(None);
            }
            NetworkEvent::BitswapResponseInbound { .. } => {
                metrics::LIBP2P_MESSAGE_TOTAL
                    .with_label_values(&[metrics::values::BITSWAP_BLOCK_RESPONSE_INBOUND])
                    .inc();
                return Ok(None);
            }
        };

        // Validate tipset
        if let Err(why) = TipsetValidator(&tipset)
            .validate(
                chain_store.clone(),
                bad_block_cache.clone(),
                genesis.clone(),
                block_delay,
            )
            .await
        {
            metrics::INVALID_TIPSET_TOTAL.inc();
            warn!(
                "Validating tipset received through GossipSub failed: {}",
                why
            );
            return Err(why.into());
        }

        // Store block messages in the block store
        for block in tipset.blocks() {
            forest_chain::persist_objects(&chain_store.db, &[block.header()])?;
            forest_chain::persist_objects(&chain_store.db, block.bls_msgs())?;
            forest_chain::persist_objects(&chain_store.db, block.secp_msgs())?;
        }

        // Update the peer head
        // TODO: Determine if this can be executed concurrently
        network
            .peer_manager()
            .update_peer_head(source, Arc::new(tipset.clone().into_tipset()))
            .await;

        Ok(Some((tipset, source)))
    }

    fn evaluate_network_head(&self) -> ChainMuxerFuture<NetworkHeadEvaluation, ChainMuxerError<C>> {
        let p2p_messages = self.net_handler.clone();
        let chain_store = self.state_manager.chain_store().clone();
        let network = self.network.clone();
        let genesis = self.genesis.clone();
        let bad_block_cache = self.bad_blocks.clone();
        let mem_pool = self.mpool.clone();
        let tipset_sample_size = self.sync_config.tipset_sample_size;
        let block_delay = self.state_manager.chain_config().block_delay_secs;

        let evaluator = async move {
            let mut tipsets = vec![];
            loop {
                let event = match p2p_messages.recv_async().await {
                    Ok(event) => event,
                    Err(why) => {
                        debug!("Receiving event from p2p event stream failed: {}", why);
                        return Err(ChainMuxerError::P2PEventStreamReceive(why.to_string()));
                    }
                };

                let (tipset, _) = match Self::process_gossipsub_event(
                    event,
                    network.clone(),
                    chain_store.clone(),
                    bad_block_cache.clone(),
                    mem_pool.clone(),
                    genesis.clone(),
                    PubsubMessageProcessingStrategy::Process,
                    block_delay,
                )
                .await
                {
                    Ok(Some((tipset, source))) => (tipset, source),
                    Ok(None) => continue,
                    Err(why) => {
                        debug!("Processing GossipSub event failed: {:?}", why);
                        continue;
                    }
                };

                // Add to tipset sample
                tipsets.push(tipset);
                if tipsets.len() >= tipset_sample_size {
                    break;
                }
            }

            // Find the heaviest tipset in the sample
            // Unwrapping is safe because we ensure the sample size is not 0
            let network_head = tipsets
                .into_iter()
                .max_by_key(|ts| ts.weight().clone())
                .unwrap();

            // Query the heaviest tipset in the store
            // Unwrapping is fine because the store always has at least one tipset
            let local_head = chain_store.heaviest_tipset().await.unwrap();

            // We are in sync if the local head weight is heavier or
            // as heavy as the network head
            if local_head.weight() >= network_head.weight() {
                return Ok(NetworkHeadEvaluation::InSync);
            }
            // We are in range if the network epoch is only 1 ahead of the local epoch
            if (network_head.epoch() - local_head.epoch()) == 1 {
                return Ok(NetworkHeadEvaluation::InRange { network_head });
            }
            // Local node is behind the network and we need to do an initial sync
            Ok(NetworkHeadEvaluation::Behind {
                network_head,
                local_head,
            })
        };

        Box::pin(evaluator)
    }

    fn bootstrap(
        &self,
        network_head: FullTipset,
        local_head: Arc<Tipset>,
    ) -> ChainMuxerFuture<(), ChainMuxerError<C>> {
        // Instantiate a TipsetRangeSyncer
        let trs_consensus = self.consensus.clone();
        let trs_state_manager = self.state_manager.clone();
        let trs_bad_block_cache = self.bad_blocks.clone();
        let trs_chain_store = self.state_manager.chain_store().clone();
        let trs_network = self.network.clone();
        let trs_tracker = self.worker_state.clone();
        let trs_genesis = self.genesis.clone();
        let tipset_range_syncer: ChainMuxerFuture<(), ChainMuxerError<C>> = Box::pin(async move {
            let network_head_epoch = network_head.epoch();
            let tipset_range_syncer = match TipsetRangeSyncer::new(
                trs_tracker,
                Arc::new(network_head.into_tipset()),
                local_head,
                trs_consensus,
                trs_state_manager,
                trs_network,
                trs_chain_store,
                trs_bad_block_cache,
                trs_genesis,
            ) {
                Ok(tipset_range_syncer) => tipset_range_syncer,
                Err(why) => {
                    metrics::TIPSET_RANGE_SYNC_FAILURE_TOTAL.inc();
                    return Err(ChainMuxerError::TipsetRangeSyncer(why));
                }
            };

            tipset_range_syncer
                .await
                .map_err(ChainMuxerError::TipsetRangeSyncer)?;

            metrics::HEAD_EPOCH.set(network_head_epoch as u64);

            Ok(())
        });

        // The stream processor _must_ only error if the stream ends
        let p2p_messages = self.net_handler.clone();
        let chain_store = self.state_manager.chain_store().clone();
        let network = self.network.clone();
        let genesis = self.genesis.clone();
        let bad_block_cache = self.bad_blocks.clone();
        let mem_pool = self.mpool.clone();
        let block_delay = self.state_manager.chain_config().block_delay_secs;
        let stream_processor: ChainMuxerFuture<(), ChainMuxerError<C>> = Box::pin(async move {
            loop {
                let event = match p2p_messages.recv_async().await {
                    Ok(event) => event,
                    Err(why) => {
                        debug!("Receiving event from p2p event stream failed: {}", why);
                        return Err(ChainMuxerError::P2PEventStreamReceive(why.to_string()));
                    }
                };

                let (_tipset, _) = match Self::process_gossipsub_event(
                    event,
                    network.clone(),
                    chain_store.clone(),
                    bad_block_cache.clone(),
                    mem_pool.clone(),
                    genesis.clone(),
                    PubsubMessageProcessingStrategy::DoNotProcess,
                    block_delay,
                )
                .await
                {
                    Ok(Some((tipset, source))) => (tipset, source),
                    Ok(None) => continue,
                    Err(why) => {
                        debug!("Processing GossipSub event failed: {:?}", why);
                        continue;
                    }
                };

                // Drop tipsets while we are bootstrapping
            }
        });

        let mut tasks = FuturesUnordered::new();
        tasks.push(tipset_range_syncer);
        tasks.push(stream_processor);

        Box::pin(async move {
            // The stream processor will not return unless the p2p event stream is closed. In this case it will return with an error.
            // Only wait for one task to complete before returning to the caller
            match tasks.next().await {
                Some(Ok(_)) => Ok(()),
                Some(Err(e)) => Err(e),
                // This arm is reliably unreachable because the FuturesUnordered
                // has two futures and we only wait for one before returning
                None => unreachable!(),
            }
        })
    }

    fn follow(&self, tipset_opt: Option<FullTipset>) -> ChainMuxerFuture<(), ChainMuxerError<C>> {
        // Instantiate a TipsetProcessor
        let tp_consensus = self.consensus.clone();
        let tp_state_manager = self.state_manager.clone();
        let tp_network = self.network.clone();
        let tp_chain_store = self.state_manager.chain_store().clone();
        let tp_bad_block_cache = self.bad_blocks.clone();
        let tp_tipset_receiver = self.tipset_receiver.clone();
        let tp_tracker = self.worker_state.clone();
        let tp_genesis = self.genesis.clone();
        enum UnexpectedReturnKind {
            TipsetProcessor,
        }
        let tipset_processor: ChainMuxerFuture<UnexpectedReturnKind, ChainMuxerError<C>> =
            Box::pin(async move {
                TipsetProcessor::new(
                    tp_tracker,
                    Box::pin(tp_tipset_receiver.into_stream()),
                    tp_consensus,
                    tp_state_manager,
                    tp_network,
                    tp_chain_store,
                    tp_bad_block_cache,
                    tp_genesis,
                )
                .await
                .map_err(ChainMuxerError::TipsetProcessor)?;

                Ok(UnexpectedReturnKind::TipsetProcessor)
            });

        // The stream processor _must_ only error if the p2p event stream ends or if the
        // tipset channel is unexpectedly closed
        let p2p_messages = self.net_handler.clone();
        let chain_store = self.state_manager.chain_store().clone();
        let network = self.network.clone();
        let genesis = self.genesis.clone();
        let bad_block_cache = self.bad_blocks.clone();
        let mem_pool = self.mpool.clone();
        let tipset_sender = self.tipset_sender.clone();
        let block_delay = self.state_manager.chain_config().block_delay_secs;
        let stream_processor: ChainMuxerFuture<UnexpectedReturnKind, ChainMuxerError<C>> = Box::pin(
            async move {
                // If a tipset has been provided, pass it to the tipset processor
                if let Some(tipset) = tipset_opt {
                    if let Err(why) = tipset_sender
                        .send_async(Arc::new(tipset.into_tipset()))
                        .await
                    {
                        debug!("Sending tipset to TipsetProcessor failed: {}", why);
                        return Err(ChainMuxerError::TipsetChannelSend(why.to_string()));
                    };
                }
                loop {
                    let event = match p2p_messages.recv_async().await {
                        Ok(event) => event,
                        Err(why) => {
                            debug!("Receiving event from p2p event stream failed: {}", why);
                            return Err(ChainMuxerError::P2PEventStreamReceive(why.to_string()));
                        }
                    };

                    let (tipset, _) = match Self::process_gossipsub_event(
                        event,
                        network.clone(),
                        chain_store.clone(),
                        bad_block_cache.clone(),
                        mem_pool.clone(),
                        genesis.clone(),
                        PubsubMessageProcessingStrategy::Process,
                        block_delay,
                    )
                    .await
                    {
                        Ok(Some((tipset, source))) => (tipset, source),
                        Ok(None) => continue,
                        Err(why) => {
                            debug!("Processing GossipSub event failed: {:?}", why);
                            continue;
                        }
                    };

                    // Validate that the tipset is heavier that the heaviest
                    // tipset in the store
                    if !chain_store
                        .heaviest_tipset()
                        .await
                        .map(|heaviest| tipset.weight() >= heaviest.weight())
                        .unwrap_or(true)
                    {
                        // Only send heavier Tipsets to the TipsetProcessor
                        trace!("Dropping tipset [Key = {:?}] that is not heavier than the heaviest tipset in the store", tipset.key());
                        continue;
                    }

                    if let Err(why) = tipset_sender
                        .send_async(Arc::new(tipset.into_tipset()))
                        .await
                    {
                        debug!("Sending tipset to TipsetProcessor failed: {}", why);
                        return Err(ChainMuxerError::TipsetChannelSend(why.to_string()));
                    };
                }
            },
        );

        let mut tasks = FuturesUnordered::new();
        tasks.push(tipset_processor);
        tasks.push(stream_processor);

        Box::pin(async move {
            // Only wait for one of the tasks to complete before returning to the caller
            match tasks.next().await {
                // Either the TipsetProcessor or the StreamProcessor has returned.
                // Both of these should be long running, so we have to return control
                // back to caller in order to direct the next action.
                Some(Ok(kind)) => {
                    // Log the expected return
                    match kind {
                        UnexpectedReturnKind::TipsetProcessor => {
                            Err(ChainMuxerError::NetworkFollowingFailure(String::from(
                                "Tipset processor unexpectedly returned",
                            )))
                        }
                    }
                }
                Some(Err(e)) => {
                    error!("Following the network failed unexpectedly: {}", e);
                    Err(e)
                }
                // This arm is reliably unreachable because the FuturesUnordered
                // has two futures and we only resolve one before returning
                None => unreachable!(),
            }
        })
    }
}

enum ChainMuxerState<C: Consensus> {
    Idle,
    Connect(ChainMuxerFuture<NetworkHeadEvaluation, ChainMuxerError<C>>),
    Bootstrap(ChainMuxerFuture<(), ChainMuxerError<C>>),
    Follow(ChainMuxerFuture<(), ChainMuxerError<C>>),
}

impl<DB, M, C> Future for ChainMuxer<DB, M, C>
where
    DB: Blockstore + Store + Clone + Sync + Send + 'static,
    M: Provider + Sync + Send + 'static,
    C: Consensus,
{
    type Output = ChainMuxerError<C>;

    fn poll(mut self: Pin<&mut Self>, cx: &mut Context) -> Poll<Self::Output> {
        loop {
            match self.state {
                ChainMuxerState::Idle => {
                    if self.sync_config.tipset_sample_size == 0 {
                        // A standalone node might use this option to not be stuck waiting for P2P messages.
                        info!("Skip evaluating network head, assume in-sync.");
                        self.state = ChainMuxerState::Follow(self.follow(None));
                    } else {
                        // Create the connect future and set the state to connect
                        info!("Evaluating network head...");
                        self.state = ChainMuxerState::Connect(self.evaluate_network_head());
                    }
                }
                ChainMuxerState::Connect(ref mut connect) => match connect.as_mut().poll(cx) {
                    Poll::Ready(Ok(evaluation)) => match evaluation {
                        NetworkHeadEvaluation::Behind {
                            network_head,
                            local_head,
                        } => {
                            info!("Local node is behind the network, starting BOOTSTRAP from LOCAL_HEAD = {} -> NETWORK_HEAD = {}", local_head.epoch(), network_head.epoch());
                            self.state = ChainMuxerState::Bootstrap(
                                self.bootstrap(network_head, local_head),
                            );
                        }
                        NetworkHeadEvaluation::InRange { network_head } => {
                            info!("Local node is within range of the NETWORK_HEAD = {}, starting FOLLOW", network_head.epoch());
                            self.state = ChainMuxerState::Follow(self.follow(Some(network_head)));
                        }
                        NetworkHeadEvaluation::InSync => {
                            info!("Local node is in sync with the network");
                            self.state = ChainMuxerState::Follow(self.follow(None));
                        }
                    },
                    Poll::Ready(Err(why)) => {
                        // TODO: Should we exponentially backoff before retrying?
                        error!(
                            "Evaluating the network head failed, retrying. Error = {:?}",
                            why
                        );
                        metrics::NETWORK_HEAD_EVALUATION_ERRORS.inc();
                        self.state = ChainMuxerState::Idle;
                    }
                    Poll::Pending => return Poll::Pending,
                },
                ChainMuxerState::Bootstrap(ref mut bootstrap) => {
                    match bootstrap.as_mut().poll(cx) {
                        Poll::Ready(Ok(_)) => {
                            info!("Bootstrap successfully completed, now evaluating the network head to ensure the node is in sync");
                            self.state = ChainMuxerState::Idle;
                        }
                        Poll::Ready(Err(why)) => {
                            // TODO: Should we exponentially back off before retrying?
                            error!("Bootstrapping failed, re-evaluating the network head to retry the bootstrap. Error = {:?}", why);
                            metrics::BOOTSTRAP_ERRORS.inc();
                            self.state = ChainMuxerState::Idle;
                        }
                        Poll::Pending => return Poll::Pending,
                    }
                }
                ChainMuxerState::Follow(ref mut follow) => match follow.as_mut().poll(cx) {
                    Poll::Ready(Ok(_)) => {
                        error!("Following the network unexpectedly ended without an error; restarting the sync process.");
                        metrics::FOLLOW_NETWORK_INTERRUPTIONS.inc();
                        self.state = ChainMuxerState::Idle;
                    }
                    Poll::Ready(Err(why)) => {
                        error!("Following the network failed, restarted. Error = {:?}", why);
                        metrics::FOLLOW_NETWORK_ERRORS.inc();
                        self.state = ChainMuxerState::Idle;
                    }
                    Poll::Pending => return Poll::Pending,
                },
            }
        }
    }
}

#[cfg(test)]
mod tests {
    use std::convert::TryFrom;

    use crate::validation::TipsetValidator;
    use cid::Cid;
    use forest_blocks::{BlockHeader, Tipset};
    use forest_db::MemoryDB;
    use forest_message::SignedMessage;
    use forest_networks::{ChainConfig, Height};
    use forest_test_utils::construct_messages;
    use fvm_shared::{address::Address, message::Message};

    #[test]
    fn compute_msg_meta_given_msgs_test() {
        let blockstore = MemoryDB::default();

        let (bls, secp) = construct_messages();

        let expected_root =
            Cid::try_from("bafy2bzaceasssikoiintnok7f3sgnekfifarzobyr3r4f25sgxmn23q4c35ic")
                .unwrap();

        let root = TipsetValidator::compute_msg_root(&blockstore, &[bls], &[secp])
            .expect("Computing message root should succeed");
        assert_eq!(root, expected_root);
    }

    #[test]
    fn empty_msg_meta_vector() {
        let blockstore = MemoryDB::default();
        let usm: Vec<Message> =
            fvm_ipld_encoding::from_slice(&base64::decode("gA==").unwrap()).unwrap();
        let sm: Vec<SignedMessage> =
            fvm_ipld_encoding::from_slice(&base64::decode("gA==").unwrap()).unwrap();

        assert_eq!(
            TipsetValidator::compute_msg_root(&blockstore, &usm, &sm)
                .expect("Computing message root should succeed")
                .to_string(),
            "bafy2bzacecmda75ovposbdateg7eyhwij65zklgyijgcjwynlklmqazpwlhba"
        );
    }

    #[test]
    fn compute_base_fee_shouldnt_panic_on_bad_input() {
        let blockstore = MemoryDB::default();
        let h0 = BlockHeader::builder()
            .miner_address(Address::new_id(0))
            .build()
            .unwrap();
        let ts = Tipset::new(vec![h0]).unwrap();
        let smoke_height = ChainConfig::default().epoch(Height::Smoke);
        assert!(forest_chain::compute_base_fee(&blockstore, &ts, smoke_height).is_err());
    }
}<|MERGE_RESOLUTION|>--- conflicted
+++ resolved
@@ -364,7 +364,6 @@
     ) -> Result<Option<(FullTipset, PeerId)>, ChainMuxerError<C>> {
         let (tipset, source) = match event {
             NetworkEvent::HelloRequestInbound { .. } => {
-<<<<<<< HEAD
                 metrics::LIBP2P_MESSAGE_TOTAL
                     .with_label_values(&[metrics::values::HELLO_REQUEST_INBOUND])
                     .inc();
@@ -372,15 +371,6 @@
             }
             NetworkEvent::HelloResponseOutbound { request, source } => {
                 metrics::LIBP2P_MESSAGE_TOTAL
-=======
-                metrics::LIBP2P_MESSAGE_TOTAL
-                    .with_label_values(&[metrics::values::HELLO_REQUEST_INBOUND])
-                    .inc();
-                return Ok(None);
-            }
-            NetworkEvent::HelloResponseOutbound { request, source } => {
-                metrics::LIBP2P_MESSAGE_TOTAL
->>>>>>> 974aa168
                     .with_label_values(&[metrics::values::HELLO_RESPONSE_OUTBOUND])
                     .inc();
                 let tipset_keys = TipsetKeys::new(request.heaviest_tip_set);
