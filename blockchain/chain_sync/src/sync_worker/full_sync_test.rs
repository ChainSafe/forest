// Copyright 2020 ChainSafe Systems
// SPDX-License-Identifier: Apache-2.0, MIT

use super::*;
use crate::peer_manager::PeerManager;
use actor::EPOCH_DURATION_SECONDS;
use async_std::sync::channel;
use async_std::task;
use beacon::{DrandBeacon, DrandPublic};
use db::MemoryDB;
use fil_types::verifier::FullVerifier;
use forest_car::load_car;
use forest_libp2p::{chain_exchange::make_chain_exchange_response, NetworkMessage};
use genesis::{initialize_genesis, EXPORT_SR_40};
use libp2p::core::PeerId;
use state_manager::StateManager;

async fn handle_requests<DB>(mut chan: Receiver<NetworkMessage>, db: ChainStore<DB>)
where
    DB: BlockStore + Send + Sync + 'static,
{
    loop {
        match chan.next().await {
            Some(NetworkMessage::ChainExchangeRequest {
                request,
                response_channel,
                ..
            }) => response_channel
<<<<<<< HEAD
                .send(make_chain_exchange_response(&db, &request))
=======
                .send(make_blocksync_response(&db, &request).await)
>>>>>>> 876b9881
                .unwrap(),
            Some(event) => log::warn!("Other request sent to network: {:?}", event),
            None => break,
        }
    }
}

#[async_std::test]
// Test is ignored because it relies on network requests for beacon access
#[ignore]
async fn space_race_full_sync() {
    pretty_env_logger::init();

    let db = Arc::new(MemoryDB::default());

    let chain_store = Arc::new(ChainStore::new(db.clone()));
    let state_manager = Arc::new(StateManager::new(chain_store));

    let (network_send, network_recv) = channel(20);

    // Initialize genesis using default (currently space-race) genesis
    let (genesis, _) = initialize_genesis(None, &state_manager).unwrap();
    let genesis = Arc::new(genesis);

    let beacon = Arc::new(DrandBeacon::new(
        "https://pl-us.incentinet.drand.sh",
        DrandPublic{coefficient: hex::decode("8cad0c72c606ab27d36ee06de1d5b2db1faf92e447025ca37575ab3a8aac2eaae83192f846fc9e158bc738423753d000").unwrap()},
        genesis.blocks()[0].timestamp(),
        EPOCH_DURATION_SECONDS as u64,
    )
    .await
    .unwrap());

    let peer = PeerId::random();
    let peer_manager = PeerManager::default();
    peer_manager.update_peer_head(peer, None).await;
    let network = SyncNetworkContext::new(network_send, Arc::new(peer_manager), db);

    let provider_db = Arc::new(MemoryDB::default());
    let cids: Vec<Cid> = load_car(provider_db.as_ref(), EXPORT_SR_40.as_ref()).unwrap();
    let prov_cs = ChainStore::new(provider_db);
    let target = prov_cs
        .tipset_from_keys(&TipsetKeys::new(cids))
        .await
        .unwrap();

    let worker = SyncWorker {
        state: Default::default(),
        beacon,
        state_manager,
        network,
        genesis,
        bad_blocks: Default::default(),
        verifier: PhantomData::<FullVerifier>::default(),
    };

    // Setup process to handle requests from syncer
    task::spawn(async { handle_requests(network_recv, prov_cs).await });

    worker.sync(target).await.unwrap();
}<|MERGE_RESOLUTION|>--- conflicted
+++ resolved
@@ -26,11 +26,7 @@
                 response_channel,
                 ..
             }) => response_channel
-<<<<<<< HEAD
-                .send(make_chain_exchange_response(&db, &request))
-=======
-                .send(make_blocksync_response(&db, &request).await)
->>>>>>> 876b9881
+                .send(make_chain_exchange_response(&db, &request).await)
                 .unwrap(),
             Some(event) => log::warn!("Other request sent to network: {:?}", event),
             None => break,
