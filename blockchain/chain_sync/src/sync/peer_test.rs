// Copyright 2020 ChainSafe Systems
// SPDX-License-Identifier: Apache-2.0, MIT

use super::*;
use async_std::sync::channel;
use async_std::task;
use blocks::BlockHeader;
use db::MemoryDB;
use forest_libp2p::hello::HelloMessage;
use libp2p::core::PeerId;
use std::time::Duration;

#[test]
fn peer_manager_update() {
    let db = Arc::new(MemoryDB::default());
    let mut chain_store = ChainStore::new(db);
    let dummy_header = BlockHeader::builder()
        .miner_address(Address::new_id(1000).unwrap())
        .messages(Cid::new_from_cbor(&[1, 2, 3], Blake2b256))
        .message_receipts(Cid::new_from_cbor(&[1, 2, 3], Blake2b256))
        .state_root(Cid::new_from_cbor(&[1, 2, 3], Blake2b256))
        .build()
        .unwrap();
    chain_store.set_genesis(dummy_header).unwrap();
    let (local_sender, _test_receiver) = channel(20);
    let (event_sender, event_receiver) = channel(20);

<<<<<<< HEAD
    let cs = ChainSyncer::new(Arc::new(db), local_sender, event_receiver, None).unwrap();
=======
    let cs = ChainSyncer::new(chain_store, local_sender, event_receiver, None).unwrap();
>>>>>>> 3d5aeb2b
    let peer_manager = Arc::clone(&cs.peer_manager);

    task::spawn(async {
        cs.start().await.unwrap();
    });

    let source = PeerId::random();
    let source_clone = source.clone();

    task::block_on(async {
        event_sender
            .send(NetworkEvent::Hello {
                message: HelloMessage::default(),
                source,
            })
            .await;

        // Would be ideal to not have to sleep here and have it deterministic
        task::sleep(Duration::from_millis(50)).await;

        assert_eq!(peer_manager.len().await, 1);
        assert_eq!(peer_manager.get_peer().await, Some(source_clone));
    });
}<|MERGE_RESOLUTION|>--- conflicted
+++ resolved
@@ -25,11 +25,7 @@
     let (local_sender, _test_receiver) = channel(20);
     let (event_sender, event_receiver) = channel(20);
 
-<<<<<<< HEAD
-    let cs = ChainSyncer::new(Arc::new(db), local_sender, event_receiver, None).unwrap();
-=======
     let cs = ChainSyncer::new(chain_store, local_sender, event_receiver, None).unwrap();
->>>>>>> 3d5aeb2b
     let peer_manager = Arc::clone(&cs.peer_manager);
 
     task::spawn(async {
