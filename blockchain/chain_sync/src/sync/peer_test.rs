// Copyright 2020 ChainSafe Systems
// SPDX-License-Identifier: Apache-2.0, MIT

use super::*;
use address::Address;
use async_std::sync::channel;
use async_std::task;
use beacon::MockBeacon;
use blocks::BlockHeader;
use db::MemoryDB;
use forest_libp2p::{hello::HelloRequest, rpc::ResponseChannel};
use libp2p::core::PeerId;
use state_manager::StateManager;
use std::time::Duration;

#[test]
fn peer_manager_update() {
    let db = Arc::new(MemoryDB::default());

<<<<<<< HEAD
    let chain_store = Arc::new(ChainStore::new(db));
=======
    let chain_store = ChainStore::new(db.clone());
>>>>>>> 66ca99e2

    let (local_sender, _test_receiver) = channel(20);
    let (event_sender, event_receiver) = channel(20);

    let msg_root = compute_msg_meta(chain_store.blockstore(), &[], &[]).unwrap();

    let dummy_header = BlockHeader::builder()
        .miner_address(Address::new_id(1000))
        .messages(msg_root)
        .message_receipts(Cid::new_from_cbor(&[1, 2, 3], Blake2b256))
        .state_root(Cid::new_from_cbor(&[1, 2, 3], Blake2b256))
        .build_and_validate()
        .unwrap();
    let gen_hash = chain_store.set_genesis(&dummy_header).unwrap();

    let genesis_ts = Arc::new(Tipset::new(vec![dummy_header]).unwrap());
    let beacon = Arc::new(MockBeacon::new(Duration::from_secs(1)));
    let state_manager = Arc::new(StateManager::new(db));
    let cs = ChainSyncer::new(
        chain_store,
        state_manager,
        beacon,
        local_sender,
        event_receiver,
        genesis_ts.clone(),
    )
    .unwrap();

    let peer_manager = Arc::clone(&cs.peer_manager);

    task::spawn(async {
        cs.start(0).await;
    });

    let source = PeerId::random();
    let source_clone = source.clone();
    let (sender, _) = channel(1);

    let gen_cloned = genesis_ts.clone();
    task::block_on(async {
        event_sender
            .send(NetworkEvent::HelloRequest {
                request: HelloRequest {
                    heaviest_tip_set: gen_cloned.key().cids().to_vec(),
                    heaviest_tipset_height: gen_cloned.epoch(),
                    heaviest_tipset_weight: gen_cloned.weight().clone(),
                    genesis_hash: gen_hash,
                },
                channel: ResponseChannel {
                    peer: source,
                    sender,
                },
            })
            .await;

        // Would be ideal to not have to sleep here and have it deterministic
        task::sleep(Duration::from_millis(1000)).await;

        assert_eq!(peer_manager.len().await, 1);
        assert_eq!(peer_manager.get_peer().await, Some(source_clone));
    });
}<|MERGE_RESOLUTION|>--- conflicted
+++ resolved
@@ -17,11 +17,7 @@
 fn peer_manager_update() {
     let db = Arc::new(MemoryDB::default());
 
-<<<<<<< HEAD
-    let chain_store = Arc::new(ChainStore::new(db));
-=======
-    let chain_store = ChainStore::new(db.clone());
->>>>>>> 66ca99e2
+    let chain_store = Arc::new(ChainStore::new(db.clone()));
 
     let (local_sender, _test_receiver) = channel(20);
     let (event_sender, event_receiver) = channel(20);
