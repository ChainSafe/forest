--- conflicted
+++ resolved
@@ -71,15 +71,9 @@
         self.validate_epoch(genesis_tipset, block_delay)?;
 
         // Validate each block in the tipset by:
-<<<<<<< HEAD
-        // 1. Calculating the message root using all of the messages to ensure it matches the mst root in the block header
+        // 1. Calculating the message root using all of the messages to ensure it
+        // matches the mst root in the block header
         // 2. Ensuring it has not previously been seen in the bad blocks cache
-
-=======
-        // 1. Calculating the message root using all of the messages to ensure it
-        // matches the mst root in the block header 2. Ensuring it has not
-        // previously been seen in the bad blocks cache
->>>>>>> ff800d62
         for block in self.0.blocks() {
             self.validate_msg_root(&blockstore, block)?;
             if let Some(bad) = bad_block_cache.peek(block.cid()) {
