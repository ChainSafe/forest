--- conflicted
+++ resolved
@@ -197,16 +197,11 @@
 }
 
 pub mod values {
-<<<<<<< HEAD
-    // gosssipsub_message_total
+    // libp2p_message_total
     pub const HELLO_REQUEST_INBOUND: &str = "hello_request_in";
     pub const HELLO_RESPONSE_OUTBOUND: &str = "hello_response_out";
     pub const HELLO_REQUEST_OUTBOUND: &str = "hello_request_out";
     pub const HELLO_RESPONSE_INBOUND: &str = "hello_response_in";
-=======
-    // libp2p_message_total
-    pub const HELLO_REQUEST: &str = "hello_request";
->>>>>>> 0fa765d5
     pub const PEER_CONNECTED: &str = "peer_connected";
     pub const PEER_DISCONNECTED: &str = "peer_disconnected";
     pub const PUBSUB_BLOCK: &str = "pubsub_message_block";
