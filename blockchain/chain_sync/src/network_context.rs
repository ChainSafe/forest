--- conflicted
+++ resolved
@@ -45,10 +45,7 @@
         Self {
             network_send,
             receiver,
-<<<<<<< HEAD
             request_table,
-=======
->>>>>>> 250ad1bf
             request_id: RequestId(1),
         }
     }
@@ -134,42 +131,12 @@
         &mut self,
         peer_id: PeerId,
         request: RPCRequest,
-<<<<<<< HEAD
-    ) -> Result<RPCResponse, String> {
+    ) -> OneShotReceiver<RPCResponse> {
         let request_id = self.request_id;
         self.request_id.0 += 1;
-        let rx = self
-            .send_rpc_event(
-                request_id,
-                peer_id,
-                RPCEvent::Request(request_id, rpc_request),
-            );
-        match future::timeout(Duration::from_secs(RPC_TIMEOUT), rx).await {
-            Ok(Ok(resp)) => Ok(resp),
-            Ok(Err(e)) => Err(e.to_string()),
-            Err(_) => Err("Request timed out".to_owned()),
-        }
-    }
 
-    /// Handles sending the base event to the network service
-    async fn send_rpc_event(
-        &self,
-        req_id: RequestId,
-        peer_id: PeerId,
-        event: RPCEvent,
-    ) -> OneShotReceiver<RPCResponse> {
         let (tx, rx) = oneshot_channel();
-        self.request_table.lock().await.insert(req_id, tx);
-        self.network_send
-            .send(NetworkMessage::RPC { peer_id, request:  event, id: req_id })
-            .await;
-        rx
-    }
-
-=======
-    ) -> Result<RPCResponse, &'static str> {
-        let request_id = self.request_id;
-        self.request_id.0 += 1;
+        self.request_table.lock().await.insert(request_id, tx);
         self.network_send
             .send(NetworkMessage::RPC {
                 peer_id,
@@ -177,19 +144,6 @@
                 id: request_id,
             })
             .await;
-        loop {
-            match future::timeout(Duration::from_secs(RPC_TIMEOUT), self.rpc_receiver.next()).await
-            {
-                Ok(Some((id, response))) => {
-                    if id == request_id {
-                        return Ok(response);
-                    }
-                    // Ignore any other RPC responses for now
-                }
-                Ok(None) => return Err("RPC Stream closed"),
-                Err(_) => return Err("Connection timeout"),
-            }
-        }
+        rx
     }
->>>>>>> 250ad1bf
 }