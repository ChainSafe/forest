--- conflicted
+++ resolved
@@ -7,14 +7,9 @@
 use async_std::sync::{Receiver, Sender};
 use blocks::{TipSetKeys, Tipset};
 use forest_libp2p::{
-<<<<<<< HEAD
-    rpc::{BlockSyncRequest, BlockSyncResponse, RPCEvent, RPCRequest, RPCResponse, RequestId},
+    blocksync::{BlockSyncRequest, BlockSyncResponse},
+    rpc::{RPCEvent, RPCRequest, RPCResponse, RequestId},
     NetworkEvent, NetworkMessage,
-=======
-    blocksync::BlockSyncRequest,
-    rpc::{RPCEvent, RPCRequest, RequestId},
-    NetworkMessage,
->>>>>>> 7b5d8db0
 };
 use libp2p::core::PeerId;
 use log::trace;
@@ -81,21 +76,17 @@
         &mut self,
         peer_id: PeerId,
         request: BlockSyncRequest,
-<<<<<<< HEAD
     ) -> Result<BlockSyncResponse, &'static str> {
-        trace!("Sending Blocksync Request {:?}", request);
+        trace!("Sending BlockSync Request {:?}", request);
         let rpc_res = self
-            .send_rpc_request(peer_id, RPCRequest::Blocksync(request))
+            .send_rpc_request(peer_id, RPCRequest::BlockSync(request))
             .await?;
 
-        let RPCResponse::Blocksync(bs_res) = rpc_res;
-        Ok(bs_res)
-=======
-    ) -> RequestId {
-        trace!("Sending BlockSync Request {:?}", request);
-        self.send_rpc_request(peer_id, RPCRequest::BlockSync(request))
-            .await
->>>>>>> 7b5d8db0
+        if let RPCResponse::BlockSync(bs_res) = rpc_res {
+            Ok(bs_res)
+        } else {
+            Err("Invalid response type")
+        }
     }
 
     /// Send any RPC request to the network and await the response
