--- conflicted
+++ resolved
@@ -29,7 +29,7 @@
     network_send: Sender<NetworkMessage>,
 
     /// Handles sequential request ID enumeration for requests
-    rpc_request_id: RequestId,
+    request_id: RequestId,
 
     /// Receiver channel for network events
     pub receiver: Subscriber<NetworkEvent>,
@@ -45,12 +45,8 @@
         Self {
             network_send,
             receiver,
-<<<<<<< HEAD
-            rpc_request_id: 1,
             request_table,
-=======
             request_id: RequestId(1),
->>>>>>> 7851cef6
         }
     }
 
@@ -123,12 +119,8 @@
         self.network_send
             .send(NetworkMessage::RPC {
                 peer_id,
-<<<<<<< HEAD
-                event: RPCEvent::Request(0, RPCRequest::Hello(request)),
-=======
                 request: RPCRequest::Hello(request),
                 id: self.request_id,
->>>>>>> 7851cef6
             })
             .await;
         self.request_id.0 += 1;
@@ -138,37 +130,22 @@
     pub async fn send_rpc_request(
         &mut self,
         peer_id: PeerId,
-<<<<<<< HEAD
-        rpc_request: RPCRequest,
+        request: RPCRequest,
     ) -> Result<RPCResponse, String> {
-        let request_id = self.rpc_request_id;
-        self.rpc_request_id += 1;
+        let request_id = self.request_id;
+        self.request_id.0 += 1;
         let rx = self
             .send_rpc_event(
                 request_id,
                 peer_id,
                 RPCEvent::Request(request_id, rpc_request),
-            )
-=======
-        request: RPCRequest,
-    ) -> Result<RPCResponse, &'static str> {
-        let request_id = self.request_id;
-        self.request_id.0 += 1;
-        self.network_send
-            .send(NetworkMessage::RPC {
-                peer_id,
-                request,
-                id: request_id,
-            })
->>>>>>> 7851cef6
-            .await;
+            );
         match future::timeout(Duration::from_secs(RPC_TIMEOUT), rx).await {
             Ok(Ok(resp)) => Ok(resp),
             Ok(Err(e)) => Err(e.to_string()),
             Err(_) => Err("Request timed out".to_owned()),
         }
     }
-<<<<<<< HEAD
 
     /// Handles sending the base event to the network service
     async fn send_rpc_event(
@@ -180,10 +157,9 @@
         let (tx, rx) = oneshot_channel();
         self.request_table.lock().await.insert(req_id, tx);
         self.network_send
-            .send(NetworkMessage::RPC { peer_id, event })
+            .send(NetworkMessage::RPC { peer_id, request:  event, id: req_id })
             .await;
         rx
     }
-=======
->>>>>>> 7851cef6
+
 }