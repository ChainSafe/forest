// Copyright 2020 ChainSafe Systems
// SPDX-License-Identifier: Apache-2.0, MIT

use async_std::future;
<<<<<<< HEAD
use async_std::sync::{Mutex, Sender};
=======
use async_std::sync::Sender;
>>>>>>> d83dac3c
use blocks::{FullTipset, Tipset, TipsetKeys};
use flo_stream::Subscriber;
use forest_libp2p::{
    blocksync::{BlockSyncRequest, BlockSyncResponse, BLOCKS, MESSAGES},
    hello::HelloRequest,
    NetworkEvent, NetworkMessage,
};
<<<<<<< HEAD
use futures::channel::oneshot::{
    channel as oneshot_channel, Receiver as OneShotReceiver, Sender as OneShotSender,
};
=======
use futures::channel::oneshot::channel as oneshot_channel;
>>>>>>> d83dac3c
use libp2p::core::PeerId;
use log::trace;
use std::collections::HashMap;
use std::sync::atomic::{AtomicU64, Ordering};
use std::sync::Arc;
use std::time::Duration;

/// Timeout for response from an RPC request
const RPC_TIMEOUT: u64 = 10;

/// Context used in chain sync to handle network requests
pub struct SyncNetworkContext {
    /// Channel to send network messages through p2p service
    network_send: Sender<NetworkMessage>,

<<<<<<< HEAD
    /// Handles sequential request ID enumeration for requests
    request_id: AtomicU64,

    /// Receiver channel for network events
    pub receiver: Subscriber<NetworkEvent>,
    request_table: Arc<Mutex<HashMap<RequestId, OneShotSender<RPCResponse>>>>,
}

impl SyncNetworkContext {
    pub fn new(
        network_send: Sender<NetworkMessage>,
        receiver: Subscriber<NetworkEvent>,
        request_table: Arc<Mutex<HashMap<RequestId, OneShotSender<RPCResponse>>>>,
    ) -> Self {
        Self {
            network_send,
            receiver,
            request_table,
            request_id: AtomicU64::new(1),
=======
    /// Receiver channel for network events
    pub receiver: Subscriber<NetworkEvent>,
}

impl SyncNetworkContext {
    pub fn new(network_send: Sender<NetworkMessage>, receiver: Subscriber<NetworkEvent>) -> Self {
        Self {
            network_send,
            receiver,
>>>>>>> d83dac3c
        }
    }

    /// Send a blocksync request for only block headers (ignore messages)
    pub async fn blocksync_headers(
        &self,
        peer_id: PeerId,
        tsk: &TipsetKeys,
        count: u64,
    ) -> Result<Vec<Tipset>, String> {
        let bs_res = self
            .blocksync_request(
                peer_id,
                BlockSyncRequest {
                    start: tsk.cids().to_vec(),
                    request_len: count,
                    options: BLOCKS,
                },
            )
            .await?;

        let ts: Vec<Tipset> = bs_res.into_result()?;
        Ok(ts)
    }
    /// Send a blocksync request for full tipsets (includes messages)
    pub async fn blocksync_fts(
        &self,
        peer_id: PeerId,
        tsk: &TipsetKeys,
    ) -> Result<FullTipset, String> {
        let bs_res = self
            .blocksync_request(
                peer_id,
                BlockSyncRequest {
                    start: tsk.cids().to_vec(),
                    request_len: 1,
                    options: BLOCKS | MESSAGES,
                },
            )
            .await?;

        let fts = bs_res.into_result()?;
        fts.get(0)
            .cloned()
            .ok_or(format!("No full tipset found for cid: {:?}", tsk))
    }

    /// Send a blocksync request to the network and await response
    pub async fn blocksync_request(
        &self,
        peer_id: PeerId,
        request: BlockSyncRequest,
    ) -> Result<BlockSyncResponse, String> {
        trace!("Sending BlockSync Request {:?}", request);
<<<<<<< HEAD
        let rpc_res = self
            .send_rpc_request(peer_id, RPCRequest::BlockSync(request))
            .await;
        match future::timeout(Duration::from_secs(RPC_TIMEOUT), rpc_res).await {
            Ok(Ok(RPCResponse::BlockSync(bs_res))) => Ok(bs_res),
            Ok(Ok(RPCResponse::Hello(_))) => {
                unreachable!();
            }
            Ok(Err(e)) => Err(format!("RPC error: {}", e.to_string())),
            Err(_) => Err("Connection Timedout".to_string()),
=======

        let (tx, rx) = oneshot_channel();
        self.network_send
            .send(NetworkMessage::BlockSyncRequest {
                peer_id,
                request,
                response_channel: tx,
            })
            .await;

        match future::timeout(Duration::from_secs(RPC_TIMEOUT), rx).await {
            Ok(Ok(bs_res)) => Ok(bs_res),
            Ok(Err(e)) => Err(format!("RPC error: {}", e.to_string())),
            Err(_) => Err("Connection timed out".to_string()),
>>>>>>> d83dac3c
        }
    }

    /// Send a hello request to the network (does not await response)
    pub async fn hello_request(&self, peer_id: PeerId, request: HelloRequest) {
        trace!("Sending Hello Message {:?}", request);
        // TODO update to await response when we want to handle the latency
        self.network_send
<<<<<<< HEAD
            .send(NetworkMessage::RPC {
                peer_id,
                request: RPCRequest::Hello(request),
                id: RequestId(self.request_id.load(Ordering::Relaxed)),
            })
            .await;
        self.request_id.fetch_add(1, Ordering::Relaxed);
    }

    /// Send any RPC request to the network and await the response
    pub async fn send_rpc_request(
        &self,
        peer_id: PeerId,
        request: RPCRequest,
    ) -> OneShotReceiver<RPCResponse> {
        let request_id = self.request_id.fetch_add(1, Ordering::Relaxed);

        let (tx, rx) = oneshot_channel();
        self.request_table
            .lock()
            .await
            .insert(RequestId(request_id), tx);
        self.network_send
            .send(NetworkMessage::RPC {
                peer_id,
                request,
                id: RequestId(request_id),
            })
            .await;
        rx
=======
            .send(NetworkMessage::HelloRequest { peer_id, request })
            .await;
>>>>>>> d83dac3c
    }
}<|MERGE_RESOLUTION|>--- conflicted
+++ resolved
@@ -2,11 +2,7 @@
 // SPDX-License-Identifier: Apache-2.0, MIT
 
 use async_std::future;
-<<<<<<< HEAD
-use async_std::sync::{Mutex, Sender};
-=======
 use async_std::sync::Sender;
->>>>>>> d83dac3c
 use blocks::{FullTipset, Tipset, TipsetKeys};
 use flo_stream::Subscriber;
 use forest_libp2p::{
@@ -14,18 +10,9 @@
     hello::HelloRequest,
     NetworkEvent, NetworkMessage,
 };
-<<<<<<< HEAD
-use futures::channel::oneshot::{
-    channel as oneshot_channel, Receiver as OneShotReceiver, Sender as OneShotSender,
-};
-=======
 use futures::channel::oneshot::channel as oneshot_channel;
->>>>>>> d83dac3c
 use libp2p::core::PeerId;
 use log::trace;
-use std::collections::HashMap;
-use std::sync::atomic::{AtomicU64, Ordering};
-use std::sync::Arc;
 use std::time::Duration;
 
 /// Timeout for response from an RPC request
@@ -36,27 +23,6 @@
     /// Channel to send network messages through p2p service
     network_send: Sender<NetworkMessage>,
 
-<<<<<<< HEAD
-    /// Handles sequential request ID enumeration for requests
-    request_id: AtomicU64,
-
-    /// Receiver channel for network events
-    pub receiver: Subscriber<NetworkEvent>,
-    request_table: Arc<Mutex<HashMap<RequestId, OneShotSender<RPCResponse>>>>,
-}
-
-impl SyncNetworkContext {
-    pub fn new(
-        network_send: Sender<NetworkMessage>,
-        receiver: Subscriber<NetworkEvent>,
-        request_table: Arc<Mutex<HashMap<RequestId, OneShotSender<RPCResponse>>>>,
-    ) -> Self {
-        Self {
-            network_send,
-            receiver,
-            request_table,
-            request_id: AtomicU64::new(1),
-=======
     /// Receiver channel for network events
     pub receiver: Subscriber<NetworkEvent>,
 }
@@ -66,13 +32,12 @@
         Self {
             network_send,
             receiver,
->>>>>>> d83dac3c
         }
     }
 
     /// Send a blocksync request for only block headers (ignore messages)
     pub async fn blocksync_headers(
-        &self,
+        &mut self,
         peer_id: PeerId,
         tsk: &TipsetKeys,
         count: u64,
@@ -93,7 +58,7 @@
     }
     /// Send a blocksync request for full tipsets (includes messages)
     pub async fn blocksync_fts(
-        &self,
+        &mut self,
         peer_id: PeerId,
         tsk: &TipsetKeys,
     ) -> Result<FullTipset, String> {
@@ -116,23 +81,11 @@
 
     /// Send a blocksync request to the network and await response
     pub async fn blocksync_request(
-        &self,
+        &mut self,
         peer_id: PeerId,
         request: BlockSyncRequest,
     ) -> Result<BlockSyncResponse, String> {
         trace!("Sending BlockSync Request {:?}", request);
-<<<<<<< HEAD
-        let rpc_res = self
-            .send_rpc_request(peer_id, RPCRequest::BlockSync(request))
-            .await;
-        match future::timeout(Duration::from_secs(RPC_TIMEOUT), rpc_res).await {
-            Ok(Ok(RPCResponse::BlockSync(bs_res))) => Ok(bs_res),
-            Ok(Ok(RPCResponse::Hello(_))) => {
-                unreachable!();
-            }
-            Ok(Err(e)) => Err(format!("RPC error: {}", e.to_string())),
-            Err(_) => Err("Connection Timedout".to_string()),
-=======
 
         let (tx, rx) = oneshot_channel();
         self.network_send
@@ -147,49 +100,15 @@
             Ok(Ok(bs_res)) => Ok(bs_res),
             Ok(Err(e)) => Err(format!("RPC error: {}", e.to_string())),
             Err(_) => Err("Connection timed out".to_string()),
->>>>>>> d83dac3c
         }
     }
 
     /// Send a hello request to the network (does not await response)
-    pub async fn hello_request(&self, peer_id: PeerId, request: HelloRequest) {
+    pub async fn hello_request(&mut self, peer_id: PeerId, request: HelloRequest) {
         trace!("Sending Hello Message {:?}", request);
         // TODO update to await response when we want to handle the latency
         self.network_send
-<<<<<<< HEAD
-            .send(NetworkMessage::RPC {
-                peer_id,
-                request: RPCRequest::Hello(request),
-                id: RequestId(self.request_id.load(Ordering::Relaxed)),
-            })
-            .await;
-        self.request_id.fetch_add(1, Ordering::Relaxed);
-    }
-
-    /// Send any RPC request to the network and await the response
-    pub async fn send_rpc_request(
-        &self,
-        peer_id: PeerId,
-        request: RPCRequest,
-    ) -> OneShotReceiver<RPCResponse> {
-        let request_id = self.request_id.fetch_add(1, Ordering::Relaxed);
-
-        let (tx, rx) = oneshot_channel();
-        self.request_table
-            .lock()
-            .await
-            .insert(RequestId(request_id), tx);
-        self.network_send
-            .send(NetworkMessage::RPC {
-                peer_id,
-                request,
-                id: RequestId(request_id),
-            })
-            .await;
-        rx
-=======
             .send(NetworkMessage::HelloRequest { peer_id, request })
             .await;
->>>>>>> d83dac3c
     }
 }