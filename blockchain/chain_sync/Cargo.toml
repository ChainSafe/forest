[package]
name    = "forest_chain_sync"
version = "0.1.0"
authors = ["ChainSafe Systems <info@chainsafe.io>"]
edition = "2021"

[dependencies]
anyhow                 = "1.0"
async-std              = { version = "1.12", features = ["tokio1", "unstable"] }
async-trait            = "0.1"
cid                    = { version = "0.8", default-features = false, features = ["std"] }
forest_actor_interface = "0.1.0"
forest_beacon          = "0.1.0"
forest_blocks          = "0.1.0"
forest_chain           = "0.1.0"
forest_crypto          = { version = "0.5", features = ["blst"] }
forest_db              = "0.1"
forest_encoding        = "0.2.2"
forest_fil_types       = "0.2"
forest_interpreter     = "0.1.0"
forest_ipld_blockstore = "0.1"
forest_json_utils      = "0.1"
forest_legacy_ipld_amt = "0.2.0"
forest_libp2p          = "0.1.0"
forest_message         = { version = "0.7", features = ["proofs", "blst"] }
forest_message_pool    = "0.1.0"
forest_networks        = "0.1.0"
forest_state_manager   = "0.1.0"
forest_vm              = "0.3.1"
futures                = "0.3.24"
futures-util           = "0.3.24"
fvm                    = "1.1"
fvm_ipld_encoding      = "0.2"
fvm_shared             = { version = "0.8.0", default-features = false }
lazy_static            = "1.4.0"
log                    = "0.4.17"
lru                    = "0.7.8"
nonempty               = "0.8.0"
num-bigint             = "0.4"
num-traits             = "0.2"
pbr                    = "1.0.4"
prometheus             = { version = "0.13.2", features = ["process"] }
quickcheck             = { version = "1" }
rand                   = "0.8.5"
serde                  = { version = "1.0", features = ["derive", "rc"] }
smallvec               = "1.9.0"
thiserror              = "1.0"
time                   = { version = "0.3", features = ["serde"] }
tokio                  = { version = "1.21", features = ["sync"] }

[dev-dependencies]
<<<<<<< HEAD
base64            = "0.13"
forest_genesis    = { version = "0.1.0", features = ["testing"] }
forest_ipld       = { version = "0.1" }
forest_test_utils = { version = "0.1.0", features = ["test_constructors"] }
fvm_ipld_car      = "0.5.0"
hex               = "0.4"
pretty_env_logger = "0.4.0"
quickcheck_macros = "1"
serde_json        = "1.0"

[features]
default = ["forest_statediff"]
=======
async-std              = { version = "1.9", features = ["tokio1", "unstable"] }
async-trait            = "0.1"
base64                 = "0.13"
cid                    = { version = "0.8", default-features = false, features = ["std"] }
forest_crypto          = { version = "0.5", features = ["blst"] }
forest_db              = "0.1"
forest_encoding        = "0.2.1"
forest_fil_types       = "0.2"
forest_genesis         = { version = "0.1.0", features = ["testing"] }
forest_ipld            = { version = "0.1" }
forest_ipld_blockstore = "0.1"
forest_json_utils      = "0.1"
forest_message         = { version = "0.7", features = ["proofs", "blst"] }
forest_test_utils      = { version = "0.1.0", features = ["test_constructors"] }
forest_vm              = "0.3.1"
futures                = "0.3.5"
futures-util           = "0.3.5"
fvm                    = "1.0"
fvm_ipld_car           = "0.4.1"
fvm_ipld_encoding      = "0.2"
fvm_shared             = { version = "0.8.0", default-features = false }
hex                    = "0.4"
lazy_static            = "1.4.0"
libp2p                 = { version = "0.40.0-rc.1", default-features = false }
log                    = "0.4.8"
lru                    = "0.7.2"
nonempty               = "0.8.0"
num-bigint             = "0.4"
num-traits             = "0.2"
pbr                    = "1.0.3"
pretty_env_logger      = "0.4.0"
prometheus             = { version = "0.12.0", features = ["process"] }
quickcheck_macros      = "1"
rand                   = "0.7.3"
serde                  = { version = "1.0", features = ["derive", "rc"] }
serde_json             = "1.0"
smallvec               = "1.1.0"
thiserror              = "1.0"
time                   = { version = "0.3", features = ["serde"] }
tokio                  = { version = "1.0", features = ["sync"] }
>>>>>>> ef688e8c
<|MERGE_RESOLUTION|>--- conflicted
+++ resolved
@@ -49,20 +49,6 @@
 tokio                  = { version = "1.21", features = ["sync"] }
 
 [dev-dependencies]
-<<<<<<< HEAD
-base64            = "0.13"
-forest_genesis    = { version = "0.1.0", features = ["testing"] }
-forest_ipld       = { version = "0.1" }
-forest_test_utils = { version = "0.1.0", features = ["test_constructors"] }
-fvm_ipld_car      = "0.5.0"
-hex               = "0.4"
-pretty_env_logger = "0.4.0"
-quickcheck_macros = "1"
-serde_json        = "1.0"
-
-[features]
-default = ["forest_statediff"]
-=======
 async-std              = { version = "1.9", features = ["tokio1", "unstable"] }
 async-trait            = "0.1"
 base64                 = "0.13"
@@ -102,5 +88,4 @@
 smallvec               = "1.1.0"
 thiserror              = "1.0"
 time                   = { version = "0.3", features = ["serde"] }
-tokio                  = { version = "1.0", features = ["sync"] }
->>>>>>> ef688e8c
+tokio                  = { version = "1.0", features = ["sync"] }