[package]
name    = "forest_chain_sync"
version = "0.2.0"
authors = ["ChainSafe Systems <info@chainsafe.io>"]
edition = "2021"

[dependencies]
anyhow.workspace                 = true
async-std                        = { workspace = true, features = ["tokio1", "unstable"] }
async-trait.workspace            = true
cid                              = { workspace = true, default-features = false, features = ["std"] }
forest_actor_interface.workspace = true
forest_beacon.workspace          = true
forest_blocks.workspace          = true
forest_chain.workspace           = true
forest_crypto                    = { workspace = true, features = ["blst"] }
forest_db.workspace              = true
forest_encoding.workspace        = true
forest_fil_types.workspace       = true
forest_interpreter.workspace     = true
forest_ipld_blockstore.workspace = true
forest_json_utils.workspace      = true
forest_legacy_ipld_amt.workspace = true
forest_libp2p.workspace          = true
forest_macros.workspace          = true
forest_message                   = { workspace = true, features = ["proofs", "blst"] }
forest_message_pool.workspace    = true
forest_networks.workspace        = true
forest_state_manager.workspace   = true
<<<<<<< HEAD

futures-util.workspace      = true
futures.workspace           = true
fvm.workspace               = true
fvm_ipld_encoding.workspace = true
fvm_shared                  = { workspace = true, default-features = false }
lazy_static.workspace       = true
log.workspace               = true
lru                         = "0.8.0"
nonempty                    = "0.8.0"
num-bigint.workspace        = true
num-traits.workspace        = true
pbr.workspace               = true
prometheus                  = { workspace = true, features = ["process"] }
quickcheck                  = { version = "1" }
rand.workspace              = true
serde                       = { workspace = true, features = ["derive", "rc"] }
smallvec.workspace          = true
thiserror.workspace         = true
time                        = { version = "0.3", features = ["serde"] }
tokio                       = { workspace = true, features = ["sync"] }
=======
forest_vm.workspace              = true
futures-util.workspace           = true
futures.workspace                = true
fvm.workspace                    = true
fvm_ipld_encoding.workspace      = true
fvm_shared                       = { workspace = true, default-features = false }
lazy_static.workspace            = true
log.workspace                    = true
lru.workspace                    = true
nonempty                         = "0.8.0"
num-bigint.workspace             = true
num-traits.workspace             = true
pbr.workspace                    = true
prometheus                       = { workspace = true, features = ["process"] }
quickcheck                       = { version = "1" }
rand.workspace                   = true
serde                            = { workspace = true, features = ["derive", "rc"] }
smallvec.workspace               = true
thiserror.workspace              = true
time                             = { version = "0.3", features = ["serde"] }
tokio                            = { workspace = true, features = ["sync"] }
>>>>>>> 08f38f66

[dev-dependencies]
base64.workspace            = true
forest_genesis              = { workspace = true, features = ["testing"] }
forest_ipld.workspace       = true
forest_test_utils           = { workspace = true, features = ["test_constructors"] }
fvm_ipld_car.workspace      = true
hex.workspace               = true
pretty_env_logger.workspace = true
quickcheck_macros           = "1"
serde_json.workspace        = true<|MERGE_RESOLUTION|>--- conflicted
+++ resolved
@@ -27,29 +27,6 @@
 forest_message_pool.workspace    = true
 forest_networks.workspace        = true
 forest_state_manager.workspace   = true
-<<<<<<< HEAD
-
-futures-util.workspace      = true
-futures.workspace           = true
-fvm.workspace               = true
-fvm_ipld_encoding.workspace = true
-fvm_shared                  = { workspace = true, default-features = false }
-lazy_static.workspace       = true
-log.workspace               = true
-lru                         = "0.8.0"
-nonempty                    = "0.8.0"
-num-bigint.workspace        = true
-num-traits.workspace        = true
-pbr.workspace               = true
-prometheus                  = { workspace = true, features = ["process"] }
-quickcheck                  = { version = "1" }
-rand.workspace              = true
-serde                       = { workspace = true, features = ["derive", "rc"] }
-smallvec.workspace          = true
-thiserror.workspace         = true
-time                        = { version = "0.3", features = ["serde"] }
-tokio                       = { workspace = true, features = ["sync"] }
-=======
 forest_vm.workspace              = true
 futures-util.workspace           = true
 futures.workspace                = true
@@ -71,7 +48,6 @@
 thiserror.workspace              = true
 time                             = { version = "0.3", features = ["serde"] }
 tokio                            = { workspace = true, features = ["sync"] }
->>>>>>> 08f38f66
 
 [dev-dependencies]
 base64.workspace            = true
