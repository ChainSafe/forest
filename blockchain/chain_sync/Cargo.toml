--- conflicted
+++ resolved
@@ -11,51 +11,6 @@
 anyhow            = "1.0"
 fvm_shared        = { version = "0.8.0", default-features = false }
 fvm_ipld_encoding = "0.2"
-<<<<<<< HEAD
-legacy_ipld_amt = { path = "../../ipld/legacy_amt" }
-address = { package = "forest_address", version = "0.3" }
-vm = { package = "forest_vm", version = "0.3.1" }
-blocks = { package = "forest_blocks", path = "../blocks", features = ["json"] }
-beacon = { path = "../beacon" }
-db = { package = "forest_db", version = "0.1" }
-encoding = { package = "forest_encoding", version = "0.2.1" }
-libp2p = { version = "0.40.0-rc.1", default-features = false }
-cid = { package = "forest_cid", version = "0.3" }
-ipld_blockstore = "0.1"
-chain = { path = "../chain" }
-message = { package = "forest_message", version = "0.7", features = [
-    "proofs",
-    "blst",
-] }
-state_tree = { path = "../../vm/state_tree/" }
-state_manager = { path = "../state_manager/" }
-num-bigint = { path = "../../utils/bigint", package = "forest_bigint" }
-log = "0.4.8"
-async-std = { version = "1.9", features = ["tokio1", "unstable"] }
-forest_libp2p = { path = "../../node/forest_libp2p" }
-futures = "0.3.5"
-futures-util = "0.3.5"
-lru = "0.7.2"
-thiserror = "1.0"
-num-traits = "0.2"
-fil_types = "0.2"
-serde = { version = "1.0", features = ["derive", "rc"] }
-tokio = { version = "1.0", features = ["sync"] }
-rand = "0.7.3"
-smallvec = "1.1.0"
-actor = { package = "actor_interface", path = "../../vm/actor_interface" }
-interpreter = { path = "../../vm/interpreter/" }
-message_pool = { path = "../message_pool" }
-networks = { path = "../../types/networks" }
-forest_json_utils = { path = "../../utils/json_utils", version = "0.1" }
-time = { version = "0.3", features = ["serde"] }
-prometheus = { version = "0.12.0", features = ["process"] }
-lazy_static = "1.4.0"
-statediff = { path = "../../utils/statediff", optional = true }
-forest_crypto = { version = "0.5.2", features = ["blst"] }
-fil_actors_runtime = "=7.5.1"
-fvm = "1.0"
-=======
 legacy_ipld_amt   = { path = "../../ipld/legacy_amt" }
 forest_address    = "0.3"
 forest_vm         = "0.3.1"
@@ -95,7 +50,6 @@
 lazy_static       = "1.4.0"
 statediff         = { path = "../../utils/statediff", optional = true }
 fvm               = "1.0"
->>>>>>> 624bf620
 
 [dev-dependencies]
 test_utils = { version = "0.1.0", path = "../../utils/test_utils/", features = [
