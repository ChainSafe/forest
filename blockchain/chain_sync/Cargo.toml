[package]
name    = "chain_sync"
version = "0.1.0"
authors = ["ChainSafe Systems <info@chainsafe.io>"]
edition = "2021"

[dependencies]
async-trait = "0.1"
forest_ipld = { version = "0.1" }
pbr = "1.0.3"
anyhow = "1.0"
fvm_shared = { version = "0.8.0", default-features = false }
fvm_ipld_encoding = "0.2"
legacy_ipld_amt = { path = "../../ipld/legacy_amt" }
address = { package = "forest_address", version = "0.3" }
vm = { package = "forest_vm", version = "0.3.1" }
blocks = { package = "forest_blocks", path = "../blocks", features = ["json"] }
beacon = { path = "../beacon" }
db = { package = "forest_db", version = "0.1" }
encoding = { package = "forest_encoding", version = "0.2.1" }
libp2p = { version = "0.40.0-rc.1", default-features = false }
cid = { package = "forest_cid", version = "0.3" }
ipld_blockstore = "0.1"
chain = { path = "../chain" }
message = { package = "forest_message", version = "0.7", features = [
    "proofs",
    "blst",
] }
state_tree = { path = "../../vm/state_tree/" }
state_manager = { path = "../state_manager/" }
num-bigint = { path = "../../utils/bigint", package = "forest_bigint" }
log = "0.4.8"
async-std = { version = "1.9", features = ["tokio1", "unstable"] }
forest_libp2p = { path = "../../node/forest_libp2p" }
futures = "0.3.5"
futures-util = "0.3.5"
lru = "0.7.2"
thiserror = "1.0"
num-traits = "0.2"
fil_types = "0.2"
serde = { version = "1.0", features = ["derive", "rc"] }
tokio = { version = "1.0", features = ["sync"] }
rand = "0.7.3"
smallvec = "1.1.0"
actor = { package = "actor_interface", path = "../../vm/actor_interface" }
interpreter = { path = "../../vm/interpreter/" }
message_pool = { path = "../message_pool" }
networks = { path = "../../types/networks" }
forest_json_utils = { path = "../../utils/json_utils", version = "0.1" }
time = { version = "0.3", features = ["serde"] }
prometheus = { version = "0.12.0", features = ["process"] }
lazy_static = "1.4.0"
statediff = { path = "../../utils/statediff", optional = true }
<<<<<<< HEAD
forest_crypto = { version = "0.5.2", features = ["blst"] }
fil_actors_runtime = "=7.5.1"
fvm = "0.8"
=======
fvm = "1.0"
>>>>>>> 058c3928

[dev-dependencies]
test_utils = { version = "0.1.0", path = "../../utils/test_utils/", features = [
    "test_constructors",
] }
base64 = "0.13"
genesis = { path = "../../utils/genesis", features = ["testing"] }
pretty_env_logger = "0.4.0"
fvm_ipld_car = "0.4.1"
hex = "0.4"

[features]
insecure_post = []
default       = ["statediff"]<|MERGE_RESOLUTION|>--- conflicted
+++ resolved
@@ -51,13 +51,9 @@
 prometheus = { version = "0.12.0", features = ["process"] }
 lazy_static = "1.4.0"
 statediff = { path = "../../utils/statediff", optional = true }
-<<<<<<< HEAD
 forest_crypto = { version = "0.5.2", features = ["blst"] }
 fil_actors_runtime = "=7.5.1"
-fvm = "0.8"
-=======
 fvm = "1.0"
->>>>>>> 058c3928
 
 [dev-dependencies]
 test_utils = { version = "0.1.0", path = "../../utils/test_utils/", features = [
