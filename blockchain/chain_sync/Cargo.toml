--- conflicted
+++ resolved
@@ -42,15 +42,9 @@
 message_pool = { path = "../message_pool" }
 networks = { path = "../../types/networks" }
 forest_json_utils = { path = "../../utils/json_utils", version = "0.1" }
-<<<<<<< HEAD
-chrono = { version = "0.4", features = ["serde"] }
+time = { version = "0.3", features = ["serde"] }
 prometheus = { version = "0.12", features = ["process"] }
 lazy_static = "1.4"
-=======
-time = { version = "0.3", features = ["serde"] }
-prometheus = { version = "0.12.0", features = ["process"] }
-lazy_static = "1.4.0"
->>>>>>> e6e86180
 
 [dev-dependencies]
 test_utils = { version = "0.1", path = "../../utils/test_utils/", features = [
