[package]
name = "chain_sync"
version = "0.1.0"
authors = ["ChainSafe Systems <info@chainsafe.io>"]
edition = "2018"

[dependencies]
address = { package = "forest_address", path = "../../vm/address" }
vm = { package = "forest_vm", path = "../../vm" }
amt = { package = "ipld_amt", path = "../../ipld/amt" }
blocks = { package = "forest_blocks", path = "../blocks", features = ["json"] }
beacon = { path = "../beacon" }
db = { path = "../../node/db" }
encoding = { package = "forest_encoding", path = "../../encoding" }
<<<<<<< HEAD
libp2p = "0.23.0"
=======
libp2p = "0.24"
>>>>>>> 6029b716
cid = { package = "forest_cid", path = "../../ipld/cid" }
ipld_blockstore = { path = "../../ipld/blockstore" }
chain = { path = "../chain" }
message = { package = "forest_message", path = "../../vm/message" }
state_tree = { path = "../../vm/state_tree/" }
state_manager = { path = "../state_manager/" }
num-bigint = { path = "../../utils/bigint", package = "forest_bigint" }
crypto = { package = "forest_crypto", path = "../../crypto" }
log = "0.4.8"
async-std = { version = "1.6.0", features = ["unstable"] }
forest_libp2p = { path = "../../node/forest_libp2p" }
futures = "0.3.5"
lru = "0.6"
thiserror = "1.0"
num-traits = "0.2"
filecoin-proofs-api = "5.1"
fil_types = { path = "../../types" }
commcid = { path = "../../utils/commcid" }
clock = { path = "../../node/clock" }
serde = { version = "1.0", features = ["derive", "rc"] }
flo_stream = "0.4.0"

[dev-dependencies]
test_utils = { version = "0.1.0", path = "../../utils/test_utils/", features = ["test_constructors"] }
base64 = "0.12.1"<|MERGE_RESOLUTION|>--- conflicted
+++ resolved
@@ -12,11 +12,7 @@
 beacon = { path = "../beacon" }
 db = { path = "../../node/db" }
 encoding = { package = "forest_encoding", path = "../../encoding" }
-<<<<<<< HEAD
-libp2p = "0.23.0"
-=======
 libp2p = "0.24"
->>>>>>> 6029b716
 cid = { package = "forest_cid", path = "../../ipld/cid" }
 ipld_blockstore = { path = "../../ipld/blockstore" }
 chain = { path = "../chain" }
