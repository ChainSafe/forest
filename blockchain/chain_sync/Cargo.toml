--- conflicted
+++ resolved
@@ -5,10 +5,5 @@
 edition = "2018"
 
 [dependencies]
-<<<<<<< HEAD
-blocks = {path = "../blocks"}
 libp2p = "0.15.0"
-=======
-blocks = { package = "forest_blocks", path = "../blocks" }
-libp2p =  { git = "https://github.com/SigP/rust-libp2p", rev = "776d13ef046358964c7d64cda3295a3a3cb24743" }
->>>>>>> 3d6814c8
+blocks = { package = "forest_blocks", path = "../blocks" }