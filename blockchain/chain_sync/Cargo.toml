--- conflicted
+++ resolved
@@ -25,11 +25,8 @@
 forest_libp2p = { path = "../../node/forest_libp2p" }
 futures = "0.3.2"
 lru = "0.4.3"
-<<<<<<< HEAD
 forest_car = { path = "../../ipld/car" }
-=======
 thiserror = "1.0"
->>>>>>> f5845a0b
 
 [dev-dependencies]
 test_utils = { version = "0.1.0", path = "../../utils/test_utils/", features = ["test_constructors"] }