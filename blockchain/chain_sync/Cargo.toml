[package]
name    = "chain_sync"
version = "0.1.0"
authors = ["ChainSafe Systems <info@chainsafe.io>"]
edition = "2021"

[dependencies]
<<<<<<< HEAD
async-trait = "0.1"
forest_ipld = { version = "0.1" }
pbr = "1.0.3"
anyhow = "1.0"
nonempty = "0.8.0"
fvm_shared = { version = "0.8.0", default-features = false }
=======
async-trait       = "0.1"
forest_ipld       = { version = "0.1" }
pbr               = "1.0.3"
anyhow            = "1.0"
fvm_shared        = { version = "0.8.0", default-features = false }
>>>>>>> 624bf620
fvm_ipld_encoding = "0.2"
legacy_ipld_amt   = { path = "../../ipld/legacy_amt" }
forest_address    = "0.3"
forest_vm         = "0.3.1"
forest_blocks     = { path = "../blocks", features = ["json"] }
beacon            = { path = "../beacon" }
db                = { package = "forest_db", version = "0.1" }
encoding          = { package = "forest_encoding", version = "0.2.1" }
libp2p            = { version = "0.40.0-rc.1", default-features = false }
forest_cid        = "0.3"
ipld_blockstore   = "0.1"
chain             = { path = "../chain" }
forest_message    = { version = "0.7", features = ["proofs", "blst"] }
state_tree        = { path = "../../vm/state_tree/" }
state_manager     = { path = "../state_manager/" }
forest_bigint     = "0.1"
forest_crypto     = { version = "0.5", features = ["blst"] }
log               = "0.4.8"
async-std         = { version = "1.9", features = ["tokio1", "unstable"] }
forest_libp2p     = { path = "../../node/forest_libp2p" }
futures           = "0.3.5"
futures-util      = "0.3.5"
lru               = "0.7.2"
thiserror         = "1.0"
num-traits        = "0.2"
fil_types         = "0.2"
serde             = { version = "1.0", features = ["derive", "rc"] }
tokio             = { version = "1.0", features = ["sync"] }
rand              = "0.7.3"
smallvec          = "1.1.0"
actor             = { package = "actor_interface", path = "../../vm/actor_interface" }
interpreter       = { path = "../../vm/interpreter/" }
message_pool      = { path = "../message_pool" }
networks          = { path = "../../types/networks" }
forest_json_utils = "0.1"
time              = { version = "0.3", features = ["serde"] }
prometheus        = { version = "0.12.0", features = ["process"] }
lazy_static       = "1.4.0"
statediff         = { path = "../../utils/statediff", optional = true }
fvm               = "1.0"

[dev-dependencies]
test_utils = { version = "0.1.0", path = "../../utils/test_utils/", features = [
    "test_constructors",
] }
base64 = "0.13"
genesis = { path = "../../utils/genesis", features = ["testing"] }
pretty_env_logger = "0.4.0"
fvm_ipld_car = "0.4.1"
hex = "0.4"

[features]
default = ["statediff"]<|MERGE_RESOLUTION|>--- conflicted
+++ resolved
@@ -5,20 +5,12 @@
 edition = "2021"
 
 [dependencies]
-<<<<<<< HEAD
-async-trait = "0.1"
-forest_ipld = { version = "0.1" }
-pbr = "1.0.3"
-anyhow = "1.0"
-nonempty = "0.8.0"
-fvm_shared = { version = "0.8.0", default-features = false }
-=======
 async-trait       = "0.1"
 forest_ipld       = { version = "0.1" }
 pbr               = "1.0.3"
 anyhow            = "1.0"
+nonempty          = "0.8.0"
 fvm_shared        = { version = "0.8.0", default-features = false }
->>>>>>> 624bf620
 fvm_ipld_encoding = "0.2"
 legacy_ipld_amt   = { path = "../../ipld/legacy_amt" }
 forest_address    = "0.3"
