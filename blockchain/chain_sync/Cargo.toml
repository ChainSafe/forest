[package]
name    = "chain_sync"
version = "0.1.0"
authors = ["ChainSafe Systems <info@chainsafe.io>"]
edition = "2021"

[dependencies]
actor_interface   = "0.1.0"
anyhow            = "1.0"
async-std         = { version = "1.9", features = ["tokio1", "unstable"] }
async-trait       = "0.1"
beacon            = "0.1.0"
chain             = "0.1.0"
cid               = { version = "0.8", default-features = false, features = ["std"] }
fil_types         = "0.2"
forest_blocks     = "0.1.0"
forest_crypto     = { version = "0.5", features = ["blst"] }
forest_db         = "0.1"
forest_encoding   = "0.2.1"
forest_json_utils = "0.1"
forest_libp2p     = "0.1.0"
forest_message    = { version = "0.7", features = ["proofs", "blst"] }
forest_vm         = "0.3.1"
futures           = "0.3.5"
futures-util      = "0.3.5"
fvm               = "1.0"
fvm_ipld_encoding = "0.2"
fvm_shared        = { version = "0.8.0", default-features = false }
interpreter       = "0.1.0"
ipld_blockstore   = "0.1"
lazy_static       = "1.4.0"
<<<<<<< HEAD
legacy_ipld_amt   = "0.2.0"
libp2p            = { version = "0.40.0-rc.1", default-features = false }
=======
legacy_ipld_amt   = { path = "../../ipld/legacy_amt" }
>>>>>>> 7e470572
log               = "0.4.8"
lru               = "0.7.2"
message_pool      = "0.1.0"
networks          = "0.1.0"
nonempty          = "0.8.0"
num-bigint        = "0.4"
num-traits        = "0.2"
pbr               = "1.0.3"
prometheus        = { version = "0.12.0", features = ["process"] }
rand              = "0.7.3"
serde             = { version = "1.0", features = ["derive", "rc"] }
smallvec          = "1.1.0"
state_manager     = "0.1.0"
statediff         = { version = "0.1.0", optional = true }
thiserror         = "1.0"
time              = { version = "0.3", features = ["serde"] }
tokio             = { version = "1.0", features = ["sync"] }

[dev-dependencies]
async-std         = { version = "1.9", features = ["tokio1", "unstable"] }
async-trait       = "0.1"
base64            = "0.13"
cid               = { version = "0.8", default-features = false, features = ["std"] }
fil_types         = "0.2"
forest_crypto     = { version = "0.5", features = ["blst"] }
forest_db         = "0.1"
forest_encoding   = "0.2.1"
forest_ipld       = { version = "0.1" }
forest_json_utils = "0.1"
forest_message    = { version = "0.7", features = ["proofs", "blst"] }
forest_vm         = "0.3.1"
futures           = "0.3.5"
futures-util      = "0.3.5"
fvm               = "1.0"
fvm_ipld_car      = "0.4.1"
fvm_ipld_encoding = "0.2"
fvm_shared        = { version = "0.8.0", default-features = false }
genesis           = { version = "0.1.0", features = ["testing"] }
hex               = "0.4"
ipld_blockstore   = "0.1"
lazy_static       = "1.4.0"
libp2p            = { version = "0.40.0-rc.1", default-features = false }
log               = "0.4.8"
lru               = "0.7.2"
nonempty          = "0.8.0"
num-bigint        = "0.4"
num-traits        = "0.2"
pbr               = "1.0.3"
pretty_env_logger = "0.4.0"
prometheus        = { version = "0.12.0", features = ["process"] }
rand              = "0.7.3"
serde             = { version = "1.0", features = ["derive", "rc"] }
smallvec          = "1.1.0"
test_utils        = { version = "0.1.0", features = ["test_constructors"] }
thiserror         = "1.0"
time              = { version = "0.3", features = ["serde"] }
tokio             = { version = "1.0", features = ["sync"] }

[features]
default = ["statediff"]<|MERGE_RESOLUTION|>--- conflicted
+++ resolved
@@ -29,12 +29,7 @@
 interpreter       = "0.1.0"
 ipld_blockstore   = "0.1"
 lazy_static       = "1.4.0"
-<<<<<<< HEAD
 legacy_ipld_amt   = "0.2.0"
-libp2p            = { version = "0.40.0-rc.1", default-features = false }
-=======
-legacy_ipld_amt   = { path = "../../ipld/legacy_amt" }
->>>>>>> 7e470572
 log               = "0.4.8"
 lru               = "0.7.2"
 message_pool      = "0.1.0"
