--- conflicted
+++ resolved
@@ -31,14 +31,9 @@
 filecoin-proofs-api = "4.0.1"
 fil_types = { path = "../../types" }
 commcid = { path = "../../utils/commcid" }
-<<<<<<< HEAD
-flo_stream = "0.4"
-
-=======
 clock = { path = "../../node/clock" }
 serde = { version = "1.0", features = ["derive", "rc"] }
 flo_stream = "0.4.0"
->>>>>>> d83dac3c
 
 [dev-dependencies]
 test_utils = { version = "0.1.0", path = "../../utils/test_utils/", features = ["test_constructors"] }
