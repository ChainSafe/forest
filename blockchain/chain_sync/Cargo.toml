[package]
name    = "chain_sync"
version = "0.1.0"
authors = ["ChainSafe Systems <info@chainsafe.io>"]
edition = "2021"

[dependencies]
<<<<<<< HEAD
pbr = "1.0.3"
=======
anyhow = "1.0"
cid_orig = { package = "cid", version = "0.8" }
fvm_shared = { version = "0.1", default-features = false }
>>>>>>> a3c4bf25
address = { package = "forest_address", version = "0.3" }
vm = { package = "forest_vm", version = "0.3.1" }
amt = { package = "ipld_amt", version = "0.2" }
hamt = { package = "ipld_hamt", path = "../../ipld/hamt" }
blocks = { package = "forest_blocks", path = "../blocks", features = ["json"] }
beacon = { path = "../beacon" }
db = { package = "forest_db", version = "0.1" }
encoding = { package = "forest_encoding", version = "0.2.1" }
libp2p = { version = "0.40.0-rc.1", default-features = false }
cid = { package = "forest_cid", version = "0.3" }
ipld_blockstore = "0.1"
chain = { path = "../chain" }
message = { package = "forest_message", version = "0.7", features = [
    "proofs",
    "blst",
] }
state_tree = { path = "../../vm/state_tree/" }
state_manager = { path = "../state_manager/" }
num-bigint = { path = "../../utils/bigint", package = "forest_bigint" }
crypto = { package = "forest_crypto", version = "0.5", features = ["blst"] }
log = "0.4.8"
async-std = { version = "1.9", features = ["tokio1", "unstable"] }
forest_libp2p = { path = "../../node/forest_libp2p" }
futures = "0.3.5"
futures-util = "0.3.5"
lru = "0.7.2"
thiserror = "1.0"
num-traits = "0.2"
fil_types = "0.2"
commcid = { path = "../../utils/commcid" }
clock = { package = "fil_clock", path = "../../node/clock" }
serde = { version = "1.0", features = ["derive", "rc"] }
tokio = { version = "1.0", features = ["sync"] }
rand = "0.7.3"
smallvec = "1.1.0"
actor = { package = "actor_interface", path = "../../vm/actor_interface" }
interpreter = { path = "../../vm/interpreter/" }
message_pool = { path = "../message_pool" }
networks = { path = "../../types/networks" }
forest_json_utils = { path = "../../utils/json_utils", version = "0.1" }
time = { version = "0.3", features = ["serde"] }
prometheus = { version = "0.12.0", features = ["process"] }
lazy_static = "1.4.0"
statediff = { path = "../../utils/statediff", optional = true }

[dev-dependencies]
test_utils = { version = "0.1.0", path = "../../utils/test_utils/", features = [
    "test_constructors",
] }
base64 = "0.13"
genesis = { path = "../../utils/genesis", features = ["testing"] }
pretty_env_logger = "0.4.0"
forest_car = { path = "../../ipld/car" }
hex = "0.4"

[features]
insecure_post = []
default = ["statediff"]<|MERGE_RESOLUTION|>--- conflicted
+++ resolved
@@ -5,13 +5,10 @@
 edition = "2021"
 
 [dependencies]
-<<<<<<< HEAD
 pbr = "1.0.3"
-=======
 anyhow = "1.0"
 cid_orig = { package = "cid", version = "0.8" }
 fvm_shared = { version = "0.1", default-features = false }
->>>>>>> a3c4bf25
 address = { package = "forest_address", version = "0.3" }
 vm = { package = "forest_vm", version = "0.3.1" }
 amt = { package = "ipld_amt", version = "0.2" }
