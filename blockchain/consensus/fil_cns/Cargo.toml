--- conflicted
+++ resolved
@@ -5,17 +5,17 @@
 edition = "2021"
 
 [dependencies]
-actor_interface    = { path = "../../../vm/actor_interface" }
+actor_interface    = "0.1.0"
 anyhow             = "1.0"
 async-std          = { version = "1.9", features = ["tokio1", "unstable"] }
 async-trait        = "0.1"
-beacon             = { path = "../../beacon" }
-chain              = { path = "../../chain" }
-chain_sync         = { path = "../../chain_sync/" }
+beacon             = "0.1.0"
+chain              = "0.1.0"
+chain_sync         = "0.1.0"
 cid                = { version = "0.8", default-features = false, features = ["std"] }
 fil_actors_runtime = "=8.0.0"
 fil_types          = "0.2"
-forest_blocks      = { path = "../../blocks" }
+forest_blocks      = "0.1.0"
 forest_crypto      = { version = "0.5", features = ["blst"] }
 forest_encoding    = "0.2.1"
 futures            = "0.3.5"
@@ -24,24 +24,11 @@
 fvm_shared         = { version = "0.8.0", default-features = false }
 ipld_blockstore    = "0.1"
 log                = "0.4.8"
-networks           = { path = "../../../types/networks" }
+networks           = "0.1.0"
 nonempty           = "0.8.0"
 num-traits         = "0.2"
-<<<<<<< HEAD
-fvm                = "1.0"
-actor_interface    = "0.1.0"
-beacon             = "0.1.0"
-forest_blocks      = "0.1.0"
-chain              = "0.1.0"
-chain_sync         = "0.1.0"
 state_manager      = "0.1.0"
-networks           = "0.1.0"
-fvm_ipld_encoding  = "0.2"
-fil_actors_runtime = "=8.0.0"
-=======
-state_manager      = { path = "../../state_manager/" }
 thiserror          = "1.0"
->>>>>>> e9fcdaa7
 
 [features]
 insecure_post = []
