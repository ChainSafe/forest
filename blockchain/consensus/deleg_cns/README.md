# Delegated Consensus

_Delegated Consensus_ is a simplistic consensus protocol made for demo purposes, where only a single miner is allowed to propose blocks - this miner is who the others "delegate to".

## Setup Genesis

To get started, we need to generate a `genesis.car` file that contains the public key of this miner, so that participants can validate that the blocks they receive are signed by the expected miner.

At the time of this writing _Forest_ doesn't have the necessary machinery to prepare its own `genesis.car` file (although it has [commands](https://github.com/ChainSafe/forest/blob/3d149dcd7cfd23a8ce2793e107a4c7db20948584/forest/src/cli/genesis_cmd.rs#L19) to prepare a template for it), so for the time being we have to rely on [Lotus CLI](https://github.com/filecoin-project/lotus/tree/v1.17.0-rc3/cmd) to do this for us.


### Build Lotus

Ideally we could avoid having to build Lotus just for this purpose, and use the published [Docker image](https://hub.docker.com/r/filecoin/lotus). However, not all commands that we need are part of the image; for example `lotus-seed` is only available in the [lotus-test](https://github.com/filecoin-project/lotus/blob/v1.17.0-rc3/Dockerfile.lotus#L232) build target.

Still, we can use docker to build the CLI without having to install all necessary build dependencies ourselves. Assuming that we already have [Lotus](https://github.com/filecoin-project/lotus) cloned from Github and we are in the top level `lotus` directory, we can use the following command to build an image we need:

```bash
docker build -t filecoin/lotus-test -f Dockerfile.lotus --target lotus-test .
```

Alternatively we can build `lotus-seed` directly like so:

```bash
GOFLAGS=-tags=2k make lotus-seed
```

Notice the `2k` tag: it activates the [params_2k](https://github.com/filecoin-project/lotus/blob/v1.17.0-rc3/build/params_2k.go#L2) settings, which results in the actor bundles for `devnet` to be written into the `genesis.car` file. Forest [only accepts](https://github.com/ChainSafe/forest/blob/d4c25e53c02bc8e319d73c47e8f6bc16a714bdec/vm/actor_interface/src/builtin/miner/mod.rs#L27-L35) the ones for `mainnet` or `calibnet`, but I did not manage to make a `genesis.car` file for those (built with `make lotus-seed` and `make calibnet`). The actor CIDs in different bundles can be seen [here](https://github.com/filecoin-project/lotus/blob/v1.17.0-rc3/build/builtin_actors_gen.go). For this experiment I will just have to whitelist the `devnet` ones in Forest.


### Generate signing keys

According to the [spec](https://spec.filecoin.io/#section-systems.filecoin_nodes.repository.key_store) we need to generate a BLS key for signing blocks, a.k.a. the "worker" key.

We could use the [lotus-keygen](https://github.com/filecoin-project/lotus/tree/v1.17.0-rc3/cmd/lotus-keygen) command to generate Secp256k1 or BLS keys, but unfortunately this command is not copied into the Docker image we built. However, that's not a problem in this case becase the `lotus-seed` command will generate a key for us, if it's not given an existing one.

### Generate the pre-seal file

Lotus will generate quite a few different files, so let's create a directory to put them into.

```bash
mkdir -p genesis-files
```

The first file we generate will be the `preseal.json`, which contains the worker keys to that we want to put in the `genesis.json` file later.

```bash
docker run -it --rm \
  -v $PWD/genesis-files:/out \
  --user $(id -u):$(id -g) \
  --entrypoint lotus-seed \
  filecoin/lotus-test \
    --sector-dir /out \
    pre-seal --miner-addr t01000
```

Note that we used `t01000` as the miner address, which is also the default, and practically the only one we can use (besides its mainnet variant) as the ID of the first miner, because Lotus insists the numbering starts from `1000`.

Let's see what we have:

```console
$ ls genesis-files
cache  pre-seal-t01000.json  pre-seal-t01000.key  sealed  sectorstore.json  unsealed  update  update-cache
```

The [pre-seal command](https://github.com/filecoin-project/lotus/blob/v1.17.0-rc3/cmd/lotus-seed/main.go#L59) generated two a `pre-seal-t01000.json` file that we have to merge into a Genesis template, and also a `pre-seal-t01000.key` file, which contains a [generated BLS key](https://github.com/filecoin-project/lotus/blob/9794652e0be9a7709934580f36a4eeaa894ea2ad/cmd/lotus-seed/seed/seed.go#L93) that we will use to sign blocks later.

We can ignore the rest of the files because we will not be doing any actual Filecoin mining.

### Generate a Genesis template

The next command we need is [genesis new](https://github.com/filecoin-project/lotus/blob/v1.17.0-rc3/cmd/lotus-seed/genesis.go#L48) to get ourselves a `genesis.json` file.


```bash
docker run -it --rm \
  -v $PWD/genesis-files:/out \
  --user $(id -u):$(id -g) \
  --entrypoint lotus-seed \
  filecoin/lotus-test \
    --sector-dir /out \
    genesis new "/out/genesis.json"
```

### Add Miner

Next we have to add the the miner we created earlier to the Genesis template using the [genesis add-miner](https://github.com/filecoin-project/lotus/blob/v1.17.0-rc3/cmd/lotus-seed/genesis.go#L90) command.

```bash
docker run -it --rm \
  -v $PWD/genesis-files:/out \
  --user $(id -u):$(id -g) \
  --entrypoint lotus-seed \
  filecoin/lotus-test \
    --sector-dir /out \
    genesis add-miner "/out/genesis.json" "/out/pre-seal-t01000.json"
```

The command modifies `genesis.json` in place and appends to the `Accounts` and `Miners` collections, and also adds an initial balance of 50,000,000 to the miner Actor.

Let's see what we have in the end:

```console
$ cat genesis-files/genesis.json
{
  "NetworkVersion": 0,
  "Accounts": [
    {
      "Type": "account",
      "Balance": "50000000000000000000000000",
      "Meta": {
        "Owner": "t3vvrnnenu67ux2nk7tdiop53lvn3ruayaa4n5bcimewef76ocgchx2ivd2k7hoaxmzme7dfc53vi7bofzz2eq"
      }
    }
  ],
  "Miners": [
    {
      "ID": "t01000",
      "Owner": "t3vvrnnenu67ux2nk7tdiop53lvn3ruayaa4n5bcimewef76ocgchx2ivd2k7hoaxmzme7dfc53vi7bofzz2eq",
      "Worker": "t3vvrnnenu67ux2nk7tdiop53lvn3ruayaa4n5bcimewef76ocgchx2ivd2k7hoaxmzme7dfc53vi7bofzz2eq",
      "PeerId": "12D3KooWEGdCsa4DAP8HG4r33ymxXFcXtui192zJnY48Hjzr4KKF",
      "MarketBalance": "0",
      "PowerBalance": "0",
      "SectorSize": 2048,
      "Sectors": [
        {
          "CommR": {
            "/": "bagboea4b5abcbl3oevwwjgxgtns4rg7erxp2vq33pxvszp6t534jhtxhc2qvtwdr"
          },
          "CommD": {
            "/": "baga6ea4seaqe4lcia4en7czkklnjktcmby2pp7gn4fltztgkh6mel4yzhnrqyiy"
          },
          "SectorID": 0,
          "Deal": {
            "PieceCID": {
              "/": "baga6ea4seaqe4lcia4en7czkklnjktcmby2pp7gn4fltztgkh6mel4yzhnrqyiy"
            },
            "PieceSize": 2048,
            "VerifiedDeal": false,
            "Client": "t3vvrnnenu67ux2nk7tdiop53lvn3ruayaa4n5bcimewef76ocgchx2ivd2k7hoaxmzme7dfc53vi7bofzz2eq",
            "Provider": "t01000",
            "Label": "0",
            "StartEpoch": 0,
            "EndEpoch": 9001,
            "StoragePricePerEpoch": "0",
            "ProviderCollateral": "0",
            "ClientCollateral": "0"
          },
          "DealClientKey": {
            "Type": "bls",
            "PrivateKey": "l1k51pFipvshUSmAHcjoYXiDZX+Z7Q1Jcd/bk4EILgg=",
            "PublicKey": "rWLWkbT36X01X5jQ5/drq3caAwAHG9CJDCWIX/nCMI99IqPSvncC7MsJ8ZRd3VHw",
            "Address": "t3vvrnnenu67ux2nk7tdiop53lvn3ruayaa4n5bcimewef76ocgchx2ivd2k7hoaxmzme7dfc53vi7bofzz2eq"
          },
          "ProofType": 0
        }
      ]
    }
  ],
  "NetworkName": "localnet-514af5d5-6517-4e40-b4da-258d3200b9f3",
  "VerifregRootKey": {
    "Type": "multisig",
    "Balance": "0",
    "Meta": {
      "Signers": [
        "t1ceb34gnsc6qk5dt6n7xg6ycwzasjhbxm3iylkiy"
      ],
      "Threshold": 1,
      "VestingDuration": 0,
      "VestingStart": 0
    }
  },
  "RemainderAccount": {
    "Type": "multisig",
    "Balance": "0",
    "Meta": {
      "Signers": [
        "t1ceb34gnsc6qk5dt6n7xg6ycwzasjhbxm3iylkiy"
      ],
      "Threshold": 1,
      "VestingDuration": 0,
      "VestingStart": 0
    }
  }
}
```

Note the following part: `"NetworkVersion": 0,`. It has to be version `16` for Forest to handle it, and for the right actor bundles to be inserted into the `genesis.car` file. Let's edit it:


```bash
sed -i "s/\"NetworkVersion\": 0/\"NetworkVersion\": 16/" ./genesis-files/genesis.json
```


### Generate a CAR file

All that's left is for the `genesis.json` file to be turned into `genesis.car` by running the [genesis car](https://github.com/filecoin-project/lotus/blob/v1.17.0-rc3/cmd/lotus-seed/genesis.go#L559) command, which will create the Genesis block and the initial State Tree, and save it in the IPLD format that Forest expects to be started with.

```bash
docker run -it --rm \
  -v $PWD/genesis-files:/out \
  --user $(id -u):$(id -g) \
  --entrypoint lotus-seed \
  filecoin/lotus-test \
    --sector-dir /out \
    genesis car --out "/out/genesis.car" "/out/genesis.json"
```

The log helpfully tells us what is happening:

```console
2022-07-19T13:38:55.057Z	WARN	genesis	testing/genesis.go:57	Generating new random genesis block, note that this SHOULD NOT happen unless you are setting up new network
init set t3w3sv7uykya4vkzk77d2h7lfuldtaa5rr3nvzh6fkutu5lesdwefgnqm2u3obpyrhhzbupl42kubzqmvfivjq t0100
init set t1ceb34gnsc6qk5dt6n7xg6ycwzasjhbxm3iylkiy t0101
[flexi_logger][ERRCODE::Time] flexi_logger has to work with UTC rather than with local time, caused by IndeterminateOffset
    See https://docs.rs/flexi_logger/latest/flexi_logger/error_info/index.html#time
publishing 1 storage deals on miner t01000 with worker t3w3sv7uykya4vkzk77d2h7lfuldtaa5rr3nvzh6fkutu5lesdwefgnqm2u3obpyrhhzbupl42kubzqmvfivjq
0.000001621003269618 FIL
2022-07-19T13:38:58.463Z	INFO	genesis	genesis/genesis.go:591	Empty Genesis root: bafy2bzacedswlcz5ddgqnyo3sak3jmhmkxashisnlpq6ujgyhe4mlobzpnhs6
GENESIS MINER ADDRESS: t01000
2022-07-19T13:38:58.468Z	WARN	genesis	testing/genesis.go:97	WRITING GENESIS FILE AT /out/genesis.car
```

and we have our Genesis file:

```console
$ ls -lh genesis-files/*.car
-rw-r--r-- 1 aakoshh aakoshh 5.3M Jul 19 14:38 genesis-files/genesis.car
```

If we look carefully at the log we can see that it says `init set t3w3...ivjq t0100`, which is _not_ the `t01000` ID we might have expected. This is because a miner has two Actors representing it in the system: one with a `miner::State` and another with an `account::State`; the latter is identified by `t0100`, which is the first ID issued by the system.

For now we work within the common validation framework of Forest, which expects to see a miner ID in the header, not the account ID, but this works differently in Eudico, where they use the account ID directly. Both can be resolved to a public key, to check the block signature.

### Clean Up

The `genesis.car` file will need to be present on each node we add to the network. The other one we need to keep is `pre-seal-t01000.key` but _only_ for the process that will do the block production. It's probably a good idea to keep `genesis.json` as well in case we want to remind ourselves about the public key. We don't strictly need it because we will use the miner ID (`t01000`) as a configuration value to each participant to let them know about which miner to expect to sign the blocks - the corresponding key will be looked up in the ledger.

The rest of the files can be deleted.

```console
$ cd genesis-files && ls | grep -v pre-seal | grep -v genesis | xargs rm -rf && cd -
$ ls genesis-files
genesis.car  genesis.json  pre-seal-t01000.json  pre-seal-t01000.key
```

Optionally the Docker image can be removed as well:

```bash
docker rmi filecoin/lotus-test
docker system prune -f
```

### All together now

The [scripts/generate-genesis-files.sh](scripts/generate-genesis-files.sh) file is a convenience script that runs all the above commands assuming that `lotus-seed` is on the `PATH`, which may be the case if we already have Lotus or Eudico installed. If so, we can run the script directly, giving it the output directory (which must exist) to write the genesis files to.

And similarly we can use the docker image we prepared here to run all the above commands as a single step:

```bash
docker run -it --rm \
  -v $PWD/genesis-files:/out \
  -v $PWD/scripts:/scripts \
  --user $(id -u):$(id -g) \
  --entrypoint /scripts/generate-genesis-files.sh \
  filecoin/lotus-test /out
```

## Build Forest with Delegated Consensus

To enable _Delegated Consensus_ instead of the default _Filecoin Consensus_, Forest has to be built with the `deleg_cns` feature, for example:

```bash
cargo clippy --all-targets --features deleg_cns -- -D warnings
cargo build --release --features deleg_cns --bin forest
```

We better build it now instead of doing it with `make build`, because we will need to run the wallet commands, and they need to connect to a
running node. With Filecoin built for the default delegated consensus, we'd have to import a [snapshot](https://fra1.digitaloceanspaces.com/forest-snapshots/calibnet/calibnet-2022-07-01.car) first, which takes a long time.

Normally it would be possible to run `make install` to make it available globally, but for this exercise we can just run it from the build artifacts; make can make an alias so the commands look identical.

```bash
alias forest=target/release/forest
```

Note that we're using `--release` mode. This takes longer to build, but without it, loading the Wasm bundles takes forever.

## Run a node without proposing blocks

At this point our wallet doesn't contain any private keys, so if we run a node with _Delegated Consensus_ it should be a pure follower, without trying to produce any blocks.

We want the network to start from the latest version, because that's the only version supported by Forest. The [proposer-config.toml](blockchain/consensus/deleg_cns/configs/proposer-config.toml) file tells Forest to use V16 for any epoch higher than -1. It also contains all the other heights that it looks for by name.

We also don't want to connect to any other nodes at the moment, so there are no bootstrap nodes set in the config file.

This is the time for us to use our custom `genesis.car` file as well.

```bash
RUST_BACKTRACE=1 forest --encrypt-keystore false --target-peer-count 1 \
  --genesis blockchain/consensus/deleg_cns/genesis-files/genesis.car \
  --config blockchain/consensus/deleg_cns/configs/proposer-config.toml
```

We have to look at the output to see what API tokens we'll have to use with the wallet:

```console
$ RUST_BACKTRACE=1 forest --encrypt-keystore false --target-peer-count 1 \
        --genesis blockchain/consensus/deleg_cns/genesis-files/genesis.car \
        --config blockchain/consensus/deleg_cns/configs/proposer-config.toml
 2022-08-02T19:19:08.855Z INFO  forest::daemon > Starting Forest daemon, version v0.2.2/unstable/961ac230, fn_name=forest::daemon::start::{{closure}}::heec41d53b90815ef
 2022-08-02T19:19:08.855Z INFO  forest_libp2p::service > Networking keystore not found!, fn_name=forest_libp2p::service::get_keypair::ha8162726e04c5572
 2022-08-02T19:19:08.856Z INFO  utils                  > Permissions set to 0600 on File { fd: 6, path: "/home/aakoshh/.local/share/forest/libp2p/keypair", read: false, write: true }, fn_name=utils::set_user_perm::h4bdd96d06f9f33ec
 2022-08-02T19:19:08.857Z WARN  forest::daemon         > Warning: Keystore encryption disabled!, fn_name=forest::daemon::start::{{closure}}::heec41d53b90815ef
 2022-08-02T19:19:08.857Z WARN  key_management::keystore > Keystore does not exist, initializing new keystore at: "/home/aakoshh/.local/share/forest/keystore.json", fn_name=key_management::keystore::KeyStore::new::h0ff0fb32ca2f6c01
 2022-08-02T19:19:08.857Z INFO  utils                    > Permissions set to 0600 on File { fd: 6, path: "/home/aakoshh/.local/share/forest/keystore.json", read: false, write: true }, fn_name=utils::set_user_perm::h4bdd96d06f9f33ec
 2022-08-02T19:19:08.858Z INFO  forest::daemon           > Prometheus server started at 127.0.0.1:6116, fn_name=forest::daemon::start::{{closure}}::heec41d53b90815ef
 2022-08-02T19:19:08.858Z INFO  forest::daemon           > Admin token: eyJ0eXAiOiJKV1QiLCJhbGciOiJIUzI1NiJ9.eyJBbGxvdyI6WyJyZWFkIiwid3JpdGUiLCJzaWduIiwiYWRtaW4iXX0.LmvzLxFmsVr7etpQjeCGKf5UoEffhuziKKHdr5ascjE, fn_name=forest::daemon::start::{{closure}}::heec41d53b90815ef
 2022-08-02T19:19:08.921Z WARN  chain::store::chain_store > No previous chain state found, fn_name=chain::store::chain_store::ChainStore<DB>::load_heaviest_tipset::{{closure}}::ha8c2a7c73282a0d5
 2022-08-02T19:19:08.974Z INFO  genesis                   > Initialized genesis: BlockHeader: Cid(bafy2bzacec32hemorofji6x4bymnisdbre5qxcteuoqz5bulp76xn5mtc62y2), fn_name=genesis::read_genesis_header::{{closure}}::hbed3f12d958e0eb7
 2022-08-02T19:19:09.039Z INFO  forest::daemon            > Using network :: devnet, fn_name=forest::daemon::start::{{closure}}::heec41d53b90815ef
 2022-08-02T19:19:09.052Z WARN  forest_libp2p::service    > Failed to bootstrap with Kademlia: Kademlia is not activated, fn_name=forest_libp2p::service::Libp2pService<DB>::new::hcaf01e98596a90f2
 2022-08-02T19:19:09.061Z INFO  forest::daemon            > JSON-RPC endpoint started at 127.0.0.1:1234, fn_name=forest::daemon::start::{{closure}}::{{closure}}::h52afcfa467fed7f5
 2022-08-02T19:19:09.063Z INFO  rpc                       > Ready for RPC connections, fn_name=rpc::start_rpc::{{closure}}::h3dabc34937b47105
```

We can see from the log that:
* it has initialized a keystore at `~/.local/share/forest/keystore.json`
* it printed a JWT token which we will have to attach to each command to be able to talk to the JSON-RPC API

In fact it has already created a wallet which contains the key used to authenticate the JWT token which we can see in the log output.

```console
$ ls ~/.local/share/forest
devnet  keystore.json  libp2p

$ cat ~/.local/share/forest/keystore.json
{
  "auth-jwt-private": {
    "key_type": 2,
    "private_key": "g8YSmsplwsHOr612EwNtIUr+Ftofl4CSIH/epbGgEw4="
  }
}
```

Note that it has created the `devnet` directory. Forest only accepts networks it recognises, so the `proposer-config.toml` has `devnet` as the network name, but this has nothing to do with any actual official devnet.

## Add the private key to a wallet

One of the Forest processes we start will need access to the private key, and normally it looks for it in the wallet. To prepare a wallet, we can use Forest itself because it seems to have all the necessary [commands](https://github.com/ChainSafe/forest/blob/v0.3.0/forest/src/cli/wallet_cmd.rs).

We will need to attach the the JWT to each request, let's put it in a variable.

```bash
JWT_TOKEN=eyJ0eXAiOiJKV1QiLCJhbGciOiJIUzI1NiJ9.eyJBbGxvdyI6WyJyZWFkIiwid3JpdGUiLCJzaWduIiwiYWRtaW4iXX0.LmvzLxFmsVr7etpQjeCGKf5UoEffhuziKKHdr5ascjE
```

Let's see what happens if we create a new wallet. We don't need to do this, becuase we already have a BLS key we want to put in, but it might help guide us later.

```console
$ forest --token $JWT_TOKEN wallet new bls
 2022-08-02T19:26:10.468Z WARN  forest::cli > No configurations found, using defaults.
 2022-08-02T19:26:10.470Z WARN  isahc::handler > request completed with error: ConnectFailed: failed to connect to the server
 2022-08-02T19:26:10.471Z ERROR forest::cli    > JSON RPC Error: Code: 0 Message: ConnectFailed: failed to connect to the server
```

Hm, we get `Forbidden`. As it turns out, the `--token` option is currently not used, we have to pass the token another way,
using the `FULLNODE_API_INFO` env var, which is expected to be a concatenation of the JWT token and the API multiaddress.

```bash
export FULLNODE_API_INFO=$JWT_TOKEN:/ip4/127.0.0.1/tcp/1234/http
```

Check again:

```console
$ forest wallet new bls
 2022-08-02T19:27:15.950Z WARN  forest::cli > No configurations found, using defaults.
f3qljpcw4zxavl6dka2b6j6l36cy75g5pyt44oiwixm2f2jkttti7apdi4mhrof5qnmxhzun6kpuqqvrq75zqa


$ cat ~/.local/share/forest/keystore.json
{
  "wallet-f3qljpcw4zxavl6dka2b6j6l36cy75g5pyt44oiwixm2f2jkttti7apdi4mhrof5qnmxhzun6kpuqqvrq75zqa": {
    "key_type": 2,
    "private_key": "aTvS8uBJ9ujoEsAcsEflp4hXF7vi23ZqzWbDlVBSSko="
  },
  "default": {
    "key_type": 2,
    "private_key": "aTvS8uBJ9ujoEsAcsEflp4hXF7vi23ZqzWbDlVBSSko="
  },
  "auth-jwt-private": {
    "key_type": 2,
    "private_key": "g8YSmsplwsHOr612EwNtIUr+Ftofl4CSIH/epbGgEw4="
  }
}
```

It created an address with a key that consists of the `wallet-` prefix and then the public key in hexadecimal format, and has the private key in what looks like Base64.

Okay, now check the command that we really need:

```console
$ forest wallet import --help
forest-wallet-import 0.2.2
Import keys from existing wallet

USAGE:
    forest wallet import [path]

FLAGS:
    -h, --help       Prints help information
    -V, --version    Prints version information

ARGS:
    <path>    The path to the private key

```

Promising. It doesn't say, but the path actually needs to point at a hexadecimal encoded JSON of a `KeyInfo` type above, with `key_type` and `private_key` fields. Let's see what the private key file we created earlier actually contains.

```console
$ cat blockchain/consensus/deleg_cns/genesis-files/pre-seal-t01000.key
7b2254797065223a22626c73222c22507269766174654b6579223a224d44796d3236657744664f4a6d752b7749676e4c6855315a386d4c657255364e65664a324468724c3755593d227d

$ cat blockchain/consensus/deleg_cns/genesis-files/pre-seal-t01000.key | xxd -r -p
{"Type":"bls","PrivateKey":"MDym26ewDfOJmu+wIgnLhU1Z8mLerU6NefJ2DhrL7UY="}
```

That looks like exactly what we need! The PascalCasing can potentially be a problem.

```console
$ forest wallet import blockchain/consensus/deleg_cns/genesis-files/pre-seal-t01000.key
 2022-08-02T19:29:46.408Z WARN  forest::cli > No configurations found, using defaults.
f3ugf5w4krrovxc64n5vi62t6qrbs5rm6zpgpmrt7b2ukaxescesbutbgmppn6rlstiihxd4dkrt7viqacuxoq

$ cat ~/.local/share/forest/keystore.json
{
  "wallet-f3ugf5w4krrovxc64n5vi62t6qrbs5rm6zpgpmrt7b2ukaxescesbutbgmppn6rlstiihxd4dkrt7viqacuxoq": {
    "key_type": 2,
    "private_key": "MDym26ewDfOJmu+wIgnLhU1Z8mLerU6NefJ2DhrL7UY="
  },
  "default": {
    "key_type": 2,
    "private_key": "aTvS8uBJ9ujoEsAcsEflp4hXF7vi23ZqzWbDlVBSSko="
  },
  "auth-jwt-private": {
    "key_type": 2,
    "private_key": "g8YSmsplwsHOr612EwNtIUr+Ftofl4CSIH/epbGgEw4="
  },
  "wallet-f3qljpcw4zxavl6dka2b6j6l36cy75g5pyt44oiwixm2f2jkttti7apdi4mhrof5qnmxhzun6kpuqqvrq75zqa": {
    "key_type": 2,
    "private_key": "aTvS8uBJ9ujoEsAcsEflp4hXF7vi23ZqzWbDlVBSSko="
  }
}
```

Happy days. If we look closely at the original `pre-seal-t01000.json` or the `genesis.json` file we can see
that the `Worker` address is `t3ugf5w4krrovxc64n5vi62t6qrbs5rm6zpgpmrt7b2ukaxescesbutbgmppn6rlstiihxd4dkrt7viqacuxoq`,
which is almost the same as what we have here, save for the `t` prefix versus `f`. `t` is the prefix for testnet,
and `f` is for mainnet, so something's not right there, we won't be able to resolve the worker key to this unless
they match exactly.

By the looks of it, the API does not let us specify whether the key is for mainnet or testnet.

I don't have a better idea than to edit the file and change the prefixes:

```bash
sed -i s/wallet-f/wallet-t/ ~/.local/share/forest/keystore.json
```

## Run the block producer

Let's try to run a node again; it should be eligible for mining, since we have the private key in the wallet. We'll point others at different
data directories to they don't have access to it.


```console
$ RUST_BACKTRACE=1 forest --encrypt-keystore false --target-peer-count 1 \
  --genesis blockchain/consensus/deleg_cns/genesis-files/genesis.car \
  --config blockchain/consensus/deleg_cns/configs/proposer-config.toml

 ...
 2022-08-02T19:37:54.296Z INFO  forest::daemon         > Starting the delegated consensus proposer..., fn_name=forest::daemon::start::{{closure}}::heec41d53b90815ef
 ...
 2022-08-02T19:38:24.311Z INFO  deleg_cns::proposer    > Proposed block bafy2bzacecxbvobik6rdrl53ba2x2czkcewxi7pw3skcabmxgwonhyes7k2gs with 0 messages, fn_name=<deleg_cns::proposer::DelegatedProposer as chain_sync::consensus::Proposer>::run::{{closure}}::he99e8348f9fb9561
 2022-08-02T19:38:24.314Z WARN  forest_libp2p::service > Failed to send gossipsub message: InsufficientPeers, fn_name=forest_libp2p::service::Libp2pService<DB>::run::{{closure}}::hcd55a2962486211d
 2022-08-02T19:38:54.303Z INFO  deleg_cns::proposer    > Proposed block bafy2bzacecxbvobik6rdrl53ba2x2czkcewxi7pw3skcabmxgwonhyes7k2gs with 0 messages, fn_name=<deleg_cns::proposer::DelegatedProposer as chain_sync::consensus::Proposer>::run::{{closure}}::he99e8348f9fb9561
 2022-08-02T19:38:54.304Z WARN  forest_libp2p::service > Failed to send gossipsub message: InsufficientPeers, fn_name=forest_libp2p::service::Libp2pService<DB>::run::{{closure}}::hcd55a2962486211d
 ...
```

Grand! The node is trying to propose blocks every 30 seconds, but it complains about not having peers.

### Inconsistent work addresses

If we look at the log we can see that it actually proposed the same block twice, because it was unable to add them to the chain, so it always built on the same parent, with the same timestamp.

There were multiple reasons for this:
1. The node was waiting for P2P messages to figure out if it's in sync with the network, even though it's alone. This has been disabled by setting the `tipset_sample_size` to `0`.
2. Validation failed with an error saying the miner wasn't eligible to mine.

Upon inspection it turned out that despite the `Worker` starting with `t` in the `genesis.json` file, the address that has been written to the actually starts with `f`, so when we look up the address of `t01000` we get back `f3ugf5w4krrovxc64n5vi62t6qrbs5rm6zpgpmrt7b2ukaxescesbutbgmppn6rlstiihxd4dkrt7viqacuxoq`.

Furthermore, for some reason Forest only creates `Address` from an ID with the default `mainnet` network, so it stripped away the `t` and added back `f`, like it did for the wallet.

For now a fix has been added so that the proposer looks up its own address to convert it into the `f` prefixed version, before looking up the key in the wallet, and doing any comparisons. This way the bug cancels itself out.

It also means we have to undo any changes to the wallet keystore:

```bash
<<<<<<< HEAD
cargo clippy --all-targets --features forest_deleg_cns -- -D warnings
cargo build --features forest_deleg_cns --bin forest
=======
sed -i s/wallet-t/wallet-f/ ~/.local/share/forest/keystore.json
>>>>>>> 2b4ec987
```

### Setup a network

Next, we'll have to set up a network of nodes, to see that not only can we produce blocks, but also validate them on other nodes.

To do so we'll have to set the `bootstrap_peers` in the config file to contain the multiaddress of our proposer. It should look like `/ip4/127.0.0.1/tcp/1234/p2p/<peer-id-multihash>`.

To find out what the peer ID is, a log has been added to the output:

```
...
2022-08-02T20:04:18.271Z INFO  forest::daemon         > PeerId: 12D3KooWNEmsCbySkVBbZhX12kxommT3uFcNnoBS4Z8PN79r4aKi, fn_name=forest::daemon::start::{{closure}}::heec41d53b90815ef
...
```

So let's edit the `configs/delegator-config.toml` like so:

```toml
[network]
bootstrap_peers = [
  "/ip4/127.0.0.1/tcp/2340/p2p/12D3KooWNEmsCbySkVBbZhX12kxommT3uFcNnoBS4Z8PN79r4aKi"
]
```

The port `2340` was set as a `listening_multiaddr` in `proposer-config.toml` so we know what to expect, because the node doesn't report it if we use `0`, except with `RUST_LOG=debug` on. Or one can use the `forest net listen` command to list listening addresses once the node is running.

And start it in another terminal window:

```bash
RUST_BACKTRACE=1 forest --encrypt-keystore false --target-peer-count 1 \
  --genesis blockchain/consensus/deleg_cns/genesis-files/genesis.car \
  --config blockchain/consensus/deleg_cns/configs/delegator-config.toml
```<|MERGE_RESOLUTION|>--- conflicted
+++ resolved
@@ -510,12 +510,7 @@
 It also means we have to undo any changes to the wallet keystore:
 
 ```bash
-<<<<<<< HEAD
-cargo clippy --all-targets --features forest_deleg_cns -- -D warnings
-cargo build --features forest_deleg_cns --bin forest
-=======
 sed -i s/wallet-t/wallet-f/ ~/.local/share/forest/keystore.json
->>>>>>> 2b4ec987
 ```
 
 ### Setup a network
