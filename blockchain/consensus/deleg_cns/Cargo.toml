--- conflicted
+++ resolved
@@ -21,14 +21,10 @@
 ipld_blockstore = "0.1"
 
 actor_interface = { path = "../../../vm/actor_interface" }
-<<<<<<< HEAD
-interpreter     = { path = "../../../vm/interpreter" }
-forest_blocks   = { path = "../../blocks" }
-=======
->>>>>>> b8d89006
 chain           = { path = "../../chain" }
 chain_sync      = { path = "../../chain_sync/" }
 forest_blocks   = { path = "../../blocks" }
+interpreter     = { path = "../../../vm/interpreter" }
 key_management  = { path = "../../../key_management" }
 networks        = { path = "../../../types/networks" }
 state_manager   = { path = "../../state_manager/" }