// Copyright 2019-2022 ChainSafe Systems
// SPDX-License-Identifier: Apache-2.0, MIT

use super::errors::Error;
use crate::provider::Provider;
use crate::utils::{get_gas_perf, get_gas_reward};
use async_std::sync::RwLock;
use encoding::Cbor;
use forest_blocks::Tipset;
use forest_message::{Message, SignedMessage};
use fvm::gas::{price_list_by_network_version, Gas};
use fvm_shared::address::Address;
use fvm_shared::bigint::BigInt;
use log::warn;
use networks::ChainConfig;
use slotmap::{new_key_type, SlotMap};
use std::cmp::Ordering;
use std::collections::HashMap;
use std::mem;
use std::ops::{Index, IndexMut};

new_key_type! {
    pub struct NodeKey;
}

/// Chains is an abstraction of a list of message chain nodes.
<<<<<<< HEAD
/// It wraps a slotmap instance. key_vec is an additional requirement in order to satisfy
/// optimal msg selection use cases, such as iteration in insertion order.
/// The slotmap serves as a lookup table for nodes to get around the borrow checker rules.
/// Each MsgChainNode contains only pointers as `NodeKey` to the entries in the map
=======
/// It wraps a `SlotMap` instance. `key_vec` is an additional requirement in order to satisfy
/// optimal `msg` selection use cases, such as iteration in insertion order.
/// The `SlotMap` serves as a lookup table for nodes to get around the borrow checker rules.
/// Each `MsgChainNode` contains only pointers as `NodeKey` to the entries in the map
>>>>>>> e61c450a
/// With this design, we get around the borrow checker rule issues when
/// implementing the optimal selection algorithm.
pub(crate) struct Chains {
    pub map: SlotMap<NodeKey, MsgChainNode>,
    pub key_vec: Vec<NodeKey>,
}

impl Chains {
    pub(crate) fn new() -> Self {
        Self {
            map: SlotMap::with_key(),
            key_vec: vec![],
        }
    }

    /// Pushes a `msg` chain node into slot map and places the key in the `node_vec` passed as parameter.
    pub(crate) fn push_with(&mut self, cur_chain: MsgChainNode, node_vec: &mut Vec<NodeKey>) {
        let key = self.map.insert(cur_chain);
        node_vec.push(key);
    }

    /// Sorts the chains with `compare` method. If rev is true, sorts in descending order.
    pub(crate) fn sort(&mut self, rev: bool) {
        // replace dance to get around borrow checker
        let mut chains = mem::take(&mut self.key_vec);
        chains.sort_by(|a, b| {
            let a = self.map.get(*a).unwrap();
            let b = self.map.get(*b).unwrap();
            if rev {
                b.compare(a)
            } else {
                a.compare(b)
            }
        });
        let _ = mem::replace(&mut self.key_vec, chains);
    }

    // Sort by effective perf with cmp_effective
    pub(crate) fn sort_effective(&mut self) {
        let mut chains = mem::take(&mut self.key_vec);
        chains.sort_by(|a, b| {
            let a = self.map.get(*a).unwrap();
            let b = self.map.get(*b).unwrap();
            a.cmp_effective(b)
        });
        let _ = mem::replace(&mut self.key_vec, chains);
    }

    // Sort by effective `perf` on a range
    pub(crate) fn sort_range_effective(&mut self, range: std::ops::RangeFrom<usize>) {
        let mut chains = mem::take(&mut self.key_vec);
        chains[range].sort_by(|a, b| {
            self.map
                .get(*a)
                .unwrap()
                .cmp_effective(self.map.get(*b).unwrap())
        });
        let _ = mem::replace(&mut self.key_vec, chains);
    }

    /// Retrieves the `msg` chain node by the given `NodeKey`
    pub(crate) fn get_mut(&mut self, k: NodeKey) -> Option<&mut MsgChainNode> {
        self.map.get_mut(k)
    }

    /// Retrieves the `msg` chain node by the given `NodeKey` along with the data
    /// required from previous chain (if exists) to set effective performance of this node.
    pub(crate) fn get_mut_with_prev_eff(
        &mut self,
        k: NodeKey,
    ) -> (Option<&mut MsgChainNode>, Option<(f64, i64)>) {
        let node = self.map.get(k);
        let prev = if let Some(node) = node {
            if let Some(prev_key) = node.prev {
                let prev_node = self.map.get(prev_key).unwrap();
                Some((prev_node.eff_perf, prev_node.gas_limit))
            } else {
                None
            }
        } else {
            None
        };

        let node = self.map.get_mut(k);
        (node, prev)
    }

    /// Retrieves the `msg` chain node by the given `NodeKey`
    pub(crate) fn get(&self, k: NodeKey) -> Option<&MsgChainNode> {
        self.map.get(k)
    }

    /// Retrieves the `msg` chain node at the given index
    pub(crate) fn get_mut_at(&mut self, i: usize) -> Option<&mut MsgChainNode> {
        if i < self.key_vec.len() {
            let key = self.key_vec[i];
            self.get_mut(key)
        } else {
            None
        }
    }

    // Retrieves a msg chain node at the given index in the provided NodeKey vec
    pub(crate) fn get_from(&self, i: usize, vec: &[NodeKey]) -> &MsgChainNode {
        self.map.get(vec[i]).unwrap()
    }

    // Retrieves a msg chain node at the given index in the provided NodeKey vec
    pub(crate) fn get_mut_from(&mut self, i: usize, vec: &[NodeKey]) -> &mut MsgChainNode {
        self.map.get_mut(vec[i]).unwrap()
    }

    // Retrieves the node key at the given index
    pub(crate) fn get_key_at(&self, i: usize) -> Option<NodeKey> {
        if i < self.key_vec.len() {
            Some(self.key_vec[i])
        } else {
            None
        }
    }

    /// Retrieves the `msg` chain node at the given index
    pub(crate) fn get_at(&mut self, i: usize) -> Option<&MsgChainNode> {
        let key = self.key_vec[i];
        self.map.get(key)
    }

    /// Retrieves the amount of items.
    pub(crate) fn len(&self) -> usize {
        self.map.len()
    }

    /// Returns true is the chain is empty and otherwise. We check the map as the source of truth
    /// as `key_vec` can be extended time to time.
    pub(crate) fn is_empty(&self) -> bool {
        self.map.is_empty()
    }

    /// Removes messages from the given index and resets effective `perfs`
    pub(crate) fn trim_msgs_at(&mut self, idx: usize, gas_limit: i64, base_fee: &BigInt) {
        let prev = match idx {
            0 => None,
            _ => self
                .get_at(idx - 1)
                .map(|prev| (prev.eff_perf, prev.gas_limit)),
        };
        let chain_node = self.get_mut_at(idx).unwrap();
        let mut i = chain_node.msgs.len() as i64 - 1;

        while i >= 0 && (chain_node.gas_limit > gas_limit || (chain_node.gas_perf < 0.0)) {
            let gas_reward = get_gas_reward(&chain_node.msgs[i as usize], base_fee);
            chain_node.gas_reward -= gas_reward;
            chain_node.gas_limit -= chain_node.msgs[i as usize].gas_limit();
            if chain_node.gas_limit > 0 {
                chain_node.gas_perf = get_gas_perf(&chain_node.gas_reward, chain_node.gas_limit);
                if chain_node.bp != 0.0 {
                    chain_node.set_eff_perf(prev);
                }
            } else {
                chain_node.gas_perf = 0.0;
                chain_node.eff_perf = 0.0;
            }
            i -= 1;
        }

        if i < 0 {
            chain_node.msgs.clear();
            chain_node.valid = false;
        } else {
            chain_node.msgs.drain(0..i as usize + 1);
        }

        let next = chain_node.next;
        if next.is_some() {
            self.invalidate(next);
        }
    }

    pub(crate) fn invalidate(&mut self, mut key: Option<NodeKey>) {
        let mut next_keys = vec![];

        while let Some(nk) = key {
            let chain_node = self.map.get(nk).unwrap();
            next_keys.push(nk);
            key = chain_node.next;
        }

        for k in next_keys.iter().rev() {
            if let Some(node) = self.map.get_mut(*k) {
                node.valid = false;
                node.msgs.clear();
                node.next = None;
            }
        }
    }

    /// Drops nodes which are no longer valid after the merge step
    pub(crate) fn drop_invalid(&mut self, key_vec: &mut Vec<NodeKey>) {
        let mut valid_keys = vec![];
        for k in key_vec.iter() {
            if let true = self.map.get(*k).map(|n| n.valid).unwrap() {
                valid_keys.push(*k);
            } else {
                self.map.remove(*k);
            }
        }

        *key_vec = valid_keys;
    }
}

impl Index<usize> for Chains {
    type Output = MsgChainNode;
    fn index(&self, i: usize) -> &Self::Output {
        self.map.get(self.key_vec[i]).unwrap()
    }
}

impl IndexMut<usize> for Chains {
    fn index_mut(&mut self, i: usize) -> &mut Self::Output {
        self.map.get_mut(self.key_vec[i]).unwrap()
    }
}

/// Represents a node in the `MsgChain`.
#[derive(Clone, Debug)]
pub struct MsgChainNode {
    pub msgs: Vec<SignedMessage>,
    pub gas_reward: BigInt,
    pub gas_limit: i64,
    pub gas_perf: f64,
    pub eff_perf: f64,
    pub bp: f64,
    pub parent_offset: f64,
    pub valid: bool,
    pub merged: bool,
    pub next: Option<NodeKey>,
    pub prev: Option<NodeKey>,
}

impl MsgChainNode {
    pub fn compare(&self, other: &Self) -> Ordering {
        if approx_cmp(self.gas_perf, other.gas_perf) == Ordering::Greater
            || approx_cmp(self.gas_perf, other.gas_perf) == Ordering::Equal
                && self.gas_reward.cmp(&other.gas_reward) == Ordering::Greater
        {
            return Ordering::Greater;
        }

        Ordering::Less
    }

    pub(crate) fn cmp_effective(&self, other: &Self) -> Ordering {
        if self.merged && !other.merged
            || self.gas_perf >= 0.0 && other.gas_perf < 0.0
            || self.eff_perf > other.eff_perf
            || (approx_cmp(self.eff_perf, other.eff_perf) == Ordering::Equal
                && self.gas_perf > other.gas_perf)
            || (approx_cmp(self.eff_perf, other.eff_perf) == Ordering::Equal
                && approx_cmp(self.gas_perf, other.gas_perf) == Ordering::Equal
                && self.gas_reward > other.gas_reward)
        {
            return Ordering::Greater;
        }

        Ordering::Less
    }

    pub fn set_null_effective_perf(&mut self) {
        if self.gas_perf < 0.0 {
            self.eff_perf = self.gas_perf;
        } else {
            self.eff_perf = 0.0;
        }
    }

    pub fn set_eff_perf(&mut self, prev: Option<(f64, i64)>) {
        let mut eff_perf = self.gas_perf * self.bp;
        if let Some(prev) = prev {
            if eff_perf > 0.0 {
                let prev_eff_perf = prev.0;
                let prev_gas_limit = prev.1;
                let eff_perf_with_parent = (eff_perf * self.gas_limit as f64
                    + prev_eff_perf * prev_gas_limit as f64)
                    / (self.gas_limit + prev_gas_limit) as f64;
                self.parent_offset = eff_perf - eff_perf_with_parent;
                eff_perf = eff_perf_with_parent;
            }
        }
        self.eff_perf = eff_perf;
    }
}

impl std::default::Default for MsgChainNode {
    fn default() -> Self {
        Self {
            msgs: vec![],
            gas_reward: BigInt::default(),
            gas_limit: 0,
            gas_perf: 0.0,
            eff_perf: 0.0,
            bp: 0.0,
            parent_offset: 0.0,
            valid: true,
            merged: false,
            next: None,
            prev: None,
        }
    }
}

pub(crate) async fn create_message_chains<T>(
    api: &RwLock<T>,
    actor: &Address,
    mset: &HashMap<u64, SignedMessage>,
    base_fee: &BigInt,
    ts: &Tipset,
    chains: &mut Chains,
    chain_config: &ChainConfig,
) -> Result<(), Error>
where
    T: Provider,
{
    // collect all messages and sort
    let mut msgs: Vec<SignedMessage> = mset.values().cloned().collect();
    msgs.sort_by_key(|v| v.sequence());

    // sanity checks:
    // - there can be no gaps in nonces, starting from the current actor nonce
    //   if there is a gap, drop messages after the gap, we can't include them
    // - all messages must have minimum gas and the total gas for the candidate messages
    //   cannot exceed the block limit; drop all messages that exceed the limit
    // - the total gasReward cannot exceed the actor's balance; drop all messages that exceed
    //   the balance
    let actor_state = api.read().await.get_actor_after(actor, ts)?;
    let mut cur_seq = actor_state.sequence;
    let mut balance = actor_state.balance;

    let mut gas_limit = 0;
    let mut skip = 0;
    let mut i = 0;
    let mut rewards = Vec::with_capacity(msgs.len());

    while i < msgs.len() {
        let m = &msgs[i];
        if m.sequence() < cur_seq {
            warn!(
                "encountered message from actor {} with nonce {} less than the current nonce {}",
                actor,
                m.sequence(),
                cur_seq
            );
            skip += 1;
            i += 1;
            continue;
        }

        if m.sequence() != cur_seq {
            break;
        }
        cur_seq += 1;

        let network_version = chain_config.network_version(ts.epoch());

        let min_gas = price_list_by_network_version(network_version)
            .on_chain_message(m.marshal_cbor()?.len())
            .total();

        if Gas::new(m.gas_limit()) < min_gas {
            break;
        }
        gas_limit += m.gas_limit();
        if gas_limit > fil_types::BLOCK_GAS_LIMIT {
            break;
        }

        let required = m.required_funds();
        if balance < required {
            break;
        }

        balance -= required;
        let value = m.value();
        balance -= value;

        let gas_reward = get_gas_reward(m, base_fee);
        rewards.push(gas_reward);
        i += 1;
    }

    // check we have a sane set of messages to construct the chains
    let msgs = if i > skip {
        msgs[skip..i].to_vec()
    } else {
        return Ok(());
    };

    let mut cur_chain = MsgChainNode::default();
    let mut node_vec = vec![];

    let new_chain = |m: SignedMessage, i: usize| -> MsgChainNode {
        let gl = m.gas_limit();
        MsgChainNode {
            msgs: vec![m],
            gas_reward: rewards[i].clone(),
            gas_limit: gl,
            gas_perf: get_gas_perf(&rewards[i], gl),
            eff_perf: 0.0,
            bp: 0.0,
            parent_offset: 0.0,
            valid: true,
            merged: false,
            prev: None,
            next: None,
        }
    };

    // creates msg chain nodes in chunks based on gas_perf obtained from the current chain's gas limit.
    for (i, m) in msgs.into_iter().enumerate() {
        if i == 0 {
            cur_chain = new_chain(m, i);
            continue;
        }

        let gas_reward = cur_chain.gas_reward.clone() + &rewards[i];
        let gas_limit = cur_chain.gas_limit + m.gas_limit();
        let gas_perf = get_gas_perf(&gas_reward, gas_limit);

        // try to add the message to the current chain -- if it decreases the gasPerf, then make a
        // new chain
        if gas_perf < cur_chain.gas_perf {
            chains.push_with(cur_chain, &mut node_vec);
            cur_chain = new_chain(m, i);
        } else {
            cur_chain.msgs.push(m);
            cur_chain.gas_reward = gas_reward;
            cur_chain.gas_limit = gas_limit;
            cur_chain.gas_perf = gas_perf;
        }
    }

    chains.push_with(cur_chain, &mut node_vec);

    // merge chains to maintain the invariant: higher gas perf nodes on the front.
    loop {
        let mut merged = 0;
        for i in (1..node_vec.len()).rev() {
            if chains.get_from(i, &node_vec).gas_perf >= chains.get_from(i - 1, &node_vec).gas_perf
            {
                // copy messages
                let chain_i_msg = chains.get_from(i, &node_vec).msgs.clone();
                chains
                    .get_mut_from(i - 1, &node_vec)
                    .msgs
                    .extend(chain_i_msg);

                // set gas reward
                let chain_i_gas_reward = chains.get_from(i, &node_vec).gas_reward.clone();
                chains.get_mut_from(i - 1, &node_vec).gas_reward += chain_i_gas_reward;

                // set gas limit
                let chain_i_gas_limit = chains.get_from(i, &node_vec).gas_limit;
                chains.get_mut_from(i - 1, &node_vec).gas_limit += chain_i_gas_limit;

                // set gas perf
                let chain_i_gas_perf = get_gas_perf(
                    &chains.get_from(i - 1, &node_vec).gas_reward,
                    chains.get_from(i - 1, &node_vec).gas_limit,
                );
                chains.get_mut_from(i - 1, &node_vec).gas_perf = chain_i_gas_perf;
                // invalidate the current chain as it is merged with the prev chain
                chains.get_mut_from(i, &node_vec).valid = false;
                merged += 1;
            }
        }

        if merged == 0 {
            break;
        }

        chains.drop_invalid(&mut node_vec);
    }

    // link next pointers
    for i in 0..node_vec.len() - 1 {
        let k1 = node_vec.get(i).unwrap();
        let k2 = node_vec.get(i + 1);
        let n1 = chains.get_mut(*k1).unwrap();
        n1.next = k2.cloned();
    }

    // link prev pointers
    for i in (0..node_vec.len() - 1).rev() {
        let k1 = node_vec.get(i);
        let k2 = node_vec.get(i + 1).unwrap();
        let n2 = chains.get_mut(*k2).unwrap();
        n2.prev = k1.cloned();
    }

    // Update the main chain key_vec with this node_vec
    chains.key_vec.extend(node_vec.iter());

    Ok(())
}

fn approx_cmp(a: f64, b: f64) -> Ordering {
    if (a - b).abs() <= (a * std::f64::EPSILON).abs() {
        Ordering::Equal
    } else {
        a.partial_cmp(&b).unwrap()
    }
}<|MERGE_RESOLUTION|>--- conflicted
+++ resolved
@@ -24,17 +24,10 @@
 }
 
 /// Chains is an abstraction of a list of message chain nodes.
-<<<<<<< HEAD
-/// It wraps a slotmap instance. key_vec is an additional requirement in order to satisfy
-/// optimal msg selection use cases, such as iteration in insertion order.
-/// The slotmap serves as a lookup table for nodes to get around the borrow checker rules.
-/// Each MsgChainNode contains only pointers as `NodeKey` to the entries in the map
-=======
 /// It wraps a `SlotMap` instance. `key_vec` is an additional requirement in order to satisfy
 /// optimal `msg` selection use cases, such as iteration in insertion order.
 /// The `SlotMap` serves as a lookup table for nodes to get around the borrow checker rules.
 /// Each `MsgChainNode` contains only pointers as `NodeKey` to the entries in the map
->>>>>>> e61c450a
 /// With this design, we get around the borrow checker rule issues when
 /// implementing the optimal selection algorithm.
 pub(crate) struct Chains {
