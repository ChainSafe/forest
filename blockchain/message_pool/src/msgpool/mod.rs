// Copyright 2019-2022 ChainSafe Systems
// SPDX-License-Identifier: Apache-2.0, MIT

pub(crate) mod msg_pool;
pub(crate) mod provider;
mod selection;
pub mod test_provider;
pub(crate) mod utils;

use super::errors::Error;
use crate::msg_chain::{create_message_chains, Chains};
use crate::msg_pool::MsgSet;
use crate::msg_pool::{add_helper, remove};
use crate::provider::Provider;
use address::Address;
use async_std::channel::Sender;
use async_std::sync::{Arc, RwLock};
use blocks::Tipset;
use cid::Cid;
<<<<<<< HEAD
use clock::ChainEpoch;
=======
use crypto::Signature;
>>>>>>> d8222850
use encoding::Cbor;
use forest_libp2p::{NetworkMessage, Topic, PUBSUB_MSG_STR};
use fvm_shared::crypto::signature::Signature;
use log::error;
use lru::LruCache;
use message::{Message as MessageTrait, SignedMessage};
use networks::ChainConfig;
use std::collections::{HashMap, HashSet};
use std::{borrow::BorrowMut, cmp::Ordering};
use tokio::sync::broadcast::{Receiver as Subscriber, Sender as Publisher};
use utils::{get_base_fee_lower_bound, recover_sig};

const REPLACE_BY_FEE_RATIO: f32 = 1.25;
const RBF_NUM: u64 = ((REPLACE_BY_FEE_RATIO - 1f32) * 256f32) as u64;
const RBF_DENOM: u64 = 256;
const BASE_FEE_LOWER_BOUND_FACTOR_CONSERVATIVE: i64 = 100;
const BASE_FEE_LOWER_BOUND_FACTOR: i64 = 10;
const REPUB_MSG_LIMIT: usize = 30;
const PROPAGATION_DELAY_SECS: u64 = 6;
// TODO: Implement guess gas module
const MIN_GAS: i64 = 1298450;

/// Get the state of the base_sequence for a given address in the current Tipset
async fn get_state_sequence<T>(
    api: &RwLock<T>,
    addr: &Address,
    cur_ts: &Tipset,
) -> Result<u64, Error>
where
    T: Provider,
{
    let actor = api.read().await.get_actor_after(addr, cur_ts)?;
    let base_sequence = actor.sequence;

    Ok(base_sequence)
}

#[allow(clippy::too_many_arguments)]
async fn republish_pending_messages<T>(
    api: &RwLock<T>,
    network_sender: &Sender<NetworkMessage>,
    network_name: &str,
    pending: &RwLock<HashMap<Address, MsgSet>>,
    cur_tipset: &RwLock<Arc<Tipset>>,
    republished: &RwLock<HashSet<Cid>>,
    local_addrs: &RwLock<Vec<Address>>,
    chain_config: &ChainConfig,
) -> Result<(), Error>
where
    T: Provider,
{
    let ts = cur_tipset.read().await;
    let base_fee = api.read().await.chain_compute_base_fee(&ts)?;
    let base_fee_lower_bound = get_base_fee_lower_bound(&base_fee, BASE_FEE_LOWER_BOUND_FACTOR);
    let mut pending_map: HashMap<Address, HashMap<u64, SignedMessage>> = HashMap::new();

    republished.write().await.clear();
    let local_addrs = local_addrs.read().await;
    for actor in local_addrs.iter() {
        if let Some(mset) = pending.read().await.get(actor) {
            if mset.msgs.is_empty() {
                continue;
            }
            let mut pend: HashMap<u64, SignedMessage> = HashMap::with_capacity(mset.msgs.len());
            for (nonce, m) in mset.msgs.clone().into_iter() {
                pend.insert(nonce, m);
            }
            pending_map.insert(*actor, pend);
        }
    }
    drop(local_addrs);

    if pending_map.is_empty() {
        return Ok(());
    }

    let mut chains = Chains::new();
    for (actor, mset) in pending_map.iter() {
        create_message_chains(
            api,
            actor,
            mset,
            &base_fee_lower_bound,
            &ts,
            &mut chains,
            chain_config,
        )
        .await?;
    }

    if chains.is_empty() {
        return Ok(());
    }

    chains.sort(false);

    let mut msgs: Vec<SignedMessage> = vec![];
    let mut gas_limit = types::BLOCK_GAS_LIMIT;
    let mut i = 0;
    'l: while i < chains.len() {
        let chain = &mut chains[i];
        // we can exceed this if we have picked (some) longer chain already
        if msgs.len() > REPUB_MSG_LIMIT {
            break;
        }

        if gas_limit <= MIN_GAS {
            break;
        }

        // check if chain has been invalidated
        if !chain.valid {
            i += 1;
            continue;
        }

        // check if fits in block
        if chain.gas_limit <= gas_limit {
            // check the baseFee lower bound -- only republish messages that can be included in the chain
            // within the next 20 blocks.
            for m in chain.msgs.iter() {
                if m.gas_fee_cap() < &base_fee_lower_bound {
                    let key = chains.get_key_at(i);
                    chains.invalidate(key);
                    continue 'l;
                }
                gas_limit -= m.gas_limit();
                msgs.push(m.clone());
            }

            i += 1;
            continue;
        }

        // we can't fit the current chain but there is gas to spare
        // trim it and push it down
        chains.trim_msgs_at(i, gas_limit, &base_fee);
        let mut j = i;
        while j < chains.len() - 1 {
            if chains[j].compare(&chains[j + 1]) == Ordering::Less {
                break;
            }
            chains.key_vec.swap(i, i + 1);
            j += 1;
        }
    }
    drop(ts);
    for m in msgs.iter() {
        let mb = m.marshal_cbor()?;
        network_sender
            .send(NetworkMessage::PubsubMessage {
                topic: Topic::new(format!("{}/{}", PUBSUB_MSG_STR, network_name)),
                message: mb,
            })
            .await
            .map_err(|_| Error::Other("Network receiver dropped".to_string()))?;
    }

    let mut republished_t = HashSet::new();
    for m in msgs.iter() {
        republished_t.insert(m.cid()?);
    }
    *republished.write().await = republished_t;

    Ok(())
}

/// This function will revert and/or apply tipsets to the message pool. This function should be
/// called every time that there is a head change in the message pool.
#[allow(clippy::too_many_arguments)]
pub async fn head_change<T>(
    api: &RwLock<T>,
    bls_sig_cache: &RwLock<LruCache<Cid, Signature>>,
    repub_trigger: Arc<Sender<()>>,
    republished: &RwLock<HashSet<Cid>>,
    pending: &RwLock<HashMap<Address, MsgSet>>,
    cur_tipset: &RwLock<Arc<Tipset>>,
    revert: Vec<Tipset>,
    apply: Vec<Tipset>,
) -> Result<(), Error>
where
    T: Provider + 'static,
{
    let mut repub = false;
    let mut rmsgs: HashMap<Address, HashMap<u64, SignedMessage>> = HashMap::new();
    for ts in revert {
        let pts = api.write().await.load_tipset(ts.parents()).await?;
        *cur_tipset.write().await = pts;

        let mut msgs: Vec<SignedMessage> = Vec::new();
        for block in ts.blocks() {
            let (umsg, smsgs) = api.read().await.messages_for_block(block)?;
            msgs.extend(smsgs);
            for msg in umsg {
                let mut bls_sig_cache = bls_sig_cache.write().await;
                let smsg = recover_sig(&mut bls_sig_cache, msg).await?;
                msgs.push(smsg)
            }
        }

        for msg in msgs {
            add_to_selected_msgs(msg, rmsgs.borrow_mut());
        }
    }

    for ts in apply {
        for b in ts.blocks() {
            let (msgs, smsgs) = api.read().await.messages_for_block(b)?;

            for msg in smsgs {
                remove_from_selected_msgs(msg.from(), pending, msg.sequence(), rmsgs.borrow_mut())
                    .await?;
                if !repub && republished.write().await.insert(msg.cid()?) {
                    repub = true;
                }
            }
            for msg in msgs {
                remove_from_selected_msgs(&msg.from, pending, msg.sequence, rmsgs.borrow_mut())
                    .await?;
                if !repub && republished.write().await.insert(msg.cid()?) {
                    repub = true;
                }
            }
        }
        *cur_tipset.write().await = Arc::new(ts);
    }
    if repub {
        repub_trigger
            .send(())
            .await
            .map_err(|_| Error::Other("Republish receiver dropped".to_string()))?;
    }
    for (_, hm) in rmsgs {
        for (_, msg) in hm {
            let sequence =
                get_state_sequence(api, msg.from(), &cur_tipset.read().await.clone()).await?;
            if let Err(e) = add_helper(api, bls_sig_cache, pending, msg, sequence).await {
                error!("Failed to readd message from reorg to mpool: {}", e);
            }
        }
    }
    Ok(())
}

/// This is a helper function for head_change. This method will remove a sequence for a from address
/// from the messages selected by priority hashmap. It also removes the 'from' address and sequence from the MessagePool.
pub(crate) async fn remove_from_selected_msgs(
    from: &Address,
    pending: &RwLock<HashMap<Address, MsgSet>>,
    sequence: u64,
    rmsgs: &mut HashMap<Address, HashMap<u64, SignedMessage>>,
) -> Result<(), Error> {
    if let Some(temp) = rmsgs.get_mut(from) {
        if temp.get_mut(&sequence).is_some() {
            temp.remove(&sequence);
        } else {
            remove(from, pending, sequence, true).await?;
        }
    } else {
        remove(from, pending, sequence, true).await?;
    }
    Ok(())
}

/// This is a helper function for head_change. This method will add a signed message to
/// the given messages selected by priority HashMap.
pub(crate) fn add_to_selected_msgs(
    m: SignedMessage,
    rmsgs: &mut HashMap<Address, HashMap<u64, SignedMessage>>,
) {
    let s = rmsgs.get_mut(m.from());
    if let Some(s) = s {
        s.insert(m.sequence(), m);
    } else {
        rmsgs.insert(*m.from(), HashMap::new());
        rmsgs.get_mut(m.from()).unwrap().insert(m.sequence(), m);
    }
}

#[cfg(test)]
pub mod tests {
    use super::*;
    use crate::msg_chain::{create_message_chains, Chains};
    use crate::msg_pool::MessagePool;
    use address::Address;
    use async_std::channel::bounded;
    use async_std::task;
    use blocks::Tipset;
    use fvm_shared::bigint::BigInt;
<<<<<<< HEAD
    use fvm_shared::crypto::signature::SignatureType;
=======
    use fvm_shared::message::Message;
>>>>>>> d8222850
    use key_management::{KeyStore, KeyStoreConfig, Wallet};
    use message::SignedMessage;
    use networks::ChainConfig;
    use std::borrow::BorrowMut;
    use std::thread::sleep;
    use std::time::Duration;
    use test_provider::*;

    pub fn create_smsg(
        to: &Address,
        from: &Address,
        wallet: &mut Wallet,
        sequence: u64,
        gas_limit: i64,
        gas_price: u64,
    ) -> SignedMessage {
        let umsg = Message {
            to: *to,
            from: *from,
            sequence,
            gas_limit,
            gas_fee_cap: (gas_price + 100).into(),
            gas_premium: gas_price.into(),
            ..Message::default()
        };
        let msg_signing_bytes = umsg.to_signing_bytes();
        let sig = wallet.sign(from, msg_signing_bytes.as_slice()).unwrap();
        SignedMessage::new_from_parts(umsg, sig).unwrap()
    }

    #[test]
    fn test_message_pool() {
        let keystore = KeyStore::new(KeyStoreConfig::Memory).unwrap();
        let mut wallet = Wallet::new(keystore);
        let sender = wallet.generate_addr(SignatureType::Secp256k1).unwrap();
        let target = wallet.generate_addr(SignatureType::Secp256k1).unwrap();
        let mut tma = TestApi::default();
        tma.set_state_sequence(&sender, 0);

        task::block_on(async move {
            let (tx, _rx) = bounded(50);
            let mpool = MessagePool::new(
                tma,
                "mptest".to_string(),
                tx,
                Default::default(),
                ChainConfig::default(),
            )
            .await
            .unwrap();
            let mut smsg_vec = Vec::new();
            for i in 0..2 {
                let msg = create_smsg(&target, &sender, wallet.borrow_mut(), i, 1000000, 1);
                smsg_vec.push(msg);
            }

            mpool.api.write().await.set_state_sequence(&sender, 0);
            assert_eq!(mpool.get_sequence(&sender).await.unwrap(), 0);
            mpool.add(smsg_vec[0].clone()).await.unwrap();
            assert_eq!(mpool.get_sequence(&sender).await.unwrap(), 1);
            mpool.add(smsg_vec[1].clone()).await.unwrap();
            assert_eq!(mpool.get_sequence(&sender).await.unwrap(), 2);

            let a = mock_block(1, 1);

            mpool.api.write().await.set_block_messages(&a, smsg_vec);
            let api = mpool.api.clone();
            let bls_sig_cache = mpool.bls_sig_cache.clone();
            let pending = mpool.pending.clone();
            let cur_tipset = mpool.cur_tipset.clone();
            let repub_trigger = Arc::new(mpool.repub_trigger.clone());
            let republished = mpool.republished.clone();
            head_change(
                api.as_ref(),
                bls_sig_cache.as_ref(),
                repub_trigger,
                republished.as_ref(),
                pending.as_ref(),
                cur_tipset.as_ref(),
                Vec::new(),
                vec![Tipset::new(vec![a]).unwrap()],
            )
            .await
            .unwrap();

            assert_eq!(mpool.get_sequence(&sender).await.unwrap(), 2);
        })
    }

    #[test]
    fn test_revert_messages() {
        let tma = TestApi::default();
        let keystore = KeyStore::new(KeyStoreConfig::Memory).unwrap();
        let mut wallet = Wallet::new(keystore);

        let a = mock_block(1, 1);
        let tipset = Tipset::new(vec![a.clone()]).unwrap();
        let b = mock_block_with_parents(&tipset, 1, 1);

        let sender = wallet.generate_addr(SignatureType::BLS).unwrap();
        let target = Address::new_id(1001);

        let mut smsg_vec = Vec::new();

        for i in 0..4 {
            let msg = create_smsg(&target, &sender, wallet.borrow_mut(), i, 1000000, 1);
            smsg_vec.push(msg);
        }
        let (tx, _rx) = bounded(50);

        task::block_on(async move {
            let mpool = MessagePool::new(
                tma,
                "mptest".to_string(),
                tx,
                Default::default(),
                ChainConfig::default(),
            )
            .await
            .unwrap();

            let mut api_temp = mpool.api.write().await;
            api_temp.set_block_messages(&a, vec![smsg_vec[0].clone()]);
            api_temp.set_block_messages(&b.clone(), smsg_vec[1..4].to_vec());
            api_temp.set_state_sequence(&sender, 0);
            drop(api_temp);

            mpool.add(smsg_vec[0].clone()).await.unwrap();
            mpool.add(smsg_vec[1].clone()).await.unwrap();
            mpool.add(smsg_vec[2].clone()).await.unwrap();
            mpool.add(smsg_vec[3].clone()).await.unwrap();

            mpool.api.write().await.set_state_sequence(&sender, 0);

            let api = mpool.api.clone();
            let bls_sig_cache = mpool.bls_sig_cache.clone();
            let pending = mpool.pending.clone();
            let cur_tipset = mpool.cur_tipset.clone();
            let repub_trigger = Arc::new(mpool.repub_trigger.clone());
            let republished = mpool.republished.clone();
            head_change(
                api.as_ref(),
                bls_sig_cache.as_ref(),
                repub_trigger.clone(),
                republished.as_ref(),
                pending.as_ref(),
                cur_tipset.as_ref(),
                Vec::new(),
                vec![Tipset::new(vec![a]).unwrap()],
            )
            .await
            .unwrap();

            assert_eq!(mpool.get_sequence(&sender).await.unwrap(), 4);

            mpool.api.write().await.set_state_sequence(&sender, 1);

            let api = mpool.api.clone();
            let bls_sig_cache = mpool.bls_sig_cache.clone();
            let pending = mpool.pending.clone();
            let cur_tipset = mpool.cur_tipset.clone();

            head_change(
                api.as_ref(),
                bls_sig_cache.as_ref(),
                repub_trigger.clone(),
                republished.as_ref(),
                pending.as_ref(),
                cur_tipset.as_ref(),
                Vec::new(),
                vec![Tipset::new(vec![b.clone()]).unwrap()],
            )
            .await
            .unwrap();

            assert_eq!(mpool.get_sequence(&sender).await.unwrap(), 4);

            mpool.api.write().await.set_state_sequence(&sender, 0);

            head_change(
                api.as_ref(),
                bls_sig_cache.as_ref(),
                repub_trigger.clone(),
                republished.as_ref(),
                pending.as_ref(),
                cur_tipset.as_ref(),
                vec![Tipset::new(vec![b]).unwrap()],
                Vec::new(),
            )
            .await
            .unwrap();

            assert_eq!(mpool.get_sequence(&sender).await.unwrap(), 4);

            let (p, _) = mpool.pending().await.unwrap();
            assert_eq!(p.len(), 3);
        })
    }

    #[test]
    fn test_async_message_pool() {
        let keystore = KeyStore::new(KeyStoreConfig::Memory).unwrap();
        let mut wallet = Wallet::new(keystore);
        let sender = wallet.generate_addr(SignatureType::Secp256k1).unwrap();
        let target = wallet.generate_addr(SignatureType::Secp256k1).unwrap();

        let mut tma = TestApi::default();
        tma.set_state_sequence(&sender, 0);
        let (tx, _rx) = bounded(50);

        task::block_on(async move {
            let mpool = MessagePool::new(
                tma,
                "mptest".to_string(),
                tx,
                Default::default(),
                ChainConfig::default(),
            )
            .await
            .unwrap();

            let mut smsg_vec = Vec::new();
            for i in 0..3 {
                let msg = create_smsg(&target, &sender, wallet.borrow_mut(), i, 1000000, 1);
                smsg_vec.push(msg);
            }

            assert_eq!(mpool.get_sequence(&sender).await.unwrap(), 0);
            mpool.push(smsg_vec[0].clone()).await.unwrap();
            assert_eq!(mpool.get_sequence(&sender).await.unwrap(), 1);
            mpool.push(smsg_vec[1].clone()).await.unwrap();
            assert_eq!(mpool.get_sequence(&sender).await.unwrap(), 2);
            mpool.push(smsg_vec[2].clone()).await.unwrap();
            assert_eq!(mpool.get_sequence(&sender).await.unwrap(), 3);

            let header = mock_block(1, 1);
            let tipset = Tipset::new(vec![header.clone()]).unwrap();

            let ts = tipset.clone();
            mpool
                .api
                .write()
                .await
                .set_heaviest_tipset(Arc::new(ts))
                .await;

            // sleep allows for async block to update mpool's cur_tipset
            sleep(Duration::new(2, 0));

            let cur_ts = mpool.cur_tipset.read().await.clone();
            assert_eq!(cur_ts.as_ref(), &tipset);
        })
    }

    #[async_std::test]
    async fn test_msg_chains() {
        let keystore = KeyStore::new(KeyStoreConfig::Memory).unwrap();
        let mut wallet = Wallet::new(keystore);
        let a1 = wallet.generate_addr(SignatureType::Secp256k1).unwrap();
        let a2 = wallet.generate_addr(SignatureType::Secp256k1).unwrap();
        let tma = TestApi::default();
        let gas_limit = 6955002;
        task::block_on(async move {
            let tma = RwLock::new(tma);
            let a = mock_block(1, 1);
            let ts = Tipset::new(vec![a]).unwrap();
            let chain_config = ChainConfig::default();

            // --- Test Chain Aggregations ---
            // Test 1: 10 messages from a1 to a2, with increasing gasPerf; it should
            // 	       make a single chain with 10 messages given enough balance
            let mut mset = HashMap::new();
            let mut smsg_vec = Vec::new();
            for i in 0..10 {
                let msg = create_smsg(&a2, &a1, wallet.borrow_mut(), i, gas_limit, 1 + i);
                smsg_vec.push(msg.clone());
                mset.insert(i, msg);
            }

            let mut chains = Chains::new();
            create_message_chains(
                &tma,
                &a1,
                &mset,
                &BigInt::from(0i64),
                &ts,
                &mut chains,
                &chain_config,
            )
            .await
            .unwrap();
            assert_eq!(chains.len(), 1, "expected a single chain");
            assert_eq!(
                chains[0].msgs.len(),
                10,
                "expected 10 messages in single chain, got: {}",
                chains[0].msgs.len()
            );
            for (i, m) in chains[0].msgs.iter().enumerate() {
                assert_eq!(
                    m.sequence(),
                    i as u64,
                    "expected sequence {} but got {}",
                    i,
                    m.sequence()
                );
            }

            // Test 2: 10 messages from a1 to a2, with decreasing gasPerf; it should
            // 	         make 10 chains with 1 message each
            let mut mset = HashMap::new();
            let mut smsg_vec = Vec::new();
            for i in 0..10 {
                let msg = create_smsg(&a2, &a1, wallet.borrow_mut(), i, gas_limit, 10 - i);
                smsg_vec.push(msg.clone());
                mset.insert(i, msg);
            }
            let mut chains = Chains::new();
            create_message_chains(
                &tma,
                &a1,
                &mset,
                &BigInt::from(0i64),
                &ts,
                &mut chains,
                &chain_config,
            )
            .await
            .unwrap();
            assert_eq!(chains.len(), 10, "expected 10 chains");

            for i in 0..chains.len() {
                assert_eq!(
                    chains[i].msgs.len(),
                    1,
                    "expected 1 message in chain {} but got {}",
                    i,
                    chains[i].msgs.len()
                );
            }

            for i in 0..chains.len() {
                let m = &chains[i].msgs[0];
                assert_eq!(
                    m.sequence(),
                    i as u64,
                    "expected sequence {} but got {}",
                    i,
                    m.sequence()
                );
            }

            // Test 3a: 10 messages from a1 to a2, with gasPerf increasing in groups of 3; it should
            //          merge them in two chains, one with 9 messages and one with the last message
            let mut mset = HashMap::new();
            let mut smsg_vec = Vec::new();
            for i in 0..10 {
                let msg = create_smsg(&a2, &a1, wallet.borrow_mut(), i, gas_limit, 1 + i % 3);
                smsg_vec.push(msg.clone());
                mset.insert(i, msg);
            }
            let mut chains = Chains::new();
            create_message_chains(
                &tma,
                &a1,
                &mset,
                &BigInt::from(0i64),
                &ts,
                &mut chains,
                &chain_config,
            )
            .await
            .unwrap();
            assert_eq!(chains.len(), 2, "expected 2 chains");
            assert_eq!(chains[0].msgs.len(), 9);
            assert_eq!(chains[1].msgs.len(), 1);
            let mut next_nonce = 0;
            for i in 0..chains.len() {
                for m in chains[i].msgs.iter() {
                    assert_eq!(
                        next_nonce,
                        m.sequence(),
                        "expected nonce {} but got {}",
                        next_nonce,
                        m.sequence()
                    );
                    next_nonce += 1;
                }
            }

            // Test 3b: 10 messages from a1 to a2, with gasPerf decreasing in groups of 3 with a bias for the
            //          earlier chains; it should make 4 chains, the first 3 with 3 messages and the last with
            //          a single message
            let mut mset = HashMap::new();
            let mut smsg_vec = Vec::new();
            for i in 0..10 {
                let bias = (12 - i) / 3;
                let msg = create_smsg(
                    &a2,
                    &a1,
                    wallet.borrow_mut(),
                    i,
                    gas_limit,
                    1 + i % 3 + bias,
                );
                smsg_vec.push(msg.clone());
                mset.insert(i, msg);
            }

            let mut chains = Chains::new();
            create_message_chains(
                &tma,
                &a1,
                &mset,
                &BigInt::from(0i32),
                &ts,
                &mut chains,
                &chain_config,
            )
            .await
            .unwrap();

            for i in 0..chains.len() {
                let expected_len = if i > 2 { 1 } else { 3 };
                assert_eq!(
                    chains[i].msgs.len(),
                    expected_len,
                    "expected {} message in chain {} but got {}",
                    expected_len,
                    i,
                    chains[i].msgs.len()
                );
            }

            let mut next_nonce = 0;
            for i in 0..chains.len() {
                for m in chains[i].msgs.iter() {
                    assert_eq!(
                        next_nonce,
                        m.sequence(),
                        "expected nonce {} but got {}",
                        next_nonce,
                        m.sequence()
                    );
                    next_nonce += 1;
                }
            }

            // --- Test Chain Breaks ---
            // Test 4: 10 messages with non-consecutive nonces; it should make a single chain with just
            //         the first message
            let mut mset = HashMap::new();
            let mut smsg_vec = Vec::new();
            for i in 0..10 {
                let msg = create_smsg(&a2, &a1, wallet.borrow_mut(), i * 2, gas_limit, 1 + i);
                smsg_vec.push(msg.clone());
                mset.insert(i, msg);
            }

            let mut chains = Chains::new();
            create_message_chains(
                &tma,
                &a1,
                &mset,
                &BigInt::from(0i32),
                &ts,
                &mut chains,
                &chain_config,
            )
            .await
            .unwrap();
            assert_eq!(chains.len(), 1, "expected a single chain");
            for (i, m) in chains[0].msgs.iter().enumerate() {
                assert_eq!(
                    m.sequence(),
                    i as u64,
                    "expected nonce {} but got {}",
                    i,
                    m.sequence()
                );
            }

            // Test 5: 10 messages with increasing gasLimit, except for the 6th message which has less than
            //         the epoch gasLimit; it should create a single chain with the first 5 messages
            let mut mset = HashMap::new();
            let mut smsg_vec = Vec::new();
            tma.write()
                .await
                .set_state_balance_raw(&a1, BigInt::from(1_000_000_000_000_000_000_u64));
            for i in 0..10 {
                let msg = if i != 5 {
                    create_smsg(&a2, &a1, wallet.borrow_mut(), i, gas_limit, 1 + i)
                } else {
                    create_smsg(&a2, &a1, wallet.borrow_mut(), i, 1, 1 + i)
                };
                smsg_vec.push(msg.clone());
                mset.insert(i, msg);
            }
            let mut chains = Chains::new();
            create_message_chains(
                &tma,
                &a1,
                &mset,
                &BigInt::from(0i32),
                &ts,
                &mut chains,
                &chain_config,
            )
            .await
            .unwrap();
            assert_eq!(chains.len(), 1, "expected a single chain");
            assert_eq!(chains[0].msgs.len(), 5);
            for (i, m) in chains[0].msgs.iter().enumerate() {
                assert_eq!(
                    m.sequence(),
                    i as u64,
                    "expected nonce {} but got {}",
                    i,
                    m.sequence()
                );
            }

            // Test 6: one more message than what can fit in a block according to gas limit, with increasing
            //         gasPerf; it should create a single chain with the max messages
            let mut mset = HashMap::new();
            let mut smsg_vec = Vec::new();
            let max_messages = types::BLOCK_GAS_LIMIT / gas_limit;
            let n_messages = max_messages + 1;
            for i in 0..n_messages {
                let msg = create_smsg(
                    &a2,
                    &a1,
                    wallet.borrow_mut(),
                    i as u64,
                    gas_limit,
                    (1 + i) as u64,
                );
                smsg_vec.push(msg.clone());
                mset.insert(i as u64, msg);
            }
            let mut chains = Chains::new();
            create_message_chains(
                &tma,
                &a1,
                &mset,
                &BigInt::from(0i32),
                &ts,
                &mut chains,
                &chain_config,
            )
            .await
            .unwrap();
            assert_eq!(chains.len(), 1, "expected a single chain");
            assert_eq!(chains[0].msgs.len(), max_messages as usize);
            for (i, m) in chains[0].msgs.iter().enumerate() {
                assert_eq!(
                    m.sequence(),
                    i as u64,
                    "expected nonce {} but got {}",
                    i,
                    m.sequence()
                );
            }

            // Test 7: insufficient balance for all messages
            tma.write()
                .await
                .set_state_balance_raw(&a1, (300 * gas_limit + 1).into());
            let mut mset = HashMap::new();
            let mut smsg_vec = Vec::new();
            for i in 0..10 {
                let msg = create_smsg(&a2, &a1, wallet.borrow_mut(), i, gas_limit, 1 + i);
                smsg_vec.push(msg.clone());
                mset.insert(i as u64, msg);
            }
            let mut chains = Chains::new();
            create_message_chains(
                &tma,
                &a1,
                &mset,
                &BigInt::from(0i32),
                &ts,
                &mut chains,
                &chain_config,
            )
            .await
            .unwrap();
            assert_eq!(chains.len(), 1, "expected a single chain");
            assert_eq!(chains[0].msgs.len(), 2);
            for (i, m) in chains[0].msgs.iter().enumerate() {
                assert_eq!(
                    m.sequence(),
                    i as u64,
                    "expected nonce {} but got {}",
                    i,
                    m.sequence()
                );
            }
        })
    }
}<|MERGE_RESOLUTION|>--- conflicted
+++ resolved
@@ -17,13 +17,10 @@
 use async_std::sync::{Arc, RwLock};
 use blocks::Tipset;
 use cid::Cid;
-<<<<<<< HEAD
 use clock::ChainEpoch;
-=======
-use crypto::Signature;
->>>>>>> d8222850
 use encoding::Cbor;
 use forest_libp2p::{NetworkMessage, Topic, PUBSUB_MSG_STR};
+use fvm_shared::crypto::signature::Signature;
 use fvm_shared::crypto::signature::Signature;
 use log::error;
 use lru::LruCache;
@@ -311,11 +308,8 @@
     use async_std::task;
     use blocks::Tipset;
     use fvm_shared::bigint::BigInt;
-<<<<<<< HEAD
     use fvm_shared::crypto::signature::SignatureType;
-=======
     use fvm_shared::message::Message;
->>>>>>> d8222850
     use key_management::{KeyStore, KeyStoreConfig, Wallet};
     use message::SignedMessage;
     use networks::ChainConfig;
