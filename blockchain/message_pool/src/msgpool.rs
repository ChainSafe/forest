// Copyright 2020 ChainSafe Systems
// SPDX-License-Identifier: Apache-2.0, MIT

use super::config::MpoolConfig;
use super::errors::Error;
use address::{Address, Protocol};
use async_std::sync::{Arc, RwLock};
use async_std::task;
use async_trait::async_trait;
use blocks::{BlockHeader, Tipset, TipsetKeys};
use blockstore::BlockStore;
use chain::HeadChange;
use cid::multihash::Blake2b256;
use cid::Cid;
use crypto::{Signature, SignatureType};
use db::Store;
use encoding::Cbor;
use flo_stream::Subscriber;
use futures::StreamExt;
use log::{error, warn};
use lru::LruCache;
use message::{Message, SignedMessage, UnsignedMessage};
use num_bigint::BigInt;
use state_manager::StateManager;
use state_tree::StateTree;
use std::borrow::BorrowMut;
use std::collections::{HashMap, HashSet};
use vm::ActorState;

const REPLACE_BY_FEE_RATIO: f32 = 1.25;
const RBF_NUM: u64 = ((REPLACE_BY_FEE_RATIO - 1f32) * 256f32) as u64;
const RBF_DENOM: u64 = 256;
const BASE_FEE_LOWER_BOUND_FACTOR: i64 = 10;

/// Simple struct that contains a hashmap of messages where k: a message from address, v: a message
/// which corresponds to that address
#[derive(Clone, Default, Debug)]
pub struct MsgSet {
    msgs: HashMap<u64, SignedMessage>,
    next_sequence: u64,
    required_funds: BigInt,
}

impl MsgSet {
    /// Generate a new MsgSet with an empty hashmap and a default next_sequence of 0
    pub fn new(sequence: u64) -> Self {
        MsgSet {
            msgs: HashMap::new(),
            next_sequence: sequence,
            required_funds: Default::default(),
        }
    }

    /// Add a signed message to the MsgSet. Increase next_sequence if the message has a sequence greater
    /// than any existing message sequence.
    pub fn add(&mut self, m: SignedMessage) -> Result<(), Error> {
        if self.msgs.is_empty() || m.sequence() >= self.next_sequence {
            self.next_sequence = m.sequence() + 1;
        }
        if let Some(exms) = self.msgs.get(&m.sequence()) {
            if m.cid()? != exms.cid()? {
                let premium = exms.message().gas_premium();
                let rbf_num = BigInt::from(RBF_NUM);
                let rbf_denom = BigInt::from(RBF_DENOM);
                let min_price = premium + ((premium * &rbf_num) / rbf_denom) + 1u8;
                if m.message().gas_premium() <= &min_price {
                    warn!("message gas price is below min gas price");
                    return Err(Error::GasPriceTooLow);
                }
            } else {
                warn!("try to add message with duplicate sequence increase gas premium");
                return Err(Error::DuplicateSequence);
            }
        }
        self.msgs.insert(m.sequence(), m);
        Ok(())
    }
    pub fn rm(&mut self, sequence: u64, applied: bool) {
        let m = if let Some(m) = self.msgs.remove(&sequence) {
            m
        } else {
            if applied && sequence >= self.next_sequence {
                self.next_sequence = sequence + 1;
                while self.msgs.get(&self.next_sequence).is_some() {
                    self.next_sequence += 1;
                }
            }
            return;
        };
        self.required_funds -= m.required_funds();

        // adjust next sequence
        if applied {
            // we removed a (known) message because it was applied in a tipset
            // we can't possibly have filled a gap in this case
            if sequence >= self.next_sequence {
                self.next_sequence = sequence + 1;
            }
            return;
        }
        // we removed a message because it was pruned
        // we have to adjust the sequence if it creates a gap or rewinds state
        if sequence < self.next_sequence {
            self.next_sequence = sequence;
        }
    }

    fn get_required_funds(&self, sequence: u64) -> BigInt {
        let required_funds = self.required_funds.clone();
        match self.msgs.get(&sequence) {
            Some(m) => required_funds - m.required_funds(),
            None => required_funds,
        }
    }
}

/// Provider Trait. This trait will be used by the messagepool to interact with some medium in order to do
/// the operations that are listed below that are required for the messagepool.
#[async_trait]
pub trait Provider {
    /// Update Mpool's cur_tipset whenever there is a chnge to the provider
    async fn subscribe_head_changes(&mut self) -> Subscriber<HeadChange>;
    /// Get the heaviest Tipset in the provider
    async fn get_heaviest_tipset(&mut self) -> Option<Tipset>;
    /// Add a message to the MpoolProvider, return either Cid or Error depending on successful put
    fn put_message(&self, msg: &SignedMessage) -> Result<Cid, Error>;
    /// Return state actor for given address given the tipset that the a temp StateTree will be rooted
    /// at. Return ActorState or Error depending on whether or not ActorState is found
    fn get_actor_after(&self, addr: &Address, ts: &Tipset) -> Result<ActorState, Error>;
    /// Return the signed messages for given blockheader
    fn messages_for_block(
        &self,
        h: &BlockHeader,
    ) -> Result<(Vec<UnsignedMessage>, Vec<SignedMessage>), Error>;
    /// Resolves to the key address
    async fn state_account_key(&self, addr: &Address, ts: &Tipset) -> Result<Address, Error>;
    /// Return all messages for a tipset
    fn messages_for_tipset(&self, h: &Tipset) -> Result<Vec<UnsignedMessage>, Error>;
    /// Return a tipset given the tipset keys from the ChainStore
    fn load_tipset(&self, tsk: &TipsetKeys) -> Result<Tipset, Error>;
    /// Computes the base fee
    fn chain_compute_base_fee(&self, ts: &Tipset) -> Result<BigInt, Error>;
}

/// This is the Provider implementation that will be used for the mpool RPC
pub struct MpoolRpcProvider<DB> {
    subscriber: Subscriber<HeadChange>,
    sm: Arc<StateManager<DB>>,
}

impl<DB> MpoolRpcProvider<DB>
where
    DB: BlockStore + Sync + Send,
{
    pub fn new(subscriber: Subscriber<HeadChange>, sm: Arc<StateManager<DB>>) -> Self
    where
        DB: BlockStore,
    {
        MpoolRpcProvider { subscriber, sm }
    }
}

#[async_trait]
impl<DB> Provider for MpoolRpcProvider<DB>
where
    DB: BlockStore + Sync + Send,
{
    async fn subscribe_head_changes(&mut self) -> Subscriber<HeadChange> {
        self.subscriber.clone()
    }

    async fn get_heaviest_tipset(&mut self) -> Option<Tipset> {
        chain::get_heaviest_tipset(self.sm.blockstore())
            .ok()
            .unwrap_or(None)
    }

    fn put_message(&self, msg: &SignedMessage) -> Result<Cid, Error> {
        let cid = self
            .sm
            .blockstore()
            .put(msg, Blake2b256)
            .map_err(|err| Error::Other(err.to_string()))?;
        Ok(cid)
    }

<<<<<<< HEAD
    fn get_actor_after(&self, addr: &Address, ts: &Tipset) -> Result<ActorState, Error> {
        let state = StateTree::new_from_root(self.sm.get_block_store_ref(), ts.parent_state())
=======
    fn state_get_actor(&self, addr: &Address, ts: &Tipset) -> Result<ActorState, Error> {
        let state = StateTree::new_from_root(self.sm.blockstore(), ts.parent_state())
>>>>>>> 04274b14
            .map_err(|e| Error::Other(e.to_string()))?;
        let actor = state
            .get_actor(addr)
            .map_err(|e| Error::Other(e.to_string()))?;
        actor.ok_or_else(|| Error::Other("No actor state".to_owned()))
    }

    fn messages_for_block(
        &self,
        h: &BlockHeader,
    ) -> Result<(Vec<UnsignedMessage>, Vec<SignedMessage>), Error> {
        chain::block_messages(self.sm.blockstore(), h).map_err(|err| err.into())
    }

    fn messages_for_tipset(&self, h: &Tipset) -> Result<Vec<UnsignedMessage>, Error> {
        chain::unsigned_messages_for_tipset(self.sm.blockstore(), h).map_err(|err| err.into())
    }

    fn load_tipset(&self, tsk: &TipsetKeys) -> Result<Tipset, Error> {
        let ts = chain::tipset_from_keys(self.sm.blockstore(), tsk)?;
        Ok(ts)
    }
    fn chain_compute_base_fee(&self, ts: &Tipset) -> Result<BigInt, Error> {
        chain::compute_base_fee(self.sm.blockstore(), ts).map_err(|err| err.into())
    }
    async fn state_account_key(&self, addr: &Address, ts: &Tipset) -> Result<Address, Error> {
        self.sm
            .resolve_to_key_addr(addr, ts)
            .await
            .map_err(|e| Error::Other(e.to_string()))
    }
}

/// This is the main MessagePool struct
pub struct MessagePool<T: 'static> {
    local_addrs: Arc<RwLock<Vec<Address>>>,
    pending: Arc<RwLock<HashMap<Address, MsgSet>>>,
    pub cur_tipset: Arc<RwLock<Tipset>>,
    api: Arc<RwLock<T>>,
    pub min_gas_price: BigInt,
    pub max_tx_pool_size: i64,
    pub network_name: String,
    bls_sig_cache: Arc<RwLock<LruCache<Cid, Signature>>>,
    sig_val_cache: Arc<RwLock<LruCache<Cid, ()>>>,
    // TODO look into adding a cap to local_msgs
    local_msgs: Arc<RwLock<HashSet<SignedMessage>>>,
    config: MpoolConfig,
}

impl<T> MessagePool<T>
where
    T: Provider + std::marker::Send + std::marker::Sync + 'static,
{
    /// Create a new message pool
    pub async fn new(
        mut api: T,
        network_name: String,
        config: MpoolConfig,
    ) -> Result<MessagePool<T>, Error>
    where
        T: Provider,
    {
        let local_addrs = Arc::new(RwLock::new(Vec::new()));
        // LruCache sizes have been taken from the lotus implementation
        let pending = Arc::new(RwLock::new(HashMap::new()));
        let tipset = Arc::new(RwLock::new(api.get_heaviest_tipset().await.ok_or_else(
            || Error::Other("No ts in api to set as cur_tipset".to_owned()),
        )?));
        let bls_sig_cache = Arc::new(RwLock::new(LruCache::new(40000)));
        let sig_val_cache = Arc::new(RwLock::new(LruCache::new(32000)));
        let api_mutex = Arc::new(RwLock::new(api));
        let local_msgs = Arc::new(RwLock::new(HashSet::new()));

        let mut mp = MessagePool {
            local_addrs,
            pending,
            cur_tipset: tipset,
            api: api_mutex,
            min_gas_price: Default::default(),
            max_tx_pool_size: 5000,
            network_name,
            bls_sig_cache,
            sig_val_cache,
            local_msgs,
            config,
        };

        mp.load_local().await?;

        let mut subscriber = mp.api.write().await.subscribe_head_changes().await;

        let api = mp.api.clone();
        let bls_sig_cache = mp.bls_sig_cache.clone();
        let pending = mp.pending.clone();

        // TODO: Check this
        let cur_tipset = mp.cur_tipset.clone();

        task::spawn(async move {
            loop {
                if let Some(ts) = subscriber.next().await {
                    let (cur, rev, app) = match ts {
                        HeadChange::Current(_tipset) => continue,
                        HeadChange::Revert(tipset) => (
                            cur_tipset.clone(),
                            vec![tipset.as_ref().clone()],
                            Vec::new(),
                        ),
                        HeadChange::Apply(tipset) => (
                            cur_tipset.clone(),
                            Vec::new(),
                            vec![tipset.as_ref().clone()],
                        ),
                    };
                    head_change(
                        api.as_ref(),
                        bls_sig_cache.as_ref(),
                        pending.as_ref(),
                        &cur.as_ref(),
                        rev,
                        app,
                    )
                    .await
                    .unwrap_or_else(|err| warn!("Error changing head: {:?}", err));
                }
            }
        });
        Ok(mp)
    }

    /// Add a signed message to local_addrs and local_msgs
    async fn add_local(&self, m: SignedMessage) -> Result<(), Error> {
        self.local_addrs.write().await.push(*m.from());
        self.local_msgs.write().await.insert(m);
        Ok(())
    }

    /// Push a signed message to the MessagePool
    pub async fn push(&self, msg: SignedMessage) -> Result<Cid, Error> {
        self.check_message(&msg).await?;
        let cid = msg.cid().map_err(|err| Error::Other(err.to_string()))?;
        self.add_tipset(msg.clone(), &self.cur_tipset.read().await.clone())
            .await?;
        self.add_local(msg).await?;
        // TODO: Publish over Gossip
        Ok(cid)
    }

    /// Basic checks on the validity of a message
    async fn check_message(&self, msg: &SignedMessage) -> Result<(), Error> {
        if msg.marshal_cbor()?.len() > 32 * 1024 {
            return Err(Error::MessageTooBig);
        }
        msg.valid_for_block_inclusion(0).map_err(Error::Other)?;
        if msg.value() > &BigInt::from(types::TOTAL_FILECOIN) {
            return Err(Error::MessageValueTooHigh);
        }
        // TODO: Check Minimum base fee
        self.verify_msg_sig(msg).await
    }

    /// This is a helper to push that will help to make sure that the message fits the parameters
    /// to be pushed to the MessagePool
    pub async fn add(&self, msg: &SignedMessage) -> Result<(), Error> {
        self.check_message(&msg).await?;
        let tmp = msg.clone();

        let tip = self.cur_tipset.read().await.clone();

        self.add_tipset(tmp, &tip).await
    }

    /// Add a SignedMessage without doing any of the checks
    pub async fn add_skip_checks(&mut self, m: SignedMessage) -> Result<(), Error> {
        self.add_helper(m).await
    }

    /// Verify the message signature. first check if it has already been verified and put into
    /// cache. If it has not, then manually verify it then put it into cache for future use
    async fn verify_msg_sig(&self, msg: &SignedMessage) -> Result<(), Error> {
        let cid = msg.cid()?;

        if let Some(()) = self.sig_val_cache.write().await.get(&cid) {
            return Ok(());
        }

        let umsg = msg.message().marshal_cbor()?;
        msg.signature()
            .verify(umsg.as_slice(), msg.from())
            .map_err(Error::Other)?;

        self.sig_val_cache.write().await.put(cid, ());

        Ok(())
    }

    /// Verify the state_sequence and balance for the sender of the message given then call add_locked
    /// to finish adding the signed_message to pending
    async fn add_tipset(&self, msg: SignedMessage, cur_ts: &Tipset) -> Result<(), Error> {
        let sequence = self.get_state_sequence(msg.from(), cur_ts).await?;

        if sequence > msg.message().sequence() {
            return Err(Error::SequenceTooLow);
        }

        let balance = self.get_state_balance(msg.from(), cur_ts).await?;

        let msg_balance = msg.message().required_funds();
        if balance < msg_balance {
            return Err(Error::NotEnoughFunds);
        }
        self.add_helper(msg).await
    }

    /// Finish verifying signed message before adding it to the pending mset hashmap. If an entry
    /// in the hashmap does not yet exist, create a new mset that will correspond to the from message
    /// and push it to the pending hashmap
    async fn add_helper(&self, msg: SignedMessage) -> Result<(), Error> {
        let from = *msg.from();
        add_helper(
            self.api.as_ref(),
            self.bls_sig_cache.as_ref(),
            self.pending.as_ref(),
            msg,
            self.get_state_sequence(&from, &self.cur_tipset.read().await.clone())
                .await?,
        )
        .await
    }

    /// Get the sequence for a given address, return Error if there is a failure to retrieve sequence
    pub async fn get_sequence(&self, addr: &Address) -> Result<u64, Error> {
        let cur_ts = self.cur_tipset.read().await.clone();

        let sequence = self.get_state_sequence(addr, &cur_ts).await?;

        let pending = self.pending.read().await;

        let msgset = pending.get(addr);
        match msgset {
            Some(mset) => {
                if sequence > mset.next_sequence {
                    return Ok(sequence);
                }
                Ok(mset.next_sequence)
            }
            None => Ok(sequence),
        }
    }

    /// Get the state of the sequence for a given address in cur_ts
    async fn get_state_sequence(&self, addr: &Address, cur_ts: &Tipset) -> Result<u64, Error> {
        let actor = self.api.read().await.get_actor_after(&addr, cur_ts)?;
        Ok(actor.sequence)
    }

    /// Get the state balance for the actor that corresponds to the supplied address and tipset,
    /// if this actor does not exist, return an error
    async fn get_state_balance(&self, addr: &Address, ts: &Tipset) -> Result<BigInt, Error> {
        let actor = self.api.read().await.get_actor_after(&addr, &ts)?;
        Ok(actor.balance)
    }

    pub async fn push_with_sequence(&self, addr: &Address, cb: T) -> Result<SignedMessage, Error>
    where
        T: Fn(Address, u64) -> Result<SignedMessage, Error>,
    {
        let cur_ts = self.cur_tipset.read().await.clone();
        let from_key = match addr.protocol() {
            Protocol::ID => {
                let api = self.api.read().await;

                api.state_account_key(&addr, &self.cur_tipset.read().await.clone())
                    .await?
            }
            _ => *addr,
        };

        let sequence = self.get_sequence(&addr).await?;
        let msg = cb(from_key, sequence)?;
        self.check_message(&msg).await?;
        if *self.cur_tipset.read().await != cur_ts {
            return Err(Error::TryAgain);
        }

        if self.get_sequence(&addr).await? != sequence {
            return Err(Error::TryAgain);
        }

        let publish = verify_msg_before_add(&msg, &cur_ts, true)?;
        self.check_balance(&msg, &cur_ts).await?;
        self.add_helper(msg.clone()).await?;
        self.add_local(msg.clone()).await?;

        if publish {
            // TODO: Implement this, Publish message through gossipsub
        }

        Ok(msg)
    }

    async fn check_balance(&self, m: &SignedMessage, cur_ts: &Tipset) -> Result<(), Error> {
        let bal = self.get_state_balance(m.from(), &cur_ts).await?;
        let mut required_funds = m.required_funds();
        if bal < required_funds {
            return Err(Error::NotEnoughFunds);
        }
        if let Some(mset) = self.pending.read().await.get(m.from()) {
            required_funds += mset.get_required_funds(m.sequence());
        }
        if bal < required_funds {
            return Err(Error::SoftValidationFailure(format!(
                "not enough funds including pending messages (required: {}, balance: {})",
                required_funds, bal
            )));
        }
        Ok(())
    }

    /// Remove a message given a sequence and address from the messagepool
    pub async fn remove(
        &mut self,
        from: &Address,
        sequence: u64,
        applied: bool,
    ) -> Result<(), Error> {
        remove(from, self.pending.as_ref(), sequence, applied).await
    }

    /// Return a tuple that contains a vector of all signed messages and the current tipset for
    /// self.
    pub async fn pending(&self) -> Result<(Vec<SignedMessage>, Tipset), Error> {
        let mut out: Vec<SignedMessage> = Vec::new();
        let pending = self.pending.read().await;
        let pending_hm = pending.clone();

        for (addr, _) in pending_hm {
            out.append(
                self.pending_for(&addr)
                    .await
                    .ok_or_else(|| Error::InvalidFromAddr)?
                    .as_mut(),
            )
        }

        let cur_ts = self.cur_tipset.read().await.clone();

        Ok((out, cur_ts))
    }

    /// Return a Vector of signed messages for a given from address. This vector will be sorted by
    /// each messsage's sequence. If no corresponding messages found, return None result type
    pub async fn pending_for(&self, a: &Address) -> Option<Vec<SignedMessage>> {
        let pending = self.pending.read().await;
        let mset = pending.get(a)?;
        if mset.msgs.is_empty() {
            return None;
        }
        let mut msg_vec = Vec::new();
        for (_, item) in mset.msgs.iter() {
            msg_vec.push(item.clone());
        }
        msg_vec.sort_by_key(|value| value.message().sequence());
        Some(msg_vec)
    }

    /// Return Vector of signed messages given a block header for self
    pub async fn messages_for_blocks(
        &self,
        blks: &[BlockHeader],
    ) -> Result<Vec<SignedMessage>, Error> {
        let mut msg_vec: Vec<SignedMessage> = Vec::new();

        for block in blks {
            let (umsg, mut smsgs) = self.api.read().await.messages_for_block(&block)?;

            msg_vec.append(smsgs.as_mut());
            for msg in umsg {
                let mut bls_sig_cache = self.bls_sig_cache.write().await;
                let smsg = recover_sig(&mut bls_sig_cache, msg).await?;
                msg_vec.push(smsg)
            }
        }
        Ok(msg_vec)
    }

    /// Return gas price estimate this has been translated from lotus, a more smart implementation will
    /// most likely need to be implemented
    /// TODO: UPDATE
    pub fn estimate_gas_premium(
        &self,
        nblocksincl: u64,
        _sender: Address,
        _gas_limit: u64,
        _tsk: TipsetKeys,
    ) -> Result<BigInt, Error> {
        // TODO possibly come up with a smarter way to estimate the gas price
        // TODO a smarter way exists now
        let min_gas_price = 0;
        match nblocksincl {
            0 => Ok(BigInt::from(min_gas_price + 2)),
            1 => Ok(BigInt::from(min_gas_price + 1)),
            _ => Ok(BigInt::from(min_gas_price)),
        }
    }

    /// local_message field
    pub async fn load_local(&mut self) -> Result<(), Error> {
        let mut local_msgs = self.local_msgs.write().await;
        let mut rm_vec = Vec::new();
        let msg_vec: Vec<SignedMessage> = local_msgs.iter().cloned().collect();

        for k in msg_vec {
            self.add(&k).await.unwrap_or_else(|err| {
                if err == Error::SequenceTooLow {
                    warn!("error adding message: {:?}", err);
                    rm_vec.push(k);
                }
            })
        }

        for item in rm_vec {
            local_msgs.remove(&item);
        }

        Ok(())
    }
    pub async fn clear(&mut self, local: bool) {
        if local {
            let local_addrs = self.local_addrs.read().await;
            for a in local_addrs.iter() {
                if let Some(mset) = self.pending.read().await.get(&a) {
                    for m in mset.msgs.values() {
                        if !self.local_msgs.write().await.remove(&m) {
                            warn!("error deleting local message");
                        }
                    }
                }
            }
            self.pending.write().await.clear();
        } else {
            let mut pending = self.pending.write().await;
            let local_addrs = self.local_addrs.read().await;
            pending.retain(|a, _| local_addrs.contains(&a));
        }
    }
    pub fn get_config(&self) -> &MpoolConfig {
        &self.config
    }
    pub fn set_config<DB: Store>(&mut self, db: &DB, cfg: MpoolConfig) -> Result<(), Error> {
        cfg.save_config(db)
            .map_err(|e| Error::Other(e.to_string()))?;
        self.config = cfg;
        Ok(())
    }
}

fn verify_msg_before_add(m: &SignedMessage, cur_ts: &Tipset, local: bool) -> Result<bool, Error> {
    let epoch = cur_ts.epoch();
    let min_gas = interpreter::price_list_by_epoch(epoch).on_chain_message(m.marshal_cbor()?.len());
    m.valid_for_block_inclusion(min_gas.total())
        .map_err(Error::Other)?;
    if !cur_ts.blocks().is_empty() {
        let base_fee = cur_ts.blocks()[0].parent_base_fee();
        let base_fee_lower_bound = base_fee / BASE_FEE_LOWER_BOUND_FACTOR;
        if m.gas_fee_cap() < &base_fee_lower_bound {
            if local {
                warn!("local message will not be immediately published because GasFeeCap doesn't meet the lower bound for inclusion in the next 20 blocks (GasFeeCap: {}, baseFeeLowerBound: {})",m.gas_fee_cap(), base_fee_lower_bound);
                return Ok(false);
            } else {
                return Err(Error::SoftValidationFailure(format!("GasFeeCap doesn't meet base fee lower bound for inclusion in the next 20 blocks (GasFeeCap: {}, baseFeeLowerBound:{})",
					m.gas_fee_cap(), base_fee_lower_bound)));
            }
        }
    }
    Ok(local)
}

/// Remove a message from pending given the from address and sequence
pub async fn remove(
    from: &Address,
    pending: &RwLock<HashMap<Address, MsgSet>>,
    sequence: u64,
    applied: bool,
) -> Result<(), Error> {
    let mut pending = pending.write().await;
    let mset = if let Some(mset) = pending.get_mut(from) {
        mset
    } else {
        return Ok(());
    };

    mset.rm(sequence, applied);

    if mset.msgs.is_empty() {
        pending.remove(from);
    }

    Ok(())
}

/// Attempt to get a signed message that corresponds to an unsigned message in bls_sig_cache
async fn recover_sig(
    bls_sig_cache: &mut LruCache<Cid, Signature>,
    msg: UnsignedMessage,
) -> Result<SignedMessage, Error> {
    let val = bls_sig_cache
        .get(&msg.cid()?)
        .ok_or_else(|| Error::Other("Could not recover sig".to_owned()))?;
    let smsg = SignedMessage::new_from_parts(msg, val.clone()).map_err(Error::Other)?;
    Ok(smsg)
}

/// Finish verifying signed message before adding it to the pending mset hashmap. If an entry
/// in the hashmap does not yet exist, create a new mset that will correspond to the from message
/// and push it to the pending hashmap
async fn add_helper<T>(
    api: &RwLock<T>,
    bls_sig_cache: &RwLock<LruCache<Cid, Signature>>,
    pending: &RwLock<HashMap<Address, MsgSet>>,
    msg: SignedMessage,
    sequence: u64,
) -> Result<(), Error>
where
    T: Provider,
{
    if msg.signature().signature_type() == SignatureType::BLS {
        bls_sig_cache
            .write()
            .await
            .put(msg.cid()?, msg.signature().clone());
    }

    if msg.message().gas_limit() > 100_000_000 {
        return Err(Error::Other(
            "given message has too high of a gas limit".to_string(),
        ));
    }

    api.read().await.put_message(&msg)?;

    let mut pending = pending.write().await;
    let msett = pending.get_mut(msg.message().from());
    match msett {
        Some(mset) => mset.add(msg)?,
        None => {
            let mut mset = MsgSet::new(sequence);
            let from = *msg.message().from();
            mset.add(msg)?;
            pending.insert(from, mset);
        }
    }

    Ok(())
}
/// Get the state of the base_sequence for a given address in cur_ts
async fn get_state_sequence<T>(
    api: &RwLock<T>,
    addr: &Address,
    cur_ts: &Tipset,
) -> Result<u64, Error>
where
    T: Provider,
{
    let actor = api.read().await.get_actor_after(&addr, cur_ts)?;
    let base_sequence = actor.sequence;

    Ok(base_sequence)
}

/// This function will revert and/or apply tipsets to the message pool. This function should be
/// called every time that there is a head change in the message pool
pub async fn head_change<T>(
    api: &RwLock<T>,
    bls_sig_cache: &RwLock<LruCache<Cid, Signature>>,
    pending: &RwLock<HashMap<Address, MsgSet>>,
    cur_tipset: &RwLock<Tipset>,
    revert: Vec<Tipset>,
    apply: Vec<Tipset>,
) -> Result<(), Error>
where
    T: Provider + 'static,
{
    let mut rmsgs: HashMap<Address, HashMap<u64, SignedMessage>> = HashMap::new();
    for ts in revert {
        let pts = api.write().await.load_tipset(ts.parents())?;
        *cur_tipset.write().await = pts;

        let mut msgs: Vec<SignedMessage> = Vec::new();
        for block in ts.blocks() {
            let (umsg, mut smsgs) = api.read().await.messages_for_block(&block)?;
            msgs.append(smsgs.as_mut());
            // TODO: Unsigned messages
            for msg in umsg {
                let mut bls_sig_cache = bls_sig_cache.write().await;
                let smsg = recover_sig(&mut bls_sig_cache, msg).await?;
                msgs.push(smsg)
            }
        }

        for msg in msgs {
            add(msg, rmsgs.borrow_mut());
        }
    }

    for ts in apply {
        for b in ts.blocks() {
            let (msgs, smsgs) = api.read().await.messages_for_block(b)?;

            for msg in smsgs {
                rm(msg.from(), pending, msg.sequence(), rmsgs.borrow_mut()).await?;
            }
            for msg in msgs {
                rm(msg.from(), pending, msg.sequence(), rmsgs.borrow_mut()).await?;
            }
        }
        *cur_tipset.write().await = ts;
    }
    for (_, hm) in rmsgs {
        for (_, msg) in hm {
            let sequence =
                get_state_sequence(api, &msg.from(), &cur_tipset.read().await.clone()).await?;
            if let Err(e) = add_helper(api, bls_sig_cache, pending, msg, sequence).await {
                error!("Failed to readd message from reorg to mpool: {}", e);
            }
        }
    }
    Ok(())
}

/// This is a helper method for head_change. This method will remove a sequence for a from address
/// from the rmsgs hashmap. Also remove the from address and sequence from the messagepool.
async fn rm(
    from: &Address,
    pending: &RwLock<HashMap<Address, MsgSet>>,
    sequence: u64,
    rmsgs: &mut HashMap<Address, HashMap<u64, SignedMessage>>,
) -> Result<(), Error> {
    if let Some(temp) = rmsgs.get_mut(from) {
        if temp.get_mut(&sequence).is_some() {
            temp.remove(&sequence);
        } else {
            remove(from, pending, sequence, true).await?;
        }
    } else {
        remove(from, pending, sequence, true).await?;
    }
    Ok(())
}

/// This function is a helper method for head_change. This method will add a signed message to the given rmsgs HashMap
fn add(m: SignedMessage, rmsgs: &mut HashMap<Address, HashMap<u64, SignedMessage>>) {
    let s = rmsgs.get_mut(m.from());
    if let Some(s) = s {
        s.insert(m.sequence(), m);
    } else {
        rmsgs.insert(*m.from(), HashMap::new());
        rmsgs.get_mut(m.from()).unwrap().insert(m.sequence(), m);
    }
}

pub mod test_provider {
    use super::Error as Errors;
    use super::*;
    use address::Address;
    use blocks::{BlockHeader, Tipset};
    use cid::Cid;
    use flo_stream::{MessagePublisher, Publisher, Subscriber};
    use message::{SignedMessage, UnsignedMessage};

    /// Struct used for creating a provider when writing tests involving message pool
    pub struct TestApi {
        bmsgs: HashMap<Cid, Vec<SignedMessage>>,
        state_sequence: HashMap<Address, u64>,
        tipsets: Vec<Tipset>,
        publisher: Publisher<HeadChange>,
    }

    impl Default for TestApi {
        /// Create a new TestApi
        fn default() -> Self {
            TestApi {
                bmsgs: HashMap::new(),
                state_sequence: HashMap::new(),
                tipsets: Vec::new(),
                publisher: Publisher::new(1),
            }
        }
    }

    impl TestApi {
        /// Set the state sequence for an Address for TestApi
        pub fn set_state_sequence(&mut self, addr: &Address, sequence: u64) {
            self.state_sequence.insert(*addr, sequence);
        }

        /// Set the block messages for TestApi
        pub fn set_block_messages(&mut self, h: &BlockHeader, msgs: Vec<SignedMessage>) {
            self.bmsgs.insert(h.cid().clone(), msgs);
            self.tipsets.push(Tipset::new(vec![h.clone()]).unwrap())
        }

        /// Set the heaviest tipset for TestApi
        pub async fn set_heaviest_tipset(&mut self, ts: Arc<Tipset>) {
            self.publisher.publish(HeadChange::Apply(ts)).await
        }
    }

    #[async_trait]
    impl Provider for TestApi {
        async fn subscribe_head_changes(&mut self) -> Subscriber<HeadChange> {
            self.publisher.subscribe()
        }

        async fn get_heaviest_tipset(&mut self) -> Option<Tipset> {
            Tipset::new(vec![create_header(1, b"", b"")]).ok()
        }

        fn put_message(&self, _msg: &SignedMessage) -> Result<Cid, Errors> {
            Ok(Cid::default())
        }

        fn get_actor_after(&self, addr: &Address, ts: &Tipset) -> Result<ActorState, Errors> {
            let mut msgs: Vec<SignedMessage> = Vec::new();
            for b in ts.blocks() {
                if let Some(ms) = self.bmsgs.get(b.cid()) {
                    for m in ms {
                        if m.from() == addr {
                            msgs.push(m.clone());
                        }
                    }
                }
            }
            msgs.sort_by_key(|m| m.sequence());
            let mut sequence: u64 = self.state_sequence.get(addr).copied().unwrap_or_default();
            for m in msgs {
                if m.sequence() != sequence {
                    break;
                }
                sequence += 1;
            }
            let actor = ActorState::new(
                Cid::default(),
                Cid::default(),
                // TODO balance not handled in tests
                BigInt::from(9_000_000 as u64),
                sequence,
            );
            Ok(actor)
        }

        fn messages_for_block(
            &self,
            h: &BlockHeader,
        ) -> Result<(Vec<UnsignedMessage>, Vec<SignedMessage>), Errors> {
            let v: Vec<UnsignedMessage> = Vec::new();
            let thing = self.bmsgs.get(h.cid());

            match thing {
                Some(s) => Ok((v, s.clone())),
                None => {
                    let temp: Vec<SignedMessage> = Vec::new();
                    Ok((v, temp))
                }
            }
        }

        async fn state_account_key(&self, addr: &Address, _ts: &Tipset) -> Result<Address, Error> {
            match addr.protocol() {
                Protocol::BLS | Protocol::Secp256k1 => Ok(*addr),
                _ => Err(Error::Other("given address was not a key addr".to_string())),
            }
        }

        fn messages_for_tipset(&self, h: &Tipset) -> Result<Vec<UnsignedMessage>, Errors> {
            let (us, s) = self.messages_for_block(&h.blocks()[0]).unwrap();
            let mut msgs = Vec::new();

            for msg in us {
                msgs.push(msg);
            }
            for smsg in s {
                msgs.push(smsg.message().clone());
            }
            Ok(msgs)
        }

        fn load_tipset(&self, tsk: &TipsetKeys) -> Result<Tipset, Errors> {
            for ts in &self.tipsets {
                if tsk.cids == ts.cids() {
                    return Ok(ts.clone());
                }
            }
            Err(Errors::InvalidToAddr)
        }

        fn chain_compute_base_fee(&self, _ts: &Tipset) -> Result<BigInt, Error> {
            Ok(100.into())
        }
    }

    pub fn create_header(weight: u64, parent_bz: &[u8], cached_bytes: &[u8]) -> BlockHeader {
        BlockHeader::builder()
            .weight(BigInt::from(weight))
            .cached_bytes(cached_bytes.to_vec())
            .cached_cid(Cid::new_from_cbor(parent_bz, Blake2b256))
            .miner_address(Address::new_id(0))
            .build()
            .unwrap()
    }
}

#[cfg(test)]
pub mod tests {
    use super::test_provider::*;
    use super::*;
    use crate::MessagePool;
    use address::Address;
    use async_std::task;
    use blocks::{BlockHeader, ElectionProof, Ticket, Tipset};
    use cid::Cid;
    use crypto::{SignatureType, VRFProof};
    use key_management::{MemKeyStore, Wallet};
    use message::{SignedMessage, UnsignedMessage};
    use num_bigint::BigInt;
    use std::borrow::BorrowMut;
    use std::convert::TryFrom;
    use std::thread::sleep;
    use std::time::Duration;

    fn create_smsg(
        to: &Address,
        from: &Address,
        wallet: &mut Wallet<MemKeyStore>,
        sequence: u64,
    ) -> SignedMessage {
        let umsg: UnsignedMessage = UnsignedMessage::builder()
            .to(to.clone())
            .from(from.clone())
            .sequence(sequence)
            .build()
            .unwrap();
        let message_cbor = Cbor::marshal_cbor(&umsg).unwrap();
        let sig = wallet.sign(&from, message_cbor.as_slice()).unwrap();
        SignedMessage::new_from_parts(umsg, sig).unwrap()
    }

    fn mock_block(weight: u64, ticket_sequence: u64) -> BlockHeader {
        let addr = Address::new_id(1234561);
        let c =
            Cid::try_from("bafyreicmaj5hhoy5mgqvamfhgexxyergw7hdeshizghodwkjg6qmpoco7i").unwrap();

        let fmt_str = format!("===={}=====", ticket_sequence);
        let ticket = Ticket::new(VRFProof::new(fmt_str.clone().into_bytes()));
        let election_proof = ElectionProof {
            win_count: 0,
            vrfproof: VRFProof::new(fmt_str.into_bytes()),
        };
        let weight_inc = BigInt::from(weight);
        BlockHeader::builder()
            .miner_address(addr)
            .election_proof(Some(election_proof))
            .ticket(Some(ticket))
            .message_receipts(c.clone())
            .messages(c.clone())
            .state_root(c)
            .weight(weight_inc)
            .build_and_validate()
            .unwrap()
    }

    fn mock_block_with_parents(parents: Tipset, weight: u64, ticket_sequence: u64) -> BlockHeader {
        let addr = Address::new_id(1234561);
        let c =
            Cid::try_from("bafyreicmaj5hhoy5mgqvamfhgexxyergw7hdeshizghodwkjg6qmpoco7i").unwrap();

        let height = parents.epoch() + 1;

        let mut weight_inc = BigInt::from(weight);
        weight_inc = parents.blocks()[0].weight() + weight_inc;
        let fmt_str = format!("===={}=====", ticket_sequence);
        let ticket = Ticket::new(VRFProof::new(fmt_str.clone().into_bytes()));
        let election_proof = ElectionProof {
            win_count: 0,
            vrfproof: VRFProof::new(fmt_str.into_bytes()),
        };
        BlockHeader::builder()
            .miner_address(addr)
            .election_proof(Some(election_proof))
            .ticket(Some(ticket))
            .parents(parents.key().clone())
            .message_receipts(c.clone())
            .messages(c.clone())
            .state_root(c)
            .weight(weight_inc)
            .epoch(height)
            .build_and_validate()
            .unwrap()
    }

    #[test]
    fn test_message_pool() {
        let keystore = MemKeyStore::new();
        let mut wallet = Wallet::new(keystore);
        let sender = wallet.generate_addr(SignatureType::Secp256k1).unwrap();
        let target = wallet.generate_addr(SignatureType::Secp256k1).unwrap();

        let mut tma = TestApi::default();
        tma.set_state_sequence(&sender, 0);

        task::block_on(async move {
            let mpool = MessagePool::new(tma, "mptest".to_string(), Default::default())
                .await
                .unwrap();
            let mut smsg_vec = Vec::new();
            for i in 0..2 {
                let msg = create_smsg(&target, &sender, wallet.borrow_mut(), i);
                smsg_vec.push(msg);
            }

            mpool.api.write().await.set_state_sequence(&sender, 0);
            assert_eq!(mpool.get_sequence(&sender).await.unwrap(), 0);
            mpool.add(&smsg_vec[0].clone()).await.unwrap();
            assert_eq!(mpool.get_sequence(&sender).await.unwrap(), 1);
            mpool.add(&smsg_vec[1].clone()).await.unwrap();
            assert_eq!(mpool.get_sequence(&sender).await.unwrap(), 2);

            let a = mock_block(1, 1);

            mpool.api.write().await.set_block_messages(&a, smsg_vec);
            let api = mpool.api.clone();
            let bls_sig_cache = mpool.bls_sig_cache.clone();
            let pending = mpool.pending.clone();
            let cur_tipset = mpool.cur_tipset.clone();

            head_change(
                api.as_ref(),
                bls_sig_cache.as_ref(),
                pending.as_ref(),
                cur_tipset.as_ref(),
                Vec::new(),
                vec![Tipset::new(vec![a]).unwrap()],
            )
            .await
            .unwrap();

            assert_eq!(mpool.get_sequence(&sender).await.unwrap(), 2);
        })
    }

    #[test]
    fn test_revert_messages() {
        let tma = TestApi::default();
        let mut wallet = Wallet::new(MemKeyStore::new());

        let a = mock_block(1, 1);
        let tipset = Tipset::new(vec![a.clone()]).unwrap();
        let b = mock_block_with_parents(tipset, 1, 1);

        let sender = wallet.generate_addr(SignatureType::BLS).unwrap();
        let target = Address::new_id(1001);

        let mut smsg_vec = Vec::new();

        for i in 0..4 {
            let msg = create_smsg(&target, &sender, wallet.borrow_mut(), i);
            smsg_vec.push(msg);
        }

        task::block_on(async move {
            let mpool = MessagePool::new(tma, "mptest".to_string(), Default::default())
                .await
                .unwrap();

            let mut api_temp = mpool.api.write().await;
            api_temp.set_block_messages(&a, vec![smsg_vec[0].clone()]);
            api_temp.set_block_messages(&b.clone(), smsg_vec[1..4].to_vec());
            api_temp.set_state_sequence(&sender, 0);
            drop(api_temp);

            mpool.add(&smsg_vec[0]).await.unwrap();
            mpool.add(&smsg_vec[1]).await.unwrap();
            mpool.add(&smsg_vec[2]).await.unwrap();
            mpool.add(&smsg_vec[3]).await.unwrap();

            mpool.api.write().await.set_state_sequence(&sender, 0);

            let api = mpool.api.clone();
            let bls_sig_cache = mpool.bls_sig_cache.clone();
            let pending = mpool.pending.clone();
            let cur_tipset = mpool.cur_tipset.clone();

            head_change(
                api.as_ref(),
                bls_sig_cache.as_ref(),
                pending.as_ref(),
                cur_tipset.as_ref(),
                Vec::new(),
                vec![Tipset::new(vec![a]).unwrap()],
            )
            .await
            .unwrap();

            assert_eq!(mpool.get_sequence(&sender).await.unwrap(), 4);

            mpool.api.write().await.set_state_sequence(&sender, 1);

            let api = mpool.api.clone();
            let bls_sig_cache = mpool.bls_sig_cache.clone();
            let pending = mpool.pending.clone();
            let cur_tipset = mpool.cur_tipset.clone();

            head_change(
                api.as_ref(),
                bls_sig_cache.as_ref(),
                pending.as_ref(),
                cur_tipset.as_ref(),
                Vec::new(),
                vec![Tipset::new(vec![b.clone()]).unwrap()],
            )
            .await
            .unwrap();

            assert_eq!(mpool.get_sequence(&sender).await.unwrap(), 4);

            mpool.api.write().await.set_state_sequence(&sender, 0);

            head_change(
                api.as_ref(),
                bls_sig_cache.as_ref(),
                pending.as_ref(),
                cur_tipset.as_ref(),
                vec![Tipset::new(vec![b]).unwrap()],
                Vec::new(),
            )
            .await
            .unwrap();

            assert_eq!(mpool.get_sequence(&sender).await.unwrap(), 4);

            let (p, _) = mpool.pending().await.unwrap();
            assert_eq!(p.len(), 3);
        })
    }

    #[test]
    fn test_async_message_pool() {
        let keystore = MemKeyStore::new();
        let mut wallet = Wallet::new(keystore);
        let sender = wallet.generate_addr(SignatureType::Secp256k1).unwrap();
        let target = wallet.generate_addr(SignatureType::Secp256k1).unwrap();

        let mut tma = TestApi::default();
        tma.set_state_sequence(&sender, 0);

        task::block_on(async move {
            let mpool = MessagePool::new(tma, "mptest".to_string(), Default::default())
                .await
                .unwrap();

            let mut smsg_vec = Vec::new();
            for i in 0..3 {
                let msg = create_smsg(&target, &sender, wallet.borrow_mut(), i);
                smsg_vec.push(msg);
            }

            assert_eq!(mpool.get_sequence(&sender).await.unwrap(), 0);
            mpool.push(smsg_vec[0].clone()).await.unwrap();
            assert_eq!(mpool.get_sequence(&sender).await.unwrap(), 1);
            mpool.push(smsg_vec[1].clone()).await.unwrap();
            assert_eq!(mpool.get_sequence(&sender).await.unwrap(), 2);
            mpool.push(smsg_vec[2].clone()).await.unwrap();
            assert_eq!(mpool.get_sequence(&sender).await.unwrap(), 3);

            let header = mock_block(1, 1);
            let tipset = Tipset::new(vec![header.clone()]).unwrap();

            let ts = tipset.clone();
            mpool
                .api
                .write()
                .await
                .set_heaviest_tipset(Arc::new(ts))
                .await;

            // sleep allows for async block to update mpool's cur_tipset
            sleep(Duration::new(2, 0));

            let cur_ts = mpool.cur_tipset.read().await.clone();
            assert_eq!(cur_ts, tipset);
        })
    }
}<|MERGE_RESOLUTION|>--- conflicted
+++ resolved
@@ -184,13 +184,8 @@
         Ok(cid)
     }
 
-<<<<<<< HEAD
     fn get_actor_after(&self, addr: &Address, ts: &Tipset) -> Result<ActorState, Error> {
-        let state = StateTree::new_from_root(self.sm.get_block_store_ref(), ts.parent_state())
-=======
-    fn state_get_actor(&self, addr: &Address, ts: &Tipset) -> Result<ActorState, Error> {
         let state = StateTree::new_from_root(self.sm.blockstore(), ts.parent_state())
->>>>>>> 04274b14
             .map_err(|e| Error::Other(e.to_string()))?;
         let actor = state
             .get_actor(addr)
