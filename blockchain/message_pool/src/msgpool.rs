--- conflicted
+++ resolved
@@ -194,13 +194,8 @@
         self.subscriber.clone()
     }
 
-<<<<<<< HEAD
     async fn get_heaviest_tipset(&mut self) -> Option<Tipset> {
-        chain::get_heaviest_tipset(self.db.as_ref())
-=======
-    fn get_heaviest_tipset(&mut self) -> Option<Tipset> {
         chain::get_heaviest_tipset(self.sm.get_block_store_ref())
->>>>>>> 66ca99e2
             .ok()
             .unwrap_or(None)
     }
