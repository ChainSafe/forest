--- conflicted
+++ resolved
@@ -121,21 +121,12 @@
 where
     DB: BlockStore + Send + Sync,
 {
-<<<<<<< HEAD
-    fn subscribe_head_changes(&mut self) -> Subscriber<HeadChange> {
-        task::block_on(self.cs.subscribe())
-    }
-
-    fn get_heaviest_tipset(&mut self) -> Option<Tipset> {
-        let ts = task::block_on(self.cs.heaviest_tipset())?;
-=======
     async fn subscribe_head_changes(&mut self) -> Subscriber<HeadChange> {
         self.cs.subscribe().await
     }
 
     async fn get_heaviest_tipset(&mut self) -> Option<Tipset> {
         let ts = self.cs.heaviest_tipset().await?;
->>>>>>> 3411459d
         Some(ts.as_ref().clone())
     }
 
