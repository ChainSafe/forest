[package]
name = "message_pool"
version = "0.1.0"
authors = ["ChainSafe Systems <info@chainsafe.io>"]
edition = "2018"

[dependencies]
address = { package = "forest_address", path = "../../vm/address" }
vm = { package = "forest_vm", path = "../../vm" }
blocks = { package = "forest_blocks", path = "../blocks" }
message = { package = "forest_message", path = "../../vm/message" }
thiserror = "1.0"
cid = { package = "forest_cid", path = "../../ipld/cid" }
encoding = { package = "forest_encoding", path = "../../encoding" }
blockstore = { package = "ipld_blockstore", path = "../../ipld/blockstore/" }
num-bigint = { path = "../../utils/bigint", package = "forest_bigint" }
lru = "0.6"
crypto = { package = "forest_crypto", path = "../../crypto" }
chain = { path = "../chain" }
state_tree = { path = "../../vm/state_tree/" }
serde = { version = "1.0", features = ["derive"] }
db = { path = "../../node/db" }
flo_stream = "0.4.0"
futures = "0.3.5"
libsecp256k1 = "0.3.4"
blake2b_simd = "0.5.10"
log = "0.4.8"
<<<<<<< HEAD
async-std = "1.6.3"
key_management = { path = "../../key_management"}
=======
async-std = "1.6.0"
async-trait = "0.1"
state_manager = { path = "../state_manager" }
>>>>>>> 3411459d

[dev-dependencies]
interpreter = { path = "../../vm/interpreter/" }
key_management = { path = "../../key_management" }<|MERGE_RESOLUTION|>--- conflicted
+++ resolved
@@ -25,14 +25,10 @@
 libsecp256k1 = "0.3.4"
 blake2b_simd = "0.5.10"
 log = "0.4.8"
-<<<<<<< HEAD
 async-std = "1.6.3"
 key_management = { path = "../../key_management"}
-=======
-async-std = "1.6.0"
 async-trait = "0.1"
 state_manager = { path = "../state_manager" }
->>>>>>> 3411459d
 
 [dev-dependencies]
 interpreter = { path = "../../vm/interpreter/" }
