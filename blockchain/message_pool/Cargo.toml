--- conflicted
+++ resolved
@@ -5,47 +5,6 @@
 edition = "2021"
 
 [dependencies]
-<<<<<<< HEAD
-anyhow = "1.0"
-address = { package = "forest_address", version = "0.3" }
-vm = { package = "forest_vm", version = "0.3.1" }
-blocks = { package = "forest_blocks", path = "../blocks" }
-message = { package = "forest_message", version = "0.7", features = [
-    "proofs",
-    "json",
-    "blst",
-] }
-thiserror = "1.0"
-cid = { package = "forest_cid", version = "0.3" }
-encoding = { package = "forest_encoding", version = "0.2.1" }
-blockstore = { package = "ipld_blockstore", version = "0.1" }
-num-bigint = { path = "../../utils/bigint", package = "forest_bigint" }
-lru = "0.7.2"
-chain = { path = "../chain" }
-state_tree = { path = "../../vm/state_tree/" }
-serde = { version = "1.0", features = ["derive"] }
-db = { package = "forest_db", version = "0.1" }
-tokio = { version = "1.0", features = ["sync"] }
-futures = "0.3.5"
-libsecp256k1 = "0.6"
-blake2b_simd = "0.5.10"
-log = "0.4.8"
-async-std = { version = "1.9", features = ["tokio1"] }
-state_manager = { path = "../state_manager" }
-async-trait = "0.1"
-interpreter = { path = "../../vm/interpreter/" }
-types = { package = "fil_types", version = "0.2" }
-forest_libp2p = { path = "../../node/forest_libp2p" }
-num-traits = "0.2"
-statrs = "0.15"
-num-rational = "0.4"
-networks = { path = "../../types/networks" }
-slotmap = "1.0"
-rand = "0.8.3"
-forest_crypto = { version = "0.5.2", features = ["blst"] }
-fvm_shared = { version = "0.8.0", default-features = false }
-fvm = "1.0"
-=======
 anyhow          = "1.0"
 forest_address  = "0.3"
 forest_vm       = "0.3.1"
@@ -81,7 +40,6 @@
 rand            = "0.8.3"
 fvm_shared      = { version = "0.8.0", default-features = false }
 fvm             = "1.0"
->>>>>>> 624bf620
 
 [dev-dependencies]
 interpreter    = { path = "../../vm/interpreter/" }
