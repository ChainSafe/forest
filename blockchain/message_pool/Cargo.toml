[package]
name    = "message_pool"
version = "0.1.0"
authors = ["ChainSafe Systems <info@chainsafe.io>"]
edition = "2021"

[dependencies]
anyhow = "1.0"
fvm = "0.8"
address = { package = "forest_address", version = "0.3" }
vm = { package = "forest_vm", version = "0.3.1" }
blocks = { package = "forest_blocks", path = "../blocks" }
message = { package = "forest_message", version = "0.7", features = [
    "proofs",
    "json",
    "blst",
] }
thiserror = "1.0"
cid = { package = "forest_cid", version = "0.3" }
encoding = { package = "forest_encoding", version = "0.2.1" }
blockstore = { package = "ipld_blockstore", version = "0.1" }
num-bigint = { path = "../../utils/bigint", package = "forest_bigint" }
lru = "0.7.2"
chain = { path = "../chain" }
state_tree = { path = "../../vm/state_tree/" }
serde = { version = "1.0", features = ["derive"] }
db = { package = "forest_db", version = "0.1" }
tokio = { version = "1.0", features = ["sync"] }
futures = "0.3.5"
libsecp256k1 = "0.6"
blake2b_simd = "0.5.10"
log = "0.4.8"
async-std = { version = "1.9", features = ["tokio1"] }
state_manager = { path = "../state_manager" }
async-trait = "0.1"
interpreter = { path = "../../vm/interpreter/" }
types = { package = "fil_types", version = "0.2" }
forest_libp2p = { path = "../../node/forest_libp2p" }
num-traits = "0.2"
statrs = "0.15"
num-rational = "0.4"
networks = { path = "../../types/networks" }
slotmap = "1.0"
rand = "0.8.3"
<<<<<<< HEAD
fvm_shared = { version = "0.7.1", default-features = false }
forest_crypto = { version = "0.5.2", features = ["blst"] }
=======
fvm_shared = { version = "0.8.0", default-features = false }
fvm = "1.0"
>>>>>>> 058c3928

[dev-dependencies]
interpreter    = { path = "../../vm/interpreter/" }
key_management = { path = "../../key_management" }<|MERGE_RESOLUTION|>--- conflicted
+++ resolved
@@ -6,7 +6,6 @@
 
 [dependencies]
 anyhow = "1.0"
-fvm = "0.8"
 address = { package = "forest_address", version = "0.3" }
 vm = { package = "forest_vm", version = "0.3.1" }
 blocks = { package = "forest_blocks", path = "../blocks" }
@@ -42,13 +41,9 @@
 networks = { path = "../../types/networks" }
 slotmap = "1.0"
 rand = "0.8.3"
-<<<<<<< HEAD
-fvm_shared = { version = "0.7.1", default-features = false }
 forest_crypto = { version = "0.5.2", features = ["blst"] }
-=======
 fvm_shared = { version = "0.8.0", default-features = false }
 fvm = "1.0"
->>>>>>> 058c3928
 
 [dev-dependencies]
 interpreter    = { path = "../../vm/interpreter/" }
