--- conflicted
+++ resolved
@@ -6,62 +6,35 @@
 
 [dependencies]
 anyhow            = "1.0"
-<<<<<<< HEAD
-forest_vm         = "0.3.1"
-forest_blocks     = "0.1.0"
-forest_message    = { version = "0.7", features = ["proofs", "blst"] }
-thiserror         = "1.0"
-forest_encoding   = "0.2.1"
-ipld_blockstore   = "0.1"
-lru               = "0.7.2"
-forest_crypto     = { version = "0.5", features = ["blst"] }
-chain             = "0.1.0"
-serde             = { version = "1.0", features = ["derive"] }
-=======
 async-std         = { version = "1.9", features = ["tokio1"] }
 async-trait       = "0.1"
 blake2b_simd      = "0.5.10"
-chain             = { path = "../chain" }
+chain             = "0.1.0"
 cid               = { version = "0.8", default-features = false, features = ["std"] }
 fil_types         = "0.2"
-forest_blocks     = { path = "../blocks" }
+forest_blocks     = "0.1.0"
 forest_crypto     = { version = "0.5", features = ["blst"] }
->>>>>>> e9fcdaa7
 forest_db         = "0.1"
 forest_encoding   = "0.2.1"
-forest_libp2p     = { path = "../../node/forest_libp2p" }
+forest_libp2p     = "0.1.0"
 forest_message    = { version = "0.7", features = ["proofs", "blst"] }
 forest_vm         = "0.3.1"
 futures           = "0.3.5"
 fvm               = "1.0"
 fvm_ipld_encoding = "0.2"
 fvm_shared        = { version = "0.8.0", default-features = false }
-interpreter       = { path = "../../vm/interpreter/" }
+interpreter       = "0.1.0"
 ipld_blockstore   = "0.1"
 libsecp256k1      = "0.6"
 log               = "0.4.8"
-<<<<<<< HEAD
-async-std         = { version = "1.9", features = ["tokio1"] }
-state_manager     = "0.1.0"
-async-trait       = "0.1"
-interpreter       = "0.1.0"
-fil_types         = "0.2"
-forest_libp2p     = "0.1.0"
-num-traits        = "0.2"
-statrs            = "0.15"
-num-rational      = "0.4"
+lru               = "0.7.2"
 networks          = "0.1.0"
-slotmap           = "1.0"
-=======
-lru               = "0.7.2"
-networks          = { path = "../../types/networks" }
 num-rational      = "0.4"
 num-traits        = "0.2"
->>>>>>> e9fcdaa7
 rand              = "0.8.3"
 serde             = { version = "1.0", features = ["derive"] }
 slotmap           = "1.0"
-state_manager     = { path = "../state_manager" }
+state_manager     = "0.1.0"
 statrs            = "0.15"
 thiserror         = "1.0"
 tokio             = { version = "1.0", features = ["sync"] }
