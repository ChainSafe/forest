--- conflicted
+++ resolved
@@ -26,11 +26,8 @@
 blake2b_simd = "0.5.10"
 log = "0.4.8"
 async-std = "1.6.0"
-<<<<<<< HEAD
 async-trait = "0.1"
-=======
 state_manager = { path = "../state_manager" }
->>>>>>> 66ca99e2
 
 [dev-dependencies]
 interpreter = { path = "../../vm/interpreter/" }
