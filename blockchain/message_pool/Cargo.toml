[package]
name    = "forest_message_pool"
version = "0.2.0"
authors = ["ChainSafe Systems <info@chainsafe.io>"]
edition = "2021"

[dependencies]
anyhow.workspace                 = true
async-std                        = { workspace = true, features = ["tokio1"] }
async-trait.workspace            = true
blake2b_simd.workspace           = true
cid                              = { workspace = true, default-features = false, features = ["std"] }
forest_blocks.workspace          = true
forest_chain.workspace           = true
forest_crypto                    = { workspace = true, features = ["blst"] }
forest_db.workspace              = true
forest_encoding.workspace        = true
forest_fil_types.workspace       = true
forest_interpreter.workspace     = true
forest_ipld_blockstore.workspace = true
forest_libp2p.workspace          = true
forest_macros.workspace          = true
forest_message                   = { workspace = true, features = ["proofs", "blst"] }
forest_networks.workspace        = true
forest_state_manager.workspace   = true
forest_vm.workspace              = true
futures.workspace                = true
fvm.workspace                    = true
fvm_ipld_encoding.workspace      = true
fvm_shared                       = { workspace = true, default-features = false }
libsecp256k1.workspace           = true
log.workspace                    = true
<<<<<<< HEAD
# cannot update lru as `LruCache::new` changed its arguments
lru                    = "0.8.0"
num-rational.workspace = true
num-traits.workspace   = true
rand.workspace         = true
serde                  = { workspace = true, features = ["derive"] }
slotmap                = "1.0"
statrs                 = "0.16"
thiserror.workspace    = true
tokio                  = { workspace = true, features = ["sync", "macros"] }
=======
lru.workspace                    = true
num-rational.workspace           = true
num-traits.workspace             = true
rand.workspace                   = true
serde                            = { workspace = true, features = ["derive"] }
slotmap                          = "1.0"
statrs                           = "0.16"
thiserror.workspace              = true
tokio                            = { workspace = true, features = ["sync"] }
>>>>>>> 4e60977a

[dev-dependencies]
forest_key_management.workspace = true<|MERGE_RESOLUTION|>--- conflicted
+++ resolved
@@ -30,18 +30,6 @@
 fvm_shared                       = { workspace = true, default-features = false }
 libsecp256k1.workspace           = true
 log.workspace                    = true
-<<<<<<< HEAD
-# cannot update lru as `LruCache::new` changed its arguments
-lru                    = "0.8.0"
-num-rational.workspace = true
-num-traits.workspace   = true
-rand.workspace         = true
-serde                  = { workspace = true, features = ["derive"] }
-slotmap                = "1.0"
-statrs                 = "0.16"
-thiserror.workspace    = true
-tokio                  = { workspace = true, features = ["sync", "macros"] }
-=======
 lru.workspace                    = true
 num-rational.workspace           = true
 num-traits.workspace             = true
@@ -50,8 +38,7 @@
 slotmap                          = "1.0"
 statrs                           = "0.16"
 thiserror.workspace              = true
-tokio                            = { workspace = true, features = ["sync"] }
->>>>>>> 4e60977a
+tokio                            = { workspace = true, features = ["sync", "macros"] }
 
 [dev-dependencies]
 forest_key_management.workspace = true