[package]
name    = "forest_beacon"
version = "0.2.0"
authors = ["ChainSafe Systems <info@chainsafe.io>"]
edition = "2021"

[package.metadata.docs.rs]
features = ["json"]

[dependencies]
<<<<<<< HEAD
ahash.workspace             = true
anyhow.workspace            = true
async-std.workspace         = true
async-trait.workspace       = true
base64.workspace            = true
bls-signatures              = { version = "0.11", default-features = false, features = ["blst"] }
byteorder.workspace         = true
forest_encoding.workspace   = true
forest_json_utils.workspace = true
fvm_shared                  = { workspace = true, default-features = false }
hex.workspace               = true
serde                       = { workspace = true, features = ["derive"] }
sha2                        = { version = "0.10", default-features = false }
surf                        = { version = "2.3", default-features = false, features = ["curl-client"] }
tokio                       = { workspace = true, features = ["sync"] }
=======
ahash                     = "0.8"
anyhow.workspace          = true
async-std.workspace       = true
async-trait.workspace     = true
base64.workspace          = true
bls-signatures            = { version = "0.11", default-features = false, features = ["blst"] }
byteorder                 = "1.4.3"
forest_encoding.workspace = true
forest_utils.workspace    = true
fvm_shared                = { workspace = true, default-features = false }
hex.workspace             = true
serde                     = { workspace = true, features = ["derive"] }
sha2                      = { version = "0.10", default-features = false }
surf                      = { version = "2.3", default-features = false, features = ["curl-client"] }
tokio                     = { workspace = true, features = ["sync"] }
>>>>>>> 3bc1ff5d

[dev-dependencies]
async-std            = { workspace = true, features = ["attributes"] }
serde_json.workspace = true<|MERGE_RESOLUTION|>--- conflicted
+++ resolved
@@ -8,30 +8,13 @@
 features = ["json"]
 
 [dependencies]
-<<<<<<< HEAD
-ahash.workspace             = true
-anyhow.workspace            = true
-async-std.workspace         = true
-async-trait.workspace       = true
-base64.workspace            = true
-bls-signatures              = { version = "0.11", default-features = false, features = ["blst"] }
-byteorder.workspace         = true
-forest_encoding.workspace   = true
-forest_json_utils.workspace = true
-fvm_shared                  = { workspace = true, default-features = false }
-hex.workspace               = true
-serde                       = { workspace = true, features = ["derive"] }
-sha2                        = { version = "0.10", default-features = false }
-surf                        = { version = "2.3", default-features = false, features = ["curl-client"] }
-tokio                       = { workspace = true, features = ["sync"] }
-=======
-ahash                     = "0.8"
+ahash.workspace           = true
 anyhow.workspace          = true
 async-std.workspace       = true
 async-trait.workspace     = true
 base64.workspace          = true
 bls-signatures            = { version = "0.11", default-features = false, features = ["blst"] }
-byteorder                 = "1.4.3"
+byteorder.workspace       = true
 forest_encoding.workspace = true
 forest_utils.workspace    = true
 fvm_shared                = { workspace = true, default-features = false }
@@ -40,7 +23,6 @@
 sha2                      = { version = "0.10", default-features = false }
 surf                      = { version = "2.3", default-features = false, features = ["curl-client"] }
 tokio                     = { workspace = true, features = ["sync"] }
->>>>>>> 3bc1ff5d
 
 [dev-dependencies]
 async-std            = { workspace = true, features = ["attributes"] }
