// Copyright 2020 ChainSafe Systems
// SPDX-License-Identifier: Apache-2.0, MIT

use crate::errors::*;
use crate::StateManager;
use actor::{
    miner::{self, MinerInfo, Partition, SectorOnChainInfo, SectorPreCommitOnChainInfo},
    power,
};
use address::Address;
use bitfield::BitField;
use blockstore::BlockStore;
use cid::Cid;
use fil_types::{
    verifier::ProofVerifier, NetworkVersion, Randomness, RegisteredSealProof, SectorInfo,
    SectorNumber,
};
use forest_blocks::Tipset;
<<<<<<< HEAD
use serde::Serialize;
=======
use interpreter::resolve_to_key_addr;
use ipld_amt::Amt;
use ipld_hamt::Hamt;
use state_tree::StateTree;
use std::convert::TryInto;
>>>>>>> aa448702
use std::error::Error as StdError;

impl<DB> StateManager<DB>
where
    DB: BlockStore + Send + Sync + 'static,
{
    /// Retrieves and generates a vector of sector info for the winning PoSt verification.
    pub fn get_sectors_for_winning_post<V>(
        &self,
        st: &Cid,
        nv: NetworkVersion,
        miner_address: &Address,
        rand: Randomness,
    ) -> Result<Vec<SectorInfo>, Box<dyn StdError>>
    where
        V: ProofVerifier,
    {
        let store = self.blockstore();

        let actor = self
            .get_actor(miner_address, st)?
            .ok_or_else(|| Error::State("Power actor address could not be resolved".to_string()))?;
        let mas = miner::State::load(self.blockstore(), &actor)?;

        let proving_sectors = if nv < NetworkVersion::V7 {
            let mut proving_sectors = BitField::new();
            mas.for_each_deadline(store, |_, deadline| {
                let mut fault_sectors = BitField::new();
                deadline.for_each(store, |_, partition: miner::Partition| {
                    proving_sectors |= &partition.all_sectors();
                    fault_sectors |= &partition.faulty_sectors();
                    Ok(())
                })?;

                proving_sectors -= &fault_sectors;
                Ok(())
            })?;

            proving_sectors
        } else {
            let mut proving_sectors = BitField::new();
            mas.for_each_deadline(store, |_, deadline| {
                deadline.for_each(store, |_, partition: miner::Partition| {
                    proving_sectors |= &partition.all_sectors();
                    Ok(())
                })?;
                Ok(())
            })?;

            proving_sectors
        };

        let num_prov_sect = proving_sectors.len() as u64;

        if num_prov_sect == 0 {
            return Ok(Vec::new());
        }

        let info = mas.info(store)?;

        let spt = RegisteredSealProof::from(info.sector_size);

        let wpt = spt.registered_winning_post_proof()?;

        let m_id = miner_address.id()?;

        let ids = V::generate_winning_post_sector_challenge(wpt, m_id, rand, num_prov_sect)?;

        let mut iter = proving_sectors.iter();

        let mut selected_sectors = BitField::new();
        for n in ids {
            let sno = iter.nth(n as usize).ok_or_else(|| {
                format!(
                    "Error iterating over proving sectors, id {} does not exist",
                    n
                )
            })?;
            selected_sectors.set(sno);
        }

        let sectors = mas.load_sectors(store, Some(&selected_sectors))?;

        let out = sectors
            .into_iter()
            .map(|s_info| SectorInfo {
                proof: spt,
                sector_number: s_info.sector_number,
                sealed_cid: s_info.sealed_cid,
            })
            .collect();

        Ok(out)
    }

    pub fn get_miner_sector_set<V>(
        &self,
        tipset: &Tipset,
        address: &Address,
        filter: Option<&BitField>,
    ) -> Result<Vec<SectorOnChainInfo>, Error>
    where
        V: ProofVerifier,
    {
        let actor = self
            .get_actor(address, tipset.parent_state())?
            .ok_or_else(|| Error::State("Power actor address could not be resolved".to_string()))?;
        let mas = miner::State::load(self.blockstore(), &actor)?;

        Ok(mas.load_sectors(self.blockstore(), filter)?)
    }

    pub fn miner_sector_info<V>(
        &self,
        address: &Address,
        sector_number: SectorNumber,
        tipset: &Tipset,
    ) -> Result<Option<SectorOnChainInfo>, Error>
    where
        V: ProofVerifier,
    {
        let actor = self
            .get_actor(address, tipset.parent_state())?
            .ok_or_else(|| Error::State("Power actor address could not be resolved".to_string()))?;
        let mas = miner::State::load(self.blockstore(), &actor)?;
        mas.get_sector(self.blockstore(), sector_number)
            .map_err(|err| Error::State(format!("(get sset) failed to get actor state: {:}", err)))
    }

    pub fn precommit_info<V>(
        &self,
        address: &Address,
        sector_number: &SectorNumber,
        tipset: &Tipset,
    ) -> Result<SectorPreCommitOnChainInfo, Error>
    where
        V: ProofVerifier,
    {
        let actor = self
            .get_actor(address, tipset.parent_state())?
            .ok_or_else(|| Error::State("Power actor address could not be resolved".to_string()))?;
        let mas = miner::State::load(self.blockstore(), &actor)?;
        let precommit_info = mas
            .get_precommitted_sector(self.blockstore(), *sector_number)
            .map_err(|err| {
                Error::Other(format!(
                    "(precommit info) failed to load miner actor state: %{:}",
                    err
                ))
            })?;
        Ok(precommit_info.ok_or_else(|| Error::Other("precommit not found".to_string()))?)
    }

    pub fn get_miner_info<V>(
        &self,
        tipset: &Tipset,
        address: &Address,
    ) -> Result<MinerInfo, Box<dyn StdError>>
    where
        V: ProofVerifier,
    {
        let actor = self
            .get_actor(address, tipset.parent_state())?
            .ok_or_else(|| Error::State("Power actor address could not be resolved".to_string()))?;
        let mas = miner::State::load(self.blockstore(), &actor)?;
        Ok(mas.info(self.blockstore())?)
    }

    pub fn get_miner_deadlines<V>(
        &self,
        tipset: &Tipset,
        address: &Address,
    ) -> Result<Vec<Deadline>, Error>
    where
        V: ProofVerifier,
    {
        let actor = self
            .get_actor(address, tipset.parent_state())?
            .ok_or_else(|| Error::State("Power actor address could not be resolved".to_string()))?;
        let mas = miner::State::load(self.blockstore(), &actor)?;
        let mut out = Vec::with_capacity(mas.num_deadlines() as usize);
        mas.for_each_deadline(self.blockstore(), |_, dl| {
            let post_submissions = dl.into_post_submissions();

            out.push(Deadline { post_submissions });
            Ok(())
        })?;
        Ok(out)
    }

    fn for_each_deadline_partition<V, F>(
        &self,
        tipset: &Tipset,
        address: &Address,
        mut cb: F,
    ) -> Result<(), Box<dyn StdError>>
    where
        F: FnMut(&Partition) -> Result<(), Box<dyn StdError>>,

        V: ProofVerifier,
    {
        let store = self.blockstore();

        let actor = self
            .get_actor(address, tipset.parent_state())?
            .ok_or_else(|| Error::State("Power actor address could not be resolved".to_string()))?;
        let mas = miner::State::load(self.blockstore(), &actor)?;

        mas.for_each_deadline(store, |_, deadline| {
            deadline.for_each(store, |_, partition: miner::Partition| {
                cb(&partition)?;
                Ok(())
            })?;
            Ok(())
        })?;

        Ok(())
    }

    pub fn get_miner_faults<V>(
        &self,
        tipset: &Tipset,
        address: &Address,
    ) -> Result<BitField, Box<dyn StdError>>
    where
        V: ProofVerifier,
    {
        let mut out = BitField::new();

        self.for_each_deadline_partition::<V, _>(tipset, address, |part| {
            out |= &part.faulty_sectors();
            Ok(())
        })?;

        Ok(out)
    }

    pub fn get_miner_recoveries<V>(
        &self,
        tipset: &Tipset,
        address: &Address,
    ) -> Result<BitField, Box<dyn StdError>>
    where
        V: ProofVerifier,
    {
        let mut out = BitField::new();

        self.for_each_deadline_partition::<V, _>(tipset, address, |part| {
            out |= &part.recovering_sectors();
            Ok(())
        })?;

        Ok(out)
    }

    pub fn list_miner_actors<V>(&self, tipset: &Tipset) -> Result<Vec<Address>, Error>
    where
        V: ProofVerifier,
    {
        let actor = self
            .get_actor(actor::power::ADDRESS, tipset.parent_state())?
            .ok_or_else(|| Error::State("Power actor address could not be resolved".to_string()))?;
        let power_actor_state = power::State::load(self.blockstore(), &actor)?;

        Ok(power_actor_state.list_all_miners(self.blockstore())?)
    }
<<<<<<< HEAD
}

#[derive(Serialize)]
#[serde(rename_all = "PascalCase")]
pub struct Deadline {
    pub post_submissions: BitField,
=======

    pub fn get_miner_worker_raw(&self, state: Cid, miner_addr: Address) -> Result<Address, Error> {
        let st = StateTree::new_from_root(self.blockstore(), &state).map_err(|err| {
            Error::State(format!(
                "(get miner worker raw) failed to load state_tree: {:}",
                err
            ))
        })?;
        let actor_state: miner::State =
            self.load_actor_state(&miner_addr, &state).map_err(|err| {
                Error::State(format!(
                    "(get miner worker raw) failed to load miner actor state: {:}",
                    err
                ))
            })?;
        let info = actor_state.get_info(self.blockstore()).map_err(|err| {
            Error::State(format!(
                "(get miner worker raw) failed to load miner actor get info: {:}",
                err
            ))
        })?;
        resolve_to_key_addr(&st, self.blockstore(), &info.worker).map_err(|e| {
            Error::State(format!(
                "(get miner worker raw) failed to resolve key addr: {}",
                e
            ))
        })
    }
>>>>>>> aa448702
}<|MERGE_RESOLUTION|>--- conflicted
+++ resolved
@@ -16,15 +16,9 @@
     SectorNumber,
 };
 use forest_blocks::Tipset;
-<<<<<<< HEAD
+use interpreter::resolve_to_key_addr;
 use serde::Serialize;
-=======
-use interpreter::resolve_to_key_addr;
-use ipld_amt::Amt;
-use ipld_hamt::Hamt;
 use state_tree::StateTree;
-use std::convert::TryInto;
->>>>>>> aa448702
 use std::error::Error as StdError;
 
 impl<DB> StateManager<DB>
@@ -291,30 +285,18 @@
 
         Ok(power_actor_state.list_all_miners(self.blockstore())?)
     }
-<<<<<<< HEAD
-}
-
-#[derive(Serialize)]
-#[serde(rename_all = "PascalCase")]
-pub struct Deadline {
-    pub post_submissions: BitField,
-=======
-
-    pub fn get_miner_worker_raw(&self, state: Cid, miner_addr: Address) -> Result<Address, Error> {
-        let st = StateTree::new_from_root(self.blockstore(), &state).map_err(|err| {
-            Error::State(format!(
-                "(get miner worker raw) failed to load state_tree: {:}",
-                err
-            ))
-        })?;
-        let actor_state: miner::State =
-            self.load_actor_state(&miner_addr, &state).map_err(|err| {
-                Error::State(format!(
-                    "(get miner worker raw) failed to load miner actor state: {:}",
-                    err
-                ))
-            })?;
-        let info = actor_state.get_info(self.blockstore()).map_err(|err| {
+
+    pub fn get_miner_worker_raw(
+        &self,
+        state: &Cid,
+        miner_addr: &Address,
+    ) -> Result<Address, Error> {
+        let st = StateTree::new_from_root(self.blockstore(), state)?;
+        let actor = st
+            .get_actor(miner_addr)?
+            .ok_or_else(|| Error::State("Power actor address could not be resolved".to_string()))?;
+        let mas = miner::State::load(self.blockstore(), &actor)?;
+        let info = mas.info(self.blockstore()).map_err(|err| {
             Error::State(format!(
                 "(get miner worker raw) failed to load miner actor get info: {:}",
                 err
@@ -327,5 +309,10 @@
             ))
         })
     }
->>>>>>> aa448702
+}
+
+#[derive(Serialize)]
+#[serde(rename_all = "PascalCase")]
+pub struct Deadline {
+    pub post_submissions: BitField,
 }