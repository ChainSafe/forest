--- conflicted
+++ resolved
@@ -1,11 +1,9 @@
 // Copyright 2020 ChainSafe Systems
 // SPDX-License-Identifier: Apache-2.0, MIT
 
-#![allow(unused)]
-
 use crate::errors::*;
 use crate::StateManager;
-use actor::miner::{self, Partition};
+use actor::miner;
 use actor::{
     miner::{ChainSectorInfo, Deadlines, MinerInfo, SectorOnChainInfo, SectorPreCommitOnChainInfo},
     power,
@@ -21,7 +19,6 @@
 use ipld_amt::Amt;
 use ipld_hamt::Hamt;
 use std::convert::TryInto;
-use std::error::Error as StdError;
 
 pub fn get_sectors_for_winning_post<DB>(
     state_manager: &StateManager<DB>,
@@ -32,72 +29,71 @@
 where
     DB: BlockStore,
 {
-    todo!()
-    // let miner_actor_state: miner::State =
-    //     state_manager
-    //         .load_actor_state(&address, &st)
-    //         .map_err(|err| {
-    //             Error::State(format!(
-    //                 "(get sectors) failed to load miner actor state: %{:}",
-    //                 err
-    //             ))
-    //         })?;
-    // let sector_set = get_proving_set_raw(state_manager, &miner_actor_state)?;
-    // if sector_set.is_empty() {
-    //     return Ok(Vec::new());
-    // }
-    // let seal_proof_type = match miner_actor_state.info.sector_size {
-    //     SectorSize::_2KiB => RegisteredSealProof::StackedDRG2KiBV1,
-    //     SectorSize::_8MiB => RegisteredSealProof::StackedDRG8MiBV1,
-    //     SectorSize::_512MiB => RegisteredSealProof::StackedDRG512MiBV1,
-    //     SectorSize::_32GiB => RegisteredSealProof::StackedDRG32GiBV1,
-    //     SectorSize::_64GiB => RegisteredSealProof::StackedDRG64GiBV1,
-    // };
-    // let wpt = seal_proof_type.registered_winning_post_proof()?;
-
-    // if address.protocol() != Protocol::ID {
-    //     return Err(Error::Other(format!(
-    //         "failed to get ID from miner address {:}",
-    //         address
-    //     )));
-    // };
-    // let mut prover_id = ProverId::default();
-    // let prover_bytes = address.to_bytes();
-    // prover_id[..prover_bytes.len()].copy_from_slice(&prover_bytes);
-    // let ids = generate_winning_post_sector_challenge(
-    //     wpt.try_into()?,
-    //     &rand,
-    //     sector_set.len() as u64,
-    //     prover_id,
-    // )
-    // .map_err(|err| Error::State(format!("generate winning posts challenge {:}", err)))?;
-
-    // Ok(ids
-    //     .iter()
-    //     .map::<Result<SectorInfo, Error>, _>(|i: &u64| {
-    //         let index = *i as usize;
-    //         let sector_number = sector_set
-    //             .get(index)
-    //             .ok_or_else(|| {
-    //                 Error::Other(format!("Could not get sector_number at index {:}", index))
-    //             })?
-    //             .info
-    //             .sector_number;
-    //         let sealed_cid = sector_set
-    //             .get(index)
-    //             .ok_or_else(|| {
-    //                 Error::Other(format!("Could not get sealed cid at index {:}", index))
-    //             })?
-    //             .info
-    //             .sealed_cid
-    //             .clone();
-    //         Ok(SectorInfo {
-    //             proof: seal_proof_type,
-    //             sector_number,
-    //             sealed_cid,
-    //         })
-    //     })
-    //     .collect::<Result<Vec<SectorInfo>, _>>()?)
+    let miner_actor_state: miner::State =
+        state_manager
+            .load_actor_state(&address, &st)
+            .map_err(|err| {
+                Error::State(format!(
+                    "(get sectors) failed to load miner actor state: %{:}",
+                    err
+                ))
+            })?;
+    let sector_set = get_proving_set_raw(state_manager, &miner_actor_state)?;
+    if sector_set.is_empty() {
+        return Ok(Vec::new());
+    }
+    let seal_proof_type = match miner_actor_state.info.sector_size {
+        SectorSize::_2KiB => RegisteredSealProof::StackedDRG2KiBV1,
+        SectorSize::_8MiB => RegisteredSealProof::StackedDRG8MiBV1,
+        SectorSize::_512MiB => RegisteredSealProof::StackedDRG512MiBV1,
+        SectorSize::_32GiB => RegisteredSealProof::StackedDRG32GiBV1,
+        SectorSize::_64GiB => RegisteredSealProof::StackedDRG64GiBV1,
+    };
+    let wpt = seal_proof_type.registered_winning_post_proof()?;
+
+    if address.protocol() != Protocol::ID {
+        return Err(Error::Other(format!(
+            "failed to get ID from miner address {:}",
+            address
+        )));
+    };
+    let mut prover_id = ProverId::default();
+    let prover_bytes = address.to_bytes();
+    prover_id[..prover_bytes.len()].copy_from_slice(&prover_bytes);
+    let ids = generate_winning_post_sector_challenge(
+        wpt.try_into()?,
+        &rand,
+        sector_set.len() as u64,
+        prover_id,
+    )
+    .map_err(|err| Error::State(format!("generate winning posts challenge {:}", err)))?;
+
+    Ok(ids
+        .iter()
+        .map::<Result<SectorInfo, Error>, _>(|i: &u64| {
+            let index = *i as usize;
+            let sector_number = sector_set
+                .get(index)
+                .ok_or_else(|| {
+                    Error::Other(format!("Could not get sector_number at index {:}", index))
+                })?
+                .info
+                .sector_number;
+            let sealed_cid = sector_set
+                .get(index)
+                .ok_or_else(|| {
+                    Error::Other(format!("Could not get sealed cid at index {:}", index))
+                })?
+                .info
+                .sealed_cid
+                .clone();
+            Ok(SectorInfo {
+                proof: seal_proof_type,
+                sector_number,
+                sealed_cid,
+            })
+        })
+        .collect::<Result<Vec<SectorInfo>, _>>()?)
 }
 
 pub fn get_proving_set_raw<DB>(
@@ -107,18 +103,11 @@
 where
     DB: BlockStore,
 {
-    todo!()
-    // let not_proving = &actor_state.faults | &actor_state.recoveries;
-
-<<<<<<< HEAD
-    // actor_state
-    //     .load_sector_infos(&*state_manager.get_block_store(), &not_proving)
-    //     .map_err(|err| Error::Other(format!("failed to get proving set :{:}", err)))
-=======
+    let not_proving = &actor_state.faults | &actor_state.recoveries;
+
     actor_state
         .load_sector_infos(&*state_manager.blockstore_cloned(), &not_proving)
         .map_err(|err| Error::Other(format!("failed to get proving set :{:}", err)))
->>>>>>> dae9342f
 }
 
 pub fn get_miner_sector_set<DB>(
@@ -169,7 +158,7 @@
             }
         }
         sset.push(ChainSectorInfo {
-            info: sector_chain.clone(),
+            info: sector_chain.info.to_owned(),
             id: i,
         });
         Ok(())
@@ -246,7 +235,7 @@
                 err
             ))
         })?;
-    Ok(miner_actor_state.get_info(state_manager.get_block_store_ref())?)
+    Ok(miner_actor_state.info)
 }
 
 pub fn get_miner_deadlines<DB>(
@@ -275,70 +264,42 @@
         })
 }
 
-fn for_each_deadline_partition<DB, F>(
-    state_manager: &StateManager<DB>,
-    tipset: &Tipset,
-    address: &Address,
-    mut cb: F,
-) -> Result<(), Box<dyn StdError>>
-where
-    F: FnMut(&Partition) -> Result<(), Box<dyn StdError>>,
-    DB: BlockStore,
-{
-    let store = state_manager.get_block_store_ref();
-
-    // TODO clean this logic up
-    let miner_actor_state: miner::State =
-        state_manager.load_actor_state(&address, tipset.parent_state())?;
-    let deadlines = miner_actor_state.load_deadlines(store)?;
-    let pa = deadlines.for_each(store, |i, deadline| {
-        let partitions = deadline.partitions_amt(store).map_err(|e| e.to_string())?;
-        partitions
-            .for_each(|i, part| {
-                cb(part);
-                Ok(())
-            })
-            .map_err(|e| e.to_string())?;
-        Ok(())
-    });
-
-    Ok(())
-}
-
 pub fn get_miner_faults<DB>(
     state_manager: &StateManager<DB>,
     tipset: &Tipset,
     address: &Address,
-) -> Result<BitField, Box<dyn StdError>>
-where
-    DB: BlockStore,
-{
-    let mut out = BitField::new();
-
-    for_each_deadline_partition(state_manager, tipset, address, |part| {
-        out |= &part.faults;
-        Ok(())
-    })?;
-
-    Ok(out)
+) -> Result<BitField, Error>
+where
+    DB: BlockStore,
+{
+    let miner_actor_state: miner::State = state_manager
+        .load_actor_state(&address, &tipset.parent_state())
+        .map_err(|err| {
+            Error::State(format!(
+                "(get miner faults) failed to load miner actor state: {:}",
+                err
+            ))
+        })?;
+    Ok(miner_actor_state.faults)
 }
 
 pub fn get_miner_recoveries<DB>(
     state_manager: &StateManager<DB>,
     tipset: &Tipset,
     address: &Address,
-) -> Result<BitField, Box<dyn StdError>>
-where
-    DB: BlockStore,
-{
-    let mut out = BitField::new();
-
-    for_each_deadline_partition(state_manager, tipset, address, |part| {
-        out |= &part.recoveries;
-        Ok(())
-    })?;
-
-    Ok(out)
+) -> Result<BitField, Error>
+where
+    DB: BlockStore,
+{
+    let miner_actor_state: miner::State = state_manager
+        .load_actor_state(&address, &tipset.parent_state())
+        .map_err(|err| {
+            Error::State(format!(
+                "(get miner recoveries) failed to load miner actor state: {:}",
+                err
+            ))
+        })?;
+    Ok(miner_actor_state.recoveries)
 }
 
 pub fn list_miner_actors<'a, DB>(
