// Copyright 2020 ChainSafe Systems
// SPDX-License-Identifier: Apache-2.0, MIT

use crate::errors::*;
use crate::StateManager;
use actor::miner;
use actor::{
    miner::{ChainSectorInfo, Deadlines, MinerInfo, SectorOnChainInfo, SectorPreCommitOnChainInfo},
    power,
<<<<<<< HEAD
    power::Claim,
=======
>>>>>>> 907eda8f
};
use address::{Address, Protocol};
use bitfield::BitField;
use blockstore::BlockStore;
use cid::Cid;
use fil_types::{RegisteredSealProof, SectorInfo, SectorNumber, SectorSize};
use filecoin_proofs_api::{post::generate_winning_post_sector_challenge, ProverId};
use forest_blocks::Tipset;
use ipld_amt::Amt;
use ipld_hamt::Hamt;
use std::convert::TryInto;

pub fn get_sectors_for_winning_post<DB>(
    state_manager: &StateManager<DB>,
    st: &Cid,
    address: &Address,
    rand: &[u8; 32],
) -> Result<Vec<SectorInfo>, Error>
where
    DB: BlockStore,
{
    let miner_actor_state: miner::State =
        state_manager
            .load_actor_state(&address, &st)
            .map_err(|err| {
                Error::State(format!(
                    "(get sectors) failed to load miner actor state: %{:}",
                    err
                ))
            })?;
    let sector_set = get_proving_set_raw(state_manager, &miner_actor_state)?;
    if sector_set.is_empty() {
        return Ok(Vec::new());
    }
    let seal_proof_type = match miner_actor_state.info.sector_size {
        SectorSize::_2KiB => RegisteredSealProof::StackedDRG2KiBV1,
        SectorSize::_8MiB => RegisteredSealProof::StackedDRG8MiBV1,
        SectorSize::_512MiB => RegisteredSealProof::StackedDRG512MiBV1,
        SectorSize::_32GiB => RegisteredSealProof::StackedDRG32GiBV1,
        SectorSize::_64GiB => RegisteredSealProof::StackedDRG64GiBV1,
    };
    let wpt = seal_proof_type.registered_winning_post_proof()?;

    if address.protocol() != Protocol::ID {
        return Err(Error::Other(format!(
            "failed to get ID from miner address {:}",
            address
        )));
    };
    let mut prover_id = ProverId::default();
    let prover_bytes = address.to_bytes();
    prover_id[..prover_bytes.len()].copy_from_slice(&prover_bytes);
    let ids = generate_winning_post_sector_challenge(
        wpt.try_into()?,
        &rand,
        sector_set.len() as u64,
        prover_id,
    )
    .map_err(|err| Error::State(format!("generate winning posts challenge {:}", err)))?;

    Ok(ids
        .iter()
        .map::<Result<SectorInfo, Error>, _>(|i: &u64| {
            let index = *i as usize;
            let sector_number = sector_set
                .get(index)
                .ok_or_else(|| {
                    Error::Other(format!("Could not get sector_number at index {:}", index))
                })?
                .info
                .sector_number;
            let sealed_cid = sector_set
                .get(index)
                .ok_or_else(|| {
                    Error::Other(format!("Could not get sealed cid at index {:}", index))
                })?
                .info
                .sealed_cid
                .clone();
            Ok(SectorInfo {
                proof: seal_proof_type,
                sector_number,
                sealed_cid,
            })
        })
        .collect::<Result<Vec<SectorInfo>, _>>()?)
}

pub fn get_proving_set_raw<DB>(
    state_manager: &StateManager<DB>,
    actor_state: &miner::State,
) -> Result<Vec<miner::SectorOnChainInfo>, Error>
where
    DB: BlockStore,
{
    let not_proving = &actor_state.faults | &actor_state.recoveries;

    actor_state
        .load_sector_infos(&*state_manager.get_block_store(), &not_proving)
        .map_err(|err| Error::Other(format!("failed to get proving set :{:}", err)))
}

pub fn get_miner_sector_set<DB>(
    state_manager: &StateManager<DB>,
    tipset: &Tipset,
    address: &Address,
    filter: &mut Option<&mut BitField>,
    filter_out: bool,
) -> Result<Vec<ChainSectorInfo>, Error>
where
    DB: BlockStore,
{
    let miner_actor_state: miner::State = state_manager
        .load_actor_state(&address, &tipset.parent_state())
        .map_err(|err| {
            Error::State(format!(
                "(get miner sector set) failed to load miner actor state: {:}",
                err
            ))
        })?;
    load_sectors_from_set(
        state_manager.get_block_store_ref(),
        &miner_actor_state.sectors,
        filter,
        filter_out,
    )
}

fn load_sectors_from_set<DB>(
    block_store: &DB,
    ssc: &Cid,
    filter: &mut Option<&mut BitField>,
    _filter_out: bool,
) -> Result<Vec<ChainSectorInfo>, Error>
where
    DB: BlockStore,
{
    let amt = Amt::load(ssc, block_store).map_err(|err| Error::Other(err.to_string()))?;

    let mut sset: Vec<ChainSectorInfo> = Vec::new();
    let for_each = |i: u64, sector_chain: &miner::SectorOnChainInfo| -> Result<(), String> {
        if let Some(ref mut s) = filter {
            let i = i
                .try_into()
                .map_err(|_| "Could not convert from index to usize")?;
            if s.get(i) {
                return Ok(());
            }
        }
        sset.push(ChainSectorInfo {
            info: sector_chain.info.to_owned(),
            id: i,
        });
        Ok(())
    };
    amt.for_each(for_each)
        .map_err(|err| Error::Other(format!("Error Processing ForEach {:}", err)))?;

    Ok(sset)
}

pub fn miner_sector_info<DB>(
    state_manager: &StateManager<DB>,
    address: &Address,
    sector_number: &SectorNumber,
    tipset: &Tipset,
) -> Result<Option<SectorOnChainInfo>, Error>
where
    DB: BlockStore,
{
    let miner_actor_state: miner::State = state_manager
        .load_actor_state(&address, &tipset.parent_state())
        .map_err(|err| {
            Error::State(format!(
                "(get miner sector info) failed to load miner actor state: {:}",
                err
            ))
        })?;
    miner_actor_state
        .get_sector(state_manager.get_block_store_ref(), *sector_number)
        .map_err(|err| Error::State(format!("(get sset) failed to get actor state: {:}", err)))
}

pub fn precommit_info<DB>(
    state_manager: &StateManager<DB>,
    address: &Address,
    sector_number: &SectorNumber,
    tipset: &Tipset,
) -> Result<SectorPreCommitOnChainInfo, Error>
where
    DB: BlockStore,
{
    let miner_actor_state: miner::State = state_manager
        .load_actor_state(&address, &tipset.parent_state())
        .map_err(|err| {
            Error::State(format!(
                "(get precommit info) failed to load miner actor state: {:}",
                err
            ))
        })?;
    let precommit_info = miner_actor_state
        .get_precommitted_sector(state_manager.get_block_store_ref(), *sector_number)
        .map_err(|err| {
            Error::Other(format!(
                "(precommit info) failed to load miner actor state: %{:}",
                err
            ))
        })?;
    Ok(precommit_info.ok_or_else(|| Error::Other("precommit not found".to_string()))?)
}

pub fn get_miner_info<DB>(
    state_manager: &StateManager<DB>,
    tipset: &Tipset,
    address: &Address,
) -> Result<MinerInfo, Error>
where
    DB: BlockStore,
{
    let miner_actor_state: miner::State = state_manager
        .load_actor_state(&address, &tipset.parent_state())
        .map_err(|err| {
            Error::State(format!(
                "(get miner info) failed to load miner actor state: {:}",
                err
            ))
        })?;
    Ok(miner_actor_state.info)
}

pub fn get_miner_deadlines<DB>(
    state_manager: &StateManager<DB>,
    tipset: &Tipset,
    address: &Address,
) -> Result<Deadlines, Error>
where
    DB: BlockStore,
{
    let miner_actor_state: miner::State = state_manager
        .load_actor_state(&address, &tipset.parent_state())
        .map_err(|err| {
            Error::State(format!(
                "(get miner deadlines) failed to load miner actor state: {:}",
                err
            ))
        })?;
    miner_actor_state
        .load_deadlines(&*state_manager.get_block_store())
        .map_err(|err| {
            Error::State(format!(
                "(get_miner_deadlines) could not load deadlines: {:}",
                err
            ))
        })
}

pub fn get_miner_faults<DB>(
    state_manager: &StateManager<DB>,
    tipset: &Tipset,
    address: &Address,
) -> Result<BitField, Error>
where
    DB: BlockStore,
{
    let miner_actor_state: miner::State = state_manager
        .load_actor_state(&address, &tipset.parent_state())
        .map_err(|err| {
            Error::State(format!(
                "(get miner faults) failed to load miner actor state: {:}",
                err
            ))
        })?;
    Ok(miner_actor_state.faults)
}

pub fn get_miner_recoveries<DB>(
    state_manager: &StateManager<DB>,
    tipset: &Tipset,
    address: &Address,
) -> Result<BitField, Error>
where
    DB: BlockStore,
{
    let miner_actor_state: miner::State = state_manager
        .load_actor_state(&address, &tipset.parent_state())
        .map_err(|err| {
            Error::State(format!(
                "(get miner recoveries) failed to load miner actor state: {:}",
                err
            ))
        })?;
    Ok(miner_actor_state.recoveries)
}

pub fn list_miner_actors<'a, DB>(
    state_manager: &'a StateManager<DB>,
    tipset: &'a Tipset,
) -> Result<Vec<Address>, Error>
where
    DB: BlockStore,
{
    let power_actor_state: power::State = state_manager
        .load_actor_state(&actor::STORAGE_POWER_ACTOR_ADDR, &tipset.parent_state())
        .map_err(|err| {
            Error::State(format!(
                "(get sset) failed to load power actor state: {:}",
                err
            ))
        })?;
    let mut miners: Vec<Address> = Vec::new();
    let block_store = &*state_manager.get_block_store();
    let map = Hamt::load(&power_actor_state.claims, block_store)
        .map_err(|err| Error::Other(err.to_string()))?;
    map.for_each(|_: &String, k: String| -> Result<(), String> {
        let address = Address::from_bytes(k.as_bytes()).map_err(|e| e.to_string())?;
        miners.push(address);
        Ok(())
    })
    .map_err(Error::Other)?;
    Ok(miners)
<<<<<<< HEAD
}

pub fn get_power<DB>(
    state_manager: &StateManager<DB>,
    tipset: &Tipset,
    address: Option<&Address>,
) -> Result<(Option<Claim>, Claim), Error>
where
    DB: BlockStore,
{
    get_power_raw(state_manager, tipset.parent_state(), address)
}

pub fn get_power_raw<DB>(
    state_manager: &StateManager<DB>,
    cid: &Cid,
    address: Option<&Address>,
) -> Result<(Option<Claim>, Claim), Error>
where
    DB: BlockStore,
{
    let block_store = &*state_manager.get_block_store();
    let power_actor_state: power::State = state_manager
        .load_actor_state(&actor::STORAGE_POWER_ACTOR_ADDR, &cid)
        .map_err(|err| {
            Error::State(format!(
                "(get sset) failed to load power actor state: {:}",
                err
            ))
        })?;

    let claim: Option<Claim> = if let Some(addr) = address {
        let cm: Hamt<Vec<u8>, DB> = Hamt::load(&power_actor_state.claims, block_store)
            .map_err(|err| Error::Other(err.to_string()))?;
        cm.get(&addr.to_bytes())
            .map_err(|err| Error::Other(err.to_string()))?
    } else {
        None
    };

    Ok((
        claim,
        Claim {
            raw_byte_power: power_actor_state.total_raw_byte_power,
            quality_adj_power: power_actor_state.total_quality_adj_power,
        },
    ))
=======
>>>>>>> 907eda8f
}<|MERGE_RESOLUTION|>--- conflicted
+++ resolved
@@ -7,10 +7,7 @@
 use actor::{
     miner::{ChainSectorInfo, Deadlines, MinerInfo, SectorOnChainInfo, SectorPreCommitOnChainInfo},
     power,
-<<<<<<< HEAD
-    power::Claim,
-=======
->>>>>>> 907eda8f
+};
 };
 use address::{Address, Protocol};
 use bitfield::BitField;
@@ -331,7 +328,6 @@
     })
     .map_err(Error::Other)?;
     Ok(miners)
-<<<<<<< HEAD
 }
 
 pub fn get_power<DB>(
@@ -379,6 +375,4 @@
             quality_adj_power: power_actor_state.total_quality_adj_power,
         },
     ))
-=======
->>>>>>> 907eda8f
 }