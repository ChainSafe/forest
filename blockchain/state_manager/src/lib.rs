--- conflicted
+++ resolved
@@ -7,23 +7,17 @@
 use actor::{miner, power, ActorState, STORAGE_POWER_ACTOR_ADDR};
 use address::Address;
 use blockstore::BlockStore;
-<<<<<<< HEAD
 use blockstore::BufferedBlockStore;
 use cid::Cid;
+use default_runtime::resolve_to_key_addr;
 use encoding::de::DeserializeOwned;
-use forest_blocks::{FullTipset, Tipset};
+use forest_blocks::FullTipset;
 use interpreter::VM;
 use ipld_amt::Amt;
+use num_bigint::BigUint;
 use runtime::DefaultSyscalls;
 use state_tree::StateTree;
 use std::error::Error as StdError;
-=======
-use cid::Cid;
-use default_runtime::resolve_to_key_addr;
-use encoding::de::DeserializeOwned;
-use num_bigint::BigUint;
-use state_tree::{HamtStateTree, StateTree};
->>>>>>> 3d5aeb2b
 use std::sync::Arc;
 
 /// Intermediary for retrieving state objects and updating actor states
@@ -55,8 +49,7 @@
         Ok(act)
     }
     fn get_actor(&self, addr: &Address, state_cid: &Cid) -> Result<Option<ActorState>, Error> {
-        let state =
-            HamtStateTree::new_from_root(self.bs.as_ref(), state_cid).map_err(Error::State)?;
+        let state = StateTree::new_from_root(self.bs.as_ref(), state_cid).map_err(Error::State)?;
         state.get_actor(addr).map_err(Error::State)
     }
     /// Returns true if miner has been slashed or is considered invalid
@@ -72,18 +65,11 @@
             None => Ok(true),
         }
     }
-<<<<<<< HEAD
-    pub fn get_actor(&self, addr: &Address, ts: &Tipset) -> Result<Option<ActorState>, Error> {
-        let state =
-            StateTree::new_from_root(self.bs.as_ref(), ts.parent_state()).map_err(Error::State)?;
-        state.get_actor(addr).map_err(Error::State)
-=======
     /// Returns raw work address of a miner
     pub fn get_miner_work_addr(&self, state_cid: &Cid, addr: &Address) -> Result<Address, Error> {
         let ms: miner::State = self.load_actor_state(addr, state_cid)?;
 
-        let state =
-            HamtStateTree::new_from_root(self.bs.as_ref(), state_cid).map_err(Error::State)?;
+        let state = StateTree::new_from_root(self.bs.as_ref(), state_cid).map_err(Error::State)?;
         // Note: miner::State info likely to be changed to CID
         let addr = resolve_to_key_addr(&state, self.bs.as_ref(), &ms.info.worker)
             .map_err(|e| Error::Other(format!("Failed to resolve key address; error: {}", e)))?;
@@ -100,7 +86,6 @@
                 "Failed to retrieve claimed power from actor state".to_owned(),
             ))
         }
->>>>>>> 3d5aeb2b
     }
 
     pub fn apply_blocks(&self, ts: &FullTipset) -> Result<(Cid, Cid), Box<dyn StdError>> {
