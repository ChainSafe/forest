--- conflicted
+++ resolved
@@ -93,12 +93,8 @@
     publisher: Option<Publisher<HeadChange>>,
     genesis_info: GenesisInfo,
     beacon: Arc<beacon::BeaconSchedule<DrandBeacon>>,
-<<<<<<< HEAD
     pub chain_config: Arc<ChainConfig>,
-    engine: fvm::machine::Engine,
-=======
     engine: fvm::machine::MultiEngine,
->>>>>>> c2092863
 }
 
 impl<DB> StateManager<DB>
@@ -122,12 +118,8 @@
             publisher: None,
             genesis_info: GenesisInfo::from_chain_config(&chain_config),
             beacon,
-<<<<<<< HEAD
             chain_config,
-            engine: fvm::machine::Engine::default(),
-=======
             engine: fvm::machine::MultiEngine::new(),
->>>>>>> c2092863
         })
     }
 
@@ -151,12 +143,8 @@
             publisher: Some(chain_subs),
             genesis_info: GenesisInfo::from_chain_config(&chain_config),
             beacon,
-<<<<<<< HEAD
             chain_config,
-            engine: fvm::machine::Engine::default(),
-=======
             engine: fvm::machine::MultiEngine::new(),
->>>>>>> c2092863
         })
     }
 
@@ -360,6 +348,7 @@
         let rand_clone = rand.clone();
         let create_vm = |state_root, epoch| {
             let heights = Heights::new(&self.chain_config);
+            let network_version = self.get_network_version(epoch);
             VM::<_, _, _, _, V>::new(
                 state_root,
                 db.as_ref(),
@@ -367,18 +356,14 @@
                 epoch,
                 &rand_clone,
                 base_fee.clone(),
-                self.get_network_version(epoch),
+                network_version,
                 self.genesis_info.clone(),
                 None,
                 &lb_wrapper,
-<<<<<<< HEAD
-                self.engine.clone(),
+                self.engine
+                    .get(&NetworkConfig::new(network_version))
+                    .unwrap(),
                 heights,
-=======
-                self.engine
-                    .get(&NetworkConfig::new(get_network_version_default(epoch)))
-                    .unwrap(),
->>>>>>> c2092863
             )
         };
 
@@ -510,6 +495,7 @@
             let store_arc = self.blockstore_cloned();
 
             let heights = Heights::new(&self.chain_config);
+            let network_version = self.get_network_version(bheight);
             let mut vm = VM::<_, _, _, _, V>::new(
                 *bstate,
                 store_arc.as_ref(),
@@ -517,18 +503,14 @@
                 bheight,
                 rand,
                 0.into(),
-                self.get_network_version(bheight),
+                network_version,
                 self.genesis_info.clone(),
                 None,
                 &lb_wrapper,
-<<<<<<< HEAD
-                self.engine.clone(),
+                self.engine
+                    .get(&NetworkConfig::new(network_version))
+                    .unwrap(),
                 heights,
-=======
-                self.engine
-                    .get(&NetworkConfig::new(get_network_version_default(bheight)))
-                    .unwrap(),
->>>>>>> c2092863
             )?;
 
             if msg.gas_limit() == 0 {
@@ -614,6 +596,7 @@
         };
         let store_arc = self.blockstore_cloned();
         let heights = Heights::new(&self.chain_config);
+        let network_version = self.get_network_version(ts.epoch() + 1);
         let mut vm = VM::<_, _, _, _, V>::new(
             st,
             store_arc.as_ref(),
@@ -621,20 +604,14 @@
             ts.epoch() + 1,
             &chain_rand,
             ts.blocks()[0].parent_base_fee().clone(),
-            self.get_network_version(ts.epoch() + 1),
+            network_version,
             self.genesis_info.clone(),
             None,
             &lb_wrapper,
-<<<<<<< HEAD
-            self.engine.clone(),
+            self.engine
+                .get(&NetworkConfig::new(network_version))
+                .unwrap(),
             heights,
-=======
-            self.engine
-                .get(&NetworkConfig::new(get_network_version_default(
-                    ts.epoch() + 1,
-                )))
-                .unwrap(),
->>>>>>> c2092863
         )?;
 
         for msg in prior_messages {
