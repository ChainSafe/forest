// Copyright 2019-2022 ChainSafe Systems
// SPDX-License-Identifier: Apache-2.0, MIT

#[macro_use]
extern crate lazy_static;

pub mod chain_rand;
mod errors;
mod utils;
mod vm_circ_supply;

pub use self::errors::*;
use actor::*;
use address::{Address, BLSPublicKey, Payload, Protocol, BLS_PUB_LEN};
use async_log::span;
use async_std::{sync::RwLock, task};
use beacon::{Beacon, BeaconEntry, BeaconSchedule, DrandBeacon, IGNORE_DRAND_VAR};
use blockstore::BlockStore;
use chain::{ChainStore, HeadChange};
use chain_rand::ChainRand;
use cid::Cid;
use clock::ChainEpoch;
use encoding::Cbor;
use fil_types::{verifier::ProofVerifier, NetworkVersion, Randomness, SectorInfo, SectorSize};
use forest_blocks::{BlockHeader, Tipset, TipsetKeys};
use forest_crypto::DomainSeparationTag;
use futures::{channel::oneshot, select, FutureExt};
use interpreter::{
    resolve_to_key_addr, ApplyRet, BlockMessages, CircSupplyCalc, LookbackStateGetter, Rand, VM,
};
use ipld_amt::Amt;
use log::{debug, info, trace, warn};
use message::{
    message_receipt, unsigned_message, ChainMessage, Message, MessageReceipt, UnsignedMessage,
};
use networks::{build_config, Network, Config};
use num_bigint::{bigint_ser, BigInt};
use num_traits::identities::Zero;
use once_cell::sync::OnceCell;
use serde::{Deserialize, Serialize};
use state_tree::StateTree;
use std::collections::HashMap;
use std::error::Error as StdError;
use std::marker::PhantomData;
use std::sync::Arc;
use tokio::sync::broadcast::{error::RecvError, Receiver as Subscriber, Sender as Publisher};
use vm::{ActorState, TokenAmount};
use vm_circ_supply::GenesisInfo;

/// Intermediary for retrieving state objects and updating actor states.
type CidPair = (Cid, Cid);

/// Type to represent invocation of state call results.
#[derive(Serialize, Deserialize)]
#[serde(rename_all = "PascalCase")]
pub struct InvocResult {
    #[serde(with = "unsigned_message::json")]
    pub msg: UnsignedMessage,
    #[serde(with = "message_receipt::json::opt")]
    pub msg_rct: Option<MessageReceipt>,
    pub error: Option<String>,
}

/// An alias Result that represents an InvocResult and an Error.
type StateCallResult = Result<InvocResult, Error>;

/// External format for returning market balance from state.
#[derive(Default, Serialize, Deserialize)]
#[serde(rename_all = "PascalCase")]
pub struct MarketBalance {
    #[serde(with = "bigint_ser")]
    escrow: BigInt,
    #[serde(with = "bigint_ser")]
    locked: BigInt,
}

/// State manager handles all interactions with the internal Filecoin actors state.
/// This encapsulates the [ChainStore] functionality, which only handles chain data, to
/// allow for interactions with the underlying state of the chain. The state manager not only
/// allows interfacing with state, but also is used when performing state transitions.
pub struct StateManager<DB> {
    cs: Arc<ChainStore<DB>>,

    /// This is a cache which indexes tipsets to their calculated state.
    /// The calculated state is wrapped in a mutex to avoid duplicate computation
    /// of the state/receipt root.
    cache: RwLock<HashMap<TipsetKeys, Arc<RwLock<Option<CidPair>>>>>,
    publisher: Option<Publisher<HeadChange>>,
    genesis_info: GenesisInfo,
    beacon: Arc<beacon::BeaconSchedule<DrandBeacon>>,
<<<<<<< HEAD
    pub network_config: Box<dyn Config + Send + Sync>,
=======
    engine: fvm::machine::Engine,
>>>>>>> 6a4e6d80
}

impl<DB> StateManager<DB>
where
    DB: BlockStore + Send + Sync + 'static,
{
    pub async fn new(cs: Arc<ChainStore<DB>>) -> Result<Self, Box<dyn std::error::Error>> {
        let genesis = cs.genesis()?.ok_or("genesis header was none")?;
        let network_config = build_config(Network::Calibnet);
        let beacon = Arc::new(network_config.get_beacon_schedule(genesis.timestamp()).await?);

        Ok(Self {
            cs,
            cache: RwLock::new(HashMap::new()),
            publisher: None,
            genesis_info: GenesisInfo::default(),
            beacon,
<<<<<<< HEAD
            network_config,
=======
            engine: fvm::machine::Engine::default(),
>>>>>>> 6a4e6d80
        })
    }

    /// Creates a constructor that passes in a HeadChange publisher.
    pub async fn new_with_publisher(
        cs: Arc<ChainStore<DB>>,
        chain_subs: Publisher<HeadChange>,
    ) -> Result<Self, Box<dyn std::error::Error>> {
        let genesis = cs.genesis()?.ok_or("genesis header was none")?;
        let network_config = build_config(Network::Calibnet);
        let beacon = Arc::new(network_config.get_beacon_schedule(genesis.timestamp()).await?);

        Ok(Self {
            cs,
            cache: RwLock::new(HashMap::new()),
            publisher: Some(chain_subs),
            genesis_info: GenesisInfo::default(),
            beacon,
<<<<<<< HEAD
            network_config,
=======
            engine: fvm::machine::Engine::default(),
>>>>>>> 6a4e6d80
        })
    }

    pub fn beacon_schedule(&self) -> Arc<BeaconSchedule<DrandBeacon>> {
        self.beacon.clone()
    }

    /// Returns network version for the given epoch.
    pub fn get_network_version(&self, epoch: ChainEpoch) -> NetworkVersion {
        self.network_config.network_version(epoch)
    }

    /// Gets actor from given [Cid], if it exists.
    pub fn get_actor(&self, addr: &Address, state_cid: Cid) -> Result<Option<ActorState>, Error> {
        let state = StateTree::new_from_root(self.blockstore(), &state_cid)?;
        Ok(state.get_actor(addr)?)
    }

    /// Returns the cloned [Arc] of the state manager's [BlockStore].
    pub fn blockstore_cloned(&self) -> Arc<DB> {
        self.cs.blockstore_cloned()
    }

    /// Returns a reference to the state manager's [BlockStore].
    pub fn blockstore(&self) -> &DB {
        self.cs.blockstore()
    }

    /// Returns reference to the state manager's [ChainStore].
    pub fn chain_store(&self) -> &Arc<ChainStore<DB>> {
        &self.cs
    }

    /// Gets 32 bytes of randomness for ChainRand paramaterized by the DomainSeparationTag, ChainEpoch,
    /// Entropy from the latest beacon entry.
    pub async fn get_beacon_randomness(
        &self,
        blocks: &TipsetKeys,
        pers: DomainSeparationTag,
        round: ChainEpoch,
        entropy: &[u8],
    ) -> anyhow::Result<[u8; 32]> {
        let chain_rand = ChainRand::new(blocks.to_owned(), self.cs.clone(), self.beacon.clone());
        match self.get_network_version(round) {
            /*NetworkVersion::V15 | */ // FIXME: nv15
            NetworkVersion::V14 => {
                chain_rand
                    .get_beacon_randomness_v3(blocks, pers, round, entropy)
                    .await
            }
            NetworkVersion::V13 => {
                chain_rand
                    .get_beacon_randomness_v2(blocks, pers, round, entropy)
                    .await
            }
            NetworkVersion::V0
            | NetworkVersion::V1
            | NetworkVersion::V2
            | NetworkVersion::V3
            | NetworkVersion::V4
            | NetworkVersion::V5
            | NetworkVersion::V6
            | NetworkVersion::V7
            | NetworkVersion::V8
            | NetworkVersion::V9
            | NetworkVersion::V10
            | NetworkVersion::V11
            | NetworkVersion::V12 => {
                chain_rand
                    .get_beacon_randomness_v1(blocks, pers, round, entropy)
                    .await
            }
        }
    }

    /// Gets 32 bytes of randomness for ChainRand paramaterized by the DomainSeparationTag, ChainEpoch,
    /// Entropy from the ticket chain.
    pub async fn get_chain_randomness(
        &self,
        blocks: &TipsetKeys,
        pers: DomainSeparationTag,
        round: ChainEpoch,
        entropy: &[u8],
        lookback: bool,
    ) -> anyhow::Result<[u8; 32]> {
        let chain_rand = ChainRand::new(blocks.to_owned(), self.cs.clone(), self.beacon.clone());
        chain_rand
            .get_chain_randomness(blocks, pers, round, entropy, lookback)
            .await
    }

    /// Returns the network name from the init actor state.
    pub fn get_network_name(&self, st: &Cid) -> Result<String, Error> {
        let init_act = self
            .get_actor(actor::init::ADDRESS, *st)?
            .ok_or_else(|| Error::State("Init actor address could not be resolved".to_string()))?;

        let state = init::State::load(self.blockstore(), &init_act)?;
        Ok(state.into_network_name())
    }

    /// Returns true if miner has been slashed or is considered invalid.
    pub fn is_miner_slashed(&self, addr: &Address, state_cid: &Cid) -> Result<bool, Error> {
        let actor = self
            .get_actor(actor::power::ADDRESS, *state_cid)?
            .ok_or_else(|| Error::State("Power actor address could not be resolved".to_string()))?;

        let spas = power::State::load(self.blockstore(), &actor)?;

        Ok(spas.miner_power(self.blockstore(), addr)?.is_none())
    }

    /// Returns raw work address of a miner given the state root.
    pub fn get_miner_work_addr(&self, state_cid: &Cid, addr: &Address) -> Result<Address, Error> {
        let state = StateTree::new_from_root(self.blockstore(), state_cid)?;

        let act = state
            .get_actor(addr)?
            .ok_or_else(|| Error::State("Miner actor not found".to_string()))?;

        let ms = miner::State::load(self.blockstore(), &act)?;

        let info = ms.info(self.blockstore()).map_err(|e| e.to_string())?;

        let addr = resolve_to_key_addr(&state, self.blockstore(), &info.worker())
            .map_err(|e| Error::Other(format!("Failed to resolve key address; error: {}", e)))?;
        Ok(addr)
    }

    /// Returns specified actor's claimed power and total network power as a tuple.
    pub fn get_power(
        &self,
        state_cid: &Cid,
        addr: Option<&Address>,
    ) -> Result<Option<(power::Claim, power::Claim)>, Error> {
        let actor = self
            .get_actor(actor::power::ADDRESS, *state_cid)?
            .ok_or_else(|| Error::State("Power actor address could not be resolved".to_string()))?;

        let spas = power::State::load(self.blockstore(), &actor)?;

        let t_pow = spas.total_power();

        if let Some(maddr) = addr {
            let m_pow = spas
                .miner_power(self.blockstore(), maddr)?
                .ok_or_else(|| Error::State(format!("Miner for address {} not found", maddr)))?;

            let min_pow =
                spas.miner_nominal_power_meets_consensus_minimum(self.blockstore(), maddr)?;
            if min_pow {
                return Ok(Some((m_pow, t_pow)));
            }
        }

        Ok(None)
    }

    /// Subscribes to the [HeadChange]s observed by the state manager.
    pub fn get_subscriber(&self) -> Option<Subscriber<HeadChange>> {
        self.publisher.as_ref().map(|p| p.subscribe())
    }

    /// Performs the state transition for the tipset and applies all unique messages in all blocks.
    /// This function returns the state root and receipt root of the transition.
    #[allow(clippy::too_many_arguments)]
    pub fn apply_blocks<R, V, CB>(
        self: &Arc<Self>,
        parent_epoch: ChainEpoch,
        p_state: &Cid,
        messages: &[BlockMessages],
        epoch: ChainEpoch,
        rand: &R,
        base_fee: BigInt,
        mut callback: Option<CB>,
        tipset: &Arc<Tipset>,
    ) -> Result<CidPair, Box<dyn StdError>>
    where
        R: Rand + Clone + 'static,
        V: ProofVerifier,
        CB: FnMut(&Cid, &ChainMessage, &ApplyRet) -> Result<(), String>,
    {
        let db = self.blockstore_cloned();
        let lb_wrapper = SMLookbackWrapper {
            sm: self,
            store: self.blockstore(),
            tipset,
            verifier: PhantomData::<V>::default(),
        };

<<<<<<< HEAD
        let nv_getter = |epoch| {
            self.network_config.network_version(epoch)
        };
        let mut vm = VM::<_, _, _, _, _, V>::new(
            p_state,
            store,
            epoch,
            rand,
            base_fee,
            nv_getter,
            &self.genesis_info,
            &lb_wrapper,
        )?;
=======
        let rand_clone = rand.clone();
        let create_vm = |state_root, epoch| {
            VM::<_, _, _, _, V>::new(
                state_root,
                db.as_ref(),
                db.clone(),
                epoch,
                &rand_clone,
                base_fee.clone(),
                get_network_version_default(epoch),
                self.genesis_info.clone(),
                None,
                &lb_wrapper,
                self.engine.clone(),
            )
        };

        let mut parent_state = *p_state;

        for epoch_i in parent_epoch..epoch {
            if epoch_i > parent_epoch {
                let mut vm = create_vm(parent_state, epoch_i)?;
                // run cron for null rounds if any
                if let Err(e) = vm.run_cron(epoch_i, callback.as_mut()) {
                    log::error!("Beginning of epoch cron failed to run: {}", e);
                }

                parent_state = vm.flush()?;
            }

            if epoch_i == networks::UPGRADE_ACTORS_V4_HEIGHT {
                todo!("cannot migrate state when using FVM - see https://github.com/ChainSafe/forest/issues/1454 for updates");
            }
        }

        let mut vm = create_vm(parent_state, epoch)?;
>>>>>>> 6a4e6d80

        // Apply tipset messages
        let receipts =
            vm.apply_block_messages(messages, parent_epoch, epoch, db.clone(), callback)?;

        // Construct receipt root from receipts
        let receipt_root = Amt::new_from_iter(self.blockstore(), receipts)?;

        // Flush changes to blockstore
        let state_root = vm.flush()?;

        // FIXME: Buffering disabled while debugging. Investigate if the buffer improves performance.
        //        See issue: https://github.com/ChainSafe/forest/issues/1451
        // Persist changes connected to root
        // buf_store
        //     .flush(&state_root)
        //     .expect("buffered blockstore flush failed");

        Ok((state_root, receipt_root))
    }

    /// Returns the pair of (parent state root, message receipt root). This will either be cached
    /// or will be calculated and fill the cache. Tipset state for a given tipset is guaranteed
    /// not to be computed twice.
    pub async fn tipset_state<V>(
        self: &Arc<Self>,
        tipset: &Arc<Tipset>,
    ) -> Result<CidPair, Box<dyn StdError>>
    where
        V: ProofVerifier,
    {
        span!("tipset_state", {
            // Get entry in cache, if it exists.
            // Arc is cloned here to avoid holding the entire cache lock until function ends.
            // (tasks should be able to compute different tipset state's in parallel)
            //
            // In the case of task `A` computing the same tipset as task `B`, `A` will hold the
            // mutex until the value is updated, which task `B` will await.
            //
            // If two tasks are computing different tipset states, they will only block computation
            // when accessing/initializing the entry in cache, not during the whole tipset calc.
            let cache_entry: Arc<_> = self
                .cache
                .write()
                .await
                .entry(tipset.key().clone())
                .or_default()
                // Clone Arc to drop lock of cache
                .clone();

            // Try to lock cache entry to ensure task is first to compute state.
            // If another task has the lock, it will overwrite the state before releasing lock.
            let mut entry_lock = cache_entry.write().await;
            if let Some(ref entry) = *entry_lock {
                // Entry had successfully populated state, return Cid and drop lock
                trace!("hit cache for tipset {:?}", tipset.cids());
                return Ok(*entry);
            }

            // Entry does not have state computed yet, this task will fill entry if successful.
            debug!("calculating tipset state {:?}", tipset.cids());

            let cid_pair = if tipset.epoch() == 0 {
                // NB: This is here because the process that executes blocks requires that the
                // block miner reference a valid miner in the state tree. Unless we create some
                // magical genesis miner, this won't work properly, so we short circuit here
                // This avoids the question of 'who gets paid the genesis block reward'
                let message_receipts = tipset
                    .blocks()
                    .first()
                    .ok_or_else(|| Error::Other("Could not get message receipts".to_string()))?;

                (*tipset.parent_state(), *message_receipts.message_receipts())
            } else {
                // generic constants are not implemented yet this is a lowcost method for now
                let no_func = None::<fn(&Cid, &ChainMessage, &ApplyRet) -> Result<(), String>>;
                let ts_state = self.compute_tipset_state::<V, _>(tipset, no_func).await?;
                debug!("completed tipset state calculation {:?}", tipset.cids());
                ts_state
            };

            // Fill entry with calculated cid pair
            *entry_lock = Some(cid_pair);
            Ok(cid_pair)
        })
    }

    fn call_raw<V>(
        self: &Arc<Self>,
        msg: &mut UnsignedMessage,
        rand: &ChainRand<DB>,
        tipset: &Arc<Tipset>,
    ) -> StateCallResult
    where
        V: ProofVerifier,
    {
        span!("state_call_raw", {
            let bstate = tipset.parent_state();
            let bheight = tipset.epoch();

            let lb_wrapper = SMLookbackWrapper {
                sm: self,
                store: self.blockstore(),
                tipset,
                verifier: PhantomData::<V>::default(),
            };
<<<<<<< HEAD
            let nv_getter = |epoch| {
                self.network_config.network_version(epoch)
            };
            let mut vm = VM::<_, _, _, _, _, V>::new(
                bstate,
                &buf_store,
                bheight,
                rand,
                0.into(),
                nv_getter,
                &self.genesis_info,
=======

            let store_arc = self.blockstore_cloned();

            let mut vm = VM::<_, _, _, _, V>::new(
                *bstate,
                store_arc.as_ref(),
                store_arc.clone(),
                bheight,
                rand,
                0.into(),
                get_network_version_default(bheight),
                self.genesis_info.clone(),
                None,
>>>>>>> 6a4e6d80
                &lb_wrapper,
                self.engine.clone(),
            )?;

            if msg.gas_limit() == 0 {
                msg.set_gas_limit(10000000000)
            }

            let actor = self
                .get_actor(msg.from(), *bstate)?
                .ok_or_else(|| Error::Other("Could not get actor".to_string()))?;
            msg.set_sequence(actor.sequence);
            let apply_ret = vm.apply_implicit_message(msg)?;
            trace!(
                "gas limit {:},gas premium{:?},value {:?}",
                msg.gas_limit(),
                msg.gas_premium(),
                msg.value()
            );
            if let Some(err) = &apply_ret.act_error {
                warn!("chain call failed: {:?}", err);
            }

            Ok(InvocResult {
                msg: msg.clone(),
                msg_rct: Some(apply_ret.msg_receipt.clone()),
                error: apply_ret.act_error.map(|e| e.to_string()),
            })
        })
    }

    /// runs the given message and returns its result without any persisted changes.
    pub async fn call<V>(
        self: &Arc<Self>,
        message: &mut UnsignedMessage,
        tipset: Option<Arc<Tipset>>,
    ) -> StateCallResult
    where
        V: ProofVerifier,
    {
        let ts = if let Some(t_set) = tipset {
            t_set
        } else {
            self.cs
                .heaviest_tipset()
                .await
                .ok_or_else(|| Error::Other("No heaviest tipset".to_string()))?
        };
        let chain_rand = ChainRand::new(ts.key().to_owned(), self.cs.clone(), self.beacon.clone());
        self.call_raw::<V>(message, &chain_rand, &ts)
    }

    /// Computes message on the given [Tipset] state, after applying other messages and returns
    /// the values computed in the VM.
    pub async fn call_with_gas<V>(
        self: &Arc<Self>,
        message: &mut ChainMessage,
        prior_messages: &[ChainMessage],
        tipset: Option<Arc<Tipset>>,
    ) -> StateCallResult
    where
        V: ProofVerifier,
    {
        let ts = if let Some(t_set) = tipset {
            t_set
        } else {
            self.cs
                .heaviest_tipset()
                .await
                .ok_or_else(|| Error::Other("No heaviest tipset".to_string()))?
        };
        let (st, _) = self
            .tipset_state::<V>(&ts)
            .await
            .map_err(|_| Error::Other("Could not load tipset state".to_string()))?;
        let chain_rand = ChainRand::new(ts.key().to_owned(), self.cs.clone(), self.beacon.clone());

        // TODO investigate: this doesn't use a buffered store in any way, and can lead to
        // state bloat potentially?
        let lb_wrapper = SMLookbackWrapper {
            sm: self,
            store: self.blockstore(),
            tipset: &ts,
            verifier: PhantomData::<V>::default(),
        };
<<<<<<< HEAD
        let nv_getter = |epoch| {
            self.network_config.network_version(epoch)
        };
        let mut vm = VM::<_, _, _, _, _, V>::new(
            &st,
            self.blockstore(),
            ts.epoch() + 1,
            &chain_rand,
            ts.blocks()[0].parent_base_fee().clone(),
            nv_getter,
            &self.genesis_info,
=======
        let store_arc = self.blockstore_cloned();
        let mut vm = VM::<_, _, _, _, V>::new(
            st,
            store_arc.as_ref(),
            store_arc.clone(),
            ts.epoch() + 1,
            &chain_rand,
            ts.blocks()[0].parent_base_fee().clone(),
            get_network_version_default(ts.epoch() + 1),
            self.genesis_info.clone(),
            None,
>>>>>>> 6a4e6d80
            &lb_wrapper,
            self.engine.clone(),
        )?;

        for msg in prior_messages {
            vm.apply_message(msg)?;
        }
        let from_actor = vm
            .get_actor(message.from())
            .map_err(|e| Error::Other(format!("Could not get actor from state: {}", e)))?
            .ok_or_else(|| Error::Other("cant find actor in state tree".to_string()))?;
        message.set_sequence(from_actor.sequence);

        let ret = vm.apply_message(message)?;

        Ok(InvocResult {
            msg: message.message().clone(),
            msg_rct: Some(ret.msg_receipt.clone()),
            error: ret.act_error.map(|e| e.to_string()),
        })
    }

    /// Replays the given message and returns the result of executing the indicated message,
    /// assuming it was executed in the indicated tipset.
    pub async fn replay<V>(
        self: &Arc<Self>,
        ts: &Arc<Tipset>,
        mcid: Cid,
    ) -> Result<(UnsignedMessage, ApplyRet), Error>
    where
        V: ProofVerifier,
    {
        // This isn't ideal to have, since the execution is syncronous, but this needs to be the
        // case because the state transition has to be in blocking thread to avoid starving executor
        let outm: OnceCell<UnsignedMessage> = Default::default();
        let outr: OnceCell<ApplyRet> = Default::default();
        let m_clone = outm.clone();
        let r_clone = outr.clone();
        let callback = move |cid: &Cid, unsigned: &ChainMessage, apply_ret: &ApplyRet| {
            if *cid == mcid {
                let _ = m_clone.set(unsigned.message().clone());
                let _ = r_clone.set(apply_ret.clone());
                return Err("halt".to_string());
            }

            Ok(())
        };
        let result = self.compute_tipset_state::<V, _>(ts, Some(callback)).await;

        if let Err(error_message) = result {
            if error_message.to_string() != "halt" {
                return Err(Error::Other(format!(
                    "unexpected error during execution : {:}",
                    error_message
                )));
            }
        }

        let out_mes = outm
            .into_inner()
            .ok_or_else(|| Error::Other("given message not found in tipset".to_string()))?;
        let out_ret = outr
            .into_inner()
            .ok_or_else(|| Error::Other("message did not have a return".to_string()))?;
        Ok((out_mes, out_ret))
    }

    /// Gets lookback tipset for block validations.
    pub async fn get_lookback_tipset_for_round<V>(
        self: &Arc<Self>,
        tipset: Arc<Tipset>,
        round: ChainEpoch,
    ) -> Result<(Arc<Tipset>, Cid), Error>
    where
        V: ProofVerifier,
    {
        let mut lbr: ChainEpoch = ChainEpoch::from(0);
        let version = self.network_config.network_version(round);
        let lb = if version <= NetworkVersion::V3 {
            ChainEpoch::from(10)
        } else {
            CHAIN_FINALITY
        };

        if round > lb {
            lbr = round - lb
        }

        // More null blocks than lookback
        if lbr >= tipset.epoch() {
            let (st, _) = self
                .tipset_state::<V>(&tipset)
                .await
                .map_err(|e| Error::Other(format!("Could execute tipset_state {:?}", e)))?;
            return Ok((tipset, st));
        }

        let next_ts = self
            .cs
            .tipset_by_height(lbr + 1, tipset.clone(), false)
            .await
            .map_err(|e| Error::Other(format!("Could not get tipset by height {:?}", e)))?;
        if lbr > next_ts.epoch() {
            return Err(Error::Other(format!(
                "failed to find non-null tipset {:?} {} which is known to exist, found {:?} {}",
                tipset.key(),
                tipset.epoch(),
                next_ts.key(),
                next_ts.epoch()
            )));
        }
        let lbts = self
            .cs
            .tipset_from_keys(next_ts.parents())
            .await
            .map_err(|e| Error::Other(format!("Could not get tipset from keys {:?}", e)))?;
        Ok((lbts, *next_ts.parent_state()))
    }

    /// Checks the eligibility of the miner. This is used in the validation that a block's miner
    /// has the requirements to mine a block.
    pub fn eligible_to_mine(
        self: &Arc<Self>,
        address: &Address,
        base_tipset: &Tipset,
        lookback_tipset: &Tipset,
    ) -> Result<bool, Error> {
        let hmp = self.miner_has_min_power(address, lookback_tipset)?;
        let version = self.network_config.network_version(base_tipset.epoch());

        if version <= NetworkVersion::V3 {
            return Ok(hmp);
        }

        if !hmp {
            return Ok(false);
        }

        let actor = self
            .get_actor(actor::power::ADDRESS, *base_tipset.parent_state())?
            .ok_or_else(|| Error::State("Power actor address could not be resolved".to_string()))?;

        let power_state = power::State::load(self.blockstore(), &actor)?;

        let actor = self
            .get_actor(address, *base_tipset.parent_state())?
            .ok_or_else(|| Error::State("Power actor address could not be resolved".to_string()))?;

        let miner_state = miner::State::load(self.blockstore(), &actor)?;

        // Non-empty power claim.
        let claim = power_state
            .miner_power(self.blockstore(), address)?
            .ok_or_else(|| Error::Other("Could not get claim".to_string()))?;
        if claim.quality_adj_power <= BigInt::zero() {
            return Ok(false);
        }

        // No fee debt.
        if !miner_state.fee_debt().is_zero() {
            return Ok(false);
        }

        // No active consensus faults.
        if base_tipset.epoch() <= miner_state.info(self.blockstore())?.consensus_fault_elapsed {
            return Ok(false);
        }

        Ok(true)
    }

    /// Get's a miner's base info from state, based on the address provided.
    pub async fn miner_get_base_info<V: ProofVerifier, B: Beacon>(
        self: &Arc<Self>,
        beacon: &BeaconSchedule<B>,
        key: &TipsetKeys,
        round: ChainEpoch,
        address: Address,
    ) -> Result<Option<MiningBaseInfo>, Box<dyn StdError>> {
        let tipset = self.cs.tipset_from_keys(key).await?;
        let prev = match self.cs.latest_beacon_entry(&tipset).await {
            Ok(prev) => prev,
            Err(err) => {
                if std::env::var(IGNORE_DRAND_VAR)
                    .map(|e| e != "1")
                    .unwrap_or(true)
                {
                    return Err(Box::from(format!(
                        "failed to get latest beacon entry: {:?}",
                        err
                    )));
                }
                beacon::BeaconEntry::default()
            }
        };
        let entries = beacon
            .beacon_entries_for_block(round, tipset.epoch(), &prev)
            .await?;
        let rbase = entries.iter().last().unwrap_or(&prev);
        let (lbts, lbst) = self
            .get_lookback_tipset_for_round::<V>(tipset.clone(), round)
            .await?;

        let actor = self
            .get_actor(&address, lbst)?
            .ok_or_else(|| Error::State("Power actor address could not be resolved".to_string()))?;
        let miner_state = miner::State::load(self.blockstore(), &actor)?;

        let buf = address.marshal_cbor()?;
        let prand = chain_rand::draw_randomness(
            rbase.data(),
            DomainSeparationTag::WinningPoStChallengeSeed,
            round,
            &buf,
        )?;

        let nv = self.network_config.network_version(tipset.epoch());
        let sectors = self.get_sectors_for_winning_post::<V>(
            &lbst,
            nv,
            &address,
            Randomness(prand.to_vec()),
        )?;

        if sectors.is_empty() {
            return Ok(None);
        }

        let (mpow, tpow) = self
            .get_power(&lbst, Some(&address))?
            .ok_or_else(|| Error::State(format!("failed to load power for address {}", address)))?;

        let info = miner_state.info(self.blockstore())?;

        let (st, _) = self.tipset_state::<V>(&lbts).await?;
        let state = StateTree::new_from_root(self.blockstore(), &st)?;

        let worker_key = resolve_to_key_addr(&state, self.blockstore(), &info.worker())?;

        let eligible = self.eligible_to_mine(&address, tipset.as_ref(), &lbts)?;

        Ok(Some(MiningBaseInfo {
            miner_power: Some(mpow.quality_adj_power),
            network_power: Some(tpow.quality_adj_power),
            sectors,
            worker_key,
            sector_size: info.sector_size(),
            prev_beacon_entry: prev,
            beacon_entries: entries,
            eligible_for_mining: eligible,
        }))
    }

    /// Performs a state transition, and returns the state and receipt root of the transition.
    pub async fn compute_tipset_state<V, CB: 'static>(
        self: &Arc<Self>,
        tipset: &Arc<Tipset>,
        callback: Option<CB>,
    ) -> Result<CidPair, Error>
    where
        V: ProofVerifier,
        CB: FnMut(&Cid, &ChainMessage, &ApplyRet) -> Result<(), String> + Send,
    {
        span!("compute_tipset_state", {
            let block_headers = tipset.blocks();
            let first_block = block_headers
                .first()
                .ok_or_else(|| Error::Other("Empty tipset in compute_tipset_state".to_string()))?;

            let check_for_duplicates = |s: &BlockHeader| {
                block_headers
                    .iter()
                    .filter(|val| val.miner_address() == s.miner_address())
                    .take(2)
                    .count()
            };
            if let Some(a) = block_headers.iter().find(|s| check_for_duplicates(s) > 1) {
                // Duplicate Miner found
                return Err(Error::Other(format!("duplicate miner in a tipset ({})", a)));
            }

            let parent_epoch = if first_block.epoch() > 0 {
                let parent_cid = first_block
                    .parents()
                    .cids()
                    .get(0)
                    .ok_or_else(|| Error::Other("block must have parents".to_string()))?;
                let parent: BlockHeader = self
                    .blockstore()
                    .get(parent_cid)
                    .map_err(|e| Error::Other(e.to_string()))?
                    .ok_or_else(|| {
                        format!("Could not find parent block with cid {}", parent_cid)
                    })?;
                parent.epoch()
            } else {
                Default::default()
            };

            let tipset_keys =
                TipsetKeys::new(block_headers.iter().map(|s| s.cid()).cloned().collect());
            let chain_rand = ChainRand::new(tipset_keys, self.cs.clone(), self.beacon.clone());
            let base_fee = first_block.parent_base_fee().clone();

            let blocks = self
                .chain_store()
                .block_msgs_for_tipset(tipset)
                .map_err(|e| Error::Other(e.to_string()))?;

            let sm = self.clone();
            let sr = *first_block.state_root();
            let epoch = first_block.epoch();
            let ts_cloned = tipset.clone();
            task::spawn_blocking(move || {
                sm.apply_blocks::<_, V, _>(
                    parent_epoch,
                    &sr,
                    &blocks,
                    epoch,
                    &chain_rand,
                    base_fee,
                    callback,
                    &ts_cloned,
                )
                .map_err(|e| Error::Other(e.to_string()))
            })
            .await
        })
    }

    /// Check if tipset had executed the message, by loading the receipt based on the index of
    /// the message in the block.
    async fn tipset_executed_message(
        &self,
        tipset: &Tipset,
        msg_cid: Cid,
        (message_from_address, message_sequence): (&Address, &u64),
    ) -> Result<Option<MessageReceipt>, Error> {
        if tipset.epoch() == 0 {
            return Ok(None);
        }
        // Load parent state.
        let pts = self
            .cs
            .tipset_from_keys(tipset.parents())
            .await
            .map_err(|err| Error::Other(err.to_string()))?;
        let messages = self
            .cs
            .messages_for_tipset(&pts)
            .map_err(|err| Error::Other(err.to_string()))?;
        messages
            .iter()
            .enumerate()
            // reverse iteration intentional
            .rev()
            .filter(|(_, s)| {
                s.from() == message_from_address
            })
            .filter_map(|(index, s)| {
                if s.sequence() == *message_sequence {
                    if s.cid().map(|s|
                        s == msg_cid.take()
                    ).unwrap_or_default() {
                        // When message Cid has been found, get receipt at index.
                        let rct = chain::get_parent_reciept(
                            self.blockstore(),
                            tipset.blocks().first().unwrap(),
                            index,
                        )
                            .map_err(|err| {
                                Error::Other(err.to_string())
                            });
                        return Some(
                           rct
                        );
                    }
                    let error_msg = format!("found message with equal nonce as the one we are looking for (F:{:} n {:}, TS: `Error Converting message to Cid` n{:})", msg_cid, message_sequence, s.sequence());
                    return Some(Err(Error::Other(error_msg)))
                }
                if s.sequence() < *message_sequence {
                    return Some(Ok(None));
                }

                None
            })
            .next()
            .unwrap_or(Ok(None))
    }

    async fn check_search(
        &self,
        current: &Tipset,
        (message_from_address, message_cid, message_sequence): (&Address, &Cid, &u64),
    ) -> Result<Option<(Arc<Tipset>, MessageReceipt)>, Result<Arc<Tipset>, Error>> {
        if current.epoch() == 0 {
            return Ok(None);
        }
        let state = StateTree::new_from_root(self.blockstore(), current.parent_state())
            .map_err(|e| Err(Error::State(e.to_string())))?;

        if let Some(actor_state) = state
            .get_actor(message_from_address)
            .map_err(|e| Err(Error::State(e.to_string())))?
        {
            if actor_state.sequence == 0 || actor_state.sequence < *message_sequence {
                return Ok(None);
            }
        }

        let tipset = self
            .cs
            .tipset_from_keys(current.parents())
            .await
            .map_err(|err| {
                Err(Error::Other(format!(
                    "failed to load tipset during msg wait searchback: {:}",
                    err
                )))
            })?;
        let r = self
            .tipset_executed_message(
                &tipset,
                *message_cid,
                (message_from_address, message_sequence),
            )
            .await
            .map_err(Err)?;

        if let Some(receipt) = r {
            Ok(Some((tipset, receipt)))
        } else {
            Err(Ok(tipset))
        }
    }

    async fn search_back_for_message(
        &self,
        current: &Tipset,
        params: (&Address, &Cid, &u64),
    ) -> Result<Option<(Arc<Tipset>, MessageReceipt)>, Error> {
        let mut ts: Arc<Tipset> = match self.check_search(current, params).await {
            Ok(res) => return Ok(res),
            Err(e) => e?,
        };

        // Loops until message is found, genesis is hit, or an error is encountered
        loop {
            ts = match self.check_search(&ts, params).await {
                Ok(res) => return Ok(res),
                Err(e) => e?,
            };
        }
    }
    /// Returns a message receipt from a given tipset and message cid.
    pub async fn get_receipt(&self, tipset: &Tipset, msg: Cid) -> Result<MessageReceipt, Error> {
        let m = chain::get_chain_message(self.blockstore(), &msg)
            .map_err(|e| Error::Other(e.to_string()))?;
        let message_var = (m.from(), &m.sequence());
        let message_receipt = self
            .tipset_executed_message(tipset, msg, message_var)
            .await?;

        if let Some(receipt) = message_receipt {
            return Ok(receipt);
        }
        let cid = m
            .cid()
            .map_err(|e| Error::Other(format!("Could not convert message to cid {:?}", e)))?;
        let message_var = (m.from(), &cid.into(), &m.sequence());
        let maybe_tuple = self.search_back_for_message(tipset, message_var).await?;
        let message_receipt = maybe_tuple
            .ok_or_else(|| {
                Error::Other("Could not get receipt from search back message".to_string())
            })?
            .1;
        Ok(message_receipt)
    }

    /// WaitForMessage blocks until a message appears on chain. It looks backwards in the
    /// chain to see if this has already happened. It guarantees that the message has been on chain
    /// for at least confidence epochs without being reverted before returning.
    pub async fn wait_for_message(
        self: &Arc<Self>,
        msg_cid: Cid,
        confidence: i64,
    ) -> Result<(Option<Arc<Tipset>>, Option<MessageReceipt>), Error>
    where
        DB: BlockStore + Send + Sync + 'static,
    {
        let mut subscriber = self.cs.publisher().subscribe();
        let (sender, mut receiver) = oneshot::channel::<()>();
        let message = chain::get_chain_message(self.blockstore(), &msg_cid)
            .map_err(|err| Error::Other(format!("failed to load message {:}", err)))?;

        let message_var = (message.from(), &message.sequence());
        let current_tipset = self.cs.heaviest_tipset().await.unwrap();
        let maybe_message_reciept = self
            .tipset_executed_message(&current_tipset, msg_cid, message_var)
            .await?;
        if let Some(r) = maybe_message_reciept {
            return Ok((Some(current_tipset.clone()), Some(r)));
        }

        let mut candidate_tipset: Option<Arc<Tipset>> = None;
        let mut candidate_receipt: Option<MessageReceipt> = None;

        let sm_cloned = self.clone();
        let cid = message
            .cid()
            .map_err(|e| Error::Other(format!("Could not get cid from message {:?}", e)))?;

        let cid_for_task = cid;
        let address_for_task = *message.from();
        let sequence_for_task = message.sequence();
        let height_of_head = current_tipset.epoch();
        let task = task::spawn(async move {
            let back_tuple = sm_cloned
                .search_back_for_message(
                    &current_tipset,
                    (&address_for_task, &cid_for_task.into(), &sequence_for_task),
                )
                .await?;
            sender
                .send(())
                .map_err(|e| Error::Other(format!("Could not send to channel {:?}", e)))?;
            Ok::<_, Error>(back_tuple)
        });

        let reverts: Arc<RwLock<HashMap<TipsetKeys, bool>>> = Arc::new(RwLock::new(HashMap::new()));
        let block_revert = reverts.clone();
        let sm_cloned = self.clone();

        // Wait for message to be included in head change.
        let mut subscriber_poll = task::spawn::<
            _,
            Result<(Option<Arc<Tipset>>, Option<MessageReceipt>), Error>,
        >(async move {
            loop {
                match subscriber.recv().await {
                    Ok(subscriber) => match subscriber {
                        HeadChange::Revert(_tipset) => {
                            if candidate_tipset.is_some() {
                                candidate_tipset = None;
                                candidate_receipt = None;
                            }
                        }
                        HeadChange::Apply(tipset) => {
                            if candidate_tipset
                                .as_ref()
                                .map(|s| tipset.epoch() >= s.epoch() + confidence)
                                .unwrap_or_default()
                            {
                                return Ok((candidate_tipset, candidate_receipt));
                            }
                            let poll_receiver = receiver.try_recv();
                            if let Ok(Some(_)) = poll_receiver {
                                block_revert
                                    .write()
                                    .await
                                    .insert(tipset.key().to_owned(), true);
                            }

                            let message_var = (message.from(), &message.sequence());
                            let maybe_receipt = sm_cloned
                                .tipset_executed_message(&tipset, msg_cid, message_var)
                                .await?;
                            if let Some(receipt) = maybe_receipt {
                                if confidence == 0 {
                                    return Ok((Some(tipset), Some(receipt)));
                                }
                                candidate_tipset = Some(tipset);
                                candidate_receipt = Some(receipt)
                            }
                        }
                        _ => (),
                    },
                    Err(RecvError::Lagged(i)) => {
                        warn!(
                            "wait for message head change subscriber lagged, skipped {} events",
                            i
                        );
                    }
                    Err(RecvError::Closed) => break,
                }
            }
            Ok((None, None))
        })
        .fuse();

        // Search backwards for message.
        let mut search_back_poll = task::spawn::<_, Result<_, Error>>(async move {
            let back_tuple = task.await?;
            if let Some((back_tipset, back_receipt)) = back_tuple {
                let should_revert = *reverts
                    .read()
                    .await
                    .get(back_tipset.key())
                    .unwrap_or(&false);
                let larger_height_of_head = height_of_head >= back_tipset.epoch() + confidence;
                if !should_revert && larger_height_of_head {
                    return Ok((Some(back_tipset), Some(back_receipt)));
                }
                return Ok((None, None));
            }
            Ok((None, None))
        })
        .fuse();

        // Await on first future to finish.
        // TODO this should be a future race. I don't think the task is being cancelled here
        // This seems like it will keep the other task running even though it's unneeded.
        loop {
            select! {
                res = subscriber_poll => {
                    return res;
                }
                res = search_back_poll => {
                    if let Ok((Some(ts), Some(rct))) = res {
                        return Ok((Some(ts), Some(rct)));
                    }
                }
            }
        }
    }

    /// Returns a bls public key from provided address
    pub fn get_bls_public_key(
        db: &DB,
        addr: &Address,
        state_cid: Cid,
    ) -> Result<[u8; BLS_PUB_LEN], Error> {
        let state = StateTree::new_from_root(db, &state_cid)?;
        let kaddr = resolve_to_key_addr(&state, db, addr)
            .map_err(|e| format!("Failed to resolve key address, error: {}", e))?;

        match kaddr.into_payload() {
            Payload::BLS(BLSPublicKey(key)) => Ok(key),
            _ => Err(Error::State(
                "Address must be BLS address to load bls public key".to_owned(),
            )),
        }
    }

    /// Return the heaviest tipset's balance from self.db for a given address
    pub async fn get_heaviest_balance(&self, addr: &Address) -> Result<BigInt, Error> {
        let ts = self
            .cs
            .heaviest_tipset()
            .await
            .ok_or_else(|| Error::Other("could not get bs heaviest ts".to_owned()))?;
        let cid = ts.parent_state();
        self.get_balance(addr, *cid)
    }

    /// Return the balance of a given address and state_cid
    pub fn get_balance(&self, addr: &Address, cid: Cid) -> Result<BigInt, Error> {
        let act = self.get_actor(addr, cid)?;
        let actor = act.ok_or_else(|| "could not find actor".to_owned())?;
        Ok(actor.balance)
    }

    /// Looks up ID [Address] from the state at the given [Tipset].
    pub fn lookup_id(&self, addr: &Address, ts: &Tipset) -> Result<Option<Address>, Error> {
        let state_tree = StateTree::new_from_root(self.blockstore(), ts.parent_state())
            .map_err(|e| e.to_string())?;
        Ok(state_tree.lookup_id(addr)?)
    }

    /// Retrieves market balance in escrow and locked tables.
    pub fn market_balance(&self, addr: &Address, ts: &Tipset) -> Result<MarketBalance, Error> {
        let actor = self
            .get_actor(actor::market::ADDRESS, *ts.parent_state())?
            .ok_or_else(|| Error::State("Power actor address could not be resolved".to_string()))?;

        let market_state = market::State::load(self.blockstore(), &actor)?;

        let new_addr = self
            .lookup_id(addr, ts)?
            .ok_or_else(|| Error::State(format!("Failed to resolve address {}", addr)))?;

        let out = MarketBalance {
            escrow: {
                market_state
                    .escrow_table(self.blockstore())?
                    .get(&new_addr)?
            },
            locked: {
                market_state
                    .locked_table(self.blockstore())?
                    .get(&new_addr)?
            },
        };

        Ok(out)
    }

    /// Similar to `resolve_to_key_addr` in the vm crate but does not allow `Actor` type of addresses.
    /// Uses `ts` to generate the VM state.
    pub async fn resolve_to_key_addr<V>(
        self: &Arc<Self>,
        addr: &Address,
        ts: &Arc<Tipset>,
    ) -> Result<Address, Box<dyn StdError>>
    where
        V: ProofVerifier,
    {
        match addr.protocol() {
            Protocol::BLS | Protocol::Secp256k1 => return Ok(*addr),
            Protocol::Actor => {
                return Err(
                    Error::Other("cannot resolve actor address to key address".to_string()).into(),
                )
            }
            _ => {}
        };
        let (st, _) = self.tipset_state::<V>(ts).await?;
        let state = StateTree::new_from_root(self.blockstore(), &st)?;

        interpreter::resolve_to_key_addr(&state, self.blockstore(), addr)
    }

    /// Checks power actor state for if miner meets consensus minimum requirements.
    pub fn miner_has_min_power(
        &self,
        addr: &Address,
        ts: &Tipset,
    ) -> Result<bool, Box<dyn StdError>> {
        let actor = self
            .get_actor(actor::power::ADDRESS, *ts.parent_state())?
            .ok_or_else(|| Error::State("Power actor address could not be resolved".to_string()))?;
        let ps = power::State::load(self.blockstore(), &actor)?;

        ps.miner_nominal_power_meets_consensus_minimum(self.blockstore(), addr)
    }

    pub async fn validate_chain<V: ProofVerifier>(
        self: &Arc<Self>,
        mut ts: Arc<Tipset>,
        height: i64,
    ) -> Result<(), Box<dyn StdError>> {
        let mut ts_chain = Vec::<Arc<Tipset>>::new();
        while ts.epoch() != height {
            let next = self.cs.tipset_from_keys(ts.parents()).await?;
            ts_chain.push(std::mem::replace(&mut ts, next));
        }
        ts_chain.push(ts);

        let mut last_state = *ts_chain.last().unwrap().parent_state();
        let mut last_receipt = *ts_chain.last().unwrap().blocks()[0].message_receipts();
        for ts in ts_chain.iter().rev() {
            if ts.parent_state() != &last_state {
                #[cfg(feature = "statediff")]
                statediff::print_state_diff(
                    self.blockstore(),
                    &last_state,
                    ts.parent_state(),
                    Some(1),
                )
                .unwrap();

                return Err(format!(
                    "Tipset chain has state mismatch at height: {}, {} != {}, \
                        receipts mismatched: {}",
                    ts.epoch(),
                    ts.parent_state(),
                    last_state,
                    ts.blocks()[0].message_receipts() != &last_receipt
                )
                .into());
            }
            if ts.blocks()[0].message_receipts() != &last_receipt {
                return Err(format!(
                    "Tipset message receipts has a mismatch at height: {}",
                    ts.epoch(),
                )
                .into());
            }
            info!(
                "Computing state (height: {}, ts={:?})",
                ts.epoch(),
                ts.cids()
            );
            let (st, msg_root) = self.tipset_state::<V>(ts).await?;
            last_state = st;
            last_receipt = msg_root;
        }
        Ok(())
    }

    /// Retrieves total circulating supply on the network.
    pub fn get_circulating_supply(
        self: &Arc<Self>,
        height: ChainEpoch,
        state_tree: &StateTree<DB>,
    ) -> Result<TokenAmount, Box<dyn StdError>> {
        self.genesis_info.get_supply(height, state_tree)
    }

    /// Return the state of Market Actor.
    pub fn get_market_state(&self, ts: &Tipset) -> Result<market::State, Error> {
        let actor = self
            .get_actor(actor::market::ADDRESS, *ts.parent_state())?
            .ok_or_else(|| {
                Error::State("Market actor address could not be resolved".to_string())
            })?;

        let market_state = market::State::load(self.blockstore(), &actor)?;
        Ok(market_state)
    }
}

/// Base miner info needed for the RPC API.
// * There is not a great reason this is a separate type from the one on the RPC.
// * This should probably be removed in the future, but is a convenience to keep for now.
pub struct MiningBaseInfo {
    pub miner_power: Option<TokenAmount>,
    pub network_power: Option<TokenAmount>,
    pub sectors: Vec<SectorInfo>,
    pub worker_key: Address,
    pub sector_size: SectorSize,
    pub prev_beacon_entry: BeaconEntry,
    pub beacon_entries: Vec<BeaconEntry>,
    pub eligible_for_mining: bool,
}

struct SMLookbackWrapper<'sm, 'ts, DB, BS, V> {
    sm: &'sm Arc<StateManager<DB>>,
    store: &'sm BS,
    tipset: &'ts Arc<Tipset>,
    verifier: PhantomData<V>,
}

impl<'sm, 'ts, DB, BS, V> LookbackStateGetter<'sm, BS> for SMLookbackWrapper<'sm, 'ts, DB, BS, V>
where
    // Yes, both are needed, because the VM should only use the buffered store
    DB: BlockStore + Send + Sync + 'static,
    BS: BlockStore + Send + Sync,
    V: ProofVerifier,
{
    fn state_lookback(&self, round: ChainEpoch) -> Result<StateTree<'sm, BS>, Box<dyn StdError>> {
        let (_, st) = task::block_on(
            self.sm
                .get_lookback_tipset_for_round::<V>(self.tipset.clone(), round),
        )?;

        StateTree::new_from_root(self.store, &st)
    }
}<|MERGE_RESOLUTION|>--- conflicted
+++ resolved
@@ -88,11 +88,8 @@
     publisher: Option<Publisher<HeadChange>>,
     genesis_info: GenesisInfo,
     beacon: Arc<beacon::BeaconSchedule<DrandBeacon>>,
-<<<<<<< HEAD
     pub network_config: Box<dyn Config + Send + Sync>,
-=======
     engine: fvm::machine::Engine,
->>>>>>> 6a4e6d80
 }
 
 impl<DB> StateManager<DB>
@@ -110,11 +107,8 @@
             publisher: None,
             genesis_info: GenesisInfo::default(),
             beacon,
-<<<<<<< HEAD
             network_config,
-=======
             engine: fvm::machine::Engine::default(),
->>>>>>> 6a4e6d80
         })
     }
 
@@ -133,11 +127,8 @@
             publisher: Some(chain_subs),
             genesis_info: GenesisInfo::default(),
             beacon,
-<<<<<<< HEAD
             network_config,
-=======
             engine: fvm::machine::Engine::default(),
->>>>>>> 6a4e6d80
         })
     }
 
@@ -328,21 +319,9 @@
             verifier: PhantomData::<V>::default(),
         };
 
-<<<<<<< HEAD
         let nv_getter = |epoch| {
             self.network_config.network_version(epoch)
         };
-        let mut vm = VM::<_, _, _, _, _, V>::new(
-            p_state,
-            store,
-            epoch,
-            rand,
-            base_fee,
-            nv_getter,
-            &self.genesis_info,
-            &lb_wrapper,
-        )?;
-=======
         let rand_clone = rand.clone();
         let create_vm = |state_root, epoch| {
             VM::<_, _, _, _, V>::new(
@@ -352,7 +331,7 @@
                 epoch,
                 &rand_clone,
                 base_fee.clone(),
-                get_network_version_default(epoch),
+                nv_getter(epoch),
                 self.genesis_info.clone(),
                 None,
                 &lb_wrapper,
@@ -379,7 +358,6 @@
         }
 
         let mut vm = create_vm(parent_state, epoch)?;
->>>>>>> 6a4e6d80
 
         // Apply tipset messages
         let receipts =
@@ -486,19 +464,10 @@
                 tipset,
                 verifier: PhantomData::<V>::default(),
             };
-<<<<<<< HEAD
+
             let nv_getter = |epoch| {
                 self.network_config.network_version(epoch)
             };
-            let mut vm = VM::<_, _, _, _, _, V>::new(
-                bstate,
-                &buf_store,
-                bheight,
-                rand,
-                0.into(),
-                nv_getter,
-                &self.genesis_info,
-=======
 
             let store_arc = self.blockstore_cloned();
 
@@ -509,10 +478,9 @@
                 bheight,
                 rand,
                 0.into(),
-                get_network_version_default(bheight),
+                nv_getter(bheight),
                 self.genesis_info.clone(),
                 None,
->>>>>>> 6a4e6d80
                 &lb_wrapper,
                 self.engine.clone(),
             )?;
@@ -598,20 +566,10 @@
             tipset: &ts,
             verifier: PhantomData::<V>::default(),
         };
-<<<<<<< HEAD
+        let store_arc = self.blockstore_cloned();
         let nv_getter = |epoch| {
             self.network_config.network_version(epoch)
         };
-        let mut vm = VM::<_, _, _, _, _, V>::new(
-            &st,
-            self.blockstore(),
-            ts.epoch() + 1,
-            &chain_rand,
-            ts.blocks()[0].parent_base_fee().clone(),
-            nv_getter,
-            &self.genesis_info,
-=======
-        let store_arc = self.blockstore_cloned();
         let mut vm = VM::<_, _, _, _, V>::new(
             st,
             store_arc.as_ref(),
@@ -619,10 +577,9 @@
             ts.epoch() + 1,
             &chain_rand,
             ts.blocks()[0].parent_base_fee().clone(),
-            get_network_version_default(ts.epoch() + 1),
+            nv_getter(ts.epoch() + 1),
             self.genesis_info.clone(),
             None,
->>>>>>> 6a4e6d80
             &lb_wrapper,
             self.engine.clone(),
         )?;
