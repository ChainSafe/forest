// Copyright 2020 ChainSafe Systems
// SPDX-License-Identifier: Apache-2.0, MIT

pub mod call;
mod errors;
pub mod utils;
pub use self::errors::*;
use actor::{
<<<<<<< HEAD
    init, market::MarketBalance, miner, power, ActorState, INIT_ACTOR_ADDR,
    STORAGE_POWER_ACTOR_ADDR,
=======

    init, market, market::MarketBalance,ActorState,miner, power, ActorState, BalanceTable, INIT_ACTOR_ADDR,
    STORAGE_POWER_ACTOR_ADDR,STORAGE_MARKET_ACTOR_ADDR
>>>>>>> 9f63d27e
};
use address::{Address, BLSPublicKey, Payload, BLS_PUB_LEN};
use async_log::span;
use async_std::sync::RwLock;
use blockstore::BlockStore;
use blockstore::BufferedBlockStore;
use chain::{block_messages, ChainMessage, ChainStore};
use cid::Cid;
use encoding::de::DeserializeOwned;
use flo_stream::Subscriber;
use forest_blocks::{Block, BlockHeader, FullTipset, Tipset, TipsetKeys};

use futures::*;
use interpreter::{resolve_to_key_addr, ApplyRet, ChainRand, DefaultSyscalls, VM};
use ipld_amt::Amt;
use log::trace;
use message::{Message, MessageReceipt, UnsignedMessage};
use num_bigint::BigUint;

use state_tree::StateTree;
use std::collections::HashMap;
use std::error::Error as StdError;
use std::sync::Arc;

/// Intermediary for retrieving state objects and updating actor states
pub type CidPair = (Cid, Cid);

#[allow(dead_code)]
#[derive(Default)]
pub struct MarketBalance {
    escrow: BigUint,
    locked: BigUint,
}

pub struct StateManager<DB> {
    bs: Arc<DB>,
    cache: RwLock<HashMap<TipsetKeys, CidPair>>,
    subscriber: Option<Subscriber<ChainMessage>>,
    back_search_wait: Option<Subscriber<()>>,
}

impl<DB> StateManager<DB>
where
    DB: BlockStore,
{
    /// constructor
    pub fn new(bs: Arc<DB>) -> Self {
        Self {
            bs,
            cache: RwLock::new(HashMap::new()),
            subscriber: None,
            back_search_wait: None,
        }
    }

    pub fn new_with_chain_meessage_subscriber(
        bs: Arc<DB>,
        chain_sub: Subscriber<ChainMessage>,
    ) -> Self {
        Self {
            bs,
            cache: RwLock::new(HashMap::new()),
            subscriber: Some(chain_sub),
            back_search_wait: None,
        }
    }

    pub fn new_with_subscribers(
        bs: Arc<DB>,
        chain_subs: Subscriber<ChainMessage>,
        back_search_sub: Subscriber<()>,
    ) -> Self {
        Self {
            bs,
            cache: RwLock::new(HashMap::new()),
            subscriber: Some(chain_subs),
            back_search_wait: Some(back_search_sub),
        }
    }
    /// Loads actor state from IPLD Store
    pub fn load_actor_state<D>(&self, addr: &Address, state_cid: &Cid) -> Result<D, Error>
    where
        D: DeserializeOwned,
    {
        let actor = self
            .get_actor(addr, state_cid)?
            .ok_or_else(|| Error::ActorNotFound(addr.to_string()))?;
        let act: D = self
            .bs
            .get(&actor.state)
            .map_err(|e| Error::State(e.to_string()))?
            .ok_or_else(|| Error::ActorStateNotFound(actor.state.to_string()))?;
        Ok(act)
    }
    fn get_actor(&self, addr: &Address, state_cid: &Cid) -> Result<Option<ActorState>, Error> {
        let state = StateTree::new_from_root(self.bs.as_ref(), state_cid).map_err(Error::State)?;
        state.get_actor(addr).map_err(Error::State)
    }

    pub fn get_block_store(&self) -> Arc<DB> {
        self.bs.clone()
    }

    pub fn get_block_store_ref(&self) -> &DB {
        &self.bs
    }

    /// Returns the network name from the init actor state
    pub fn get_network_name(&self, st: &Cid) -> Result<String, Error> {
        let state: init::State = self.load_actor_state(&*INIT_ACTOR_ADDR, st)?;
        Ok(state.network_name)
    }
    /// Returns true if miner has been slashed or is considered invalid
    // TODO update
    pub fn is_miner_slashed(&self, addr: &Address, state_cid: &Cid) -> Result<bool, Error> {
        let _ms: miner::State = self.load_actor_state(addr, state_cid)?;

        let ps: power::State = self.load_actor_state(&*STORAGE_POWER_ACTOR_ADDR, state_cid)?;
        match ps.get_claim(self.bs.as_ref(), addr)? {
            Some(_) => Ok(false),
            None => Ok(true),
        }
    }
    /// Returns raw work address of a miner
    pub fn get_miner_work_addr(&self, state_cid: &Cid, addr: &Address) -> Result<Address, Error> {
        let ms: miner::State = self.load_actor_state(addr, state_cid)?;

        let state = StateTree::new_from_root(self.bs.as_ref(), state_cid).map_err(Error::State)?;
        // Note: miner::State info likely to be changed to CID
        let addr = resolve_to_key_addr(&state, self.bs.as_ref(), &ms.info.worker)
            .map_err(|e| Error::Other(format!("Failed to resolve key address; error: {}", e)))?;
        Ok(addr)
    }
    /// Returns specified actor's claimed power and total network power as a tuple
    pub fn get_power(&self, state_cid: &Cid, addr: &Address) -> Result<(BigUint, BigUint), Error> {
        let ps: power::State = self.load_actor_state(&*STORAGE_POWER_ACTOR_ADDR, state_cid)?;

        if let Some(claim) = ps.get_claim(self.bs.as_ref(), addr)? {
            Ok((claim.raw_byte_power, claim.quality_adj_power))
        } else {
            Err(Error::State(
                "Failed to retrieve claimed power from actor state".to_owned(),
            ))
        }
    }

    /// Performs the state transition for the tipset and applies all unique messages in all blocks.
    /// This function returns the state root and receipt root of the transition.
    pub fn apply_blocks(
        &self,
        ts: &FullTipset,
        rand: &ChainRand,
        call_back: Option<impl FnMut(Cid, UnsignedMessage, ApplyRet) -> Result<(), String>>,
    ) -> Result<(Cid, Cid), Box<dyn StdError>> {
        let mut buf_store = BufferedBlockStore::new(self.bs.as_ref());
        // TODO possibly switch out syscalls to be saved at state manager level
        let mut vm = VM::new(
            ts.parent_state(),
            &buf_store,
            ts.epoch(),
            DefaultSyscalls::new(&buf_store),
            rand,
        )?;

        // Apply tipset messages
        let receipts = vm.apply_tip_set_messages(ts, call_back)?;

        // Construct receipt root from receipts
        let rect_root = Amt::new_from_slice(self.bs.as_ref(), &receipts)?;

        // Flush changes to blockstore
        let state_root = vm.flush()?;
        // Persist changes connected to root
        buf_store.flush(&state_root)?;

        Ok((state_root, rect_root))
    }

    pub async fn tipset_state(&self, tipset: &Tipset) -> Result<(Cid, Cid), Box<dyn StdError>> {
        span!("tipset_state", {
            trace!("tipset {:?}", tipset.cids());
            // if exists in cache return
            if let Some(cid_pair) = self.cache.read().await.get(&tipset.key()) {
                return Ok(cid_pair.clone());
            }

            if tipset.epoch() == 0 {
                // NB: This is here because the process that executes blocks requires that the
                // block miner reference a valid miner in the state tree. Unless we create some
                // magical genesis miner, this won't work properly, so we short circuit here
                // This avoids the question of 'who gets paid the genesis block reward'
                let message_receipts = tipset
                    .blocks()
                    .first()
                    .ok_or_else(|| Error::Other("Could not get message receipts".to_string()))?;
                let cid_pair = (
                    tipset.parent_state().clone(),
                    message_receipts.message_receipts().clone(),
                );
                self.cache
                    .write()
                    .await
                    .insert(tipset.key().clone(), cid_pair.clone());
                return Ok(cid_pair);
            }

            let block_headers = tipset.blocks();
            // generic constants are not implemented yet this is a lowcost method for now
            let cid_pair = self.compute_tipset_state(&block_headers, Some(|_, _, _| Ok(())))?;
            self.cache
                .write()
                .await
                .insert(tipset.key().clone(), cid_pair.clone());
            Ok(cid_pair)
        })
    }

    pub fn compute_tipset_state<'a>(
        &'a self,
        blocks_headers: &[BlockHeader],
        call_back: Option<impl FnMut(Cid, UnsignedMessage, ApplyRet) -> Result<(), String>>,
    ) -> Result<(Cid, Cid), Box<dyn StdError>> {
        span!("compute_tipset_state", {
            let check_for_duplicates = |s: &BlockHeader| {
                blocks_headers
                    .iter()
                    .filter(|val| val.miner_address() == s.miner_address())
                    .take(2)
                    .count()
            };
            if blocks_headers.iter().any(|s| check_for_duplicates(s) > 1) {
                // Duplicate Miner found
                return Err(Box::new(Error::Other(
                    "Could not get message receipts".to_string(),
                )));
            }

            let chain_store = ChainStore::new(self.bs.clone());
            let tipset_keys =
                TipsetKeys::new(blocks_headers.iter().map(|s| s.cid()).cloned().collect());
            let chain_rand = ChainRand::new(tipset_keys);

            let blocks = blocks_headers
                .iter()
                .map::<Result<Block, Box<dyn StdError>>, _>(|s: &BlockHeader| {
                    let (bls_messages, secp_messages) =
                        block_messages(chain_store.blockstore(), &s)?;
                    Ok(Block {
                        header: s.clone(),
                        bls_messages,
                        secp_messages,
                    })
                })
                .collect::<Result<Vec<Block>, _>>()?;
            // convert tipset to fulltipset
            let full_tipset = FullTipset::new(blocks)?;
            self.apply_blocks(&full_tipset, &chain_rand, call_back)
        })
    }

    pub fn look_up_id(&self, addr: &Address, tipset: &Tipset) -> Result<Address, Error> {
        let tipset = ChainStore::new(self.get_block_store())
            .tipset_from_keys(tipset.key())
            .map_err(|e| {
                Error::Other(format!(
                    "Could not get chain store from root {:}",
                    e.to_string()
                ))
            })?;
        let state_tree =
            StateTree::new_from_root(self.get_block_store_ref(), tipset.parent_state())?;
        state_tree.lookup_id(addr).map_err(Error::State)
    }

    pub fn market_balance(
        &self,
        _addr: &Address,
        _tipset: &Tipset,
    ) -> Result<MarketBalance, Error> {
        //will merge rupan's implementation
        unimplemented!("market balance fn not implemented in current build")
    }

    fn search_back_for_message(
        &self,
        tipset: &Tipset,
        message: &dyn Message,
    ) -> Result<Option<(Tipset, MessageReceipt)>, Error> {
        let current = tipset.to_owned();

        if current.epoch() == 0 {
            return Ok(None);
        }

        if let Some(actor_state) = self.get_actor(message.from(), tipset.parent_state())? {
            if actor_state.sequence == 0 || actor_state.sequence < message.sequence() {
                return Ok(None);
            }
        }

        let tipset = chain::tipset_from_keys(self.get_block_store_ref(), current.parents())
            .map_err(|err| {
                Error::Other(format!(
                    "failed to load tipset during msg wait searchback: {:}",
                    err
                ))
            })?;
        let cid = message.to_cid()?;
        let r = self.tipset_executed_message(&tipset, &cid, message)?;

        if let Some(receipt) = r {
            return Ok(Some((tipset, receipt)));
        }
        self.search_back_for_message(&tipset, message)
    }

    pub fn get_receipt(&self, tipset: &Tipset, msg: &Cid) -> Result<MessageReceipt, Error> {
        let m = chain::get_chain_message(self.get_block_store_ref(), msg)
            .map_err(|e| Error::Other(e.to_string()))?;
        let message_receipt = self.tipset_executed_message(tipset, msg, &*m)?;

        if let Some(receipt) = message_receipt {
            return Ok(receipt);
        }

        let maybe_tuple = self.search_back_for_message(tipset, &*m)?;
        let message_receipt = maybe_tuple
            .ok_or_else(|| {
                Error::Other("Could not get receipt from search back message".to_string())
            })?
            .1;
        Ok(message_receipt)
    }

    fn tipset_executed_message(
        &self,
        tipset: &Tipset,
        cid: &Cid,
        message: &dyn Message,
    ) -> Result<Option<MessageReceipt>, Error> {
        if tipset.epoch() == 0 {
            return Ok(None);
        }
        let tipset = chain::tipset_from_keys(self.get_block_store_ref(), tipset.parents())
            .map_err(|err| Error::Other(err.to_string()))?;
        let messages = chain::message_for_tipset(self.get_block_store_ref(), &tipset)
            .map_err(|err| Error::Other(err.to_string()))?;
        messages
            .iter()
            .enumerate()
            .rev()
            .filter(|(_, s)| s.from() == message.from())
            .filter_map(|(index,s)| {
                if s.sequence() == message.sequence() {
                    if s.to_cid().map(|s| &s == cid).unwrap_or_default() {
                        return Some(
                            chain::get_parent_reciept(
                                self.get_block_store_ref(),
                                tipset.blocks().first().unwrap(),
                                index as u64,
                            )
                            .map_err(|err| {
                                Error::Other(err.to_string())
                            }),
                        );
                    }
                    if let Ok(m_cid) = s.to_cid()
                    {
                        return Some(Err(Error::Other(format!("found message with equal nonce as the one we are looking for (F:{:} n {:}, TS: {:} n{:})",cid,message.sequence(),m_cid,s.sequence()))))
                    }
                   
                   return Some(Err(Error::Other(format!("found message with equal nonce as the one we are looking for (F:{:} n {:}, TS: `Error Converting message to Cid` n{:})",cid,message.sequence(),s.sequence()))))
                    
                    
                }
                if s.sequence() < message.sequence() {
                    return Some(Ok(None));
                }

                None
            })
            .next()
            .unwrap_or_else(|| Ok(None))
    }

    pub async fn wait_for_message(
        &self,
        cid: &Cid,
        confidence: u64,
    ) -> Result<Option<(Arc<Tipset>, MessageReceipt)>, Error> {
        let subscribers = self.subscriber.clone().ok_or_else(|| {
            Error::Other("State Manager not subscribed to tipset head changes".to_string())
        })?;
        let mut back_search_wait = self.back_search_wait.clone().ok_or_else(|| {
            Error::Other("State manager not subscribed to back search wait".to_string())
        })?;
        let message = chain::get_chain_message(self.get_block_store_ref(), cid)
            .map_err(|err| Error::Other(format!("failed to load message {:}", err)))?;

        let subscribers: Vec<ChainMessage> = subscribers.collect().await;
        let first_subscriber = subscribers.get(0).ok_or_else(|| {
            Error::Other("SubHeadChanges first entry should have been one item".to_string())
        })?;

        let tipset = match first_subscriber {
            ChainMessage::HcCurrent(tipset) => tipset,
            _ => {
                return Err(Error::Other(format!(
                    "expected current head on SHC stream (got {:?})",
                    first_subscriber
                )))
            }
        };
        let maybe_message_reciept = self.tipset_executed_message(&tipset, cid, &*message)?;
        if let Some(r) = maybe_message_reciept {
            if let ChainMessage::HcCurrent(current) = first_subscriber {
                return Ok(Some((current.clone(), r)));
            }
        }

        let (back_tipset, _back_receipt) = self
            .search_back_for_message(&tipset, &*message)?
            .ok_or_else(|| {
                Error::Other("State manager not subscribed to back search wait".to_string())
            })?;

        let mut candidate_tipset: Option<Arc<Tipset>> = None;
        let mut candidate_receipt: Option<MessageReceipt> = None;
        let height_of_head = tipset.epoch();
        let mut reverts: HashMap<TipsetKeys, bool> = HashMap::new();
        loop {
            while let Some(subscriber) = self
                .subscriber
                .clone()
                .ok_or_else(|| {
                    Error::Other("State Manager not subscribed to tipset head changes".to_string())
                })?
                .next()
                .await
            {
                match subscriber {
                    ChainMessage::HcRevert(_tipset) => {
                        if candidate_tipset.is_some() {
                            candidate_tipset = None;
                            candidate_receipt = None;
                        }
                    }
                    ChainMessage::HcApply(tipset) => {
                        if candidate_tipset
                            .as_ref()
                            .map(|s| s.epoch() >= s.epoch() + tipset.epoch())
                            .unwrap_or_default()
                        {
                            let ts = candidate_tipset
                                .ok_or_else(|| Error::Other("Candidate Tipset not".to_string()))?;

                            let rs = candidate_receipt.ok_or_else(|| {
                                Error::Other("Candidate Receipt not set".to_string())
                            })?;

                            return Ok(Some((ts, rs)));
                        }

                        reverts.insert(tipset.key().to_owned(), true);

                        let maybe_receipt =
                            self.tipset_executed_message(&tipset, cid, &*message)?;
                        if let Some(receipt) = maybe_receipt {
                            if confidence == 0 {
                                return Ok(Some((tipset, receipt)));
                            }
                            candidate_tipset = Some(tipset);
                            candidate_receipt = Some(receipt)
                        }
                    }
                    _ => continue,
                }
            }

            match back_search_wait.next().await {
                Some(_) => {
                    if !reverts.get(back_tipset.key()).unwrap_or(&false)
                        && height_of_head > back_tipset.epoch() + confidence
                    {
                        let ts = candidate_tipset
                            .ok_or_else(|| Error::Other("Candidate Tipset not".to_string()))?;

                        let rs = candidate_receipt
                            .ok_or_else(|| Error::Other("Candidate Receipt not set".to_string()))?;

                        return Ok(Some((ts, rs)));
                    }
                }
                _ => continue,
            }
        }
    }

    /// Returns a bls public key from provided address
    pub fn get_bls_public_key(
        db: &Arc<DB>,
        addr: &Address,
        state_cid: &Cid,
    ) -> Result<[u8; BLS_PUB_LEN], Error> {
        let state = StateTree::new_from_root(db.as_ref(), state_cid).map_err(Error::State)?;
        let kaddr = resolve_to_key_addr(&state, db.as_ref(), addr)
            .map_err(|e| format!("Failed to resolve key address, error: {}", e))?;

        match kaddr.into_payload() {
            Payload::BLS(BLSPublicKey(key)) => Ok(key),
            _ => Err(Error::State(
                "Address must be BLS address to load bls public key".to_owned(),
            )),
        }
    }

    pub fn lookup_id(&self, addr: &Address, ts: &Tipset) -> Result<Address, Error> {
        let state_tree = StateTree::new_from_root(self.bs.as_ref(), ts.parent_state())?;
        state_tree.lookup_id(addr).map_err(Error::State)
    }

    pub fn market_balance(&mut self, addr: &Address, ts: &Tipset) -> Result<MarketBalance, Error> {
        let market_state: market::State =
            self.load_actor_state(&*STORAGE_MARKET_ACTOR_ADDR, ts.parent_state())?;

        let new_addr = self.lookup_id(addr, ts)?;

        let out = MarketBalance {
            escrow: {
                let et = BalanceTable::from_root(self.bs.as_ref(), &market_state.escrow_table)
                    .map_err(|_x| Error::State("Failed to build Escrow Table".to_string()))?;
                et.get(&new_addr).unwrap_or_default()
            },
            locked: {
                let lt = BalanceTable::from_root(self.bs.as_ref(), &market_state.locked_table)
                    .map_err(|_x| Error::State("Failed to build Locked Table".to_string()))?;
                lt.get(&new_addr).unwrap_or_default()
            },
        };

        Ok(out)
    }
}<|MERGE_RESOLUTION|>--- conflicted
+++ resolved
@@ -6,14 +6,8 @@
 pub mod utils;
 pub use self::errors::*;
 use actor::{
-<<<<<<< HEAD
-    init, market::MarketBalance, miner, power, ActorState, INIT_ACTOR_ADDR,
-    STORAGE_POWER_ACTOR_ADDR,
-=======
-
-    init, market, market::MarketBalance,ActorState,miner, power, ActorState, BalanceTable, INIT_ACTOR_ADDR,
-    STORAGE_POWER_ACTOR_ADDR,STORAGE_MARKET_ACTOR_ADDR
->>>>>>> 9f63d27e
+    init, market, miner, power, ActorState, BalanceTable, INIT_ACTOR_ADDR,
+    STORAGE_MARKET_ACTOR_ADDR, STORAGE_POWER_ACTOR_ADDR,
 };
 use address::{Address, BLSPublicKey, Payload, BLS_PUB_LEN};
 use async_log::span;
@@ -286,15 +280,6 @@
         let state_tree =
             StateTree::new_from_root(self.get_block_store_ref(), tipset.parent_state())?;
         state_tree.lookup_id(addr).map_err(Error::State)
-    }
-
-    pub fn market_balance(
-        &self,
-        _addr: &Address,
-        _tipset: &Tipset,
-    ) -> Result<MarketBalance, Error> {
-        //will merge rupan's implementation
-        unimplemented!("market balance fn not implemented in current build")
     }
 
     fn search_back_for_message(
