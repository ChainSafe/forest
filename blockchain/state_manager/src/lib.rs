// Copyright 2020 ChainSafe Systems
// SPDX-License-Identifier: Apache-2.0, MIT

mod errors;
pub mod utils;
pub use self::errors::*;
use actor::{
    init, market, miner, power, ActorState, BalanceTable, INIT_ACTOR_ADDR,
    STORAGE_MARKET_ACTOR_ADDR, STORAGE_POWER_ACTOR_ADDR,
};
use address::{Address, BLSPublicKey, Payload, BLS_PUB_LEN};
use async_log::span;
use async_std::{sync::RwLock, task};
use blockstore::BlockStore;
use blockstore::BufferedBlockStore;
use chain::{block_messages, get_heaviest_tipset, ChainStore, HeadChange};
use cid::Cid;
use clock::ChainEpoch;
use encoding::de::DeserializeOwned;
use encoding::Cbor;
use fil_types::DevnetParams;
use flo_stream::Subscriber;
use forest_blocks::{Block, BlockHeader, FullTipset, Tipset, TipsetKeys};
use futures::channel::oneshot;
use futures::stream::{FuturesUnordered, StreamExt};
use interpreter::{resolve_to_key_addr, ApplyRet, ChainRand, DefaultSyscalls, VM};
use ipld_amt::Amt;
use log::{trace, warn};
use message::ChainMessage;
use message::{Message, MessageReceipt, UnsignedMessage};
use num_bigint::BigInt;
use serde::{Deserialize, Serializer,Deserializer,Serialize};
use state_tree::StateTree;
use std::collections::HashMap;
use std::error::Error as StdError;
use std::sync::Arc;
use num_bigint::bigint_ser::{BigIntDe,BigIntSer};

/// Intermediary for retrieving state objects and updating actor states
pub type CidPair = (Cid, Cid);

/// Type to represent invocation of state call results
#[derive(Serialize,Deserialize)]
pub struct InvocResult {
    pub msg: ChainMessage,
    pub msg_rct: Option<MessageReceipt>,
    pub actor_error: Option<String>,
}

// An alias Result that represents an InvocResult and an Error
pub type StateCallResult = Result<InvocResult, Error>;

#[allow(dead_code)]
#[derive(Default)]
pub struct MarketBalance {
    escrow: BigInt,
    locked: BigInt,
}

impl Serialize for MarketBalance {
    fn serialize<S>(&self, s: S) -> Result<S::Ok, S::Error>
    where
        S: Serializer,
    {
        (

            BigIntSer(&self.escrow),
            BigIntSer(&self.locked),
        )
            .serialize(s)
    }
}

impl<'de> Deserialize<'de> for MarketBalance {
    fn deserialize<D>(deserializer: D) -> Result<Self, D::Error>
    where
        D: Deserializer<'de>,
    {
        let (
            BigIntDe(escrow),
            BigIntDe(locked),
        ) = Deserialize::deserialize(deserializer)?;
        Ok(Self {
            escrow,
            locked
        })
    }
}

pub struct StateManager<DB> {
    bs: Arc<DB>,
    cache: RwLock<HashMap<TipsetKeys, CidPair>>,
    subscriber: Option<Subscriber<HeadChange>>,
}

impl<DB> StateManager<DB>
where
    DB: BlockStore,
{
    /// constructor
    pub fn new(bs: Arc<DB>) -> Self {
        Self {
            bs,
            cache: RwLock::new(HashMap::new()),
            subscriber: None,
        }
    }

    // Creates a constructor that passes in a HeadChange subscriber and a back_search subscriber
    pub fn new_with_subscribers(bs: Arc<DB>, chain_subs: Subscriber<HeadChange>) -> Self {
        Self {
            bs,
            cache: RwLock::new(HashMap::new()),
            subscriber: Some(chain_subs),
        }
    }
    /// Loads actor state from IPLD Store
    pub fn load_actor_state<D>(&self, addr: &Address, state_cid: &Cid) -> Result<D, Error>
    where
        D: DeserializeOwned,
    {
        let actor = self
            .get_actor(addr, state_cid)?
            .ok_or_else(|| Error::ActorNotFound(addr.to_string()))?;
        let act: D = self
            .bs
            .get(&actor.state)
            .map_err(|e| Error::State(e.to_string()))?
            .ok_or_else(|| Error::ActorStateNotFound(actor.state.to_string()))?;
        Ok(act)
    }
    fn get_actor(&self, addr: &Address, state_cid: &Cid) -> Result<Option<ActorState>, Error> {
        let state = StateTree::new_from_root(self.bs.as_ref(), state_cid).map_err(Error::State)?;
        state.get_actor(addr).map_err(Error::State)
    }

    pub fn get_block_store(&self) -> Arc<DB> {
        self.bs.clone()
    }

    pub fn get_block_store_ref(&self) -> &DB {
        &self.bs
    }

    /// Returns the network name from the init actor state
    pub fn get_network_name(&self, st: &Cid) -> Result<String, Error> {
        let state: init::State = self.load_actor_state(&*INIT_ACTOR_ADDR, st)?;
        Ok(state.network_name)
    }
    /// Returns true if miner has been slashed or is considered invalid
    // TODO update
    pub fn is_miner_slashed(&self, addr: &Address, state_cid: &Cid) -> Result<bool, Error> {
        let _ms: miner::State = self.load_actor_state(addr, state_cid)?;

        let ps: power::State = self.load_actor_state(&*STORAGE_POWER_ACTOR_ADDR, state_cid)?;
        match ps.get_claim(self.bs.as_ref(), addr)? {
            Some(_) => Ok(false),
            None => Ok(true),
        }
    }
    /// Returns raw work address of a miner
    pub fn get_miner_work_addr(&self, state_cid: &Cid, addr: &Address) -> Result<Address, Error> {
        let ms: miner::State = self.load_actor_state(addr, state_cid)?;

        let state = StateTree::new_from_root(self.bs.as_ref(), state_cid).map_err(Error::State)?;
        // Note: miner::State info likely to be changed to CID
        let addr = resolve_to_key_addr(&state, self.bs.as_ref(), &ms.info.worker)
            .map_err(|e| Error::Other(format!("Failed to resolve key address; error: {}", e)))?;
        Ok(addr)
    }
    /// Returns specified actor's claimed power and total network power as a tuple
    pub fn get_power(&self, state_cid: &Cid, addr: &Address) -> Result<(BigInt, BigInt), Error> {
        let ps: power::State = self.load_actor_state(&*STORAGE_POWER_ACTOR_ADDR, state_cid)?;

        if let Some(claim) = ps.get_claim(self.bs.as_ref(), addr)? {
            Ok((claim.raw_byte_power, claim.quality_adj_power))
        } else {
            Err(Error::State(
                "Failed to retrieve claimed power from actor state".to_owned(),
            ))
        }
    }

    pub fn get_subscriber(&self) -> Option<Subscriber<HeadChange>> {
        self.subscriber.clone()
    }

    /// Performs the state transition for the tipset and applies all unique messages in all blocks.
    /// This function returns the state root and receipt root of the transition.
    pub fn apply_blocks(
        &self,
        ts: &FullTipset,
        rand: &ChainRand,
        callback: Option<impl FnMut(Cid, UnsignedMessage, ApplyRet) -> Result<(), String>>,
    ) -> Result<(Cid, Cid), Box<dyn StdError>> {
        let mut buf_store = BufferedBlockStore::new(self.bs.as_ref());
        // TODO possibly switch out syscalls to be saved at state manager level
        // TODO change from statically using devnet params when needed
        let mut vm = VM::<_, _, DevnetParams>::new(
            ts.parent_state(),
            &buf_store,
            ts.epoch(),
            DefaultSyscalls::new(&buf_store),
            rand,
        )?;

        // Apply tipset messages
        let receipts = vm.apply_tipset_messages(ts, callback)?;

        // Construct receipt root from receipts
        let rect_root = Amt::new_from_slice(self.bs.as_ref(), &receipts)?;

        // Flush changes to blockstore
        let state_root = vm.flush()?;
        // Persist changes connected to root
        buf_store.flush(&state_root)?;

        Ok((state_root, rect_root))
    }

    pub async fn tipset_state(&self, tipset: &Tipset) -> Result<(Cid, Cid), Box<dyn StdError>> {
        span!("tipset_state", {
            trace!("tipset {:?}", tipset.cids());
            // if exists in cache return
            if let Some(cid_pair) = self.cache.read().await.get(&tipset.key()) {
                return Ok(cid_pair.clone());
            }

            if tipset.epoch() == 0 {
                // NB: This is here because the process that executes blocks requires that the
                // block miner reference a valid miner in the state tree. Unless we create some
                // magical genesis miner, this won't work properly, so we short circuit here
                // This avoids the question of 'who gets paid the genesis block reward'
                let message_receipts = tipset
                    .blocks()
                    .first()
                    .ok_or_else(|| Error::Other("Could not get message receipts".to_string()))?;
                let cid_pair = (
                    tipset.parent_state().clone(),
                    message_receipts.message_receipts().clone(),
                );
                self.cache
                    .write()
                    .await
                    .insert(tipset.key().clone(), cid_pair.clone());
                return Ok(cid_pair);
            }

            let block_headers = tipset.blocks();
            // generic constants are not implemented yet this is a lowcost method for now
            let no_func = None::<fn(Cid, UnsignedMessage, ApplyRet) -> Result<(), String>>;
            let cid_pair = self.compute_tipset_state(&block_headers, no_func)?;
            self.cache
                .write()
                .await
                .insert(tipset.key().clone(), cid_pair.clone());
            Ok(cid_pair)
        })
    }

    fn call_raw(
        &self,
        msg: &mut UnsignedMessage,
        bstate: &Cid,
        rand: &ChainRand,
        bheight: &ChainEpoch,
    ) -> StateCallResult
    where
        DB: BlockStore,
    {
        span!("state_call_raw", {
            let block_store = self.get_block_store_ref();
            let buf_store = BufferedBlockStore::new(block_store);
            let mut vm = VM::<_, _, DevnetParams>::new(
                bstate,
                &buf_store,
                *bheight,
                DefaultSyscalls::new(&buf_store),
                rand,
            )?;

            if msg.gas_limit() == 0 {
                msg.set_gas_limit(10000000000)
            }

            let actor = self
                .get_actor(msg.from(), bstate)?
                .ok_or_else(|| Error::Other("Could not get actor".to_string()))?;
            msg.set_sequence(actor.sequence);
            let apply_ret = vm.apply_implicit_message(msg);
            trace!(
                "gas limit {:},gas price {:?},value {:?}",
                msg.gas_limit(),
                msg.gas_price(),
                msg.value()
            );
            if let Some(err) = &apply_ret.act_error {
                warn!("chain call failed: {:?}", err);
            }

            Ok(InvocResult {
<<<<<<< HEAD
                msg: ChainMessage::Unsigned(msg.clone()),
                msg_rct: Some(apply_ret.msg_receipt().clone()),
                actor_error: apply_ret.act_error().map(|e| e.to_string()),
=======
                msg: msg.clone(),
                msg_rct: Some(apply_ret.msg_receipt.clone()),
                actor_error: apply_ret.act_error.map(|e| e.to_string()),
>>>>>>> b6602bbd
            })
        })
    }

    /// runs the given message and returns its result without any persisted changes.
    pub fn call(&self, message: &mut UnsignedMessage, tipset: Option<Tipset>) -> StateCallResult
    where
        DB: BlockStore,
    {
        let ts = if let Some(t_set) = tipset {
            t_set
        } else {
            chain::get_heaviest_tipset(self.get_block_store_ref())
                .map_err(|_| Error::Other("Could not get heaviest tipset".to_string()))?
                .ok_or_else(|| Error::Other("Empty Tipset given".to_string()))?
        };
        let state = ts.parent_state();
        let chain_rand = ChainRand::new(ts.key().to_owned());
        self.call_raw(message, state, &chain_rand, &ts.epoch())
    }

    /// returns the result of executing the indicated message, assuming it was executed in the indicated tipset.
    pub fn replay(
        &self,
        ts: &Tipset,
        mcid: &Cid,
    ) -> Result<(UnsignedMessage, Option<ApplyRet>), Error>
    where
        DB: BlockStore,
    {
        let mut outm: Option<UnsignedMessage> = None;
        let mut outr: Option<ApplyRet> = None;
        let callback = |cid: Cid, unsigned: UnsignedMessage, apply_ret: ApplyRet| {
            if cid == mcid.clone() {
                outm = Some(unsigned);
                outr = Some(apply_ret);
                return Err("halt".to_string());
            }

            Ok(())
        };
        let result = self.compute_tipset_state(ts.blocks(), Some(callback));

        if let Err(error_message) = result {
            if error_message.to_string() != "halt" {
                return Err(Error::Other(format!(
                    "unexpected error during execution : {:}",
                    error_message
                )));
            }
        }

        let out_mes =
            outm.ok_or_else(|| Error::Other("given message not found in tipset".to_string()))?;
        Ok((out_mes, outr))
    }

    pub fn compute_tipset_state<'a>(
        &'a self,
        blocks_headers: &[BlockHeader],
        callback: Option<impl FnMut(Cid, UnsignedMessage, ApplyRet) -> Result<(), String>>,
    ) -> Result<(Cid, Cid), Box<dyn StdError>> {
        span!("compute_tipset_state", {
            let check_for_duplicates = |s: &BlockHeader| {
                blocks_headers
                    .iter()
                    .filter(|val| val.miner_address() == s.miner_address())
                    .take(2)
                    .count()
            };
            if blocks_headers.iter().any(|s| check_for_duplicates(s) > 1) {
                // Duplicate Miner found
                return Err(Box::new(Error::Other(
                    "Could not get message receipts".to_string(),
                )));
            }

            let chain_store = ChainStore::new(self.bs.clone());
            let tipset_keys =
                TipsetKeys::new(blocks_headers.iter().map(|s| s.cid()).cloned().collect());
            let chain_rand = ChainRand::new(tipset_keys);

            let blocks = blocks_headers
                .iter()
                .map::<Result<Block, Box<dyn StdError>>, _>(|s: &BlockHeader| {
                    let (bls_messages, secp_messages) =
                        block_messages(chain_store.blockstore(), &s)?;
                    Ok(Block {
                        header: s.clone(),
                        bls_messages,
                        secp_messages,
                    })
                })
                .collect::<Result<Vec<Block>, _>>()?;
            // convert tipset to fulltipset
            let full_tipset = FullTipset::new(blocks)?;
            self.apply_blocks(&full_tipset, &chain_rand, callback)
        })
    }

    fn tipset_executed_message(
        block_store: &DB,
        tipset: &Tipset,
        cid: &Cid,
        (message_from_address, message_sequence): (&Address, &u64),
    ) -> Result<Option<MessageReceipt>, Error>
    where
        DB: BlockStore,
    {
        if tipset.epoch() == 0 {
            return Ok(None);
        }
        let tipset = chain::tipset_from_keys(block_store, tipset.parents())
            .map_err(|err| Error::Other(err.to_string()))?;
        let messages = chain::messages_for_tipset(block_store, &tipset)
            .map_err(|err| Error::Other(err.to_string()))?;
        messages
            .iter()
            .enumerate()
            .rev()
            .filter(|(_, s)| s.from() == message_from_address)
            .filter_map(|(index,s)| {
                if s.sequence() == *message_sequence {
                    if s.cid().map(|s| &s == cid).unwrap_or_default() {
                        return Some(
                            chain::get_parent_reciept(
                                block_store,
                                tipset.blocks().first().unwrap(),
                                index as u64,
                            )
                            .map_err(|err| {
                                Error::Other(err.to_string())
                            }),
                        );
                    }
                    let error_msg = format!("found message with equal nonce as the one we are looking for (F:{:} n {:}, TS: `Error Converting message to Cid` n{:})", cid, message_sequence, s.sequence());
                    return Some(Err(Error::Other(error_msg)))
                }
                if s.sequence() < *message_sequence {
                    return Some(Ok(None));
                }

                None
            })
            .next()
            .unwrap_or_else(|| Ok(None))
    }
    fn search_back_for_message(
        block_store: Arc<DB>,
        current: &Tipset,
        (message_from_address, message_cid, message_sequence): (&Address, &Cid, &u64),
    ) -> Result<Option<(Tipset, MessageReceipt)>, Error>
    where
        DB: BlockStore,
    {
        if current.epoch() == 0 {
            return Ok(None);
        }
        let state = StateTree::new_from_root(&*block_store, current.parent_state())
            .map_err(Error::State)?;

        if let Some(actor_state) = state
            .get_actor(message_from_address)
            .map_err(Error::State)?
        {
            if actor_state.sequence == 0 || actor_state.sequence < *message_sequence {
                return Ok(None);
            }
        }

        let tipset = chain::tipset_from_keys(&*block_store, current.parents()).map_err(|err| {
            Error::Other(format!(
                "failed to load tipset during msg wait searchback: {:}",
                err
            ))
        })?;
        let r = Self::tipset_executed_message(
            &*block_store,
            &tipset,
            message_cid,
            (message_from_address, message_sequence),
        )?;

        if let Some(receipt) = r {
            return Ok(Some((tipset, receipt)));
        }
        Self::search_back_for_message(
            block_store,
            &tipset,
            (message_from_address, message_cid, message_sequence),
        )
    }
    /// returns a message receipt from a given tipset and message cid
    pub fn get_receipt(&self, tipset: &Tipset, msg: &Cid) -> Result<MessageReceipt, Error> {
        let m = chain::get_chain_message(self.get_block_store_ref(), msg)
            .map_err(|e| Error::Other(e.to_string()))?;
        let message_var = (m.from(), &m.sequence());
        let message_receipt =
            Self::tipset_executed_message(self.get_block_store_ref(), tipset, msg, message_var)?;

        if let Some(receipt) = message_receipt {
            return Ok(receipt);
        }
        let cid = m
            .cid()
            .map_err(|e| Error::Other(format!("Could not convert message to cid {:?}", e)))?;
        let message_var = (m.from(), &cid, &m.sequence());
        let maybe_tuple =
            Self::search_back_for_message(self.get_block_store(), tipset, message_var)?;
        let message_receipt = maybe_tuple
            .ok_or_else(|| {
                Error::Other("Could not get receipt from search back message".to_string())
            })?
            .1;
        Ok(message_receipt)
    }

    /// WaitForMessage blocks until a message appears on chain. It looks backwards in the chain to see if this has already
    /// happened. It guarantees that the message has been on chain for at least confidence epochs without being reverted
    /// before returning.
    pub async fn wait_for_message<'a>(
        block_store: Arc<DB>,
        subscriber: Option<Subscriber<HeadChange>>,
        cid: &Cid,
        confidence: i64,
    ) -> Result<(Option<Arc<Tipset>>, Option<MessageReceipt>), Error>
    where
        DB: BlockStore + Send + Sync + 'static,
    {
        let mut subscribers = subscriber.clone().ok_or_else(|| {
            Error::Other("State Manager not subscribed to tipset head changes".to_string())
        })?;
        let (sender, mut receiver) = oneshot::channel::<()>();
        let message = chain::get_chain_message(&*block_store, cid)
            .map_err(|err| Error::Other(format!("failed to load message {:}", err)))?;

        let maybe_subscriber: Option<HeadChange> = subscribers.next().await;
        let first_subscriber = maybe_subscriber.ok_or_else(|| {
            Error::Other("SubHeadChanges first entry should have been one item".to_string())
        })?;

        let tipset = match first_subscriber {
            HeadChange::Current(tipset) => tipset,
            _ => {
                return Err(Error::Other(format!(
                    "expected current head on SHC stream (got {:?})",
                    first_subscriber
                )))
            }
        };
        let message_var = (message.from(), &message.sequence());
        let maybe_message_reciept =
            Self::tipset_executed_message(&*block_store, &tipset, cid, message_var)?;
        if let Some(r) = maybe_message_reciept {
            return Ok((Some(tipset.clone()), Some(r)));
        }

        let mut candidate_tipset: Option<Arc<Tipset>> = None;
        let mut candidate_receipt: Option<MessageReceipt> = None;

        let block_store_for_message = block_store.clone();
        let cid = message
            .cid()
            .map_err(|e| Error::Other(format!("Could not get cid from message {:?}", e)))?;

        let cid_for_task = cid.clone();
        let address_for_task = *message.from();
        let sequence_for_task = message.sequence();
        let height_of_head = tipset.epoch();
        let task = task::spawn(async move {
            let (back_t, back_r) = Self::search_back_for_message(
                block_store_for_message,
                &tipset,
                (&address_for_task, &cid_for_task, &sequence_for_task),
            )?
            .ok_or_else(|| {
                Error::Other("State manager not subscribed to back search wait".to_string())
            })?;
            let back_tuple = (back_t, back_r);
            sender
                .send(())
                .map_err(|e| Error::Other(format!("Could not send to channel {:?}", e)))?;
            Ok::<_, Error>(back_tuple)
        });

        let reverts: Arc<RwLock<HashMap<TipsetKeys, bool>>> = Arc::new(RwLock::new(HashMap::new()));
        let block_revert = reverts.clone();
        let mut futures = FuturesUnordered::new();
        let subscriber_poll = task::spawn(async move {
            while let Some(subscriber) = subscriber
                .clone()
                .ok_or_else(|| {
                    Error::Other("State Manager not subscribed to tipset head changes".to_string())
                })?
                .next()
                .await
            {
                match subscriber {
                    HeadChange::Revert(_tipset) => {
                        if candidate_tipset.is_some() {
                            candidate_tipset = None;
                            candidate_receipt = None;
                        }
                    }
                    HeadChange::Apply(tipset) => {
                        if candidate_tipset
                            .as_ref()
                            .map(|s| s.epoch() >= s.epoch() + tipset.epoch())
                            .unwrap_or_default()
                        {
                            return Ok((candidate_tipset, candidate_receipt));
                        }
                        let poll_receiver = receiver.try_recv().map_err(|e| {
                            Error::Other(format!("Could not receieve from channel {:?}", e))
                        })?;
                        if poll_receiver.is_some() {
                            block_revert
                                .write()
                                .await
                                .insert(tipset.key().to_owned(), true);
                        }

                        let message_var = (message.from(), &message.sequence());
                        let maybe_receipt = Self::tipset_executed_message(
                            &*block_store,
                            &tipset,
                            &cid,
                            message_var,
                        )?;
                        if let Some(receipt) = maybe_receipt {
                            if confidence == 0 {
                                return Ok((Some(tipset), Some(receipt)));
                            }
                            candidate_tipset = Some(tipset);
                            candidate_receipt = Some(receipt)
                        }
                    }
                    _ => (),
                }
            }

            Ok((None, None))
        });

        futures.push(subscriber_poll);
        let search_back_poll = task::spawn(async move {
            let (back_tipset, back_receipt) = task.await?;
            let should_revert = *reverts
                .read()
                .await
                .get(back_tipset.key())
                .unwrap_or(&false);
            let larger_height_of_head = height_of_head >= back_tipset.epoch() + confidence;
            if !should_revert && larger_height_of_head {
                return Ok((Some(Arc::new(back_tipset)), Some(back_receipt)));
            }

            Ok((None, None))
        });
        futures.push(search_back_poll);

        futures.next().await.ok_or_else(|| Error::Other("wait_for_message could not be completed due to failure of subscriber poll or search_back functionality".to_string()))?
    }

    /// Returns a bls public key from provided address
    pub fn get_bls_public_key(
        db: &Arc<DB>,
        addr: &Address,
        state_cid: &Cid,
    ) -> Result<[u8; BLS_PUB_LEN], Error> {
        let state = StateTree::new_from_root(db.as_ref(), state_cid).map_err(Error::State)?;
        let kaddr = resolve_to_key_addr(&state, db.as_ref(), addr)
            .map_err(|e| format!("Failed to resolve key address, error: {}", e))?;

        match kaddr.into_payload() {
            Payload::BLS(BLSPublicKey(key)) => Ok(key),
            _ => Err(Error::State(
                "Address must be BLS address to load bls public key".to_owned(),
            )),
        }
    }

    /// Return the heaviest tipset's balance from self.db for a given address
    pub fn get_heaviest_balance(&self, addr: &Address) -> Result<BigInt, Error> {
        let ts = get_heaviest_tipset(self.bs.as_ref())
            .map_err(|err| Error::Other(err.to_string()))?
            .ok_or_else(|| Error::Other("could not get bs heaviest ts".to_owned()))?;
        let cid = ts.parent_state();
        self.get_balance(addr, cid)
    }

    /// Return the balance of a given address and state_cid
    pub fn get_balance(&self, addr: &Address, cid: &Cid) -> Result<BigInt, Error> {
        let act = self.get_actor(addr, cid)?;
        let actor = act.ok_or_else(|| "could not find actor".to_owned())?;
        Ok(actor.balance)
    }

    pub fn lookup_id(&self, addr: &Address, ts: &Tipset) -> Result<Option<Address>, Error> {
        let state_tree = StateTree::new_from_root(self.bs.as_ref(), ts.parent_state())?;
        state_tree.lookup_id(addr).map_err(Error::State)
    }

    pub fn market_balance(&self, addr: &Address, ts: &Tipset) -> Result<MarketBalance, Error> {
        let market_state: market::State =
            self.load_actor_state(&*STORAGE_MARKET_ACTOR_ADDR, ts.parent_state())?;

        let new_addr = self
            .lookup_id(addr, ts)?
            .ok_or_else(|| Error::State(format!("Failed to resolve address {}", addr)))?;

        let out = MarketBalance {
            escrow: {
                let et = BalanceTable::from_root(self.bs.as_ref(), &market_state.escrow_table)
                    .map_err(|_x| Error::State("Failed to build Escrow Table".to_string()))?;
                et.get(&new_addr).unwrap_or_default()
            },
            locked: {
                let lt = BalanceTable::from_root(self.bs.as_ref(), &market_state.locked_table)
                    .map_err(|_x| Error::State("Failed to build Locked Table".to_string()))?;
                lt.get(&new_addr).unwrap_or_default()
            },
        };

        Ok(out)
    }
}<|MERGE_RESOLUTION|>--- conflicted
+++ resolved
@@ -28,19 +28,19 @@
 use log::{trace, warn};
 use message::ChainMessage;
 use message::{Message, MessageReceipt, UnsignedMessage};
+use num_bigint::bigint_ser::{BigIntDe, BigIntSer};
 use num_bigint::BigInt;
-use serde::{Deserialize, Serializer,Deserializer,Serialize};
+use serde::{Deserialize, Deserializer, Serialize, Serializer};
 use state_tree::StateTree;
 use std::collections::HashMap;
 use std::error::Error as StdError;
 use std::sync::Arc;
-use num_bigint::bigint_ser::{BigIntDe,BigIntSer};
 
 /// Intermediary for retrieving state objects and updating actor states
 pub type CidPair = (Cid, Cid);
 
 /// Type to represent invocation of state call results
-#[derive(Serialize,Deserialize)]
+#[derive(Serialize, Deserialize)]
 pub struct InvocResult {
     pub msg: ChainMessage,
     pub msg_rct: Option<MessageReceipt>,
@@ -62,12 +62,7 @@
     where
         S: Serializer,
     {
-        (
-
-            BigIntSer(&self.escrow),
-            BigIntSer(&self.locked),
-        )
-            .serialize(s)
+        (BigIntSer(&self.escrow), BigIntSer(&self.locked)).serialize(s)
     }
 }
 
@@ -76,14 +71,8 @@
     where
         D: Deserializer<'de>,
     {
-        let (
-            BigIntDe(escrow),
-            BigIntDe(locked),
-        ) = Deserialize::deserialize(deserializer)?;
-        Ok(Self {
-            escrow,
-            locked
-        })
+        let (BigIntDe(escrow), BigIntDe(locked)) = Deserialize::deserialize(deserializer)?;
+        Ok(Self { escrow, locked })
     }
 }
 
@@ -299,15 +288,9 @@
             }
 
             Ok(InvocResult {
-<<<<<<< HEAD
                 msg: ChainMessage::Unsigned(msg.clone()),
-                msg_rct: Some(apply_ret.msg_receipt().clone()),
-                actor_error: apply_ret.act_error().map(|e| e.to_string()),
-=======
-                msg: msg.clone(),
                 msg_rct: Some(apply_ret.msg_receipt.clone()),
                 actor_error: apply_ret.act_error.map(|e| e.to_string()),
->>>>>>> b6602bbd
             })
         })
     }
