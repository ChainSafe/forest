// Copyright 2019-2022 ChainSafe Systems
// SPDX-License-Identifier: Apache-2.0, MIT

#[macro_use]
extern crate lazy_static;

pub mod chain_rand;
mod errors;
mod utils;
mod vm_circ_supply;

pub use self::errors::*;
use actor::*;
use address::{Address, Payload, Protocol, BLS_PUB_LEN};
use async_log::span;
use async_std::{sync::RwLock, task};
use beacon::{Beacon, BeaconEntry, BeaconSchedule, DrandBeacon, IGNORE_DRAND_VAR};
use blockstore::BlockStore;
use blockstore::FvmStore;
use chain::{ChainStore, HeadChange};
use chain_rand::ChainRand;
use cid::Cid;
use clock::ChainEpoch;
use encoding::Cbor;
use fil_actors_runtime::runtime::Policy;
use fil_types::{verifier::ProofVerifier, NetworkVersion, Randomness, SectorInfo, SectorSize};
use forest_blocks::{BlockHeader, Tipset, TipsetKeys};
use forest_crypto::DomainSeparationTag;
use futures::{channel::oneshot, select, FutureExt};
use fvm::machine::NetworkConfig;
use fvm::state_tree::StateTree as FvmStateTree;
use interpreter::{
    resolve_to_key_addr, ApplyRet, BlockMessages, CircSupplyCalc, LookbackStateGetter, Rand, VM,
};
use ipld_amt::Amt;
use log::{debug, info, trace, warn};
use message::{
    message_receipt, unsigned_message, ChainMessage, Message, MessageReceipt, UnsignedMessage,
};
use networks::get_network_version_default;
use num_bigint::{bigint_ser, BigInt};
use num_traits::identities::Zero;
use once_cell::sync::OnceCell;
use serde::{Deserialize, Serialize};
use state_tree::StateTree;
use std::collections::HashMap;
use std::error::Error as StdError;
use std::marker::PhantomData;
use std::sync::Arc;
use tokio::sync::broadcast::{error::RecvError, Receiver as Subscriber, Sender as Publisher};
use vm::{ActorState, TokenAmount};
use vm_circ_supply::GenesisInfo;

/// Intermediary for retrieving state objects and updating actor states.
type CidPair = (Cid, Cid);

/// Type to represent invocation of state call results.
#[derive(Serialize, Deserialize)]
#[serde(rename_all = "PascalCase")]
pub struct InvocResult {
    #[serde(with = "unsigned_message::json")]
    pub msg: UnsignedMessage,
    #[serde(with = "message_receipt::json::opt")]
    pub msg_rct: Option<MessageReceipt>,
    pub error: Option<String>,
}

/// An alias Result that represents an InvocResult and an Error.
type StateCallResult = Result<InvocResult, Error>;

/// External format for returning market balance from state.
#[derive(Default, Serialize, Deserialize)]
#[serde(rename_all = "PascalCase")]
pub struct MarketBalance {
    #[serde(with = "bigint_ser")]
    escrow: BigInt,
    #[serde(with = "bigint_ser")]
    locked: BigInt,
}

/// State manager handles all interactions with the internal Filecoin actors state.
/// This encapsulates the [ChainStore] functionality, which only handles chain data, to
/// allow for interactions with the underlying state of the chain. The state manager not only
/// allows interfacing with state, but also is used when performing state transitions.
pub struct StateManager<DB> {
    cs: Arc<ChainStore<DB>>,

    /// This is a cache which indexes tipsets to their calculated state.
    /// The calculated state is wrapped in a mutex to avoid duplicate computation
    /// of the state/receipt root.
    cache: RwLock<HashMap<TipsetKeys, Arc<RwLock<Option<CidPair>>>>>,
    publisher: Option<Publisher<HeadChange>>,
    genesis_info: GenesisInfo,
    beacon: Arc<beacon::BeaconSchedule<DrandBeacon>>,
    engine: fvm::machine::MultiEngine,
}

impl<DB> StateManager<DB>
where
    DB: BlockStore + Send + Sync + 'static,
{
    pub async fn new(cs: Arc<ChainStore<DB>>) -> Result<Self, Box<dyn std::error::Error>> {
        let genesis = cs.genesis()?.ok_or("genesis header was none")?;
        let beacon = Arc::new(networks::beacon_schedule_default(genesis.timestamp()).await?);

        Ok(Self {
            cs,
            cache: RwLock::new(HashMap::new()),
            publisher: None,
            genesis_info: GenesisInfo::default(),
            beacon,
            engine: fvm::machine::MultiEngine::new(),
        })
    }

    /// Creates a constructor that passes in a HeadChange publisher.
    pub async fn new_with_publisher(
        cs: Arc<ChainStore<DB>>,
        chain_subs: Publisher<HeadChange>,
    ) -> Result<Self, Box<dyn std::error::Error>> {
        let genesis = cs.genesis()?.ok_or("genesis header was none")?;
        let beacon = Arc::new(networks::beacon_schedule_default(genesis.timestamp()).await?);

        Ok(Self {
            cs,
            cache: RwLock::new(HashMap::new()),
            publisher: Some(chain_subs),
            genesis_info: GenesisInfo::default(),
            beacon,
            engine: fvm::machine::MultiEngine::new(),
        })
    }

    pub fn beacon_schedule(&self) -> Arc<BeaconSchedule<DrandBeacon>> {
        self.beacon.clone()
    }

    /// Returns network version for the given epoch.
    pub fn get_network_version(&self, epoch: ChainEpoch) -> NetworkVersion {
        get_network_version_default(epoch)
    }

    /// Gets actor from given [Cid], if it exists.
    pub fn get_actor(&self, addr: &Address, state_cid: Cid) -> Result<Option<ActorState>, Error> {
        let state =
            FvmStateTree::new_from_root(FvmStore::new(self.blockstore_cloned()), &state_cid)?;
        Ok(state.get_actor(addr)?)
        // let state = StateTree::new_from_root(self.blockstore(), &state_cid)?;
        // Ok(state.get_actor(addr)?)
    }

    /// Returns the cloned [Arc] of the state manager's [BlockStore].
    pub fn blockstore_cloned(&self) -> Arc<DB> {
        self.cs.blockstore_cloned()
    }

    /// Returns a reference to the state manager's [BlockStore].
    pub fn blockstore(&self) -> &DB {
        self.cs.blockstore()
    }

    /// Returns reference to the state manager's [ChainStore].
    pub fn chain_store(&self) -> &Arc<ChainStore<DB>> {
        &self.cs
    }

    /// Gets 32 bytes of randomness for ChainRand paramaterized by the DomainSeparationTag, ChainEpoch,
    /// Entropy from the latest beacon entry.
    pub async fn get_beacon_randomness(
        &self,
        blocks: &TipsetKeys,
        pers: i64,
        round: ChainEpoch,
        entropy: &[u8],
    ) -> anyhow::Result<[u8; 32]> {
        let chain_rand = ChainRand::new(blocks.to_owned(), self.cs.clone(), self.beacon.clone());
        match self.get_network_version(round) {
            NetworkVersion::V15 | NetworkVersion::V14 => {
                chain_rand
                    .get_beacon_randomness_v3(blocks, pers, round, entropy)
                    .await
            }
            NetworkVersion::V13 => {
                chain_rand
                    .get_beacon_randomness_v2(blocks, pers, round, entropy)
                    .await
            }
            NetworkVersion::V0
            | NetworkVersion::V1
            | NetworkVersion::V2
            | NetworkVersion::V3
            | NetworkVersion::V4
            | NetworkVersion::V5
            | NetworkVersion::V6
            | NetworkVersion::V7
            | NetworkVersion::V8
            | NetworkVersion::V9
            | NetworkVersion::V10
            | NetworkVersion::V11
            | NetworkVersion::V12 => {
                chain_rand
                    .get_beacon_randomness_v1(blocks, pers, round, entropy)
                    .await
            }
            _ => panic!("Unsupported network version"),
        }
    }

    /// Gets 32 bytes of randomness for ChainRand paramaterized by the DomainSeparationTag, ChainEpoch,
    /// Entropy from the ticket chain.
    pub async fn get_chain_randomness(
        &self,
        blocks: &TipsetKeys,
        pers: i64,
        round: ChainEpoch,
        entropy: &[u8],
        lookback: bool,
    ) -> anyhow::Result<[u8; 32]> {
        let chain_rand = ChainRand::new(blocks.to_owned(), self.cs.clone(), self.beacon.clone());
        chain_rand
            .get_chain_randomness(blocks, pers, round, entropy, lookback)
            .await
    }

    /// Returns the network name from the init actor state.
<<<<<<< HEAD
    pub fn get_network_name(&self, _st: &Cid) -> Result<String, Error> {
        Ok("cannot get name".into())
        // let init_act = self
        //     .get_actor(actor::init::ADDRESS, *st)?
        //     .ok_or_else(|| Error::State("Init actor address could not be resolved".to_string()))?;
        // let state = init::State::load(self.blockstore(), &init_act)?;
        // Ok(state.into_network_name())
=======
    pub fn get_network_name(&self, st: &Cid) -> anyhow::Result<String> {
        let init_act = self
            .get_actor(actor::init::ADDRESS, *st)?
            .ok_or_else(|| Error::State("Init actor address could not be resolved".to_string()))?;

        let state = init::State::load(self.blockstore(), &init_act)?;
        Ok(state.into_network_name())
>>>>>>> 57ea70e9
    }

    /// Returns true if miner has been slashed or is considered invalid.
    pub fn is_miner_slashed(&self, addr: &Address, state_cid: &Cid) -> anyhow::Result<bool, Error> {
        let actor = self
            .get_actor(actor::power::ADDRESS, *state_cid)?
            .ok_or_else(|| Error::State("Power actor address could not be resolved".to_string()))?;

        let spas = power::State::load(self.blockstore(), &actor)?;

        Ok(spas.miner_power(self.blockstore(), addr)?.is_none())
    }

    /// Returns raw work address of a miner given the state root.
<<<<<<< HEAD
    pub fn get_miner_work_addr(&self, state_cid: Cid, addr: &Address) -> Result<Address, Error> {
        // let state =
        //     FvmStateTree::new_from_root(FvmStore::new(self.blockstore_cloned()), &state_cid)?;
        // Ok(state.get_actor(addr)?)
        let state = StateTree::new_from_root(self.blockstore(), &state_cid)?;
=======
    pub fn get_miner_work_addr(
        &self,
        state_cid: &Cid,
        addr: &Address,
    ) -> anyhow::Result<Address, Error> {
        let state = StateTree::new_from_root(self.blockstore(), state_cid)?;
>>>>>>> 57ea70e9

        let act = state
            .get_actor(addr)?
            .ok_or_else(|| Error::State("Miner actor not found".to_string()))?;

        let ms = miner::State::load(self.blockstore(), &act)?;

        let info = ms.info(self.blockstore()).map_err(|e| e.to_string())?;

        let addr = resolve_to_key_addr(&state, self.blockstore(), &info.worker())?;
        Ok(addr)
    }

    /// Returns specified actor's claimed power and total network power as a tuple.
    pub fn get_power(
        &self,
        state_cid: &Cid,
        addr: Option<&Address>,
    ) -> anyhow::Result<Option<(power::Claim, power::Claim)>, Error> {
        let actor = self
            .get_actor(actor::power::ADDRESS, *state_cid)?
            .ok_or_else(|| Error::State("Power actor address could not be resolved".to_string()))?;

        let spas = power::State::load(self.blockstore(), &actor)?;

        let t_pow = spas.total_power();

        if let Some(maddr) = addr {
            let m_pow = spas
                .miner_power(self.blockstore(), maddr)?
                .ok_or_else(|| Error::State(format!("Miner for address {} not found", maddr)))?;

            let min_pow =
                spas.miner_nominal_power_meets_consensus_minimum(self.blockstore(), maddr)?;
            if min_pow {
                return Ok(Some((m_pow, t_pow)));
            }
        }

        Ok(None)
    }

    /// Subscribes to the [HeadChange]s observed by the state manager.
    pub fn get_subscriber(&self) -> Option<Subscriber<HeadChange>> {
        self.publisher.as_ref().map(|p| p.subscribe())
    }

    /// Performs the state transition for the tipset and applies all unique messages in all blocks.
    /// This function returns the state root and receipt root of the transition.
    #[allow(clippy::too_many_arguments)]
    pub fn apply_blocks<R, V, CB>(
        self: &Arc<Self>,
        parent_epoch: ChainEpoch,
        p_state: &Cid,
        messages: &[BlockMessages],
        epoch: ChainEpoch,
        rand: &R,
        base_fee: BigInt,
        mut callback: Option<CB>,
        tipset: &Arc<Tipset>,
    ) -> Result<CidPair, Box<dyn StdError>>
    where
        R: Rand + Clone + 'static,
        V: ProofVerifier,
        CB: FnMut(&Cid, &ChainMessage, &ApplyRet) -> Result<(), String>,
    {
        let db = self.blockstore_cloned();
        let lb_wrapper = SMLookbackWrapper {
            sm: self,
            store: self.blockstore(),
            tipset,
            verifier: PhantomData::<V>::default(),
        };

        let rand_clone = rand.clone();
        let create_vm = |state_root, epoch| {
            VM::<_, _, _, _, V>::new(
                state_root,
                db.as_ref(),
                db.clone(),
                epoch,
                &rand_clone,
                base_fee.clone(),
                get_network_version_default(epoch),
                self.genesis_info.clone(),
                None,
                &lb_wrapper,
                self.engine
                    .get(&NetworkConfig::new(get_network_version_default(epoch)))
                    .unwrap(),
            )
        };

        let mut parent_state = *p_state;

        for epoch_i in parent_epoch..epoch {
            if epoch_i > parent_epoch {
                let mut vm = create_vm(parent_state, epoch_i)?;
                // run cron for null rounds if any
                if let Err(e) = vm.run_cron(epoch_i, callback.as_mut()) {
                    log::error!("Beginning of epoch cron failed to run: {}", e);
                }

                parent_state = vm.flush()?;
            }

            if epoch_i == networks::UPGRADE_ACTORS_V4_HEIGHT {
                todo!("cannot migrate state when using FVM - see https://github.com/ChainSafe/forest/issues/1454 for updates");
            }
        }

        let mut vm = create_vm(parent_state, epoch)?;

        // Apply tipset messages
        let receipts = vm.apply_block_messages(messages, epoch, callback)?;

        // Construct receipt root from receipts
        let receipt_root = Amt::new_from_iter(self.blockstore(), receipts)?;

        // Flush changes to blockstore
        let state_root = vm.flush()?;

        // FIXME: Buffering disabled while debugging. Investigate if the buffer improves performance.
        //        See issue: https://github.com/ChainSafe/forest/issues/1451
        // Persist changes connected to root
        // buf_store
        //     .flush(&state_root)
        //     .expect("buffered blockstore flush failed");

        Ok((state_root, receipt_root))
    }

    /// Returns the pair of (parent state root, message receipt root). This will either be cached
    /// or will be calculated and fill the cache. Tipset state for a given tipset is guaranteed
    /// not to be computed twice.
    pub async fn tipset_state<V>(
        self: &Arc<Self>,
        tipset: &Arc<Tipset>,
    ) -> Result<CidPair, Box<dyn StdError>>
    where
        V: ProofVerifier,
    {
        span!("tipset_state", {
            // Get entry in cache, if it exists.
            // Arc is cloned here to avoid holding the entire cache lock until function ends.
            // (tasks should be able to compute different tipset state's in parallel)
            //
            // In the case of task `A` computing the same tipset as task `B`, `A` will hold the
            // mutex until the value is updated, which task `B` will await.
            //
            // If two tasks are computing different tipset states, they will only block computation
            // when accessing/initializing the entry in cache, not during the whole tipset calc.
            let cache_entry: Arc<_> = self
                .cache
                .write()
                .await
                .entry(tipset.key().clone())
                .or_default()
                // Clone Arc to drop lock of cache
                .clone();

            // Try to lock cache entry to ensure task is first to compute state.
            // If another task has the lock, it will overwrite the state before releasing lock.
            let mut entry_lock = cache_entry.write().await;
            if let Some(ref entry) = *entry_lock {
                // Entry had successfully populated state, return Cid and drop lock
                trace!("hit cache for tipset {:?}", tipset.cids());
                return Ok(*entry);
            }

            // Entry does not have state computed yet, this task will fill entry if successful.
            debug!("calculating tipset state {:?}", tipset.cids());

            let cid_pair = if tipset.epoch() == 0 {
                // NB: This is here because the process that executes blocks requires that the
                // block miner reference a valid miner in the state tree. Unless we create some
                // magical genesis miner, this won't work properly, so we short circuit here
                // This avoids the question of 'who gets paid the genesis block reward'
                let message_receipts = tipset
                    .blocks()
                    .first()
                    .ok_or_else(|| Error::Other("Could not get message receipts".to_string()))?;

                (*tipset.parent_state(), *message_receipts.message_receipts())
            } else {
                // generic constants are not implemented yet this is a lowcost method for now
                let no_func = None::<fn(&Cid, &ChainMessage, &ApplyRet) -> Result<(), String>>;
                let ts_state = self.compute_tipset_state::<V, _>(tipset, no_func).await?;
                debug!("completed tipset state calculation {:?}", tipset.cids());
                ts_state
            };

            // Fill entry with calculated cid pair
            *entry_lock = Some(cid_pair);
            Ok(cid_pair)
        })
    }

    fn call_raw<V>(
        self: &Arc<Self>,
        msg: &mut UnsignedMessage,
        rand: &ChainRand<DB>,
        tipset: &Arc<Tipset>,
    ) -> StateCallResult
    where
        V: ProofVerifier,
    {
        span!("state_call_raw", {
            let bstate = tipset.parent_state();
            let bheight = tipset.epoch();

            let lb_wrapper = SMLookbackWrapper {
                sm: self,
                store: self.blockstore(),
                tipset,
                verifier: PhantomData::<V>::default(),
            };

            let store_arc = self.blockstore_cloned();

            let mut vm = VM::<_, _, _, _, V>::new(
                *bstate,
                store_arc.as_ref(),
                store_arc.clone(),
                bheight,
                rand,
                0.into(),
                get_network_version_default(bheight),
                self.genesis_info.clone(),
                None,
                &lb_wrapper,
                self.engine
                    .get(&NetworkConfig::new(get_network_version_default(bheight)))
                    .unwrap(),
            )?;

            if msg.gas_limit() == 0 {
                msg.set_gas_limit(10000000000)
            }

            let actor = self
                .get_actor(msg.from(), *bstate)?
                .ok_or_else(|| Error::Other("Could not get actor".to_string()))?;
            msg.set_sequence(actor.sequence);
            let apply_ret = vm.apply_implicit_message(msg)?;
            trace!(
                "gas limit {:},gas premium{:?},value {:?}",
                msg.gas_limit(),
                msg.gas_premium(),
                msg.value()
            );
            if let Some(err) = &apply_ret.act_error {
                warn!("chain call failed: {:?}", err);
            }

            Ok(InvocResult {
                msg: msg.clone(),
                msg_rct: Some(apply_ret.msg_receipt.clone()),
                error: apply_ret.act_error.map(|e| e.to_string()),
            })
        })
    }

    /// runs the given message and returns its result without any persisted changes.
    pub async fn call<V>(
        self: &Arc<Self>,
        message: &mut UnsignedMessage,
        tipset: Option<Arc<Tipset>>,
    ) -> StateCallResult
    where
        V: ProofVerifier,
    {
        let ts = if let Some(t_set) = tipset {
            t_set
        } else {
            self.cs
                .heaviest_tipset()
                .await
                .ok_or_else(|| Error::Other("No heaviest tipset".to_string()))?
        };
        let chain_rand = ChainRand::new(ts.key().to_owned(), self.cs.clone(), self.beacon.clone());
        self.call_raw::<V>(message, &chain_rand, &ts)
    }

    /// Computes message on the given [Tipset] state, after applying other messages and returns
    /// the values computed in the VM.
    pub async fn call_with_gas<V>(
        self: &Arc<Self>,
        message: &mut ChainMessage,
        prior_messages: &[ChainMessage],
        tipset: Option<Arc<Tipset>>,
    ) -> StateCallResult
    where
        V: ProofVerifier,
    {
        let ts = if let Some(t_set) = tipset {
            t_set
        } else {
            self.cs
                .heaviest_tipset()
                .await
                .ok_or_else(|| Error::Other("No heaviest tipset".to_string()))?
        };
        let (st, _) = self
            .tipset_state::<V>(&ts)
            .await
            .map_err(|_| Error::Other("Could not load tipset state".to_string()))?;
        let chain_rand = ChainRand::new(ts.key().to_owned(), self.cs.clone(), self.beacon.clone());

        // TODO investigate: this doesn't use a buffered store in any way, and can lead to
        // state bloat potentially?
        let lb_wrapper = SMLookbackWrapper {
            sm: self,
            store: self.blockstore(),
            tipset: &ts,
            verifier: PhantomData::<V>::default(),
        };
        let store_arc = self.blockstore_cloned();
        let mut vm = VM::<_, _, _, _, V>::new(
            st,
            store_arc.as_ref(),
            store_arc.clone(),
            ts.epoch() + 1,
            &chain_rand,
            ts.blocks()[0].parent_base_fee().clone(),
            get_network_version_default(ts.epoch() + 1),
            self.genesis_info.clone(),
            None,
            &lb_wrapper,
            self.engine
                .get(&NetworkConfig::new(get_network_version_default(
                    ts.epoch() + 1,
                )))
                .unwrap(),
        )?;

        for msg in prior_messages {
            vm.apply_message(msg)?;
        }
        let from_actor = vm
            .get_actor(message.from())
            .map_err(|e| Error::Other(format!("Could not get actor from state: {}", e)))?
            .ok_or_else(|| Error::Other("cant find actor in state tree".to_string()))?;
        message.set_sequence(from_actor.sequence);

        let ret = vm.apply_message(message)?;

        Ok(InvocResult {
            msg: message.message().clone(),
            msg_rct: Some(ret.msg_receipt.clone()),
            error: ret.act_error.map(|e| e.to_string()),
        })
    }

    /// Replays the given message and returns the result of executing the indicated message,
    /// assuming it was executed in the indicated tipset.
    pub async fn replay<V>(
        self: &Arc<Self>,
        ts: &Arc<Tipset>,
        mcid: Cid,
    ) -> Result<(UnsignedMessage, ApplyRet), Error>
    where
        V: ProofVerifier,
    {
        // This isn't ideal to have, since the execution is syncronous, but this needs to be the
        // case because the state transition has to be in blocking thread to avoid starving executor
        let outm: OnceCell<UnsignedMessage> = Default::default();
        let outr: OnceCell<ApplyRet> = Default::default();
        let m_clone = outm.clone();
        let r_clone = outr.clone();
        let callback = move |cid: &Cid, unsigned: &ChainMessage, apply_ret: &ApplyRet| {
            if *cid == mcid {
                let _ = m_clone.set(unsigned.message().clone());
                let _ = r_clone.set(apply_ret.clone());
                return Err("halt".to_string());
            }

            Ok(())
        };
        let result = self.compute_tipset_state::<V, _>(ts, Some(callback)).await;

        if let Err(error_message) = result {
            if error_message.to_string() != "halt" {
                return Err(Error::Other(format!(
                    "unexpected error during execution : {:}",
                    error_message
                )));
            }
        }

        let out_mes = outm
            .into_inner()
            .ok_or_else(|| Error::Other("given message not found in tipset".to_string()))?;
        let out_ret = outr
            .into_inner()
            .ok_or_else(|| Error::Other("message did not have a return".to_string()))?;
        Ok((out_mes, out_ret))
    }

    /// Gets lookback tipset for block validations.
    pub async fn get_lookback_tipset_for_round<V>(
        self: &Arc<Self>,
        tipset: Arc<Tipset>,
        round: ChainEpoch,
    ) -> Result<(Arc<Tipset>, Cid), Error>
    where
        V: ProofVerifier,
    {
        let mut lbr: ChainEpoch = ChainEpoch::from(0);
        let version = get_network_version_default(round);
        let lb = if version <= NetworkVersion::V3 {
            ChainEpoch::from(10)
        } else {
            Policy::default().chain_finality // FIXME: Use correct policy
        };

        if round > lb {
            lbr = round - lb
        }

        // More null blocks than lookback
        if lbr >= tipset.epoch() {
            let (st, _) = self
                .tipset_state::<V>(&tipset)
                .await
                .map_err(|e| Error::Other(format!("Could execute tipset_state {:?}", e)))?;
            return Ok((tipset, st));
        }

        let next_ts = self
            .cs
            .tipset_by_height(lbr + 1, tipset.clone(), false)
            .await
            .map_err(|e| Error::Other(format!("Could not get tipset by height {:?}", e)))?;
        if lbr > next_ts.epoch() {
            return Err(Error::Other(format!(
                "failed to find non-null tipset {:?} {} which is known to exist, found {:?} {}",
                tipset.key(),
                tipset.epoch(),
                next_ts.key(),
                next_ts.epoch()
            )));
        }
        let lbts = self
            .cs
            .tipset_from_keys(next_ts.parents())
            .await
            .map_err(|e| Error::Other(format!("Could not get tipset from keys {:?}", e)))?;
        Ok((lbts, *next_ts.parent_state()))
    }

    /// Checks the eligibility of the miner. This is used in the validation that a block's miner
    /// has the requirements to mine a block.
    pub fn eligible_to_mine(
        self: &Arc<Self>,
        address: &Address,
        base_tipset: &Tipset,
        lookback_tipset: &Tipset,
    ) -> anyhow::Result<bool, Error> {
        let hmp = self.miner_has_min_power(address, lookback_tipset)?;
        let version = get_network_version_default(base_tipset.epoch());

        if version <= NetworkVersion::V3 {
            return Ok(hmp);
        }

        if !hmp {
            return Ok(false);
        }

        let actor = self
            .get_actor(actor::power::ADDRESS, *base_tipset.parent_state())?
            .ok_or_else(|| Error::State("Power actor address could not be resolved".to_string()))?;

        let power_state = power::State::load(self.blockstore(), &actor)?;

        let actor = self
            .get_actor(address, *base_tipset.parent_state())?
            .ok_or_else(|| Error::State("Power actor address could not be resolved".to_string()))?;

        let miner_state = miner::State::load(self.blockstore(), &actor)?;

        // Non-empty power claim.
        let claim = power_state
            .miner_power(self.blockstore(), address)?
            .ok_or_else(|| Error::Other("Could not get claim".to_string()))?;
        if claim.quality_adj_power <= BigInt::zero() {
            return Ok(false);
        }

        // No fee debt.
        if !miner_state.fee_debt().is_zero() {
            return Ok(false);
        }

        // No active consensus faults.
        let info = miner_state.info(self.blockstore())?;
        if base_tipset.epoch() <= info.consensus_fault_elapsed {
            return Ok(false);
        }

        Ok(true)
    }

    /// Get's a miner's base info from state, based on the address provided.
    pub async fn miner_get_base_info<V: ProofVerifier, B: Beacon>(
        self: &Arc<Self>,
        beacon: &BeaconSchedule<B>,
        key: &TipsetKeys,
        round: ChainEpoch,
        address: Address,
    ) -> Result<Option<MiningBaseInfo>, Box<dyn StdError>> {
        let tipset = self.cs.tipset_from_keys(key).await?;
        let prev = match self.cs.latest_beacon_entry(&tipset).await {
            Ok(prev) => prev,
            Err(err) => {
                if std::env::var(IGNORE_DRAND_VAR)
                    .map(|e| e != "1")
                    .unwrap_or(true)
                {
                    return Err(Box::from(format!(
                        "failed to get latest beacon entry: {:?}",
                        err
                    )));
                }
                beacon::BeaconEntry::default()
            }
        };
        let entries = beacon
            .beacon_entries_for_block(round, tipset.epoch(), &prev)
            .await?;
        let rbase = entries.iter().last().unwrap_or(&prev);
        let (lbts, lbst) = self
            .get_lookback_tipset_for_round::<V>(tipset.clone(), round)
            .await?;

        let actor = self
            .get_actor(&address, lbst)?
            .ok_or_else(|| Error::State("Power actor address could not be resolved".to_string()))?;
        let miner_state = miner::State::load(self.blockstore(), &actor)?;

        let buf = address.marshal_cbor()?;
        let prand = chain_rand::draw_randomness(
            rbase.data(),
            DomainSeparationTag::WinningPoStChallengeSeed as i64,
            round,
            &buf,
        )?;

        let nv = get_network_version_default(tipset.epoch());
        let sectors = self.get_sectors_for_winning_post::<V>(
            &lbst,
            nv,
            &address,
            Randomness(prand.to_vec()),
        )?;

        if sectors.is_empty() {
            return Ok(None);
        }

        let (mpow, tpow) = self
            .get_power(&lbst, Some(&address))?
            .ok_or_else(|| Error::State(format!("failed to load power for address {}", address)))?;

        let info = miner_state.info(self.blockstore())?;

        let (st, _) = self.tipset_state::<V>(&lbts).await?;
        let state = StateTree::new_from_root(self.blockstore(), &st)?;

        let worker_key = resolve_to_key_addr(&state, self.blockstore(), &info.worker())?;

        let eligible = self.eligible_to_mine(&address, tipset.as_ref(), &lbts)?;

        Ok(Some(MiningBaseInfo {
            miner_power: Some(mpow.quality_adj_power),
            network_power: Some(tpow.quality_adj_power),
            sectors,
            worker_key,
            sector_size: info.sector_size(),
            prev_beacon_entry: prev,
            beacon_entries: entries,
            eligible_for_mining: eligible,
        }))
    }

    /// Performs a state transition, and returns the state and receipt root of the transition.
    pub async fn compute_tipset_state<V, CB: 'static>(
        self: &Arc<Self>,
        tipset: &Arc<Tipset>,
        callback: Option<CB>,
    ) -> Result<CidPair, Error>
    where
        V: ProofVerifier,
        CB: FnMut(&Cid, &ChainMessage, &ApplyRet) -> Result<(), String> + Send,
    {
        span!("compute_tipset_state", {
            let block_headers = tipset.blocks();
            let first_block = block_headers
                .first()
                .ok_or_else(|| Error::Other("Empty tipset in compute_tipset_state".to_string()))?;

            let check_for_duplicates = |s: &BlockHeader| {
                block_headers
                    .iter()
                    .filter(|val| val.miner_address() == s.miner_address())
                    .take(2)
                    .count()
            };
            if let Some(a) = block_headers.iter().find(|s| check_for_duplicates(s) > 1) {
                // Duplicate Miner found
                return Err(Error::Other(format!("duplicate miner in a tipset ({})", a)));
            }

            let parent_epoch = if first_block.epoch() > 0 {
                let parent_cid = first_block
                    .parents()
                    .cids()
                    .get(0)
                    .ok_or_else(|| Error::Other("block must have parents".to_string()))?;
                let parent: BlockHeader = self
                    .blockstore()
                    .get(parent_cid)?
                    .ok_or_else(|| format!("Could not find parent block with cid {parent_cid}"))?;
                parent.epoch()
            } else {
                Default::default()
            };

            let tipset_keys =
                TipsetKeys::new(block_headers.iter().map(|s| s.cid()).cloned().collect());
            let chain_rand = ChainRand::new(tipset_keys, self.cs.clone(), self.beacon.clone());
            let base_fee = first_block.parent_base_fee().clone();

            let blocks = self
                .chain_store()
                .block_msgs_for_tipset(tipset)
                .map_err(|e| Error::Other(e.to_string()))?;

            let sm = self.clone();
            let sr = *first_block.state_root();
            let epoch = first_block.epoch();
            let ts_cloned = tipset.clone();
            task::spawn_blocking(move || {
                Ok(sm.apply_blocks::<_, V, _>(
                    parent_epoch,
                    &sr,
                    &blocks,
                    epoch,
                    &chain_rand,
                    base_fee,
                    callback,
                    &ts_cloned,
                )?)
            })
            .await
        })
    }

    /// Check if tipset had executed the message, by loading the receipt based on the index of
    /// the message in the block.
    async fn tipset_executed_message(
        &self,
        tipset: &Tipset,
        msg_cid: Cid,
        (message_from_address, message_sequence): (&Address, &u64),
    ) -> Result<Option<MessageReceipt>, Error> {
        if tipset.epoch() == 0 {
            return Ok(None);
        }
        // Load parent state.
        let pts = self
            .cs
            .tipset_from_keys(tipset.parents())
            .await
            .map_err(|err| Error::Other(err.to_string()))?;
        let messages = self
            .cs
            .messages_for_tipset(&pts)
            .map_err(|err| Error::Other(err.to_string()))?;
        messages
            .iter()
            .enumerate()
            // reverse iteration intentional
            .rev()
            .filter(|(_, s)| {
                s.from() == message_from_address
            })
            .filter_map(|(index, s)| {
                if s.sequence() == *message_sequence {
                    if s.cid().map(|s|
                        s == msg_cid
                    ).unwrap_or_default() {
                        // When message Cid has been found, get receipt at index.
                        let rct = chain::get_parent_reciept(
                            self.blockstore(),
                            tipset.blocks().first().unwrap(),
                            index,
                        )
                            .map_err(|err| {
                                Error::Other(err.to_string())
                            });
                        return Some(
                           rct
                        );
                    }
                    let error_msg = format!("found message with equal nonce as the one we are looking for (F:{:} n {:}, TS: `Error Converting message to Cid` n{:})", msg_cid, message_sequence, s.sequence());
                    return Some(Err(Error::Other(error_msg)))
                }
                if s.sequence() < *message_sequence {
                    return Some(Ok(None));
                }

                None
            })
            .next()
            .unwrap_or(Ok(None))
    }

    async fn check_search(
        &self,
        current: &Tipset,
        (message_from_address, message_cid, message_sequence): (&Address, &Cid, &u64),
    ) -> Result<Option<(Arc<Tipset>, MessageReceipt)>, Result<Arc<Tipset>, Error>> {
        if current.epoch() == 0 {
            return Ok(None);
        }
        let state = StateTree::new_from_root(self.blockstore(), current.parent_state())
            .map_err(|e| Err(Error::State(e.to_string())))?;

        if let Some(actor_state) = state
            .get_actor(message_from_address)
            .map_err(|e| Err(Error::State(e.to_string())))?
        {
            if actor_state.sequence == 0 || actor_state.sequence < *message_sequence {
                return Ok(None);
            }
        }

        let tipset = self
            .cs
            .tipset_from_keys(current.parents())
            .await
            .map_err(|err| {
                Err(Error::Other(format!(
                    "failed to load tipset during msg wait searchback: {:}",
                    err
                )))
            })?;
        let r = self
            .tipset_executed_message(
                &tipset,
                *message_cid,
                (message_from_address, message_sequence),
            )
            .await
            .map_err(Err)?;

        if let Some(receipt) = r {
            Ok(Some((tipset, receipt)))
        } else {
            Err(Ok(tipset))
        }
    }

    async fn search_back_for_message(
        &self,
        current: &Tipset,
        params: (&Address, &Cid, &u64),
    ) -> Result<Option<(Arc<Tipset>, MessageReceipt)>, Error> {
        let mut ts: Arc<Tipset> = match self.check_search(current, params).await {
            Ok(res) => return Ok(res),
            Err(e) => e?,
        };

        // Loops until message is found, genesis is hit, or an error is encountered
        loop {
            ts = match self.check_search(&ts, params).await {
                Ok(res) => return Ok(res),
                Err(e) => e?,
            };
        }
    }
    /// Returns a message receipt from a given tipset and message cid.
    pub async fn get_receipt(&self, tipset: &Tipset, msg: Cid) -> Result<MessageReceipt, Error> {
        let m = chain::get_chain_message(self.blockstore(), &msg)
            .map_err(|e| Error::Other(e.to_string()))?;
        let message_var = (m.from(), &m.sequence());
        let message_receipt = self
            .tipset_executed_message(tipset, msg, message_var)
            .await?;

        if let Some(receipt) = message_receipt {
            return Ok(receipt);
        }
        let cid = m
            .cid()
            .map_err(|e| Error::Other(format!("Could not convert message to cid {:?}", e)))?;
        let message_var = (m.from(), &cid, &m.sequence());
        let maybe_tuple = self.search_back_for_message(tipset, message_var).await?;
        let message_receipt = maybe_tuple
            .ok_or_else(|| {
                Error::Other("Could not get receipt from search back message".to_string())
            })?
            .1;
        Ok(message_receipt)
    }

    /// WaitForMessage blocks until a message appears on chain. It looks backwards in the
    /// chain to see if this has already happened. It guarantees that the message has been on chain
    /// for at least confidence epochs without being reverted before returning.
    pub async fn wait_for_message(
        self: &Arc<Self>,
        msg_cid: Cid,
        confidence: i64,
    ) -> Result<(Option<Arc<Tipset>>, Option<MessageReceipt>), Error>
    where
        DB: BlockStore + Send + Sync + 'static,
    {
        let mut subscriber = self.cs.publisher().subscribe();
        let (sender, mut receiver) = oneshot::channel::<()>();
        let message = chain::get_chain_message(self.blockstore(), &msg_cid)
            .map_err(|err| Error::Other(format!("failed to load message {:}", err)))?;

        let message_var = (message.from(), &message.sequence());
        let current_tipset = self.cs.heaviest_tipset().await.unwrap();
        let maybe_message_reciept = self
            .tipset_executed_message(&current_tipset, msg_cid, message_var)
            .await?;
        if let Some(r) = maybe_message_reciept {
            return Ok((Some(current_tipset.clone()), Some(r)));
        }

        let mut candidate_tipset: Option<Arc<Tipset>> = None;
        let mut candidate_receipt: Option<MessageReceipt> = None;

        let sm_cloned = self.clone();
        let cid = message
            .cid()
            .map_err(|e| Error::Other(format!("Could not get cid from message {:?}", e)))?;

        let cid_for_task = cid;
        let address_for_task = *message.from();
        let sequence_for_task = message.sequence();
        let height_of_head = current_tipset.epoch();
        let task = task::spawn(async move {
            let back_tuple = sm_cloned
                .search_back_for_message(
                    &current_tipset,
                    (&address_for_task, &cid_for_task, &sequence_for_task),
                )
                .await?;
            sender
                .send(())
                .map_err(|e| Error::Other(format!("Could not send to channel {:?}", e)))?;
            Ok::<_, Error>(back_tuple)
        });

        let reverts: Arc<RwLock<HashMap<TipsetKeys, bool>>> = Arc::new(RwLock::new(HashMap::new()));
        let block_revert = reverts.clone();
        let sm_cloned = self.clone();

        // Wait for message to be included in head change.
        let mut subscriber_poll = task::spawn::<
            _,
            Result<(Option<Arc<Tipset>>, Option<MessageReceipt>), Error>,
        >(async move {
            loop {
                match subscriber.recv().await {
                    Ok(subscriber) => match subscriber {
                        HeadChange::Revert(_tipset) => {
                            if candidate_tipset.is_some() {
                                candidate_tipset = None;
                                candidate_receipt = None;
                            }
                        }
                        HeadChange::Apply(tipset) => {
                            if candidate_tipset
                                .as_ref()
                                .map(|s| tipset.epoch() >= s.epoch() + confidence)
                                .unwrap_or_default()
                            {
                                return Ok((candidate_tipset, candidate_receipt));
                            }
                            let poll_receiver = receiver.try_recv();
                            if let Ok(Some(_)) = poll_receiver {
                                block_revert
                                    .write()
                                    .await
                                    .insert(tipset.key().to_owned(), true);
                            }

                            let message_var = (message.from(), &message.sequence());
                            let maybe_receipt = sm_cloned
                                .tipset_executed_message(&tipset, msg_cid, message_var)
                                .await?;
                            if let Some(receipt) = maybe_receipt {
                                if confidence == 0 {
                                    return Ok((Some(tipset), Some(receipt)));
                                }
                                candidate_tipset = Some(tipset);
                                candidate_receipt = Some(receipt)
                            }
                        }
                        _ => (),
                    },
                    Err(RecvError::Lagged(i)) => {
                        warn!(
                            "wait for message head change subscriber lagged, skipped {} events",
                            i
                        );
                    }
                    Err(RecvError::Closed) => break,
                }
            }
            Ok((None, None))
        })
        .fuse();

        // Search backwards for message.
        let mut search_back_poll = task::spawn::<_, Result<_, Error>>(async move {
            let back_tuple = task.await?;
            if let Some((back_tipset, back_receipt)) = back_tuple {
                let should_revert = *reverts
                    .read()
                    .await
                    .get(back_tipset.key())
                    .unwrap_or(&false);
                let larger_height_of_head = height_of_head >= back_tipset.epoch() + confidence;
                if !should_revert && larger_height_of_head {
                    return Ok((Some(back_tipset), Some(back_receipt)));
                }
                return Ok((None, None));
            }
            Ok((None, None))
        })
        .fuse();

        // Await on first future to finish.
        // TODO this should be a future race. I don't think the task is being cancelled here
        // This seems like it will keep the other task running even though it's unneeded.
        loop {
            select! {
                res = subscriber_poll => {
                    return res;
                }
                res = search_back_poll => {
                    if let Ok((Some(ts), Some(rct))) = res {
                        return Ok((Some(ts), Some(rct)));
                    }
                }
            }
        }
    }

    /// Returns a bls public key from provided address
    pub fn get_bls_public_key(
        db: &DB,
        addr: &Address,
        state_cid: Cid,
    ) -> Result<[u8; BLS_PUB_LEN], Error> {
        let state = StateTree::new_from_root(db, &state_cid)?;
        let kaddr = resolve_to_key_addr(&state, db, addr)
            .map_err(|e| format!("Failed to resolve key address, error: {}", e))?;

        match kaddr.into_payload() {
            Payload::BLS(key) => Ok(key),
            _ => Err(Error::State(
                "Address must be BLS address to load bls public key".to_owned(),
            )),
        }
    }

    /// Return the heaviest tipset's balance from self.db for a given address
    pub async fn get_heaviest_balance(&self, addr: &Address) -> Result<BigInt, Error> {
        let ts = self
            .cs
            .heaviest_tipset()
            .await
            .ok_or_else(|| Error::Other("could not get bs heaviest ts".to_owned()))?;
        let cid = ts.parent_state();
        self.get_balance(addr, *cid)
    }

    /// Return the balance of a given address and state_cid
    pub fn get_balance(&self, addr: &Address, cid: Cid) -> Result<BigInt, Error> {
        let act = self.get_actor(addr, cid)?;
        let actor = act.ok_or_else(|| "could not find actor".to_owned())?;
        Ok(actor.balance)
    }

    /// Looks up ID [Address] from the state at the given [Tipset].
    pub fn lookup_id(&self, addr: &Address, ts: &Tipset) -> Result<Option<Address>, Error> {
        let state_tree = StateTree::new_from_root(self.blockstore(), ts.parent_state())
            .map_err(|e| e.to_string())?;
        Ok(state_tree.lookup_id(addr)?)
    }

    /// Retrieves market balance in escrow and locked tables.
    pub fn market_balance(
        &self,
        addr: &Address,
        ts: &Tipset,
    ) -> anyhow::Result<MarketBalance, Error> {
        let actor = self
            .get_actor(actor::market::ADDRESS, *ts.parent_state())?
            .ok_or_else(|| Error::State("Power actor address could not be resolved".to_string()))?;

        let market_state = market::State::load(self.blockstore(), &actor)?;

        let new_addr = self
            .lookup_id(addr, ts)?
            .ok_or_else(|| Error::State(format!("Failed to resolve address {}", addr)))?;

        let out = MarketBalance {
            escrow: {
                market_state
                    .escrow_table(self.blockstore())?
                    .get(&new_addr)?
            },
            locked: {
                market_state
                    .locked_table(self.blockstore())?
                    .get(&new_addr)?
            },
        };

        Ok(out)
    }

    /// Similar to `resolve_to_key_addr` in the vm crate but does not allow `Actor` type of addresses.
    /// Uses `ts` to generate the VM state.
    pub async fn resolve_to_key_addr<V>(
        self: &Arc<Self>,
        addr: &Address,
        ts: &Arc<Tipset>,
    ) -> Result<Address, Box<dyn StdError>>
    where
        V: ProofVerifier,
    {
        match addr.protocol() {
            Protocol::BLS | Protocol::Secp256k1 => return Ok(*addr),
            Protocol::Actor => {
                return Err(
                    Error::Other("cannot resolve actor address to key address".to_string()).into(),
                )
            }
            _ => {}
        };
        let (st, _) = self.tipset_state::<V>(ts).await?;
        let state = StateTree::new_from_root(self.blockstore(), &st)?;

        interpreter::resolve_to_key_addr(&state, self.blockstore(), addr)
    }

    /// Checks power actor state for if miner meets consensus minimum requirements.
    pub fn miner_has_min_power(&self, addr: &Address, ts: &Tipset) -> anyhow::Result<bool> {
        let actor = self
            .get_actor(actor::power::ADDRESS, *ts.parent_state())?
            .ok_or_else(|| Error::State("Power actor address could not be resolved".to_string()))?;
        let ps = power::State::load(self.blockstore(), &actor)?;

        ps.miner_nominal_power_meets_consensus_minimum(self.blockstore(), addr)
    }

    pub async fn validate_chain<V: ProofVerifier>(
        self: &Arc<Self>,
        mut ts: Arc<Tipset>,
        height: i64,
    ) -> Result<(), Box<dyn StdError>> {
        let mut ts_chain = Vec::<Arc<Tipset>>::new();
        while ts.epoch() != height {
            let next = self.cs.tipset_from_keys(ts.parents()).await?;
            ts_chain.push(std::mem::replace(&mut ts, next));
        }
        ts_chain.push(ts);

        let mut last_state = *ts_chain.last().unwrap().parent_state();
        let mut last_receipt = *ts_chain.last().unwrap().blocks()[0].message_receipts();
        for ts in ts_chain.iter().rev() {
            if ts.parent_state() != &last_state {
                #[cfg(feature = "statediff")]
                statediff::print_state_diff(
                    self.blockstore(),
                    &last_state,
                    ts.parent_state(),
                    Some(1),
                )
                .unwrap();

                return Err(format!(
                    "Tipset chain has state mismatch at height: {}, {} != {}, \
                        receipts mismatched: {}",
                    ts.epoch(),
                    ts.parent_state(),
                    last_state,
                    ts.blocks()[0].message_receipts() != &last_receipt
                )
                .into());
            }
            if ts.blocks()[0].message_receipts() != &last_receipt {
                return Err(format!(
                    "Tipset message receipts has a mismatch at height: {}",
                    ts.epoch(),
                )
                .into());
            }
            info!(
                "Computing state (height: {}, ts={:?})",
                ts.epoch(),
                ts.cids()
            );
            let (st, msg_root) = self.tipset_state::<V>(ts).await?;
            last_state = st;
            last_receipt = msg_root;
        }
        Ok(())
    }

    /// Retrieves total circulating supply on the network.
    pub fn get_circulating_supply(
        self: &Arc<Self>,
        height: ChainEpoch,
        state_tree: &StateTree<DB>,
    ) -> Result<TokenAmount, Box<dyn StdError>> {
        self.genesis_info.get_supply(height, state_tree)
    }

    /// Return the state of Market Actor.
    pub fn get_market_state(&self, ts: &Tipset) -> anyhow::Result<market::State> {
        let actor = self
            .get_actor(actor::market::ADDRESS, *ts.parent_state())?
            .ok_or_else(|| {
                Error::State("Market actor address could not be resolved".to_string())
            })?;

        let market_state = market::State::load(self.blockstore(), &actor)?;
        Ok(market_state)
    }
}

/// Base miner info needed for the RPC API.
// * There is not a great reason this is a separate type from the one on the RPC.
// * This should probably be removed in the future, but is a convenience to keep for now.
pub struct MiningBaseInfo {
    pub miner_power: Option<TokenAmount>,
    pub network_power: Option<TokenAmount>,
    pub sectors: Vec<SectorInfo>,
    pub worker_key: Address,
    pub sector_size: SectorSize,
    pub prev_beacon_entry: BeaconEntry,
    pub beacon_entries: Vec<BeaconEntry>,
    pub eligible_for_mining: bool,
}

struct SMLookbackWrapper<'sm, 'ts, DB, BS, V> {
    sm: &'sm Arc<StateManager<DB>>,
    store: &'sm BS,
    tipset: &'ts Arc<Tipset>,
    verifier: PhantomData<V>,
}

impl<'sm, 'ts, DB, BS, V> LookbackStateGetter<'sm, BS> for SMLookbackWrapper<'sm, 'ts, DB, BS, V>
where
    // Yes, both are needed, because the VM should only use the buffered store
    DB: BlockStore + Send + Sync + 'static,
    BS: BlockStore + Send + Sync,
    V: ProofVerifier,
{
    fn state_lookback(&self, round: ChainEpoch) -> Result<StateTree<'sm, BS>, Box<dyn StdError>> {
        let (_, st) = task::block_on(
            self.sm
                .get_lookback_tipset_for_round::<V>(self.tipset.clone(), round),
        )?;

        StateTree::new_from_root(self.store, &st)
    }

    fn chain_epoch_root(&self) -> Box<dyn Fn(ChainEpoch) -> Cid> {
        let sm = self.sm.clone();
        let tipset = self.tipset.clone();
        Box::new(move |round| {
            let (_, st) =
                task::block_on(sm.get_lookback_tipset_for_round::<V>(tipset.clone(), round))
                    .unwrap();
            st
        })
    }
}<|MERGE_RESOLUTION|>--- conflicted
+++ resolved
@@ -223,7 +223,6 @@
     }
 
     /// Returns the network name from the init actor state.
-<<<<<<< HEAD
     pub fn get_network_name(&self, _st: &Cid) -> Result<String, Error> {
         Ok("cannot get name".into())
         // let init_act = self
@@ -231,15 +230,6 @@
         //     .ok_or_else(|| Error::State("Init actor address could not be resolved".to_string()))?;
         // let state = init::State::load(self.blockstore(), &init_act)?;
         // Ok(state.into_network_name())
-=======
-    pub fn get_network_name(&self, st: &Cid) -> anyhow::Result<String> {
-        let init_act = self
-            .get_actor(actor::init::ADDRESS, *st)?
-            .ok_or_else(|| Error::State("Init actor address could not be resolved".to_string()))?;
-
-        let state = init::State::load(self.blockstore(), &init_act)?;
-        Ok(state.into_network_name())
->>>>>>> 57ea70e9
     }
 
     /// Returns true if miner has been slashed or is considered invalid.
@@ -254,20 +244,11 @@
     }
 
     /// Returns raw work address of a miner given the state root.
-<<<<<<< HEAD
-    pub fn get_miner_work_addr(&self, state_cid: Cid, addr: &Address) -> Result<Address, Error> {
+    pub fn get_miner_work_addr(&self, state_cid: Cid, addr: &Address) -> anyhow::Result<Address, Error> {
         // let state =
         //     FvmStateTree::new_from_root(FvmStore::new(self.blockstore_cloned()), &state_cid)?;
         // Ok(state.get_actor(addr)?)
         let state = StateTree::new_from_root(self.blockstore(), &state_cid)?;
-=======
-    pub fn get_miner_work_addr(
-        &self,
-        state_cid: &Cid,
-        addr: &Address,
-    ) -> anyhow::Result<Address, Error> {
-        let state = StateTree::new_from_root(self.blockstore(), state_cid)?;
->>>>>>> 57ea70e9
 
         let act = state
             .get_actor(addr)?
