// Copyright 2020 ChainSafe Systems
// SPDX-License-Identifier: Apache-2.0, MIT

#[macro_use]
extern crate lazy_static;

mod chain_rand;
mod errors;
pub mod utils;
mod vm_circ_supply;

pub use self::errors::*;
use actor::CHAIN_FINALITY;
use actor::*;
use address::{Address, BLSPublicKey, Payload, Protocol, BLS_PUB_LEN};
use async_log::span;
use async_std::{sync::RwLock, task};
use beacon::BeaconEntry;
use beacon::{Beacon, Schedule, IGNORE_DRAND_VAR};
use blockstore::BlockStore;
use blockstore::BufferedBlockStore;
use chain::{draw_randomness, ChainStore, HeadChange};
use chain_rand::ChainRand;
use cid::Cid;
use clock::ChainEpoch;
use encoding::Cbor;
use fil_types::{get_network_version_default, verifier::ProofVerifier, NetworkVersion, Randomness};
use fil_types::{SectorInfo, SectorSize};
use flo_stream::Subscriber;
use forest_blocks::{BlockHeader, Tipset, TipsetKeys};
use forest_crypto::DomainSeparationTag;
use futures::channel::oneshot;
<<<<<<< HEAD
use futures::stream::{FuturesUnordered, StreamExt};
use interpreter::LookbackStateGetter;
=======
use futures::select;
use futures::stream::StreamExt;
use futures::FutureExt;
>>>>>>> aa448702
use interpreter::{resolve_to_key_addr, ApplyRet, BlockMessages, Rand, VM};
use ipld_amt::Amt;
use lazycell::AtomicLazyCell;
use log::{debug, info, trace, warn};
use message::{message_receipt, unsigned_message};
use message::{ChainMessage, Message, MessageReceipt, UnsignedMessage};
use num_bigint::{bigint_ser, BigInt};
use num_traits::identities::Zero;
use serde::{Deserialize, Serialize};
use state_tree::StateTree;
use std::collections::HashMap;
use std::error::Error as StdError;
use std::marker::PhantomData;
use std::sync::Arc;
use vm::ActorState;
use vm::TokenAmount;
use vm_circ_supply::GenesisInfoPair;

/// Intermediary for retrieving state objects and updating actor states
pub type CidPair = (Cid, Cid);

/// Type to represent invocation of state call results
#[derive(Serialize, Deserialize)]
#[serde(rename_all = "PascalCase")]
pub struct InvocResult {
    #[serde(with = "unsigned_message::json")]
    pub msg: UnsignedMessage,
    #[serde(with = "message_receipt::json::opt")]
    pub msg_rct: Option<MessageReceipt>,
    pub error: Option<String>,
}

// An alias Result that represents an InvocResult and an Error
pub type StateCallResult = Result<InvocResult, Error>;

#[derive(Default, Serialize, Deserialize)]
#[serde(rename_all = "PascalCase")]
pub struct MarketBalance {
    #[serde(with = "bigint_ser")]
    escrow: BigInt,
    #[serde(with = "bigint_ser")]
    locked: BigInt,
}

pub struct StateManager<DB> {
    cs: Arc<ChainStore<DB>>,

    /// This is a cache which indexes tipsets to their calculated state.
    /// The calculated state is wrapped in a mutex to avoid duplicate computation
    /// of the state/receipt root.
    cache: RwLock<HashMap<TipsetKeys, Arc<RwLock<Option<CidPair>>>>>,
    subscriber: Option<Subscriber<HeadChange>>,
    genesis_info: GenesisInfoPair,
}

impl<DB> StateManager<DB>
where
    DB: BlockStore + Send + Sync + 'static,
{
    pub fn new(cs: Arc<ChainStore<DB>>) -> Self {
        Self {
            cs,
            cache: RwLock::new(HashMap::new()),
            subscriber: None,
            genesis_info: GenesisInfoPair::default(),
        }
    }

    // Creates a constructor that passes in a HeadChange subscriber and a back_search subscriber
    pub fn new_with_subscribers(
        cs: Arc<ChainStore<DB>>,
        chain_subs: Subscriber<HeadChange>,
    ) -> Self {
        Self {
            cs,
            cache: RwLock::new(HashMap::new()),
            subscriber: Some(chain_subs),
            genesis_info: GenesisInfoPair::default(),
        }
    }

    /// Returns network version for the given epoch
    pub fn get_network_version(&self, epoch: ChainEpoch) -> NetworkVersion {
        get_network_version_default(epoch)
    }

    pub fn get_actor(&self, addr: &Address, state_cid: &Cid) -> Result<Option<ActorState>, Error> {
        let state = StateTree::new_from_root(self.blockstore(), state_cid)?;
        Ok(state.get_actor(addr)?)
    }

    pub fn blockstore_cloned(&self) -> Arc<DB> {
        self.cs.blockstore_cloned()
    }

    pub fn blockstore(&self) -> &DB {
        self.cs.blockstore()
    }

    pub fn chain_store(&self) -> &Arc<ChainStore<DB>> {
        &self.cs
    }

    /// Returns the network name from the init actor state
    pub fn get_network_name(&self, st: &Cid) -> Result<String, Error> {
        let init_act = self
            .get_actor(actor::init::ADDRESS, st)?
            .ok_or_else(|| Error::State("Init actor address could not be resolved".to_string()))?;

        let state = init::State::load(self.blockstore(), &init_act)?;
        Ok(state.into_network_name())
    }
    /// Returns true if miner has been slashed or is considered invalid
    pub fn is_miner_slashed(&self, addr: &Address, state_cid: &Cid) -> Result<bool, Error> {
        let actor = self
            .get_actor(actor::power::ADDRESS, state_cid)?
            .ok_or_else(|| Error::State("Power actor address could not be resolved".to_string()))?;

        let spas = power::State::load(self.blockstore(), &actor)?;

        Ok(spas.miner_power(self.blockstore(), addr)?.is_none())
    }
    /// Returns raw work address of a miner
    pub fn get_miner_work_addr(&self, state_cid: &Cid, addr: &Address) -> Result<Address, Error> {
        let state = StateTree::new_from_root(self.blockstore(), state_cid)?;

        let act = state
            .get_actor(addr)?
            .ok_or_else(|| Error::State("Miner actor not found".to_string()))?;

        let ms = miner::State::load(self.blockstore(), &act)?;

        let info = ms.info(self.blockstore()).map_err(|e| e.to_string())?;

        let addr = resolve_to_key_addr(&state, self.blockstore(), &info.worker)
            .map_err(|e| Error::Other(format!("Failed to resolve key address; error: {}", e)))?;
        Ok(addr)
    }
    /// Returns specified actor's claimed power and total network power as a tuple
    pub fn get_power(
        &self,
        state_cid: &Cid,
        addr: Option<&Address>,
    ) -> Result<Option<(power::Claim, power::Claim)>, Error> {
        let actor = self
            .get_actor(actor::power::ADDRESS, state_cid)?
            .ok_or_else(|| Error::State("Power actor address could not be resolved".to_string()))?;

        let spas = power::State::load(self.blockstore(), &actor)?;

        let t_pow = spas.total_power();

        if let Some(maddr) = addr {
            let m_pow = spas
                .miner_power(self.blockstore(), maddr)?
                .ok_or_else(|| Error::State(format!("Miner for address {} not found", maddr)))?;

            let min_pow =
                spas.miner_nominal_power_meets_consensus_minimum(self.blockstore(), maddr)?;
            if min_pow {
                return Ok(Some((m_pow, t_pow)));
            }
        }

        Ok(None)
    }

    pub fn get_subscriber(&self) -> Option<Subscriber<HeadChange>> {
        self.subscriber.clone()
    }

    /// Performs the state transition for the tipset and applies all unique messages in all blocks.
    /// This function returns the state root and receipt root of the transition.
    #[allow(clippy::too_many_arguments)]
    pub fn apply_blocks<R, V, CB>(
        self: &Arc<Self>,
        parent_epoch: ChainEpoch,
        p_state: &Cid,
        messages: &[BlockMessages],
        epoch: ChainEpoch,
        rand: &R,
        base_fee: BigInt,
        callback: Option<CB>,
        tipset: &Arc<Tipset>,
    ) -> Result<CidPair, Box<dyn StdError>>
    where
        R: Rand,
        V: ProofVerifier,
        CB: FnMut(&Cid, &ChainMessage, &ApplyRet) -> Result<(), String>,
    {
        let mut buf_store = BufferedBlockStore::new(self.blockstore());
        let lb_wrapper = SMLookbackWrapper {
            sm: self,
            store: &buf_store,
            tipset,
            verifier: PhantomData::<V>::default(),
        };
        // TODO change from statically using devnet params when needed
        let mut vm = VM::<_, _, _, _, _, V>::new(
            p_state,
            &buf_store,
            epoch,
            rand,
            base_fee,
            get_network_version_default,
            &self.genesis_info,
            &lb_wrapper,
        )?;

        // Apply tipset messages
        let receipts = vm.apply_block_messages(messages, parent_epoch, epoch, callback)?;

        // Construct receipt root from receipts
        let rect_root = Amt::new_from_slice(self.blockstore(), &receipts)?;

        // Flush changes to blockstore
        let state_root = vm.flush()?;
        // Persist changes connected to root
        buf_store.flush(&state_root)?;

        Ok((state_root, rect_root))
    }

    /// Returns the pair of (parent state root, message receipt root)
    pub async fn tipset_state<V>(
        self: &Arc<Self>,
        tipset: &Arc<Tipset>,
    ) -> Result<CidPair, Box<dyn StdError>>
    where
        V: ProofVerifier,
    {
        span!("tipset_state", {
            // Get entry in cache, if it exists.
            // Arc is cloned here to avoid holding the entire cache lock until function ends.
            // (tasks should be able to compute different tipset state's in parallel)
            //
            // In the case of task `A` computing the same tipset as task `B`, `A` will hold the
            // mutex until the value is updated, which task `B` will await.
            //
            // If two tasks are computing different tipset states, they will only block computation
            // when accessing/initializing the entry in cache, not during the whole tipset calc.
            let cache_entry: Arc<_> = self
                .cache
                .write()
                .await
                .entry(tipset.key().clone())
                .or_default()
                // Clone Arc to drop lock of cache
                .clone();

            // Try to lock cache entry to ensure task is first to compute state.
            // If another task has the lock, it will overwrite the state before releasing lock.
            let mut entry_lock = cache_entry.write().await;
            if let Some(ref entry) = *entry_lock {
                // Entry had successfully populated state, return Cid and drop lock
                trace!("hit cache for tipset {:?}", tipset.cids());
                return Ok(*entry);
            }

            // Entry does not have state computed yet, this task will fill entry if successful.
            debug!("calculating tipset state {:?}", tipset.cids());

            let cid_pair = if tipset.epoch() == 0 {
                // NB: This is here because the process that executes blocks requires that the
                // block miner reference a valid miner in the state tree. Unless we create some
                // magical genesis miner, this won't work properly, so we short circuit here
                // This avoids the question of 'who gets paid the genesis block reward'
                let message_receipts = tipset
                    .blocks()
                    .first()
                    .ok_or_else(|| Error::Other("Could not get message receipts".to_string()))?;

                (*tipset.parent_state(), *message_receipts.message_receipts())
            } else {
                // generic constants are not implemented yet this is a lowcost method for now
                let no_func = None::<fn(&Cid, &ChainMessage, &ApplyRet) -> Result<(), String>>;
                self.compute_tipset_state::<V, _>(&tipset, no_func).await?
            };

            // Fill entry with calculated cid pair
            *entry_lock = Some(cid_pair);
            Ok(cid_pair)
        })
    }

    fn call_raw<V>(
        self: &Arc<Self>,
        msg: &mut UnsignedMessage,
        rand: &ChainRand<DB>,
        tipset: &Arc<Tipset>,
    ) -> StateCallResult
    where
        V: ProofVerifier,
    {
        span!("state_call_raw", {
            let bstate = tipset.parent_state();
            let bheight = tipset.epoch();
            let block_store = self.blockstore();

            let buf_store = BufferedBlockStore::new(block_store);
            let lb_wrapper = SMLookbackWrapper {
                sm: self,
                store: &buf_store,
                tipset,
                verifier: PhantomData::<V>::default(),
            };
            let mut vm = VM::<_, _, _, _, _, V>::new(
                bstate,
                &buf_store,
                bheight,
                rand,
                0.into(),
                get_network_version_default,
                &self.genesis_info,
                &lb_wrapper,
            )?;

            if msg.gas_limit() == 0 {
                msg.set_gas_limit(10000000000)
            }

            let actor = self
                .get_actor(msg.from(), bstate)?
                .ok_or_else(|| Error::Other("Could not get actor".to_string()))?;
            msg.set_sequence(actor.sequence);
            let apply_ret = vm.apply_implicit_message(msg);
            trace!(
                "gas limit {:},gas premium{:?},value {:?}",
                msg.gas_limit(),
                msg.gas_premium(),
                msg.value()
            );
            if let Some(err) = &apply_ret.act_error {
                warn!("chain call failed: {:?}", err);
            }

            Ok(InvocResult {
                msg: msg.clone(),
                msg_rct: Some(apply_ret.msg_receipt.clone()),
                error: apply_ret.act_error.map(|e| e.to_string()),
            })
        })
    }

    /// runs the given message and returns its result without any persisted changes.
    pub async fn call<V>(
        self: &Arc<Self>,
        message: &mut UnsignedMessage,
        tipset: Option<Arc<Tipset>>,
    ) -> StateCallResult
    where
        V: ProofVerifier,
    {
        let ts = if let Some(t_set) = tipset {
            t_set
        } else {
            self.cs
                .heaviest_tipset()
                .await
                .ok_or_else(|| Error::Other("No heaviest tipset".to_string()))?
        };
        let chain_rand = ChainRand::new(ts.key().to_owned(), self.cs.clone());
        self.call_raw::<V>(message, &chain_rand, &ts)
    }

    pub async fn call_with_gas<V>(
        self: &Arc<Self>,
        message: &mut ChainMessage,
        prior_messages: &[ChainMessage],
        tipset: Option<Arc<Tipset>>,
    ) -> StateCallResult
    where
        V: ProofVerifier,
    {
        let ts = if let Some(t_set) = tipset {
            t_set
        } else {
            self.cs
                .heaviest_tipset()
                .await
                .ok_or_else(|| Error::Other("No heaviest tipset".to_string()))?
        };
        let (st, _) = self
            .tipset_state::<V>(&ts)
            .await
            .map_err(|_| Error::Other("Could not load tipset state".to_string()))?;
        let chain_rand = ChainRand::new(ts.key().to_owned(), self.cs.clone());

        // TODO investigate: this doesn't use a buffered store in any way, and can lead to
        // state bloat potentially?
        let lb_wrapper = SMLookbackWrapper {
            sm: self,
            store: self.blockstore(),
            tipset: &ts,
            verifier: PhantomData::<V>::default(),
        };
        let mut vm = VM::<_, _, _, _, _, V>::new(
            &st,
            self.blockstore(),
            ts.epoch() + 1,
            &chain_rand,
            ts.blocks()[0].parent_base_fee().clone(),
            get_network_version_default,
            &self.genesis_info,
            &lb_wrapper,
        )?;

        for msg in prior_messages {
            vm.apply_message(&msg)?;
        }
        let from_actor = vm
            .state()
            .get_actor(message.from())
            .map_err(|e| Error::Other(format!("Could not get actor from state: {}", e)))?
            .ok_or_else(|| Error::Other("cant find actor in state tree".to_string()))?;
        message.set_sequence(from_actor.sequence);

        let ret = vm.apply_message(&message)?;

        Ok(InvocResult {
            msg: message.message().clone(),
            msg_rct: Some(ret.msg_receipt.clone()),
            error: ret.act_error.map(|e| e.to_string()),
        })
    }

    /// returns the result of executing the indicated message, assuming it was executed in the indicated tipset.
    pub async fn replay<V>(
        self: &Arc<Self>,
        ts: &Arc<Tipset>,
        mcid: Cid,
    ) -> Result<(UnsignedMessage, ApplyRet), Error>
    where
        V: ProofVerifier,
    {
        // This isn't ideal to have, since the execution is syncronous, but this needs to be the
        // case because the state transition has to be in blocking thread to avoid starving executor
        let outm: AtomicLazyCell<UnsignedMessage> = Default::default();
        let outr: AtomicLazyCell<ApplyRet> = Default::default();
        let m_clone = outm.clone();
        let r_clone = outr.clone();
        let callback = move |cid: &Cid, unsigned: &ChainMessage, apply_ret: &ApplyRet| {
            if *cid == mcid {
                let _ = m_clone.fill(unsigned.message().clone());
                let _ = r_clone.fill(apply_ret.clone());
                return Err("halt".to_string());
            }

            Ok(())
        };
        let result = self.compute_tipset_state::<V, _>(&ts, Some(callback)).await;

        if let Err(error_message) = result {
            if error_message.to_string() != "halt" {
                return Err(Error::Other(format!(
                    "unexpected error during execution : {:}",
                    error_message
                )));
            }
        }

        let out_mes = outm
            .into_inner()
            .ok_or_else(|| Error::Other("given message not found in tipset".to_string()))?;
        let out_ret = outr
            .into_inner()
            .ok_or_else(|| Error::Other("message did not have a return".to_string()))?;
        Ok((out_mes, out_ret))
    }

    /// Gets lookback tipset for block validations.
    pub async fn get_lookback_tipset_for_round<V>(
        self: &Arc<Self>,
        tipset: Arc<Tipset>,
        round: ChainEpoch,
    ) -> Result<(Arc<Tipset>, Cid), Error>
    where
        V: ProofVerifier,
    {
        let mut lbr: ChainEpoch = ChainEpoch::from(0);
        let version = get_network_version_default(round);
        let lb = if version <= NetworkVersion::V3 {
            ChainEpoch::from(10)
        } else {
            CHAIN_FINALITY
        };

        if round > lb {
            lbr = round - lb
        }

        // More null blocks than lookback
        if lbr >= tipset.epoch() {
            let (st, _) = self
                .tipset_state::<V>(&tipset)
                .await
                .map_err(|e| Error::Other(format!("Could execute tipset_state {:?}", e)))?;
            return Ok((tipset, st));
        }

        let next_ts = self
            .cs
            .tipset_by_height(lbr + 1, tipset.clone(), false)
            .await
            .map_err(|e| Error::Other(format!("Could not get tipset by height {:?}", e)))?;
        if lbr > next_ts.epoch() {
            return Err(Error::Other(format!(
                "failed to find non-null tipset {:?} {} which is known to exist, found {:?} {}",
                tipset.key(),
                tipset.epoch(),
                next_ts.key(),
                next_ts.epoch()
            )));
        }
        let lbts = self
            .cs
            .tipset_from_keys(next_ts.parents())
            .await
            .map_err(|e| Error::Other(format!("Could not get tipset from keys {:?}", e)))?;
        Ok((lbts, *next_ts.parent_state()))
    }

    pub fn eligible_to_mine(
        self: &Arc<Self>,
        address: &Address,
        base_tipset: &Tipset,
        lookback_tipset: &Tipset,
    ) -> Result<bool, Error> {
        let hmp = self.miner_has_min_power(address, lookback_tipset)?;
        let version = get_network_version_default(base_tipset.epoch());

        if version <= NetworkVersion::V3 {
            return Ok(hmp);
        }

        if !hmp {
            return Ok(false);
        }

        let actor = self
            .get_actor(actor::power::ADDRESS, base_tipset.parent_state())?
            .ok_or_else(|| Error::State("Power actor address could not be resolved".to_string()))?;

        let power_state = power::State::load(self.blockstore(), &actor)?;

        let actor = self
            .get_actor(address, base_tipset.parent_state())?
            .ok_or_else(|| Error::State("Power actor address could not be resolved".to_string()))?;

        let miner_state = miner::State::load(self.blockstore(), &actor)?;

        // Non-empty power claim.
        let claim = power_state
            .miner_power(self.blockstore(), &address)?
            .ok_or_else(|| Error::Other("Could not get claim".to_string()))?;
        if claim.quality_adj_power <= BigInt::zero() {
            return Ok(false);
        }

        // No fee debt.
        if !miner_state.fee_debt().is_zero() {
            return Ok(false);
        }

        // No active consensus faults.
        if base_tipset.epoch() <= miner_state.info(self.blockstore())?.consensus_fault_elapsed {
            return Ok(false);
        }

        Ok(true)
    }

    /// gets associated miner base info based
    pub async fn miner_get_base_info<V: ProofVerifier, B: Beacon>(
        self: &Arc<Self>,
        schedule: &Schedule<B>,
        key: &TipsetKeys,
        round: ChainEpoch,
        address: Address,
    ) -> Result<Option<MiningBaseInfo>, Box<dyn StdError>> {
        let tipset = self.cs.tipset_from_keys(key).await?;
        let prev = match self.cs.latest_beacon_entry(&tipset).await {
            Ok(prev) => prev,
            Err(err) => {
                if std::env::var(IGNORE_DRAND_VAR)
                    .map(|e| e == "1")
                    .unwrap_or_default()
                {
                    return Err(Box::from(format!(
                        "failed to get latest beacon entry: {:?}",
                        err
                    )));
                }
                beacon::BeaconEntry::default()
            }
        };
        let beacon = schedule.beacon_for_epoch(round)?;
        let entries = beacon::beacon_entries_for_block(beacon, round, &prev).await?;
        let rbase = entries.iter().last().unwrap_or(&prev);
        let (lbts, lbst) = self
            .get_lookback_tipset_for_round::<V>(tipset.clone(), round)
            .await?;

        let actor = self
            .get_actor(&address, &lbst)?
            .ok_or_else(|| Error::State("Power actor address could not be resolved".to_string()))?;
        let miner_state = miner::State::load(self.blockstore(), &actor)?;

        let buf = address.marshal_cbor()?;
        let prand = draw_randomness(
            rbase.data(),
            DomainSeparationTag::WinningPoStChallengeSeed,
            round,
            &buf,
        )?;

        let nv = get_network_version_default(tipset.epoch());
        let sectors =
            self.get_sectors_for_winning_post::<V>(&lbst, nv, &address, Randomness(prand))?;

        if sectors.is_empty() {
            return Ok(None);
        }

        let (mpow, tpow) = self
            .get_power(&lbst, Some(&address))?
            .ok_or_else(|| Error::State(format!("failed to load power for address {}", address)))?;

        let info = miner_state.info(self.blockstore())?;

        let (st, _) = self.tipset_state::<V>(&lbts).await?;
        let state = StateTree::new_from_root(self.blockstore(), &st)?;

        let worker_key = resolve_to_key_addr(&state, self.blockstore(), &info.worker)?;

        let elligable = self.eligible_to_mine(&address, &tipset.as_ref(), &lbts)?;

        Ok(Some(MiningBaseInfo {
            miner_power: Some(mpow.quality_adj_power),
            network_power: Some(tpow.quality_adj_power),
            sectors,
            worker_key,
            sector_size: info.sector_size,
            prev_beacon_entry: prev,
            beacon_entries: entries,
            elligable_for_minning: elligable,
        }))
    }

    pub async fn compute_tipset_state<V, CB: 'static>(
        self: &Arc<Self>,
        tipset: &Arc<Tipset>,
        callback: Option<CB>,
    ) -> Result<CidPair, Error>
    where
        V: ProofVerifier,
        CB: FnMut(&Cid, &ChainMessage, &ApplyRet) -> Result<(), String> + Send,
    {
        span!("compute_tipset_state", {
            let block_headers = tipset.blocks();
            let first_block = block_headers
                .first()
                .ok_or_else(|| Error::Other("Empty tipset in compute_tipset_state".to_string()))?;

            let check_for_duplicates = |s: &BlockHeader| {
                block_headers
                    .iter()
                    .filter(|val| val.miner_address() == s.miner_address())
                    .take(2)
                    .count()
            };
            if let Some(a) = block_headers.iter().find(|s| check_for_duplicates(s) > 1) {
                // Duplicate Miner found
                return Err(Error::Other(format!("duplicate miner in a tipset ({})", a)));
            }

            let parent_epoch = if first_block.epoch() > 0 {
                let parent_cid = first_block
                    .parents()
                    .cids()
                    .get(0)
                    .ok_or_else(|| Error::Other("block must have parents".to_string()))?;
                let parent: BlockHeader = self
                    .blockstore()
                    .get(parent_cid)
                    .map_err(|e| Error::Other(e.to_string()))?
                    .ok_or_else(|| {
                        format!("Could not find parent block with cid {}", parent_cid)
                    })?;
                parent.epoch()
            } else {
                Default::default()
            };

            let tipset_keys =
                TipsetKeys::new(block_headers.iter().map(|s| s.cid()).cloned().collect());
            let chain_rand = ChainRand::new(tipset_keys, self.cs.clone());
            let base_fee = first_block.parent_base_fee().clone();

            let blocks = self
                .chain_store()
                .block_msgs_for_tipset(tipset)
                .map_err(|e| Error::Other(e.to_string()))?;

            let sm = self.clone();
            let sr = *first_block.state_root();
            let epoch = first_block.epoch();
            let ts_cloned = tipset.clone();
            task::spawn_blocking(move || {
                sm.apply_blocks::<_, V, _>(
                    parent_epoch,
                    &sr,
                    &blocks,
                    epoch,
                    &chain_rand,
                    base_fee,
                    callback,
                    &ts_cloned,
                )
                .map_err(|e| Error::Other(e.to_string()))
            })
            .await
        })
    }

    async fn tipset_executed_message(
        &self,
        tipset: &Tipset,
        msg_cid: &Cid,
        (message_from_address, message_sequence): (&Address, &u64),
    ) -> Result<Option<MessageReceipt>, Error> {
        if tipset.epoch() == 0 {
            return Ok(None);
        }
        let pts = self
            .cs
            .tipset_from_keys(tipset.parents())
            .await
            .map_err(|err| Error::Other(err.to_string()))?;
        let messages = self
            .cs
            .messages_for_tipset(&pts)
            .map_err(|err| Error::Other(err.to_string()))?;
        messages
            .iter()
            .enumerate()
            .rev()
            .filter(|(_, s)| {
                s.from() == message_from_address
            })
            .filter_map(|(index,s)| {
                if s.sequence() == *message_sequence {
                    if s.cid().map(|s|
                        &s == msg_cid
                    ).unwrap_or_default() {
                        let rct = chain::get_parent_reciept(
                            self.blockstore(),
                            tipset.blocks().first().unwrap(),
                            index as u64,
                        )
                            .map_err(|err| {
                                Error::Other(err.to_string())
                            });
                        return Some(
                           rct
                        );
                    }
                    let error_msg = format!("found message with equal nonce as the one we are looking for (F:{:} n {:}, TS: `Error Converting message to Cid` n{:})", msg_cid, message_sequence, s.sequence());
                    return Some(Err(Error::Other(error_msg)))
                }
                if s.sequence() < *message_sequence {
                    return Some(Ok(None));
                }

                None
            })
            .next()
            .unwrap_or(Ok(None))
    }

    async fn check_search(
        &self,
        current: &Tipset,
        (message_from_address, message_cid, message_sequence): (&Address, &Cid, &u64),
    ) -> Result<Option<(Arc<Tipset>, MessageReceipt)>, Result<Arc<Tipset>, Error>> {
        if current.epoch() == 0 {
            return Ok(None);
        }
        let state = StateTree::new_from_root(self.blockstore(), current.parent_state())
            .map_err(|e| Err(Error::State(e.to_string())))?;

        if let Some(actor_state) = state
            .get_actor(message_from_address)
            .map_err(|e| Err(Error::State(e.to_string())))?
        {
            if actor_state.sequence == 0 || actor_state.sequence < *message_sequence {
                return Ok(None);
            }
        }

        let tipset = self
            .cs
            .tipset_from_keys(current.parents())
            .await
            .map_err(|err| {
                Err(Error::Other(format!(
                    "failed to load tipset during msg wait searchback: {:}",
                    err
                )))
            })?;
        let r = self
            .tipset_executed_message(
                &tipset,
                message_cid,
                (message_from_address, message_sequence),
            )
            .await
            .map_err(Err)?;

        if let Some(receipt) = r {
            Ok(Some((tipset, receipt)))
        } else {
            Err(Ok(tipset))
        }
    }

    async fn search_back_for_message(
        &self,
        current: &Tipset,
        params: (&Address, &Cid, &u64),
    ) -> Result<Option<(Arc<Tipset>, MessageReceipt)>, Error> {
        let mut ts: Arc<Tipset> = match self.check_search(current, params).await {
            Ok(res) => return Ok(res),
            Err(e) => e?,
        };

        // Loops until message is found, genesis is hit, or an error is encountered
        loop {
            ts = match self.check_search(&ts, params).await {
                Ok(res) => return Ok(res),
                Err(e) => e?,
            };
        }
    }
    /// returns a message receipt from a given tipset and message cid
    pub async fn get_receipt(&self, tipset: &Tipset, msg: &Cid) -> Result<MessageReceipt, Error> {
        let m = chain::get_chain_message(self.blockstore(), msg)
            .map_err(|e| Error::Other(e.to_string()))?;
        let message_var = (m.from(), &m.sequence());
        let message_receipt = self
            .tipset_executed_message(tipset, msg, message_var)
            .await?;

        if let Some(receipt) = message_receipt {
            return Ok(receipt);
        }
        let cid = m
            .cid()
            .map_err(|e| Error::Other(format!("Could not convert message to cid {:?}", e)))?;
        let message_var = (m.from(), &cid, &m.sequence());
        let maybe_tuple = self.search_back_for_message(tipset, message_var).await?;
        let message_receipt = maybe_tuple
            .ok_or_else(|| {
                Error::Other("Could not get receipt from search back message".to_string())
            })?
            .1;
        Ok(message_receipt)
    }

    /// WaitForMessage blocks until a message appears on chain. It looks backwards in the chain to see if this has already
    /// happened. It guarantees that the message has been on chain for at least confidence epochs without being reverted
    /// before returning.
    pub async fn wait_for_message(
        self: &Arc<Self>,
        msg_cid: Cid,
        confidence: i64,
    ) -> Result<(Option<Arc<Tipset>>, Option<MessageReceipt>), Error>
    where
        DB: BlockStore + Send + Sync + 'static,
    {
        let (mut subscribers, tipset) = self.cs.subscribe().await;
        let (sender, mut receiver) = oneshot::channel::<()>();
        let message = chain::get_chain_message(self.blockstore(), &msg_cid)
            .map_err(|err| Error::Other(format!("failed to load message {:}", err)))?;

        let message_var = (message.from(), &message.sequence());
        let maybe_message_reciept = self
            .tipset_executed_message(&tipset, &msg_cid, message_var)
            .await?;
        if let Some(r) = maybe_message_reciept {
            return Ok((Some(tipset.clone()), Some(r)));
        }

        let mut candidate_tipset: Option<Arc<Tipset>> = None;
        let mut candidate_receipt: Option<MessageReceipt> = None;

        let sm_cloned = self.clone();
        let cid = message
            .cid()
            .map_err(|e| Error::Other(format!("Could not get cid from message {:?}", e)))?;

        let cid_for_task = cid;
        let address_for_task = *message.from();
        let sequence_for_task = message.sequence();
        let height_of_head = tipset.epoch();
        let task = task::spawn(async move {
            let back_tuple = sm_cloned
                .search_back_for_message(
                    &tipset,
                    (&address_for_task, &cid_for_task, &sequence_for_task),
                )
                .await?;
            sender
                .send(())
                .map_err(|e| Error::Other(format!("Could not send to channel {:?}", e)))?;
            Ok::<_, Error>(back_tuple)
        });

        let reverts: Arc<RwLock<HashMap<TipsetKeys, bool>>> = Arc::new(RwLock::new(HashMap::new()));
        let block_revert = reverts.clone();
        let sm_cloned = self.clone();
        // let mut futures = FuturesUnordered::new();
        let mut subscriber_poll = task::spawn::<
            _,
            Result<(Option<Arc<Tipset>>, Option<MessageReceipt>), Error>,
        >(async move {
            while let Some(subscriber) = subscribers.next().await {
                match subscriber {
                    HeadChange::Revert(_tipset) => {
                        if candidate_tipset.is_some() {
                            candidate_tipset = None;
                            candidate_receipt = None;
                        }
                    }
                    HeadChange::Apply(tipset) => {
                        if candidate_tipset
                            .as_ref()
                            .map(|s| tipset.epoch() >= s.epoch() + confidence)
                            .unwrap_or_default()
                        {
                            return Ok((candidate_tipset, candidate_receipt));
                        }
                        let poll_receiver = receiver.try_recv();
                        if let Ok(Some(_)) = poll_receiver {
                            block_revert
                                .write()
                                .await
                                .insert(tipset.key().to_owned(), true);
                        }

                        let message_var = (message.from(), &message.sequence());
                        let maybe_receipt = sm_cloned
                            .tipset_executed_message(&tipset, &msg_cid, message_var)
                            .await?;
                        if let Some(receipt) = maybe_receipt {
                            if confidence == 0 {
                                return Ok((Some(tipset), Some(receipt)));
                            }
                            candidate_tipset = Some(tipset);
                            candidate_receipt = Some(receipt)
                        }
                    }
                    _ => (),
                }
            }
            Ok((None, None))
        })
        .fuse();

        let mut search_back_poll = task::spawn::<_, Result<_, Error>>(async move {
            let back_tuple = task.await?;
            if let Some((back_tipset, back_receipt)) = back_tuple {
                let should_revert = *reverts
                    .read()
                    .await
                    .get(back_tipset.key())
                    .unwrap_or(&false);
                let larger_height_of_head = height_of_head >= back_tipset.epoch() + confidence;
                if !should_revert && larger_height_of_head {
                    return Ok((Some(back_tipset), Some(back_receipt)));
                }
                return Ok((None, None));
            }
            Ok((None, None))
        })
        .fuse();

        loop {
            select! {
                res = subscriber_poll => {
                   return res;
                }
                res = search_back_poll => {
                    if let Ok((Some(ts), Some(rct))) = res {
                        return Ok((Some(ts), Some(rct)));
                    }
                }
            }
        }
    }

    /// Returns a bls public key from provided address
    pub fn get_bls_public_key(
        db: &DB,
        addr: &Address,
        state_cid: &Cid,
    ) -> Result<[u8; BLS_PUB_LEN], Error> {
        let state = StateTree::new_from_root(db, state_cid)?;
        let kaddr = resolve_to_key_addr(&state, db, addr)
            .map_err(|e| format!("Failed to resolve key address, error: {}", e))?;

        match kaddr.into_payload() {
            Payload::BLS(BLSPublicKey(key)) => Ok(key),
            _ => Err(Error::State(
                "Address must be BLS address to load bls public key".to_owned(),
            )),
        }
    }

    /// Return the heaviest tipset's balance from self.db for a given address
    pub async fn get_heaviest_balance(&self, addr: &Address) -> Result<BigInt, Error> {
        let ts = self
            .cs
            .heaviest_tipset()
            .await
            .ok_or_else(|| Error::Other("could not get bs heaviest ts".to_owned()))?;
        let cid = ts.parent_state();
        self.get_balance(addr, cid)
    }

    /// Return the balance of a given address and state_cid
    pub fn get_balance(&self, addr: &Address, cid: &Cid) -> Result<BigInt, Error> {
        let act = self.get_actor(addr, cid)?;
        let actor = act.ok_or_else(|| "could not find actor".to_owned())?;
        Ok(actor.balance)
    }

    pub fn lookup_id(&self, addr: &Address, ts: &Tipset) -> Result<Option<Address>, Error> {
        let state_tree = StateTree::new_from_root(self.blockstore(), ts.parent_state())
            .map_err(|e| e.to_string())?;
        Ok(state_tree.lookup_id(addr)?)
    }

    pub fn market_balance(&self, addr: &Address, ts: &Tipset) -> Result<MarketBalance, Error> {
        let actor = self
            .get_actor(actor::market::ADDRESS, ts.parent_state())?
            .ok_or_else(|| Error::State("Power actor address could not be resolved".to_string()))?;

        let market_state = market::State::load(self.blockstore(), &actor)?;

        let new_addr = self
            .lookup_id(addr, ts)?
            .ok_or_else(|| Error::State(format!("Failed to resolve address {}", addr)))?;

        let out = MarketBalance {
            escrow: {
                market_state
                    .escrow_table(self.blockstore())?
                    .get(&new_addr)?
            },
            locked: {
                market_state
                    .locked_table(self.blockstore())?
                    .get(&new_addr)?
            },
        };

        Ok(out)
    }

    /// Similar to `resolve_to_key_addr` in the vm crate but does not allow `Actor` type of addresses.
    /// Uses `ts` to generate the VM state.
    pub async fn resolve_to_key_addr<V>(
        self: &Arc<Self>,
        addr: &Address,
        ts: &Arc<Tipset>,
    ) -> Result<Address, Box<dyn StdError>>
    where
        V: ProofVerifier,
    {
        match addr.protocol() {
            Protocol::BLS | Protocol::Secp256k1 => return Ok(*addr),
            Protocol::Actor => {
                return Err(
                    Error::Other("cannot resolve actor address to key address".to_string()).into(),
                )
            }
            _ => {}
        };
        let (st, _) = self.tipset_state::<V>(ts).await?;
        let state = StateTree::new_from_root(self.blockstore(), &st)?;

        Ok(interpreter::resolve_to_key_addr(
            &state,
            self.blockstore(),
            &addr,
        )?)
    }

    /// Checks power actor state for if miner meets consensus minimum requirements.
    pub fn miner_has_min_power(
        &self,
        addr: &Address,
        ts: &Tipset,
    ) -> Result<bool, Box<dyn StdError>> {
        let actor = self
            .get_actor(actor::power::ADDRESS, ts.parent_state())?
            .ok_or_else(|| Error::State("Power actor address could not be resolved".to_string()))?;
        let ps = power::State::load(self.blockstore(), &actor)?;

        ps.miner_nominal_power_meets_consensus_minimum(self.blockstore(), addr)
    }

    pub async fn validate_chain<V: ProofVerifier>(
        self: &Arc<Self>,
        mut ts: Arc<Tipset>,
        height: i64,
    ) -> Result<(), Box<dyn StdError>> {
        let mut ts_chain = Vec::<Arc<Tipset>>::new();
        while ts.epoch() != height {
            let next = self.cs.tipset_from_keys(ts.parents()).await?;
            ts_chain.push(std::mem::replace(&mut ts, next));
        }
        ts_chain.push(ts);

        let mut last_state = *ts_chain.last().unwrap().parent_state();
        let mut last_receipt = *ts_chain.last().unwrap().blocks()[0].message_receipts();
        for ts in ts_chain.iter().rev() {
            if ts.parent_state() != &last_state {
                return Err(format!(
                    "Tipset chain has state mismatch at height: {}, {} != {}",
                    ts.epoch(),
                    ts.parent_state(),
                    last_state
                )
                .into());
            }
            if ts.blocks()[0].message_receipts() != &last_receipt {
                return Err(format!(
                    "Tipset message receipts has a mismatch at height: {}",
                    ts.epoch(),
                )
                .into());
            }
            info!(
                "Computing state (height: {}, ts={:?})",
                ts.epoch(),
                ts.cids()
            );
            let (st, msg_root) = self.tipset_state::<V>(&ts).await?;
            last_state = st;
            last_receipt = msg_root;
        }
        Ok(())
    }
}

pub struct MiningBaseInfo {
    pub miner_power: Option<TokenAmount>,
    pub network_power: Option<TokenAmount>,
    pub sectors: Vec<SectorInfo>,
    pub worker_key: Address,
    pub sector_size: SectorSize,
    pub prev_beacon_entry: BeaconEntry,
    pub beacon_entries: Vec<BeaconEntry>,
    pub elligable_for_minning: bool,
}

struct SMLookbackWrapper<'sm, 'ts, DB, BS, V> {
    sm: &'sm Arc<StateManager<DB>>,
    store: &'sm BS,
    tipset: &'ts Arc<Tipset>,
    verifier: PhantomData<V>,
}

impl<'sm, 'ts, DB, BS, V> LookbackStateGetter<'sm, BS> for SMLookbackWrapper<'sm, 'ts, DB, BS, V>
where
    // Yes, both are needed, because the VM should only use the buffered store
    DB: BlockStore + Send + Sync + 'static,
    BS: BlockStore,
    V: ProofVerifier,
{
    fn state_lookback(&self, round: ChainEpoch) -> Result<StateTree<'sm, BS>, Box<dyn StdError>> {
        let (_, st) = task::block_on(
            self.sm
                .get_lookback_tipset_for_round::<V>(self.tipset.clone(), round),
        )?;

        StateTree::new_from_root(self.store, &st)
    }
}<|MERGE_RESOLUTION|>--- conflicted
+++ resolved
@@ -30,14 +30,10 @@
 use forest_blocks::{BlockHeader, Tipset, TipsetKeys};
 use forest_crypto::DomainSeparationTag;
 use futures::channel::oneshot;
-<<<<<<< HEAD
-use futures::stream::{FuturesUnordered, StreamExt};
-use interpreter::LookbackStateGetter;
-=======
 use futures::select;
 use futures::stream::StreamExt;
 use futures::FutureExt;
->>>>>>> aa448702
+use interpreter::LookbackStateGetter;
 use interpreter::{resolve_to_key_addr, ApplyRet, BlockMessages, Rand, VM};
 use ipld_amt::Amt;
 use lazycell::AtomicLazyCell;
@@ -251,6 +247,7 @@
         let receipts = vm.apply_block_messages(messages, parent_epoch, epoch, callback)?;
 
         // Construct receipt root from receipts
+        // TODO this should use an amt relative to the version. This doesn't matter for us yet
         let rect_root = Amt::new_from_slice(self.blockstore(), &receipts)?;
 
         // Flush changes to blockstore
@@ -959,7 +956,6 @@
         let reverts: Arc<RwLock<HashMap<TipsetKeys, bool>>> = Arc::new(RwLock::new(HashMap::new()));
         let block_revert = reverts.clone();
         let sm_cloned = self.clone();
-        // let mut futures = FuturesUnordered::new();
         let mut subscriber_poll = task::spawn::<
             _,
             Result<(Option<Arc<Tipset>>, Option<MessageReceipt>), Error>,
