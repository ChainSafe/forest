// Copyright 2020 ChainSafe Systems
// SPDX-License-Identifier: Apache-2.0, MIT

#[macro_use]
extern crate lazy_static;

mod errors;
pub mod utils;
mod vm_circ_supply;

pub use self::errors::*;
use actor::*;
use address::{Address, BLSPublicKey, Payload, Protocol, BLS_PUB_LEN};
use async_log::span;
use async_std::{sync::RwLock, task};
use blockstore::BlockStore;
use blockstore::BufferedBlockStore;
use chain::{chain_messages, get_heaviest_tipset, HeadChange};
use cid::Cid;
use clock::ChainEpoch;
use encoding::de::DeserializeOwned;
use encoding::Cbor;
use fil_types::{get_network_version_default, verifier::ProofVerifier};
use flo_stream::Subscriber;
use forest_blocks::{BlockHeader, Tipset, TipsetKeys};
use futures::channel::oneshot;
use futures::stream::{FuturesUnordered, StreamExt};
use interpreter::{resolve_to_key_addr, ApplyRet, BlockMessages, ChainRand, Rand, VM};
use ipld_amt::Amt;
<<<<<<< HEAD
use log::{info, trace, warn};
=======
use log::{debug, trace, warn};
>>>>>>> 5a8dfaab
use message::{message_receipt, unsigned_message};
use message::{ChainMessage, Message, MessageReceipt, UnsignedMessage};
use num_bigint::{bigint_ser, BigInt};
use serde::{Deserialize, Serialize};
use state_tree::StateTree;
use std::collections::HashMap;
use std::error::Error as StdError;
use std::sync::Arc;
use vm_circ_supply::GenesisInfoPair;

/// Intermediary for retrieving state objects and updating actor states
pub type CidPair = (Cid, Cid);

/// Type to represent invocation of state call results
#[derive(Serialize, Deserialize)]
#[serde(rename_all = "PascalCase")]
pub struct InvocResult {
    #[serde(with = "unsigned_message::json")]
    pub msg: UnsignedMessage,
    #[serde(with = "message_receipt::json::opt")]
    pub msg_rct: Option<MessageReceipt>,
    pub error: Option<String>,
}

// An alias Result that represents an InvocResult and an Error
pub type StateCallResult = Result<InvocResult, Error>;

#[derive(Default, Serialize, Deserialize)]
#[serde(rename_all = "PascalCase")]
pub struct MarketBalance {
    #[serde(with = "bigint_ser")]
    escrow: BigInt,
    #[serde(with = "bigint_ser")]
    locked: BigInt,
}

pub struct StateManager<DB> {
    bs: Arc<DB>,

    /// This is a cache which indexes tipsets to their calculated state.
    /// The calculated state is wrapped in a mutex to avoid duplicate computation
    /// of the state/receipt root.
    cache: RwLock<HashMap<TipsetKeys, Arc<RwLock<Option<CidPair>>>>>,
    subscriber: Option<Subscriber<HeadChange>>,
    genesis_info: GenesisInfoPair,
}

impl<DB> StateManager<DB>
where
    DB: BlockStore,
{
    pub fn new(bs: Arc<DB>) -> Self {
        Self {
            bs,
            cache: RwLock::new(HashMap::new()),
            subscriber: None,
            genesis_info: GenesisInfoPair::default(),
        }
    }

    // Creates a constructor that passes in a HeadChange subscriber and a back_search subscriber
    pub fn new_with_subscribers(bs: Arc<DB>, chain_subs: Subscriber<HeadChange>) -> Self {
        Self {
            bs,
            cache: RwLock::new(HashMap::new()),
            subscriber: Some(chain_subs),
            genesis_info: GenesisInfoPair::default(),
        }
    }
    /// Loads actor state from IPLD Store
    pub fn load_actor_state<D>(&self, addr: &Address, state_cid: &Cid) -> Result<D, Error>
    where
        D: DeserializeOwned,
    {
        let actor = self
            .get_actor(addr, state_cid)?
            .ok_or_else(|| Error::ActorNotFound(addr.to_string()))?;
        let act: D = self
            .bs
            .get(&actor.state)
            .map_err(|e| Error::State(e.to_string()))?
            .ok_or_else(|| Error::ActorStateNotFound(actor.state.to_string()))?;
        Ok(act)
    }
    pub fn get_actor(&self, addr: &Address, state_cid: &Cid) -> Result<Option<ActorState>, Error> {
        let state = StateTree::new_from_root(self.bs.as_ref(), state_cid)
            .map_err(|e| Error::State(e.to_string()))?;
        state
            .get_actor(addr)
            .map_err(|e| Error::State(e.to_string()))
    }

    pub fn blockstore_cloned(&self) -> Arc<DB> {
        self.bs.clone()
    }

    pub fn blockstore(&self) -> &DB {
        &self.bs
    }

    /// Returns the network name from the init actor state
    pub fn get_network_name(&self, st: &Cid) -> Result<String, Error> {
        let state: init::State = self.load_actor_state(&*INIT_ACTOR_ADDR, st)?;
        Ok(state.network_name)
    }
    /// Returns true if miner has been slashed or is considered invalid
    pub fn is_miner_slashed(&self, addr: &Address, state_cid: &Cid) -> Result<bool, Error> {
        let spas: power::State = self.load_actor_state(&*STORAGE_POWER_ACTOR_ADDR, state_cid)?;

        let claims = make_map_with_root::<_, power::Claim>(&spas.claims, self.bs.as_ref())
            .map_err(|e| Error::State(e.to_string()))?;

        Ok(!claims
            .contains_key(&addr.to_bytes())
            .map_err(|e| Error::State(e.to_string()))?)
    }
    /// Returns raw work address of a miner
    pub fn get_miner_work_addr(&self, state_cid: &Cid, addr: &Address) -> Result<Address, Error> {
        let ms: miner::State = self.load_actor_state(addr, state_cid)?;

        let state = StateTree::new_from_root(self.bs.as_ref(), state_cid)
            .map_err(|e| Error::State(e.to_string()))?;

        let info = ms.get_info(self.bs.as_ref()).map_err(|e| e.to_string())?;

        let addr = resolve_to_key_addr(&state, self.bs.as_ref(), &info.worker)
            .map_err(|e| Error::Other(format!("Failed to resolve key address; error: {}", e)))?;
        Ok(addr)
    }
    /// Returns specified actor's claimed power and total network power as a tuple
    pub fn get_power(
        &self,
        state_cid: &Cid,
        addr: &Address,
    ) -> Result<(power::Claim, power::Claim), Error> {
        let ps: power::State = self.load_actor_state(&*STORAGE_POWER_ACTOR_ADDR, state_cid)?;

        let cm = make_map_with_root::<_, power::Claim>(&ps.claims, self.bs.as_ref())
            .map_err(|e| Error::State(e.to_string()))?;
        let claim = cm
            .get(&addr.to_bytes())
            .map_err(|e| Error::State(e.to_string()))?
            .ok_or_else(|| {
                Error::State("Failed to retrieve claimed power from actor state".to_owned())
            })?
            .clone();
        Ok((
            claim,
            power::Claim {
                raw_byte_power: ps.total_raw_byte_power,
                quality_adj_power: ps.total_quality_adj_power,
            },
        ))
    }

    pub fn get_subscriber(&self) -> Option<Subscriber<HeadChange>> {
        self.subscriber.clone()
    }

    /// Performs the state transition for the tipset and applies all unique messages in all blocks.
    /// This function returns the state root and receipt root of the transition.
    #[allow(clippy::too_many_arguments)]
    pub fn apply_blocks<R, V, CB>(
        &self,
        parent_epoch: ChainEpoch,
        p_state: &Cid,
        messages: &[BlockMessages],
        epoch: ChainEpoch,
        rand: &R,
        base_fee: BigInt,
        callback: Option<CB>,
    ) -> Result<CidPair, Box<dyn StdError>>
    where
        R: Rand,
        V: ProofVerifier,
        CB: FnMut(&Cid, &ChainMessage, &ApplyRet) -> Result<(), String>,
    {
        let mut buf_store = BufferedBlockStore::new(self.bs.as_ref());
        // TODO change from statically using devnet params when needed
        let mut vm = VM::<_, _, _, _, V>::new(
            p_state,
            &buf_store,
            epoch,
            rand,
            base_fee,
            get_network_version_default,
            &self.genesis_info,
        )?;

        // Apply tipset messages
        let receipts = vm.apply_block_messages(messages, parent_epoch, epoch, callback)?;

        // Construct receipt root from receipts
        let rect_root = Amt::new_from_slice(self.bs.as_ref(), &receipts)?;

        // Flush changes to blockstore
        let state_root = vm.flush()?;
        // Persist changes connected to root
        buf_store.flush(&state_root)?;

        Ok((state_root, rect_root))
    }

<<<<<<< HEAD
    /// Returns the pair of (parent state root, message receipt root)
    pub async fn tipset_state<V>(&self, tipset: &Tipset) -> Result<(Cid, Cid), Box<dyn StdError>>
=======
    pub async fn tipset_state<V>(&self, tipset: &Tipset) -> Result<CidPair, Box<dyn StdError>>
>>>>>>> 5a8dfaab
    where
        V: ProofVerifier,
    {
        span!("tipset_state", {
            // Get entry in cache, if it exists.
            // Arc is cloned here to avoid holding the entire cache lock until function ends.
            // (tasks should be able to compute different tipset state's in parallel)
            //
            // In the case of task `A` computing the same tipset as task `B`, `A` will hold the
            // mutex until the value is updated, which task `B` will await.
            //
            // If two tasks are computing different tipset states, they will only block computation
            // when accessing/initializing the entry in cache, not during the whole tipset calc.
            let cache_entry: Arc<_> = self
                .cache
                .write()
                .await
                .entry(tipset.key().clone())
                .or_default()
                // Clone Arc to drop lock of cache
                .clone();

            // Try to lock cache entry to ensure task is first to compute state.
            // If another task has the lock, it will overwrite the state before releasing lock.
            let mut entry_lock = cache_entry.write().await;
            if let Some(ref entry) = *entry_lock {
                // Entry had successfully populated state, return Cid and drop lock
                trace!("hit cache for tipset {:?}", tipset.cids());
                return Ok(entry.clone());
            }

            // Entry does not have state computed yet, this task will fill entry if successful.
            debug!("calculating tipset state {:?}", tipset.cids());

            let cid_pair = if tipset.epoch() == 0 {
                // NB: This is here because the process that executes blocks requires that the
                // block miner reference a valid miner in the state tree. Unless we create some
                // magical genesis miner, this won't work properly, so we short circuit here
                // This avoids the question of 'who gets paid the genesis block reward'
                let message_receipts = tipset
                    .blocks()
                    .first()
                    .ok_or_else(|| Error::Other("Could not get message receipts".to_string()))?;

                (
                    tipset.parent_state().clone(),
                    message_receipts.message_receipts().clone(),
                )
            } else {
                let block_headers = tipset.blocks();
                // generic constants are not implemented yet this is a lowcost method for now
                let no_func = None::<fn(&Cid, &ChainMessage, &ApplyRet) -> Result<(), String>>;
                self.compute_tipset_state::<V, _>(&block_headers, no_func)?
            };

            // Fill entry with calculated cid pair
            *entry_lock = Some(cid_pair.clone());
            Ok(cid_pair)
        })
    }

    fn call_raw<'a, V>(
        &'a self,
        msg: &mut UnsignedMessage,
        bstate: &Cid,
        rand: &ChainRand,
        bheight: &ChainEpoch,
    ) -> StateCallResult
    where
        V: ProofVerifier,
    {
        span!("state_call_raw", {
            let block_store = self.blockstore();
            let buf_store = BufferedBlockStore::new(block_store);
            let mut vm = VM::<_, _, _, _, V>::new(
                bstate,
                &buf_store,
                *bheight,
                rand,
                0.into(),
                get_network_version_default,
                &self.genesis_info,
            )?;

            if msg.gas_limit() == 0 {
                msg.set_gas_limit(10000000000)
            }

            let actor = self
                .get_actor(msg.from(), bstate)?
                .ok_or_else(|| Error::Other("Could not get actor".to_string()))?;
            msg.set_sequence(actor.sequence);
            let apply_ret = vm.apply_implicit_message(msg);
            trace!(
                "gas limit {:},gas premium{:?},value {:?}",
                msg.gas_limit(),
                msg.gas_premium(),
                msg.value()
            );
            if let Some(err) = &apply_ret.act_error {
                warn!("chain call failed: {:?}", err);
            }

            Ok(InvocResult {
                msg: msg.clone(),
                msg_rct: Some(apply_ret.msg_receipt.clone()),
                error: apply_ret.act_error.map(|e| e.to_string()),
            })
        })
    }

    /// runs the given message and returns its result without any persisted changes.
    pub fn call<V>(&self, message: &mut UnsignedMessage, tipset: Option<Tipset>) -> StateCallResult
    where
        V: ProofVerifier,
    {
        let ts = if let Some(t_set) = tipset {
            t_set
        } else {
            chain::get_heaviest_tipset(self.blockstore())
                .map_err(|_| Error::Other("Could not get heaviest tipset".to_string()))?
                .ok_or_else(|| Error::Other("Empty Tipset given".to_string()))?
        };
        let state = ts.parent_state();
        let chain_rand = ChainRand::new(ts.key().to_owned());
        self.call_raw::<V>(message, state, &chain_rand, &ts.epoch())
    }

    pub async fn call_with_gas<V>(
        &self,
        message: &mut ChainMessage,
        prior_messages: &[ChainMessage],
        tipset: Option<Tipset>,
    ) -> StateCallResult
    where
        V: ProofVerifier,
    {
        let ts = if let Some(t_set) = tipset {
            t_set
        } else {
            chain::get_heaviest_tipset(self.blockstore())
                .map_err(|_| Error::Other("Could not get heaviest tipset".to_string()))?
                .ok_or_else(|| Error::Other("Empty Tipset given".to_string()))?
        };
        let (st, _) = self
            .tipset_state::<V>(&ts)
            .await
            .map_err(|_| Error::Other("Could not load tipset state".to_string()))?;
        let chain_rand = ChainRand::new(ts.key().to_owned());

        let mut vm = VM::<_, _, _, _, V>::new(
            &st,
            self.bs.as_ref(),
            ts.epoch() + 1,
            &chain_rand,
            ts.blocks()[0].parent_base_fee().clone(),
            get_network_version_default,
            &self.genesis_info,
        )?;

        for msg in prior_messages {
            vm.apply_message(&msg)?;
        }
        let from_actor = vm
            .state()
            .get_actor(message.from())
            .map_err(|e| Error::Other(format!("Could not get actor from state: {}", e)))?
            .ok_or_else(|| Error::Other("cant find actor in state tree".to_string()))?;
        message.set_sequence(from_actor.sequence);

        let ret = vm.apply_message(&message)?;

        Ok(InvocResult {
            msg: message.message().clone(),
            msg_rct: Some(ret.msg_receipt.clone()),
            error: ret.act_error.map(|e| e.to_string()),
        })
    }

    /// returns the result of executing the indicated message, assuming it was executed in the indicated tipset.
    pub fn replay<V>(
        &self,
        ts: &Tipset,
        mcid: &Cid,
    ) -> Result<(UnsignedMessage, Option<ApplyRet>), Error>
    where
        V: ProofVerifier,
    {
        let mut outm: Option<UnsignedMessage> = None;
        let mut outr: Option<ApplyRet> = None;
        let callback = |cid: &Cid, unsigned: &ChainMessage, apply_ret: &ApplyRet| {
            if cid == mcid {
                outm = Some(unsigned.message().clone());
                outr = Some(apply_ret.clone());
                return Err("halt".to_string());
            }

            Ok(())
        };
        let result: Result<CidPair, Box<dyn StdError>> =
            self.compute_tipset_state::<V, _>(ts.blocks(), Some(callback));

        if let Err(error_message) = result {
            if error_message.to_string() != "halt" {
                return Err(Error::Other(format!(
                    "unexpected error during execution : {:}",
                    error_message
                )));
            }
        }

        let out_mes =
            outm.ok_or_else(|| Error::Other("given message not found in tipset".to_string()))?;
        Ok((out_mes, outr))
    }

    pub fn compute_tipset_state<V, CB>(
        &self,
        block_headers: &[BlockHeader],
        callback: Option<CB>,
    ) -> Result<CidPair, Box<dyn StdError>>
    where
        V: ProofVerifier,
        CB: FnMut(&Cid, &ChainMessage, &ApplyRet) -> Result<(), String>,
    {
        span!("compute_tipset_state", {
            let first_block = block_headers
                .first()
                .ok_or("Empty tipset in compute_tipset_state")?;

            let check_for_duplicates = |s: &BlockHeader| {
                block_headers
                    .iter()
                    .filter(|val| val.miner_address() == s.miner_address())
                    .take(2)
                    .count()
            };
            if let Some(a) = block_headers.iter().find(|s| check_for_duplicates(s) > 1) {
                // Duplicate Miner found
                return Err(Box::new(Error::Other(format!(
                    "duplicate miner in a tipset ({})",
                    a
                ))));
            }

            let parent_epoch = if first_block.epoch() > 0 {
                let parent_cid = first_block
                    .parents()
                    .cids()
                    .get(0)
                    .ok_or("block must have parents")?;
                let parent: BlockHeader = self.bs.get(parent_cid)?.ok_or_else(|| {
                    format!("Could not find parent block with cid {}", parent_cid)
                })?;
                parent.epoch()
            } else {
                Default::default()
            };

            let tipset_keys =
                TipsetKeys::new(block_headers.iter().map(|s| s.cid()).cloned().collect());
            let chain_rand = ChainRand::new(tipset_keys);
            let base_fee = first_block.parent_base_fee();

            let blocks = block_headers
                .iter()
                .map(|s: &BlockHeader| {
                    let messages = chain_messages(self.bs.as_ref(), &s)?;
                    Ok(BlockMessages {
                        miner: *s.miner_address(),
                        messages,
                        win_count: s
                            .election_proof()
                            .as_ref()
                            .map(|e| e.win_count)
                            .unwrap_or_default(),
                    })
                })
                .collect::<Result<Vec<_>, Box<dyn StdError>>>()?;

            self.apply_blocks::<_, V, _>(
                parent_epoch,
                &first_block.state_root(),
                &blocks,
                first_block.epoch(),
                &chain_rand,
                base_fee.clone(),
                callback,
            )
        })
    }

    fn tipset_executed_message(
        block_store: &DB,
        tipset: &Tipset,
        cid: &Cid,
        (message_from_address, message_sequence): (&Address, &u64),
    ) -> Result<Option<MessageReceipt>, Error> {
        if tipset.epoch() == 0 {
            return Ok(None);
        }
        let tipset = chain::tipset_from_keys(block_store, tipset.parents())
            .map_err(|err| Error::Other(err.to_string()))?;
        let messages = chain::messages_for_tipset(block_store, &tipset)
            .map_err(|err| Error::Other(err.to_string()))?;
        messages
            .iter()
            .enumerate()
            .rev()
            .filter(|(_, s)| s.from() == message_from_address)
            .filter_map(|(index,s)| {
                if s.sequence() == *message_sequence {
                    if s.cid().map(|s| &s == cid).unwrap_or_default() {
                        return Some(
                            chain::get_parent_reciept(
                                block_store,
                                tipset.blocks().first().unwrap(),
                                index as u64,
                            )
                            .map_err(|err| {
                                Error::Other(err.to_string())
                            }),
                        );
                    }
                    let error_msg = format!("found message with equal nonce as the one we are looking for (F:{:} n {:}, TS: `Error Converting message to Cid` n{:})", cid, message_sequence, s.sequence());
                    return Some(Err(Error::Other(error_msg)))
                }
                if s.sequence() < *message_sequence {
                    return Some(Ok(None));
                }

                None
            })
            .next()
            .unwrap_or_else(|| Ok(None))
    }
    fn search_back_for_message(
        block_store: Arc<DB>,
        current: &Tipset,
        (message_from_address, message_cid, message_sequence): (&Address, &Cid, &u64),
    ) -> Result<Option<(Tipset, MessageReceipt)>, Error> {
        if current.epoch() == 0 {
            return Ok(None);
        }
        let state = StateTree::new_from_root(&*block_store, current.parent_state())
            .map_err(|e| Error::State(e.to_string()))?;

        if let Some(actor_state) = state
            .get_actor(message_from_address)
            .map_err(|e| Error::State(e.to_string()))?
        {
            if actor_state.sequence == 0 || actor_state.sequence < *message_sequence {
                return Ok(None);
            }
        }

        let tipset = chain::tipset_from_keys(&*block_store, current.parents()).map_err(|err| {
            Error::Other(format!(
                "failed to load tipset during msg wait searchback: {:}",
                err
            ))
        })?;
        let r = Self::tipset_executed_message(
            &*block_store,
            &tipset,
            message_cid,
            (message_from_address, message_sequence),
        )?;

        if let Some(receipt) = r {
            return Ok(Some((tipset, receipt)));
        }
        Self::search_back_for_message(
            block_store,
            &tipset,
            (message_from_address, message_cid, message_sequence),
        )
    }
    /// returns a message receipt from a given tipset and message cid
    pub fn get_receipt(&self, tipset: &Tipset, msg: &Cid) -> Result<MessageReceipt, Error> {
        let m = chain::get_chain_message(self.blockstore(), msg)
            .map_err(|e| Error::Other(e.to_string()))?;
        let message_var = (m.from(), &m.sequence());
        let message_receipt =
            Self::tipset_executed_message(self.blockstore(), tipset, msg, message_var)?;

        if let Some(receipt) = message_receipt {
            return Ok(receipt);
        }
        let cid = m
            .cid()
            .map_err(|e| Error::Other(format!("Could not convert message to cid {:?}", e)))?;
        let message_var = (m.from(), &cid, &m.sequence());
        let maybe_tuple =
            Self::search_back_for_message(self.blockstore_cloned(), tipset, message_var)?;
        let message_receipt = maybe_tuple
            .ok_or_else(|| {
                Error::Other("Could not get receipt from search back message".to_string())
            })?
            .1;
        Ok(message_receipt)
    }

    /// WaitForMessage blocks until a message appears on chain. It looks backwards in the chain to see if this has already
    /// happened. It guarantees that the message has been on chain for at least confidence epochs without being reverted
    /// before returning.
    pub async fn wait_for_message<'a>(
        block_store: Arc<DB>,
        subscriber: Option<Subscriber<HeadChange>>,
        cid: &Cid,
        confidence: i64,
    ) -> Result<(Option<Arc<Tipset>>, Option<MessageReceipt>), Error>
    where
        DB: BlockStore + Send + Sync + 'static,
    {
        let mut subscribers = subscriber.clone().ok_or_else(|| {
            Error::Other("State Manager not subscribed to tipset head changes".to_string())
        })?;
        let (sender, mut receiver) = oneshot::channel::<()>();
        let message = chain::get_chain_message(&*block_store, cid)
            .map_err(|err| Error::Other(format!("failed to load message {:}", err)))?;

        let maybe_subscriber: Option<HeadChange> = subscribers.next().await;
        let first_subscriber = maybe_subscriber.ok_or_else(|| {
            Error::Other("SubHeadChanges first entry should have been one item".to_string())
        })?;

        let tipset = match first_subscriber {
            HeadChange::Current(tipset) => tipset,
            _ => {
                return Err(Error::Other(format!(
                    "expected current head on SHC stream (got {:?})",
                    first_subscriber
                )))
            }
        };
        let message_var = (message.from(), &message.sequence());
        let maybe_message_reciept =
            Self::tipset_executed_message(&*block_store, &tipset, cid, message_var)?;
        if let Some(r) = maybe_message_reciept {
            return Ok((Some(tipset.clone()), Some(r)));
        }

        let mut candidate_tipset: Option<Arc<Tipset>> = None;
        let mut candidate_receipt: Option<MessageReceipt> = None;

        let block_store_for_message = block_store.clone();
        let cid = message
            .cid()
            .map_err(|e| Error::Other(format!("Could not get cid from message {:?}", e)))?;

        let cid_for_task = cid.clone();
        let address_for_task = *message.from();
        let sequence_for_task = message.sequence();
        let height_of_head = tipset.epoch();
        let task = task::spawn(async move {
            let (back_t, back_r) = Self::search_back_for_message(
                block_store_for_message,
                &tipset,
                (&address_for_task, &cid_for_task, &sequence_for_task),
            )?
            .ok_or_else(|| {
                Error::Other("State manager not subscribed to back search wait".to_string())
            })?;
            let back_tuple = (back_t, back_r);
            sender
                .send(())
                .map_err(|e| Error::Other(format!("Could not send to channel {:?}", e)))?;
            Ok::<_, Error>(back_tuple)
        });

        let reverts: Arc<RwLock<HashMap<TipsetKeys, bool>>> = Arc::new(RwLock::new(HashMap::new()));
        let block_revert = reverts.clone();
        let mut futures = FuturesUnordered::new();
        let subscriber_poll = task::spawn(async move {
            while let Some(subscriber) = subscriber
                .clone()
                .ok_or_else(|| {
                    Error::Other("State Manager not subscribed to tipset head changes".to_string())
                })?
                .next()
                .await
            {
                match subscriber {
                    HeadChange::Revert(_tipset) => {
                        if candidate_tipset.is_some() {
                            candidate_tipset = None;
                            candidate_receipt = None;
                        }
                    }
                    HeadChange::Apply(tipset) => {
                        if candidate_tipset
                            .as_ref()
                            .map(|s| s.epoch() >= s.epoch() + tipset.epoch())
                            .unwrap_or_default()
                        {
                            return Ok((candidate_tipset, candidate_receipt));
                        }
                        let poll_receiver = receiver.try_recv().map_err(|e| {
                            Error::Other(format!("Could not receieve from channel {:?}", e))
                        })?;
                        if poll_receiver.is_some() {
                            block_revert
                                .write()
                                .await
                                .insert(tipset.key().to_owned(), true);
                        }

                        let message_var = (message.from(), &message.sequence());
                        let maybe_receipt = Self::tipset_executed_message(
                            &*block_store,
                            &tipset,
                            &cid,
                            message_var,
                        )?;
                        if let Some(receipt) = maybe_receipt {
                            if confidence == 0 {
                                return Ok((Some(tipset), Some(receipt)));
                            }
                            candidate_tipset = Some(tipset);
                            candidate_receipt = Some(receipt)
                        }
                    }
                    _ => (),
                }
            }

            Ok((None, None))
        });

        futures.push(subscriber_poll);
        let search_back_poll = task::spawn(async move {
            let (back_tipset, back_receipt) = task.await?;
            let should_revert = *reverts
                .read()
                .await
                .get(back_tipset.key())
                .unwrap_or(&false);
            let larger_height_of_head = height_of_head >= back_tipset.epoch() + confidence;
            if !should_revert && larger_height_of_head {
                return Ok((Some(Arc::new(back_tipset)), Some(back_receipt)));
            }

            Ok((None, None))
        });
        futures.push(search_back_poll);

        futures.next().await.ok_or_else(|| Error::Other("wait_for_message could not be completed due to failure of subscriber poll or search_back functionality".to_string()))?
    }

    /// Returns a bls public key from provided address
    pub fn get_bls_public_key(
        db: &DB,
        addr: &Address,
        state_cid: &Cid,
    ) -> Result<[u8; BLS_PUB_LEN], Error> {
        let state =
            StateTree::new_from_root(db, state_cid).map_err(|e| Error::State(e.to_string()))?;
        let kaddr = resolve_to_key_addr(&state, db, addr)
            .map_err(|e| format!("Failed to resolve key address, error: {}", e))?;

        match kaddr.into_payload() {
            Payload::BLS(BLSPublicKey(key)) => Ok(key),
            _ => Err(Error::State(
                "Address must be BLS address to load bls public key".to_owned(),
            )),
        }
    }

    /// Return the heaviest tipset's balance from self.db for a given address
    pub fn get_heaviest_balance(&self, addr: &Address) -> Result<BigInt, Error> {
        let ts = get_heaviest_tipset(self.bs.as_ref())
            .map_err(|err| Error::Other(err.to_string()))?
            .ok_or_else(|| Error::Other("could not get bs heaviest ts".to_owned()))?;
        let cid = ts.parent_state();
        self.get_balance(addr, cid)
    }

    /// Return the balance of a given address and state_cid
    pub fn get_balance(&self, addr: &Address, cid: &Cid) -> Result<BigInt, Error> {
        let act = self.get_actor(addr, cid)?;
        let actor = act.ok_or_else(|| "could not find actor".to_owned())?;
        Ok(actor.balance)
    }

    pub fn lookup_id(&self, addr: &Address, ts: &Tipset) -> Result<Option<Address>, Error> {
        let state_tree = StateTree::new_from_root(self.bs.as_ref(), ts.parent_state())
            .map_err(|e| e.to_string())?;
        state_tree
            .lookup_id(addr)
            .map_err(|e| Error::State(e.to_string()))
    }

    pub fn market_balance(&self, addr: &Address, ts: &Tipset) -> Result<MarketBalance, Error> {
        let market_state: market::State =
            self.load_actor_state(&*STORAGE_MARKET_ACTOR_ADDR, ts.parent_state())?;

        let new_addr = self
            .lookup_id(addr, ts)?
            .ok_or_else(|| Error::State(format!("Failed to resolve address {}", addr)))?;

        let out = MarketBalance {
            escrow: {
                let et = BalanceTable::from_root(self.bs.as_ref(), &market_state.escrow_table)
                    .map_err(|_x| Error::State("Failed to build Escrow Table".to_string()))?;
                et.get(&new_addr).unwrap_or_default()
            },
            locked: {
                let lt = BalanceTable::from_root(self.bs.as_ref(), &market_state.locked_table)
                    .map_err(|_x| Error::State("Failed to build Locked Table".to_string()))?;
                lt.get(&new_addr).unwrap_or_default()
            },
        };

        Ok(out)
    }

    /// Similar to `resolve_to_key_addr` in the vm crate but does not allow `Actor` type of addresses.
    /// Uses `ts` to generate the VM state.
    pub async fn resolve_to_key_addr<V>(
        &self,
        addr: &Address,
        ts: &Tipset,
    ) -> Result<Address, Box<dyn StdError>>
    where
        V: ProofVerifier,
    {
        match addr.protocol() {
            Protocol::BLS | Protocol::Secp256k1 => return Ok(*addr),
            Protocol::Actor => {
                return Err(
                    Error::Other("cannot resolve actor address to key address".to_string()).into(),
                )
            }
            _ => {}
        };
        let (st, _) = self.tipset_state::<V>(&ts).await?;
        let state = StateTree::new_from_root(self.bs.as_ref(), &st)
            .map_err(|e| Error::State(e.to_string()))?;

        Ok(interpreter::resolve_to_key_addr(
            &state,
            self.bs.as_ref(),
            &addr,
        )?)
    }

    /// Checks power actor state for if miner meets consensus minimum requirements.
    pub fn miner_has_min_power(&self, addr: &Address, ts: &Tipset) -> Result<bool, String> {
        let ps: power::State = self
            .load_actor_state(&*STORAGE_POWER_ACTOR_ADDR, ts.parent_state())
            .map_err(|e| format!("loading power actor state: {}", e))?;
        ps.miner_nominal_power_meets_consensus_minimum(self.blockstore(), addr)
            .map_err(|e| e.to_string())
    }

    pub async fn validate_chain<V: ProofVerifier>(
        &self,
        ts: Tipset,
    ) -> Result<(), Box<dyn StdError>> {
        let mut ts_chain: Vec<Tipset> = vec![ts.clone()];
        let mut ts = ts;
        while ts.epoch() != 0 {
            let next = chain::tipset_from_keys(self.blockstore(), ts.parents())?;
            ts_chain.push(next.clone());
            ts = next;
        }
        let mut last_state = ts_chain.last().unwrap().parent_state().clone();
        let (_, mut last_receipt) = self.tipset_state::<V>(ts_chain.last().unwrap()).await?;
        for ts in ts_chain.iter().rev() {
            info!(
                "Computing state (height: {}, ts={:?})",
                ts.epoch(),
                ts.cids()
            );
            if ts.parent_state() != &last_state {
                return Err(
                    format!("Tipset chain has state mismatch at height: {}", ts.epoch()).into(),
                );
            }
            if ts.blocks()[0].message_receipts() != &last_receipt {
                return Err(format!(
                    "Tipset message receipts has a mismatch at height: {}",
                    ts.epoch(),
                    ts.blocks()[0].message_receipts(),
                    &last_receipt
                )
                .into());
            }
            let (st, msg_root) = self.tipset_state::<V>(&ts).await?;
            last_state = st;
            last_receipt = msg_root;
        }
        Ok(())
    }
}<|MERGE_RESOLUTION|>--- conflicted
+++ resolved
@@ -27,11 +27,7 @@
 use futures::stream::{FuturesUnordered, StreamExt};
 use interpreter::{resolve_to_key_addr, ApplyRet, BlockMessages, ChainRand, Rand, VM};
 use ipld_amt::Amt;
-<<<<<<< HEAD
-use log::{info, trace, warn};
-=======
-use log::{debug, trace, warn};
->>>>>>> 5a8dfaab
+use log::{debug, info, trace, warn};
 use message::{message_receipt, unsigned_message};
 use message::{ChainMessage, Message, MessageReceipt, UnsignedMessage};
 use num_bigint::{bigint_ser, BigInt};
@@ -235,12 +231,8 @@
         Ok((state_root, rect_root))
     }
 
-<<<<<<< HEAD
     /// Returns the pair of (parent state root, message receipt root)
-    pub async fn tipset_state<V>(&self, tipset: &Tipset) -> Result<(Cid, Cid), Box<dyn StdError>>
-=======
     pub async fn tipset_state<V>(&self, tipset: &Tipset) -> Result<CidPair, Box<dyn StdError>>
->>>>>>> 5a8dfaab
     where
         V: ProofVerifier,
     {
@@ -925,8 +917,6 @@
                 return Err(format!(
                     "Tipset message receipts has a mismatch at height: {}",
                     ts.epoch(),
-                    ts.blocks()[0].message_receipts(),
-                    &last_receipt
                 )
                 .into());
             }
