// Copyright 2019-2023 ChainSafe Systems
// SPDX-License-Identifier: Apache-2.0, MIT

pub mod chain_rand;
mod errors;
mod metrics;
mod utils;
mod vm_circ_supply;

use std::{
    num::NonZeroUsize,
    sync::{Arc, Mutex as StdMutex},
};

use ahash::{HashMap, HashMapExt};
use chain_rand::ChainRand;
use cid::Cid;
use fil_actors_runtime::runtime::Policy;
use forest_actor_interface::*;
use forest_beacon::{BeaconSchedule, DrandBeacon};
use forest_blocks::{BlockHeader, Tipset, TipsetKeys};
use forest_chain::{ChainStore, HeadChange};
use forest_db::Store;
use forest_interpreter::{resolve_to_key_addr, BlockMessages, RewardCalc, VM};
use forest_json::message_receipt;
use forest_legacy_ipld_amt::Amt;
use forest_message::{ChainMessage, Message as MessageTrait};
use forest_networks::{ChainConfig, Height};
use forest_shim::{
    address::{Address, Payload, Protocol, BLS_PUB_LEN},
    state_tree::{ActorState, StateTree},
    version::NetworkVersion,
};
use forest_utils::db::BlockstoreExt;
use futures::{channel::oneshot, select, FutureExt};
use fvm::{executor::ApplyRet, externs::Rand};
use fvm_ipld_blockstore::Blockstore;
use fvm_ipld_encoding::Cbor;
use fvm_shared::{clock::ChainEpoch, econ::TokenAmount, message::Message, receipt::Receipt};
use lru::LruCache;
use num::BigInt;
use num_traits::identities::Zero;
use serde::{Deserialize, Serialize};
use tokio::sync::{broadcast::error::RecvError, Mutex as TokioMutex, RwLock};
use tracing::{debug, error, info, instrument, trace, warn};
use vm_circ_supply::GenesisInfo;

pub use self::errors::*;

const DEFAULT_TIPSET_CACHE_SIZE: NonZeroUsize =
    forest_utils::const_option!(NonZeroUsize::new(1024));

/// Intermediary for retrieving state objects and updating actor states.
type CidPair = (Cid, Cid);

// Various structures for implementing the tipset state cache

struct TipsetStateCacheInner {
    values: LruCache<TipsetKeys, CidPair>,
    pending: Vec<(TipsetKeys, Arc<TokioMutex<()>>)>,
}

impl Default for TipsetStateCacheInner {
    fn default() -> Self {
        Self {
            values: LruCache::new(DEFAULT_TIPSET_CACHE_SIZE),
            pending: Vec::with_capacity(8),
        }
    }
}

struct TipsetStateCache {
    cache: Arc<StdMutex<TipsetStateCacheInner>>,
}

enum Status {
    Done(CidPair),
    Empty(Arc<TokioMutex<()>>),
}

impl TipsetStateCache {
    pub fn new() -> Self {
        Self {
            cache: Arc::new(StdMutex::new(TipsetStateCacheInner::default())),
        }
    }

    fn with_inner<F, T>(&self, func: F) -> T
    where
        F: FnOnce(&mut TipsetStateCacheInner) -> T,
    {
        let mut lock = self.cache.lock().unwrap();
        func(&mut lock)
    }

    pub async fn get_or_else<F, Fut>(&self, key: &TipsetKeys, compute: F) -> anyhow::Result<CidPair>
    where
        F: Fn() -> Fut,
        Fut: core::future::Future<Output = anyhow::Result<CidPair>>,
    {
        let status = self.with_inner(|inner| match inner.values.get(key) {
            Some(v) => Status::Done(*v),
            None => {
                let option = inner
                    .pending
                    .iter()
                    .find(|(k, _)| k == key)
                    .map(|(_, mutex)| mutex);
                match option {
                    Some(mutex) => Status::Empty(mutex.clone()),
                    None => {
                        let mutex = Arc::new(TokioMutex::new(()));
                        inner.pending.push((key.clone(), mutex.clone()));
                        Status::Empty(mutex)
                    }
                }
            }
        });
        match status {
            Status::Done(x) => {
                forest_metrics::metrics::LRU_CACHE_HIT
                    .with_label_values(&[forest_metrics::metrics::values::STATE_MANAGER_TIPSET])
                    .inc();
                Ok(x)
            }
            Status::Empty(mtx) => {
                let _guard = mtx.lock().await;
                match self.get(key) {
                    Some(v) => {
                        // While locking someone else computed the pending task
                        forest_metrics::metrics::LRU_CACHE_HIT
                            .with_label_values(&[
                                forest_metrics::metrics::values::STATE_MANAGER_TIPSET,
                            ])
                            .inc();

                        Ok(v)
                    }
                    None => {
                        // Entry does not have state computed yet, compute value and fill the cache
                        forest_metrics::metrics::LRU_CACHE_MISS
                            .with_label_values(&[
                                forest_metrics::metrics::values::STATE_MANAGER_TIPSET,
                            ])
                            .inc();

                        let cid_pair = compute().await?;

                        // Write back to cache, release lock and return value
                        self.insert(key.clone(), cid_pair);
                        Ok(cid_pair)
                    }
                }
            }
        }
    }

    fn get(&self, key: &TipsetKeys) -> Option<CidPair> {
        self.with_inner(|inner| inner.values.get(key).copied())
    }

    fn insert(&self, key: TipsetKeys, value: CidPair) {
        self.with_inner(|inner| {
            inner.pending.retain(|(k, _)| k != &key);
            inner.values.put(key, value);
        });
    }
}

/// Type to represent invocation of state call results.
#[derive(Serialize, Deserialize)]
#[serde(rename_all = "PascalCase")]
pub struct InvocResult {
    #[serde(with = "forest_json::message::json")]
    pub msg: Message,
    #[serde(with = "message_receipt::json::opt")]
    pub msg_rct: Option<Receipt>,
    pub error: Option<String>,
}

/// An alias Result that represents an `InvocResult` and an Error.
type StateCallResult = Result<InvocResult, Error>;

/// External format for returning market balance from state.
#[derive(Default, Serialize, Deserialize)]
#[serde(rename_all = "PascalCase")]
pub struct MarketBalance {
    escrow: TokenAmount,
    locked: TokenAmount,
}

/// State manager handles all interactions with the internal Filecoin actors
/// state. This encapsulates the [`ChainStore`] functionality, which only
/// handles chain data, to allow for interactions with the underlying state of
/// the chain. The state manager not only allows interfacing with state, but
/// also is used when performing state transitions.
pub struct StateManager<DB> {
    cs: Arc<ChainStore<DB>>,

    /// This is a cache which indexes tipsets to their calculated state.
    cache: TipsetStateCache,
    genesis_info: GenesisInfo,
    beacon: Arc<forest_beacon::BeaconSchedule<DrandBeacon>>,
    chain_config: Arc<ChainConfig>,
    engine: fvm::machine::MultiEngine,
    reward_calc: Arc<dyn RewardCalc>,
}

impl<DB> StateManager<DB>
where
    DB: Blockstore + Store + Clone + Send + Sync + 'static,
{
    pub fn new(
        cs: Arc<ChainStore<DB>>,
        chain_config: Arc<ChainConfig>,
        reward_calc: Arc<dyn RewardCalc>,
    ) -> Result<Self, anyhow::Error> {
        let genesis = cs.genesis()?;
        let beacon = Arc::new(chain_config.get_beacon_schedule(genesis.timestamp())?);

        Ok(Self {
            cs,
            cache: TipsetStateCache::new(),
            genesis_info: GenesisInfo::from_chain_config(&chain_config),
            beacon,
            chain_config,
            engine: fvm::machine::MultiEngine::new(),
            reward_calc,
        })
    }

    pub fn beacon_schedule(&self) -> Arc<BeaconSchedule<DrandBeacon>> {
        self.beacon.clone()
    }

    /// Returns network version for the given epoch.
    pub fn get_network_version(&self, epoch: ChainEpoch) -> NetworkVersion {
        self.chain_config.network_version(epoch)
    }

    pub fn chain_config(&self) -> &Arc<ChainConfig> {
        &self.chain_config
    }

    /// Gets actor from given [`Cid`], if it exists.
    pub fn get_actor(&self, addr: &Address, state_cid: Cid) -> anyhow::Result<Option<ActorState>> {
        let state = StateTree::new_from_root(self.blockstore().clone(), &state_cid)?;
<<<<<<< HEAD
        Ok(state.get_actor(&addr.into())?.map(|v| v.into()))
=======
        state.get_actor(&addr.into())
>>>>>>> 0bf412f7
    }

    /// Returns a reference to the state manager's [`Blockstore`].
    pub fn blockstore(&self) -> &DB {
        self.cs.blockstore()
    }

    /// Returns reference to the state manager's [`ChainStore`].
    pub fn chain_store(&self) -> &Arc<ChainStore<DB>> {
        &self.cs
    }

    // This function used to do this: Returns the network name from the init actor
    // state.
    /// Returns the internal, protocol-level network name.
    pub fn get_network_name(&self, _st: &Cid) -> Result<String, Error> {
        if self.chain_config.name == "calibnet" {
            return Ok("calibrationnet".to_owned());
        }
        if self.chain_config.name == "mainnet" {
            return Ok("testnetnet".to_owned());
        }
        if self.chain_config.name == "devnet" {
            return Ok("devnet".to_owned());
        }
        Err(Error::Other("Cannot guess network name".to_owned()))
        // let init_act = self
        //     .get_actor(actor::init::ADDRESS, *st)?
        //     .ok_or_else(|| Error::State("Init actor address could not be
        // resolved".to_string()))?; let state =
        // init::State::load(self.blockstore(), &init_act)?;
        // Ok(state.into_network_name())
    }

    /// Returns true if miner has been slashed or is considered invalid.
    pub fn is_miner_slashed(&self, addr: &Address, state_cid: &Cid) -> anyhow::Result<bool, Error> {
        let actor = self
            .get_actor(&forest_actor_interface::power::ADDRESS, *state_cid)?
            .ok_or_else(|| Error::State("Power actor address could not be resolved".to_string()))?;

        let spas = power::State::load(self.blockstore(), &actor)?;

        Ok(spas.miner_power(self.blockstore(), addr)?.is_none())
    }

    /// Returns raw work address of a miner given the state root.
    pub fn get_miner_work_addr(
        &self,
        state_cid: Cid,
        addr: &Address,
    ) -> anyhow::Result<Address, Error> {
        let state = StateTree::new_from_root(self.blockstore(), &state_cid)
            .map_err(|e| Error::Other(e.to_string()))?;

        let act = state
            .get_actor(&addr.into())
            .map_err(|e| Error::State(e.to_string()))?
            .ok_or_else(|| Error::State("Miner actor not found".to_string()))?;

        let ms = miner::State::load(self.blockstore(), &act)?;

        let info = ms.info(self.blockstore()).map_err(|e| e.to_string())?;

        let addr = resolve_to_key_addr(&state, self.blockstore(), &info.worker())?;
        Ok(addr)
    }

    /// Returns specified actor's claimed power and total network power as a
    /// tuple.
    pub fn get_power(
        &self,
        state_cid: &Cid,
        addr: Option<&Address>,
    ) -> anyhow::Result<Option<(power::Claim, power::Claim)>, Error> {
        let actor = self
            .get_actor(&forest_actor_interface::power::ADDRESS, *state_cid)?
            .ok_or_else(|| Error::State("Power actor address could not be resolved".to_string()))?;

        let spas = power::State::load(self.blockstore(), &actor)?;

        let t_pow = spas.total_power();

        if let Some(maddr) = addr {
            let m_pow = spas
                .miner_power(self.blockstore(), maddr)?
                .ok_or_else(|| Error::State(format!("Miner for address {maddr} not found")))?;

            let min_pow = spas.miner_nominal_power_meets_consensus_minimum(
                &self.chain_config.policy,
                self.blockstore(),
                maddr,
            )?;
            if min_pow {
                return Ok(Some((m_pow, t_pow)));
            }
        }

        Ok(None)
    }

    /// Performs the state transition for the tipset and applies all unique
    /// messages in all blocks. This function returns the state root and
    /// receipt root of the transition.
    #[allow(clippy::too_many_arguments)]
    pub fn apply_blocks<R, CB>(
        self: &Arc<Self>,
        parent_epoch: ChainEpoch,
        p_state: &Cid,
        messages: &[BlockMessages],
        epoch: ChainEpoch,
        rand: R,
        base_fee: TokenAmount,
        mut callback: Option<CB>,
        tipset: &Arc<Tipset>,
    ) -> Result<CidPair, anyhow::Error>
    where
        R: Rand + Clone + 'static,
        CB: FnMut(&Cid, &ChainMessage, &ApplyRet) -> Result<(), anyhow::Error>,
    {
        let _timer = metrics::APPLY_BLOCKS_TIME.start_timer();

        let db = self.blockstore().clone();

        let turbo_height = self.chain_config.epoch(Height::Turbo);
        let create_vm = |state_root, epoch| {
            VM::new(
                state_root,
                self.blockstore().clone(),
                epoch,
                rand.clone(),
                base_fee.clone(),
                self.genesis_info
                    .get_circulating_supply(epoch, &db, &state_root)?,
                self.reward_calc.clone(),
                chain_epoch_root(Arc::clone(self), Arc::clone(tipset)),
                &self.engine,
                Arc::clone(self.chain_config()),
            )
        };

        let mut parent_state = *p_state;

        for epoch_i in parent_epoch..epoch {
            if epoch_i > parent_epoch {
                let mut vm = create_vm(parent_state, epoch_i)?;
                // run cron for null rounds if any
                if let Err(e) = vm.run_cron(epoch_i, callback.as_mut()) {
                    error!("Beginning of epoch cron failed to run: {}", e);
                }

                parent_state = vm.flush()?;
            }

            if epoch_i == turbo_height {
                todo!("cannot migrate state when using FVM - see https://github.com/ChainSafe/forest/issues/1454 for updates");
            }
        }

        let mut vm = create_vm(parent_state, epoch)?;

        // Apply tipset messages
        let receipts = vm.apply_block_messages(messages, epoch, callback)?;

        // Construct receipt root from receipts
        let receipt_root = Amt::new_from_iter(self.blockstore(), receipts)?;

        // Flush changes to blockstore
        let state_root = vm.flush()?;

        Ok((state_root, receipt_root))
    }

    /// Returns the pair of (parent state root, message receipt root). This will
    /// either be cached or will be calculated and fill the cache. Tipset
    /// state for a given tipset is guaranteed not to be computed twice.
    #[instrument(skip(self))]
    pub async fn tipset_state(self: &Arc<Self>, tipset: &Arc<Tipset>) -> anyhow::Result<CidPair> {
        let key = tipset.key();
        self.cache
            .get_or_else(key, || async move {
                let cid_pair = if tipset.epoch() == 0 {
                    // NB: This is here because the process that executes blocks requires that the
                    // block miner reference a valid miner in the state tree. Unless we create some
                    // magical genesis miner, this won't work properly, so we short circuit here
                    // This avoids the question of 'who gets paid the genesis block reward'
                    let message_receipts = tipset.blocks().first().ok_or_else(|| {
                        Error::Other("Could not get message receipts".to_string())
                    })?;

                    (*tipset.parent_state(), *message_receipts.message_receipts())
                } else {
                    // generic constants are not implemented yet this is a lowcost method for now
                    let no_func =
                        None::<fn(&Cid, &ChainMessage, &ApplyRet) -> Result<(), anyhow::Error>>;
                    let ts_state = self.compute_tipset_state(tipset, no_func).await?;
                    debug!("Completed tipset state calculation {:?}", tipset.cids());
                    ts_state
                };

                Ok(cid_pair)
            })
            .await
    }

    #[instrument(skip(self, rand))]
    fn call_raw(
        self: &Arc<Self>,
        msg: &mut Message,
        rand: ChainRand<DB>,
        tipset: &Arc<Tipset>,
    ) -> StateCallResult {
        let bstate = tipset.parent_state();
        let bheight = tipset.epoch();
        let store = self.blockstore().clone();
        let mut vm = VM::new(
            *bstate,
            store,
            bheight,
            rand,
            TokenAmount::zero(),
            self.genesis_info
                .get_circulating_supply(bheight, self.blockstore(), bstate)?,
            self.reward_calc.clone(),
            chain_epoch_root(Arc::clone(self), Arc::clone(tipset)),
            &self.engine,
            Arc::clone(self.chain_config()),
        )?;

        if msg.gas_limit == 0 {
            msg.gas_limit = 10000000000;
        }

        let actor = self
            .get_actor(&msg.from.into(), *bstate)?
            .ok_or_else(|| Error::Other("Could not get actor".to_string()))?;
        msg.sequence = actor.sequence;
        let apply_ret = vm.apply_implicit_message(msg)?;
        trace!(
            "gas limit {:},gas premium{:?},value {:?}",
            msg.gas_limit,
            msg.gas_premium,
            msg.value
        );
        if let Some(err) = &apply_ret.failure_info {
            warn!("chain call failed: {:?}", err);
        }

        Ok(InvocResult {
            msg: msg.clone(),
            msg_rct: Some(apply_ret.msg_receipt.clone()),
            error: apply_ret.failure_info.map(|e| e.to_string()),
        })
    }

    /// runs the given message and returns its result without any persisted
    /// changes.
    pub fn call(
        self: &Arc<Self>,
        message: &mut Message,
        tipset: Option<Arc<Tipset>>,
    ) -> StateCallResult {
        let ts = tipset.unwrap_or_else(|| self.cs.heaviest_tipset());
        let chain_rand = self.chain_rand(ts.key().to_owned());
        self.call_raw(message, chain_rand, &ts)
    }

    /// Computes message on the given [Tipset] state, after applying other
    /// messages and returns the values computed in the VM.
    pub async fn call_with_gas(
        self: &Arc<Self>,
        message: &mut ChainMessage,
        prior_messages: &[ChainMessage],
        tipset: Option<Arc<Tipset>>,
    ) -> StateCallResult {
        let ts = tipset.unwrap_or_else(|| self.cs.heaviest_tipset());
        let (st, _) = self
            .tipset_state(&ts)
            .await
            .map_err(|_| Error::Other("Could not load tipset state".to_string()))?;
        let chain_rand = self.chain_rand(ts.key().to_owned());

        let store = self.blockstore().clone();
        // Since we're simulating a future message, pretend we're applying it in the
        // "next" tipset
        let epoch = ts.epoch() + 1;
        let mut vm = VM::new(
            st,
            store,
            epoch,
            chain_rand,
            ts.blocks()[0].parent_base_fee().clone().into(),
            self.genesis_info
                .get_circulating_supply(epoch, self.blockstore(), &st)?,
            self.reward_calc.clone(),
            chain_epoch_root(Arc::clone(self), Arc::clone(&ts)),
            &self.engine,
            Arc::clone(self.chain_config()),
        )?;

        for msg in prior_messages {
            vm.apply_message(msg)?;
        }
        let from_actor = vm
            .get_actor(&message.from().into())
            .map_err(|e| Error::Other(format!("Could not get actor from state: {e}")))?
            .ok_or_else(|| Error::Other("cant find actor in state tree".to_string()))?;
        message.set_sequence(from_actor.sequence);

        let ret = vm.apply_message(message)?;

        Ok(InvocResult {
            msg: message.message().clone(),
            msg_rct: Some(ret.msg_receipt.clone()),
            error: ret.failure_info.map(|e| e.to_string()),
        })
    }

    /// Replays the given message and returns the result of executing the
    /// indicated message, assuming it was executed in the indicated tipset.
    pub async fn replay(
        self: &Arc<Self>,
        ts: &Arc<Tipset>,
        mcid: Cid,
    ) -> Result<(Message, ApplyRet), Error> {
        const ERROR_MSG: &str = "replay_halt";

        // This isn't ideal to have, since the execution is synchronous, but this needs
        // to be the case because the state transition has to be in blocking
        // thread to avoid starving executor
        let (m_tx, m_rx) = std::sync::mpsc::channel();
        let (r_tx, r_rx) = std::sync::mpsc::channel();
        let callback = move |cid: &Cid, unsigned: &ChainMessage, apply_ret: &ApplyRet| {
            if *cid == mcid {
                m_tx.send(unsigned.message().clone())?;
                r_tx.send(apply_ret.clone())?;
                anyhow::bail!(ERROR_MSG);
            }
            Ok(())
        };
        let result = self.compute_tipset_state(ts, Some(callback)).await;

        if let Err(error_message) = result {
            if error_message.to_string() != ERROR_MSG {
                return Err(Error::Other(format!(
                    "unexpected error during execution : {error_message:}"
                )));
            }
        }

        // Use try_recv here assuming callback execution is synchronous
        let out_mes = m_rx
            .try_recv()
            .map_err(|err| Error::Other(format!("given message not found in tipset: {err}")))?;
        let out_ret = r_rx
            .try_recv()
            .map_err(|err| Error::Other(format!("message did not have a return: {err}")))?;
        Ok((out_mes, out_ret))
    }

    /// Gets look-back tipset for block validations.
    ///
    /// The look-back tipset for a round is the tipset with epoch `round -
    /// chain_finality`. Chain finality is usually 900. The given is a
    /// reference point in the blockchain such that the look-back tipset can
    /// be found by tracing the `parent` pointers.
    pub fn get_lookback_tipset_for_round(
        self: &Arc<Self>,
        tipset: Arc<Tipset>,
        round: ChainEpoch,
    ) -> Result<(Arc<Tipset>, Cid), Error> {
        let version = self.get_network_version(round);
        let lb = if version <= NetworkVersion::V3 {
            ChainEpoch::from(10)
        } else {
            self.chain_config.policy.chain_finality
        };
        let lbr = (round - lb).max(0);

        // More null blocks than lookback
        if lbr >= tipset.epoch() {
            // This is not allowed to happen after network V3.
            return Err(Error::Other(
                "Failed to find look-back tipset: Unexpected number of null blocks.".to_string(),
            ));
        }

        let next_ts = self
            .cs
            .tipset_by_height(lbr + 1, tipset.clone(), false)
            .map_err(|e| Error::Other(format!("Could not get tipset by height {e:?}")))?;
        if lbr > next_ts.epoch() {
            return Err(Error::Other(format!(
                "failed to find non-null tipset {:?} {} which is known to exist, found {:?} {}",
                tipset.key(),
                tipset.epoch(),
                next_ts.key(),
                next_ts.epoch()
            )));
        }
        let lbts = self
            .cs
            .tipset_from_keys(next_ts.parents())
            .map_err(|e| Error::Other(format!("Could not get tipset from keys {e:?}")))?;
        Ok((lbts, *next_ts.parent_state()))
    }

    /// Checks the eligibility of the miner. This is used in the validation that
    /// a block's miner has the requirements to mine a block.
    pub fn eligible_to_mine(
        &self,
        address: &Address,
        base_tipset: &Tipset,
        lookback_tipset: &Tipset,
    ) -> anyhow::Result<bool, Error> {
        let hmp = self.miner_has_min_power(&self.chain_config.policy, address, lookback_tipset)?;
        let version = self.get_network_version(base_tipset.epoch());

        if version <= NetworkVersion::V3 {
            return Ok(hmp);
        }

        if !hmp {
            return Ok(false);
        }

        let actor = self
            .get_actor(
                &forest_actor_interface::power::ADDRESS,
                *base_tipset.parent_state(),
            )?
            .ok_or_else(|| Error::State("Power actor address could not be resolved".to_string()))?;

        let power_state = power::State::load(self.blockstore(), &actor)?;

        let actor = self
            .get_actor(address, *base_tipset.parent_state())?
            .ok_or_else(|| Error::State("Miner actor address could not be resolved".to_string()))?;

        let miner_state = miner::State::load(self.blockstore(), &actor)?;

        // Non-empty power claim.
        let claim = power_state
            .miner_power(self.blockstore(), address)?
            .ok_or_else(|| Error::Other("Could not get claim".to_string()))?;
        if claim.quality_adj_power <= BigInt::zero() {
            return Ok(false);
        }

        // No fee debt.
        if !miner_state.fee_debt().is_zero() {
            return Ok(false);
        }

        // No active consensus faults.
        let info = miner_state.info(self.blockstore())?;
        if base_tipset.epoch() <= info.consensus_fault_elapsed {
            return Ok(false);
        }

        Ok(true)
    }

    /// Performs a state transition, and returns the state and receipt root of
    /// the transition.
    #[instrument(skip(self, callback))]
    pub async fn compute_tipset_state<CB: 'static>(
        self: &Arc<Self>,
        tipset: &Arc<Tipset>,
        callback: Option<CB>,
    ) -> Result<CidPair, Error>
    where
        CB: FnMut(&Cid, &ChainMessage, &ApplyRet) -> Result<(), anyhow::Error> + Send,
    {
        let block_headers = tipset.blocks();
        let first_block = block_headers
            .first()
            .ok_or_else(|| Error::Other("Empty tipset in compute_tipset_state".to_string()))?;

        let check_for_duplicates = |s: &BlockHeader| {
            block_headers
                .iter()
                .filter(|val| val.miner_address() == s.miner_address())
                .take(2)
                .count()
        };
        if let Some(a) = block_headers.iter().find(|s| check_for_duplicates(s) > 1) {
            // Duplicate Miner found
            return Err(Error::Other(format!("duplicate miner in a tipset ({a})")));
        }

        let parent_epoch = if first_block.epoch() > 0 {
            let parent_cid = first_block
                .parents()
                .cids()
                .get(0)
                .ok_or_else(|| Error::Other("block must have parents".to_string()))?;
            let parent: BlockHeader = self
                .blockstore()
                .get_obj(parent_cid)?
                .ok_or_else(|| format!("Could not find parent block with cid {parent_cid}"))?;
            parent.epoch()
        } else {
            Default::default()
        };

        let tipset_keys = TipsetKeys::new(block_headers.iter().map(|s| s.cid()).cloned().collect());
        let chain_rand = self.chain_rand(tipset_keys);
        let base_fee = first_block.parent_base_fee().clone();

        let blocks = self
            .chain_store()
            .block_msgs_for_tipset(tipset)
            .map_err(|e| Error::Other(e.to_string()))?;

        let sm = Arc::clone(self);
        let sr = *first_block.state_root();
        let epoch = first_block.epoch();
        let ts_cloned = Arc::clone(tipset);
        tokio::task::spawn_blocking(move || {
            Ok(sm.apply_blocks(
                parent_epoch,
                &sr,
                &blocks,
                epoch,
                chain_rand,
                base_fee.into(),
                callback,
                &ts_cloned,
            )?)
        })
        .await
        .map_err(|e| Error::Other(format!("failed to apply blocks: {e}")))?
    }

    /// Check if tipset had executed the message, by loading the receipt based
    /// on the index of the message in the block.
    fn tipset_executed_message(
        &self,
        tipset: &Tipset,
        msg_cid: Cid,
        (message_from_address, message_sequence): (&Address, &u64),
    ) -> Result<Option<Receipt>, Error> {
        if tipset.epoch() == 0 {
            return Ok(None);
        }
        // Load parent state.
        let pts = self
            .cs
            .tipset_from_keys(tipset.parents())
            .map_err(|err| Error::Other(err.to_string()))?;
        let messages = self
            .cs
            .messages_for_tipset(&pts)
            .map_err(|err| Error::Other(err.to_string()))?;
        messages
            .iter()
            .enumerate()
            // reverse iteration intentional
            .rev()
            .filter(|(_, s)| {
                &s.from() == message_from_address
            })
            .filter_map(|(index, s)| {
                if s.sequence() == *message_sequence {
                    if s.cid().map(|s|
                        s == msg_cid
                    ).unwrap_or_default() {
                        // When message Cid has been found, get receipt at index.
                        let rct = forest_chain::get_parent_reciept(
                            self.blockstore(),
                            tipset.blocks().first().unwrap(),
                            index,
                        )
                            .map_err(|err| {
                                Error::Other(err.to_string())
                            });
                        return Some(
                           rct
                        );
                    }
                    let error_msg = format!("found message with equal nonce as the one we are looking for (F:{:} n {:}, TS: `Error Converting message to Cid` n{:})", msg_cid, message_sequence, s.sequence());
                    return Some(Err(Error::Other(error_msg)))
                }
                if s.sequence() < *message_sequence {
                    return Some(Ok(None));
                }

                None
            })
            .next()
            .unwrap_or(Ok(None))
    }

    fn check_search(
        &self,
        mut current: Arc<Tipset>,
        (message_from_address, message_cid, message_sequence): (&Address, &Cid, &u64),
    ) -> Result<Option<(Arc<Tipset>, Receipt)>, Error> {
        loop {
            if current.epoch() == 0 {
                return Ok(None);
            }
            let state = StateTree::new_from_root(self.blockstore(), current.parent_state())
                .map_err(|e| Error::State(e.to_string()))?;

            if let Some(actor_state) = state
                .get_actor(&message_from_address.into())
                .map_err(|e| Error::State(e.to_string()))?
            {
                if actor_state.sequence == 0 || actor_state.sequence < *message_sequence {
                    return Ok(None);
                }
            }

            let tipset = self.cs.tipset_from_keys(current.parents()).map_err(|err| {
                Error::Other(format!(
                    "failed to load tipset during msg wait searchback: {err:}"
                ))
            })?;
            let r = self.tipset_executed_message(
                &tipset,
                *message_cid,
                (message_from_address, message_sequence),
            )?;

            if let Some(receipt) = r {
                return Ok(Some((tipset, receipt)));
            }
            current = tipset;
        }
    }

    fn search_back_for_message(
        &self,
        current: Arc<Tipset>,
        params: (&Address, &Cid, &u64),
    ) -> Result<Option<(Arc<Tipset>, Receipt)>, Error> {
        self.check_search(current, params)
    }
    /// Returns a message receipt from a given tipset and message CID.
    pub fn get_receipt(&self, tipset: Arc<Tipset>, msg: Cid) -> Result<Receipt, Error> {
        let m = forest_chain::get_chain_message(self.blockstore(), &msg)
            .map_err(|e| Error::Other(e.to_string()))?;
        let message_var = (&m.from(), &m.sequence());
        let message_receipt = self.tipset_executed_message(&tipset, msg, message_var)?;

        if let Some(receipt) = message_receipt {
            return Ok(receipt);
        }
        let cid = m
            .cid()
            .map_err(|e| Error::Other(format!("Could not convert message to cid {e:?}")))?;
        let message_var = (&m.from(), &cid, &m.sequence());
        let maybe_tuple = self.search_back_for_message(tipset, message_var)?;
        let message_receipt = maybe_tuple
            .ok_or_else(|| {
                Error::Other("Could not get receipt from search back message".to_string())
            })?
            .1;
        Ok(message_receipt)
    }

    /// `WaitForMessage` blocks until a message appears on chain. It looks
    /// backwards in the chain to see if this has already happened. It
    /// guarantees that the message has been on chain for at least
    /// confidence epochs without being reverted before returning.
    pub async fn wait_for_message(
        self: &Arc<Self>,
        msg_cid: Cid,
        confidence: i64,
    ) -> Result<(Option<Arc<Tipset>>, Option<Receipt>), Error>
    where
        DB: Blockstore + Store + Clone + Send + Sync + 'static,
    {
        let mut subscriber = self.cs.publisher().subscribe();
        let (sender, mut receiver) = oneshot::channel::<()>();
        let message = forest_chain::get_chain_message(self.blockstore(), &msg_cid)
            .map_err(|err| Error::Other(format!("failed to load message {err:}")))?;

        let message_var = (&message.from(), &message.sequence());
        let current_tipset = self.cs.heaviest_tipset();
        let maybe_message_reciept =
            self.tipset_executed_message(&current_tipset, msg_cid, message_var)?;
        if let Some(r) = maybe_message_reciept {
            return Ok((Some(current_tipset.clone()), Some(r)));
        }

        let mut candidate_tipset: Option<Arc<Tipset>> = None;
        let mut candidate_receipt: Option<Receipt> = None;

        let sm_cloned = Arc::clone(self);
        let cid = message
            .cid()
            .map_err(|e| Error::Other(format!("Could not get cid from message {e:?}")))?;

        let cid_for_task = cid;
        let address_for_task = message.from();
        let sequence_for_task = message.sequence();
        let height_of_head = current_tipset.epoch();
        let task = tokio::task::spawn(async move {
            let back_tuple = sm_cloned.search_back_for_message(
                current_tipset,
                (&address_for_task, &cid_for_task, &sequence_for_task),
            )?;
            sender
                .send(())
                .map_err(|e| Error::Other(format!("Could not send to channel {e:?}")))?;
            Ok::<_, Error>(back_tuple)
        });

        let reverts: Arc<RwLock<HashMap<TipsetKeys, bool>>> = Arc::new(RwLock::new(HashMap::new()));
        let block_revert = reverts.clone();
        let sm_cloned = Arc::clone(self);

        // Wait for message to be included in head change.
        let mut subscriber_poll = tokio::task::spawn(async move {
            loop {
                match subscriber.recv().await {
                    Ok(subscriber) => match subscriber {
                        HeadChange::Revert(_tipset) => {
                            if candidate_tipset.is_some() {
                                candidate_tipset = None;
                                candidate_receipt = None;
                            }
                        }
                        HeadChange::Apply(tipset) => {
                            if candidate_tipset
                                .as_ref()
                                .map(|s| tipset.epoch() >= s.epoch() + confidence)
                                .unwrap_or_default()
                            {
                                return Ok((candidate_tipset, candidate_receipt));
                            }
                            let poll_receiver = receiver.try_recv();
                            if let Ok(Some(_)) = poll_receiver {
                                block_revert
                                    .write()
                                    .await
                                    .insert(tipset.key().to_owned(), true);
                            }

                            let message_var = (&message.from(), &message.sequence());
                            let maybe_receipt =
                                sm_cloned.tipset_executed_message(&tipset, msg_cid, message_var)?;
                            if let Some(receipt) = maybe_receipt {
                                if confidence == 0 {
                                    return Ok((Some(tipset), Some(receipt)));
                                }
                                candidate_tipset = Some(tipset);
                                candidate_receipt = Some(receipt)
                            }
                        }
                        _ => (),
                    },
                    Err(RecvError::Lagged(i)) => {
                        warn!(
                            "wait for message head change subscriber lagged, skipped {} events",
                            i
                        );
                    }
                    Err(RecvError::Closed) => break,
                }
            }
            Ok((None, None))
        })
        .fuse();

        // Search backwards for message.
        let mut search_back_poll = tokio::task::spawn(async move {
            let back_tuple = task.await.map_err(|e| {
                Error::Other(format!("Could not search backwards for message {e}"))
            })??;
            if let Some((back_tipset, back_receipt)) = back_tuple {
                let should_revert = *reverts
                    .read()
                    .await
                    .get(back_tipset.key())
                    .unwrap_or(&false);
                let larger_height_of_head = height_of_head >= back_tipset.epoch() + confidence;
                if !should_revert && larger_height_of_head {
                    return Ok::<_, Error>((Some(back_tipset), Some(back_receipt)));
                }
                return Ok((None, None));
            }
            Ok((None, None))
        })
        .fuse();

        // Await on first future to finish.
        // TODO this should be a future race. I don't think the task is being cancelled
        // here This seems like it will keep the other task running even though
        // it's unneeded.
        loop {
            select! {
                res = subscriber_poll => {
                    return res?
                }
                res = search_back_poll => {
                    if let Ok((Some(ts), Some(rct))) = res? {
                        return Ok((Some(ts), Some(rct)));
                    }
                }
            }
        }
    }

    /// Returns a BLS public key from provided address
    pub fn get_bls_public_key(
        db: &DB,
        addr: &Address,
        state_cid: Cid,
    ) -> Result<[u8; BLS_PUB_LEN], Error> {
        let state =
            StateTree::new_from_root(db, &state_cid).map_err(|e| Error::Other(e.to_string()))?;
        let kaddr = resolve_to_key_addr(&state, db, addr)
            .map_err(|e| format!("Failed to resolve key address, error: {e}"))?;

        match kaddr.into_payload() {
            Payload::BLS(key) => Ok(key),
            _ => Err(Error::State(
                "Address must be BLS address to load bls public key".to_owned(),
            )),
        }
    }

    /// Return the heaviest tipset's balance from self.db for a given address
    pub fn get_heaviest_balance(&self, addr: &Address) -> Result<TokenAmount, Error> {
        let cid = *self.cs.heaviest_tipset().parent_state();
        self.get_balance(addr, cid)
    }

    /// Return the balance of a given address and `state_cid`
    pub fn get_balance(&self, addr: &Address, cid: Cid) -> Result<TokenAmount, Error> {
        let act = self.get_actor(addr, cid)?;
        let actor = act.ok_or_else(|| "could not find actor".to_owned())?;
        let balance = forest_shim::econ::TokenAmount::from(&actor.balance);
        Ok(balance.into())
    }

    /// Looks up ID [Address] from the state at the given [Tipset].
    pub fn lookup_id(&self, addr: &Address, ts: &Tipset) -> Result<Option<Address>, Error> {
        let state_tree = StateTree::new_from_root(self.blockstore(), ts.parent_state())
            .map_err(|e| e.to_string())?;
        Ok(state_tree
<<<<<<< HEAD
            .lookup_id(&addr.into())
=======
            .lookup_id(&address)
>>>>>>> 0bf412f7
            .map_err(|e| Error::Other(e.to_string()))?
            .map(Address::new_id))
    }

    /// Retrieves market balance in escrow and locked tables.
    pub fn market_balance(
        &self,
        addr: &Address,
        ts: &Tipset,
    ) -> anyhow::Result<MarketBalance, Error> {
        let actor = self
            .get_actor(&forest_actor_interface::market::ADDRESS, *ts.parent_state())?
            .ok_or_else(|| {
                Error::State("Market actor address could not be resolved".to_string())
            })?;

        let market_state = market::State::load(self.blockstore(), &actor)?;

        let new_addr = self
            .lookup_id(addr, ts)?
            .ok_or_else(|| Error::State(format!("Failed to resolve address {addr}")))?;

        let out = MarketBalance {
            escrow: {
                market_state
                    .escrow_table(self.blockstore())?
                    .get(&new_addr)?
            },
            locked: {
                market_state
                    .locked_table(self.blockstore())?
                    .get(&new_addr)?
            },
        };

        Ok(out)
    }

    /// Similar to `resolve_to_key_addr` in the `forest_vm` crate but does not
    /// allow `Actor` type of addresses. Uses `ts` to generate the VM state.
    pub async fn resolve_to_key_addr(
        self: &Arc<Self>,
        addr: &Address,
        ts: &Arc<Tipset>,
    ) -> Result<Address, anyhow::Error> {
        match addr.protocol() {
            Protocol::BLS | Protocol::Secp256k1 => return Ok(*addr),
            Protocol::Actor => {
                return Err(
                    Error::Other("cannot resolve actor address to key address".to_string()).into(),
                )
            }
            _ => {}
        };
        let (st, _) = self.tipset_state(ts).await?;
        let state = StateTree::new_from_root(self.blockstore(), &st)?;

        resolve_to_key_addr(&state, self.blockstore(), addr)
    }

    /// Checks power actor state for if miner meets consensus minimum
    /// requirements.
    pub fn miner_has_min_power(
        &self,
        policy: &Policy,
        addr: &Address,
        ts: &Tipset,
    ) -> anyhow::Result<bool> {
        let actor = self
            .get_actor(&forest_actor_interface::power::ADDRESS, *ts.parent_state())?
            .ok_or_else(|| Error::State("Power actor address could not be resolved".to_string()))?;
        let ps = power::State::load(self.blockstore(), &actor)?;

        ps.miner_nominal_power_meets_consensus_minimum(policy, self.blockstore(), addr)
    }

    pub async fn validate_chain(
        self: &Arc<Self>,
        mut ts: Arc<Tipset>,
        height: i64,
    ) -> Result<(), anyhow::Error> {
        if height > ts.epoch() {
            anyhow::bail!(
                "height {height} cannot be greater than tipset epoch {}",
                ts.epoch()
            );
        }
        let mut ts_chain = Vec::<Arc<Tipset>>::new();
        while ts.epoch() != height {
            let next = self.cs.tipset_from_keys(ts.parents())?;
            ts_chain.push(std::mem::replace(&mut ts, next));
        }
        ts_chain.push(ts);

        let mut last_state = *ts_chain.last().unwrap().parent_state();
        let mut last_receipt = *ts_chain.last().unwrap().blocks()[0].message_receipts();
        for ts in ts_chain.iter().rev() {
            if ts.parent_state() != &last_state {
                anyhow::bail!(
                    "Tipset chain has state mismatch at height: {}, {} != {}, \
                        receipts mismatched: {}",
                    ts.epoch(),
                    ts.parent_state(),
                    last_state,
                    ts.blocks()[0].message_receipts() != &last_receipt
                );
            }
            if ts.blocks()[0].message_receipts() != &last_receipt {
                anyhow::bail!(
                    "Tipset message receipts has a mismatch at height: {}",
                    ts.epoch(),
                );
            }
            info!(
                "Computing state (height: {}, ts={:?})",
                ts.epoch(),
                ts.cids()
            );
            let (st, msg_root) = self.tipset_state(ts).await?;
            last_state = st;
            last_receipt = msg_root;
        }
        Ok(())
    }

    fn chain_rand(&self, blocks: TipsetKeys) -> ChainRand<DB> {
        ChainRand::new(
            self.chain_config.clone(),
            blocks,
            self.cs.clone(),
            self.beacon.clone(),
        )
    }
}

fn chain_epoch_root<DB>(
    sm: Arc<StateManager<DB>>,
    tipset: Arc<Tipset>,
) -> Box<dyn Fn(ChainEpoch) -> anyhow::Result<Cid>>
where
    DB: Blockstore + Store + Clone + Send + Sync + 'static,
{
    Box::new(move |round| {
        let (_, st) = sm.get_lookback_tipset_for_round(tipset.clone(), round)?;
        Ok(st)
    })
}<|MERGE_RESOLUTION|>--- conflicted
+++ resolved
@@ -245,11 +245,7 @@
     /// Gets actor from given [`Cid`], if it exists.
     pub fn get_actor(&self, addr: &Address, state_cid: Cid) -> anyhow::Result<Option<ActorState>> {
         let state = StateTree::new_from_root(self.blockstore().clone(), &state_cid)?;
-<<<<<<< HEAD
-        Ok(state.get_actor(&addr.into())?.map(|v| v.into()))
-=======
-        state.get_actor(&addr.into())
->>>>>>> 0bf412f7
+        state.get_actor(addr)
     }
 
     /// Returns a reference to the state manager's [`Blockstore`].
@@ -305,7 +301,7 @@
             .map_err(|e| Error::Other(e.to_string()))?;
 
         let act = state
-            .get_actor(&addr.into())
+            .get_actor(addr)
             .map_err(|e| Error::State(e.to_string()))?
             .ok_or_else(|| Error::State("Miner actor not found".to_string()))?;
 
@@ -856,7 +852,7 @@
                 .map_err(|e| Error::State(e.to_string()))?;
 
             if let Some(actor_state) = state
-                .get_actor(&message_from_address.into())
+                .get_actor(message_from_address)
                 .map_err(|e| Error::State(e.to_string()))?
             {
                 if actor_state.sequence == 0 || actor_state.sequence < *message_sequence {
@@ -1094,11 +1090,7 @@
         let state_tree = StateTree::new_from_root(self.blockstore(), ts.parent_state())
             .map_err(|e| e.to_string())?;
         Ok(state_tree
-<<<<<<< HEAD
-            .lookup_id(&addr.into())
-=======
-            .lookup_id(&address)
->>>>>>> 0bf412f7
+            .lookup_id(addr)
             .map_err(|e| Error::Other(e.to_string()))?
             .map(Address::new_id))
     }
