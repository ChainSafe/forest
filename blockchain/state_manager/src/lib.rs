--- conflicted
+++ resolved
@@ -87,7 +87,6 @@
             ))
         }
     }
-<<<<<<< HEAD
 
     pub fn apply_blocks(&self, ts: &FullTipset) -> Result<(Cid, Cid), Box<dyn StdError>> {
         let mut buf_store = BufferedBlockStore::new(self.bs.as_ref());
@@ -106,19 +105,18 @@
         buf_store.flush(&state_root)?;
 
         Ok((state_root, rect_root))
-=======
+    }
+
     /// Returns a bls public key from provided address
     pub fn get_bls_public_key(&self, addr: &Address, state_cid: &Cid) -> Result<Vec<u8>, Error> {
-        let state =
-            HamtStateTree::new_from_root(self.bs.as_ref(), state_cid).map_err(Error::State)?;
+        let state = StateTree::new_from_root(self.bs.as_ref(), state_cid).map_err(Error::State)?;
         let kaddr = resolve_to_key_addr(&state, self.bs.as_ref(), addr)
-            .map_err(|e| Error::Other(format!("Failed to resolve key address, error: {}", e)))?;
+            .map_err(|e| format!("Failed to resolve key address, error: {}", e))?;
         if kaddr.protocol() != Protocol::BLS {
-            return Err(Error::Other(
-                "Address must be BLS address to load bls public key".to_owned(),
-            ));
+            return Err("Address must be BLS address to load bls public key"
+                .to_owned()
+                .into());
         }
         Ok(kaddr.payload().to_vec())
->>>>>>> 16483531
     }
 }