--- conflicted
+++ resolved
@@ -247,9 +247,6 @@
         }
     }
 
-<<<<<<< HEAD
-    pub fn lookup_id(&self, addr: &Address, ts: &Tipset) -> Result<Option<Address>, Error> {
-=======
     /// Return the heaviest tipset's balance from self.db for a given address
     pub fn get_heaviest_balance(&self, addr: &Address) -> Result<BigInt, Error> {
         let ts = get_heaviest_tipset(self.bs.as_ref())
@@ -266,8 +263,7 @@
         Ok(actor.balance)
     }
 
-    pub fn lookup_id(&self, addr: &Address, ts: &Tipset) -> Result<Address, Error> {
->>>>>>> 7cb6cecd
+    pub fn lookup_id(&self, addr: &Address, ts: &Tipset) -> Result<Option<Address>, Error> {
         let state_tree = StateTree::new_from_root(self.bs.as_ref(), ts.parent_state())?;
         state_tree.lookup_id(addr).map_err(Error::State)
     }
