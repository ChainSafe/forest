--- conflicted
+++ resolved
@@ -35,11 +35,7 @@
 serde = { version = "1.0", features = ["derive"] }
 num-traits = "0.2.11"
 flo_stream = "0.4.0"
-<<<<<<< HEAD
-filecoin-proofs-api = { version = "6.0", features = [
-=======
 filecoin-proofs-api = { version = "5.4.1", features = [
->>>>>>> 3eed3ac2
     "blst"
 ], default_features = false }
 futures = "0.3.5"
