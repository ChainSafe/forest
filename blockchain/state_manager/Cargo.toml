--- conflicted
+++ resolved
@@ -22,8 +22,6 @@
 async-std = "1.5.0"
 async-log = "2.0.0"
 log = "0.4.8"
-<<<<<<< HEAD
-filecoin-proofs-api = { git = "https://github.com/filecoin-project/rust-filecoin-proofs-api", rev = "e06075834b7df8b3618b13122176fa9a40c2b380" }
 fil_types = { path = "../../types" }
 message = { package = "forest_message", path = "../../vm/message" }
 vm = { package = "forest_vm", path = "../../vm" }
@@ -32,8 +30,4 @@
 ipld_hamt = { path = "../../ipld/hamt" }
 num-traits = "0.2.11"
 flo_stream = "0.4.0"
-futures ="0.3.5"
-=======
 filecoin-proofs-api = "4.0.1"
-fil_types = { path = "../../types" }
->>>>>>> 2d88d06c
