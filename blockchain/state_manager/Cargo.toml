[package]
name    = "forest_state_manager"
version = "0.1.0"
authors = ["ChainSafe Systems <info@chainsafe.io>"]
edition = "2021"

[package.metadata.docs.rs]
features = ["forest_statediff"]

[dependencies]
anyhow                 = "1.0"
async-log              = "2.0.0"
async-std              = { version = "1.12", features = ["unstable", "tokio1"] }
blake2b_simd           = "1.0.0"
byteorder              = "1.4.3"
cid                    = { version = "0.8", default-features = false, features = ["std"] }
fil_actors_runtime     = "=8.0.0"
filecoin-proofs-api    = { version = "11.0.0", default_features = false }
forest_actor_interface = "0.1.0"
forest_beacon          = "0.1.0"
forest_blocks          = "0.1.0"
forest_chain           = "0.1.0"
forest_crypto          = { version = "0.5", features = ["blst"] }
forest_db              = "0.1"
forest_encoding        = "0.2.2"
forest_fil_types       = "0.2"
forest_interpreter     = "0.1.0"
forest_ipld_blockstore = "0.1"
forest_legacy_ipld_amt = "0.2.0"
forest_message         = { version = "0.7", features = ["blst"] }
forest_networks        = "0.1.0"
forest_statediff       = { version = "0.1.0", optional = true }
forest_vm              = "0.3.1"
futures                = "0.3.24"
fvm                    = "1.1"
fvm_ipld_bitfield      = "0.5.2"
fvm_ipld_encoding      = "0.2"
fvm_shared             = { version = "0.8.0", default-features = false }
<<<<<<< HEAD
lazy_static            = "1.4"
log                    = "0.4.17"
num-traits             = "0.2.15"
once_cell              = "1.14"
=======
log                    = "0.4.8"
num-traits             = "0.2.11"
once_cell              = "1.5"
>>>>>>> ef688e8c
serde                  = { version = "1.0", features = ["derive"] }
thiserror              = "1.0"
tokio                  = { version = "1.21", features = ["sync"] }

[features]
default = ["forest_statediff"]<|MERGE_RESOLUTION|>--- conflicted
+++ resolved
@@ -36,16 +36,9 @@
 fvm_ipld_bitfield      = "0.5.2"
 fvm_ipld_encoding      = "0.2"
 fvm_shared             = { version = "0.8.0", default-features = false }
-<<<<<<< HEAD
-lazy_static            = "1.4"
-log                    = "0.4.17"
-num-traits             = "0.2.15"
-once_cell              = "1.14"
-=======
 log                    = "0.4.8"
 num-traits             = "0.2.11"
 once_cell              = "1.5"
->>>>>>> ef688e8c
 serde                  = { version = "1.0", features = ["derive"] }
 thiserror              = "1.0"
 tokio                  = { version = "1.21", features = ["sync"] }
