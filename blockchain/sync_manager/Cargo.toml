[package]
name = "sync_manager"
version = "0.1.0"
authors = ["ChainSafe Systems <info@chainsafe.io>"]
edition = "2018"

[dependencies]
address = { package = "forest_address", path = "../../vm/address" }
amt = { package = "ipld_amt", path = "../../ipld/amt" }
blocks = { package = "forest_blocks", path = "../blocks" }
db = { path = "../../node/db" }
encoding = { package = "forest_encoding", path = "../../encoding" }
libp2p = "0.15.0"
cid = { package = "forest_cid", path = "../../ipld/cid" }
blockstore = { package = "ipld_blockstore", path = "../../ipld/blockstore" }
chain = { path = "../chain" }
message = { package = "forest_message", path = "../../vm/message" }
multihash = "0.9.4"
state = { package = "state_tree", path = "../../vm/state_tree/" }
<<<<<<< HEAD
num-bigint = { path = "../../math/bigint", package = "forest_bigint" }
crypto = { path= "../../crypto" }

[dev-dependencies]
cid = { package = "forest_cid", path = "../../ipld/cid" }
=======
num-bigint = { git = "https://github.com/austinabell/num-bigint", rev = "f7084a9ed5a2b08d9bfb67790cb4ce9212193f31" }
crypto = { path = "../../crypto" }

[dev-dependencies]
cid = { package = "forest_cid", path = "../../ipld/cid" }
num-bigint = { git = "https://github.com/austinabell/num-bigint", rev = "f7084a9ed5a2b08d9bfb67790cb4ce9212193f31" }
>>>>>>> 1bd9a59c
<|MERGE_RESOLUTION|>--- conflicted
+++ resolved
@@ -17,17 +17,8 @@
 message = { package = "forest_message", path = "../../vm/message" }
 multihash = "0.9.4"
 state = { package = "state_tree", path = "../../vm/state_tree/" }
-<<<<<<< HEAD
 num-bigint = { path = "../../math/bigint", package = "forest_bigint" }
 crypto = { path= "../../crypto" }
 
 [dev-dependencies]
-cid = { package = "forest_cid", path = "../../ipld/cid" }
-=======
-num-bigint = { git = "https://github.com/austinabell/num-bigint", rev = "f7084a9ed5a2b08d9bfb67790cb4ce9212193f31" }
-crypto = { path = "../../crypto" }
-
-[dev-dependencies]
-cid = { package = "forest_cid", path = "../../ipld/cid" }
-num-bigint = { git = "https://github.com/austinabell/num-bigint", rev = "f7084a9ed5a2b08d9bfb67790cb4ce9212193f31" }
->>>>>>> 1bd9a59c
+cid = { package = "forest_cid", path = "../../ipld/cid" }