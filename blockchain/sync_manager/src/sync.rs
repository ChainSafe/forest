// Copyright 2020 ChainSafe Systems
// SPDX-License-Identifier: Apache-2.0, MIT

#![allow(dead_code)]

use super::errors::Error;
use super::manager::SyncManager;
use address::Address;
use amt::AMT;
use blocks::{Block, FullTipset, TipSetKeys, Tipset, TxMeta};
use blockstore::BlockStore;
use chain::ChainStore;
use cid::Cid;
use crypto::is_valid_signature;
use encoding::{Cbor, Error as EncodingError};
use libp2p::core::PeerId;
use message::Message;
use num_bigint::BigUint;
<<<<<<< HEAD
use raw_block::RawBlock;
use state_manager::StateManager;
use state_tree::{HamtStateTree, StateTree};
=======
use state::{HamtStateTree, StateTree};
>>>>>>> 1bd9a59c
use std::collections::HashMap;

/// Syncer updates the key-value store based on series of validation checks adhering to consensus rules, can query
/// the network for blocks and assists in informing the network of incoming blocks
pub struct Syncer<'a, 'b, T: StateTree> {
    // TODO add ability to send msg to all subscribers indicating incoming blocks
    // TODO add block sync
    /// manages retrieving and updates state objects
    state_manager: StateManager<'a, 'b, T>,
    /// manages sync buckets
    sync_manager: SyncManager<'a>,
    /// access and store tipsets / blocks / messages
    chain_store: ChainStore<'a>,
    /// the known genesis tipset
    _genesis: Tipset,
    /// self peerId
    _own: PeerId,
}

/// Message data used to ensure valid state transition
struct MsgMetaData {
    balance: BigUint,
    sequence: u64,
}

impl<'a, 'b, T> Syncer<'a, 'b, T>
where
    T: StateTree,
{
    /// TODO add constructor

    /// informs the syncer about a new potential tipset
    /// This should be called when connecting to new peers, and additionally
    /// when receiving new blocks from the network
    fn inform_new_head(&self, from: PeerId, fts: FullTipset) -> Result<(), Error> {
        // check if full block is nil and if so return error
        if fts.blocks().is_empty() {
            return Err(Error::NoBlocks);
        }
        // validate message data
        for block in fts.blocks() {
            self.validate_msg_data(block)?;
        }
        // TODO send pubsub message indicating incoming blocks
        // TODO Add peer to blocksync

        // compare target_weight to heaviest weight stored; ignore otherwise
        let best_weight = self.chain_store.heaviest_tipset().blocks()[0].weight();
        let target_weight = fts.blocks()[0].header().weight();

        if !target_weight.lt(&best_weight) {
            // Store incoming block header
            self.chain_store.persist_headers(&fts.tipset()?)?;
            // Set peer head
            self.sync_manager.set_peer_head(from, fts.tipset()?);
        }
        // incoming tipset from miners does not appear to be better than our best chain, ignoring for now
        Ok(())
    }
    /// Validates message root from header matches message root generated from the
    /// bls and secp messages contained in the passed in block and stores them in a key-value store
    fn validate_msg_data(&self, block: &Block) -> Result<(), Error> {
        let sm_root = self.compute_msg_data(block)?;
        if block.header().messages() != &sm_root {
            return Err(Error::InvalidRoots);
        }

        self.chain_store.put_messages(block.bls_msgs())?;
        self.chain_store.put_messages(block.secp_msgs())?;

        Ok(())
    }
    /// Returns message root CID from bls and secp message contained in the param Block
    fn compute_msg_data(&self, block: &Block) -> Result<Cid, Error> {
        // collect bls and secp cids
        let bls_cids = cids_from_messages(block.bls_msgs())?;
        let secp_cids = cids_from_messages(block.secp_msgs())?;
        // generate AMT and batch set message values
        let bls_root = AMT::new_from_slice(self.chain_store.blockstore(), &bls_cids)?;
        let secp_root = AMT::new_from_slice(self.chain_store.blockstore(), &secp_cids)?;

        let meta = TxMeta {
            bls_message_root: bls_root,
            secp_message_root: secp_root,
        };
        // store message roots and receive meta_root
        let meta_root = self.chain_store.blockstore().put(&meta)?;

        Ok(meta_root)
    }
    /// Returns FullTipset from store if TipSetKeys exist in key-value store otherwise requests FullTipset
    /// from block sync
    fn fetch_tipsets(&self, _peer_id: PeerId, tsk: TipSetKeys) -> Result<FullTipset, Error> {
        let fts = match self.load_fts(tsk) {
            Ok(fts) => fts,
            // TODO call into block sync to request FullTipset -> self.blocksync.get_full_tipset(_peer_id, tsk)
            Err(e) => return Err(e), // blocksync
        };
        Ok(fts)
    }
    /// Returns a reconstructed FullTipset from store if keys exist
    fn load_fts(&self, keys: TipSetKeys) -> Result<FullTipset, Error> {
        let mut blocks = Vec::new();
        // retrieve tipset from store based on passed in TipSetKeys
        let ts = self.chain_store.tipset(keys.tipset_keys())?;
        for header in ts.blocks() {
            // retrieve bls and secp messages from specified BlockHeader
            let (bls_msgs, secp_msgs) = self.chain_store.messages(&header)?;
            // construct a full block
            let full_block = Block {
                header: header.clone(),
                bls_messages: bls_msgs,
                secp_messages: secp_msgs,
            };
            // push vector of full blocks to build FullTipset
            blocks.push(full_block);
        }
        // construct FullTipset
        let fts = FullTipset::new(blocks);
        Ok(fts)
    }
    // Block message validation checks
    pub fn check_blk_msgs(&self, block: Block, _tip: Tipset) -> Result<(), Error> {
        // TODO retrieve bls public keys for verify_bls_aggregate
        // for _m in block.bls_msgs() {
        // }
        // TODO verify_bls_aggregate

        // check msgs for validity
        fn check_msg<M: Message>(
            msg: &M,
            msg_meta_data: &mut HashMap<Address, MsgMetaData>,
            tree: &HamtStateTree,
        ) -> Result<(), Error>
        where
            M: Message,
        {
            let updated_state: MsgMetaData = match msg_meta_data.get(msg.from()) {
                // address is present begin validity checks
                Some(MsgMetaData { sequence, balance }) => {
                    // sequence equality check
                    if *sequence != msg.sequence() {
                        return Err(Error::Validation("Sequences are not equal".to_string()));
                    }

                    // sufficient funds check
                    if *balance < msg.required_funds() {
                        return Err(Error::Validation(
                            "Insufficient funds for message execution".to_string(),
                        ));
                    }
                    // update balance and increment sequence by 1
                    MsgMetaData {
                        balance: balance - msg.required_funds(),
                        sequence: sequence + 1,
                    }
                }
                // MsgMetaData not found with provided address key, insert sequence and balance with address as key
                None => {
                    let actor = tree.get_actor(msg.from()).ok_or_else(|| {
                        Error::State("Could not retrieve actor from state tree".to_owned())
                    })?;

                    MsgMetaData {
                        sequence: actor.sequence,
                        balance: actor.balance,
                    }
                }
            };
            // update hash map with updated state
            msg_meta_data.insert(msg.from().clone(), updated_state);
            Ok(())
        }
        let mut msg_meta_data: HashMap<Address, MsgMetaData> = HashMap::new();
        // TODO retrieve tipset state and load state tree
        // temporary
        let tree = HamtStateTree::default();
        // loop through bls messages and check msg validity
        for m in block.bls_msgs() {
            check_msg(m, &mut msg_meta_data, &tree)?;
        }
        // loop through secp messages and check msg validity and signature
        for m in block.secp_msgs() {
            check_msg(m, &mut msg_meta_data, &tree)?;
            // signature validation
            if !is_valid_signature(&m.cid()?.to_bytes(), m.from(), m.signature()) {
                return Err(Error::Validation(
                    "Message signature is not valid".to_string(),
                ));
            }
        }
        // validate message root from header matches message root
        let sm_root = self.compute_msg_data(&block)?;
        if block.header().messages() != &sm_root {
            return Err(Error::InvalidRoots);
        }

        Ok(())
    }

    /// Validates block semantically according to https://github.com/filecoin-project/specs/blob/6ab401c0b92efb6420c6e198ec387cf56dc86057/validation.md
    pub fn validate(&self, block: Block) -> Result<(), Error> {
        // get header from full block
        let header = block.header();

        // check if block has been signed
        if header.signature().bytes().is_empty() {
            return Err(Error::Validation("Signature is nil in header".to_string()));
        }

        let base_tipset = self.load_fts(TipSetKeys::new(header.parents().cids.clone()))?;
        // time stamp checks
        header.validate_timestamps(&base_tipset)?;

        // check messages to ensure valid state transitions
        self.check_blk_msgs(block.clone(), base_tipset.tipset()?)?;

        // block signature check
        // TODO need to pass in raw miner address; temp using header miner address
        // see https://github.com/filecoin-project/lotus/blob/master/chain/sync.go#L611
        header.check_block_signature(header.miner_address())?;

        // TODO: incomplete, still need to retrieve power in order to ensure ticket is the winner
        let _slash = self.state_manager.miner_slashed(header.miner_address())?;
        let _sector_size = self
            .state_manager
            .miner_sector_size(header.miner_address())?;

        // TODO winner_check
        // TODO miner_check
        // TODO verify_ticket_vrf
        // TODO verify_election_proof_check

        Ok(())
    }
}

pub fn cids_from_messages<T: Cbor>(messages: &[T]) -> Result<Vec<Cid>, EncodingError> {
    messages.iter().map(Cbor::cid).collect()
}<|MERGE_RESOLUTION|>--- conflicted
+++ resolved
@@ -16,13 +16,8 @@
 use libp2p::core::PeerId;
 use message::Message;
 use num_bigint::BigUint;
-<<<<<<< HEAD
-use raw_block::RawBlock;
+use state::{HamtStateTree, StateTree};
 use state_manager::StateManager;
-use state_tree::{HamtStateTree, StateTree};
-=======
-use state::{HamtStateTree, StateTree};
->>>>>>> 1bd9a59c
 use std::collections::HashMap;
 
 /// Syncer updates the key-value store based on series of validation checks adhering to consensus rules, can query
