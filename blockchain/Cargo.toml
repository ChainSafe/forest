--- conflicted
+++ resolved
@@ -9,11 +9,9 @@
 [dependencies]
 vm = {path = "../vm"}
 address = {path = "../vm/address"}
-<<<<<<< HEAD
 crypto = {path = "../crypto"}
-=======
 message = {path = "../vm/message"}
->>>>>>> 51a17882
+clock = {path = "../node/clock"}
 libp2p =  { git = "https://github.com/SigP/rust-libp2p", rev = "3f9b030e29c9b31f9fe6f2ed27be4a813e2b3701" }
 cid = "0.3.1"
 multihash = "0.8.0"