[package]
name = "blockchain"
version = "0.1.0"
authors = ["ChainSafe Systems <info@chainsafe.io>"]
edition = "2018"

# See more keys and their definitions at https://doc.rust-lang.org/cargo/reference/manifest.html

[dependencies]
vm = {path = "../vm"}
address = {path = "../vm/address"}
crypto = {path = "../crypto"}
message = {path = "../vm/message"}
<<<<<<< HEAD
chain = {path = "./chain"}
=======
clock = {path = "../node/clock"}
>>>>>>> af198d43
libp2p =  { git = "https://github.com/SigP/rust-libp2p", rev = "3f9b030e29c9b31f9fe6f2ed27be4a813e2b3701" }
cid = "0.3.1"
multihash = "0.8.0"<|MERGE_RESOLUTION|>--- conflicted
+++ resolved
@@ -11,11 +11,8 @@
 address = {path = "../vm/address"}
 crypto = {path = "../crypto"}
 message = {path = "../vm/message"}
-<<<<<<< HEAD
+clock = {path = "../node/clock"}
 chain = {path = "./chain"}
-=======
-clock = {path = "../node/clock"}
->>>>>>> af198d43
 libp2p =  { git = "https://github.com/SigP/rust-libp2p", rev = "3f9b030e29c9b31f9fe6f2ed27be4a813e2b3701" }
 cid = "0.3.1"
 multihash = "0.8.0"