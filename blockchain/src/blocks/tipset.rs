--- conflicted
+++ resolved
@@ -162,11 +162,8 @@
     use crate::blocks::block::TxMeta;
     use address::Address;
     use cid::{Cid, Codec, Version};
-<<<<<<< HEAD
+    use clock::ChainEpoch;
     use crypto::VRFResult;
-=======
-    use clock::ChainEpoch;
->>>>>>> 2b8ee0eb
 
     const WEIGHT: u64 = 1;
     const CACHED_BYTES: u8 = 0;
@@ -204,15 +201,10 @@
             message_receipts: cids[0].clone(),
             state_root: cids[0].clone(),
             timestamp,
-<<<<<<< HEAD
             ticket: Ticket {
                 vrfproof: VRFResult::new(ticket_p),
             },
-=======
-            ticket: Ticket { vrfproof: ticket_p },
-            election_proof: vec![],
             bls_aggregate: vec![1, 2, 3],
->>>>>>> 2b8ee0eb
             cached_cid: cid,
             cached_bytes: CACHED_BYTES,
         }
