--- conflicted
+++ resolved
@@ -4,11 +4,7 @@
 use super::block::BlockHeader;
 use super::errors::Error;
 use super::ticket::Ticket;
-<<<<<<< HEAD
 use cid::Cid;
-=======
-use cid::{Cid, Codec, Version};
->>>>>>> 0a5b9a8e
 
 /// TipSet is an immutable set of blocks at the same height with the same parent set
 /// Blocks in a tipset are canonically ordered by ticket size
@@ -20,27 +16,18 @@
 /// TipSetKeys is a set of CIDs forming a unique key for a TipSet
 /// Equal keys will have equivalent iteration order, but note that the CIDs are *not* maintained in
 /// the same order as the canonical iteration order of blocks in a tipset (which is by ticket)
-<<<<<<< HEAD
 #[derive(Clone, Debug, PartialEq, Eq)]
-=======
-#[derive(PartialEq, Clone, Debug)]
->>>>>>> 0a5b9a8e
 pub struct TipSetKeys {
     pub cids: Vec<Cid>,
 }
 
 impl Tipset {
     /// new builds a new TipSet from a collection of blocks
-<<<<<<< HEAD
     /// A valid tipset contains a non-empty collection of blocks that have distinct miners and all specify identical
     /// epoch, parents, weight, height, state root, receipt root;
     /// contentID for headers are supposed to be distinct but until encoding is added will be equal
     pub fn new(headers: Vec<BlockHeader>) -> Result<Self, Error> {
         // check header is non-empty
-=======
-    /// The blocks must be distinct (different CIDs), have the same height, and same parent set
-    pub fn new(headers: Vec<BlockHeader>) -> Result<Self, Error> {
->>>>>>> 0a5b9a8e
         if headers.is_empty() {
             return Err(Error::NoBlocks);
         }
@@ -85,30 +72,12 @@
             }
             // push headers into vec for sorting
             sorted_headers.push(headers[i].clone());
-            // push header cid into vec for tie breaker
+            // push header cid into vec for unqiue check
             sorted_cids.push(headers[i].clone().cid());
             i += 1;
         }
-<<<<<<< HEAD
-=======
-        // sort headers by ticket
-        //
-        // GO FILE COIN LOGIC BELOW
-        //
-        // sort.Slice(sorted, func(i, j int) bool {
-        //     cmp := bytes.Compare(sorted[i].Ticket.SortKey(), sorted[j].Ticket.SortKey())
-        //     if cmp == 0 {
-        //         // Break ticket ties with the block CIDs, which are distinct.
-        //         cmp = bytes.Compare(sorted[i].Cid().Bytes(), sorted[j].Cid().Bytes())
-        //     }
-        //     return cmp < 0
-        // })
-             
->>>>>>> 0a5b9a8e
-
-        println!("sorted headers -> {:?} \n \n", sorted_headers[0].ticket.sort_key());
+
         // sort headers by ticket size
-<<<<<<< HEAD
         // break ticket ties with the header CIDs, which are distinct
         sorted_headers.sort_by(|a, b| {
             let a1 = a.clone();
@@ -119,43 +88,19 @@
                 .cmp(&b1.ticket.sort_key())
                 .reverse()
                 .then(a1.cid().hash.cmp(&b1.cid().hash))
-=======
-        // if tie; Break ticket ties with the block CIDs, which are distinct
-        let sorted = sorted_headers.sort_by(|a, b| {
-            a.ticket
-                .sort_key()
-                .cmp(&b.ticket.sort_key())
->>>>>>> 0a5b9a8e
         });
-       
-        println!("sorted headers after sort -> {:?}", sorted);
-
-<<<<<<< HEAD
+
         // TODO
         // Have a check the ensures CIDs are distinct
         // blocked by CBOR encoding
-=======
-        // INTERIM TO SATISFY STRUCT
-        let data = b"awesome test content";
-        let h = multihash::encode(multihash::Hash::SHA2256, data).unwrap();
-
-        let cid = Cid::new(Codec::DagProtobuf, Version::V1, &h);
-        let prefix = cid.prefix();
-
-        let cid2 = Cid::new_from_prefix(&prefix, data);
->>>>>>> 0a5b9a8e
 
         // return tipset where sorted headers have smallest ticket size is in the 0th index
         // and the distinct keys
         Ok(Self {
             blocks: sorted_headers,
             key: TipSetKeys {
-<<<<<<< HEAD
                 // interim until CID check is in place
                 cids: sorted_cids,
-=======
-                cids: vec![cid.clone(), cid2.clone()],
->>>>>>> 0a5b9a8e
             },
         })
     }
@@ -227,10 +172,7 @@
 #[cfg(test)]
 mod tests {
     use super::*;
-<<<<<<< HEAD
     use cid::{Cid, Codec, Version};
-=======
->>>>>>> 0a5b9a8e
     use vm::address::Address;
 
     const WEIGHT: u64 = 0;
@@ -238,7 +180,6 @@
     const HEIGHT: u64 = 1;
     const CACHED_BYTES: u8 = 0;
 
-<<<<<<< HEAD
     // key_setup returns a vec of 3 distinct CIDs
     fn key_setup() -> Vec<Cid> {
         let data0 = b"awesome test content!";
@@ -290,60 +231,6 @@
             template_header(data1.clone(), cids[1].clone(), 1),
             template_header(data0.clone(), cids[0].clone(), 2),
             template_header(data2.clone(), cids[2].clone(), 3),
-=======
-    fn key_setup() -> Vec<Cid> {
-        let data = b"awesome test content";
-        let h = multihash::encode(multihash::Hash::SHA2256, data).unwrap();
-
-        let cid = Cid::new(Codec::DagProtobuf, Version::V1, &h);
-        let prefix = cid.prefix();
-
-        let cid2 = Cid::new_from_prefix(&prefix, data);
-
-        return vec![cid.clone(), cid2.clone()];
-    }
-
-    fn header_setup() -> Vec<BlockHeader> {
-        let data: Vec<u8> = vec![1, 4, 3, 6, 7, 1, 2];
-        let data2: Vec<u8> = vec![1, 4, 3, 6, 1, 1, 2, 2, 4, 5, 3];
-        let new_addr = Address::new_secp256k1(data.clone()).unwrap();
-
-        return vec![
-            BlockHeader {
-                parents: TipSetKeys {
-                    cids: key_setup().clone(),
-                },
-                weight: WEIGHT,
-                epoch: EPOCH,
-                height: HEIGHT,
-                miner_address: new_addr.clone(),
-                messages: key_setup()[0].clone(),
-                message_receipts: key_setup()[0].clone(),
-                state_root: key_setup()[0].clone(),
-                timestamp: 0,
-                ticket: Ticket {
-                    vrfproof: data2.clone(),
-                },
-                election_proof: data.clone(),
-                cached_cid: key_setup()[0].clone(),
-                cached_bytes: CACHED_BYTES,
-            },
-            BlockHeader {
-                parents: TipSetKeys { cids: key_setup() },
-                weight: WEIGHT,
-                epoch: EPOCH,
-                height: HEIGHT,
-                miner_address: new_addr,
-                messages: key_setup()[0].clone(),
-                message_receipts: key_setup()[0].clone(),
-                state_root: key_setup()[0].clone(),
-                timestamp: 1,
-                ticket: Ticket { vrfproof: data.clone() },
-                election_proof: data.clone(),
-                cached_cid: key_setup()[1].clone(),
-                cached_bytes: CACHED_BYTES,
-            },
->>>>>>> 0a5b9a8e
         ];
     }
 
@@ -358,7 +245,6 @@
         let headers = header_setup();
         assert!(Tipset::new(headers).is_ok(), "result is okay!");
     }
-<<<<<<< HEAD
 
     #[test]
     fn min_ticket_test() {
@@ -402,69 +288,6 @@
     fn weight_test() {
         let tipset = setup().unwrap();
         assert_eq!(Tipset::weight(&tipset), tipset.blocks[1].weight);
-=======
-
-    #[test]
-    fn min_ticket_test() -> Result<(), Error> {
-        let tipset = setup()?;
-        let min = Tipset::min_ticket(&tipset)?;
-        assert_eq!(min.vrfproof, tipset.blocks[0].ticket.vrfproof);
-        Ok(())
-    }
-
-    #[test]
-    fn min_timestamp_test() -> Result<(), Error> {
-        let tipset = setup()?;
-        let min_time = Tipset::min_timestamp(&tipset)?;
-        assert_eq!(min_time, tipset.blocks[0].timestamp);
-        Ok(())
-    }
-
-    #[test]
-    fn len_test() -> Result<(), Error> {
-        let tipset = setup()?;
-        assert_eq!(Tipset::len(&tipset), 2);
-        Ok(())
-    }
-
-    #[test]
-    fn is_empty_test() -> Result<(), Error> {
-        let tipset = setup()?;
-        assert_eq!(Tipset::is_empty(&tipset), false);
-        Ok(())
-    }
-
-    #[test]
-    fn key_test() -> Result<(), Error> {
-        let keys = TipSetKeys {
-            cids: key_setup().clone(),
-        };
-        let headers = header_setup();
-        let tipset = Tipset::new(headers.clone())?;
-        assert_eq!(Tipset::key(&tipset), keys);
-        Ok(())
-    }
-
-    #[test]
-    fn height_test() -> Result<(), Error> {
-        let tipset = setup()?;
-        assert_eq!(Tipset::height(&tipset), tipset.blocks[1].height);
-        Ok(())
-    }
-
-    #[test]
-    fn parents_test() -> Result<(), Error> {
-        let tipset = setup()?;
-        assert_eq!(Tipset::parents(&tipset), tipset.blocks[1].parents);
-        Ok(())
-    }
-
-    #[test]
-    fn weight_test() -> Result<(), Error> {
-        let tipset = setup()?;
-        assert_eq!(Tipset::weight(&tipset), tipset.blocks[1].weight);
-        Ok(())
->>>>>>> 0a5b9a8e
     }
 
     #[test]
@@ -472,10 +295,6 @@
         let tipset_keys = TipSetKeys {
             cids: key_setup().clone(),
         };
-<<<<<<< HEAD
         assert_eq!(TipSetKeys::equals(&tipset_keys, tipset_keys.clone()), true);
-=======
-        assert!(TipSetKeys::equals(&tipset_keys, tipset_keys.clone()));
->>>>>>> 0a5b9a8e
     }
 }