--- conflicted
+++ resolved
@@ -2,16 +2,12 @@
 
 use super::ticket::{Ticket, VRFProofIndex};
 use super::TipSetKeys;
-<<<<<<< HEAD
+
 extern crate multihash;
+use address::Address;
 use cid::{Cid, Codec, Prefix, Version};
 use multihash::Hash;
-use vm::address::Address;
-=======
-use address::Address;
-use cid::Cid;
 use vm::message::Message;
->>>>>>> fd534869
 
 // DefaultHashFunction represents the default hashing function to use
 // SHOULD BE BLAKE2B
@@ -70,9 +66,7 @@
 /// Block defines a full block
 pub struct Block {
     header: BlockHeader,
-<<<<<<< HEAD
-    // Messages
-    // Receipts
+    messages: Vec<Message>,
 }
 
 impl BlockHeader {
@@ -96,7 +90,4 @@
         self.cached_cid = new_cid;
         self.cached_cid
     }
-=======
-    messages: Vec<Message>,
->>>>>>> fd534869
 }