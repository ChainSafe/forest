--- conflicted
+++ resolved
@@ -66,17 +66,6 @@
 ### Ubuntu (20.04)
 ```
 sudo make install-deps
-<<<<<<< HEAD
-# Or
-sudo apt install build-essential clang ocl-icd-opencl-dev libssl-dev protobuf-compiler
-
-# Archlinux
-sudo pacman -S base-devel clang ocl-icd openssl
-# NOTE: protobuf needs to be installed manually, and protoc needs to present in PATH
-
-# Fedora (36)
-sudo dnf install -y clang-devel ocl-icd-devel cmake protobuf-compiler
-=======
 ```
 or
 ```
@@ -90,7 +79,6 @@
 ### Fedora (36)
 ```
 sudo dnf install -y clang-devel ocl-icd-devel protobuf-compiler cmake
->>>>>>> a934ffc9
 ```
 
 ## Installation
