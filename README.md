--- conflicted
+++ resolved
@@ -53,15 +53,7 @@
 ❯ docker run --init -it --rm --entrypoint forest-cli ghcr.io/chainsafe/forest:latest --help
 ```
 
-Next, run a Forest node in a CLI window. E.g.
-[Run calibration network](https://chainsafe.github.io/forest/docker.html#create-a-forest-node-running-calibration-network-then-list-all-connected-peers)
-
-<<<<<<< HEAD
-Thereafter, in another CLI tab you will be able to use the `forest-cli` through
-the following command:
-=======
-Thereafter, in another terminal, you will be able to use the `forest-cli` binary directly by launching `bash` in the `forest` container:
->>>>>>> 9c8a4b93
+Next, run a Forest node in a CLI window. E.g. [Run calibration network](https://chainsafe.github.io/forest/docker.html#create-a-forest-node-running-calibration-network-then-list-all-connected-peers)
 
 ```
 docker exec -it forest /bin/bash
