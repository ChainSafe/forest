--- conflicted
+++ resolved
@@ -20,14 +20,8 @@
 FROM alpine:3 AS build-env
 
 # Install dependencies
-<<<<<<< HEAD
 RUN apk update && \
-    apk add --no-cache git curl protobuf make cmake gcc clang clang-dev musl-dev opencl-icd-loader-dev
-=======
-RUN apk update
-RUN apk add git curl make cmake gcc clang clang-dev musl-dev opencl-icd-loader-dev
-RUN update-ca-certificates
->>>>>>> 9b6cf95d
+    apk add --no-cache git curl make cmake gcc clang clang-dev musl-dev opencl-icd-loader-dev
 
 SHELL ["/bin/ash", "-o", "pipefail", "-c"]
 RUN curl --proto '=https' --tlsv1.2 -sSf https://sh.rustup.rs | sh -s -- -y
