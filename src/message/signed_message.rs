// Copyright 2019-2023 ChainSafe Systems
// SPDX-License-Identifier: Apache-2.0, MIT

use crate::shim::message::MethodNum;
use crate::shim::{
    address::Address,
    crypto::{Signature, SignatureType},
    econ::TokenAmount,
    message::Message,
};
<<<<<<< HEAD
use fvm_ipld_encoding::{to_vec, Cbor, Error as CborError};
use fvm_ipld_encoding3::RawBytes;
=======
use fvm_ipld_encoding::RawBytes;
use fvm_shared::MethodNum;
>>>>>>> 4f0d75f4
use serde_tuple::{self, Deserialize_tuple, Serialize_tuple};

use super::Message as MessageTrait;

/// Represents a wrapped message with signature bytes.
#[derive(PartialEq, Clone, Debug, Serialize_tuple, Deserialize_tuple, Hash, Eq)]
pub struct SignedMessage {
    pub message: Message,
    pub signature: Signature,
}

impl SignedMessage {
    /// Generate a new signed message from fields.
    /// The signature will be verified.
    pub fn new_from_parts(message: Message, signature: Signature) -> anyhow::Result<SignedMessage> {
        signature
            .verify(&message.cid()?.to_bytes(), &message.from())
            .map_err(anyhow::Error::msg)?;
        Ok(SignedMessage { message, signature })
    }

    /// Generate a new signed message from fields.
    /// The signature will not be verified.
    pub fn new_unchecked(message: Message, signature: Signature) -> SignedMessage {
        SignedMessage { message, signature }
    }

    /// Returns reference to the unsigned message.
    pub fn message(&self) -> &Message {
        &self.message
    }

    /// Returns signature of the signed message.
    pub fn signature(&self) -> &Signature {
        &self.signature
    }

    /// Consumes self and returns it's unsigned message.
    pub fn into_message(self) -> Message {
        self.message
    }

    /// Checks if the signed message is a BLS message.
    pub fn is_bls(&self) -> bool {
        self.signature.signature_type() == SignatureType::Bls
    }

    /// Checks if the signed message is a SECP message.
    pub fn is_secp256k1(&self) -> bool {
        self.signature.signature_type() == SignatureType::Secp256k1
    }

    /// Checks if the signed message is a delegated message.
    pub fn is_delegated(&self) -> bool {
        self.signature.signature_type() == SignatureType::Delegated
    }

    /// Verifies that the from address of the message generated the signature.
    pub fn verify(&self) -> Result<(), String> {
        self.signature
            .verify(&self.message.cid().unwrap().to_bytes(), &self.from())
    }

    // Important note: `msg.cid()` is different from
    // `Cid::from_cbor_blake2b256(msg)`. The behavior comes from Lotus, and
    // Lotus, by, definition, is correct.
    pub fn cid(&self) -> Result<cid::Cid, fvm_ipld_encoding::Error> {
        if self.is_bls() {
            self.message.cid()
        } else {
            use crate::utils::cid::CidCborExt;
            cid::Cid::from_cbor_blake2b256(self)
        }
    }
}

#[cfg(test)]
impl quickcheck::Arbitrary for SignedMessage {
    fn arbitrary(g: &mut quickcheck::Gen) -> Self {
        SignedMessage {
            message: Message::arbitrary(g),
            signature: Signature::arbitrary(g),
        }
    }
}

impl MessageTrait for SignedMessage {
    fn from(&self) -> Address {
        self.message.from()
    }
    fn to(&self) -> Address {
        self.message.to()
    }
    fn sequence(&self) -> u64 {
        self.message.sequence()
    }
    fn value(&self) -> TokenAmount {
        self.message.value()
    }
    fn method_num(&self) -> MethodNum {
        self.message.method_num
    }
    fn params(&self) -> &RawBytes {
        self.message.params()
    }
    fn gas_limit(&self) -> u64 {
        self.message.gas_limit()
    }
    fn set_gas_limit(&mut self, token_amount: u64) {
        self.message.set_gas_limit(token_amount);
    }
    fn set_sequence(&mut self, new_sequence: u64) {
        self.message.set_sequence(new_sequence);
    }
    fn required_funds(&self) -> TokenAmount {
        self.message.required_funds()
    }
    fn gas_fee_cap(&self) -> TokenAmount {
        self.message.gas_fee_cap()
    }
    fn gas_premium(&self) -> TokenAmount {
        self.message.gas_premium()
    }

    fn set_gas_fee_cap(&mut self, cap: TokenAmount) {
        self.message.set_gas_fee_cap(cap)
    }

    fn set_gas_premium(&mut self, prem: TokenAmount) {
        self.message.set_gas_premium(prem)
    }
}<|MERGE_RESOLUTION|>--- conflicted
+++ resolved
@@ -8,13 +8,7 @@
     econ::TokenAmount,
     message::Message,
 };
-<<<<<<< HEAD
-use fvm_ipld_encoding::{to_vec, Cbor, Error as CborError};
-use fvm_ipld_encoding3::RawBytes;
-=======
 use fvm_ipld_encoding::RawBytes;
-use fvm_shared::MethodNum;
->>>>>>> 4f0d75f4
 use serde_tuple::{self, Deserialize_tuple, Serialize_tuple};
 
 use super::Message as MessageTrait;
