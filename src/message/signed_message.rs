// Copyright 2019-2023 ChainSafe Systems
// SPDX-License-Identifier: Apache-2.0, MIT

use crate::shim::message::MethodNum;
use crate::shim::{
    address::Address,
    crypto::{Signature, SignatureType},
    econ::TokenAmount,
    message::Message,
};
use fvm_ipld_encoding::RawBytes;
<<<<<<< HEAD
use fvm_shared2::MethodNum;
=======
>>>>>>> 5e0509dc
use serde_tuple::{self, Deserialize_tuple, Serialize_tuple};

use super::Message as MessageTrait;

/// Represents a wrapped message with signature bytes.
#[derive(PartialEq, Clone, Debug, Serialize_tuple, Deserialize_tuple, Hash, Eq)]
pub struct SignedMessage {
    pub message: Message,
    pub signature: Signature,
}

impl SignedMessage {
    /// Generate a new signed message from fields.
    /// The signature will be verified.
    pub fn new_from_parts(message: Message, signature: Signature) -> anyhow::Result<SignedMessage> {
        signature
            .verify(&message.cid()?.to_bytes(), &message.from())
            .map_err(anyhow::Error::msg)?;
        Ok(SignedMessage { message, signature })
    }

    /// Generate a new signed message from fields.
    /// The signature will not be verified.
    pub fn new_unchecked(message: Message, signature: Signature) -> SignedMessage {
        SignedMessage { message, signature }
    }

    /// Returns reference to the unsigned message.
    pub fn message(&self) -> &Message {
        &self.message
    }

    /// Returns signature of the signed message.
    pub fn signature(&self) -> &Signature {
        &self.signature
    }

    /// Consumes self and returns it's unsigned message.
    pub fn into_message(self) -> Message {
        self.message
    }

    /// Checks if the signed message is a BLS message.
    pub fn is_bls(&self) -> bool {
        self.signature.signature_type() == SignatureType::Bls
    }

    /// Checks if the signed message is a SECP message.
    pub fn is_secp256k1(&self) -> bool {
        self.signature.signature_type() == SignatureType::Secp256k1
    }

    /// Checks if the signed message is a delegated message.
    pub fn is_delegated(&self) -> bool {
        self.signature.signature_type() == SignatureType::Delegated
    }

    /// Verifies that the from address of the message generated the signature.
    pub fn verify(&self) -> Result<(), String> {
        self.signature
            .verify(&self.message.cid().unwrap().to_bytes(), &self.from())
    }

    // Important note: `msg.cid()` is different from
    // `Cid::from_cbor_blake2b256(msg)`. The behavior comes from Lotus, and
    // Lotus, by, definition, is correct.
    pub fn cid(&self) -> Result<cid::Cid, fvm_ipld_encoding::Error> {
        if self.is_bls() {
            self.message.cid()
        } else {
            use crate::utils::cid::CidCborExt;
            cid::Cid::from_cbor_blake2b256(self)
        }
    }
}

#[cfg(test)]
impl quickcheck::Arbitrary for SignedMessage {
    fn arbitrary(g: &mut quickcheck::Gen) -> Self {
        SignedMessage {
            message: Message::arbitrary(g),
            signature: Signature::arbitrary(g),
        }
    }
}

impl MessageTrait for SignedMessage {
    fn from(&self) -> Address {
        self.message.from()
    }
    fn to(&self) -> Address {
        self.message.to()
    }
    fn sequence(&self) -> u64 {
        self.message.sequence()
    }
    fn value(&self) -> TokenAmount {
        self.message.value()
    }
    fn method_num(&self) -> MethodNum {
        self.message.method_num
    }
    fn params(&self) -> &RawBytes {
        self.message.params()
    }
    fn gas_limit(&self) -> u64 {
        self.message.gas_limit()
    }
    fn set_gas_limit(&mut self, token_amount: u64) {
        self.message.set_gas_limit(token_amount);
    }
    fn set_sequence(&mut self, new_sequence: u64) {
        self.message.set_sequence(new_sequence);
    }
    fn required_funds(&self) -> TokenAmount {
        self.message.required_funds()
    }
    fn gas_fee_cap(&self) -> TokenAmount {
        self.message.gas_fee_cap()
    }
    fn gas_premium(&self) -> TokenAmount {
        self.message.gas_premium()
    }

    fn set_gas_fee_cap(&mut self, cap: TokenAmount) {
        self.message.set_gas_fee_cap(cap)
    }

    fn set_gas_premium(&mut self, prem: TokenAmount) {
        self.message.set_gas_premium(prem)
    }
}<|MERGE_RESOLUTION|>--- conflicted
+++ resolved
@@ -9,10 +9,6 @@
     message::Message,
 };
 use fvm_ipld_encoding::RawBytes;
-<<<<<<< HEAD
-use fvm_shared2::MethodNum;
-=======
->>>>>>> 5e0509dc
 use serde_tuple::{self, Deserialize_tuple, Serialize_tuple};
 
 use super::Message as MessageTrait;
