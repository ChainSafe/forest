// Copyright 2019-2023 ChainSafe Systems
// SPDX-License-Identifier: Apache-2.0, MIT

mod auth_api;
mod beacon_api;
mod chain_api;
mod common_api;
mod gas_api;
mod mpool_api;
mod net_api;
mod node_api;
mod rpc_http_handler;
mod rpc_util;
mod rpc_ws_handler;
mod state_api;
mod sync_api;
mod wallet_api;

use std::sync::Arc;

use crate::rpc_api::{
    auth_api::*, beacon_api::*, chain_api::*, common_api::*, data_types::RPCState, gas_api::*,
    mpool_api::*, net_api::*, node_api::NODE_STATUS, state_api::*, sync_api::*, wallet_api::*,
};
use axum::routing::{get, post};
use fvm_ipld_blockstore::Blockstore;
use jsonrpc_v2::{Data, Error as JSONRPCError, Server};
use tokio::net::TcpListener;
use tokio::sync::mpsc::Sender;
use tracing::info;

use crate::rpc::{
    beacon_api::beacon_get_entry,
    common_api::{shutdown, start_time, version},
    rpc_http_handler::rpc_http_handler,
    rpc_ws_handler::rpc_ws_handler,
    state_api::*,
};

pub async fn start_rpc<DB>(
    state: Arc<RPCState<DB>>,
    rpc_endpoint: TcpListener,
    forest_version: &'static str,
    shutdown_send: Sender<()>,
) -> Result<(), JSONRPCError>
where
    DB: Blockstore + Send + Sync + 'static,
{
    use auth_api::*;
    use chain_api::*;
    use gas_api::*;
    use mpool_api::*;
    use sync_api::*;
    use wallet_api::*;

    let block_delay = state.state_manager.chain_config().block_delay_secs as u64;
    let rpc_server = Arc::new(
        Server::new()
            .with_data(Data(state))
            // Auth API
            .with_method(AUTH_NEW, auth_new::<DB>)
            .with_method(AUTH_VERIFY, auth_verify::<DB>)
            // Beacon API
            .with_method(BEACON_GET_ENTRY, beacon_get_entry::<DB>)
            // Chain API
            .with_method(CHAIN_GET_MESSAGE, chain_api::chain_get_message::<DB>)
            .with_method(CHAIN_EXPORT, chain_api::chain_export::<DB>)
            .with_method(CHAIN_READ_OBJ, chain_read_obj::<DB>)
            .with_method(CHAIN_HAS_OBJ, chain_has_obj::<DB>)
            .with_method(CHAIN_GET_BLOCK_MESSAGES, chain_get_block_messages::<DB>)
            .with_method(CHAIN_GET_TIPSET_BY_HEIGHT, chain_get_tipset_by_height::<DB>)
            .with_method(CHAIN_GET_GENESIS, chain_get_genesis::<DB>)
            .with_method(CHAIN_GET_TIPSET, chain_get_tipset::<DB>)
            .with_method(CHAIN_HEAD, chain_head::<DB>)
            .with_method(CHAIN_GET_BLOCK, chain_api::chain_get_block::<DB>)
            .with_method(CHAIN_SET_HEAD, chain_api::chain_set_head::<DB>)
            .with_method(
                CHAIN_GET_MIN_BASE_FEE,
                chain_api::chain_get_min_base_fee::<DB>,
            )
            .with_method(
                CHAIN_GET_MESSAGES_IN_TIPSET,
                chain_api::chain_get_messages_in_tipset::<DB>,
            )
            .with_method(
                CHAIN_GET_PARENT_MESSAGES,
                chain_api::chain_get_parent_message::<DB>,
            )
            // Message Pool API
            .with_method(MPOOL_PENDING, mpool_pending::<DB>)
            .with_method(MPOOL_PUSH, mpool_push::<DB>)
            .with_method(MPOOL_PUSH_MESSAGE, mpool_push_message::<DB>)
            // Sync API
            .with_method(SYNC_CHECK_BAD, sync_check_bad::<DB>)
            .with_method(SYNC_MARK_BAD, sync_mark_bad::<DB>)
            .with_method(SYNC_STATE, sync_state::<DB>)
            // Wallet API
            .with_method(WALLET_BALANCE, wallet_balance::<DB>)
            .with_method(WALLET_DEFAULT_ADDRESS, wallet_default_address::<DB>)
            .with_method(WALLET_EXPORT, wallet_export::<DB>)
            .with_method(WALLET_HAS, wallet_has::<DB>)
            .with_method(WALLET_IMPORT, wallet_import::<DB>)
            .with_method(WALLET_LIST, wallet_list::<DB>)
            .with_method(WALLET_NEW, wallet_new::<DB>)
            .with_method(WALLET_SET_DEFAULT, wallet_set_default::<DB>)
            .with_method(WALLET_SIGN, wallet_sign::<DB>)
            .with_method(WALLET_VERIFY, wallet_verify)
            .with_method(WALLET_DELETE, wallet_delete::<DB>)
            // State API
            .with_method(STATE_CALL, state_call::<DB>)
            .with_method(STATE_REPLAY, state_replay::<DB>)
            .with_method(STATE_NETWORK_NAME, state_network_name::<DB>)
            .with_method(STATE_NETWORK_VERSION, state_get_network_version::<DB>)
            .with_method(STATE_ACCOUNT_KEY, state_account_key::<DB>)
            .with_method(STATE_LOOKUP_ID, state_lookup_id::<DB>)
            .with_method(STATE_GET_ACTOR, state_get_actor::<DB>)
            .with_method(STATE_MARKET_BALANCE, state_market_balance::<DB>)
            .with_method(STATE_MARKET_DEALS, state_market_deals::<DB>)
            .with_method(STATE_MINER_INFO, state_miner_info::<DB>)
            .with_method(STATE_MINER_ACTIVE_SECTORS, state_miner_active_sectors::<DB>)
            .with_method(STATE_MINER_FAULTS, state_miner_faults::<DB>)
            .with_method(STATE_MINER_POWER, state_miner_power::<DB>)
            .with_method(STATE_MINER_DEADLINES, state_miner_deadlines::<DB>)
            .with_method(STATE_GET_RECEIPT, state_get_receipt::<DB>)
            .with_method(STATE_WAIT_MSG, state_wait_msg::<DB>)
            .with_method(STATE_FETCH_ROOT, state_fetch_root::<DB>)
            .with_method(
                STATE_GET_RANDOMNESS_FROM_TICKETS,
                state_get_randomness_from_tickets::<DB>,
            )
            .with_method(
                STATE_GET_RANDOMNESS_FROM_BEACON,
                state_get_randomness_from_beacon::<DB>,
            )
            .with_method(STATE_READ_STATE, state_read_state::<DB>)
<<<<<<< HEAD
            .with_method(STATE_CIRCULATING_SUPPLY, state_circulating_supply::<DB>)
=======
            .with_method(STATE_SECTOR_GET_INFO, state_sector_get_info::<DB>)
>>>>>>> 01523182
            // Gas API
            .with_method(GAS_ESTIMATE_FEE_CAP, gas_estimate_fee_cap::<DB>)
            .with_method(GAS_ESTIMATE_GAS_LIMIT, gas_estimate_gas_limit::<DB>)
            .with_method(GAS_ESTIMATE_GAS_PREMIUM, gas_estimate_gas_premium::<DB>)
            .with_method(GAS_ESTIMATE_MESSAGE_GAS, gas_estimate_message_gas::<DB>)
            // Common API
            .with_method(VERSION, move || version(block_delay, forest_version))
            .with_method(SHUTDOWN, move || shutdown(shutdown_send.clone()))
            .with_method(START_TIME, start_time::<DB>)
            // Net API
            .with_method(NET_ADDRS_LISTEN, net_api::net_addrs_listen::<DB>)
            .with_method(NET_PEERS, net_api::net_peers::<DB>)
            .with_method(NET_INFO, net_api::net_info::<DB>)
            .with_method(NET_CONNECT, net_api::net_connect::<DB>)
            .with_method(NET_DISCONNECT, net_api::net_disconnect::<DB>)
            // Node API
            .with_method(NODE_STATUS, node_api::node_status::<DB>)
            .finish_unwrapped(),
    );

    let app = axum::Router::new()
        .route("/rpc/v0", get(rpc_ws_handler))
        .route("/rpc/v0", post(rpc_http_handler))
        .with_state(rpc_server);

    info!("Ready for RPC connections");
    axum::serve(rpc_endpoint, app.into_make_service()).await?;

    info!("Stopped accepting RPC connections");

    Ok(())
}<|MERGE_RESOLUTION|>--- conflicted
+++ resolved
@@ -133,11 +133,8 @@
                 state_get_randomness_from_beacon::<DB>,
             )
             .with_method(STATE_READ_STATE, state_read_state::<DB>)
-<<<<<<< HEAD
             .with_method(STATE_CIRCULATING_SUPPLY, state_circulating_supply::<DB>)
-=======
             .with_method(STATE_SECTOR_GET_INFO, state_sector_get_info::<DB>)
->>>>>>> 01523182
             // Gas API
             .with_method(GAS_ESTIMATE_FEE_CAP, gas_estimate_fee_cap::<DB>)
             .with_method(GAS_ESTIMATE_GAS_LIMIT, gas_estimate_gas_limit::<DB>)
