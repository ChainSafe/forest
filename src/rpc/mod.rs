// Copyright 2019-2023 ChainSafe Systems
// SPDX-License-Identifier: Apache-2.0, MIT

mod auth_api;
mod auth_layer;
mod beacon_api;
mod chain_api;
mod common_api;
mod error;
mod eth_api;
mod gas_api;
mod mpool_api;
mod net_api;
mod node_api;
mod state_api;
mod sync_api;
mod wallet_api;

use std::error::Error as StdError;
use std::net::SocketAddr;
use std::sync::Arc;

use crate::key_management::KeyStore;
use crate::rpc::auth_layer::AuthLayer;
use crate::rpc::{
    beacon_api::beacon_get_entry,
    common_api::{session, shutdown, start_time, version},
    state_api::*,
};
use crate::rpc_api::{
    auth_api::*, beacon_api::*, chain_api::*, common_api::*, data_types::RPCState, eth_api::*,
    gas_api::*, mpool_api::*, net_api::*, node_api::NODE_STATUS, state_api::*, sync_api::*,
    wallet_api::*,
};

use fvm_ipld_blockstore::Blockstore;
use hyper::server::conn::AddrStream;
use hyper::service::{make_service_fn, service_fn};
use jsonrpc_v2::Error as JSONRPCError;
use jsonrpsee::server::{
    stop_channel, RpcModule, RpcServiceBuilder, Server, StopHandle, TowerServiceBuilder,
};
use jsonrpsee::Methods;
use tokio::sync::mpsc::Sender;
use tokio::sync::RwLock;
use tower::Service;
use tracing::info;

const MAX_RESPONSE_BODY_SIZE: u32 = 16 * 1024 * 1024;

#[derive(Clone)]
struct PerConnection<RpcMiddleware, HttpMiddleware> {
    methods: Methods,
    stop_handle: StopHandle,
    svc_builder: TowerServiceBuilder<RpcMiddleware, HttpMiddleware>,
    keystore: Arc<RwLock<KeyStore>>,
}

pub async fn start_rpc<DB>(
    state: RPCState<DB>,
    rpc_endpoint: SocketAddr,
    forest_version: &'static str,
    shutdown_send: Sender<()>,
) -> Result<(), JSONRPCError>
where
    DB: Blockstore + Send + Sync + 'static,
{
    // `Arc` is needed because we will share the state between two modules
    let state = Arc::new(state);
    let keystore = state.keystore.clone();
    let mut module = RpcModule::new(state.clone());

    register_methods(
        &mut module,
        u64::from(state.state_manager.chain_config().block_delay_secs),
        forest_version,
        shutdown_send,
    )?;

    let (stop_handle, _handle) = stop_channel();

    let per_conn = PerConnection {
        methods: module.into(),
        stop_handle: stop_handle.clone(),
        svc_builder: Server::builder()
            // Default size (10 MiB) is not enough for methods like `Filecoin.StateMinerActiveSectors`
            .max_response_body_size(MAX_RESPONSE_BODY_SIZE)
            .to_service_builder(),
        keystore,
    };

    let make_service = make_service_fn(move |_conn: &AddrStream| {
        let per_conn = per_conn.clone();

        async move {
            Ok::<_, Box<dyn StdError + Send + Sync>>(service_fn(move |req| {
                let PerConnection {
                    methods,
                    stop_handle,
                    svc_builder,
                    keystore,
                } = per_conn.clone();

                let headers = req.headers().clone();
                let rpc_middleware = RpcServiceBuilder::new().layer(AuthLayer {
                    headers,
                    keystore: keystore.clone(),
                });

                let mut svc = svc_builder
                    .set_rpc_middleware(rpc_middleware)
                    .build(methods, stop_handle);

                async move { svc.call(req).await }
            }))
        }
    });

    info!("Ready for RPC connections");
    hyper::Server::bind(&rpc_endpoint)
        .serve(make_service)
        .await?;

    info!("Stopped accepting RPC connections");

    Ok(())
}

fn register_methods<DB>(
    module: &mut RpcModule<Arc<RPCState<DB>>>,
    block_delay: u64,
    forest_version: &'static str,
    shutdown_send: Sender<()>,
) -> Result<(), JSONRPCError>
where
    DB: Blockstore + Send + Sync + 'static,
{
    use auth_api::*;
    use chain_api::*;
    use eth_api::*;
    use gas_api::*;
    use mpool_api::*;
    use net_api::*;
    use node_api::*;
    use sync_api::*;
    use wallet_api::*;

<<<<<<< HEAD
    let block_delay = state.state_manager.chain_config().block_delay_secs as u64;
    let rpc_server = Arc::new(
        Server::new()
            .with_data(Data(state))
            // Auth API
            .with_method(AUTH_NEW, auth_new::<DB>)
            .with_method(AUTH_VERIFY, auth_verify::<DB>)
            // Beacon API
            .with_method(BEACON_GET_ENTRY, beacon_get_entry::<DB>)
            // Chain API
            .with_method(CHAIN_GET_MESSAGE, chain_api::chain_get_message::<DB>)
            .with_method(CHAIN_GET_PATH, chain_api::chain_get_path::<DB>)
            .with_method(CHAIN_EXPORT, chain_api::chain_export::<DB>)
            .with_method(CHAIN_READ_OBJ, chain_read_obj::<DB>)
            .with_method(CHAIN_HAS_OBJ, chain_has_obj::<DB>)
            .with_method(CHAIN_GET_BLOCK_MESSAGES, chain_get_block_messages::<DB>)
            .with_method(CHAIN_GET_TIPSET_BY_HEIGHT, chain_get_tipset_by_height::<DB>)
            .with_method(CHAIN_GET_GENESIS, chain_get_genesis::<DB>)
            .with_method(CHAIN_GET_TIPSET, chain_get_tipset::<DB>)
            .with_method(CHAIN_HEAD, chain_head::<DB>)
            .with_method(CHAIN_GET_BLOCK, chain_api::chain_get_block::<DB>)
            .with_method(CHAIN_SET_HEAD, chain_api::chain_set_head::<DB>)
            .with_method(
                CHAIN_GET_MIN_BASE_FEE,
                chain_api::chain_get_min_base_fee::<DB>,
            )
            .with_method(
                CHAIN_GET_MESSAGES_IN_TIPSET,
                chain_api::chain_get_messages_in_tipset::<DB>,
            )
            .with_method(
                CHAIN_GET_PARENT_MESSAGES,
                chain_api::chain_get_parent_message::<DB>,
            )
            .with_method(CHAIN_NOTIFY, chain_api::chain_notify::<DB>)
            .with_method(CHAIN_GET_PARENT_RECEIPTS, chain_get_parent_receipts::<DB>)
            // Message Pool API
            .with_method(MPOOL_GET_NONCE, mpool_get_nonce::<DB>)
            .with_method(MPOOL_PENDING, mpool_pending::<DB>)
            .with_method(MPOOL_PUSH, mpool_push::<DB>)
            .with_method(MPOOL_PUSH_MESSAGE, mpool_push_message::<DB>)
            // Sync API
            .with_method(SYNC_CHECK_BAD, sync_check_bad::<DB>)
            .with_method(SYNC_MARK_BAD, sync_mark_bad::<DB>)
            .with_method(SYNC_STATE, sync_state::<DB>)
            // Wallet API
            .with_method(WALLET_BALANCE, wallet_balance::<DB>)
            .with_method(WALLET_DEFAULT_ADDRESS, wallet_default_address::<DB>)
            .with_method(WALLET_EXPORT, wallet_export::<DB>)
            .with_method(WALLET_HAS, wallet_has::<DB>)
            .with_method(WALLET_IMPORT, wallet_import::<DB>)
            .with_method(WALLET_LIST, wallet_list::<DB>)
            .with_method(WALLET_NEW, wallet_new::<DB>)
            .with_method(WALLET_SET_DEFAULT, wallet_set_default::<DB>)
            .with_method(WALLET_SIGN, wallet_sign::<DB>)
            .with_method(WALLET_VALIDATE_ADDRESS, wallet_validate_address)
            .with_method(WALLET_VERIFY, wallet_verify)
            .with_method(WALLET_DELETE, wallet_delete::<DB>)
            // State API
            .with_method(STATE_CALL, state_call::<DB>)
            .with_method(STATE_REPLAY, state_replay::<DB>)
            .with_method(STATE_NETWORK_NAME, state_network_name::<DB>)
            .with_method(STATE_NETWORK_VERSION, state_get_network_version::<DB>)
            .with_method(STATE_ACCOUNT_KEY, state_account_key::<DB>)
            .with_method(STATE_LOOKUP_ID, state_lookup_id::<DB>)
            .with_method(STATE_GET_ACTOR, state_get_actor::<DB>)
            .with_method(STATE_MARKET_BALANCE, state_market_balance::<DB>)
            .with_method(STATE_MARKET_DEALS, state_market_deals::<DB>)
            .with_method(STATE_MINER_INFO, state_miner_info::<DB>)
            .with_method(MINER_GET_BASE_INFO, miner_get_base_info::<DB>)
            .with_method(STATE_MINER_ACTIVE_SECTORS, state_miner_active_sectors::<DB>)
            .with_method(STATE_MINER_SECTOR_COUNT, state_miner_sector_count::<DB>)
            .with_method(STATE_MINER_FAULTS, state_miner_faults::<DB>)
            .with_method(STATE_MINER_RECOVERIES, state_miner_recoveries::<DB>)
            .with_method(STATE_MINER_POWER, state_miner_power::<DB>)
            .with_method(STATE_MINER_DEADLINES, state_miner_deadlines::<DB>)
            .with_method(STATE_LIST_MESSAGES, state_list_messages::<DB>)
            .with_method(STATE_LIST_MINERS, state_list_miners::<DB>)
            .with_method(
                STATE_MINER_PROVING_DEADLINE,
                state_miner_proving_deadline::<DB>,
            )
            .with_method(STATE_GET_RECEIPT, state_get_receipt::<DB>)
            .with_method(STATE_WAIT_MSG, state_wait_msg::<DB>)
            .with_method(STATE_SEARCH_MSG, state_search_msg::<DB>)
            .with_method(STATE_SEARCH_MSG_LIMITED, state_search_msg_limited::<DB>)
            .with_method(STATE_FETCH_ROOT, state_fetch_root::<DB>)
            .with_method(
                STATE_GET_RANDOMNESS_FROM_TICKETS,
                state_get_randomness_from_tickets::<DB>,
            )
            .with_method(
                STATE_GET_RANDOMNESS_FROM_BEACON,
                state_get_randomness_from_beacon::<DB>,
            )
            .with_method(STATE_READ_STATE, state_read_state::<DB>)
            .with_method(STATE_CIRCULATING_SUPPLY, state_circulating_supply::<DB>)
            .with_method(STATE_SECTOR_GET_INFO, state_sector_get_info::<DB>)
            .with_method(
                STATE_VERIFIED_CLIENT_STATUS,
                state_verified_client_status::<DB>,
            )
            .with_method(
                STATE_VM_CIRCULATING_SUPPLY_INTERNAL,
                state_vm_circulating_supply_internal::<DB>,
            )
            .with_method(MSIG_GET_AVAILABLE_BALANCE, msig_get_available_balance::<DB>)
            .with_method(MSIG_GET_PENDING, msig_get_pending::<DB>)
            // Gas API
            .with_method(GAS_ESTIMATE_FEE_CAP, gas_estimate_fee_cap::<DB>)
            .with_method(GAS_ESTIMATE_GAS_LIMIT, gas_estimate_gas_limit::<DB>)
            .with_method(GAS_ESTIMATE_GAS_PREMIUM, gas_estimate_gas_premium::<DB>)
            .with_method(GAS_ESTIMATE_MESSAGE_GAS, gas_estimate_message_gas::<DB>)
            // Common API
            .with_method(VERSION, move || version(block_delay, forest_version))
            .with_method(SESSION, session)
            .with_method(SHUTDOWN, move || shutdown(shutdown_send.clone()))
            .with_method(START_TIME, start_time::<DB>)
            // Net API
            .with_method(NET_ADDRS_LISTEN, net_api::net_addrs_listen::<DB>)
            .with_method(NET_PEERS, net_api::net_peers::<DB>)
            .with_method(NET_INFO, net_api::net_info::<DB>)
            .with_method(NET_CONNECT, net_api::net_connect::<DB>)
            .with_method(NET_DISCONNECT, net_api::net_disconnect::<DB>)
            // Node API
            .with_method(NODE_STATUS, node_api::node_status::<DB>)
            // Eth API
            .with_method(ETH_ACCOUNTS, eth_api::eth_accounts)
            .with_method(ETH_BLOCK_NUMBER, eth_api::eth_block_number::<DB>)
            .with_method(ETH_CHAIN_ID, eth_api::eth_chain_id::<DB>)
            .with_method(ETH_GAS_PRICE, eth_api::eth_gas_price::<DB>)
            .with_method(ETH_GET_BALANCE, eth_api::eth_get_balance::<DB>)
            .finish_unwrapped(),
    );

    let app = axum::Router::new()
        .route("/rpc/v0", get(rpc_v0_ws_handler))
        .route("/rpc/v1", get(rpc_ws_handler))
        .route("/rpc/v0", post(rpc_v0_http_handler))
        .route("/rpc/v1", post(rpc_http_handler))
        .with_state(rpc_server);

    info!("Ready for RPC connections");
    axum::serve(rpc_endpoint, app.into_make_service()).await?;

    info!("Stopped accepting RPC connections");
=======
    // Auth API
    module.register_async_method(AUTH_NEW, auth_new::<DB>)?;
    module.register_async_method(AUTH_VERIFY, auth_verify::<DB>)?;
    // Beacon API
    module.register_async_method(BEACON_GET_ENTRY, beacon_get_entry::<DB>)?;
    // Chain API
    module.register_async_method(CHAIN_GET_MESSAGE, chain_get_message::<DB>)?;
    module.register_async_method(CHAIN_EXPORT, chain_export::<DB>)?;
    module.register_async_method(CHAIN_READ_OBJ, chain_read_obj::<DB>)?;
    module.register_async_method(CHAIN_HAS_OBJ, chain_has_obj::<DB>)?;
    module.register_async_method(CHAIN_GET_BLOCK_MESSAGES, chain_get_block_messages::<DB>)?;
    module.register_async_method(CHAIN_GET_TIPSET_BY_HEIGHT, chain_get_tipset_by_height::<DB>)?;
    module.register_async_method(CHAIN_GET_GENESIS, |_, state| chain_get_genesis::<DB>(state))?;
    module.register_async_method(CHAIN_GET_TIPSET, chain_get_tipset::<DB>)?;
    module.register_async_method(CHAIN_HEAD, |_, state| chain_head::<DB>(state))?;
    module.register_async_method(CHAIN_GET_BLOCK, chain_get_block::<DB>)?;
    module.register_async_method(CHAIN_SET_HEAD, chain_set_head::<DB>)?;
    module.register_async_method(CHAIN_GET_MIN_BASE_FEE, chain_get_min_base_fee::<DB>)?;
    module.register_async_method(
        CHAIN_GET_MESSAGES_IN_TIPSET,
        chain_get_messages_in_tipset::<DB>,
    )?;
    module.register_async_method(CHAIN_GET_PARENT_MESSAGES, chain_get_parent_messages::<DB>)?;
    module.register_async_method(CHAIN_GET_PARENT_RECEIPTS, chain_get_parent_receipts::<DB>)?;
    // Message Pool API
    module.register_async_method(MPOOL_GET_NONCE, mpool_get_nonce::<DB>)?;
    module.register_async_method(MPOOL_PENDING, mpool_pending::<DB>)?;
    module.register_async_method(MPOOL_PUSH, mpool_push::<DB>)?;
    module.register_async_method(MPOOL_PUSH_MESSAGE, mpool_push_message::<DB>)?;
    // Sync API
    module.register_async_method(SYNC_CHECK_BAD, sync_check_bad::<DB>)?;
    module.register_async_method(SYNC_MARK_BAD, sync_mark_bad::<DB>)?;
    module.register_async_method(SYNC_STATE, |_, state| sync_state::<DB>(state))?;
    // Wallet API
    module.register_async_method(WALLET_BALANCE, wallet_balance::<DB>)?;
    module.register_async_method(WALLET_DEFAULT_ADDRESS, wallet_default_address::<DB>)?;
    module.register_async_method(WALLET_EXPORT, wallet_export::<DB>)?;
    module.register_async_method(WALLET_HAS, wallet_has::<DB>)?;
    module.register_async_method(WALLET_IMPORT, wallet_import::<DB>)?;
    module.register_async_method(WALLET_LIST, wallet_list::<DB>)?;
    module.register_async_method(WALLET_NEW, wallet_new::<DB>)?;
    module.register_async_method(WALLET_SET_DEFAULT, wallet_set_default::<DB>)?;
    module.register_async_method(WALLET_SIGN, wallet_sign::<DB>)?;
    module.register_async_method(WALLET_VALIDATE_ADDRESS, |params, _| {
        wallet_validate_address(params)
    })?;
    module.register_async_method(WALLET_VERIFY, |params, _| wallet_verify(params))?;
    module.register_async_method(WALLET_DELETE, wallet_delete::<DB>)?;
    // State API
    module.register_async_method(STATE_CALL, state_call::<DB>)?;
    module.register_async_method(STATE_REPLAY, state_replay::<DB>)?;
    module.register_async_method(STATE_NETWORK_NAME, |_, state| {
        state_network_name::<DB>(state)
    })?;
    module.register_async_method(STATE_NETWORK_VERSION, state_get_network_version::<DB>)?;
    module.register_async_method(STATE_ACCOUNT_KEY, state_account_key::<DB>)?;
    module.register_async_method(STATE_LOOKUP_ID, state_lookup_id::<DB>)?;
    module.register_async_method(STATE_GET_ACTOR, state_get_actor::<DB>)?;
    module.register_async_method(STATE_MARKET_BALANCE, state_market_balance::<DB>)?;
    module.register_async_method(STATE_MARKET_DEALS, state_market_deals::<DB>)?;
    module.register_async_method(STATE_MINER_INFO, state_miner_info::<DB>)?;
    module.register_async_method(MINER_GET_BASE_INFO, miner_get_base_info::<DB>)?;
    module.register_async_method(STATE_MINER_ACTIVE_SECTORS, state_miner_active_sectors::<DB>)?;
    module.register_async_method(STATE_MINER_SECTOR_COUNT, state_miner_sector_count::<DB>)?;
    module.register_async_method(STATE_MINER_FAULTS, state_miner_faults::<DB>)?;
    module.register_async_method(STATE_MINER_RECOVERIES, state_miner_recoveries::<DB>)?;
    module.register_async_method(STATE_MINER_POWER, state_miner_power::<DB>)?;
    module.register_async_method(STATE_MINER_DEADLINES, state_miner_deadlines::<DB>)?;
    module.register_async_method(STATE_LIST_MESSAGES, state_list_messages::<DB>)?;
    module.register_async_method(STATE_LIST_MINERS, state_list_miners::<DB>)?;
    module.register_async_method(
        STATE_MINER_PROVING_DEADLINE,
        state_miner_proving_deadline::<DB>,
    )?;
    module.register_async_method(STATE_GET_RECEIPT, state_get_receipt::<DB>)?;
    module.register_async_method(STATE_WAIT_MSG, state_wait_msg::<DB>)?;
    module.register_async_method(STATE_SEARCH_MSG, state_search_msg::<DB>)?;
    module.register_async_method(STATE_SEARCH_MSG_LIMITED, state_search_msg_limited::<DB>)?;
    module.register_async_method(STATE_FETCH_ROOT, state_fetch_root::<DB>)?;
    module.register_async_method(
        STATE_GET_RANDOMNESS_FROM_TICKETS,
        state_get_randomness_from_tickets::<DB>,
    )?;
    module.register_async_method(
        STATE_GET_RANDOMNESS_FROM_BEACON,
        state_get_randomness_from_beacon::<DB>,
    )?;
    module.register_async_method(STATE_READ_STATE, state_read_state::<DB>)?;
    module.register_async_method(STATE_CIRCULATING_SUPPLY, state_circulating_supply::<DB>)?;
    module.register_async_method(STATE_SECTOR_GET_INFO, state_sector_get_info::<DB>)?;
    module.register_async_method(
        STATE_VERIFIED_CLIENT_STATUS,
        state_verified_client_status::<DB>,
    )?;
    module.register_async_method(
        STATE_VM_CIRCULATING_SUPPLY_INTERNAL,
        state_vm_circulating_supply_internal::<DB>,
    )?;
    module.register_async_method(MSIG_GET_AVAILABLE_BALANCE, msig_get_available_balance::<DB>)?;
    module.register_async_method(MSIG_GET_PENDING, msig_get_pending::<DB>)?;
    // Gas API
    module.register_async_method(GAS_ESTIMATE_FEE_CAP, gas_estimate_fee_cap::<DB>)?;
    module.register_async_method(GAS_ESTIMATE_GAS_LIMIT, gas_estimate_gas_limit::<DB>)?;
    module.register_async_method(GAS_ESTIMATE_GAS_PREMIUM, gas_estimate_gas_premium::<DB>)?;
    module.register_async_method(GAS_ESTIMATE_MESSAGE_GAS, gas_estimate_message_gas::<DB>)?;
    // Common API
    module.register_method(VERSION, move |_, _| version(block_delay, forest_version))?;
    module.register_method(SESSION, |_, _| session())?;
    module.register_async_method(SHUTDOWN, move |_, _| shutdown(shutdown_send.clone()))?;
    module.register_method(START_TIME, move |_, state| start_time::<DB>(state))?;
    // Net API
    module.register_async_method(NET_ADDRS_LISTEN, |_, state| net_addrs_listen::<DB>(state))?;
    module.register_async_method(NET_PEERS, |_, state| net_peers::<DB>(state))?;
    module.register_async_method(NET_INFO, |_, state| net_info::<DB>(state))?;
    module.register_async_method(NET_CONNECT, net_connect::<DB>)?;
    module.register_async_method(NET_DISCONNECT, net_disconnect::<DB>)?;
    // Node API
    module.register_async_method(NODE_STATUS, |_, state| node_status::<DB>(state))?;
    // Eth API
    module.register_async_method(ETH_ACCOUNTS, |_, _| eth_accounts())?;
    module.register_async_method(ETH_BLOCK_NUMBER, |_, state| eth_block_number::<DB>(state))?;
    module.register_async_method(ETH_CHAIN_ID, |_, state| eth_chain_id::<DB>(state))?;
    module.register_async_method(ETH_GAS_PRICE, |_, state| eth_gas_price::<DB>(state))?;
    module.register_async_method(ETH_GET_BALANCE, eth_get_balance::<DB>)?;
>>>>>>> 4fa9103f

    Ok(())
}<|MERGE_RESOLUTION|>--- conflicted
+++ resolved
@@ -145,154 +145,6 @@
     use sync_api::*;
     use wallet_api::*;
 
-<<<<<<< HEAD
-    let block_delay = state.state_manager.chain_config().block_delay_secs as u64;
-    let rpc_server = Arc::new(
-        Server::new()
-            .with_data(Data(state))
-            // Auth API
-            .with_method(AUTH_NEW, auth_new::<DB>)
-            .with_method(AUTH_VERIFY, auth_verify::<DB>)
-            // Beacon API
-            .with_method(BEACON_GET_ENTRY, beacon_get_entry::<DB>)
-            // Chain API
-            .with_method(CHAIN_GET_MESSAGE, chain_api::chain_get_message::<DB>)
-            .with_method(CHAIN_GET_PATH, chain_api::chain_get_path::<DB>)
-            .with_method(CHAIN_EXPORT, chain_api::chain_export::<DB>)
-            .with_method(CHAIN_READ_OBJ, chain_read_obj::<DB>)
-            .with_method(CHAIN_HAS_OBJ, chain_has_obj::<DB>)
-            .with_method(CHAIN_GET_BLOCK_MESSAGES, chain_get_block_messages::<DB>)
-            .with_method(CHAIN_GET_TIPSET_BY_HEIGHT, chain_get_tipset_by_height::<DB>)
-            .with_method(CHAIN_GET_GENESIS, chain_get_genesis::<DB>)
-            .with_method(CHAIN_GET_TIPSET, chain_get_tipset::<DB>)
-            .with_method(CHAIN_HEAD, chain_head::<DB>)
-            .with_method(CHAIN_GET_BLOCK, chain_api::chain_get_block::<DB>)
-            .with_method(CHAIN_SET_HEAD, chain_api::chain_set_head::<DB>)
-            .with_method(
-                CHAIN_GET_MIN_BASE_FEE,
-                chain_api::chain_get_min_base_fee::<DB>,
-            )
-            .with_method(
-                CHAIN_GET_MESSAGES_IN_TIPSET,
-                chain_api::chain_get_messages_in_tipset::<DB>,
-            )
-            .with_method(
-                CHAIN_GET_PARENT_MESSAGES,
-                chain_api::chain_get_parent_message::<DB>,
-            )
-            .with_method(CHAIN_NOTIFY, chain_api::chain_notify::<DB>)
-            .with_method(CHAIN_GET_PARENT_RECEIPTS, chain_get_parent_receipts::<DB>)
-            // Message Pool API
-            .with_method(MPOOL_GET_NONCE, mpool_get_nonce::<DB>)
-            .with_method(MPOOL_PENDING, mpool_pending::<DB>)
-            .with_method(MPOOL_PUSH, mpool_push::<DB>)
-            .with_method(MPOOL_PUSH_MESSAGE, mpool_push_message::<DB>)
-            // Sync API
-            .with_method(SYNC_CHECK_BAD, sync_check_bad::<DB>)
-            .with_method(SYNC_MARK_BAD, sync_mark_bad::<DB>)
-            .with_method(SYNC_STATE, sync_state::<DB>)
-            // Wallet API
-            .with_method(WALLET_BALANCE, wallet_balance::<DB>)
-            .with_method(WALLET_DEFAULT_ADDRESS, wallet_default_address::<DB>)
-            .with_method(WALLET_EXPORT, wallet_export::<DB>)
-            .with_method(WALLET_HAS, wallet_has::<DB>)
-            .with_method(WALLET_IMPORT, wallet_import::<DB>)
-            .with_method(WALLET_LIST, wallet_list::<DB>)
-            .with_method(WALLET_NEW, wallet_new::<DB>)
-            .with_method(WALLET_SET_DEFAULT, wallet_set_default::<DB>)
-            .with_method(WALLET_SIGN, wallet_sign::<DB>)
-            .with_method(WALLET_VALIDATE_ADDRESS, wallet_validate_address)
-            .with_method(WALLET_VERIFY, wallet_verify)
-            .with_method(WALLET_DELETE, wallet_delete::<DB>)
-            // State API
-            .with_method(STATE_CALL, state_call::<DB>)
-            .with_method(STATE_REPLAY, state_replay::<DB>)
-            .with_method(STATE_NETWORK_NAME, state_network_name::<DB>)
-            .with_method(STATE_NETWORK_VERSION, state_get_network_version::<DB>)
-            .with_method(STATE_ACCOUNT_KEY, state_account_key::<DB>)
-            .with_method(STATE_LOOKUP_ID, state_lookup_id::<DB>)
-            .with_method(STATE_GET_ACTOR, state_get_actor::<DB>)
-            .with_method(STATE_MARKET_BALANCE, state_market_balance::<DB>)
-            .with_method(STATE_MARKET_DEALS, state_market_deals::<DB>)
-            .with_method(STATE_MINER_INFO, state_miner_info::<DB>)
-            .with_method(MINER_GET_BASE_INFO, miner_get_base_info::<DB>)
-            .with_method(STATE_MINER_ACTIVE_SECTORS, state_miner_active_sectors::<DB>)
-            .with_method(STATE_MINER_SECTOR_COUNT, state_miner_sector_count::<DB>)
-            .with_method(STATE_MINER_FAULTS, state_miner_faults::<DB>)
-            .with_method(STATE_MINER_RECOVERIES, state_miner_recoveries::<DB>)
-            .with_method(STATE_MINER_POWER, state_miner_power::<DB>)
-            .with_method(STATE_MINER_DEADLINES, state_miner_deadlines::<DB>)
-            .with_method(STATE_LIST_MESSAGES, state_list_messages::<DB>)
-            .with_method(STATE_LIST_MINERS, state_list_miners::<DB>)
-            .with_method(
-                STATE_MINER_PROVING_DEADLINE,
-                state_miner_proving_deadline::<DB>,
-            )
-            .with_method(STATE_GET_RECEIPT, state_get_receipt::<DB>)
-            .with_method(STATE_WAIT_MSG, state_wait_msg::<DB>)
-            .with_method(STATE_SEARCH_MSG, state_search_msg::<DB>)
-            .with_method(STATE_SEARCH_MSG_LIMITED, state_search_msg_limited::<DB>)
-            .with_method(STATE_FETCH_ROOT, state_fetch_root::<DB>)
-            .with_method(
-                STATE_GET_RANDOMNESS_FROM_TICKETS,
-                state_get_randomness_from_tickets::<DB>,
-            )
-            .with_method(
-                STATE_GET_RANDOMNESS_FROM_BEACON,
-                state_get_randomness_from_beacon::<DB>,
-            )
-            .with_method(STATE_READ_STATE, state_read_state::<DB>)
-            .with_method(STATE_CIRCULATING_SUPPLY, state_circulating_supply::<DB>)
-            .with_method(STATE_SECTOR_GET_INFO, state_sector_get_info::<DB>)
-            .with_method(
-                STATE_VERIFIED_CLIENT_STATUS,
-                state_verified_client_status::<DB>,
-            )
-            .with_method(
-                STATE_VM_CIRCULATING_SUPPLY_INTERNAL,
-                state_vm_circulating_supply_internal::<DB>,
-            )
-            .with_method(MSIG_GET_AVAILABLE_BALANCE, msig_get_available_balance::<DB>)
-            .with_method(MSIG_GET_PENDING, msig_get_pending::<DB>)
-            // Gas API
-            .with_method(GAS_ESTIMATE_FEE_CAP, gas_estimate_fee_cap::<DB>)
-            .with_method(GAS_ESTIMATE_GAS_LIMIT, gas_estimate_gas_limit::<DB>)
-            .with_method(GAS_ESTIMATE_GAS_PREMIUM, gas_estimate_gas_premium::<DB>)
-            .with_method(GAS_ESTIMATE_MESSAGE_GAS, gas_estimate_message_gas::<DB>)
-            // Common API
-            .with_method(VERSION, move || version(block_delay, forest_version))
-            .with_method(SESSION, session)
-            .with_method(SHUTDOWN, move || shutdown(shutdown_send.clone()))
-            .with_method(START_TIME, start_time::<DB>)
-            // Net API
-            .with_method(NET_ADDRS_LISTEN, net_api::net_addrs_listen::<DB>)
-            .with_method(NET_PEERS, net_api::net_peers::<DB>)
-            .with_method(NET_INFO, net_api::net_info::<DB>)
-            .with_method(NET_CONNECT, net_api::net_connect::<DB>)
-            .with_method(NET_DISCONNECT, net_api::net_disconnect::<DB>)
-            // Node API
-            .with_method(NODE_STATUS, node_api::node_status::<DB>)
-            // Eth API
-            .with_method(ETH_ACCOUNTS, eth_api::eth_accounts)
-            .with_method(ETH_BLOCK_NUMBER, eth_api::eth_block_number::<DB>)
-            .with_method(ETH_CHAIN_ID, eth_api::eth_chain_id::<DB>)
-            .with_method(ETH_GAS_PRICE, eth_api::eth_gas_price::<DB>)
-            .with_method(ETH_GET_BALANCE, eth_api::eth_get_balance::<DB>)
-            .finish_unwrapped(),
-    );
-
-    let app = axum::Router::new()
-        .route("/rpc/v0", get(rpc_v0_ws_handler))
-        .route("/rpc/v1", get(rpc_ws_handler))
-        .route("/rpc/v0", post(rpc_v0_http_handler))
-        .route("/rpc/v1", post(rpc_http_handler))
-        .with_state(rpc_server);
-
-    info!("Ready for RPC connections");
-    axum::serve(rpc_endpoint, app.into_make_service()).await?;
-
-    info!("Stopped accepting RPC connections");
-=======
     // Auth API
     module.register_async_method(AUTH_NEW, auth_new::<DB>)?;
     module.register_async_method(AUTH_VERIFY, auth_verify::<DB>)?;
@@ -303,6 +155,7 @@
     module.register_async_method(CHAIN_EXPORT, chain_export::<DB>)?;
     module.register_async_method(CHAIN_READ_OBJ, chain_read_obj::<DB>)?;
     module.register_async_method(CHAIN_HAS_OBJ, chain_has_obj::<DB>)?;
+    module.register_async_method(CHAIN_GET_PATH, chain_api::chain_get_path::<DB>)?;
     module.register_async_method(CHAIN_GET_BLOCK_MESSAGES, chain_get_block_messages::<DB>)?;
     module.register_async_method(CHAIN_GET_TIPSET_BY_HEIGHT, chain_get_tipset_by_height::<DB>)?;
     module.register_async_method(CHAIN_GET_GENESIS, |_, state| chain_get_genesis::<DB>(state))?;
@@ -417,7 +270,6 @@
     module.register_async_method(ETH_CHAIN_ID, |_, state| eth_chain_id::<DB>(state))?;
     module.register_async_method(ETH_GAS_PRICE, |_, state| eth_gas_price::<DB>(state))?;
     module.register_async_method(ETH_GET_BALANCE, eth_get_balance::<DB>)?;
->>>>>>> 4fa9103f
 
     Ok(())
 }