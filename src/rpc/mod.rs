--- conflicted
+++ resolved
@@ -67,32 +67,6 @@
             // Beacon API
             .with_method(BEACON_GET_ENTRY, beacon_get_entry::<DB>)
             // Chain API
-<<<<<<< HEAD
-            .with_method(CHAIN_GET_MESSAGE, chain_api::chain_get_message::<DB, B>)
-            .with_method(CHAIN_EXPORT, chain_api::chain_export::<DB, B>)
-            .with_method(CHAIN_READ_OBJ, chain_read_obj::<DB, B>)
-            .with_method(CHAIN_HAS_OBJ, chain_has_obj::<DB, B>)
-            .with_method(CHAIN_GET_BLOCK_MESSAGES, chain_get_block_messages::<DB, B>)
-            .with_method(
-                CHAIN_GET_TIPSET_BY_HEIGHT,
-                chain_get_tipset_by_height::<DB, B>,
-            )
-            .with_method(CHAIN_GET_GENESIS, chain_get_genesis::<DB, B>)
-            .with_method(CHAIN_GET_TIPSET, chain_get_tipset::<DB, B>)
-            .with_method(CHAIN_GET_TIPSET_HASH, chain_get_tipset_hash::<DB, B>)
-            .with_method(
-                CHAIN_VALIDATE_TIPSET_CHECKPOINTS,
-                chain_validate_tipset_checkpoints::<DB, B>,
-            )
-            .with_method(CHAIN_HEAD, chain_head::<DB, B>)
-            .with_method(CHAIN_GET_BLOCK, chain_api::chain_get_block::<DB, B>)
-            .with_method(CHAIN_GET_NAME, chain_api::chain_get_name::<DB, B>)
-            .with_method(CHAIN_SET_HEAD, chain_api::chain_set_head::<DB, B>)
-            .with_method(
-                CHAIN_GET_MIN_BASE_FEE,
-                chain_api::chain_get_min_base_fee::<DB, B>,
-            )
-=======
             .with_method(CHAIN_GET_MESSAGE, chain_api::chain_get_message::<DB>)
             .with_method(CHAIN_EXPORT, chain_api::chain_export::<DB>)
             .with_method(CHAIN_READ_OBJ, chain_read_obj::<DB>)
@@ -105,7 +79,7 @@
             .with_method(CHAIN_GET_BLOCK, chain_api::chain_get_block::<DB>)
             .with_method(CHAIN_GET_NAME, chain_api::chain_get_name::<DB>)
             .with_method(CHAIN_SET_HEAD, chain_api::chain_set_head::<DB>)
->>>>>>> 446e9cfd
+            .with_method(CHAIN_GET_MIN_BASE_FEE, chain_api::chain_get_min_base_fee::<DB, B>)
             // Message Pool API
             .with_method(MPOOL_PENDING, mpool_pending::<DB>)
             .with_method(MPOOL_PUSH, mpool_push::<DB>)
@@ -126,29 +100,16 @@
             .with_method(WALLET_SIGN, wallet_sign::<DB>)
             .with_method(WALLET_VERIFY, wallet_verify::<DB>)
             // State API
-<<<<<<< HEAD
-            .with_method(STATE_CALL, state_call::<DB, B>)
-            .with_method(STATE_REPLAY, state_replay::<DB, B>)
-            .with_method(STATE_NETWORK_NAME, state_network_name::<DB, B>)
-            .with_method(STATE_NETWORK_VERSION, state_get_network_version::<DB, B>)
-            .with_method(STATE_GET_ACTOR, state_get_actor::<DB, B>)
-            .with_method(STATE_MARKET_BALANCE, state_market_balance::<DB, B>)
-            .with_method(STATE_MARKET_DEALS, state_market_deals::<DB, B>)
-            .with_method(STATE_GET_RECEIPT, state_get_receipt::<DB, B>)
-            .with_method(STATE_WAIT_MSG, state_wait_msg::<DB, B>)
-            .with_method(STATE_FETCH_ROOT, state_fetch_root::<DB, B>)
-=======
             .with_method(STATE_CALL, state_call::<DB>)
             .with_method(STATE_REPLAY, state_replay::<DB>)
             .with_method(STATE_NETWORK_NAME, state_network_name::<DB>)
             .with_method(STATE_NETWORK_VERSION, state_get_network_version::<DB>)
-            .with_method(STATE_REPLAY, state_replay::<DB>)
+            .with_method(STATE_GET_ACTOR, state_get_actor::<DB, B>)
             .with_method(STATE_MARKET_BALANCE, state_market_balance::<DB>)
             .with_method(STATE_MARKET_DEALS, state_market_deals::<DB>)
             .with_method(STATE_GET_RECEIPT, state_get_receipt::<DB>)
             .with_method(STATE_WAIT_MSG, state_wait_msg::<DB>)
             .with_method(STATE_FETCH_ROOT, state_fetch_root::<DB>)
->>>>>>> 446e9cfd
             // Gas API
             .with_method(GAS_ESTIMATE_FEE_CAP, gas_estimate_fee_cap::<DB>)
             .with_method(GAS_ESTIMATE_GAS_LIMIT, gas_estimate_gas_limit::<DB>)
