// Copyright 2019-2023 ChainSafe Systems
// SPDX-License-Identifier: Apache-2.0, MIT

mod auth_api;
mod beacon_api;
mod chain_api;
mod common_api;
mod eth_api;
mod gas_api;
mod mpool_api;
mod net_api;
mod node_api;
mod rpc_http_handler;
mod rpc_util;
mod rpc_ws_handler;
mod state_api;
mod sync_api;
mod wallet_api;

use std::sync::Arc;

use crate::rpc_api::{
    auth_api::*, beacon_api::*, chain_api::*, common_api::*, data_types::RPCState,
<<<<<<< HEAD
    eth_api::ETH_ACCOUNTS, gas_api::*, mpool_api::*, net_api::*, node_api::NODE_STATUS,
=======
    eth_api::ETH_CHAIN_ID, gas_api::*, mpool_api::*, net_api::*, node_api::NODE_STATUS,
>>>>>>> 2d48b1ae
    state_api::*, sync_api::*, wallet_api::*,
};
use axum::routing::{get, post};
use fvm_ipld_blockstore::Blockstore;
use jsonrpc_v2::{Data, Error as JSONRPCError, Server};
use tokio::net::TcpListener;
use tokio::sync::mpsc::Sender;
use tracing::info;

use crate::rpc::{
    beacon_api::beacon_get_entry,
    common_api::{shutdown, start_time, version},
    rpc_http_handler::{rpc_http_handler, rpc_v0_http_handler},
    rpc_ws_handler::rpc_ws_handler,
    state_api::*,
};

pub async fn start_rpc<DB>(
    state: Arc<RPCState<DB>>,
    rpc_endpoint: TcpListener,
    forest_version: &'static str,
    shutdown_send: Sender<()>,
) -> Result<(), JSONRPCError>
where
    DB: Blockstore + Send + Sync + 'static,
{
    use auth_api::*;
    use chain_api::*;
    use gas_api::*;
    use mpool_api::*;
    use sync_api::*;
    use wallet_api::*;

    let block_delay = state.state_manager.chain_config().block_delay_secs as u64;
    let rpc_server = Arc::new(
        Server::new()
            .with_data(Data(state))
            // Auth API
            .with_method(AUTH_NEW, auth_new::<DB>)
            .with_method(AUTH_VERIFY, auth_verify::<DB>)
            // Beacon API
            .with_method(BEACON_GET_ENTRY, beacon_get_entry::<DB>)
            // Chain API
            .with_method(CHAIN_GET_MESSAGE, chain_api::chain_get_message::<DB>)
            .with_method(CHAIN_EXPORT, chain_api::chain_export::<DB>)
            .with_method(CHAIN_READ_OBJ, chain_read_obj::<DB>)
            .with_method(CHAIN_HAS_OBJ, chain_has_obj::<DB>)
            .with_method(CHAIN_GET_BLOCK_MESSAGES, chain_get_block_messages::<DB>)
            .with_method(CHAIN_GET_TIPSET_BY_HEIGHT, chain_get_tipset_by_height::<DB>)
            .with_method(CHAIN_GET_GENESIS, chain_get_genesis::<DB>)
            .with_method(CHAIN_GET_TIPSET, chain_get_tipset::<DB>)
            .with_method(CHAIN_HEAD, chain_head::<DB>)
            .with_method(CHAIN_GET_BLOCK, chain_api::chain_get_block::<DB>)
            .with_method(CHAIN_SET_HEAD, chain_api::chain_set_head::<DB>)
            .with_method(
                CHAIN_GET_MIN_BASE_FEE,
                chain_api::chain_get_min_base_fee::<DB>,
            )
            .with_method(
                CHAIN_GET_MESSAGES_IN_TIPSET,
                chain_api::chain_get_messages_in_tipset::<DB>,
            )
            .with_method(
                CHAIN_GET_PARENT_MESSAGES,
                chain_api::chain_get_parent_message::<DB>,
            )
            // Message Pool API
            .with_method(MPOOL_PENDING, mpool_pending::<DB>)
            .with_method(MPOOL_PUSH, mpool_push::<DB>)
            .with_method(MPOOL_PUSH_MESSAGE, mpool_push_message::<DB>)
            // Sync API
            .with_method(SYNC_CHECK_BAD, sync_check_bad::<DB>)
            .with_method(SYNC_MARK_BAD, sync_mark_bad::<DB>)
            .with_method(SYNC_STATE, sync_state::<DB>)
            // Wallet API
            .with_method(WALLET_BALANCE, wallet_balance::<DB>)
            .with_method(WALLET_DEFAULT_ADDRESS, wallet_default_address::<DB>)
            .with_method(WALLET_EXPORT, wallet_export::<DB>)
            .with_method(WALLET_HAS, wallet_has::<DB>)
            .with_method(WALLET_IMPORT, wallet_import::<DB>)
            .with_method(WALLET_LIST, wallet_list::<DB>)
            .with_method(WALLET_NEW, wallet_new::<DB>)
            .with_method(WALLET_SET_DEFAULT, wallet_set_default::<DB>)
            .with_method(WALLET_SIGN, wallet_sign::<DB>)
            .with_method(WALLET_VERIFY, wallet_verify)
            .with_method(WALLET_DELETE, wallet_delete::<DB>)
            // State API
            .with_method(STATE_CALL, state_call::<DB>)
            .with_method(STATE_REPLAY, state_replay::<DB>)
            .with_method(STATE_NETWORK_NAME, state_network_name::<DB>)
            .with_method(STATE_NETWORK_VERSION, state_get_network_version::<DB>)
            .with_method(STATE_ACCOUNT_KEY, state_account_key::<DB>)
            .with_method(STATE_LOOKUP_ID, state_lookup_id::<DB>)
            .with_method(STATE_GET_ACTOR, state_get_actor::<DB>)
            .with_method(STATE_MARKET_BALANCE, state_market_balance::<DB>)
            .with_method(STATE_MARKET_DEALS, state_market_deals::<DB>)
            .with_method(STATE_MINER_INFO, state_miner_info::<DB>)
            .with_method(STATE_MINER_ACTIVE_SECTORS, state_miner_active_sectors::<DB>)
            .with_method(STATE_MINER_FAULTS, state_miner_faults::<DB>)
            .with_method(STATE_MINER_RECOVERIES, state_miner_recoveries::<DB>)
            .with_method(STATE_MINER_POWER, state_miner_power::<DB>)
            .with_method(STATE_MINER_DEADLINES, state_miner_deadlines::<DB>)
            .with_method(
                STATE_MINER_PROVING_DEADLINE,
                state_miner_proving_deadline::<DB>,
            )
            .with_method(STATE_GET_RECEIPT, state_get_receipt::<DB>)
            .with_method(STATE_WAIT_MSG, state_wait_msg::<DB>)
            .with_method(STATE_FETCH_ROOT, state_fetch_root::<DB>)
            .with_method(
                STATE_GET_RANDOMNESS_FROM_TICKETS,
                state_get_randomness_from_tickets::<DB>,
            )
            .with_method(
                STATE_GET_RANDOMNESS_FROM_BEACON,
                state_get_randomness_from_beacon::<DB>,
            )
            .with_method(STATE_READ_STATE, state_read_state::<DB>)
            .with_method(STATE_SECTOR_GET_INFO, state_sector_get_info::<DB>)
            .with_method(
                STATE_VM_CIRCULATING_SUPPLY_INTERNAL,
                state_vm_circulating_supply_internal::<DB>,
            )
            // Gas API
            .with_method(GAS_ESTIMATE_FEE_CAP, gas_estimate_fee_cap::<DB>)
            .with_method(GAS_ESTIMATE_GAS_LIMIT, gas_estimate_gas_limit::<DB>)
            .with_method(GAS_ESTIMATE_GAS_PREMIUM, gas_estimate_gas_premium::<DB>)
            .with_method(GAS_ESTIMATE_MESSAGE_GAS, gas_estimate_message_gas::<DB>)
            // Common API
            .with_method(VERSION, move || version(block_delay, forest_version))
            .with_method(SHUTDOWN, move || shutdown(shutdown_send.clone()))
            .with_method(START_TIME, start_time::<DB>)
            // Net API
            .with_method(NET_ADDRS_LISTEN, net_api::net_addrs_listen::<DB>)
            .with_method(NET_PEERS, net_api::net_peers::<DB>)
            .with_method(NET_INFO, net_api::net_info::<DB>)
            .with_method(NET_CONNECT, net_api::net_connect::<DB>)
            .with_method(NET_DISCONNECT, net_api::net_disconnect::<DB>)
            // Node API
            .with_method(NODE_STATUS, node_api::node_status::<DB>)
            // Eth API
<<<<<<< HEAD
            .with_method(ETH_ACCOUNTS, eth_api::eth_accounts::<DB>)
=======
            .with_method(ETH_CHAIN_ID, eth_api::eth_chain_id::<DB>)
>>>>>>> 2d48b1ae
            .finish_unwrapped(),
    );

    let app = axum::Router::new()
        .route("/rpc/v0", get(rpc_ws_handler))
        .route("/rpc/v0", post(rpc_v0_http_handler))
        .route("/rpc/v1", post(rpc_http_handler))
        .with_state(rpc_server);

    info!("Ready for RPC connections");
    axum::serve(rpc_endpoint, app.into_make_service()).await?;

    info!("Stopped accepting RPC connections");

    Ok(())
}<|MERGE_RESOLUTION|>--- conflicted
+++ resolved
@@ -21,11 +21,7 @@
 
 use crate::rpc_api::{
     auth_api::*, beacon_api::*, chain_api::*, common_api::*, data_types::RPCState,
-<<<<<<< HEAD
-    eth_api::ETH_ACCOUNTS, gas_api::*, mpool_api::*, net_api::*, node_api::NODE_STATUS,
-=======
-    eth_api::ETH_CHAIN_ID, gas_api::*, mpool_api::*, net_api::*, node_api::NODE_STATUS,
->>>>>>> 2d48b1ae
+    eth_api::{ETH_ACCOUNTS, ETH_CHAIN_ID}, gas_api::*, mpool_api::*, net_api::*, node_api::NODE_STATUS,
     state_api::*, sync_api::*, wallet_api::*,
 };
 use axum::routing::{get, post};
@@ -167,11 +163,8 @@
             // Node API
             .with_method(NODE_STATUS, node_api::node_status::<DB>)
             // Eth API
-<<<<<<< HEAD
             .with_method(ETH_ACCOUNTS, eth_api::eth_accounts::<DB>)
-=======
             .with_method(ETH_CHAIN_ID, eth_api::eth_chain_id::<DB>)
->>>>>>> 2d48b1ae
             .finish_unwrapped(),
     );
 
