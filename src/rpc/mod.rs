--- conflicted
+++ resolved
@@ -88,11 +88,8 @@
                 CHAIN_GET_PARENT_MESSAGES,
                 chain_api::chain_get_parent_message::<DB>,
             )
-<<<<<<< HEAD
             .with_method(CHAIN_NOTIFY, chain_api::chain_notify::<DB>)
-=======
             .with_method(CHAIN_GET_PARENT_RECEIPTS, chain_get_parent_receipts::<DB>)
->>>>>>> e7561aa6
             // Message Pool API
             .with_method(MPOOL_GET_NONCE, mpool_get_nonce::<DB>)
             .with_method(MPOOL_PENDING, mpool_pending::<DB>)
