--- conflicted
+++ resolved
@@ -92,11 +92,8 @@
         $callback!(crate::rpc::eth::EthMaxPriorityFeePerGas);
         $callback!(crate::rpc::eth::EthProtocolVersion);
         $callback!(crate::rpc::eth::EthNewFilter);
-<<<<<<< HEAD
         $callback!(crate::rpc::eth::EthNewPendingTransactionFilter);
-=======
         $callback!(crate::rpc::eth::EthNewBlockFilter);
->>>>>>> 4f99e305
         $callback!(crate::rpc::eth::EthSyncing);
         $callback!(crate::rpc::eth::Web3ClientVersion);
 
