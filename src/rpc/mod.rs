--- conflicted
+++ resolved
@@ -88,11 +88,8 @@
         $callback!(crate::rpc::eth::EthProtocolVersion);
         $callback!(crate::rpc::eth::EthGetTransactionByHash);
         $callback!(crate::rpc::eth::EthGetTransactionHashByCid);
-<<<<<<< HEAD
+        $callback!(crate::rpc::eth::EthCall);
         $callback!(crate::rpc::eth::EthNewFilter);
-=======
-        $callback!(crate::rpc::eth::EthCall);
->>>>>>> 86050307
 
         // gas vertical
         $callback!(crate::rpc::gas::GasEstimateGasLimit);
