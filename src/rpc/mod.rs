// Copyright 2019-2024 ChainSafe Systems
// SPDX-License-Identifier: Apache-2.0, MIT

mod auth_layer;
mod channel;
mod client;

// Other RPC-specific modules
pub use client::Client;
pub use error::ServerError;
use reflect::Ctx;
pub use reflect::{ApiVersion, RpcMethod, RpcMethodExt};
mod error;
mod reflect;
pub mod types;
pub use methods::*;

/// Protocol or transport-specific error
#[allow(unused)]
pub use jsonrpsee::core::ClientError;

#[allow(unused)]
/// All handler definitions.
///
/// Usage guide:
/// ```ignore
/// use crate::rpc::{self, prelude::*};
///
/// let client = rpc::Client::from(..);
/// ChainHead::call(&client, ()).await?;
/// fn foo() -> rpc::ClientError {..}
/// fn bar() -> rpc::ServerError {..}
/// ```
pub mod prelude {
    use super::*;

    pub use reflect::RpcMethodExt as _;

    macro_rules! export {
        ($ty:ty) => {
            pub use $ty;
        };
    }
    auth::for_each_method!(export);
    beacon::for_each_method!(export);
    chain::for_each_method!(export);
    mpool::for_each_method!(export);
    common::for_each_method!(export);
    gas::for_each_method!(export);
    wallet::for_each_method!(export);
<<<<<<< HEAD
    state::for_each_method!(export);
=======
    net::for_each_method!(export);
>>>>>>> 9d9b3d7a
}

/// All the methods live in their own folder
mod methods {
    pub mod auth;
    pub mod beacon;
    pub mod chain;
    pub mod common;
    pub mod eth;
    pub mod gas;
    pub mod mpool;
    pub mod net;
    pub mod node;
    pub mod state;
    pub mod sync;
    pub mod wallet;
}

use std::net::SocketAddr;
use std::sync::Arc;

use crate::key_management::KeyStore;
use crate::rpc::auth_layer::AuthLayer;
use crate::rpc::channel::RpcModule as FilRpcModule;
pub use crate::rpc::channel::CANCEL_METHOD_NAME;
use crate::rpc::state::*;

use fvm_ipld_blockstore::Blockstore;
use hyper::server::conn::AddrStream;
use hyper::service::{make_service_fn, service_fn};
use jsonrpsee::{
    core::RegisterMethodError,
    server::{stop_channel, RpcModule, RpcServiceBuilder, Server, StopHandle, TowerServiceBuilder},
    Methods,
};
use tokio::sync::{mpsc, RwLock};
use tower::Service;
use tracing::info;

use self::reflect::openrpc_types::ParamStructure;

const MAX_REQUEST_BODY_SIZE: u32 = 64 * 1024 * 1024;
const MAX_RESPONSE_BODY_SIZE: u32 = MAX_REQUEST_BODY_SIZE;

/// This is where you store persistent data, or at least access to stateful
/// data.
pub struct RPCState<DB> {
    pub keystore: Arc<RwLock<KeyStore>>,
    pub chain_store: Arc<crate::chain::ChainStore<DB>>,
    pub state_manager: Arc<crate::state_manager::StateManager<DB>>,
    pub mpool: Arc<crate::message_pool::MessagePool<crate::message_pool::MpoolRpcProvider<DB>>>,
    pub bad_blocks: Arc<crate::chain_sync::BadBlockCache>,
    pub sync_state: Arc<parking_lot::RwLock<crate::chain_sync::SyncState>>,
    pub network_send: flume::Sender<crate::libp2p::NetworkMessage>,
    pub network_name: String,
    pub start_time: chrono::DateTime<chrono::Utc>,
    pub beacon: Arc<crate::beacon::BeaconSchedule>,
    pub shutdown: mpsc::Sender<()>,
}

#[derive(Clone)]
struct PerConnection<RpcMiddleware, HttpMiddleware> {
    methods: Methods,
    stop_handle: StopHandle,
    svc_builder: TowerServiceBuilder<RpcMiddleware, HttpMiddleware>,
    keystore: Arc<RwLock<KeyStore>>,
}

pub async fn start_rpc<DB>(state: RPCState<DB>, rpc_endpoint: SocketAddr) -> anyhow::Result<()>
where
    DB: Blockstore + Send + Sync + 'static,
{
    // `Arc` is needed because we will share the state between two modules
    let state = Arc::new(state);
    let keystore = state.keystore.clone();
    let (mut module, _schema) = create_module(state.clone());

    // TODO(forest): https://github.com/ChainSafe/forest/issues/4032
    #[allow(deprecated)]
    register_methods(&mut module)?;

    let mut pubsub_module = FilRpcModule::default();

    pubsub_module.register_channel("Filecoin.ChainNotify", {
        let state_clone = state.clone();
        move |params| chain::chain_notify(params, &state_clone)
    })?;
    module.merge(pubsub_module)?;

    let (stop_handle, _handle) = stop_channel();

    let per_conn = PerConnection {
        methods: module.into(),
        stop_handle: stop_handle.clone(),
        svc_builder: Server::builder()
            // Default size (10 MiB) is not enough for methods like `Filecoin.StateMinerActiveSectors`
            .max_request_body_size(MAX_REQUEST_BODY_SIZE)
            .max_response_body_size(MAX_RESPONSE_BODY_SIZE)
            .to_service_builder(),
        keystore,
    };

    let make_service = make_service_fn(move |_conn: &AddrStream| {
        let per_conn = per_conn.clone();

        async move {
            anyhow::Ok(service_fn(move |req| {
                let PerConnection {
                    methods,
                    stop_handle,
                    svc_builder,
                    keystore,
                } = per_conn.clone();

                let headers = req.headers().clone();
                let rpc_middleware = RpcServiceBuilder::new().layer(AuthLayer {
                    headers,
                    keystore: keystore.clone(),
                });

                let mut svc = svc_builder
                    .set_rpc_middleware(rpc_middleware)
                    .build(methods, stop_handle);

                async move { svc.call(req).await }
            }))
        }
    });

    info!("Ready for RPC connections");
    hyper::Server::bind(&rpc_endpoint)
        .serve(make_service)
        .await?;

    info!("Stopped accepting RPC connections");

    Ok(())
}

fn create_module<DB>(
    state: Arc<RPCState<DB>>,
) -> (RpcModule<RPCState<DB>>, reflect::openrpc_types::OpenRPC)
where
    DB: Blockstore + Send + Sync + 'static,
{
    let mut module = reflect::SelfDescribingRpcModule::new(state, ParamStructure::ByPosition);
    macro_rules! register {
        ($ty:ty) => {
            <$ty>::register(&mut module);
        };
    }
    chain::for_each_method!(register);
    mpool::for_each_method!(register);
    auth::for_each_method!(register);
    beacon::for_each_method!(register);
    common::for_each_method!(register);
    gas::for_each_method!(register);
    wallet::for_each_method!(register);
<<<<<<< HEAD
    state::for_each_method!(register);
=======
    net::for_each_method!(register);
>>>>>>> 9d9b3d7a
    module.finish()
}

#[deprecated = "methods should use `create_module`"]
fn register_methods<DB>(module: &mut RpcModule<RPCState<DB>>) -> Result<(), RegisterMethodError>
where
    DB: Blockstore + Send + Sync + 'static,
{
    use eth::*;
    use gas::*;
    use node::*;
    use sync::*;

    // Sync API
    module.register_async_method(SYNC_CHECK_BAD, sync_check_bad::<DB>)?;
    module.register_async_method(SYNC_MARK_BAD, sync_mark_bad::<DB>)?;
    module.register_async_method(SYNC_STATE, |_, state| sync_state::<DB>(state))?;
    // State API
    module.register_async_method(STATE_CALL, state_call::<DB>)?;
    module.register_async_method(STATE_REPLAY, state_replay::<DB>)?;
    module.register_async_method(STATE_NETWORK_NAME, |_, state| {
        state_network_name::<DB>(state)
    })?;
    module.register_async_method(STATE_NETWORK_VERSION, state_get_network_version::<DB>)?;
    module.register_async_method(STATE_ACCOUNT_KEY, state_account_key::<DB>)?;
    module.register_async_method(STATE_LOOKUP_ID, state_lookup_id::<DB>)?;
    module.register_async_method(STATE_GET_ACTOR, state_get_actor::<DB>)?;
    module.register_async_method(STATE_MARKET_BALANCE, state_market_balance::<DB>)?;
    module.register_async_method(STATE_MARKET_DEALS, state_market_deals::<DB>)?;
    module.register_async_method(STATE_MINER_INFO, state_miner_info::<DB>)?;
    module.register_async_method(MINER_GET_BASE_INFO, miner_get_base_info::<DB>)?;
    module.register_async_method(STATE_MINER_ACTIVE_SECTORS, state_miner_active_sectors::<DB>)?;
    module.register_async_method(STATE_MINER_SECTORS, state_miner_sectors::<DB>)?;
    module.register_async_method(STATE_MINER_SECTOR_COUNT, state_miner_sector_count::<DB>)?;
    module.register_async_method(STATE_MINER_FAULTS, state_miner_faults::<DB>)?;
    module.register_async_method(STATE_MINER_RECOVERIES, state_miner_recoveries::<DB>)?;
    module.register_async_method(
        STATE_MINER_AVAILABLE_BALANCE,
        state_miner_available_balance::<DB>,
    )?;
    module.register_async_method(STATE_MINER_POWER, state_miner_power::<DB>)?;
    module.register_async_method(STATE_MINER_DEADLINES, state_miner_deadlines::<DB>)?;
    module.register_async_method(STATE_LIST_MESSAGES, state_list_messages::<DB>)?;
    module.register_async_method(STATE_LIST_MINERS, state_list_miners::<DB>)?;
    module.register_async_method(
        STATE_DEAL_PROVIDER_COLLATERAL_BOUNDS,
        state_deal_provider_collateral_bounds::<DB>,
    )?;

    module.register_async_method(
        STATE_MINER_PROVING_DEADLINE,
        state_miner_proving_deadline::<DB>,
    )?;
    module.register_async_method(STATE_GET_RECEIPT, state_get_receipt::<DB>)?;
    module.register_async_method(STATE_WAIT_MSG, state_wait_msg::<DB>)?;
    module.register_async_method(STATE_SEARCH_MSG, state_search_msg::<DB>)?;
    module.register_async_method(STATE_SEARCH_MSG_LIMITED, state_search_msg_limited::<DB>)?;
    module.register_async_method(STATE_FETCH_ROOT, state_fetch_root::<DB>)?;
    module.register_async_method(
        STATE_GET_RANDOMNESS_FROM_TICKETS,
        state_get_randomness_from_tickets::<DB>,
    )?;
    module.register_async_method(
        STATE_GET_RANDOMNESS_FROM_BEACON,
        state_get_randomness_from_beacon::<DB>,
    )?;
    module.register_async_method(STATE_READ_STATE, state_read_state::<DB>)?;
    module.register_async_method(STATE_CIRCULATING_SUPPLY, state_circulating_supply::<DB>)?;
    module.register_async_method(STATE_SECTOR_GET_INFO, state_sector_get_info::<DB>)?;
    module.register_async_method(
        STATE_VERIFIED_CLIENT_STATUS,
        state_verified_client_status::<DB>,
    )?;
    module.register_async_method(
        STATE_VM_CIRCULATING_SUPPLY_INTERNAL,
        state_vm_circulating_supply_internal::<DB>,
    )?;
    module.register_async_method(STATE_MARKET_STORAGE_DEAL, state_market_storage_deal::<DB>)?;
    module.register_async_method(MSIG_GET_AVAILABLE_BALANCE, msig_get_available_balance::<DB>)?;
    module.register_async_method(MSIG_GET_PENDING, msig_get_pending::<DB>)?;
    // Gas API
    module.register_async_method(GAS_ESTIMATE_FEE_CAP, gas_estimate_fee_cap::<DB>)?;
    module.register_async_method(GAS_ESTIMATE_GAS_PREMIUM, gas_estimate_gas_premium::<DB>)?;
    module.register_async_method(GAS_ESTIMATE_MESSAGE_GAS, gas_estimate_message_gas::<DB>)?;
    // Node API
    module.register_async_method(NODE_STATUS, |_, state| node_status::<DB>(state))?;
    // Eth API
    module.register_async_method(ETH_ACCOUNTS, |_, _| eth_accounts())?;
    module.register_async_method(ETH_BLOCK_NUMBER, |_, state| eth_block_number::<DB>(state))?;
    module.register_async_method(ETH_CHAIN_ID, |_, state| eth_chain_id::<DB>(state))?;
    module.register_async_method(ETH_GAS_PRICE, |_, state| eth_gas_price::<DB>(state))?;
    module.register_async_method(ETH_GET_BALANCE, eth_get_balance::<DB>)?;
    module.register_async_method(ETH_SYNCING, eth_syncing::<DB>)?;
    module.register_method(WEB3_CLIENT_VERSION, move |_, _| {
        crate::utils::version::FOREST_VERSION_STRING.clone()
    })?;

    Ok(())
}

#[cfg(test)]
mod tests {
    use std::sync::Arc;

    use tokio::task::JoinSet;

    use crate::{
        blocks::Chain4U,
        chain::ChainStore,
        chain_sync::SyncConfig,
        db::car::PlainCar,
        genesis::get_network_name_from_genesis,
        message_pool::{MessagePool, MpoolRpcProvider},
        networks::ChainConfig,
        state_manager::StateManager,
        KeyStoreConfig,
    };

    use super::*;

    // TODO(forest): https://github.com/ChainSafe/forest/issues/4047
    //               `tokio` shouldn't be necessary
    // `cargo test --lib -- --exact 'rpc::tests::openrpc'`
    // `cargo insta review`
    #[tokio::test]
    async fn openrpc() {
        let (_, spec) = create_module(Arc::new(RPCState::calibnet()));
        insta::assert_yaml_snapshot!(spec);
    }

    impl RPCState<Chain4U<PlainCar<&'static [u8]>>> {
        pub fn calibnet() -> Self {
            let chain_store = Arc::new(ChainStore::calibnet());
            let genesis = chain_store.genesis_block_header();
            let state_manager = Arc::new(
                StateManager::new(
                    chain_store.clone(),
                    Arc::new(ChainConfig::calibnet()),
                    Arc::new(SyncConfig::default()),
                )
                .unwrap(),
            );
            let beacon = Arc::new(
                state_manager
                    .chain_config()
                    .get_beacon_schedule(genesis.timestamp),
            );
            let (network_send, _) = flume::bounded(0);
            let network_name = get_network_name_from_genesis(genesis, &state_manager).unwrap();
            let message_pool = MessagePool::new(
                MpoolRpcProvider::new(chain_store.publisher().clone(), state_manager.clone()),
                network_name.clone(),
                network_send.clone(),
                Default::default(),
                state_manager.chain_config().clone(),
                &mut JoinSet::default(),
            )
            .unwrap();
            RPCState {
                state_manager,
                keystore: Arc::new(RwLock::new(KeyStore::new(KeyStoreConfig::Memory).unwrap())),
                mpool: Arc::new(message_pool),
                bad_blocks: Default::default(),
                sync_state: Default::default(),
                network_send,
                network_name,
                start_time: Default::default(),
                chain_store,
                beacon,
                shutdown: mpsc::channel(1).0, // dummy for tests
            }
        }
    }
}<|MERGE_RESOLUTION|>--- conflicted
+++ resolved
@@ -48,11 +48,8 @@
     common::for_each_method!(export);
     gas::for_each_method!(export);
     wallet::for_each_method!(export);
-<<<<<<< HEAD
+    net::for_each_method!(export);
     state::for_each_method!(export);
-=======
-    net::for_each_method!(export);
->>>>>>> 9d9b3d7a
 }
 
 /// All the methods live in their own folder
@@ -211,11 +208,8 @@
     common::for_each_method!(register);
     gas::for_each_method!(register);
     wallet::for_each_method!(register);
-<<<<<<< HEAD
+    net::for_each_method!(register);
     state::for_each_method!(register);
-=======
-    net::for_each_method!(register);
->>>>>>> 9d9b3d7a
     module.finish()
 }
 
