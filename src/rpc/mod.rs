// Copyright 2019-2023 ChainSafe Systems
// SPDX-License-Identifier: Apache-2.0, MIT

mod auth_api;
mod beacon_api;
mod chain_api;
mod common_api;
mod db_api;
mod gas_api;
mod mpool_api;
mod net_api;
mod node_api;
mod progress_api;
mod rpc_http_handler;
mod rpc_util;
mod rpc_ws_handler;
mod state_api;
mod sync_api;
mod wallet_api;

use std::{net::TcpListener, sync::Arc};

use crate::rpc_api::{
    auth_api::*, beacon_api::*, chain_api::*, common_api::*, data_types::RPCState, db_api::*,
    gas_api::*, mpool_api::*, net_api::*, node_api::NODE_STATUS, progress_api::GET_PROGRESS,
    state_api::*, sync_api::*, wallet_api::*,
};
use axum::routing::{get, post};
use fvm_ipld_blockstore::Blockstore;
use jsonrpc_v2::{Data, Error as JSONRPCError, Params, Server};
use tokio::sync::mpsc::Sender;
use tracing::info;

use crate::rpc::{
    beacon_api::beacon_get_entry,
    common_api::{shutdown, start_time, version},
    rpc_http_handler::rpc_http_handler,
    rpc_ws_handler::rpc_ws_handler,
    state_api::*,
};

pub type RpcResult<T> = Result<T, JSONRPCError>;

pub async fn start_rpc<DB>(
    state: Arc<RPCState<DB>>,
    rpc_endpoint: TcpListener,
    forest_version: &'static str,
    shutdown_send: Sender<()>,
) -> Result<(), JSONRPCError>
where
    DB: Blockstore + Clone + Send + Sync + 'static,
{
    use auth_api::*;
    use chain_api::*;
    use gas_api::*;
    use mpool_api::*;
    use sync_api::*;
    use wallet_api::*;

    let block_delay = state.state_manager.chain_config().block_delay_secs;
    let rpc_server = Arc::new(
        Server::new()
            .with_data(Data(state))
            // Auth API
            .with_method(AUTH_NEW, auth_new::<DB>)
            .with_method(AUTH_VERIFY, auth_verify::<DB>)
            // Beacon API
            .with_method(BEACON_GET_ENTRY, beacon_get_entry::<DB>)
            // Chain API
<<<<<<< HEAD
            .with_method(CHAIN_GET_MESSAGE, chain_api::chain_get_message::<DB, B>)
            .with_method(CHAIN_EXPORT, chain_api::chain_export::<DB, B>)
            .with_method(CHAIN_READ_OBJ, chain_read_obj::<DB, B>)
            .with_method(CHAIN_HAS_OBJ, chain_has_obj::<DB, B>)
            .with_method(CHAIN_GET_BLOCK_MESSAGES, chain_get_block_messages::<DB, B>)
            .with_method(
                CHAIN_GET_TIPSET_BY_HEIGHT,
                chain_get_tipset_by_height::<DB, B>,
            )
            .with_method(CHAIN_GET_GENESIS, chain_get_genesis::<DB, B>)
            .with_method(CHAIN_GET_TIPSET, chain_get_tipset::<DB, B>)
            .with_method(CHAIN_GET_TIPSET_HASH, chain_get_tipset_hash::<DB, B>)
            .with_method(
                CHAIN_VALIDATE_TIPSET_CHECKPOINTS,
                chain_validate_tipset_checkpoints::<DB, B>,
            )
            .with_method(CHAIN_HEAD, chain_head::<DB, B>)
            .with_method(CHAIN_GET_BLOCK, chain_api::chain_get_block::<DB, B>)
            .with_method(CHAIN_SET_HEAD, chain_api::chain_set_head::<DB, B>)
=======
            .with_method(CHAIN_GET_MESSAGE, chain_api::chain_get_message::<DB>)
            .with_method(CHAIN_EXPORT, chain_api::chain_export::<DB>)
            .with_method(CHAIN_READ_OBJ, chain_read_obj::<DB>)
            .with_method(CHAIN_HAS_OBJ, chain_has_obj::<DB>)
            .with_method(CHAIN_GET_BLOCK_MESSAGES, chain_get_block_messages::<DB>)
            .with_method(CHAIN_GET_TIPSET_BY_HEIGHT, chain_get_tipset_by_height::<DB>)
            .with_method(CHAIN_GET_GENESIS, chain_get_genesis::<DB>)
            .with_method(CHAIN_GET_TIPSET, chain_get_tipset::<DB>)
            .with_method(CHAIN_HEAD, chain_head::<DB>)
            .with_method(CHAIN_GET_BLOCK, chain_api::chain_get_block::<DB>)
            .with_method(CHAIN_GET_NAME, chain_api::chain_get_name::<DB>)
            .with_method(CHAIN_SET_HEAD, chain_api::chain_set_head::<DB>)
>>>>>>> 3228e5f9
            // Message Pool API
            .with_method(MPOOL_PENDING, mpool_pending::<DB>)
            .with_method(MPOOL_PUSH, mpool_push::<DB>)
            .with_method(MPOOL_PUSH_MESSAGE, mpool_push_message::<DB>)
            // Sync API
            .with_method(SYNC_CHECK_BAD, sync_check_bad::<DB>)
            .with_method(SYNC_MARK_BAD, sync_mark_bad::<DB>)
            .with_method(SYNC_STATE, sync_state::<DB>)
            // Wallet API
            .with_method(WALLET_BALANCE, wallet_balance::<DB>)
            .with_method(WALLET_DEFAULT_ADDRESS, wallet_default_address::<DB>)
            .with_method(WALLET_EXPORT, wallet_export::<DB>)
            .with_method(WALLET_HAS, wallet_has::<DB>)
            .with_method(WALLET_IMPORT, wallet_import::<DB>)
            .with_method(WALLET_LIST, wallet_list::<DB>)
            .with_method(WALLET_NEW, wallet_new::<DB>)
            .with_method(WALLET_SET_DEFAULT, wallet_set_default::<DB>)
            .with_method(WALLET_SIGN, wallet_sign::<DB>)
            .with_method(WALLET_VERIFY, wallet_verify::<DB>)
            // State API
            .with_method(STATE_CALL, state_call::<DB>)
            .with_method(STATE_REPLAY, state_replay::<DB>)
            .with_method(STATE_NETWORK_NAME, state_network_name::<DB>)
            .with_method(STATE_NETWORK_VERSION, state_get_network_version::<DB>)
            .with_method(STATE_REPLAY, state_replay::<DB>)
            .with_method(STATE_MARKET_BALANCE, state_market_balance::<DB>)
            .with_method(STATE_MARKET_DEALS, state_market_deals::<DB>)
            .with_method(STATE_GET_RECEIPT, state_get_receipt::<DB>)
            .with_method(STATE_WAIT_MSG, state_wait_msg::<DB>)
            .with_method(STATE_FETCH_ROOT, state_fetch_root::<DB>)
            // Gas API
            .with_method(GAS_ESTIMATE_FEE_CAP, gas_estimate_fee_cap::<DB>)
            .with_method(GAS_ESTIMATE_GAS_LIMIT, gas_estimate_gas_limit::<DB>)
            .with_method(GAS_ESTIMATE_GAS_PREMIUM, gas_estimate_gas_premium::<DB>)
            .with_method(GAS_ESTIMATE_MESSAGE_GAS, gas_estimate_message_gas::<DB>)
            // Common API
            .with_method(VERSION, move || version(block_delay, forest_version))
            .with_method(SHUTDOWN, move || shutdown(shutdown_send.clone()))
            .with_method(START_TIME, start_time::<DB>)
            // Net API
            .with_method(NET_ADDRS_LISTEN, net_api::net_addrs_listen::<DB>)
            .with_method(NET_PEERS, net_api::net_peers::<DB>)
            .with_method(NET_INFO, net_api::net_info::<DB>)
            .with_method(NET_CONNECT, net_api::net_connect::<DB>)
            .with_method(NET_DISCONNECT, net_api::net_disconnect::<DB>)
            // DB API
            .with_method(DB_GC, db_api::db_gc::<DB>)
            // Progress API
            .with_method(GET_PROGRESS, progress_api::get_progress)
            // Node API
            .with_method(NODE_STATUS, node_api::node_status::<DB>)
            .finish_unwrapped(),
    );

    let app = axum::Router::new()
        .route("/rpc/v0", get(rpc_ws_handler))
        .route("/rpc/v0", post(rpc_http_handler))
        .with_state(rpc_server);

    info!("Ready for RPC connections");
    let server = axum::Server::from_tcp(rpc_endpoint)?.serve(app.into_make_service());
    server.await?;

    info!("Stopped accepting RPC connections");

    Ok(())
}<|MERGE_RESOLUTION|>--- conflicted
+++ resolved
@@ -67,27 +67,6 @@
             // Beacon API
             .with_method(BEACON_GET_ENTRY, beacon_get_entry::<DB>)
             // Chain API
-<<<<<<< HEAD
-            .with_method(CHAIN_GET_MESSAGE, chain_api::chain_get_message::<DB, B>)
-            .with_method(CHAIN_EXPORT, chain_api::chain_export::<DB, B>)
-            .with_method(CHAIN_READ_OBJ, chain_read_obj::<DB, B>)
-            .with_method(CHAIN_HAS_OBJ, chain_has_obj::<DB, B>)
-            .with_method(CHAIN_GET_BLOCK_MESSAGES, chain_get_block_messages::<DB, B>)
-            .with_method(
-                CHAIN_GET_TIPSET_BY_HEIGHT,
-                chain_get_tipset_by_height::<DB, B>,
-            )
-            .with_method(CHAIN_GET_GENESIS, chain_get_genesis::<DB, B>)
-            .with_method(CHAIN_GET_TIPSET, chain_get_tipset::<DB, B>)
-            .with_method(CHAIN_GET_TIPSET_HASH, chain_get_tipset_hash::<DB, B>)
-            .with_method(
-                CHAIN_VALIDATE_TIPSET_CHECKPOINTS,
-                chain_validate_tipset_checkpoints::<DB, B>,
-            )
-            .with_method(CHAIN_HEAD, chain_head::<DB, B>)
-            .with_method(CHAIN_GET_BLOCK, chain_api::chain_get_block::<DB, B>)
-            .with_method(CHAIN_SET_HEAD, chain_api::chain_set_head::<DB, B>)
-=======
             .with_method(CHAIN_GET_MESSAGE, chain_api::chain_get_message::<DB>)
             .with_method(CHAIN_EXPORT, chain_api::chain_export::<DB>)
             .with_method(CHAIN_READ_OBJ, chain_read_obj::<DB>)
@@ -100,7 +79,6 @@
             .with_method(CHAIN_GET_BLOCK, chain_api::chain_get_block::<DB>)
             .with_method(CHAIN_GET_NAME, chain_api::chain_get_name::<DB>)
             .with_method(CHAIN_SET_HEAD, chain_api::chain_set_head::<DB>)
->>>>>>> 3228e5f9
             // Message Pool API
             .with_method(MPOOL_PENDING, mpool_pending::<DB>)
             .with_method(MPOOL_PUSH, mpool_push::<DB>)
