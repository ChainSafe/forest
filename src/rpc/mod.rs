// Copyright 2019-2024 ChainSafe Systems
// SPDX-License-Identifier: Apache-2.0, MIT

mod auth_layer;
mod channel;
mod client;
mod metrics_layer;
mod request;

pub use client::Client;
pub use error::ServerError;
use eth::filter::EthEventHandler;
use futures::FutureExt as _;
use reflect::Ctx;
pub use reflect::{ApiPath, ApiPaths, RpcMethod, RpcMethodExt};
pub use request::Request;
mod error;
mod reflect;
pub mod types;
pub use methods::*;
use reflect::Permission;

/// Protocol or transport-specific error
pub use jsonrpsee::core::ClientError;

/// The macro `callback` will be passed in each type that implements
/// [`RpcMethod`].
///
/// This is a macro because there is no way to abstract the `ARITY` on that
/// trait.
///
/// All methods should be entered here.
macro_rules! for_each_method {
    ($callback:path) => {
        // auth vertical
        $callback!(crate::rpc::auth::AuthNew);
        $callback!(crate::rpc::auth::AuthVerify);

        // beacon vertical
        $callback!(crate::rpc::beacon::BeaconGetEntry);

        // chain vertical
        $callback!(crate::rpc::chain::ChainGetMessage);
        $callback!(crate::rpc::chain::ChainGetParentMessages);
        $callback!(crate::rpc::chain::ChainGetParentReceipts);
        $callback!(crate::rpc::chain::ChainGetMessagesInTipset);
        $callback!(crate::rpc::chain::ChainExport);
        $callback!(crate::rpc::chain::ChainReadObj);
        $callback!(crate::rpc::chain::ChainHasObj);
        $callback!(crate::rpc::chain::ChainStatObj);
        $callback!(crate::rpc::chain::ChainGetBlockMessages);
        $callback!(crate::rpc::chain::ChainGetPath);
        $callback!(crate::rpc::chain::ChainGetTipSetByHeight);
        $callback!(crate::rpc::chain::ChainGetTipSetAfterHeight);
        $callback!(crate::rpc::chain::ChainGetGenesis);
        $callback!(crate::rpc::chain::ChainHead);
        $callback!(crate::rpc::chain::ChainGetBlock);
        $callback!(crate::rpc::chain::ChainGetTipSet);
        $callback!(crate::rpc::chain::ChainSetHead);
        $callback!(crate::rpc::chain::ChainGetMinBaseFee);
        $callback!(crate::rpc::chain::ChainTipSetWeight);

        // common vertical
        $callback!(crate::rpc::common::Session);
        $callback!(crate::rpc::common::Version);
        $callback!(crate::rpc::common::Shutdown);
        $callback!(crate::rpc::common::StartTime);

        // eth vertical
        $callback!(crate::rpc::eth::Web3ClientVersion);
        $callback!(crate::rpc::eth::EthSyncing);
        $callback!(crate::rpc::eth::EthAccounts);
        $callback!(crate::rpc::eth::EthBlockNumber);
        $callback!(crate::rpc::eth::EthChainId);
        $callback!(crate::rpc::eth::EthEstimateGas);
        $callback!(crate::rpc::eth::EthFeeHistory);
        $callback!(crate::rpc::eth::EthGetCode);
        $callback!(crate::rpc::eth::EthGetStorageAt);
        $callback!(crate::rpc::eth::EthGasPrice);
        $callback!(crate::rpc::eth::EthGetBalance);
        $callback!(crate::rpc::eth::EthGetBlockByHash);
        $callback!(crate::rpc::eth::EthGetBlockByNumber);
        $callback!(crate::rpc::eth::EthGetBlockTransactionCountByHash);
        $callback!(crate::rpc::eth::EthGetBlockTransactionCountByNumber);
        $callback!(crate::rpc::eth::EthGetMessageCidByTransactionHash);
        $callback!(crate::rpc::eth::EthGetTransactionCount);
        $callback!(crate::rpc::eth::EthMaxPriorityFeePerGas);
        $callback!(crate::rpc::eth::EthProtocolVersion);
        $callback!(crate::rpc::eth::EthGetTransactionByHash);
        $callback!(crate::rpc::eth::EthGetTransactionHashByCid);
        $callback!(crate::rpc::eth::EthCall);
<<<<<<< HEAD
        $callback!(crate::rpc::eth::EthNewFilter);
=======
        $callback!(crate::rpc::eth::EthAddressToFilecoinAddress);
>>>>>>> 867f0a51

        // gas vertical
        $callback!(crate::rpc::gas::GasEstimateGasLimit);
        $callback!(crate::rpc::gas::GasEstimateMessageGas);
        $callback!(crate::rpc::gas::GasEstimateFeeCap);
        $callback!(crate::rpc::gas::GasEstimateGasPremium);

        // market vertical
        $callback!(crate::rpc::market::MarketAddBalance);

        // miner vertical
        $callback!(crate::rpc::miner::MinerCreateBlock);
        $callback!(crate::rpc::miner::MinerGetBaseInfo);

        // mpool vertical
        $callback!(crate::rpc::mpool::MpoolGetNonce);
        $callback!(crate::rpc::mpool::MpoolPending);
        $callback!(crate::rpc::mpool::MpoolSelect);
        $callback!(crate::rpc::mpool::MpoolPush);
        $callback!(crate::rpc::mpool::MpoolPushUntrusted);
        $callback!(crate::rpc::mpool::MpoolPushMessage);

        // msig vertical
        $callback!(crate::rpc::msig::MsigGetAvailableBalance);
        $callback!(crate::rpc::msig::MsigGetPending);
        $callback!(crate::rpc::msig::MsigGetVested);
        $callback!(crate::rpc::msig::MsigGetVestingSchedule);

        // net vertical
        $callback!(crate::rpc::net::NetAddrsListen);
        $callback!(crate::rpc::net::NetPeers);
        $callback!(crate::rpc::net::NetListening);
        $callback!(crate::rpc::net::NetInfo);
        $callback!(crate::rpc::net::NetConnect);
        $callback!(crate::rpc::net::NetDisconnect);
        $callback!(crate::rpc::net::NetAgentVersion);
        $callback!(crate::rpc::net::NetAutoNatStatus);
        $callback!(crate::rpc::net::NetVersion);
        $callback!(crate::rpc::net::NetProtectAdd);
        $callback!(crate::rpc::net::NetFindPeer);

        // node vertical
        $callback!(crate::rpc::node::NodeStatus);

        // state vertical
        $callback!(crate::rpc::state::StateCall);
        $callback!(crate::rpc::state::StateGetBeaconEntry);
        $callback!(crate::rpc::state::StateListMessages);
        $callback!(crate::rpc::state::StateGetNetworkParams);
        $callback!(crate::rpc::state::StateNetworkName);
        $callback!(crate::rpc::state::StateReplay);
        $callback!(crate::rpc::state::StateSectorGetInfo);
        $callback!(crate::rpc::state::StateSectorPreCommitInfoV0);
        $callback!(crate::rpc::state::StateSectorPreCommitInfo);
        $callback!(crate::rpc::state::StateAccountKey);
        $callback!(crate::rpc::state::StateLookupID);
        $callback!(crate::rpc::state::StateGetActor);
        $callback!(crate::rpc::state::StateMinerInfo);
        $callback!(crate::rpc::state::StateMinerActiveSectors);
        $callback!(crate::rpc::state::StateMinerAllocated);
        $callback!(crate::rpc::state::StateMinerPartitions);
        $callback!(crate::rpc::state::StateMinerSectors);
        $callback!(crate::rpc::state::StateMinerSectorCount);
        $callback!(crate::rpc::state::StateMinerSectorAllocated);
        $callback!(crate::rpc::state::StateMinerPower);
        $callback!(crate::rpc::state::StateMinerDeadlines);
        $callback!(crate::rpc::state::StateMinerProvingDeadline);
        $callback!(crate::rpc::state::StateMinerFaults);
        $callback!(crate::rpc::state::StateMinerRecoveries);
        $callback!(crate::rpc::state::StateMinerAvailableBalance);
        $callback!(crate::rpc::state::StateMinerInitialPledgeCollateral);
        $callback!(crate::rpc::state::StateGetReceipt);
        $callback!(crate::rpc::state::StateGetRandomnessFromTickets);
        $callback!(crate::rpc::state::StateGetRandomnessDigestFromTickets);
        $callback!(crate::rpc::state::StateGetRandomnessFromBeacon);
        $callback!(crate::rpc::state::StateGetRandomnessDigestFromBeacon);
        $callback!(crate::rpc::state::StateReadState);
        $callback!(crate::rpc::state::StateCirculatingSupply);
        $callback!(crate::rpc::state::StateVerifiedClientStatus);
        $callback!(crate::rpc::state::StateVMCirculatingSupplyInternal);
        $callback!(crate::rpc::state::StateListMiners);
        $callback!(crate::rpc::state::StateListActors);
        $callback!(crate::rpc::state::StateNetworkVersion);
        $callback!(crate::rpc::state::StateMarketBalance);
        $callback!(crate::rpc::state::StateMarketParticipants);
        $callback!(crate::rpc::state::StateMarketDeals);
        $callback!(crate::rpc::state::StateDealProviderCollateralBounds);
        $callback!(crate::rpc::state::StateMarketStorageDeal);
        $callback!(crate::rpc::state::StateWaitMsgV0);
        $callback!(crate::rpc::state::StateWaitMsg);
        $callback!(crate::rpc::state::StateSearchMsg);
        $callback!(crate::rpc::state::StateSearchMsgLimited);
        $callback!(crate::rpc::state::StateFetchRoot);
        $callback!(crate::rpc::state::StateCompute);
        $callback!(crate::rpc::state::StateMinerPreCommitDepositForPower);
        $callback!(crate::rpc::state::StateVerifiedRegistryRootKey);
        $callback!(crate::rpc::state::StateVerifierStatus);
        $callback!(crate::rpc::state::StateGetClaim);
        $callback!(crate::rpc::state::StateGetClaims);
        $callback!(crate::rpc::state::StateGetAllClaims);
        $callback!(crate::rpc::state::StateGetAllocation);
        $callback!(crate::rpc::state::StateGetAllocations);
        $callback!(crate::rpc::state::StateGetAllAllocations);
        $callback!(crate::rpc::state::StateGetAllocationIdForPendingDeal);
        $callback!(crate::rpc::state::StateGetAllocationForPendingDeal);
        $callback!(crate::rpc::state::StateSectorExpiration);
        $callback!(crate::rpc::state::StateSectorPartition);
        $callback!(crate::rpc::state::StateLookupRobustAddress);

        // sync vertical
        $callback!(crate::rpc::sync::SyncCheckBad);
        $callback!(crate::rpc::sync::SyncMarkBad);
        $callback!(crate::rpc::sync::SyncState);
        $callback!(crate::rpc::sync::SyncSubmitBlock);

        // wallet vertical
        $callback!(crate::rpc::wallet::WalletBalance);
        $callback!(crate::rpc::wallet::WalletDefaultAddress);
        $callback!(crate::rpc::wallet::WalletExport);
        $callback!(crate::rpc::wallet::WalletHas);
        $callback!(crate::rpc::wallet::WalletImport);
        $callback!(crate::rpc::wallet::WalletList);
        $callback!(crate::rpc::wallet::WalletNew);
        $callback!(crate::rpc::wallet::WalletSetDefault);
        $callback!(crate::rpc::wallet::WalletSign);
        $callback!(crate::rpc::wallet::WalletSignMessage);
        $callback!(crate::rpc::wallet::WalletValidateAddress);
        $callback!(crate::rpc::wallet::WalletVerify);
        $callback!(crate::rpc::wallet::WalletDelete);

        // f3
        $callback!(crate::rpc::f3::GetTipsetByEpoch);
        $callback!(crate::rpc::f3::GetTipset);
        $callback!(crate::rpc::f3::GetHead);
        $callback!(crate::rpc::f3::GetParent);
        $callback!(crate::rpc::f3::GetPowerTable);
        $callback!(crate::rpc::f3::ProtectPeer);
        $callback!(crate::rpc::f3::GetParticipatingMinerIDs);
        $callback!(crate::rpc::f3::SignMessage);
        $callback!(crate::rpc::f3::F3GetCertificate);
        $callback!(crate::rpc::f3::F3GetLatestCertificate);
        $callback!(crate::rpc::f3::F3GetECPowerTable);
        $callback!(crate::rpc::f3::F3GetF3PowerTable);

        // misc
        $callback!(crate::rpc::misc::GetActorEventsRaw);
    };
}
pub(crate) use for_each_method;

#[allow(unused)]
/// All handler definitions.
///
/// Usage guide:
/// ```ignore
/// use crate::rpc::{self, prelude::*};
///
/// let client = rpc::Client::from(..);
/// ChainHead::call(&client, ()).await?;
/// fn foo() -> rpc::ClientError {..}
/// fn bar() -> rpc::ServerError {..}
/// ```
pub mod prelude {
    use super::*;

    pub use reflect::RpcMethodExt as _;

    macro_rules! export {
        ($ty:ty) => {
            pub use $ty;
        };
    }

    for_each_method!(export);
}

/// All the methods live in their own folder
///
/// # Handling types
/// - If a `struct` or `enum` is only used in the RPC API, it should live in `src/rpc`.
///   - If it is used in only one API vertical (i.e `auth` or `chain`), then it should live
///     in either:
///     - `src/rpc/methods/auth.rs` (if there are only a few).
///     - `src/rpc/methods/auth/types.rs` (if there are so many that they would cause clutter).
///   - If it is used _across_ API verticals, it should live in `src/rpc/types.rs`
///
/// # Interactions with the [`lotus_json`] APIs
/// - Types may have fields which must go through [`LotusJson`],
///   and MUST reflect that in their [`JsonSchema`].
///   You have two options for this:
///   - Use `#[attributes]` to control serialization and schema generation:
///     ```ignore
///     #[derive(Deserialize, Serialize, JsonSchema)]
///     struct Foo {
///         #[serde(with = "crate::lotus_json")] // perform the conversion
///         #[schemars(with = "LotusJson<Cid>")] // advertise the schema to be converted
///         cid: Cid, // use the native type in application logic
///     }
///     ```
///   - Use [`LotusJson`] directly. This means that serialization and the [`JsonSchema`]
///     will never go out of sync.
///     ```ignore
///     #[derive(Deserialize, Serialize, JsonSchema)]
///     struct Foo {
///         cid: LotusJson<Cid>, // use the shim type in application logic, manually performing conversions
///     }
///     ```
///
/// [`lotus_json`]: crate::lotus_json
/// [`HasLotusJson`]: crate::lotus_json::HasLotusJson
/// [`LotusJson`]: crate::lotus_json::LotusJson
/// [`JsonSchema`]: schemars::JsonSchema
mod methods {
    pub mod auth;
    pub mod beacon;
    pub mod chain;
    pub mod common;
    pub mod eth;
    pub mod f3;
    pub mod gas;
    pub mod market;
    pub mod miner;
    pub mod misc;
    pub mod mpool;
    pub mod msig;
    pub mod net;
    pub mod node;
    pub mod state;
    pub mod sync;
    pub mod wallet;
}

use crate::key_management::KeyStore;
use crate::rpc::auth_layer::AuthLayer;
use crate::rpc::channel::RpcModule as FilRpcModule;
pub use crate::rpc::channel::CANCEL_METHOD_NAME;
use crate::rpc::metrics_layer::MetricsLayer;

use crate::blocks::Tipset;
use fvm_ipld_blockstore::Blockstore;
use jsonrpsee::{
    server::{stop_channel, RpcModule, RpcServiceBuilder, Server, StopHandle, TowerServiceBuilder},
    Methods,
};
use once_cell::sync::Lazy;
use std::env;
use std::net::SocketAddr;
use std::sync::Arc;
use std::time::Duration;
use tokio::sync::{mpsc, RwLock};
use tower::Service;

use openrpc_types::{self, ParamStructure};

pub const DEFAULT_PORT: u16 = 2345;

/// Request timeout read from environment variables
static DEFAULT_REQUEST_TIMEOUT: Lazy<Duration> = Lazy::new(|| {
    env::var("FOREST_RPC_DEFAULT_TIMEOUT")
        .ok()
        .and_then(|it| Duration::from_secs(it.parse().ok()?).into())
        .unwrap_or(Duration::from_secs(60))
});

const MAX_REQUEST_BODY_SIZE: u32 = 64 * 1024 * 1024;
const MAX_RESPONSE_BODY_SIZE: u32 = MAX_REQUEST_BODY_SIZE;

/// This is where you store persistent data, or at least access to stateful
/// data.
pub struct RPCState<DB> {
    pub keystore: Arc<RwLock<KeyStore>>,
    pub state_manager: Arc<crate::state_manager::StateManager<DB>>,
    pub mpool: Arc<crate::message_pool::MessagePool<crate::message_pool::MpoolRpcProvider<DB>>>,
    pub bad_blocks: Arc<crate::chain_sync::BadBlockCache>,
    pub sync_state: Arc<parking_lot::RwLock<crate::chain_sync::SyncState>>,
    pub eth_event_handler: Arc<EthEventHandler>,
    pub network_send: flume::Sender<crate::libp2p::NetworkMessage>,
    pub network_name: String,
    pub tipset_send: flume::Sender<Arc<Tipset>>,
    pub start_time: chrono::DateTime<chrono::Utc>,
    pub shutdown: mpsc::Sender<()>,
}

impl<DB: Blockstore> RPCState<DB> {
    pub fn beacon(&self) -> &Arc<crate::beacon::BeaconSchedule> {
        self.state_manager.beacon_schedule()
    }

    pub fn chain_store(&self) -> &Arc<crate::chain::ChainStore<DB>> {
        self.state_manager.chain_store()
    }

    pub fn chain_index(&self) -> &Arc<crate::chain::index::ChainIndex<Arc<DB>>> {
        &self.chain_store().chain_index
    }

    pub fn chain_config(&self) -> &Arc<crate::networks::ChainConfig> {
        self.state_manager.chain_config()
    }

    pub fn store(&self) -> &DB {
        self.chain_store().blockstore()
    }

    pub fn store_owned(&self) -> Arc<DB> {
        self.state_manager.blockstore_owned()
    }
}

#[derive(Clone)]
struct PerConnection<RpcMiddleware, HttpMiddleware> {
    methods: Methods,
    stop_handle: StopHandle,
    svc_builder: TowerServiceBuilder<RpcMiddleware, HttpMiddleware>,
    keystore: Arc<RwLock<KeyStore>>,
}

pub async fn start_rpc<DB>(state: RPCState<DB>, rpc_endpoint: SocketAddr) -> anyhow::Result<()>
where
    DB: Blockstore + Send + Sync + 'static,
{
    // `Arc` is needed because we will share the state between two modules
    let state = Arc::new(state);
    let keystore = state.keystore.clone();
    let mut module = create_module(state.clone());

    let mut pubsub_module = FilRpcModule::default();

    pubsub_module.register_channel("Filecoin.ChainNotify", {
        let state_clone = state.clone();
        move |params| chain::chain_notify(params, &state_clone)
    })?;
    module.merge(pubsub_module)?;

    let (stop_handle, _server_handle) = stop_channel();

    let per_conn = PerConnection {
        methods: module.into(),
        stop_handle: stop_handle.clone(),
        svc_builder: Server::builder()
            // Default size (10 MiB) is not enough for methods like `Filecoin.StateMinerActiveSectors`
            .max_request_body_size(MAX_REQUEST_BODY_SIZE)
            .max_response_body_size(MAX_RESPONSE_BODY_SIZE)
            .to_service_builder(),
        keystore,
    };

    let listener = tokio::net::TcpListener::bind(rpc_endpoint).await.unwrap();
    tracing::info!("Ready for RPC connections");
    loop {
        let sock = tokio::select! {
        res = listener.accept() => {
            match res {
              Ok((stream, _remote_addr)) => stream,
              Err(e) => {
                tracing::error!("failed to accept v4 connection: {:?}", e);
                continue;
              }
            }
          }
          _ = per_conn.stop_handle.clone().shutdown() => break,
        };

        let svc = tower::service_fn({
            let per_conn = per_conn.clone();
            move |req| {
                let is_websocket = jsonrpsee::server::ws::is_upgrade_request(&req);
                let PerConnection {
                    methods,
                    stop_handle,
                    svc_builder,
                    keystore,
                } = per_conn.clone();
                // NOTE, the rpc middleware must be initialized here to be able to created once per connection
                // with data from the connection such as the headers in this example
                let headers = req.headers().clone();
                let rpc_middleware = RpcServiceBuilder::new()
                    .layer(AuthLayer {
                        headers,
                        keystore: keystore.clone(),
                    })
                    .layer(MetricsLayer {});
                let mut jsonrpsee_svc = svc_builder
                    .set_rpc_middleware(rpc_middleware)
                    .build(methods, stop_handle);

                if is_websocket {
                    // Utilize the session close future to know when the actual WebSocket
                    // session was closed.
                    let session_close = jsonrpsee_svc.on_session_closed();

                    // A little bit weird API but the response to HTTP request must be returned below
                    // and we spawn a task to register when the session is closed.
                    tokio::spawn(async move {
                        session_close.await;
                        tracing::trace!("Closed WebSocket connection");
                    });

                    async move {
                        tracing::trace!("Opened WebSocket connection");
                        // https://github.com/rust-lang/rust/issues/102211 the error type can't be inferred
                        // to be `Box<dyn std::error::Error + Send + Sync>` so we need to convert it to a concrete type
                        // as workaround.
                        jsonrpsee_svc
                            .call(req)
                            .await
                            .map_err(|e| anyhow::anyhow!("{:?}", e))
                    }
                    .boxed()
                } else {
                    // HTTP.
                    async move {
                        tracing::trace!("Opened HTTP connection");
                        let rp = jsonrpsee_svc.call(req).await;
                        tracing::trace!("Closed HTTP connection");
                        // https://github.com/rust-lang/rust/issues/102211 the error type can't be inferred
                        // to be `Box<dyn std::error::Error + Send + Sync>` so we need to convert it to a concrete type
                        // as workaround.
                        rp.map_err(|e| anyhow::anyhow!("{:?}", e))
                    }
                    .boxed()
                }
            }
        });

        tokio::spawn(jsonrpsee::server::serve_with_graceful_shutdown(
            sock,
            svc,
            stop_handle.clone().shutdown(),
        ));
    }

    Ok(())
}

fn create_module<DB>(state: Arc<RPCState<DB>>) -> RpcModule<RPCState<DB>>
where
    DB: Blockstore + Send + Sync + 'static,
{
    let mut module = RpcModule::from_arc(state);
    macro_rules! register {
        ($ty:ty) => {
            <$ty>::register(&mut module, ParamStructure::ByPosition).unwrap();
            // Optionally register an alias for the method.
            <$ty>::register_alias(&mut module).unwrap();
        };
    }
    for_each_method!(register);
    module
}

/// If `include` is not [`None`], only methods that are listed will be returned
pub fn openrpc(path: ApiPath, include: Option<&[&str]>) -> openrpc_types::OpenRPC {
    use schemars::gen::{SchemaGenerator, SchemaSettings};
    let mut methods = vec![];
    // spec says draft07
    let mut settings = SchemaSettings::draft07();
    // ..but uses `components`
    settings.definitions_path = String::from("#/components/schemas/");
    let mut gen = SchemaGenerator::new(settings);
    macro_rules! callback {
        ($ty:ty) => {
            if <$ty>::API_PATHS.contains(path) {
                match include {
                    Some(include) => match include.contains(&<$ty>::NAME) {
                        true => methods.push(openrpc_types::ReferenceOr::Item(<$ty>::openrpc(
                            &mut gen,
                            ParamStructure::ByPosition,
                        ))),
                        false => {}
                    },
                    None => methods.push(openrpc_types::ReferenceOr::Item(<$ty>::openrpc(
                        &mut gen,
                        ParamStructure::ByPosition,
                    ))),
                }
            }
        };
    }
    for_each_method!(callback);
    openrpc_types::OpenRPC {
        methods,
        components: Some(openrpc_types::Components {
            schemas: Some(gen.take_definitions().into_iter().collect()),
            ..Default::default()
        }),
        openrpc: openrpc_types::OPEN_RPC_SPECIFICATION_VERSION,
        info: openrpc_types::Info {
            title: String::from("forest"),
            version: env!("CARGO_PKG_VERSION").into(),
            ..Default::default()
        },
        ..Default::default()
    }
}

#[cfg(test)]
mod tests {
    use crate::rpc::ApiPath;

    // `cargo test --lib -- --exact 'rpc::tests::openrpc'`
    // `cargo insta review`
    #[test]
    #[ignore = "https://github.com/ChainSafe/forest/issues/4032"]
    fn openrpc() {
        for path in [ApiPath::V0, ApiPath::V1] {
            let _spec = super::openrpc(path, None);
            // TODO(aatifsyed): https://github.com/ChainSafe/forest/issues/4032
            //                  this is disabled because it causes lots of merge
            //                  conflicts.
            //                  We should consider re-enabling it when our RPC is
            //                  more stable.
            //                  (We still run this test to make sure we're not
            //                  violating other invariants)
            insta::assert_yaml_snapshot!(_spec);
        }
    }
}<|MERGE_RESOLUTION|>--- conflicted
+++ resolved
@@ -89,11 +89,8 @@
         $callback!(crate::rpc::eth::EthGetTransactionByHash);
         $callback!(crate::rpc::eth::EthGetTransactionHashByCid);
         $callback!(crate::rpc::eth::EthCall);
-<<<<<<< HEAD
         $callback!(crate::rpc::eth::EthNewFilter);
-=======
         $callback!(crate::rpc::eth::EthAddressToFilecoinAddress);
->>>>>>> 867f0a51
 
         // gas vertical
         $callback!(crate::rpc::gas::GasEstimateGasLimit);
