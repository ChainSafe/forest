--- conflicted
+++ resolved
@@ -81,12 +81,9 @@
         $callback!(crate::rpc::eth::EthGetBlockTransactionCountByNumber);
         $callback!(crate::rpc::eth::EthGetMessageCidByTransactionHash);
         $callback!(crate::rpc::eth::EthGetTransactionCount);
-<<<<<<< HEAD
         $callback!(crate::rpc::eth::EthMaxPriorityFeePerGas);
-=======
         $callback!(crate::rpc::eth::EthProtocolVersion);
         $callback!(crate::rpc::eth::EthGetTransactionHashByCid);
->>>>>>> ffa93120
 
         // gas vertical
         $callback!(crate::rpc::gas::GasEstimateGasLimit);
