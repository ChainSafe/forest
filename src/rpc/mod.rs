--- conflicted
+++ resolved
@@ -46,11 +46,8 @@
     chain::for_each_method!(export);
     mpool::for_each_method!(export);
     common::for_each_method!(export);
-<<<<<<< HEAD
+    gas::for_each_method!(export);
     state::for_each_method!(export);
-=======
-    gas::for_each_method!(export);
->>>>>>> 26fa6bf0
 }
 
 /// All the methods live in their own folder
@@ -205,11 +202,8 @@
     auth::for_each_method!(register);
     beacon::for_each_method!(register);
     common::for_each_method!(register);
-<<<<<<< HEAD
+    gas::for_each_method!(register);
     state::for_each_method!(register);
-=======
-    gas::for_each_method!(register);
->>>>>>> 26fa6bf0
     module.finish()
 }
 
