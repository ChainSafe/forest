// Copyright 2019-2024 ChainSafe Systems
// SPDX-License-Identifier: Apache-2.0, MIT

mod auth_layer;
mod channel;
mod client;
mod metrics_layer;
mod request;

pub use client::Client;
pub use error::ServerError;
use eth::filter::EthEventHandler;
use futures::FutureExt as _;
use reflect::Ctx;
pub use reflect::{ApiPath, ApiPaths, RpcMethod, RpcMethodExt};
pub use request::Request;
mod error;
mod reflect;
pub mod types;
pub use methods::*;
use reflect::Permission;

/// Protocol or transport-specific error
pub use jsonrpsee::core::ClientError;

/// The macro `callback` will be passed in each type that implements
/// [`RpcMethod`].
///
/// This is a macro because there is no way to abstract the `ARITY` on that
/// trait.
///
/// All methods should be entered here.
macro_rules! for_each_method {
    ($callback:path) => {
        // auth vertical
        $callback!(crate::rpc::auth::AuthNew);
        $callback!(crate::rpc::auth::AuthVerify);

        // beacon vertical
        $callback!(crate::rpc::beacon::BeaconGetEntry);

        // chain vertical
        $callback!(crate::rpc::chain::ChainExport);
        $callback!(crate::rpc::chain::ChainGetBlock);
        $callback!(crate::rpc::chain::ChainGetBlockMessages);
        $callback!(crate::rpc::chain::ChainGetEvents);
        $callback!(crate::rpc::chain::ChainGetGenesis);
        $callback!(crate::rpc::chain::ChainGetMessage);
        $callback!(crate::rpc::chain::ChainGetMessagesInTipset);
        $callback!(crate::rpc::chain::ChainGetMinBaseFee);
        $callback!(crate::rpc::chain::ChainGetParentMessages);
        $callback!(crate::rpc::chain::ChainGetParentReceipts);
        $callback!(crate::rpc::chain::ChainGetPath);
        $callback!(crate::rpc::chain::ChainGetTipSet);
        $callback!(crate::rpc::chain::ChainGetTipSetAfterHeight);
        $callback!(crate::rpc::chain::ChainGetTipSetByHeight);
        $callback!(crate::rpc::chain::ChainHasObj);
        $callback!(crate::rpc::chain::ChainHead);
        $callback!(crate::rpc::chain::ChainReadObj);
        $callback!(crate::rpc::chain::ChainSetHead);
        $callback!(crate::rpc::chain::ChainStatObj);
        $callback!(crate::rpc::chain::ChainTipSetWeight);

        // common vertical
        $callback!(crate::rpc::common::Session);
        $callback!(crate::rpc::common::Shutdown);
        $callback!(crate::rpc::common::StartTime);
        $callback!(crate::rpc::common::Version);

        // eth vertical
        $callback!(crate::rpc::eth::EthAccounts);
        $callback!(crate::rpc::eth::EthAddressToFilecoinAddress);
        $callback!(crate::rpc::eth::EthBlockNumber);
        $callback!(crate::rpc::eth::EthCall);
        $callback!(crate::rpc::eth::EthChainId);
        $callback!(crate::rpc::eth::EthEstimateGas);
        $callback!(crate::rpc::eth::EthFeeHistory);
        $callback!(crate::rpc::eth::EthGasPrice);
        $callback!(crate::rpc::eth::EthGetBalance);
        $callback!(crate::rpc::eth::EthGetBlockByHash);
        $callback!(crate::rpc::eth::EthGetBlockByNumber);
        $callback!(crate::rpc::eth::EthGetBlockTransactionCountByHash);
        $callback!(crate::rpc::eth::EthGetBlockTransactionCountByNumber);
        $callback!(crate::rpc::eth::EthGetCode);
        $callback!(crate::rpc::eth::EthGetMessageCidByTransactionHash);
        $callback!(crate::rpc::eth::EthGetStorageAt);
        $callback!(crate::rpc::eth::EthGetTransactionByHash);
        $callback!(crate::rpc::eth::EthGetTransactionCount);
        $callback!(crate::rpc::eth::EthGetTransactionHashByCid);
        $callback!(crate::rpc::eth::EthMaxPriorityFeePerGas);
        $callback!(crate::rpc::eth::EthProtocolVersion);
<<<<<<< HEAD
        $callback!(crate::rpc::eth::EthGetTransactionByHash);
        $callback!(crate::rpc::eth::EthGetTransactionReceipt);
        $callback!(crate::rpc::eth::EthGetTransactionHashByCid);
        $callback!(crate::rpc::eth::EthCall);
        $callback!(crate::rpc::eth::EthAddressToFilecoinAddress);
=======
        $callback!(crate::rpc::eth::EthNewFilter);
        $callback!(crate::rpc::eth::EthSyncing);
        $callback!(crate::rpc::eth::Web3ClientVersion);
>>>>>>> a77bdf62

        // gas vertical
        $callback!(crate::rpc::gas::GasEstimateFeeCap);
        $callback!(crate::rpc::gas::GasEstimateGasLimit);
        $callback!(crate::rpc::gas::GasEstimateGasPremium);
        $callback!(crate::rpc::gas::GasEstimateMessageGas);

        // market vertical
        $callback!(crate::rpc::market::MarketAddBalance);

        // miner vertical
        $callback!(crate::rpc::miner::MinerCreateBlock);
        $callback!(crate::rpc::miner::MinerGetBaseInfo);

        // mpool vertical
        $callback!(crate::rpc::mpool::MpoolBatchPush);
        $callback!(crate::rpc::mpool::MpoolBatchPushUntrusted);
        $callback!(crate::rpc::mpool::MpoolGetNonce);
        $callback!(crate::rpc::mpool::MpoolPending);
        $callback!(crate::rpc::mpool::MpoolPush);
        $callback!(crate::rpc::mpool::MpoolPushMessage);
        $callback!(crate::rpc::mpool::MpoolPushUntrusted);
        $callback!(crate::rpc::mpool::MpoolSelect);

        // msig vertical
        $callback!(crate::rpc::msig::MsigGetAvailableBalance);
        $callback!(crate::rpc::msig::MsigGetPending);
        $callback!(crate::rpc::msig::MsigGetVested);
        $callback!(crate::rpc::msig::MsigGetVestingSchedule);

        // net vertical
        $callback!(crate::rpc::net::NetAddrsListen);
        $callback!(crate::rpc::net::NetAgentVersion);
        $callback!(crate::rpc::net::NetAutoNatStatus);
        $callback!(crate::rpc::net::NetConnect);
        $callback!(crate::rpc::net::NetDisconnect);
        $callback!(crate::rpc::net::NetFindPeer);
        $callback!(crate::rpc::net::NetInfo);
        $callback!(crate::rpc::net::NetListening);
        $callback!(crate::rpc::net::NetPeers);
        $callback!(crate::rpc::net::NetProtectAdd);
        $callback!(crate::rpc::net::NetProtectList);
        $callback!(crate::rpc::net::NetProtectRemove);
        $callback!(crate::rpc::net::NetVersion);

        // node vertical
        $callback!(crate::rpc::node::NodeStatus);

        // state vertical
        $callback!(crate::rpc::state::StateAccountKey);
        $callback!(crate::rpc::state::StateCall);
        $callback!(crate::rpc::state::StateCirculatingSupply);
        $callback!(crate::rpc::state::StateCompute);
        $callback!(crate::rpc::state::StateDealProviderCollateralBounds);
        $callback!(crate::rpc::state::StateFetchRoot);
        $callback!(crate::rpc::state::StateGetActor);
        $callback!(crate::rpc::state::StateGetAllAllocations);
        $callback!(crate::rpc::state::StateGetAllClaims);
        $callback!(crate::rpc::state::StateGetAllocation);
        $callback!(crate::rpc::state::StateGetAllocationForPendingDeal);
        $callback!(crate::rpc::state::StateGetAllocationIdForPendingDeal);
        $callback!(crate::rpc::state::StateGetAllocations);
        $callback!(crate::rpc::state::StateGetBeaconEntry);
        $callback!(crate::rpc::state::StateGetClaim);
        $callback!(crate::rpc::state::StateGetClaims);
        $callback!(crate::rpc::state::StateGetNetworkParams);
        $callback!(crate::rpc::state::StateGetRandomnessDigestFromBeacon);
        $callback!(crate::rpc::state::StateGetRandomnessDigestFromTickets);
        $callback!(crate::rpc::state::StateGetRandomnessFromBeacon);
        $callback!(crate::rpc::state::StateGetRandomnessFromTickets);
        $callback!(crate::rpc::state::StateGetReceipt);
        $callback!(crate::rpc::state::StateListActors);
        $callback!(crate::rpc::state::StateListMessages);
        $callback!(crate::rpc::state::StateListMiners);
        $callback!(crate::rpc::state::StateLookupID);
        $callback!(crate::rpc::state::StateLookupRobustAddress);
        $callback!(crate::rpc::state::StateMarketBalance);
        $callback!(crate::rpc::state::StateMarketDeals);
        $callback!(crate::rpc::state::StateMarketParticipants);
        $callback!(crate::rpc::state::StateMarketStorageDeal);
        $callback!(crate::rpc::state::StateMinerActiveSectors);
        $callback!(crate::rpc::state::StateMinerAllocated);
        $callback!(crate::rpc::state::StateMinerAvailableBalance);
        $callback!(crate::rpc::state::StateMinerDeadlines);
        $callback!(crate::rpc::state::StateMinerFaults);
        $callback!(crate::rpc::state::StateMinerInfo);
        $callback!(crate::rpc::state::StateMinerInitialPledgeCollateral);
        $callback!(crate::rpc::state::StateMinerPartitions);
        $callback!(crate::rpc::state::StateMinerPower);
        $callback!(crate::rpc::state::StateMinerPreCommitDepositForPower);
        $callback!(crate::rpc::state::StateMinerProvingDeadline);
        $callback!(crate::rpc::state::StateMinerRecoveries);
        $callback!(crate::rpc::state::StateMinerSectorAllocated);
        $callback!(crate::rpc::state::StateMinerSectorCount);
        $callback!(crate::rpc::state::StateMinerSectors);
        $callback!(crate::rpc::state::StateNetworkName);
        $callback!(crate::rpc::state::StateNetworkVersion);
        $callback!(crate::rpc::state::StateReadState);
        $callback!(crate::rpc::state::StateReplay);
        $callback!(crate::rpc::state::StateSearchMsg);
        $callback!(crate::rpc::state::StateSearchMsgLimited);
        $callback!(crate::rpc::state::StateSectorExpiration);
        $callback!(crate::rpc::state::StateSectorGetInfo);
        $callback!(crate::rpc::state::StateSectorPartition);
        $callback!(crate::rpc::state::StateSectorPreCommitInfo);
        $callback!(crate::rpc::state::StateSectorPreCommitInfoV0);
        $callback!(crate::rpc::state::StateVerifiedClientStatus);
        $callback!(crate::rpc::state::StateVerifiedRegistryRootKey);
        $callback!(crate::rpc::state::StateVerifierStatus);
        $callback!(crate::rpc::state::StateVMCirculatingSupplyInternal);
        $callback!(crate::rpc::state::StateWaitMsg);
        $callback!(crate::rpc::state::StateWaitMsgV0);

        // sync vertical
        $callback!(crate::rpc::sync::SyncCheckBad);
        $callback!(crate::rpc::sync::SyncMarkBad);
        $callback!(crate::rpc::sync::SyncState);
        $callback!(crate::rpc::sync::SyncSubmitBlock);

        // wallet vertical
        $callback!(crate::rpc::wallet::WalletBalance);
        $callback!(crate::rpc::wallet::WalletDefaultAddress);
        $callback!(crate::rpc::wallet::WalletDelete);
        $callback!(crate::rpc::wallet::WalletExport);
        $callback!(crate::rpc::wallet::WalletHas);
        $callback!(crate::rpc::wallet::WalletImport);
        $callback!(crate::rpc::wallet::WalletList);
        $callback!(crate::rpc::wallet::WalletNew);
        $callback!(crate::rpc::wallet::WalletSetDefault);
        $callback!(crate::rpc::wallet::WalletSign);
        $callback!(crate::rpc::wallet::WalletSignMessage);
        $callback!(crate::rpc::wallet::WalletValidateAddress);
        $callback!(crate::rpc::wallet::WalletVerify);

        // f3
        $callback!(crate::rpc::f3::F3GetCertificate);
        $callback!(crate::rpc::f3::F3GetECPowerTable);
        $callback!(crate::rpc::f3::F3GetF3PowerTable);
        $callback!(crate::rpc::f3::F3GetLatestCertificate);
        $callback!(crate::rpc::f3::GetHead);
        $callback!(crate::rpc::f3::GetParent);
        $callback!(crate::rpc::f3::GetParticipatingMinerIDs);
        $callback!(crate::rpc::f3::GetPowerTable);
        $callback!(crate::rpc::f3::GetTipset);
        $callback!(crate::rpc::f3::GetTipsetByEpoch);
        $callback!(crate::rpc::f3::ProtectPeer);
        $callback!(crate::rpc::f3::SignMessage);

        // misc
        $callback!(crate::rpc::misc::GetActorEventsRaw);
    };
}
pub(crate) use for_each_method;

#[allow(unused)]
/// All handler definitions.
///
/// Usage guide:
/// ```ignore
/// use crate::rpc::{self, prelude::*};
///
/// let client = rpc::Client::from(..);
/// ChainHead::call(&client, ()).await?;
/// fn foo() -> rpc::ClientError {..}
/// fn bar() -> rpc::ServerError {..}
/// ```
pub mod prelude {
    use super::*;

    pub use reflect::RpcMethodExt as _;

    macro_rules! export {
        ($ty:ty) => {
            pub use $ty;
        };
    }

    for_each_method!(export);
}

/// All the methods live in their own folder
///
/// # Handling types
/// - If a `struct` or `enum` is only used in the RPC API, it should live in `src/rpc`.
///   - If it is used in only one API vertical (i.e `auth` or `chain`), then it should live
///     in either:
///     - `src/rpc/methods/auth.rs` (if there are only a few).
///     - `src/rpc/methods/auth/types.rs` (if there are so many that they would cause clutter).
///   - If it is used _across_ API verticals, it should live in `src/rpc/types.rs`
///
/// # Interactions with the [`lotus_json`] APIs
/// - Types may have fields which must go through [`LotusJson`],
///   and MUST reflect that in their [`JsonSchema`].
///   You have two options for this:
///   - Use `#[attributes]` to control serialization and schema generation:
///     ```ignore
///     #[derive(Deserialize, Serialize, JsonSchema)]
///     struct Foo {
///         #[serde(with = "crate::lotus_json")] // perform the conversion
///         #[schemars(with = "LotusJson<Cid>")] // advertise the schema to be converted
///         cid: Cid, // use the native type in application logic
///     }
///     ```
///   - Use [`LotusJson`] directly. This means that serialization and the [`JsonSchema`]
///     will never go out of sync.
///     ```ignore
///     #[derive(Deserialize, Serialize, JsonSchema)]
///     struct Foo {
///         cid: LotusJson<Cid>, // use the shim type in application logic, manually performing conversions
///     }
///     ```
///
/// [`lotus_json`]: crate::lotus_json
/// [`HasLotusJson`]: crate::lotus_json::HasLotusJson
/// [`LotusJson`]: crate::lotus_json::LotusJson
/// [`JsonSchema`]: schemars::JsonSchema
mod methods {
    pub mod auth;
    pub mod beacon;
    pub mod chain;
    pub mod common;
    pub mod eth;
    pub mod f3;
    pub mod gas;
    pub mod market;
    pub mod miner;
    pub mod misc;
    pub mod mpool;
    pub mod msig;
    pub mod net;
    pub mod node;
    pub mod state;
    pub mod sync;
    pub mod wallet;
}

use crate::key_management::KeyStore;
use crate::rpc::auth_layer::AuthLayer;
use crate::rpc::channel::RpcModule as FilRpcModule;
pub use crate::rpc::channel::CANCEL_METHOD_NAME;
use crate::rpc::metrics_layer::MetricsLayer;

use crate::blocks::Tipset;
use fvm_ipld_blockstore::Blockstore;
use jsonrpsee::{
    server::{stop_channel, RpcModule, RpcServiceBuilder, Server, StopHandle, TowerServiceBuilder},
    Methods,
};
use once_cell::sync::Lazy;
use std::env;
use std::net::SocketAddr;
use std::sync::Arc;
use std::time::Duration;
use tokio::sync::{mpsc, RwLock};
use tower::Service;

use openrpc_types::{self, ParamStructure};

pub const DEFAULT_PORT: u16 = 2345;

/// Request timeout read from environment variables
static DEFAULT_REQUEST_TIMEOUT: Lazy<Duration> = Lazy::new(|| {
    env::var("FOREST_RPC_DEFAULT_TIMEOUT")
        .ok()
        .and_then(|it| Duration::from_secs(it.parse().ok()?).into())
        .unwrap_or(Duration::from_secs(60))
});

const MAX_REQUEST_BODY_SIZE: u32 = 64 * 1024 * 1024;
const MAX_RESPONSE_BODY_SIZE: u32 = MAX_REQUEST_BODY_SIZE;

/// This is where you store persistent data, or at least access to stateful
/// data.
pub struct RPCState<DB> {
    pub keystore: Arc<RwLock<KeyStore>>,
    pub state_manager: Arc<crate::state_manager::StateManager<DB>>,
    pub mpool: Arc<crate::message_pool::MessagePool<crate::message_pool::MpoolRpcProvider<DB>>>,
    pub bad_blocks: Arc<crate::chain_sync::BadBlockCache>,
    pub sync_state: Arc<parking_lot::RwLock<crate::chain_sync::SyncState>>,
    pub eth_event_handler: Arc<EthEventHandler>,
    pub network_send: flume::Sender<crate::libp2p::NetworkMessage>,
    pub network_name: String,
    pub tipset_send: flume::Sender<Arc<Tipset>>,
    pub start_time: chrono::DateTime<chrono::Utc>,
    pub shutdown: mpsc::Sender<()>,
}

impl<DB: Blockstore> RPCState<DB> {
    pub fn beacon(&self) -> &Arc<crate::beacon::BeaconSchedule> {
        self.state_manager.beacon_schedule()
    }

    pub fn chain_store(&self) -> &Arc<crate::chain::ChainStore<DB>> {
        self.state_manager.chain_store()
    }

    pub fn chain_index(&self) -> &Arc<crate::chain::index::ChainIndex<Arc<DB>>> {
        &self.chain_store().chain_index
    }

    pub fn chain_config(&self) -> &Arc<crate::networks::ChainConfig> {
        self.state_manager.chain_config()
    }

    pub fn store(&self) -> &DB {
        self.chain_store().blockstore()
    }

    pub fn store_owned(&self) -> Arc<DB> {
        self.state_manager.blockstore_owned()
    }
}

#[derive(Clone)]
struct PerConnection<RpcMiddleware, HttpMiddleware> {
    methods: Methods,
    stop_handle: StopHandle,
    svc_builder: TowerServiceBuilder<RpcMiddleware, HttpMiddleware>,
    keystore: Arc<RwLock<KeyStore>>,
}

pub async fn start_rpc<DB>(state: RPCState<DB>, rpc_endpoint: SocketAddr) -> anyhow::Result<()>
where
    DB: Blockstore + Send + Sync + 'static,
{
    // `Arc` is needed because we will share the state between two modules
    let state = Arc::new(state);
    let keystore = state.keystore.clone();
    let mut module = create_module(state.clone());

    let mut pubsub_module = FilRpcModule::default();

    pubsub_module.register_channel("Filecoin.ChainNotify", {
        let state_clone = state.clone();
        move |params| chain::chain_notify(params, &state_clone)
    })?;
    module.merge(pubsub_module)?;

    let (stop_handle, _server_handle) = stop_channel();

    let per_conn = PerConnection {
        methods: module.into(),
        stop_handle: stop_handle.clone(),
        svc_builder: Server::builder()
            // Default size (10 MiB) is not enough for methods like `Filecoin.StateMinerActiveSectors`
            .max_request_body_size(MAX_REQUEST_BODY_SIZE)
            .max_response_body_size(MAX_RESPONSE_BODY_SIZE)
            .to_service_builder(),
        keystore,
    };

    let listener = tokio::net::TcpListener::bind(rpc_endpoint).await.unwrap();
    tracing::info!("Ready for RPC connections");
    loop {
        let sock = tokio::select! {
        res = listener.accept() => {
            match res {
              Ok((stream, _remote_addr)) => stream,
              Err(e) => {
                tracing::error!("failed to accept v4 connection: {:?}", e);
                continue;
              }
            }
          }
          _ = per_conn.stop_handle.clone().shutdown() => break,
        };

        let svc = tower::service_fn({
            let per_conn = per_conn.clone();
            move |req| {
                let is_websocket = jsonrpsee::server::ws::is_upgrade_request(&req);
                let PerConnection {
                    methods,
                    stop_handle,
                    svc_builder,
                    keystore,
                } = per_conn.clone();
                // NOTE, the rpc middleware must be initialized here to be able to created once per connection
                // with data from the connection such as the headers in this example
                let headers = req.headers().clone();
                let rpc_middleware = RpcServiceBuilder::new()
                    .layer(AuthLayer {
                        headers,
                        keystore: keystore.clone(),
                    })
                    .layer(MetricsLayer {});
                let mut jsonrpsee_svc = svc_builder
                    .set_rpc_middleware(rpc_middleware)
                    .build(methods, stop_handle);

                if is_websocket {
                    // Utilize the session close future to know when the actual WebSocket
                    // session was closed.
                    let session_close = jsonrpsee_svc.on_session_closed();

                    // A little bit weird API but the response to HTTP request must be returned below
                    // and we spawn a task to register when the session is closed.
                    tokio::spawn(async move {
                        session_close.await;
                        tracing::trace!("Closed WebSocket connection");
                    });

                    async move {
                        tracing::trace!("Opened WebSocket connection");
                        // https://github.com/rust-lang/rust/issues/102211 the error type can't be inferred
                        // to be `Box<dyn std::error::Error + Send + Sync>` so we need to convert it to a concrete type
                        // as workaround.
                        jsonrpsee_svc
                            .call(req)
                            .await
                            .map_err(|e| anyhow::anyhow!("{:?}", e))
                    }
                    .boxed()
                } else {
                    // HTTP.
                    async move {
                        tracing::trace!("Opened HTTP connection");
                        let rp = jsonrpsee_svc.call(req).await;
                        tracing::trace!("Closed HTTP connection");
                        // https://github.com/rust-lang/rust/issues/102211 the error type can't be inferred
                        // to be `Box<dyn std::error::Error + Send + Sync>` so we need to convert it to a concrete type
                        // as workaround.
                        rp.map_err(|e| anyhow::anyhow!("{:?}", e))
                    }
                    .boxed()
                }
            }
        });

        tokio::spawn(jsonrpsee::server::serve_with_graceful_shutdown(
            sock,
            svc,
            stop_handle.clone().shutdown(),
        ));
    }

    Ok(())
}

fn create_module<DB>(state: Arc<RPCState<DB>>) -> RpcModule<RPCState<DB>>
where
    DB: Blockstore + Send + Sync + 'static,
{
    let mut module = RpcModule::from_arc(state);
    macro_rules! register {
        ($ty:ty) => {
            <$ty>::register(&mut module, ParamStructure::ByPosition).unwrap();
            // Optionally register an alias for the method.
            <$ty>::register_alias(&mut module).unwrap();
        };
    }
    for_each_method!(register);
    module
}

/// If `include` is not [`None`], only methods that are listed will be returned
pub fn openrpc(path: ApiPath, include: Option<&[&str]>) -> openrpc_types::OpenRPC {
    use schemars::gen::{SchemaGenerator, SchemaSettings};
    let mut methods = vec![];
    // spec says draft07
    let mut settings = SchemaSettings::draft07();
    // ..but uses `components`
    settings.definitions_path = String::from("#/components/schemas/");
    let mut gen = SchemaGenerator::new(settings);
    macro_rules! callback {
        ($ty:ty) => {
            if <$ty>::API_PATHS.contains(path) {
                match include {
                    Some(include) => match include.contains(&<$ty>::NAME) {
                        true => methods.push(openrpc_types::ReferenceOr::Item(<$ty>::openrpc(
                            &mut gen,
                            ParamStructure::ByPosition,
                        ))),
                        false => {}
                    },
                    None => methods.push(openrpc_types::ReferenceOr::Item(<$ty>::openrpc(
                        &mut gen,
                        ParamStructure::ByPosition,
                    ))),
                }
            }
        };
    }
    for_each_method!(callback);
    openrpc_types::OpenRPC {
        methods,
        components: Some(openrpc_types::Components {
            schemas: Some(gen.take_definitions().into_iter().collect()),
            ..Default::default()
        }),
        openrpc: openrpc_types::OPEN_RPC_SPECIFICATION_VERSION,
        info: openrpc_types::Info {
            title: String::from("forest"),
            version: env!("CARGO_PKG_VERSION").into(),
            ..Default::default()
        },
        ..Default::default()
    }
}

#[cfg(test)]
mod tests {
    use crate::rpc::ApiPath;

    // `cargo test --lib -- --exact 'rpc::tests::openrpc'`
    // `cargo insta review`
    #[test]
    #[ignore = "https://github.com/ChainSafe/forest/issues/4032"]
    fn openrpc() {
        for path in [ApiPath::V0, ApiPath::V1] {
            let _spec = super::openrpc(path, None);
            // TODO(aatifsyed): https://github.com/ChainSafe/forest/issues/4032
            //                  this is disabled because it causes lots of merge
            //                  conflicts.
            //                  We should consider re-enabling it when our RPC is
            //                  more stable.
            //                  (We still run this test to make sure we're not
            //                  violating other invariants)
            insta::assert_yaml_snapshot!(_spec);
        }
    }
}<|MERGE_RESOLUTION|>--- conflicted
+++ resolved
@@ -89,17 +89,10 @@
         $callback!(crate::rpc::eth::EthGetTransactionHashByCid);
         $callback!(crate::rpc::eth::EthMaxPriorityFeePerGas);
         $callback!(crate::rpc::eth::EthProtocolVersion);
-<<<<<<< HEAD
-        $callback!(crate::rpc::eth::EthGetTransactionByHash);
         $callback!(crate::rpc::eth::EthGetTransactionReceipt);
-        $callback!(crate::rpc::eth::EthGetTransactionHashByCid);
-        $callback!(crate::rpc::eth::EthCall);
-        $callback!(crate::rpc::eth::EthAddressToFilecoinAddress);
-=======
         $callback!(crate::rpc::eth::EthNewFilter);
         $callback!(crate::rpc::eth::EthSyncing);
         $callback!(crate::rpc::eth::Web3ClientVersion);
->>>>>>> a77bdf62
 
         // gas vertical
         $callback!(crate::rpc::gas::GasEstimateFeeCap);
