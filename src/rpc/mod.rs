--- conflicted
+++ resolved
@@ -70,7 +70,6 @@
         $callback!($crate::rpc::common::Version);
 
         // eth vertical
-<<<<<<< HEAD
         $callback!($crate::rpc::eth::EthAccounts);
         $callback!($crate::rpc::eth::EthAddressToFilecoinAddress);
         $callback!($crate::rpc::eth::EthBlockNumber);
@@ -105,47 +104,9 @@
         $callback!($crate::rpc::eth::EthNewBlockFilter);
         $callback!($crate::rpc::eth::EthUninstallFilter);
         $callback!($crate::rpc::eth::EthSyncing);
+        $callback!($crate::rpc::eth::EthTraceBlock);
         $callback!($crate::rpc::eth::Web3ClientVersion);
         $callback!($crate::rpc::eth::EthSendRawTransaction);
-=======
-        $callback!(crate::rpc::eth::EthAccounts);
-        $callback!(crate::rpc::eth::EthAddressToFilecoinAddress);
-        $callback!(crate::rpc::eth::EthBlockNumber);
-        $callback!(crate::rpc::eth::EthCall);
-        $callback!(crate::rpc::eth::EthChainId);
-        $callback!(crate::rpc::eth::EthEstimateGas);
-        $callback!(crate::rpc::eth::EthFeeHistory);
-        $callback!(crate::rpc::eth::EthGasPrice);
-        $callback!(crate::rpc::eth::EthGetBalance);
-        $callback!(crate::rpc::eth::EthGetBlockByHash);
-        $callback!(crate::rpc::eth::EthGetBlockByNumber);
-        $callback!(crate::rpc::eth::EthGetBlockReceipts);
-        $callback!(crate::rpc::eth::EthGetBlockReceiptsLimited);
-        $callback!(crate::rpc::eth::EthGetBlockTransactionCountByHash);
-        $callback!(crate::rpc::eth::EthGetBlockTransactionCountByNumber);
-        $callback!(crate::rpc::eth::EthGetCode);
-        $callback!(crate::rpc::eth::EthGetLogs);
-        $callback!(crate::rpc::eth::EthGetMessageCidByTransactionHash);
-        $callback!(crate::rpc::eth::EthGetStorageAt);
-        $callback!(crate::rpc::eth::EthGetTransactionByHash);
-        $callback!(crate::rpc::eth::EthGetTransactionByHashLimited);
-        $callback!(crate::rpc::eth::EthGetTransactionCount);
-        $callback!(crate::rpc::eth::EthGetTransactionHashByCid);
-        $callback!(crate::rpc::eth::EthGetTransactionByBlockNumberAndIndex);
-        $callback!(crate::rpc::eth::EthGetTransactionByBlockHashAndIndex);
-        $callback!(crate::rpc::eth::EthMaxPriorityFeePerGas);
-        $callback!(crate::rpc::eth::EthProtocolVersion);
-        $callback!(crate::rpc::eth::EthGetTransactionReceipt);
-        $callback!(crate::rpc::eth::EthGetTransactionReceiptLimited);
-        $callback!(crate::rpc::eth::EthNewFilter);
-        $callback!(crate::rpc::eth::EthNewPendingTransactionFilter);
-        $callback!(crate::rpc::eth::EthNewBlockFilter);
-        $callback!(crate::rpc::eth::EthUninstallFilter);
-        $callback!(crate::rpc::eth::EthSyncing);
-        $callback!(crate::rpc::eth::EthTraceBlock);
-        $callback!(crate::rpc::eth::Web3ClientVersion);
-        $callback!(crate::rpc::eth::EthSendRawTransaction);
->>>>>>> a2539564
 
         // gas vertical
         $callback!($crate::rpc::gas::GasEstimateFeeCap);
@@ -195,7 +156,6 @@
         $callback!($crate::rpc::node::NodeStatus);
 
         // state vertical
-<<<<<<< HEAD
         $callback!($crate::rpc::state::StateAccountKey);
         $callback!($crate::rpc::state::StateCall);
         $callback!($crate::rpc::state::StateCirculatingSupply);
@@ -259,72 +219,7 @@
         $callback!($crate::rpc::state::StateVMCirculatingSupplyInternal);
         $callback!($crate::rpc::state::StateWaitMsg);
         $callback!($crate::rpc::state::StateWaitMsgV0);
-=======
-        $callback!(crate::rpc::state::StateAccountKey);
-        $callback!(crate::rpc::state::StateCall);
-        $callback!(crate::rpc::state::StateCirculatingSupply);
-        $callback!(crate::rpc::state::StateCompute);
-        $callback!(crate::rpc::state::StateDealProviderCollateralBounds);
-        $callback!(crate::rpc::state::StateFetchRoot);
-        $callback!(crate::rpc::state::StateGetActor);
-        $callback!(crate::rpc::state::StateGetAllAllocations);
-        $callback!(crate::rpc::state::StateGetAllClaims);
-        $callback!(crate::rpc::state::StateGetAllocation);
-        $callback!(crate::rpc::state::StateGetAllocationForPendingDeal);
-        $callback!(crate::rpc::state::StateGetAllocationIdForPendingDeal);
-        $callback!(crate::rpc::state::StateGetAllocations);
-        $callback!(crate::rpc::state::StateGetBeaconEntry);
-        $callback!(crate::rpc::state::StateGetClaim);
-        $callback!(crate::rpc::state::StateGetClaims);
-        $callback!(crate::rpc::state::StateGetNetworkParams);
-        $callback!(crate::rpc::state::StateGetRandomnessDigestFromBeacon);
-        $callback!(crate::rpc::state::StateGetRandomnessDigestFromTickets);
-        $callback!(crate::rpc::state::StateGetRandomnessFromBeacon);
-        $callback!(crate::rpc::state::StateGetRandomnessFromTickets);
-        $callback!(crate::rpc::state::StateGetReceipt);
-        $callback!(crate::rpc::state::StateListActors);
-        $callback!(crate::rpc::state::StateListMessages);
-        $callback!(crate::rpc::state::StateListMiners);
-        $callback!(crate::rpc::state::StateLookupID);
-        $callback!(crate::rpc::state::StateLookupRobustAddress);
-        $callback!(crate::rpc::state::StateMarketBalance);
-        $callback!(crate::rpc::state::StateMarketDeals);
-        $callback!(crate::rpc::state::StateMarketParticipants);
-        $callback!(crate::rpc::state::StateMarketStorageDeal);
-        $callback!(crate::rpc::state::StateMinerActiveSectors);
-        $callback!(crate::rpc::state::StateMinerAllocated);
-        $callback!(crate::rpc::state::StateMinerAvailableBalance);
-        $callback!(crate::rpc::state::StateMinerDeadlines);
-        $callback!(crate::rpc::state::StateMinerFaults);
-        $callback!(crate::rpc::state::StateMinerInfo);
-        $callback!(crate::rpc::state::StateMinerInitialPledgeCollateral);
-        $callback!(crate::rpc::state::StateMinerPartitions);
-        $callback!(crate::rpc::state::StateMinerPower);
-        $callback!(crate::rpc::state::StateMinerPreCommitDepositForPower);
-        $callback!(crate::rpc::state::StateMinerProvingDeadline);
-        $callback!(crate::rpc::state::StateMinerRecoveries);
-        $callback!(crate::rpc::state::StateMinerSectorAllocated);
-        $callback!(crate::rpc::state::StateMinerSectorCount);
-        $callback!(crate::rpc::state::StateMinerSectors);
-        $callback!(crate::rpc::state::StateNetworkName);
-        $callback!(crate::rpc::state::StateNetworkVersion);
-        $callback!(crate::rpc::state::StateReadState);
-        $callback!(crate::rpc::state::StateReplay);
-        $callback!(crate::rpc::state::StateSearchMsg);
-        $callback!(crate::rpc::state::StateSearchMsgLimited);
-        $callback!(crate::rpc::state::StateSectorExpiration);
-        $callback!(crate::rpc::state::StateSectorGetInfo);
-        $callback!(crate::rpc::state::StateSectorPartition);
-        $callback!(crate::rpc::state::StateSectorPreCommitInfo);
-        $callback!(crate::rpc::state::StateSectorPreCommitInfoV0);
-        $callback!(crate::rpc::state::StateVerifiedClientStatus);
-        $callback!(crate::rpc::state::StateVerifiedRegistryRootKey);
-        $callback!(crate::rpc::state::StateVerifierStatus);
-        $callback!(crate::rpc::state::StateVMCirculatingSupplyInternal);
-        $callback!(crate::rpc::state::StateWaitMsg);
-        $callback!(crate::rpc::state::StateWaitMsgV0);
-        $callback!(crate::rpc::state::StateMinerInitialPledgeForSector);
->>>>>>> a2539564
+        $callback!($crate::rpc::state::StateMinerInitialPledgeForSector);
 
         // sync vertical
         $callback!($crate::rpc::sync::SyncCheckBad);
