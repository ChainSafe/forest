--- conflicted
+++ resolved
@@ -47,11 +47,8 @@
     mpool::for_each_method!(export);
     common::for_each_method!(export);
     gas::for_each_method!(export);
-<<<<<<< HEAD
+    wallet::for_each_method!(export);
     state::for_each_method!(export);
-=======
-    wallet::for_each_method!(export);
->>>>>>> b041af76
 }
 
 /// All the methods live in their own folder
@@ -209,11 +206,8 @@
     beacon::for_each_method!(register);
     common::for_each_method!(register);
     gas::for_each_method!(register);
-<<<<<<< HEAD
+    wallet::for_each_method!(register);
     state::for_each_method!(register);
-=======
-    wallet::for_each_method!(register);
->>>>>>> b041af76
     module.finish()
 }
 
