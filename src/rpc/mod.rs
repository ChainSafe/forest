// Copyright 2019-2024 ChainSafe Systems
// SPDX-License-Identifier: Apache-2.0, MIT

mod auth_layer;
mod channel;
mod client;

pub use client::Client;
pub use error::ServerError;
use reflect::Ctx;
pub use reflect::{ApiVersion, RpcMethod, RpcMethodExt};
mod error;
mod reflect;
pub mod types;
pub use methods::*;

/// Protocol or transport-specific error
#[allow(unused)]
pub use jsonrpsee::core::ClientError;

#[allow(unused)]
/// All handler definitions.
///
/// Usage guide:
/// ```ignore
/// use crate::rpc::{self, prelude::*};
///
/// let client = rpc::Client::from(..);
/// ChainHead::call(&client, ()).await?;
/// fn foo() -> rpc::ClientError {..}
/// fn bar() -> rpc::ServerError {..}
/// ```
pub mod prelude {
    use super::*;

    pub use reflect::RpcMethodExt as _;

    macro_rules! export {
        ($ty:ty) => {
            pub use $ty;
        };
    }
    auth::for_each_method!(export);
    beacon::for_each_method!(export);
    chain::for_each_method!(export);
    common::for_each_method!(export);
    gas::for_each_method!(export);
    mpool::for_each_method!(export);
    net::for_each_method!(export);
    state::for_each_method!(export);
    node::for_each_method!(export);
    sync::for_each_method!(export);
    wallet::for_each_method!(export);
    eth::for_each_method!(export);
}

/// All the methods live in their own folder
///
/// # Handling types
/// - If a `struct` or `enum` is only used in the RPC API, it should live in `src/rpc`.
///   - If it is used in only one API vertical (i.e `auth` or `chain`), then it should live
///     in either:
///     - `src/rpc/methods/auth.rs` (if there are only a few).
///     - `src/rpc/methods/auth/types.rs` (if there are so many that they would cause clutter).
///   - If it is used _across_ API verticals, it should live in `src/rpc/types.rs`
///
/// # Interactions with the [`lotus_json`] APIs
/// - Types defined in the module will only ever be deserialized as JSON, so there
///   will NEVER be a need to implement [`HasLotusJson`] for them.
/// - Types may have fields which must go through [`LotusJson`],
///   and must reflect that in their [`JsonSchema`].
///   You have two options for this:
///   - Use `#[attributes]` to control serialization and schema generation:
///     ```ignore
///     #[derive(Deserialize, Serialize, JsonSchema)]
///     struct Foo {
///         #[serde(with = "crate::lotus_json")] // perform the conversion
///         #[schemars(with = "LotusJson<Cid>")] // advertise the schema to be converted
///         cid: Cid, // use the native type in application logic
///     }
///     ```
///   - Use [`LotusJson`] directly. This means that serialization and the [`JsonSchema`]
///     will never go out of sync.
///     ```ignore
///     #[derive(Deserialize, Serialize, JsonSchema)]
///     struct Foo {
///         cid: LotusJson<Cid>, // use the shim type in application logic, manually performing conversions
///     }
///     ```
///
/// [`lotus_json`]: crate::lotus_json
/// [`HasLotusJson`]: crate::lotus_json::HasLotusJson
/// [`LotusJson`]: crate::lotus_json::LotusJson
/// [`JsonSchema`]: schemars::JsonSchema
mod methods {
    pub mod auth;
    pub mod beacon;
    pub mod chain;
    pub mod common;
    pub mod eth;
    pub mod gas;
    pub mod mpool;
    pub mod net;
    pub mod node;
    pub mod state;
    pub mod sync;
    pub mod wallet;
}

use std::net::SocketAddr;
use std::sync::Arc;

use crate::key_management::KeyStore;
use crate::rpc::auth_layer::AuthLayer;
use crate::rpc::channel::RpcModule as FilRpcModule;
pub use crate::rpc::channel::CANCEL_METHOD_NAME;
use crate::rpc::state::*;

use fvm_ipld_blockstore::Blockstore;
use hyper::server::conn::AddrStream;
use hyper::service::{make_service_fn, service_fn};
use jsonrpsee::{
    core::RegisterMethodError,
    server::{stop_channel, RpcModule, RpcServiceBuilder, Server, StopHandle, TowerServiceBuilder},
    Methods,
};
use tokio::sync::{mpsc, RwLock};
use tower::Service;
use tracing::info;

use self::reflect::openrpc_types::ParamStructure;

const MAX_REQUEST_BODY_SIZE: u32 = 64 * 1024 * 1024;
const MAX_RESPONSE_BODY_SIZE: u32 = MAX_REQUEST_BODY_SIZE;

/// This is where you store persistent data, or at least access to stateful
/// data.
pub struct RPCState<DB> {
    pub keystore: Arc<RwLock<KeyStore>>,
    pub chain_store: Arc<crate::chain::ChainStore<DB>>,
    pub state_manager: Arc<crate::state_manager::StateManager<DB>>,
    pub mpool: Arc<crate::message_pool::MessagePool<crate::message_pool::MpoolRpcProvider<DB>>>,
    pub bad_blocks: Arc<crate::chain_sync::BadBlockCache>,
    pub sync_state: Arc<parking_lot::RwLock<crate::chain_sync::SyncState>>,
    pub network_send: flume::Sender<crate::libp2p::NetworkMessage>,
    pub network_name: String,
    pub start_time: chrono::DateTime<chrono::Utc>,
    pub beacon: Arc<crate::beacon::BeaconSchedule>,
    pub shutdown: mpsc::Sender<()>,
}

impl<DB: Blockstore> RPCState<DB> {
    pub fn store(&self) -> &DB {
        self.chain_store.blockstore()
    }
}

#[derive(Clone)]
struct PerConnection<RpcMiddleware, HttpMiddleware> {
    methods: Methods,
    stop_handle: StopHandle,
    svc_builder: TowerServiceBuilder<RpcMiddleware, HttpMiddleware>,
    keystore: Arc<RwLock<KeyStore>>,
}

pub async fn start_rpc<DB>(state: RPCState<DB>, rpc_endpoint: SocketAddr) -> anyhow::Result<()>
where
    DB: Blockstore + Send + Sync + 'static,
{
    // `Arc` is needed because we will share the state between two modules
    let state = Arc::new(state);
    let keystore = state.keystore.clone();
    let (mut module, _schema) = create_module(state.clone());

    // TODO(forest): https://github.com/ChainSafe/forest/issues/4032
    #[allow(deprecated)]
    register_methods(&mut module)?;

    let mut pubsub_module = FilRpcModule::default();

    pubsub_module.register_channel("Filecoin.ChainNotify", {
        let state_clone = state.clone();
        move |params| chain::chain_notify(params, &state_clone)
    })?;
    module.merge(pubsub_module)?;

    let (stop_handle, _handle) = stop_channel();

    let per_conn = PerConnection {
        methods: module.into(),
        stop_handle: stop_handle.clone(),
        svc_builder: Server::builder()
            // Default size (10 MiB) is not enough for methods like `Filecoin.StateMinerActiveSectors`
            .max_request_body_size(MAX_REQUEST_BODY_SIZE)
            .max_response_body_size(MAX_RESPONSE_BODY_SIZE)
            .to_service_builder(),
        keystore,
    };

    let make_service = make_service_fn(move |_conn: &AddrStream| {
        let per_conn = per_conn.clone();

        async move {
            anyhow::Ok(service_fn(move |req| {
                let PerConnection {
                    methods,
                    stop_handle,
                    svc_builder,
                    keystore,
                } = per_conn.clone();

                let headers = req.headers().clone();
                let rpc_middleware = RpcServiceBuilder::new().layer(AuthLayer {
                    headers,
                    keystore: keystore.clone(),
                });

                let mut svc = svc_builder
                    .set_rpc_middleware(rpc_middleware)
                    .build(methods, stop_handle);

                async move { svc.call(req).await }
            }))
        }
    });

    info!("Ready for RPC connections");
    hyper::Server::bind(&rpc_endpoint)
        .serve(make_service)
        .await?;

    info!("Stopped accepting RPC connections");

    Ok(())
}

fn create_module<DB>(
    state: Arc<RPCState<DB>>,
) -> (RpcModule<RPCState<DB>>, reflect::openrpc_types::OpenRPC)
where
    DB: Blockstore + Send + Sync + 'static,
{
    let mut module = reflect::SelfDescribingRpcModule::new(state, ParamStructure::ByPosition);
    macro_rules! register {
        ($ty:ty) => {
            <$ty>::register(&mut module);
        };
    }
    auth::for_each_method!(register);
    beacon::for_each_method!(register);
    chain::for_each_method!(register);
    common::for_each_method!(register);
    gas::for_each_method!(register);
    mpool::for_each_method!(register);
    net::for_each_method!(register);
    state::for_each_method!(register);
    node::for_each_method!(register);
    sync::for_each_method!(register);
    wallet::for_each_method!(register);
    eth::for_each_method!(register);
    module.finish()
}

#[deprecated = "methods should use `create_module`"]
fn register_methods<DB>(module: &mut RpcModule<RPCState<DB>>) -> Result<(), RegisterMethodError>
where
    DB: Blockstore + Send + Sync + 'static,
{
    use eth::*;
    use gas::*;

    // State API
    module.register_async_method(STATE_NETWORK_VERSION, state_get_network_version::<DB>)?;
    module.register_async_method(STATE_MARKET_BALANCE, state_market_balance::<DB>)?;
    module.register_async_method(STATE_MARKET_DEALS, state_market_deals::<DB>)?;
<<<<<<< HEAD
    module.register_async_method(STATE_MINER_INFO, state_miner_info::<DB>)?;
    module.register_async_method(MINER_GET_BASE_INFO, miner_get_base_info::<DB>)?;
    module.register_async_method(STATE_MINER_ACTIVE_SECTORS, state_miner_active_sectors::<DB>)?;
    module.register_async_method(STATE_MINER_SECTORS, state_miner_sectors::<DB>)?;
    module.register_async_method(STATE_MINER_PARTITIONS, state_miner_partitions::<DB>)?;
    module.register_async_method(STATE_MINER_SECTOR_COUNT, state_miner_sector_count::<DB>)?;
    module.register_async_method(STATE_MINER_FAULTS, state_miner_faults::<DB>)?;
    module.register_async_method(STATE_MINER_RECOVERIES, state_miner_recoveries::<DB>)?;
    module.register_async_method(
        STATE_MINER_AVAILABLE_BALANCE,
        state_miner_available_balance::<DB>,
    )?;
    module.register_async_method(
        STATE_MINER_INITIAL_PLEDGE_COLLATERAL,
        state_miner_initial_pledge_collateral::<DB>,
    )?;
    module.register_async_method(STATE_MINER_POWER, state_miner_power::<DB>)?;
    module.register_async_method(STATE_MINER_DEADLINES, state_miner_deadlines::<DB>)?;
    module.register_async_method(STATE_LIST_MINERS, state_list_miners::<DB>)?;
=======
>>>>>>> 805a9214
    module.register_async_method(
        STATE_DEAL_PROVIDER_COLLATERAL_BOUNDS,
        state_deal_provider_collateral_bounds::<DB>,
    )?;
    module.register_async_method(STATE_WAIT_MSG, state_wait_msg::<DB>)?;
    module.register_async_method(STATE_SEARCH_MSG, state_search_msg::<DB>)?;
    module.register_async_method(STATE_SEARCH_MSG_LIMITED, state_search_msg_limited::<DB>)?;
    module.register_async_method(STATE_FETCH_ROOT, state_fetch_root::<DB>)?;
    module.register_async_method(STATE_MARKET_STORAGE_DEAL, state_market_storage_deal::<DB>)?;
    // Gas API
    module.register_async_method(GAS_ESTIMATE_FEE_CAP, gas_estimate_fee_cap::<DB>)?;
    module.register_async_method(GAS_ESTIMATE_GAS_PREMIUM, gas_estimate_gas_premium::<DB>)?;
    // Eth API
    module.register_async_method(ETH_ACCOUNTS, |_, _| eth_accounts())?;
    module.register_async_method(ETH_BLOCK_NUMBER, |_, state| eth_block_number::<DB>(state))?;
    module.register_async_method(ETH_CHAIN_ID, |_, state| eth_chain_id::<DB>(state))?;
    module.register_async_method(ETH_GAS_PRICE, |_, state| eth_gas_price::<DB>(state))?;
    module.register_async_method(ETH_GET_BALANCE, eth_get_balance::<DB>)?;
    module.register_async_method(ETH_GET_BLOCK_BY_NUMBER, eth_get_block_by_number::<DB>)?;
    module.register_method(WEB3_CLIENT_VERSION, move |_, _| {
        crate::utils::version::FOREST_VERSION_STRING.clone()
    })?;

    Ok(())
}

#[cfg(test)]
mod tests {
    use std::sync::Arc;

    use tokio::task::JoinSet;

    use crate::{
        blocks::Chain4U,
        chain::ChainStore,
        chain_sync::SyncConfig,
        db::car::PlainCar,
        genesis::get_network_name_from_genesis,
        message_pool::{MessagePool, MpoolRpcProvider},
        networks::ChainConfig,
        state_manager::StateManager,
        KeyStoreConfig,
    };

    use super::*;

    // TODO(forest): https://github.com/ChainSafe/forest/issues/4047
    //               `tokio` shouldn't be necessary
    // `cargo test --lib -- --exact 'rpc::tests::openrpc'`
    // `cargo insta review`
    #[tokio::test]
    #[ignore = "https://github.com/ChainSafe/forest/issues/4032"]
    async fn openrpc() {
        let (_, spec) = create_module(Arc::new(RPCState::calibnet()));
        insta::assert_yaml_snapshot!(spec);
    }

    impl RPCState<Chain4U<PlainCar<&'static [u8]>>> {
        pub fn calibnet() -> Self {
            let chain_store = Arc::new(ChainStore::calibnet());
            let genesis = chain_store.genesis_block_header();
            let state_manager = Arc::new(
                StateManager::new(
                    chain_store.clone(),
                    Arc::new(ChainConfig::calibnet()),
                    Arc::new(SyncConfig::default()),
                )
                .unwrap(),
            );
            let beacon = Arc::new(
                state_manager
                    .chain_config()
                    .get_beacon_schedule(genesis.timestamp),
            );
            let (network_send, _) = flume::bounded(0);
            let network_name = get_network_name_from_genesis(genesis, &state_manager).unwrap();
            let message_pool = MessagePool::new(
                MpoolRpcProvider::new(chain_store.publisher().clone(), state_manager.clone()),
                network_name.clone(),
                network_send.clone(),
                Default::default(),
                state_manager.chain_config().clone(),
                &mut JoinSet::default(),
            )
            .unwrap();
            RPCState {
                state_manager,
                keystore: Arc::new(RwLock::new(KeyStore::new(KeyStoreConfig::Memory).unwrap())),
                mpool: Arc::new(message_pool),
                bad_blocks: Default::default(),
                sync_state: Default::default(),
                network_send,
                network_name,
                start_time: Default::default(),
                chain_store,
                beacon,
                shutdown: mpsc::channel(1).0, // dummy for tests
            }
        }
    }
}<|MERGE_RESOLUTION|>--- conflicted
+++ resolved
@@ -273,28 +273,10 @@
     module.register_async_method(STATE_NETWORK_VERSION, state_get_network_version::<DB>)?;
     module.register_async_method(STATE_MARKET_BALANCE, state_market_balance::<DB>)?;
     module.register_async_method(STATE_MARKET_DEALS, state_market_deals::<DB>)?;
-<<<<<<< HEAD
-    module.register_async_method(STATE_MINER_INFO, state_miner_info::<DB>)?;
-    module.register_async_method(MINER_GET_BASE_INFO, miner_get_base_info::<DB>)?;
-    module.register_async_method(STATE_MINER_ACTIVE_SECTORS, state_miner_active_sectors::<DB>)?;
-    module.register_async_method(STATE_MINER_SECTORS, state_miner_sectors::<DB>)?;
-    module.register_async_method(STATE_MINER_PARTITIONS, state_miner_partitions::<DB>)?;
-    module.register_async_method(STATE_MINER_SECTOR_COUNT, state_miner_sector_count::<DB>)?;
-    module.register_async_method(STATE_MINER_FAULTS, state_miner_faults::<DB>)?;
-    module.register_async_method(STATE_MINER_RECOVERIES, state_miner_recoveries::<DB>)?;
-    module.register_async_method(
-        STATE_MINER_AVAILABLE_BALANCE,
-        state_miner_available_balance::<DB>,
-    )?;
-    module.register_async_method(
-        STATE_MINER_INITIAL_PLEDGE_COLLATERAL,
-        state_miner_initial_pledge_collateral::<DB>,
-    )?;
-    module.register_async_method(STATE_MINER_POWER, state_miner_power::<DB>)?;
-    module.register_async_method(STATE_MINER_DEADLINES, state_miner_deadlines::<DB>)?;
-    module.register_async_method(STATE_LIST_MINERS, state_list_miners::<DB>)?;
-=======
->>>>>>> 805a9214
+    // module.register_async_method(
+    //     STATE_MINER_INITIAL_PLEDGE_COLLATERAL,
+    //     state_miner_initial_pledge_collateral::<DB>,
+    // )?;
     module.register_async_method(
         STATE_DEAL_PROVIDER_COLLATERAL_BOUNDS,
         state_deal_provider_collateral_bounds::<DB>,
