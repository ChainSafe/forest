// Copyright 2019-2023 ChainSafe Systems
// SPDX-License-Identifier: Apache-2.0, MIT

mod auth_api;
mod beacon_api;
mod chain_api;
mod common_api;
mod eth_api;
mod gas_api;
mod mpool_api;
mod net_api;
mod node_api;
mod rpc_http_handler;
mod rpc_util;
mod rpc_ws_handler;
mod state_api;
mod sync_api;
mod wallet_api;

use std::sync::Arc;

use crate::rpc_api::{
    auth_api::*, beacon_api::*, chain_api::*, common_api::*, data_types::RPCState, eth_api::*,
    gas_api::*, mpool_api::*, net_api::*, node_api::NODE_STATUS, state_api::*, sync_api::*,
    wallet_api::*,
};
use axum::routing::{get, post};
use fvm_ipld_blockstore::Blockstore;
use jsonrpc_v2::{Data, Error as JSONRPCError, Server};
use tokio::net::TcpListener;
use tokio::sync::mpsc::Sender;
use tracing::info;

use crate::rpc::{
    beacon_api::beacon_get_entry,
    common_api::{session, shutdown, start_time, version},
    rpc_http_handler::{rpc_http_handler, rpc_v0_http_handler},
    rpc_ws_handler::rpc_ws_handler,
    state_api::*,
};

pub async fn start_rpc<DB>(
    state: Arc<RPCState<DB>>,
    rpc_endpoint: TcpListener,
    forest_version: &'static str,
    shutdown_send: Sender<()>,
) -> Result<(), JSONRPCError>
where
    DB: Blockstore + Send + Sync + 'static,
{
    use auth_api::*;
    use chain_api::*;
    use gas_api::*;
    use mpool_api::*;
    use sync_api::*;
    use wallet_api::*;

    let block_delay = state.state_manager.chain_config().block_delay_secs as u64;
    let rpc_server = Arc::new(
        Server::new()
            .with_data(Data(state))
            // Auth API
            .with_method(AUTH_NEW, auth_new::<DB>)
            .with_method(AUTH_VERIFY, auth_verify::<DB>)
            // Beacon API
            .with_method(BEACON_GET_ENTRY, beacon_get_entry::<DB>)
            // Chain API
            .with_method(CHAIN_GET_MESSAGE, chain_api::chain_get_message::<DB>)
            .with_method(CHAIN_EXPORT, chain_api::chain_export::<DB>)
            .with_method(CHAIN_READ_OBJ, chain_read_obj::<DB>)
            .with_method(CHAIN_HAS_OBJ, chain_has_obj::<DB>)
            .with_method(CHAIN_GET_BLOCK_MESSAGES, chain_get_block_messages::<DB>)
            .with_method(CHAIN_GET_TIPSET_BY_HEIGHT, chain_get_tipset_by_height::<DB>)
            .with_method(CHAIN_GET_GENESIS, chain_get_genesis::<DB>)
            .with_method(CHAIN_GET_TIPSET, chain_get_tipset::<DB>)
            .with_method(CHAIN_HEAD, chain_head::<DB>)
            .with_method(CHAIN_GET_BLOCK, chain_api::chain_get_block::<DB>)
            .with_method(CHAIN_SET_HEAD, chain_api::chain_set_head::<DB>)
            .with_method(
                CHAIN_GET_MIN_BASE_FEE,
                chain_api::chain_get_min_base_fee::<DB>,
            )
            .with_method(
                CHAIN_GET_MESSAGES_IN_TIPSET,
                chain_api::chain_get_messages_in_tipset::<DB>,
            )
            .with_method(
                CHAIN_GET_PARENT_MESSAGES,
                chain_api::chain_get_parent_message::<DB>,
            )
            // Message Pool API
            .with_method(MPOOL_GET_NONCE, mpool_get_nonce::<DB>)
            .with_method(MPOOL_PENDING, mpool_pending::<DB>)
            .with_method(MPOOL_PUSH, mpool_push::<DB>)
            .with_method(MPOOL_PUSH_MESSAGE, mpool_push_message::<DB>)
            // Sync API
            .with_method(SYNC_CHECK_BAD, sync_check_bad::<DB>)
            .with_method(SYNC_MARK_BAD, sync_mark_bad::<DB>)
            .with_method(SYNC_STATE, sync_state::<DB>)
            // Wallet API
            .with_method(WALLET_BALANCE, wallet_balance::<DB>)
            .with_method(WALLET_DEFAULT_ADDRESS, wallet_default_address::<DB>)
            .with_method(WALLET_EXPORT, wallet_export::<DB>)
            .with_method(WALLET_HAS, wallet_has::<DB>)
            .with_method(WALLET_IMPORT, wallet_import::<DB>)
            .with_method(WALLET_LIST, wallet_list::<DB>)
            .with_method(WALLET_NEW, wallet_new::<DB>)
            .with_method(WALLET_SET_DEFAULT, wallet_set_default::<DB>)
            .with_method(WALLET_SIGN, wallet_sign::<DB>)
            .with_method(WALLET_VERIFY, wallet_verify)
            .with_method(WALLET_DELETE, wallet_delete::<DB>)
            // State API
            .with_method(STATE_CALL, state_call::<DB>)
            .with_method(STATE_REPLAY, state_replay::<DB>)
            .with_method(STATE_NETWORK_NAME, state_network_name::<DB>)
            .with_method(STATE_NETWORK_VERSION, state_get_network_version::<DB>)
            .with_method(STATE_ACCOUNT_KEY, state_account_key::<DB>)
            .with_method(STATE_LOOKUP_ID, state_lookup_id::<DB>)
            .with_method(STATE_GET_ACTOR, state_get_actor::<DB>)
            .with_method(STATE_MARKET_BALANCE, state_market_balance::<DB>)
            .with_method(STATE_MARKET_DEALS, state_market_deals::<DB>)
            .with_method(STATE_MINER_INFO, state_miner_info::<DB>)
            .with_method(MINER_GET_BASE_INFO, miner_get_base_info::<DB>)
            .with_method(STATE_MINER_ACTIVE_SECTORS, state_miner_active_sectors::<DB>)
            .with_method(STATE_MINER_SECTOR_COUNT, state_miner_sector_count::<DB>)
            .with_method(STATE_MINER_FAULTS, state_miner_faults::<DB>)
            .with_method(STATE_MINER_RECOVERIES, state_miner_recoveries::<DB>)
            .with_method(STATE_MINER_POWER, state_miner_power::<DB>)
            .with_method(STATE_MINER_DEADLINES, state_miner_deadlines::<DB>)
            .with_method(STATE_LIST_MINERS, state_list_miners::<DB>)
            .with_method(
                STATE_MINER_PROVING_DEADLINE,
                state_miner_proving_deadline::<DB>,
            )
            .with_method(STATE_GET_RECEIPT, state_get_receipt::<DB>)
            .with_method(STATE_WAIT_MSG, state_wait_msg::<DB>)
            .with_method(STATE_FETCH_ROOT, state_fetch_root::<DB>)
            .with_method(
                STATE_GET_RANDOMNESS_FROM_TICKETS,
                state_get_randomness_from_tickets::<DB>,
            )
            .with_method(
                STATE_GET_RANDOMNESS_FROM_BEACON,
                state_get_randomness_from_beacon::<DB>,
            )
            .with_method(STATE_READ_STATE, state_read_state::<DB>)
            .with_method(STATE_CIRCULATING_SUPPLY, state_circulating_supply::<DB>)
            .with_method(STATE_SECTOR_GET_INFO, state_sector_get_info::<DB>)
            .with_method(
                STATE_VM_CIRCULATING_SUPPLY_INTERNAL,
                state_vm_circulating_supply_internal::<DB>,
            )
            // Gas API
            .with_method(GAS_ESTIMATE_FEE_CAP, gas_estimate_fee_cap::<DB>)
            .with_method(GAS_ESTIMATE_GAS_LIMIT, gas_estimate_gas_limit::<DB>)
            .with_method(GAS_ESTIMATE_GAS_PREMIUM, gas_estimate_gas_premium::<DB>)
            .with_method(GAS_ESTIMATE_MESSAGE_GAS, gas_estimate_message_gas::<DB>)
            // Common API
            .with_method(VERSION, move || version(block_delay, forest_version))
            .with_method(SESSION, session)
            .with_method(SHUTDOWN, move || shutdown(shutdown_send.clone()))
            .with_method(START_TIME, start_time::<DB>)
            // Net API
            .with_method(NET_ADDRS_LISTEN, net_api::net_addrs_listen::<DB>)
            .with_method(NET_PEERS, net_api::net_peers::<DB>)
            .with_method(NET_INFO, net_api::net_info::<DB>)
            .with_method(NET_CONNECT, net_api::net_connect::<DB>)
            .with_method(NET_DISCONNECT, net_api::net_disconnect::<DB>)
            // Node API
            .with_method(NODE_STATUS, node_api::node_status::<DB>)
            // Eth API
            .with_method(ETH_ACCOUNTS, eth_api::eth_accounts)
            .with_method(ETH_BLOCK_NUMBER, eth_api::eth_block_number::<DB>)
            .with_method(ETH_CHAIN_ID, eth_api::eth_chain_id::<DB>)
            .with_method(ETH_GAS_PRICE, eth_api::eth_gas_price::<DB>)
<<<<<<< HEAD
            .with_method(
                STATE_MARKET_STORAGE_DEAL,
                eth_api::state_market_storage_deal::<DB>,
            )
=======
            .with_method(ETH_GET_BALANCE, eth_api::eth_get_balance::<DB>)
>>>>>>> a42fcec4
            .finish_unwrapped(),
    );

    let app = axum::Router::new()
        .route("/rpc/v0", get(rpc_ws_handler))
        .route("/rpc/v0", post(rpc_v0_http_handler))
        .route("/rpc/v1", post(rpc_http_handler))
        .with_state(rpc_server);

    info!("Ready for RPC connections");
    axum::serve(rpc_endpoint, app.into_make_service()).await?;

    info!("Stopped accepting RPC connections");

    Ok(())
}<|MERGE_RESOLUTION|>--- conflicted
+++ resolved
@@ -173,14 +173,11 @@
             .with_method(ETH_BLOCK_NUMBER, eth_api::eth_block_number::<DB>)
             .with_method(ETH_CHAIN_ID, eth_api::eth_chain_id::<DB>)
             .with_method(ETH_GAS_PRICE, eth_api::eth_gas_price::<DB>)
-<<<<<<< HEAD
+            .with_method(ETH_GET_BALANCE, eth_api::eth_get_balance::<DB>)
             .with_method(
                 STATE_MARKET_STORAGE_DEAL,
                 eth_api::state_market_storage_deal::<DB>,
             )
-=======
-            .with_method(ETH_GET_BALANCE, eth_api::eth_get_balance::<DB>)
->>>>>>> a42fcec4
             .finish_unwrapped(),
     );
 
