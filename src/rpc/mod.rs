// Copyright 2019-2025 ChainSafe Systems
// SPDX-License-Identifier: Apache-2.0, MIT

mod auth_layer;
mod channel;
mod client;
mod filter_layer;
mod filter_list;
mod log_layer;
mod metrics_layer;
mod request;

pub use client::Client;
pub use error::ServerError;
use eth::filter::EthEventHandler;
use filter_layer::FilterLayer;
pub use filter_list::FilterList;
use futures::FutureExt as _;
use log_layer::LogLayer;
use reflect::Ctx;
pub use reflect::{ApiPath, ApiPaths, Permission, RpcMethod, RpcMethodExt};
pub use request::Request;
mod error;
mod reflect;
pub mod types;
pub use methods::*;

/// Protocol or transport-specific error
pub use jsonrpsee::core::ClientError;

/// The macro `callback` will be passed in each type that implements
/// [`RpcMethod`].
///
/// This is a macro because there is no way to abstract the `ARITY` on that
/// trait.
///
/// All methods should be entered here.
#[macro_export]
macro_rules! for_each_rpc_method {
    ($callback:path) => {
        // auth vertical
        $callback!($crate::rpc::auth::AuthNew);
        $callback!($crate::rpc::auth::AuthVerify);

        // beacon vertical
        $callback!($crate::rpc::beacon::BeaconGetEntry);

        // chain vertical
        $callback!($crate::rpc::chain::ChainExport);
        $callback!($crate::rpc::chain::ChainGetBlock);
        $callback!($crate::rpc::chain::ChainGetBlockMessages);
        $callback!($crate::rpc::chain::ChainGetEvents);
        $callback!($crate::rpc::chain::ChainGetGenesis);
        $callback!($crate::rpc::chain::ChainGetMessage);
        $callback!($crate::rpc::chain::ChainGetMessagesInTipset);
        $callback!($crate::rpc::chain::ChainGetMinBaseFee);
        $callback!($crate::rpc::chain::ChainGetParentMessages);
        $callback!($crate::rpc::chain::ChainGetParentReceipts);
        $callback!($crate::rpc::chain::ChainGetPath);
        $callback!($crate::rpc::chain::ChainGetTipSet);
        $callback!($crate::rpc::chain::ChainGetTipSetAfterHeight);
        $callback!($crate::rpc::chain::ChainGetTipSetByHeight);
        $callback!($crate::rpc::chain::ChainHasObj);
        $callback!($crate::rpc::chain::ChainHead);
        $callback!($crate::rpc::chain::ChainReadObj);
        $callback!($crate::rpc::chain::ChainSetHead);
        $callback!($crate::rpc::chain::ChainStatObj);
        $callback!($crate::rpc::chain::ChainTipSetWeight);

        // common vertical
        $callback!($crate::rpc::common::Session);
        $callback!($crate::rpc::common::Shutdown);
        $callback!($crate::rpc::common::StartTime);
        $callback!($crate::rpc::common::Version);

        // eth vertical
        $callback!($crate::rpc::eth::EthAccounts);
        $callback!($crate::rpc::eth::EthAddressToFilecoinAddress);
        $callback!($crate::rpc::eth::EthBlockNumber);
        $callback!($crate::rpc::eth::EthCall);
        $callback!($crate::rpc::eth::EthChainId);
        $callback!($crate::rpc::eth::EthEstimateGas);
        $callback!($crate::rpc::eth::EthFeeHistory);
        $callback!($crate::rpc::eth::EthGasPrice);
        $callback!($crate::rpc::eth::EthGetBalance);
        $callback!($crate::rpc::eth::EthGetBlockByHash);
        $callback!($crate::rpc::eth::EthGetBlockByNumber);
        $callback!($crate::rpc::eth::EthGetBlockReceipts);
        $callback!($crate::rpc::eth::EthGetBlockReceiptsLimited);
        $callback!($crate::rpc::eth::EthGetBlockTransactionCountByHash);
        $callback!($crate::rpc::eth::EthGetBlockTransactionCountByNumber);
        $callback!($crate::rpc::eth::EthGetCode);
        $callback!($crate::rpc::eth::EthGetLogs);
        $callback!($crate::rpc::eth::EthGetFilterLogs);
        $callback!($crate::rpc::eth::EthGetFilterChanges);
        $callback!($crate::rpc::eth::EthGetMessageCidByTransactionHash);
        $callback!($crate::rpc::eth::EthGetStorageAt);
        $callback!($crate::rpc::eth::EthGetTransactionByHash);
        $callback!($crate::rpc::eth::EthGetTransactionByHashLimited);
        $callback!($crate::rpc::eth::EthGetTransactionCount);
        $callback!($crate::rpc::eth::EthGetTransactionHashByCid);
        $callback!($crate::rpc::eth::EthGetTransactionByBlockNumberAndIndex);
        $callback!($crate::rpc::eth::EthGetTransactionByBlockHashAndIndex);
        $callback!($crate::rpc::eth::EthMaxPriorityFeePerGas);
        $callback!($crate::rpc::eth::EthProtocolVersion);
        $callback!($crate::rpc::eth::EthGetTransactionReceipt);
        $callback!($crate::rpc::eth::EthGetTransactionReceiptLimited);
        $callback!($crate::rpc::eth::EthNewFilter);
        $callback!($crate::rpc::eth::EthNewPendingTransactionFilter);
        $callback!($crate::rpc::eth::EthNewBlockFilter);
        $callback!($crate::rpc::eth::EthUninstallFilter);
        $callback!($crate::rpc::eth::EthSyncing);
        $callback!($crate::rpc::eth::EthTraceBlock);
<<<<<<< HEAD
        $callback!($crate::rpc::eth::EthTraceFilter);
=======
        $callback!($crate::rpc::eth::EthTraceTransaction);
>>>>>>> 25fd1a22
        $callback!($crate::rpc::eth::EthTraceReplayBlockTransactions);
        $callback!($crate::rpc::eth::Web3ClientVersion);
        $callback!($crate::rpc::eth::EthSendRawTransaction);

        // gas vertical
        $callback!($crate::rpc::gas::GasEstimateFeeCap);
        $callback!($crate::rpc::gas::GasEstimateGasLimit);
        $callback!($crate::rpc::gas::GasEstimateGasPremium);
        $callback!($crate::rpc::gas::GasEstimateMessageGas);

        // market vertical
        $callback!($crate::rpc::market::MarketAddBalance);

        // miner vertical
        $callback!($crate::rpc::miner::MinerCreateBlock);
        $callback!($crate::rpc::miner::MinerGetBaseInfo);

        // mpool vertical
        $callback!($crate::rpc::mpool::MpoolBatchPush);
        $callback!($crate::rpc::mpool::MpoolBatchPushUntrusted);
        $callback!($crate::rpc::mpool::MpoolGetNonce);
        $callback!($crate::rpc::mpool::MpoolPending);
        $callback!($crate::rpc::mpool::MpoolPush);
        $callback!($crate::rpc::mpool::MpoolPushMessage);
        $callback!($crate::rpc::mpool::MpoolPushUntrusted);
        $callback!($crate::rpc::mpool::MpoolSelect);

        // msig vertical
        $callback!($crate::rpc::msig::MsigGetAvailableBalance);
        $callback!($crate::rpc::msig::MsigGetPending);
        $callback!($crate::rpc::msig::MsigGetVested);
        $callback!($crate::rpc::msig::MsigGetVestingSchedule);

        // net vertical
        $callback!($crate::rpc::net::NetAddrsListen);
        $callback!($crate::rpc::net::NetAgentVersion);
        $callback!($crate::rpc::net::NetAutoNatStatus);
        $callback!($crate::rpc::net::NetConnect);
        $callback!($crate::rpc::net::NetDisconnect);
        $callback!($crate::rpc::net::NetFindPeer);
        $callback!($crate::rpc::net::NetInfo);
        $callback!($crate::rpc::net::NetListening);
        $callback!($crate::rpc::net::NetPeers);
        $callback!($crate::rpc::net::NetProtectAdd);
        $callback!($crate::rpc::net::NetProtectList);
        $callback!($crate::rpc::net::NetProtectRemove);
        $callback!($crate::rpc::net::NetVersion);

        // node vertical
        $callback!($crate::rpc::node::NodeStatus);

        // state vertical
        $callback!($crate::rpc::state::StateAccountKey);
        $callback!($crate::rpc::state::StateCall);
        $callback!($crate::rpc::state::StateCirculatingSupply);
        $callback!($crate::rpc::state::StateCompute);
        $callback!($crate::rpc::state::StateDealProviderCollateralBounds);
        $callback!($crate::rpc::state::StateFetchRoot);
        $callback!($crate::rpc::state::StateGetActor);
        $callback!($crate::rpc::state::StateGetAllAllocations);
        $callback!($crate::rpc::state::StateGetAllClaims);
        $callback!($crate::rpc::state::StateGetAllocation);
        $callback!($crate::rpc::state::StateGetAllocationForPendingDeal);
        $callback!($crate::rpc::state::StateGetAllocationIdForPendingDeal);
        $callback!($crate::rpc::state::StateGetAllocations);
        $callback!($crate::rpc::state::StateGetBeaconEntry);
        $callback!($crate::rpc::state::StateGetClaim);
        $callback!($crate::rpc::state::StateGetClaims);
        $callback!($crate::rpc::state::StateGetNetworkParams);
        $callback!($crate::rpc::state::StateGetRandomnessDigestFromBeacon);
        $callback!($crate::rpc::state::StateGetRandomnessDigestFromTickets);
        $callback!($crate::rpc::state::StateGetRandomnessFromBeacon);
        $callback!($crate::rpc::state::StateGetRandomnessFromTickets);
        $callback!($crate::rpc::state::StateGetReceipt);
        $callback!($crate::rpc::state::StateListActors);
        $callback!($crate::rpc::state::StateListMessages);
        $callback!($crate::rpc::state::StateListMiners);
        $callback!($crate::rpc::state::StateLookupID);
        $callback!($crate::rpc::state::StateLookupRobustAddress);
        $callback!($crate::rpc::state::StateMarketBalance);
        $callback!($crate::rpc::state::StateMarketDeals);
        $callback!($crate::rpc::state::StateMarketParticipants);
        $callback!($crate::rpc::state::StateMarketStorageDeal);
        $callback!($crate::rpc::state::StateMinerActiveSectors);
        $callback!($crate::rpc::state::StateMinerAllocated);
        $callback!($crate::rpc::state::StateMinerAvailableBalance);
        $callback!($crate::rpc::state::StateMinerDeadlines);
        $callback!($crate::rpc::state::StateMinerFaults);
        $callback!($crate::rpc::state::StateMinerInfo);
        $callback!($crate::rpc::state::StateMinerInitialPledgeCollateral);
        $callback!($crate::rpc::state::StateMinerPartitions);
        $callback!($crate::rpc::state::StateMinerPower);
        $callback!($crate::rpc::state::StateMinerPreCommitDepositForPower);
        $callback!($crate::rpc::state::StateMinerProvingDeadline);
        $callback!($crate::rpc::state::StateMinerRecoveries);
        $callback!($crate::rpc::state::StateMinerSectorAllocated);
        $callback!($crate::rpc::state::StateMinerSectorCount);
        $callback!($crate::rpc::state::StateMinerSectors);
        $callback!($crate::rpc::state::StateNetworkName);
        $callback!($crate::rpc::state::StateNetworkVersion);
        $callback!($crate::rpc::state::StateReadState);
        $callback!($crate::rpc::state::StateReplay);
        $callback!($crate::rpc::state::StateSearchMsg);
        $callback!($crate::rpc::state::StateSearchMsgLimited);
        $callback!($crate::rpc::state::StateSectorExpiration);
        $callback!($crate::rpc::state::StateSectorGetInfo);
        $callback!($crate::rpc::state::StateSectorPartition);
        $callback!($crate::rpc::state::StateSectorPreCommitInfo);
        $callback!($crate::rpc::state::StateSectorPreCommitInfoV0);
        $callback!($crate::rpc::state::StateVerifiedClientStatus);
        $callback!($crate::rpc::state::StateVerifiedRegistryRootKey);
        $callback!($crate::rpc::state::StateVerifierStatus);
        $callback!($crate::rpc::state::StateVMCirculatingSupplyInternal);
        $callback!($crate::rpc::state::StateWaitMsg);
        $callback!($crate::rpc::state::StateWaitMsgV0);
        $callback!($crate::rpc::state::StateMinerInitialPledgeForSector);

        // sync vertical
        $callback!($crate::rpc::sync::SyncCheckBad);
        $callback!($crate::rpc::sync::SyncMarkBad);
        $callback!($crate::rpc::sync::SyncSnapshotProgress);
        $callback!($crate::rpc::sync::SyncState);
        $callback!($crate::rpc::sync::SyncSubmitBlock);

        // wallet vertical
        $callback!($crate::rpc::wallet::WalletBalance);
        $callback!($crate::rpc::wallet::WalletDefaultAddress);
        $callback!($crate::rpc::wallet::WalletDelete);
        $callback!($crate::rpc::wallet::WalletExport);
        $callback!($crate::rpc::wallet::WalletHas);
        $callback!($crate::rpc::wallet::WalletImport);
        $callback!($crate::rpc::wallet::WalletList);
        $callback!($crate::rpc::wallet::WalletNew);
        $callback!($crate::rpc::wallet::WalletSetDefault);
        $callback!($crate::rpc::wallet::WalletSign);
        $callback!($crate::rpc::wallet::WalletSignMessage);
        $callback!($crate::rpc::wallet::WalletValidateAddress);
        $callback!($crate::rpc::wallet::WalletVerify);

        // f3
        $callback!($crate::rpc::f3::F3GetCertificate);
        $callback!($crate::rpc::f3::F3GetECPowerTable);
        $callback!($crate::rpc::f3::F3GetF3PowerTable);
        $callback!($crate::rpc::f3::F3IsRunning);
        $callback!($crate::rpc::f3::F3GetProgress);
        $callback!($crate::rpc::f3::F3GetManifest);
        $callback!($crate::rpc::f3::F3ListParticipants);
        $callback!($crate::rpc::f3::F3GetLatestCertificate);
        $callback!($crate::rpc::f3::F3GetOrRenewParticipationTicket);
        $callback!($crate::rpc::f3::F3Participate);
        $callback!($crate::rpc::f3::GetHead);
        $callback!($crate::rpc::f3::GetParent);
        $callback!($crate::rpc::f3::GetParticipatingMinerIDs);
        $callback!($crate::rpc::f3::GetPowerTable);
        $callback!($crate::rpc::f3::GetTipset);
        $callback!($crate::rpc::f3::GetTipsetByEpoch);
        $callback!($crate::rpc::f3::Finalize);
        $callback!($crate::rpc::f3::ProtectPeer);
        $callback!($crate::rpc::f3::SignMessage);
        $callback!($crate::rpc::f3::GetManifestFromContract);

        // misc
        $callback!($crate::rpc::misc::GetActorEventsRaw);
    };
}
pub(crate) use for_each_rpc_method;
use tower_http::compression::CompressionLayer;
use tower_http::sensitive_headers::SetSensitiveRequestHeadersLayer;

#[allow(unused)]
/// All handler definitions.
///
/// Usage guide:
/// ```ignore
/// use crate::rpc::{self, prelude::*};
///
/// let client = rpc::Client::from(..);
/// ChainHead::call(&client, ()).await?;
/// fn foo() -> rpc::ClientError {..}
/// fn bar() -> rpc::ServerError {..}
/// ```
pub mod prelude {
    use super::*;

    pub use reflect::RpcMethodExt as _;

    macro_rules! export {
        ($ty:ty) => {
            pub use $ty;
        };
    }

    for_each_rpc_method!(export);
}

/// All the methods live in their own folder
///
/// # Handling types
/// - If a `struct` or `enum` is only used in the RPC API, it should live in `src/rpc`.
///   - If it is used in only one API vertical (i.e `auth` or `chain`), then it should live
///     in either:
///     - `src/rpc/methods/auth.rs` (if there are only a few).
///     - `src/rpc/methods/auth/types.rs` (if there are so many that they would cause clutter).
///   - If it is used _across_ API verticals, it should live in `src/rpc/types.rs`
///
/// # Interactions with the [`lotus_json`] APIs
/// - Types may have fields which must go through [`LotusJson`],
///   and MUST reflect that in their [`JsonSchema`].
///   You have two options for this:
///   - Use `#[attributes]` to control serialization and schema generation:
///     ```ignore
///     #[derive(Deserialize, Serialize, JsonSchema)]
///     struct Foo {
///         #[serde(with = "crate::lotus_json")] // perform the conversion
///         #[schemars(with = "LotusJson<Cid>")] // advertise the schema to be converted
///         cid: Cid, // use the native type in application logic
///     }
///     ```
///   - Use [`LotusJson`] directly. This means that serialization and the [`JsonSchema`]
///     will never go out of sync.
///     ```ignore
///     #[derive(Deserialize, Serialize, JsonSchema)]
///     struct Foo {
///         cid: LotusJson<Cid>, // use the shim type in application logic, manually performing conversions
///     }
///     ```
///
/// [`lotus_json`]: crate::lotus_json
/// [`HasLotusJson`]: crate::lotus_json::HasLotusJson
/// [`LotusJson`]: crate::lotus_json::LotusJson
/// [`JsonSchema`]: schemars::JsonSchema
mod methods {
    pub mod auth;
    pub mod beacon;
    pub mod chain;
    pub mod common;
    pub mod eth;
    pub mod f3;
    pub mod gas;
    pub mod market;
    pub mod miner;
    pub mod misc;
    pub mod mpool;
    pub mod msig;
    pub mod net;
    pub mod node;
    pub mod state;
    pub mod sync;
    pub mod wallet;
}

use crate::rpc::auth_layer::AuthLayer;
use crate::rpc::channel::RpcModule as FilRpcModule;
pub use crate::rpc::channel::CANCEL_METHOD_NAME;
use crate::rpc::metrics_layer::MetricsLayer;
use crate::{chain_sync::network_context::SyncNetworkContext, key_management::KeyStore};

use crate::blocks::Tipset;
use fvm_ipld_blockstore::Blockstore;
use jsonrpsee::{
    server::{stop_channel, RpcModule, RpcServiceBuilder, Server, StopHandle, TowerServiceBuilder},
    Methods,
};
use once_cell::sync::Lazy;
use std::env;
use std::net::SocketAddr;
use std::sync::Arc;
use std::time::Duration;
use tokio::sync::{mpsc, RwLock};
use tower::Service;

use crate::rpc::sync::SnapshotProgressState;
use openrpc_types::{self, ParamStructure};

pub const DEFAULT_PORT: u16 = 2345;

/// Request timeout read from environment variables
static DEFAULT_REQUEST_TIMEOUT: Lazy<Duration> = Lazy::new(|| {
    env::var("FOREST_RPC_DEFAULT_TIMEOUT")
        .ok()
        .and_then(|it| Duration::from_secs(it.parse().ok()?).into())
        .unwrap_or(Duration::from_secs(60))
});

const MAX_REQUEST_BODY_SIZE: u32 = 64 * 1024 * 1024;
const MAX_RESPONSE_BODY_SIZE: u32 = MAX_REQUEST_BODY_SIZE;

/// This is where you store persistent data, or at least access to stateful
/// data.
pub struct RPCState<DB> {
    pub keystore: Arc<RwLock<KeyStore>>,
    pub state_manager: Arc<crate::state_manager::StateManager<DB>>,
    pub mpool: Arc<crate::message_pool::MessagePool<crate::message_pool::MpoolRpcProvider<DB>>>,
    pub bad_blocks: Arc<crate::chain_sync::BadBlockCache>,
    pub sync_state: Arc<parking_lot::RwLock<crate::chain_sync::SyncState>>,
    pub eth_event_handler: Arc<EthEventHandler>,
    pub sync_network_context: SyncNetworkContext<DB>,
    pub network_name: String,
    pub tipset_send: flume::Sender<Arc<Tipset>>,
    pub start_time: chrono::DateTime<chrono::Utc>,
    pub snapshot_progress_tracker: Arc<parking_lot::RwLock<SnapshotProgressState>>,
    pub shutdown: mpsc::Sender<()>,
}

impl<DB: Blockstore> RPCState<DB> {
    pub fn beacon(&self) -> &Arc<crate::beacon::BeaconSchedule> {
        self.state_manager.beacon_schedule()
    }

    pub fn chain_store(&self) -> &Arc<crate::chain::ChainStore<DB>> {
        self.state_manager.chain_store()
    }

    pub fn chain_index(&self) -> &Arc<crate::chain::index::ChainIndex<Arc<DB>>> {
        &self.chain_store().chain_index
    }

    pub fn chain_config(&self) -> &Arc<crate::networks::ChainConfig> {
        self.state_manager.chain_config()
    }

    pub fn store(&self) -> &DB {
        self.chain_store().blockstore()
    }

    pub fn store_owned(&self) -> Arc<DB> {
        self.state_manager.blockstore_owned()
    }

    pub fn network_send(&self) -> &flume::Sender<crate::libp2p::NetworkMessage> {
        self.sync_network_context.network_send()
    }

    pub fn get_snapshot_progress_tracker(&self) -> SnapshotProgressState {
        self.snapshot_progress_tracker.read().clone()
    }
}

#[derive(Clone)]
struct PerConnection<RpcMiddleware, HttpMiddleware> {
    methods: Methods,
    stop_handle: StopHandle,
    svc_builder: TowerServiceBuilder<RpcMiddleware, HttpMiddleware>,
    keystore: Arc<RwLock<KeyStore>>,
}

pub async fn start_rpc<DB>(
    state: RPCState<DB>,
    rpc_endpoint: SocketAddr,
    filter_list: Option<FilterList>,
) -> anyhow::Result<()>
where
    DB: Blockstore + Send + Sync + 'static,
{
    let filter_list = filter_list.unwrap_or_default();
    // `Arc` is needed because we will share the state between two modules
    let state = Arc::new(state);
    let keystore = state.keystore.clone();
    let mut module = create_module(state.clone());

    let mut pubsub_module = FilRpcModule::default();

    pubsub_module.register_channel("Filecoin.ChainNotify", {
        let state_clone = state.clone();
        move |params| chain::chain_notify(params, &state_clone)
    })?;
    module.merge(pubsub_module)?;

    let (stop_handle, _server_handle) = stop_channel();

    let per_conn = PerConnection {
        methods: module.into(),
        stop_handle: stop_handle.clone(),
        svc_builder: Server::builder()
            // Default size (10 MiB) is not enough for methods like `Filecoin.StateMinerActiveSectors`
            .max_request_body_size(MAX_REQUEST_BODY_SIZE)
            .max_response_body_size(MAX_RESPONSE_BODY_SIZE)
            .to_service_builder(),
        keystore,
    };

    let listener = tokio::net::TcpListener::bind(rpc_endpoint).await.unwrap();
    tracing::info!("Ready for RPC connections");
    loop {
        let sock = tokio::select! {
        res = listener.accept() => {
            match res {
              Ok((stream, _remote_addr)) => stream,
              Err(e) => {
                tracing::error!("failed to accept v4 connection: {:?}", e);
                continue;
              }
            }
          }
          _ = per_conn.stop_handle.clone().shutdown() => break,
        };

        let svc = tower::service_fn({
            let per_conn = per_conn.clone();
            let filter_list = filter_list.clone();
            move |req| {
                let is_websocket = jsonrpsee::server::ws::is_upgrade_request(&req);
                let PerConnection {
                    methods,
                    stop_handle,
                    svc_builder,
                    keystore,
                } = per_conn.clone();
                let http_middleware = tower::ServiceBuilder::new()
                    .layer(CompressionLayer::new())
                    // Mark the `Authorization` request header as sensitive so it doesn't show in logs
                    .layer(SetSensitiveRequestHeadersLayer::new(std::iter::once(
                        http::header::AUTHORIZATION,
                    )));
                // NOTE, the rpc middleware must be initialized here to be able to created once per connection
                // with data from the connection such as the headers in this example
                let headers = req.headers().clone();
                let rpc_middleware = RpcServiceBuilder::new()
                    .layer(FilterLayer::new(filter_list.clone()))
                    .layer(AuthLayer {
                        headers,
                        keystore: keystore.clone(),
                    })
                    .layer(LogLayer::default())
                    .layer(MetricsLayer::default());
                let mut jsonrpsee_svc = svc_builder
                    .set_http_middleware(http_middleware)
                    .set_rpc_middleware(rpc_middleware)
                    .build(methods, stop_handle);

                if is_websocket {
                    // Utilize the session close future to know when the actual WebSocket
                    // session was closed.
                    let session_close = jsonrpsee_svc.on_session_closed();

                    // A little bit weird API but the response to HTTP request must be returned below
                    // and we spawn a task to register when the session is closed.
                    tokio::spawn(async move {
                        session_close.await;
                        tracing::trace!("Closed WebSocket connection");
                    });

                    async move {
                        tracing::trace!("Opened WebSocket connection");
                        // https://github.com/rust-lang/rust/issues/102211 the error type can't be inferred
                        // to be `Box<dyn std::error::Error + Send + Sync>` so we need to convert it to a concrete type
                        // as workaround.
                        jsonrpsee_svc
                            .call(req)
                            .await
                            .map_err(|e| anyhow::anyhow!("{:?}", e))
                    }
                    .boxed()
                } else {
                    // HTTP.
                    async move {
                        tracing::trace!("Opened HTTP connection");
                        let rp = jsonrpsee_svc.call(req).await;
                        tracing::trace!("Closed HTTP connection");
                        // https://github.com/rust-lang/rust/issues/102211 the error type can't be inferred
                        // to be `Box<dyn std::error::Error + Send + Sync>` so we need to convert it to a concrete type
                        // as workaround.
                        rp.map_err(|e| anyhow::anyhow!("{:?}", e))
                    }
                    .boxed()
                }
            }
        });

        tokio::spawn(jsonrpsee::server::serve_with_graceful_shutdown(
            sock,
            svc,
            stop_handle.clone().shutdown(),
        ));
    }

    Ok(())
}

fn create_module<DB>(state: Arc<RPCState<DB>>) -> RpcModule<RPCState<DB>>
where
    DB: Blockstore + Send + Sync + 'static,
{
    let mut module = RpcModule::from_arc(state);
    macro_rules! register {
        ($ty:ty) => {
            <$ty>::register(&mut module, ParamStructure::ByPosition).unwrap();
            // Optionally register an alias for the method.
            <$ty>::register_alias(&mut module).unwrap();
        };
    }
    for_each_rpc_method!(register);
    module
}

/// If `include` is not [`None`], only methods that are listed will be returned
pub fn openrpc(path: ApiPath, include: Option<&[&str]>) -> openrpc_types::OpenRPC {
    use schemars::gen::{SchemaGenerator, SchemaSettings};
    let mut methods = vec![];
    // spec says draft07
    let mut settings = SchemaSettings::draft07();
    // ..but uses `components`
    settings.definitions_path = String::from("#/components/schemas/");
    let mut gen = SchemaGenerator::new(settings);
    macro_rules! callback {
        ($ty:ty) => {
            if <$ty>::API_PATHS.contains(path) {
                match include {
                    Some(include) => match include.contains(&<$ty>::NAME) {
                        true => {
                            methods.push(openrpc_types::ReferenceOr::Item(<$ty>::openrpc(
                                &mut gen,
                                ParamStructure::ByPosition,
                                &<$ty>::NAME,
                            )));
                            if let Some(alias) = &<$ty>::NAME_ALIAS {
                                methods.push(openrpc_types::ReferenceOr::Item(<$ty>::openrpc(
                                    &mut gen,
                                    ParamStructure::ByPosition,
                                    &alias,
                                )));
                            }
                        }
                        false => {}
                    },
                    None => {
                        methods.push(openrpc_types::ReferenceOr::Item(<$ty>::openrpc(
                            &mut gen,
                            ParamStructure::ByPosition,
                            &<$ty>::NAME,
                        )));
                        if let Some(alias) = &<$ty>::NAME_ALIAS {
                            methods.push(openrpc_types::ReferenceOr::Item(<$ty>::openrpc(
                                &mut gen,
                                ParamStructure::ByPosition,
                                &alias,
                            )));
                        }
                    }
                }
            }
        };
    }
    for_each_rpc_method!(callback);
    openrpc_types::OpenRPC {
        methods,
        components: Some(openrpc_types::Components {
            schemas: Some(gen.take_definitions().into_iter().collect()),
            ..Default::default()
        }),
        openrpc: openrpc_types::OPEN_RPC_SPECIFICATION_VERSION,
        info: openrpc_types::Info {
            title: String::from("forest"),
            version: env!("CARGO_PKG_VERSION").into(),
            ..Default::default()
        },
        ..Default::default()
    }
}

#[cfg(test)]
mod tests {
    use crate::rpc::ApiPath;

    // `cargo test --lib -- --exact 'rpc::tests::openrpc'`
    // `cargo insta review`
    #[test]
    #[ignore = "https://github.com/ChainSafe/forest/issues/4032"]
    fn openrpc() {
        for path in [ApiPath::V0, ApiPath::V1] {
            let _spec = super::openrpc(path, None);
            // TODO(forest): https://github.com/ChainSafe/forest/issues/4032
            //               this is disabled because it causes lots of merge
            //               conflicts.
            //               We should consider re-enabling it when our RPC is
            //               more stable.
            //               (We still run this test to make sure we're not
            //               violating other invariants)
            insta::assert_yaml_snapshot!(_spec);
        }
    }
}<|MERGE_RESOLUTION|>--- conflicted
+++ resolved
@@ -111,11 +111,8 @@
         $callback!($crate::rpc::eth::EthUninstallFilter);
         $callback!($crate::rpc::eth::EthSyncing);
         $callback!($crate::rpc::eth::EthTraceBlock);
-<<<<<<< HEAD
         $callback!($crate::rpc::eth::EthTraceFilter);
-=======
         $callback!($crate::rpc::eth::EthTraceTransaction);
->>>>>>> 25fd1a22
         $callback!($crate::rpc::eth::EthTraceReplayBlockTransactions);
         $callback!($crate::rpc::eth::Web3ClientVersion);
         $callback!($crate::rpc::eth::EthSendRawTransaction);
