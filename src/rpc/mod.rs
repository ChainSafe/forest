// Copyright 2019-2024 ChainSafe Systems
// SPDX-License-Identifier: Apache-2.0, MIT

mod auth_layer;
mod channel;
mod client;
mod metrics_layer;
mod request;

pub use client::Client;
pub use error::ServerError;
use futures::FutureExt as _;
use reflect::Ctx;
pub use reflect::{ApiPath, ApiPaths, RpcMethod, RpcMethodExt};
pub use request::Request;
mod error;
mod reflect;
pub mod types;
pub use methods::*;
use reflect::Permission;

/// Protocol or transport-specific error
pub use jsonrpsee::core::ClientError;

/// The macro `callback` will be passed in each type that implements
/// [`RpcMethod`].
///
/// This is a macro because there is no way to abstract the `ARITY` on that
/// trait.
///
/// All methods should be entered here.
macro_rules! for_each_method {
    ($callback:path) => {
        // auth vertical
        $callback!(crate::rpc::auth::AuthNew);
        $callback!(crate::rpc::auth::AuthVerify);

        // beacon vertical
        $callback!(crate::rpc::beacon::BeaconGetEntry);

        // chain vertical
        $callback!(crate::rpc::chain::ChainExport);
        $callback!(crate::rpc::chain::ChainGetBlock);
        $callback!(crate::rpc::chain::ChainGetBlockMessages);
        $callback!(crate::rpc::chain::ChainGetEvents);
        $callback!(crate::rpc::chain::ChainGetGenesis);
        $callback!(crate::rpc::chain::ChainGetMessage);
        $callback!(crate::rpc::chain::ChainGetMessagesInTipset);
        $callback!(crate::rpc::chain::ChainGetMinBaseFee);
        $callback!(crate::rpc::chain::ChainGetParentMessages);
        $callback!(crate::rpc::chain::ChainGetParentReceipts);
        $callback!(crate::rpc::chain::ChainGetPath);
        $callback!(crate::rpc::chain::ChainGetTipSet);
        $callback!(crate::rpc::chain::ChainGetTipSetAfterHeight);
        $callback!(crate::rpc::chain::ChainGetTipSetByHeight);
        $callback!(crate::rpc::chain::ChainHasObj);
        $callback!(crate::rpc::chain::ChainHead);
        $callback!(crate::rpc::chain::ChainReadObj);
        $callback!(crate::rpc::chain::ChainSetHead);
        $callback!(crate::rpc::chain::ChainStatObj);
        $callback!(crate::rpc::chain::ChainTipSetWeight);

        // common vertical
        $callback!(crate::rpc::common::Session);
        $callback!(crate::rpc::common::Shutdown);
        $callback!(crate::rpc::common::StartTime);
        $callback!(crate::rpc::common::Version);

        // eth vertical
        $callback!(crate::rpc::eth::EthAccounts);
        $callback!(crate::rpc::eth::EthAddressToFilecoinAddress);
        $callback!(crate::rpc::eth::EthBlockNumber);
        $callback!(crate::rpc::eth::EthCall);
        $callback!(crate::rpc::eth::EthChainId);
        $callback!(crate::rpc::eth::EthEstimateGas);
        $callback!(crate::rpc::eth::EthFeeHistory);
        $callback!(crate::rpc::eth::EthGasPrice);
        $callback!(crate::rpc::eth::EthGetBalance);
        $callback!(crate::rpc::eth::EthGetBlockByHash);
        $callback!(crate::rpc::eth::EthGetBlockByNumber);
        $callback!(crate::rpc::eth::EthGetBlockTransactionCountByHash);
        $callback!(crate::rpc::eth::EthGetBlockTransactionCountByNumber);
        $callback!(crate::rpc::eth::EthGetCode);
        $callback!(crate::rpc::eth::EthGetMessageCidByTransactionHash);
        $callback!(crate::rpc::eth::EthGetStorageAt);
        $callback!(crate::rpc::eth::EthGetTransactionByHash);
        $callback!(crate::rpc::eth::EthGetTransactionCount);
        $callback!(crate::rpc::eth::EthGetTransactionHashByCid);
        $callback!(crate::rpc::eth::EthMaxPriorityFeePerGas);
        $callback!(crate::rpc::eth::EthProtocolVersion);
        $callback!(crate::rpc::eth::EthSyncing);
        $callback!(crate::rpc::eth::Web3ClientVersion);

        // gas vertical
        $callback!(crate::rpc::gas::GasEstimateFeeCap);
        $callback!(crate::rpc::gas::GasEstimateGasLimit);
        $callback!(crate::rpc::gas::GasEstimateGasPremium);
        $callback!(crate::rpc::gas::GasEstimateMessageGas);

        // market vertical
        $callback!(crate::rpc::market::MarketAddBalance);

        // miner vertical
        $callback!(crate::rpc::miner::MinerCreateBlock);
        $callback!(crate::rpc::miner::MinerGetBaseInfo);

        // mpool vertical
        $callback!(crate::rpc::mpool::MpoolBatchPush);
        $callback!(crate::rpc::mpool::MpoolBatchPushUntrusted);
        $callback!(crate::rpc::mpool::MpoolGetNonce);
        $callback!(crate::rpc::mpool::MpoolPending);
        $callback!(crate::rpc::mpool::MpoolPush);
        $callback!(crate::rpc::mpool::MpoolPushMessage);
        $callback!(crate::rpc::mpool::MpoolPushUntrusted);
        $callback!(crate::rpc::mpool::MpoolSelect);

        // msig vertical
        $callback!(crate::rpc::msig::MsigGetAvailableBalance);
        $callback!(crate::rpc::msig::MsigGetPending);
        $callback!(crate::rpc::msig::MsigGetVested);
        $callback!(crate::rpc::msig::MsigGetVestingSchedule);

        // net vertical
        $callback!(crate::rpc::net::NetAddrsListen);
        $callback!(crate::rpc::net::NetAgentVersion);
        $callback!(crate::rpc::net::NetAutoNatStatus);
        $callback!(crate::rpc::net::NetConnect);
        $callback!(crate::rpc::net::NetDisconnect);
        $callback!(crate::rpc::net::NetFindPeer);
        $callback!(crate::rpc::net::NetInfo);
        $callback!(crate::rpc::net::NetListening);
        $callback!(crate::rpc::net::NetPeers);
        $callback!(crate::rpc::net::NetProtectAdd);
        $callback!(crate::rpc::net::NetProtectList);
        $callback!(crate::rpc::net::NetProtectRemove);
        $callback!(crate::rpc::net::NetVersion);

        // node vertical
        $callback!(crate::rpc::node::NodeStatus);

        // state vertical
        $callback!(crate::rpc::state::StateAccountKey);
        $callback!(crate::rpc::state::StateCall);
        $callback!(crate::rpc::state::StateCirculatingSupply);
        $callback!(crate::rpc::state::StateCompute);
        $callback!(crate::rpc::state::StateDealProviderCollateralBounds);
        $callback!(crate::rpc::state::StateFetchRoot);
        $callback!(crate::rpc::state::StateGetActor);
        $callback!(crate::rpc::state::StateGetAllAllocations);
        $callback!(crate::rpc::state::StateGetAllClaims);
        $callback!(crate::rpc::state::StateGetAllocation);
        $callback!(crate::rpc::state::StateGetAllocationForPendingDeal);
        $callback!(crate::rpc::state::StateGetAllocationIdForPendingDeal);
        $callback!(crate::rpc::state::StateGetAllocations);
        $callback!(crate::rpc::state::StateGetBeaconEntry);
        $callback!(crate::rpc::state::StateGetClaim);
        $callback!(crate::rpc::state::StateGetClaims);
        $callback!(crate::rpc::state::StateGetNetworkParams);
        $callback!(crate::rpc::state::StateGetRandomnessDigestFromBeacon);
        $callback!(crate::rpc::state::StateGetRandomnessDigestFromTickets);
        $callback!(crate::rpc::state::StateGetRandomnessFromBeacon);
        $callback!(crate::rpc::state::StateGetRandomnessFromTickets);
        $callback!(crate::rpc::state::StateGetReceipt);
        $callback!(crate::rpc::state::StateListActors);
        $callback!(crate::rpc::state::StateListMessages);
        $callback!(crate::rpc::state::StateListMiners);
        $callback!(crate::rpc::state::StateLookupID);
        $callback!(crate::rpc::state::StateLookupRobustAddress);
        $callback!(crate::rpc::state::StateMarketBalance);
        $callback!(crate::rpc::state::StateMarketDeals);
        $callback!(crate::rpc::state::StateMarketParticipants);
        $callback!(crate::rpc::state::StateMarketStorageDeal);
        $callback!(crate::rpc::state::StateMinerActiveSectors);
        $callback!(crate::rpc::state::StateMinerAllocated);
        $callback!(crate::rpc::state::StateMinerAvailableBalance);
        $callback!(crate::rpc::state::StateMinerDeadlines);
        $callback!(crate::rpc::state::StateMinerFaults);
        $callback!(crate::rpc::state::StateMinerInfo);
        $callback!(crate::rpc::state::StateMinerInitialPledgeCollateral);
        $callback!(crate::rpc::state::StateMinerPartitions);
        $callback!(crate::rpc::state::StateMinerPower);
        $callback!(crate::rpc::state::StateMinerPreCommitDepositForPower);
        $callback!(crate::rpc::state::StateMinerProvingDeadline);
        $callback!(crate::rpc::state::StateMinerRecoveries);
        $callback!(crate::rpc::state::StateMinerSectorAllocated);
        $callback!(crate::rpc::state::StateMinerSectorCount);
        $callback!(crate::rpc::state::StateMinerSectors);
        $callback!(crate::rpc::state::StateNetworkName);
        $callback!(crate::rpc::state::StateNetworkVersion);
        $callback!(crate::rpc::state::StateReadState);
        $callback!(crate::rpc::state::StateReplay);
        $callback!(crate::rpc::state::StateSearchMsg);
        $callback!(crate::rpc::state::StateSearchMsgLimited);
        $callback!(crate::rpc::state::StateSectorExpiration);
        $callback!(crate::rpc::state::StateSectorGetInfo);
        $callback!(crate::rpc::state::StateSectorPartition);
        $callback!(crate::rpc::state::StateSectorPreCommitInfo);
        $callback!(crate::rpc::state::StateSectorPreCommitInfoV0);
        $callback!(crate::rpc::state::StateVerifiedClientStatus);
        $callback!(crate::rpc::state::StateVerifiedRegistryRootKey);
        $callback!(crate::rpc::state::StateVerifierStatus);
        $callback!(crate::rpc::state::StateVMCirculatingSupplyInternal);
        $callback!(crate::rpc::state::StateWaitMsg);
        $callback!(crate::rpc::state::StateWaitMsgV0);

        // sync vertical
        $callback!(crate::rpc::sync::SyncCheckBad);
        $callback!(crate::rpc::sync::SyncMarkBad);
        $callback!(crate::rpc::sync::SyncState);
        $callback!(crate::rpc::sync::SyncSubmitBlock);

        // wallet vertical
        $callback!(crate::rpc::wallet::WalletBalance);
        $callback!(crate::rpc::wallet::WalletDefaultAddress);
        $callback!(crate::rpc::wallet::WalletDelete);
        $callback!(crate::rpc::wallet::WalletExport);
        $callback!(crate::rpc::wallet::WalletHas);
        $callback!(crate::rpc::wallet::WalletImport);
        $callback!(crate::rpc::wallet::WalletList);
        $callback!(crate::rpc::wallet::WalletNew);
        $callback!(crate::rpc::wallet::WalletSetDefault);
        $callback!(crate::rpc::wallet::WalletSign);
        $callback!(crate::rpc::wallet::WalletSignMessage);
        $callback!(crate::rpc::wallet::WalletValidateAddress);
        $callback!(crate::rpc::wallet::WalletVerify);

        // f3
        $callback!(crate::rpc::f3::F3GetCertificate);
        $callback!(crate::rpc::f3::F3GetECPowerTable);
        $callback!(crate::rpc::f3::F3GetF3PowerTable);
        $callback!(crate::rpc::f3::F3GetLatestCertificate);
        $callback!(crate::rpc::f3::GetHead);
        $callback!(crate::rpc::f3::GetParent);
        $callback!(crate::rpc::f3::GetParticipatingMinerIDs);
        $callback!(crate::rpc::f3::GetPowerTable);
        $callback!(crate::rpc::f3::GetTipset);
        $callback!(crate::rpc::f3::GetTipsetByEpoch);
        $callback!(crate::rpc::f3::ProtectPeer);
        $callback!(crate::rpc::f3::SignMessage);
<<<<<<< HEAD
        $callback!(crate::rpc::f3::F3GetCertificate);
        $callback!(crate::rpc::f3::F3GetLatestCertificate);
        $callback!(crate::rpc::f3::F3GetECPowerTable);
        $callback!(crate::rpc::f3::F3GetF3PowerTable);
        $callback!(crate::rpc::f3::F3Participate);
=======
>>>>>>> 6ba5c966

        // misc
        $callback!(crate::rpc::misc::GetActorEventsRaw);
    };
}
pub(crate) use for_each_method;

#[allow(unused)]
/// All handler definitions.
///
/// Usage guide:
/// ```ignore
/// use crate::rpc::{self, prelude::*};
///
/// let client = rpc::Client::from(..);
/// ChainHead::call(&client, ()).await?;
/// fn foo() -> rpc::ClientError {..}
/// fn bar() -> rpc::ServerError {..}
/// ```
pub mod prelude {
    use super::*;

    pub use reflect::RpcMethodExt as _;

    macro_rules! export {
        ($ty:ty) => {
            pub use $ty;
        };
    }

    for_each_method!(export);
}

/// All the methods live in their own folder
///
/// # Handling types
/// - If a `struct` or `enum` is only used in the RPC API, it should live in `src/rpc`.
///   - If it is used in only one API vertical (i.e `auth` or `chain`), then it should live
///     in either:
///     - `src/rpc/methods/auth.rs` (if there are only a few).
///     - `src/rpc/methods/auth/types.rs` (if there are so many that they would cause clutter).
///   - If it is used _across_ API verticals, it should live in `src/rpc/types.rs`
///
/// # Interactions with the [`lotus_json`] APIs
/// - Types may have fields which must go through [`LotusJson`],
///   and MUST reflect that in their [`JsonSchema`].
///   You have two options for this:
///   - Use `#[attributes]` to control serialization and schema generation:
///     ```ignore
///     #[derive(Deserialize, Serialize, JsonSchema)]
///     struct Foo {
///         #[serde(with = "crate::lotus_json")] // perform the conversion
///         #[schemars(with = "LotusJson<Cid>")] // advertise the schema to be converted
///         cid: Cid, // use the native type in application logic
///     }
///     ```
///   - Use [`LotusJson`] directly. This means that serialization and the [`JsonSchema`]
///     will never go out of sync.
///     ```ignore
///     #[derive(Deserialize, Serialize, JsonSchema)]
///     struct Foo {
///         cid: LotusJson<Cid>, // use the shim type in application logic, manually performing conversions
///     }
///     ```
///
/// [`lotus_json`]: crate::lotus_json
/// [`HasLotusJson`]: crate::lotus_json::HasLotusJson
/// [`LotusJson`]: crate::lotus_json::LotusJson
/// [`JsonSchema`]: schemars::JsonSchema
mod methods {
    pub mod auth;
    pub mod beacon;
    pub mod chain;
    pub mod common;
    pub mod eth;
    pub mod f3;
    pub mod gas;
    pub mod market;
    pub mod miner;
    pub mod misc;
    pub mod mpool;
    pub mod msig;
    pub mod net;
    pub mod node;
    pub mod state;
    pub mod sync;
    pub mod wallet;
}

use crate::key_management::KeyStore;
use crate::rpc::auth_layer::AuthLayer;
use crate::rpc::channel::RpcModule as FilRpcModule;
pub use crate::rpc::channel::CANCEL_METHOD_NAME;
use crate::rpc::metrics_layer::MetricsLayer;

use crate::blocks::Tipset;
use fvm_ipld_blockstore::Blockstore;
use jsonrpsee::{
    server::{stop_channel, RpcModule, RpcServiceBuilder, Server, StopHandle, TowerServiceBuilder},
    Methods,
};
use once_cell::sync::Lazy;
use std::env;
use std::net::SocketAddr;
use std::sync::Arc;
use std::time::Duration;
use tokio::sync::{mpsc, RwLock};
use tower::Service;

use openrpc_types::{self, ParamStructure};

pub const DEFAULT_PORT: u16 = 2345;

/// Request timeout read from environment variables
static DEFAULT_REQUEST_TIMEOUT: Lazy<Duration> = Lazy::new(|| {
    env::var("FOREST_RPC_DEFAULT_TIMEOUT")
        .ok()
        .and_then(|it| Duration::from_secs(it.parse().ok()?).into())
        .unwrap_or(Duration::from_secs(60))
});

const MAX_REQUEST_BODY_SIZE: u32 = 64 * 1024 * 1024;
const MAX_RESPONSE_BODY_SIZE: u32 = MAX_REQUEST_BODY_SIZE;

/// This is where you store persistent data, or at least access to stateful
/// data.
pub struct RPCState<DB> {
    pub keystore: Arc<RwLock<KeyStore>>,
    pub state_manager: Arc<crate::state_manager::StateManager<DB>>,
    pub mpool: Arc<crate::message_pool::MessagePool<crate::message_pool::MpoolRpcProvider<DB>>>,
    pub bad_blocks: Arc<crate::chain_sync::BadBlockCache>,
    pub sync_state: Arc<parking_lot::RwLock<crate::chain_sync::SyncState>>,
    pub network_send: flume::Sender<crate::libp2p::NetworkMessage>,
    pub network_name: String,
    pub tipset_send: flume::Sender<Arc<Tipset>>,
    pub start_time: chrono::DateTime<chrono::Utc>,
    pub shutdown: mpsc::Sender<()>,
}

impl<DB: Blockstore> RPCState<DB> {
    pub fn beacon(&self) -> &Arc<crate::beacon::BeaconSchedule> {
        self.state_manager.beacon_schedule()
    }

    pub fn chain_store(&self) -> &Arc<crate::chain::ChainStore<DB>> {
        self.state_manager.chain_store()
    }

    pub fn chain_index(&self) -> &Arc<crate::chain::index::ChainIndex<Arc<DB>>> {
        &self.chain_store().chain_index
    }

    pub fn chain_config(&self) -> &Arc<crate::networks::ChainConfig> {
        self.state_manager.chain_config()
    }

    pub fn store(&self) -> &DB {
        self.chain_store().blockstore()
    }

    pub fn store_owned(&self) -> Arc<DB> {
        self.state_manager.blockstore_owned()
    }
}

#[derive(Clone)]
struct PerConnection<RpcMiddleware, HttpMiddleware> {
    methods: Methods,
    stop_handle: StopHandle,
    svc_builder: TowerServiceBuilder<RpcMiddleware, HttpMiddleware>,
    keystore: Arc<RwLock<KeyStore>>,
}

pub async fn start_rpc<DB>(state: RPCState<DB>, rpc_endpoint: SocketAddr) -> anyhow::Result<()>
where
    DB: Blockstore + Send + Sync + 'static,
{
    // `Arc` is needed because we will share the state between two modules
    let state = Arc::new(state);
    let keystore = state.keystore.clone();
    let mut module = create_module(state.clone());

    let mut pubsub_module = FilRpcModule::default();

    pubsub_module.register_channel("Filecoin.ChainNotify", {
        let state_clone = state.clone();
        move |params| chain::chain_notify(params, &state_clone)
    })?;
    module.merge(pubsub_module)?;

    let (stop_handle, _server_handle) = stop_channel();

    let per_conn = PerConnection {
        methods: module.into(),
        stop_handle: stop_handle.clone(),
        svc_builder: Server::builder()
            // Default size (10 MiB) is not enough for methods like `Filecoin.StateMinerActiveSectors`
            .max_request_body_size(MAX_REQUEST_BODY_SIZE)
            .max_response_body_size(MAX_RESPONSE_BODY_SIZE)
            .to_service_builder(),
        keystore,
    };

    let listener = tokio::net::TcpListener::bind(rpc_endpoint).await.unwrap();
    tracing::info!("Ready for RPC connections");
    loop {
        let sock = tokio::select! {
        res = listener.accept() => {
            match res {
              Ok((stream, _remote_addr)) => stream,
              Err(e) => {
                tracing::error!("failed to accept v4 connection: {:?}", e);
                continue;
              }
            }
          }
          _ = per_conn.stop_handle.clone().shutdown() => break,
        };

        let svc = tower::service_fn({
            let per_conn = per_conn.clone();
            move |req| {
                let is_websocket = jsonrpsee::server::ws::is_upgrade_request(&req);
                let PerConnection {
                    methods,
                    stop_handle,
                    svc_builder,
                    keystore,
                } = per_conn.clone();
                // NOTE, the rpc middleware must be initialized here to be able to created once per connection
                // with data from the connection such as the headers in this example
                let headers = req.headers().clone();
                let rpc_middleware = RpcServiceBuilder::new()
                    .layer(AuthLayer {
                        headers,
                        keystore: keystore.clone(),
                    })
                    .layer(MetricsLayer {});
                let mut jsonrpsee_svc = svc_builder
                    .set_rpc_middleware(rpc_middleware)
                    .build(methods, stop_handle);

                if is_websocket {
                    // Utilize the session close future to know when the actual WebSocket
                    // session was closed.
                    let session_close = jsonrpsee_svc.on_session_closed();

                    // A little bit weird API but the response to HTTP request must be returned below
                    // and we spawn a task to register when the session is closed.
                    tokio::spawn(async move {
                        session_close.await;
                        tracing::trace!("Closed WebSocket connection");
                    });

                    async move {
                        tracing::trace!("Opened WebSocket connection");
                        // https://github.com/rust-lang/rust/issues/102211 the error type can't be inferred
                        // to be `Box<dyn std::error::Error + Send + Sync>` so we need to convert it to a concrete type
                        // as workaround.
                        jsonrpsee_svc
                            .call(req)
                            .await
                            .map_err(|e| anyhow::anyhow!("{:?}", e))
                    }
                    .boxed()
                } else {
                    // HTTP.
                    async move {
                        tracing::trace!("Opened HTTP connection");
                        let rp = jsonrpsee_svc.call(req).await;
                        tracing::trace!("Closed HTTP connection");
                        // https://github.com/rust-lang/rust/issues/102211 the error type can't be inferred
                        // to be `Box<dyn std::error::Error + Send + Sync>` so we need to convert it to a concrete type
                        // as workaround.
                        rp.map_err(|e| anyhow::anyhow!("{:?}", e))
                    }
                    .boxed()
                }
            }
        });

        tokio::spawn(jsonrpsee::server::serve_with_graceful_shutdown(
            sock,
            svc,
            stop_handle.clone().shutdown(),
        ));
    }

    Ok(())
}

fn create_module<DB>(state: Arc<RPCState<DB>>) -> RpcModule<RPCState<DB>>
where
    DB: Blockstore + Send + Sync + 'static,
{
    let mut module = RpcModule::from_arc(state);
    macro_rules! register {
        ($ty:ty) => {
            <$ty>::register(&mut module, ParamStructure::ByPosition).unwrap();
            // Optionally register an alias for the method.
            <$ty>::register_alias(&mut module).unwrap();
        };
    }
    for_each_method!(register);
    module
}

/// If `include` is not [`None`], only methods that are listed will be returned
pub fn openrpc(path: ApiPath, include: Option<&[&str]>) -> openrpc_types::OpenRPC {
    use schemars::gen::{SchemaGenerator, SchemaSettings};
    let mut methods = vec![];
    // spec says draft07
    let mut settings = SchemaSettings::draft07();
    // ..but uses `components`
    settings.definitions_path = String::from("#/components/schemas/");
    let mut gen = SchemaGenerator::new(settings);
    macro_rules! callback {
        ($ty:ty) => {
            if <$ty>::API_PATHS.contains(path) {
                match include {
                    Some(include) => match include.contains(&<$ty>::NAME) {
                        true => methods.push(openrpc_types::ReferenceOr::Item(<$ty>::openrpc(
                            &mut gen,
                            ParamStructure::ByPosition,
                        ))),
                        false => {}
                    },
                    None => methods.push(openrpc_types::ReferenceOr::Item(<$ty>::openrpc(
                        &mut gen,
                        ParamStructure::ByPosition,
                    ))),
                }
            }
        };
    }
    for_each_method!(callback);
    openrpc_types::OpenRPC {
        methods,
        components: Some(openrpc_types::Components {
            schemas: Some(gen.take_definitions().into_iter().collect()),
            ..Default::default()
        }),
        openrpc: openrpc_types::OPEN_RPC_SPECIFICATION_VERSION,
        info: openrpc_types::Info {
            title: String::from("forest"),
            version: env!("CARGO_PKG_VERSION").into(),
            ..Default::default()
        },
        ..Default::default()
    }
}

#[cfg(test)]
mod tests {
    use crate::rpc::ApiPath;

    // `cargo test --lib -- --exact 'rpc::tests::openrpc'`
    // `cargo insta review`
    #[test]
    #[ignore = "https://github.com/ChainSafe/forest/issues/4032"]
    fn openrpc() {
        for path in [ApiPath::V0, ApiPath::V1] {
            let _spec = super::openrpc(path, None);
            // TODO(aatifsyed): https://github.com/ChainSafe/forest/issues/4032
            //                  this is disabled because it causes lots of merge
            //                  conflicts.
            //                  We should consider re-enabling it when our RPC is
            //                  more stable.
            //                  (We still run this test to make sure we're not
            //                  violating other invariants)
            insta::assert_yaml_snapshot!(_spec);
        }
    }
}<|MERGE_RESOLUTION|>--- conflicted
+++ resolved
@@ -229,6 +229,7 @@
         $callback!(crate::rpc::f3::F3GetECPowerTable);
         $callback!(crate::rpc::f3::F3GetF3PowerTable);
         $callback!(crate::rpc::f3::F3GetLatestCertificate);
+        $callback!(crate::rpc::f3::F3Participate);
         $callback!(crate::rpc::f3::GetHead);
         $callback!(crate::rpc::f3::GetParent);
         $callback!(crate::rpc::f3::GetParticipatingMinerIDs);
@@ -237,14 +238,6 @@
         $callback!(crate::rpc::f3::GetTipsetByEpoch);
         $callback!(crate::rpc::f3::ProtectPeer);
         $callback!(crate::rpc::f3::SignMessage);
-<<<<<<< HEAD
-        $callback!(crate::rpc::f3::F3GetCertificate);
-        $callback!(crate::rpc::f3::F3GetLatestCertificate);
-        $callback!(crate::rpc::f3::F3GetECPowerTable);
-        $callback!(crate::rpc::f3::F3GetF3PowerTable);
-        $callback!(crate::rpc::f3::F3Participate);
-=======
->>>>>>> 6ba5c966
 
         // misc
         $callback!(crate::rpc::misc::GetActorEventsRaw);
