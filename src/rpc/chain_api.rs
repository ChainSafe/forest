// Copyright 2019-2023 ChainSafe Systems
// SPDX-License-Identifier: Apache-2.0, MIT
#![allow(clippy::unused_async)]

use crate::blocks::{CachingBlockHeader, Tipset, TipsetKey};
use crate::chain::index::ResolveNullTipset;
use crate::cid_collections::CidHashSet;
use crate::lotus_json::LotusJson;
use crate::message::ChainMessage;
use crate::rpc_api::data_types::{ApiMessage, ApiReceipt};
use crate::rpc_api::{
    chain_api::*,
    data_types::{BlockMessages, RPCState},
};
use crate::shim::clock::ChainEpoch;
use crate::shim::message::Message;
use crate::utils::io::VoidAsyncWriter;
use cid::Cid;
use fil_actors_shared::fvm_ipld_amt::Amtv0 as Amt;
use fvm_ipld_blockstore::Blockstore;
use fvm_ipld_encoding::CborStore;
use hex::ToHex;
use jsonrpc_v2::{Data, Error as JsonRpcError, Params};
use once_cell::sync::Lazy;
use sha2::Sha256;
use std::sync::Arc;
use tokio::sync::Mutex;

pub(in crate::rpc) async fn chain_get_message<DB: Blockstore>(
    data: Data<RPCState<DB>>,
    Params(LotusJson((msg_cid,))): Params<LotusJson<(Cid,)>>,
) -> Result<LotusJson<Message>, JsonRpcError> {
    let chain_message: ChainMessage = data
        .state_manager
        .blockstore()
        .get_cbor(&msg_cid)?
        .ok_or_else(|| format!("can't find message with cid {msg_cid}"))?;
    Ok(LotusJson(match chain_message {
        ChainMessage::Signed(m) => m.into_message(),
        ChainMessage::Unsigned(m) => m,
    }))
}

pub(in crate::rpc) async fn chain_get_parent_message<DB: Blockstore>(
    data: Data<RPCState<DB>>,
    Params(LotusJson((block_cid,))): Params<LotusJson<(Cid,)>>,
) -> Result<LotusJson<Vec<ApiMessage>>, JsonRpcError> {
    let store = data.state_manager.blockstore();
    let block_header: CachingBlockHeader = store
        .get_cbor(&block_cid)?
        .ok_or_else(|| format!("can't find block header with cid {block_cid}"))?;
    if block_header.epoch == 0 {
        Ok(LotusJson(vec![]))
    } else {
        let parent_tipset = Tipset::load_required(store, &block_header.parents)?;
        let messages = load_api_messages_from_tipset(store, &parent_tipset)?;
        Ok(LotusJson(messages))
    }
}

pub(in crate::rpc) async fn chain_get_parent_receipts<DB: Blockstore + Send + Sync + 'static>(
    data: Data<RPCState<DB>>,
    Params(LotusJson((block_cid,))): Params<LotusJson<(Cid,)>>,
) -> Result<LotusJson<Vec<ApiReceipt>>, JsonRpcError> {
    let store = data.state_manager.blockstore();
    let block_header: CachingBlockHeader = store
        .get_cbor(&block_cid)?
        .ok_or_else(|| format!("can't find block header with cid {block_cid}"))?;
    let mut receipts = Vec::new();
    if block_header.epoch == 0 {
        return Ok(LotusJson(vec![]));
    }
<<<<<<< HEAD
=======
    let amt = Amt::<Receipt, _>::load(&block_header.message_receipts, store).map_err(|_| {
        JsonRpcError::Full {
            code: 1,
            message: format!(
                "failed to root: ipld: could not find {}",
                block_header.message_receipts
            ),
            data: None,
        }
    })?;
>>>>>>> c7e27aca

    // Try Receipt_v4 first. (Receipt_v4 and Receipt_v3 are identical, use v4 here)
    if let Ok(amt) =
        Amt::<fvm_shared4::receipt::Receipt, _>::load(block_header.message_receipts(), store)
            .map_err(|_| JsonRpcError::Full {
                code: 1,
                message: format!(
                    "failed to root: ipld: could not find {}",
                    block_header.message_receipts()
                ),
                data: None,
            })
    {
        amt.for_each(|_, receipt| {
            receipts.push(ApiReceipt {
                exit_code: receipt.exit_code.into(),
                return_data: receipt.return_data.clone(),
                gas_used: receipt.gas_used,
                events_root: receipt.events_root,
            });
            Ok(())
        })?;
    } else {
        // Fallback to Receipt_v2.
        let amt =
            Amt::<fvm_shared2::receipt::Receipt, _>::load(block_header.message_receipts(), store)
                .map_err(|_| JsonRpcError::Full {
                code: 1,
                message: format!(
                    "failed to root: ipld: could not find {}",
                    block_header.message_receipts()
                ),
                data: None,
            })?;
        amt.for_each(|_, receipt| {
            receipts.push(ApiReceipt {
                exit_code: receipt.exit_code.into(),
                return_data: receipt.return_data.clone(),
                gas_used: receipt.gas_used as _,
                events_root: None,
            });
            Ok(())
        })?;
    }

    Ok(LotusJson(receipts))
}

pub(crate) async fn chain_get_messages_in_tipset<DB: Blockstore>(
    data: Data<RPCState<DB>>,
    Params(LotusJson((tsk,))): Params<LotusJson<(TipsetKey,)>>,
) -> Result<LotusJson<Vec<ApiMessage>>, JsonRpcError> {
    let store = data.chain_store.blockstore();
    let tipset = Tipset::load_required(store, &tsk)?;
    let messages = load_api_messages_from_tipset(store, &tipset)?;
    Ok(LotusJson(messages))
}

pub(in crate::rpc) async fn chain_export<DB>(
    data: Data<RPCState<DB>>,
    Params(ChainExportParams {
        epoch,
        recent_roots,
        output_path,
        tipset_keys: tsk,
        skip_checksum,
        dry_run,
    }): Params<ChainExportParams>,
) -> Result<Option<String>, JsonRpcError>
where
    DB: Blockstore + Send + Sync + 'static,
{
    static LOCK: Lazy<Mutex<()>> = Lazy::new(|| Mutex::new(()));

    let _locked = LOCK.try_lock();
    if _locked.is_err() {
        return Err(JsonRpcError::Provided {
            code: http::StatusCode::SERVICE_UNAVAILABLE.as_u16() as _,
            message: "Another chain export job is still in progress",
        });
    }

    let chain_finality = data.state_manager.chain_config().policy.chain_finality;
    if recent_roots < chain_finality {
        Err(&format!(
            "recent-stateroots must be greater than {chain_finality}"
        ))?;
    }

    let head = data.chain_store.load_required_tipset(&tsk)?;
    let start_ts =
        data.chain_store
            .chain_index
            .tipset_by_height(epoch, head, ResolveNullTipset::TakeOlder)?;

    match if dry_run {
        crate::chain::export::<Sha256>(
            Arc::clone(&data.chain_store.db),
            &start_ts,
            recent_roots,
            VoidAsyncWriter,
            CidHashSet::default(),
            skip_checksum,
        )
        .await
    } else {
        let file = tokio::fs::File::create(&output_path).await?;
        crate::chain::export::<Sha256>(
            Arc::clone(&data.chain_store.db),
            &start_ts,
            recent_roots,
            file,
            CidHashSet::default(),
            skip_checksum,
        )
        .await
    } {
        Ok(checksum_opt) => Ok(checksum_opt.map(|hash| hash.encode_hex())),
        Err(e) => Err(JsonRpcError::from(e)),
    }
}

pub(in crate::rpc) async fn chain_read_obj<DB: Blockstore>(
    data: Data<RPCState<DB>>,
    Params(LotusJson((obj_cid,))): Params<LotusJson<(Cid,)>>,
) -> Result<LotusJson<Vec<u8>>, JsonRpcError> {
    let bytes = data
        .state_manager
        .blockstore()
        .get(&obj_cid)?
        .ok_or("can't find object with that cid")?;
    Ok(LotusJson(bytes))
}

pub(in crate::rpc) async fn chain_has_obj<DB: Blockstore>(
    data: Data<RPCState<DB>>,
    Params(LotusJson((obj_cid,))): Params<LotusJson<(Cid,)>>,
) -> Result<bool, JsonRpcError> {
    Ok(data.state_manager.blockstore().get(&obj_cid)?.is_some())
}

pub(in crate::rpc) async fn chain_get_block_messages<DB: Blockstore>(
    data: Data<RPCState<DB>>,
    Params(LotusJson((blk_cid,))): Params<LotusJson<(Cid,)>>,
) -> Result<BlockMessages, JsonRpcError> {
    let blk: CachingBlockHeader = data
        .state_manager
        .blockstore()
        .get_cbor(&blk_cid)?
        .ok_or("can't find block with that cid")?;
    let blk_msgs = &blk.messages;
    let (unsigned_cids, signed_cids) =
        crate::chain::read_msg_cids(data.state_manager.blockstore(), blk_msgs)?;
    let (bls_msg, secp_msg) = crate::chain::block_messages_from_cids(
        data.state_manager.blockstore(),
        &unsigned_cids,
        &signed_cids,
    )?;
    let cids = unsigned_cids
        .into_iter()
        .chain(signed_cids)
        .collect::<Vec<_>>();

    let ret = BlockMessages {
        bls_msg,
        secp_msg,
        cids,
    };
    Ok(ret)
}

pub(in crate::rpc) async fn chain_get_tipset_by_height<DB: Blockstore>(
    data: Data<RPCState<DB>>,
    Params(LotusJson((height, tsk))): Params<LotusJson<(ChainEpoch, TipsetKey)>>,
) -> Result<LotusJson<Tipset>, JsonRpcError> {
    let ts = data
        .state_manager
        .chain_store()
        .load_required_tipset(&tsk)?;
    let tss = data
        .state_manager
        .chain_store()
        .chain_index
        .tipset_by_height(height, ts, ResolveNullTipset::TakeOlder)?;
    Ok((*tss).clone().into())
}

pub(in crate::rpc) async fn chain_get_genesis<DB: Blockstore>(
    data: Data<RPCState<DB>>,
) -> Result<Option<LotusJson<Tipset>>, JsonRpcError> {
    let genesis = data.state_manager.chain_store().genesis_block_header();
    Ok(Some(Tipset::from(genesis).into()))
}

pub(in crate::rpc) async fn chain_head<DB: Blockstore>(
    data: Data<RPCState<DB>>,
) -> Result<LotusJson<Tipset>, JsonRpcError> {
    let heaviest = data.state_manager.chain_store().heaviest_tipset();
    Ok((*heaviest).clone().into())
}

pub(in crate::rpc) async fn chain_get_block<DB: Blockstore>(
    data: Data<RPCState<DB>>,
    Params(LotusJson((blk_cid,))): Params<LotusJson<(Cid,)>>,
) -> Result<LotusJson<CachingBlockHeader>, JsonRpcError> {
    let blk: CachingBlockHeader = data
        .state_manager
        .blockstore()
        .get_cbor(&blk_cid)?
        .ok_or("can't find BlockHeader with that cid")?;
    Ok(blk.into())
}

pub(in crate::rpc) async fn chain_get_tipset<DB: Blockstore>(
    data: Data<RPCState<DB>>,
    Params(LotusJson((tsk,))): Params<LotusJson<(TipsetKey,)>>,
) -> Result<LotusJson<Tipset>, JsonRpcError> {
    let ts = data
        .state_manager
        .chain_store()
        .load_required_tipset(&tsk)?;
    Ok((*ts).clone().into())
}

// This is basically a port of the reference implementation at
// https://github.com/filecoin-project/lotus/blob/v1.23.0/node/impl/full/chain.go#L321
pub(in crate::rpc) async fn chain_set_head<DB: Blockstore>(
    data: Data<RPCState<DB>>,
    Params(LotusJson((tsk,))): Params<LotusJson<(TipsetKey,)>>,
) -> Result<(), JsonRpcError> {
    let new_head = data
        .state_manager
        .chain_store()
        .load_required_tipset(&tsk)?;
    let mut current = data.state_manager.chain_store().heaviest_tipset();
    while current.epoch() >= new_head.epoch() {
        for cid in current.key().cids.clone() {
            data.state_manager
                .chain_store()
                .unmark_block_as_validated(&cid);
        }
        let parents = &current.block_headers()[0].parents;
        current = data
            .state_manager
            .chain_store()
            .load_required_tipset(parents)?;
    }
    data.state_manager
        .chain_store()
        .set_heaviest_tipset(new_head)
        .map_err(Into::into)
}

pub(crate) async fn chain_get_min_base_fee<DB: Blockstore>(
    data: Data<RPCState<DB>>,
    Params((basefee_lookback,)): Params<(u32,)>,
) -> Result<String, JsonRpcError> {
    let mut current = data.state_manager.chain_store().heaviest_tipset();
    let mut min_base_fee = current.block_headers()[0].parent_base_fee.clone();

    for _ in 0..basefee_lookback {
        let parents = &current.block_headers()[0].parents;
        current = data
            .state_manager
            .chain_store()
            .load_required_tipset(parents)?;

        min_base_fee = min_base_fee.min(current.block_headers()[0].parent_base_fee.to_owned());
    }

    Ok(min_base_fee.atto().to_string())
}

pub(crate) async fn chain_notify<DB: Blockstore>(
    _data: Data<RPCState<DB>>,
) -> Result<(), JsonRpcError> {
    Err(JsonRpcError::METHOD_NOT_FOUND)
}

fn load_api_messages_from_tipset(
    store: &impl Blockstore,
    tipset: &Tipset,
) -> Result<Vec<ApiMessage>, JsonRpcError> {
    let full_tipset = tipset
        .fill_from_blockstore(store)
        .ok_or_else(|| anyhow::anyhow!("Failed to load full tipset"))?;
    let blocks = full_tipset.into_blocks();
    let mut messages = vec![];
    let mut seen = CidHashSet::default();
    for block in blocks {
        for msg in block.bls_msgs() {
            let cid = msg.cid()?;
            if seen.insert(cid) {
                messages.push(ApiMessage::new(cid, msg.clone()));
            }
        }

        for msg in block.secp_msgs() {
            let cid = msg.cid()?;
            if seen.insert(cid) {
                messages.push(ApiMessage::new(cid, msg.message.clone()));
            }
        }
    }

    Ok(messages)
}<|MERGE_RESOLUTION|>--- conflicted
+++ resolved
@@ -70,28 +70,15 @@
     if block_header.epoch == 0 {
         return Ok(LotusJson(vec![]));
     }
-<<<<<<< HEAD
-=======
-    let amt = Amt::<Receipt, _>::load(&block_header.message_receipts, store).map_err(|_| {
-        JsonRpcError::Full {
-            code: 1,
-            message: format!(
-                "failed to root: ipld: could not find {}",
-                block_header.message_receipts
-            ),
-            data: None,
-        }
-    })?;
->>>>>>> c7e27aca
 
     // Try Receipt_v4 first. (Receipt_v4 and Receipt_v3 are identical, use v4 here)
     if let Ok(amt) =
-        Amt::<fvm_shared4::receipt::Receipt, _>::load(block_header.message_receipts(), store)
+        Amt::<fvm_shared4::receipt::Receipt, _>::load(&block_header.message_receipts, store)
             .map_err(|_| JsonRpcError::Full {
                 code: 1,
                 message: format!(
                     "failed to root: ipld: could not find {}",
-                    block_header.message_receipts()
+                    block_header.message_receipts
                 ),
                 data: None,
             })
@@ -108,15 +95,15 @@
     } else {
         // Fallback to Receipt_v2.
         let amt =
-            Amt::<fvm_shared2::receipt::Receipt, _>::load(block_header.message_receipts(), store)
+            Amt::<fvm_shared2::receipt::Receipt, _>::load(&block_header.message_receipts, store)
                 .map_err(|_| JsonRpcError::Full {
-                code: 1,
-                message: format!(
-                    "failed to root: ipld: could not find {}",
-                    block_header.message_receipts()
-                ),
-                data: None,
-            })?;
+                    code: 1,
+                    message: format!(
+                        "failed to root: ipld: could not find {}",
+                        block_header.message_receipts
+                    ),
+                    data: None,
+                })?;
         amt.for_each(|_, receipt| {
             receipts.push(ApiReceipt {
                 exit_code: receipt.exit_code.into(),
