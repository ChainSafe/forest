--- conflicted
+++ resolved
@@ -17,11 +17,7 @@
 use crate::shim::clock::ChainEpoch;
 use crate::shim::message::Message;
 use crate::utils::io::VoidAsyncWriter;
-<<<<<<< HEAD
-use anyhow::Context as _;
-=======
-use anyhow::{Context, Result};
->>>>>>> 4fa9103f
+use anyhow::{Context as _, Result};
 use cid::Cid;
 use fil_actors_shared::fvm_ipld_amt::Amtv0 as Amt;
 use fvm_ipld_blockstore::Blockstore;
@@ -285,9 +281,11 @@
 ///
 /// Exposes errors from the [`Blockstore`], and returns an error if there is no common ancestor.
 pub async fn chain_get_path<DB: Blockstore>(
-    data: Data<RPCState<DB>>,
-    Params(LotusJson((from, to))): Params<LotusJson<(TipsetKey, TipsetKey)>>,
+    params: Params<'_>,
+    data: Data<RPCState<DB>>,
 ) -> Result<LotusJson<Vec<PathChange>>, JsonRpcError> {
+    let LotusJson((from, to)) = params.parse()?;
+
     impl_chain_get_path(&data.chain_store, &from, &to)
         .map(LotusJson)
         .map_err(Into::into)
