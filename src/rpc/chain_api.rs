--- conflicted
+++ resolved
@@ -114,68 +114,8 @@
     const PARAM_NAMES: [&'static str; 1] = ["block_cid"];
     const API_VERSION: ApiVersion = ApiVersion::V0;
 
-<<<<<<< HEAD
-pub async fn get_parent_receipts<DB: Blockstore + Send + Sync + 'static>(
-    data: Ctx<DB>,
-    message_receipts: Cid,
-) -> Result<Vec<ApiReceipt>> {
-    let store = data.state_manager.blockstore();
-
-    let mut receipts = Vec::new();
-
-    // Try Receipt_v4 first. (Receipt_v4 and Receipt_v3 are identical, use v4 here)
-    if let Ok(amt) = Amt::<fvm_shared4::receipt::Receipt, _>::load(&message_receipts, store)
-        .map_err(|_| {
-            ErrorObjectOwned::owned::<()>(
-                1,
-                format!("failed to root: ipld: could not find {}", message_receipts),
-                None,
-            )
-        })
-    {
-        amt.for_each(|_, receipt| {
-            receipts.push(ApiReceipt {
-                exit_code: receipt.exit_code.into(),
-                return_data: receipt.return_data.clone(),
-                gas_used: receipt.gas_used,
-                events_root: receipt.events_root,
-            });
-            Ok(())
-        })?;
-    } else {
-        // Fallback to Receipt_v2.
-        let amt = Amt::<fvm_shared2::receipt::Receipt, _>::load(&message_receipts, store).map_err(
-            |_| {
-                ErrorObjectOwned::owned::<()>(
-                    1,
-                    format!("failed to root: ipld: could not find {}", message_receipts),
-                    None,
-                )
-            },
-        )?;
-        amt.for_each(|_, receipt| {
-            receipts.push(ApiReceipt {
-                exit_code: receipt.exit_code.into(),
-                return_data: receipt.return_data.clone(),
-                gas_used: receipt.gas_used as _,
-                events_root: None,
-            });
-            Ok(())
-        })?;
-    }
-
-    Ok(receipts)
-}
-
-pub async fn chain_get_parent_receipts<DB: Blockstore + Send + Sync + 'static>(
-    params: Params<'_>,
-    data: Ctx<DB>,
-) -> Result<LotusJson<Vec<ApiReceipt>>, JsonRpcError> {
-    let LotusJson((block_cid,)): LotusJson<(Cid,)> = params.parse()?;
-=======
     type Params = (LotusJson<Cid>,);
     type Ok = LotusJson<Vec<ApiReceipt>>;
->>>>>>> ce4fcb7f
 
     async fn handle(
         ctx: Ctx<impl Blockstore>,
@@ -852,6 +792,58 @@
     }
 }
 
+pub async fn get_parent_receipts<DB: Blockstore + Send + Sync + 'static>(
+    data: Ctx<DB>,
+    message_receipts: Cid,
+) -> Result<Vec<ApiReceipt>> {
+    let store = data.state_manager.blockstore();
+
+    let mut receipts = Vec::new();
+
+    // Try Receipt_v4 first. (Receipt_v4 and Receipt_v3 are identical, use v4 here)
+    if let Ok(amt) = Amt::<fvm_shared4::receipt::Receipt, _>::load(&message_receipts, store)
+        .map_err(|_| {
+            ErrorObjectOwned::owned::<()>(
+                1,
+                format!("failed to root: ipld: could not find {}", message_receipts),
+                None,
+            )
+        })
+    {
+        amt.for_each(|_, receipt| {
+            receipts.push(ApiReceipt {
+                exit_code: receipt.exit_code.into(),
+                return_data: LotusJson(receipt.return_data.clone()),
+                gas_used: receipt.gas_used,
+                events_root: LotusJson(receipt.events_root),
+            });
+            Ok(())
+        })?;
+    } else {
+        // Fallback to Receipt_v2.
+        let amt = Amt::<fvm_shared2::receipt::Receipt, _>::load(&message_receipts, store).map_err(
+            |_| {
+                ErrorObjectOwned::owned::<()>(
+                    1,
+                    format!("failed to root: ipld: could not find {}", message_receipts),
+                    None,
+                )
+            },
+        )?;
+        amt.for_each(|_, receipt| {
+            receipts.push(ApiReceipt {
+                exit_code: receipt.exit_code.into(),
+                return_data: LotusJson(receipt.return_data.clone()),
+                gas_used: receipt.gas_used as _,
+                events_root: LotusJson(None),
+            });
+            Ok(())
+        })?;
+    }
+
+    Ok(receipts)
+}
+
 #[cfg(test)]
 mod tests {
     use super::*;
