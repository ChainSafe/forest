// Copyright 2019-2023 ChainSafe Systems
// SPDX-License-Identifier: Apache-2.0, MIT
#![allow(clippy::unused_async)]
#![allow(clippy::redundant_allocation)]

use crate::blocks::{CachingBlockHeader, Tipset, TipsetKey};
use crate::chain::index::ResolveNullTipset;
use crate::cid_collections::CidHashSet;
use crate::lotus_json::LotusJson;
use crate::message::ChainMessage;
<<<<<<< HEAD
use crate::rpc::error::JsonRpcError;
use crate::rpc_api::data_types::{ApiMessage, ApiReceipt};
use crate::rpc_api::{
    chain_api::*,
    data_types::{BlockMessages, Data, RPCState},
};
=======
use crate::rpc_api::{chain_api::*, data_types::*};
>>>>>>> 626fbb08
use crate::shim::clock::ChainEpoch;
use crate::shim::message::Message;
use crate::utils::io::VoidAsyncWriter;
use anyhow::{Context, Result};
use cid::Cid;
use fil_actors_shared::fvm_ipld_amt::Amtv0 as Amt;
use fvm_ipld_blockstore::Blockstore;
use fvm_ipld_encoding::CborStore;
use hex::ToHex;
use jsonrpsee::types::error::ErrorObjectOwned;
use jsonrpsee::types::Params;
use once_cell::sync::Lazy;
use sha2::Sha256;
use std::sync::Arc;
use tokio::sync::Mutex;

pub async fn chain_get_message<DB: Blockstore>(
    params: Params<'_>,
    data: Data<RPCState<DB>>,
) -> Result<LotusJson<Message>, JsonRpcError> {
    let LotusJson((msg_cid,)): LotusJson<(Cid,)> = params.parse()?;

    let chain_message: ChainMessage = data
        .state_manager
        .blockstore()
        .get_cbor(&msg_cid)?
        .context(format!("can't find message with cid {msg_cid}"))?;
    Ok(LotusJson(match chain_message {
        ChainMessage::Signed(m) => m.into_message(),
        ChainMessage::Unsigned(m) => m,
    }))
}

pub async fn chain_get_parent_messages<DB: Blockstore>(
    params: Params<'_>,
    data: Data<RPCState<DB>>,
) -> Result<LotusJson<Vec<ApiMessage>>, JsonRpcError> {
    let LotusJson((block_cid,)): LotusJson<(Cid,)> = params.parse()?;

    let store = data.state_manager.blockstore();
    let block_header: CachingBlockHeader = store
        .get_cbor(&block_cid)?
        .context(format!("can't find block header with cid {block_cid}"))?;
    if block_header.epoch == 0 {
        Ok(LotusJson(vec![]))
    } else {
        let parent_tipset = Tipset::load_required(store, &block_header.parents)?;
        let messages = load_api_messages_from_tipset(store, &parent_tipset)?;
        Ok(LotusJson(messages))
    }
}

pub async fn chain_get_parent_receipts<DB: Blockstore + Send + Sync + 'static>(
    params: Params<'_>,
    data: Data<RPCState<DB>>,
) -> Result<LotusJson<Vec<ApiReceipt>>, JsonRpcError> {
    let LotusJson((block_cid,)): LotusJson<(Cid,)> = params.parse()?;

    let store = data.state_manager.blockstore();
    let block_header: CachingBlockHeader = store
        .get_cbor(&block_cid)?
        .context(format!("can't find block header with cid {block_cid}"))?;
    let mut receipts = Vec::new();
    if block_header.epoch == 0 {
        return Ok(LotusJson(vec![]));
    }

    // Try Receipt_v4 first. (Receipt_v4 and Receipt_v3 are identical, use v4 here)
    if let Ok(amt) =
        Amt::<fvm_shared4::receipt::Receipt, _>::load(&block_header.message_receipts, store)
            .map_err(|_| {
                ErrorObjectOwned::owned::<()>(
                    1,
                    format!(
                        "failed to root: ipld: could not find {}",
                        block_header.message_receipts
                    ),
                    None,
                )
            })
    {
        amt.for_each(|_, receipt| {
            receipts.push(ApiReceipt {
                exit_code: receipt.exit_code.into(),
                return_data: receipt.return_data.clone(),
                gas_used: receipt.gas_used,
                events_root: receipt.events_root,
            });
            Ok(())
        })?;
    } else {
        // Fallback to Receipt_v2.
        let amt =
            Amt::<fvm_shared2::receipt::Receipt, _>::load(&block_header.message_receipts, store)
                .map_err(|_| {
                    ErrorObjectOwned::owned::<()>(
                        1,
                        format!(
                            "failed to root: ipld: could not find {}",
                            block_header.message_receipts
                        ),
                        None,
                    )
                })?;
        amt.for_each(|_, receipt| {
            receipts.push(ApiReceipt {
                exit_code: receipt.exit_code.into(),
                return_data: receipt.return_data.clone(),
                gas_used: receipt.gas_used as _,
                events_root: None,
            });
            Ok(())
        })?;
    }

    Ok(LotusJson(receipts))
}

pub(crate) async fn chain_get_messages_in_tipset<DB: Blockstore>(
    params: Params<'_>,
    data: Data<RPCState<DB>>,
) -> Result<LotusJson<Vec<ApiMessage>>, JsonRpcError> {
    let LotusJson((tsk,)): LotusJson<(TipsetKey,)> = params.parse()?;

    let store = data.chain_store.blockstore();
    let tipset = Tipset::load_required(store, &tsk)?;
    let messages = load_api_messages_from_tipset(store, &tipset)?;
    Ok(LotusJson(messages))
}

pub async fn chain_export<DB>(
    params: Params<'_>,
    data: Data<RPCState<DB>>,
) -> Result<Option<String>, JsonRpcError>
where
    DB: Blockstore + Send + Sync + 'static,
{
    let ChainExportParams {
        epoch,
        recent_roots,
        output_path,
        tipset_keys: ApiTipsetKey(tsk),
        skip_checksum,
        dry_run,
    }: ChainExportParams = params.parse()?;

    static LOCK: Lazy<Mutex<()>> = Lazy::new(|| Mutex::new(()));

    let _locked = LOCK.try_lock();
    if _locked.is_err() {
        return Err(anyhow::anyhow!("Another chain export job is still in progress").into());
    }

    let chain_finality = data.state_manager.chain_config().policy.chain_finality;
    if recent_roots < chain_finality {
        return Err(anyhow::anyhow!(format!(
            "recent-stateroots must be greater than {chain_finality}"
        ))
        .into());
    }

    let head = data.chain_store.load_required_tipset_with_fallback(&tsk)?;
    let start_ts =
        data.chain_store
            .chain_index
            .tipset_by_height(epoch, head, ResolveNullTipset::TakeOlder)?;

    match if dry_run {
        crate::chain::export::<Sha256>(
            Arc::clone(&data.chain_store.db),
            &start_ts,
            recent_roots,
            VoidAsyncWriter,
            CidHashSet::default(),
            skip_checksum,
        )
        .await
    } else {
        let file = tokio::fs::File::create(&output_path).await?;
        crate::chain::export::<Sha256>(
            Arc::clone(&data.chain_store.db),
            &start_ts,
            recent_roots,
            file,
            CidHashSet::default(),
            skip_checksum,
        )
        .await
    } {
        Ok(checksum_opt) => Ok(checksum_opt.map(|hash| hash.encode_hex())),
        Err(e) => Err(anyhow::anyhow!(e).into()),
    }
}

pub async fn chain_read_obj<DB: Blockstore>(
    params: Params<'_>,
    data: Data<RPCState<DB>>,
) -> Result<LotusJson<Vec<u8>>, JsonRpcError> {
    let LotusJson((obj_cid,)): LotusJson<(Cid,)> = params.parse()?;

    let bytes = data
        .state_manager
        .blockstore()
        .get(&obj_cid)?
        .context("can't find object with that cid")?;
    Ok(LotusJson(bytes))
}

pub async fn chain_has_obj<DB: Blockstore>(
    params: Params<'_>,
    data: Data<RPCState<DB>>,
) -> Result<bool, JsonRpcError> {
    let LotusJson((obj_cid,)): LotusJson<(Cid,)> = params.parse()?;

    Ok(data.state_manager.blockstore().get(&obj_cid)?.is_some())
}

pub async fn chain_get_block_messages<DB: Blockstore>(
    params: Params<'_>,
    data: Data<RPCState<DB>>,
) -> Result<BlockMessages, JsonRpcError> {
    let LotusJson((blk_cid,)): LotusJson<(Cid,)> = params.parse()?;

    let blk: CachingBlockHeader = data
        .state_manager
        .blockstore()
        .get_cbor(&blk_cid)?
        .context("can't find block with that cid")?;
    let blk_msgs = &blk.messages;
    let (unsigned_cids, signed_cids) =
        crate::chain::read_msg_cids(data.state_manager.blockstore(), blk_msgs)?;
    let (bls_msg, secp_msg) = crate::chain::block_messages_from_cids(
        data.state_manager.blockstore(),
        &unsigned_cids,
        &signed_cids,
    )?;
    let cids = unsigned_cids
        .into_iter()
        .chain(signed_cids)
        .collect::<Vec<_>>();

    let ret = BlockMessages {
        bls_msg,
        secp_msg,
        cids,
    };
    Ok(ret)
}

pub async fn chain_get_tipset_by_height<DB: Blockstore>(
    params: Params<'_>,
    data: Data<RPCState<DB>>,
<<<<<<< HEAD
=======
    Params(LotusJson((height, ApiTipsetKey(tsk)))): Params<LotusJson<(ChainEpoch, ApiTipsetKey)>>,
>>>>>>> 626fbb08
) -> Result<LotusJson<Tipset>, JsonRpcError> {
    let LotusJson((height, tsk)): LotusJson<(ChainEpoch, TipsetKey)> = params.parse()?;

    let ts = data
        .state_manager
        .chain_store()
        .load_required_tipset_with_fallback(&tsk)?;
    let tss = data
        .state_manager
        .chain_store()
        .chain_index
        .tipset_by_height(height, ts, ResolveNullTipset::TakeOlder)?;
    Ok((*tss).clone().into())
}

pub async fn chain_get_genesis<DB: Blockstore>(
    data: Data<RPCState<DB>>,
) -> Result<Option<LotusJson<Tipset>>, JsonRpcError> {
    let genesis = data.state_manager.chain_store().genesis_block_header();
    Ok(Some(Tipset::from(genesis).into()))
}

pub async fn chain_head<DB: Blockstore>(
    data: Data<RPCState<DB>>,
) -> Result<LotusJson<Tipset>, JsonRpcError> {
    let heaviest = data.state_manager.chain_store().heaviest_tipset();
    Ok((*heaviest).clone().into())
}

pub async fn chain_get_block<DB: Blockstore>(
    params: Params<'_>,
    data: Data<RPCState<DB>>,
) -> Result<LotusJson<CachingBlockHeader>, JsonRpcError> {
    let LotusJson((blk_cid,)): LotusJson<(Cid,)> = params.parse()?;

    let blk: CachingBlockHeader = data
        .state_manager
        .blockstore()
        .get_cbor(&blk_cid)?
        .context("can't find BlockHeader with that cid")?;
    Ok(blk.into())
}

pub async fn chain_get_tipset<DB: Blockstore>(
    params: Params<'_>,
    data: Data<RPCState<DB>>,
<<<<<<< HEAD
=======
    Params(LotusJson((ApiTipsetKey(tsk),))): Params<LotusJson<(ApiTipsetKey,)>>,
>>>>>>> 626fbb08
) -> Result<LotusJson<Tipset>, JsonRpcError> {
    let LotusJson((tsk,)): LotusJson<(TipsetKey,)> = params.parse()?;

    let ts = data
        .state_manager
        .chain_store()
        .load_required_tipset_with_fallback(&tsk)?;
    Ok((*ts).clone().into())
}

// This is basically a port of the reference implementation at
// https://github.com/filecoin-project/lotus/blob/v1.23.0/node/impl/full/chain.go#L321
pub async fn chain_set_head<DB: Blockstore>(
    params: Params<'_>,
    data: Data<RPCState<DB>>,
<<<<<<< HEAD
=======
    Params(LotusJson((ApiTipsetKey(tsk),))): Params<LotusJson<(ApiTipsetKey,)>>,
>>>>>>> 626fbb08
) -> Result<(), JsonRpcError> {
    let LotusJson((tsk,)): LotusJson<(TipsetKey,)> = params.parse()?;

    let new_head = data
        .state_manager
        .chain_store()
        .load_required_tipset_with_fallback(&tsk)?;
    let mut current = data.state_manager.chain_store().heaviest_tipset();
    while current.epoch() >= new_head.epoch() {
        for cid in current.key().cids.clone() {
            data.state_manager
                .chain_store()
                .unmark_block_as_validated(&cid);
        }
        let parents = &current.block_headers().first().parents;
        current = data
            .state_manager
            .chain_store()
            .chain_index
            .load_required_tipset(parents)?;
    }
    data.state_manager
        .chain_store()
        .set_heaviest_tipset(new_head)
        .map_err(Into::into)
}

pub(crate) async fn chain_get_min_base_fee<DB: Blockstore>(
    params: Params<'_>,
    data: Data<RPCState<DB>>,
) -> Result<String, JsonRpcError> {
    let (basefee_lookback,): (u32,) = params.parse()?;

    let mut current = data.state_manager.chain_store().heaviest_tipset();
    let mut min_base_fee = current.block_headers().first().parent_base_fee.clone();

    for _ in 0..basefee_lookback {
        let parents = &current.block_headers().first().parents;
        current = data
            .state_manager
            .chain_store()
            .chain_index
            .load_required_tipset(parents)?;

        min_base_fee = min_base_fee.min(current.block_headers().first().parent_base_fee.to_owned());
    }

    Ok(min_base_fee.atto().to_string())
}

fn load_api_messages_from_tipset(
    store: &impl Blockstore,
    tipset: &Tipset,
) -> Result<Vec<ApiMessage>, JsonRpcError> {
    let full_tipset = tipset
        .fill_from_blockstore(store)
        .context("Failed to load full tipset")?;
    let blocks = full_tipset.into_blocks();
    let mut messages = vec![];
    let mut seen = CidHashSet::default();
    for block in blocks {
        for msg in block.bls_msgs() {
            let cid = msg.cid()?;
            if seen.insert(cid) {
                messages.push(ApiMessage::new(cid, msg.clone()));
            }
        }

        for msg in block.secp_msgs() {
            let cid = msg.cid()?;
            if seen.insert(cid) {
                messages.push(ApiMessage::new(cid, msg.message.clone()));
            }
        }
    }

    Ok(messages)
}<|MERGE_RESOLUTION|>--- conflicted
+++ resolved
@@ -8,16 +8,12 @@
 use crate::cid_collections::CidHashSet;
 use crate::lotus_json::LotusJson;
 use crate::message::ChainMessage;
-<<<<<<< HEAD
 use crate::rpc::error::JsonRpcError;
 use crate::rpc_api::data_types::{ApiMessage, ApiReceipt};
 use crate::rpc_api::{
     chain_api::*,
-    data_types::{BlockMessages, Data, RPCState},
+    data_types::{ApiTipsetKey, BlockMessages, Data, RPCState},
 };
-=======
-use crate::rpc_api::{chain_api::*, data_types::*};
->>>>>>> 626fbb08
 use crate::shim::clock::ChainEpoch;
 use crate::shim::message::Message;
 use crate::utils::io::VoidAsyncWriter;
@@ -270,12 +266,9 @@
 pub async fn chain_get_tipset_by_height<DB: Blockstore>(
     params: Params<'_>,
     data: Data<RPCState<DB>>,
-<<<<<<< HEAD
-=======
-    Params(LotusJson((height, ApiTipsetKey(tsk)))): Params<LotusJson<(ChainEpoch, ApiTipsetKey)>>,
->>>>>>> 626fbb08
 ) -> Result<LotusJson<Tipset>, JsonRpcError> {
-    let LotusJson((height, tsk)): LotusJson<(ChainEpoch, TipsetKey)> = params.parse()?;
+    let LotusJson((height, ApiTipsetKey(tsk))): LotusJson<(ChainEpoch, ApiTipsetKey)> =
+        params.parse()?;
 
     let ts = data
         .state_manager
@@ -320,12 +313,8 @@
 pub async fn chain_get_tipset<DB: Blockstore>(
     params: Params<'_>,
     data: Data<RPCState<DB>>,
-<<<<<<< HEAD
-=======
-    Params(LotusJson((ApiTipsetKey(tsk),))): Params<LotusJson<(ApiTipsetKey,)>>,
->>>>>>> 626fbb08
 ) -> Result<LotusJson<Tipset>, JsonRpcError> {
-    let LotusJson((tsk,)): LotusJson<(TipsetKey,)> = params.parse()?;
+    let LotusJson((ApiTipsetKey(tsk),)): LotusJson<(ApiTipsetKey,)> = params.parse()?;
 
     let ts = data
         .state_manager
@@ -339,12 +328,8 @@
 pub async fn chain_set_head<DB: Blockstore>(
     params: Params<'_>,
     data: Data<RPCState<DB>>,
-<<<<<<< HEAD
-=======
-    Params(LotusJson((ApiTipsetKey(tsk),))): Params<LotusJson<(ApiTipsetKey,)>>,
->>>>>>> 626fbb08
 ) -> Result<(), JsonRpcError> {
-    let LotusJson((tsk,)): LotusJson<(TipsetKey,)> = params.parse()?;
+    let LotusJson((ApiTipsetKey(tsk),)): LotusJson<(ApiTipsetKey,)> = params.parse()?;
 
     let new_head = data
         .state_manager
