// Copyright 2019-2023 ChainSafe Systems
// SPDX-License-Identifier: Apache-2.0, MIT
#![allow(clippy::unused_async)]

use std::sync::Arc;

use crate::blocks::{BlockHeader, Tipset, TipsetKeys};
use crate::chain::index::ResolveNullTipset;
use crate::cid_collections::CidHashSet;
use crate::lotus_json::LotusJson;
use crate::rpc_api::{
    chain_api::*,
    data_types::{BlockMessages, RPCState},
};
use crate::shim::clock::ChainEpoch;
use crate::shim::message::Message;
use crate::utils::io::VoidAsyncWriter;
use cid::Cid;
use fvm_ipld_blockstore::Blockstore;
use fvm_ipld_encoding::CborStore;
use hex::ToHex;
use jsonrpc_v2::{Data, Error as JsonRpcError, Params};
use once_cell::sync::Lazy;
use sha2::Sha256;
use tokio::sync::Mutex;

pub(in crate::rpc) async fn chain_get_message<DB: Blockstore>(
    data: Data<RPCState<DB>>,
    Params(LotusJson((msg_cid,))): Params<LotusJson<(Cid,)>>,
) -> Result<LotusJson<Message>, JsonRpcError> {
    let ret: Message = data
        .state_manager
        .blockstore()
        .get_cbor(&msg_cid)?
        .ok_or("can't find message with that cid")?;
    Ok(LotusJson(ret))
}

pub(in crate::rpc) async fn chain_export<DB>(
    data: Data<RPCState<DB>>,
    Params(ChainExportParams {
        epoch,
        recent_roots,
        output_path,
        tipset_keys: tsk,
        skip_checksum,
        dry_run,
    }): Params<ChainExportParams>,
) -> Result<Option<String>, JsonRpcError>
where
    DB: Blockstore + Send + Sync + 'static,
{
    static LOCK: Lazy<Mutex<()>> = Lazy::new(|| Mutex::new(()));

    let _locked = LOCK.try_lock();
    if _locked.is_err() {
        return Err(JsonRpcError::Provided {
            code: http::StatusCode::SERVICE_UNAVAILABLE.as_u16() as _,
            message: "Another chain export job is still in progress",
        });
    }

    let chain_finality = data.state_manager.chain_config().policy.chain_finality;
    if recent_roots < chain_finality {
        Err(&format!(
            "recent-stateroots must be greater than {chain_finality}"
        ))?;
    }

    let head = data.chain_store.load_required_tipset(&tsk)?;
    let start_ts =
        data.chain_store
            .chain_index
            .tipset_by_height(epoch, head, ResolveNullTipset::TakeOlder)?;

    match if dry_run {
        crate::chain::export::<Sha256>(
            Arc::clone(&data.chain_store.db),
            &start_ts,
            recent_roots,
            VoidAsyncWriter,
            CidHashSet::default(),
            skip_checksum,
        )
        .await
    } else {
        let file = tokio::fs::File::create(&output_path).await?;
        crate::chain::export::<Sha256>(
            Arc::clone(&data.chain_store.db),
            &start_ts,
            recent_roots,
            file,
            CidHashSet::default(),
            skip_checksum,
        )
        .await
    } {
        Ok(checksum_opt) => Ok(checksum_opt.map(|hash| hash.encode_hex())),
        Err(e) => Err(JsonRpcError::from(e)),
    }
}

pub(in crate::rpc) async fn chain_read_obj<DB: Blockstore>(
    data: Data<RPCState<DB>>,
    Params(LotusJson((obj_cid,))): Params<LotusJson<(Cid,)>>,
) -> Result<String, JsonRpcError> {
    let ret = data
        .state_manager
        .blockstore()
        .get(&obj_cid)?
        .ok_or("can't find object with that cid")?;
    Ok(hex::encode(ret))
}

pub(in crate::rpc) async fn chain_has_obj<DB: Blockstore>(
    data: Data<RPCState<DB>>,
    Params(LotusJson((obj_cid,))): Params<LotusJson<(Cid,)>>,
) -> Result<bool, JsonRpcError> {
    Ok(data.state_manager.blockstore().get(&obj_cid)?.is_some())
}

pub(in crate::rpc) async fn chain_get_block_messages<DB: Blockstore>(
    data: Data<RPCState<DB>>,
    Params(LotusJson((blk_cid,))): Params<LotusJson<(Cid,)>>,
) -> Result<BlockMessages, JsonRpcError> {
    let blk: BlockHeader = data
        .state_manager
        .blockstore()
        .get_cbor(&blk_cid)?
        .ok_or("can't find block with that cid")?;
    let blk_msgs = blk.messages();
    let (unsigned_cids, signed_cids) =
        crate::chain::read_msg_cids(data.state_manager.blockstore(), blk_msgs)?;
    let (bls_msg, secp_msg) = crate::chain::block_messages_from_cids(
        data.state_manager.blockstore(),
        &unsigned_cids,
        &signed_cids,
    )?;
    let cids = unsigned_cids
        .into_iter()
        .chain(signed_cids)
        .collect::<Vec<_>>();

    let ret = BlockMessages {
        bls_msg,
        secp_msg,
        cids,
    };
    Ok(ret)
}

pub(in crate::rpc) async fn chain_get_tipset_by_height<DB: Blockstore>(
    data: Data<RPCState<DB>>,
<<<<<<< HEAD
    Params(LotusJson((height, tsk))): Params<LotusJson<(ChainEpoch, TipsetKeys)>>,
) -> Result<LotusJson<Tipset>, JsonRpcError> {
    let ts = data.state_manager.chain_store().tipset_from_keys(&tsk)?;
=======
    Params(params): Params<ChainGetTipsetByHeightParams>,
) -> Result<ChainGetTipsetByHeightResult, JsonRpcError>
where
    DB: Blockstore,
{
    let (height, tsk) = params;
    let ts = data
        .state_manager
        .chain_store()
        .load_required_tipset(&tsk)?;
>>>>>>> 33595618
    let tss = data
        .state_manager
        .chain_store()
        .chain_index
        .tipset_by_height(height, ts, ResolveNullTipset::TakeOlder)?;
    Ok((*tss).clone().into())
}

pub(in crate::rpc) async fn chain_get_genesis<DB: Blockstore>(
    data: Data<RPCState<DB>>,
) -> Result<Option<LotusJson<Tipset>>, JsonRpcError> {
    let genesis = data.state_manager.chain_store().genesis();
    Ok(Some(Tipset::from(genesis).into()))
}

pub(in crate::rpc) async fn chain_head<DB: Blockstore>(
    data: Data<RPCState<DB>>,
) -> Result<LotusJson<Tipset>, JsonRpcError> {
    let heaviest = data.state_manager.chain_store().heaviest_tipset();
    Ok((*heaviest).clone().into())
}

pub(in crate::rpc) async fn chain_get_block<DB: Blockstore>(
    data: Data<RPCState<DB>>,
    Params(LotusJson((blk_cid,))): Params<LotusJson<(Cid,)>>,
) -> Result<LotusJson<BlockHeader>, JsonRpcError> {
    let blk: BlockHeader = data
        .state_manager
        .blockstore()
        .get_cbor(&blk_cid)?
        .ok_or("can't find BlockHeader with that cid")?;
    Ok(blk.into())
}

pub(in crate::rpc) async fn chain_get_tipset<DB: Blockstore>(
    data: Data<RPCState<DB>>,
<<<<<<< HEAD
    Params(LotusJson((tsk,))): Params<LotusJson<(TipsetKeys,)>>,
) -> Result<LotusJson<Tipset>, JsonRpcError> {
    let ts = data.state_manager.chain_store().tipset_from_keys(&tsk)?;
=======
    Params((LotusJson(tsk),)): Params<ChainGetTipSetParams>,
) -> Result<ChainGetTipSetResult, JsonRpcError>
where
    DB: Blockstore,
{
    let ts = data
        .state_manager
        .chain_store()
        .load_required_tipset(&tsk)?;
>>>>>>> 33595618
    Ok((*ts).clone().into())
}

// This is basically a port of the reference implementation at
// https://github.com/filecoin-project/lotus/blob/v1.23.0/node/impl/full/chain.go#L321
pub(in crate::rpc) async fn chain_set_head<DB: Blockstore>(
    data: Data<RPCState<DB>>,
<<<<<<< HEAD
    Params(LotusJson((tsk,))): Params<LotusJson<(TipsetKeys,)>>,
) -> Result<(), JsonRpcError> {
    let new_head = data.state_manager.chain_store().tipset_from_keys(&tsk)?;
=======
    Params(params): Params<ChainSetHeadParams>,
) -> Result<ChainSetHeadResult, JsonRpcError>
where
    DB: Blockstore,
{
    let (params,) = params;
    let new_head = data
        .state_manager
        .chain_store()
        .load_required_tipset(&params)?;
>>>>>>> 33595618
    let mut current = data.state_manager.chain_store().heaviest_tipset();
    while current.epoch() >= new_head.epoch() {
        for cid in current.key().cids.clone() {
            data.state_manager
                .chain_store()
                .unmark_block_as_validated(&cid);
        }
        let parents = current.blocks()[0].parents();
        current = data
            .state_manager
            .chain_store()
            .load_required_tipset(parents)?;
    }
    data.state_manager
        .chain_store()
        .set_heaviest_tipset(new_head)
        .map_err(Into::into)
}

pub(crate) async fn chain_get_min_base_fee<DB: Blockstore>(
    data: Data<RPCState<DB>>,
    Params((basefee_lookback,)): Params<(u32,)>,
) -> Result<String, JsonRpcError> {
    let mut current = data.state_manager.chain_store().heaviest_tipset();
    let mut min_base_fee = current.blocks()[0].parent_base_fee().clone();

    for _ in 0..basefee_lookback {
        let parents = current.blocks()[0].parents();
        current = data
            .state_manager
            .chain_store()
            .load_required_tipset(parents)?;

        min_base_fee = min_base_fee.min(current.blocks()[0].parent_base_fee().to_owned());
    }

    Ok(min_base_fee.atto().to_string())
}<|MERGE_RESOLUTION|>--- conflicted
+++ resolved
@@ -151,22 +151,12 @@
 
 pub(in crate::rpc) async fn chain_get_tipset_by_height<DB: Blockstore>(
     data: Data<RPCState<DB>>,
-<<<<<<< HEAD
     Params(LotusJson((height, tsk))): Params<LotusJson<(ChainEpoch, TipsetKeys)>>,
 ) -> Result<LotusJson<Tipset>, JsonRpcError> {
-    let ts = data.state_manager.chain_store().tipset_from_keys(&tsk)?;
-=======
-    Params(params): Params<ChainGetTipsetByHeightParams>,
-) -> Result<ChainGetTipsetByHeightResult, JsonRpcError>
-where
-    DB: Blockstore,
-{
-    let (height, tsk) = params;
     let ts = data
         .state_manager
         .chain_store()
         .load_required_tipset(&tsk)?;
->>>>>>> 33595618
     let tss = data
         .state_manager
         .chain_store()
@@ -203,21 +193,12 @@
 
 pub(in crate::rpc) async fn chain_get_tipset<DB: Blockstore>(
     data: Data<RPCState<DB>>,
-<<<<<<< HEAD
     Params(LotusJson((tsk,))): Params<LotusJson<(TipsetKeys,)>>,
 ) -> Result<LotusJson<Tipset>, JsonRpcError> {
-    let ts = data.state_manager.chain_store().tipset_from_keys(&tsk)?;
-=======
-    Params((LotusJson(tsk),)): Params<ChainGetTipSetParams>,
-) -> Result<ChainGetTipSetResult, JsonRpcError>
-where
-    DB: Blockstore,
-{
     let ts = data
         .state_manager
         .chain_store()
         .load_required_tipset(&tsk)?;
->>>>>>> 33595618
     Ok((*ts).clone().into())
 }
 
@@ -225,22 +206,12 @@
 // https://github.com/filecoin-project/lotus/blob/v1.23.0/node/impl/full/chain.go#L321
 pub(in crate::rpc) async fn chain_set_head<DB: Blockstore>(
     data: Data<RPCState<DB>>,
-<<<<<<< HEAD
     Params(LotusJson((tsk,))): Params<LotusJson<(TipsetKeys,)>>,
 ) -> Result<(), JsonRpcError> {
-    let new_head = data.state_manager.chain_store().tipset_from_keys(&tsk)?;
-=======
-    Params(params): Params<ChainSetHeadParams>,
-) -> Result<ChainSetHeadResult, JsonRpcError>
-where
-    DB: Blockstore,
-{
-    let (params,) = params;
     let new_head = data
         .state_manager
         .chain_store()
         .load_required_tipset(&params)?;
->>>>>>> 33595618
     let mut current = data.state_manager.chain_store().heaviest_tipset();
     while current.epoch() >= new_head.epoch() {
         for cid in current.key().cids.clone() {
