// Copyright 2019-2023 ChainSafe Systems
// SPDX-License-Identifier: Apache-2.0, MIT

use crate::rpc_api::{
    auth_api::*, check_access, data_types::JsonRpcServerState, eth_api::*, ACCESS_MAP,
};
use http::{HeaderMap, HeaderValue, StatusCode};
use serde::de::DeserializeOwned;
use tracing::{debug, error};

pub fn get_error_obj(code: i64, message: String) -> jsonrpc_v2::Error {
    debug!(
        "Error object created with code {} and message {}",
        code, message
    );
    jsonrpc_v2::Error::Full {
        code,
        message,
        data: None,
    }
}

pub fn get_error_res(code: i64, message: String) -> jsonrpc_v2::ResponseObject {
    jsonrpc_v2::ResponseObject::Error {
        jsonrpc: jsonrpc_v2::V2,
        error: get_error_obj(code, message),
        id: jsonrpc_v2::Id::Null,
    }
}

pub fn get_error_str(code: i64, message: String) -> String {
    match serde_json::to_string(&get_error_res(code, message)) {
        Ok(err_str) => err_str,
        Err(err) => format!("Failed to serialize error data. Error was: {err}"),
    }
}

const STREAMING_METHODS: [&str; 0] = [];

pub fn is_streaming_method(method_name: &str) -> bool {
    STREAMING_METHODS.contains(&method_name)
}

<<<<<<< HEAD
const V1_METHODS: [&str; 4] = [
    ETH_ACCOUNTS,
    ETH_BLOCK_NUMBER,
    ETH_CHAIN_ID,
    ETH_GET_BALANCE,
];
=======
const V1_METHODS: [&str; 4] = [ETH_ACCOUNTS, ETH_BLOCK_NUMBER, ETH_CHAIN_ID, ETH_GAS_PRICE];
>>>>>>> a185cbf1

pub fn is_v1_method(method_name: &str) -> bool {
    V1_METHODS.contains(&method_name)
}

pub async fn check_permissions(
    rpc_server: JsonRpcServerState,
    method: &str,
    authorization_header: Option<HeaderValue>,
) -> Result<(), (StatusCode, String)> {
    let claims = match authorization_header {
        Some(token) => {
            let token = token
                .to_str()
                .map_err(|e| (StatusCode::INTERNAL_SERVER_ERROR, e.to_string()))?;
            debug!("JWT from HTTP Header: {}", token);
            let (_, claims) = call_rpc::<Vec<String>>(
                rpc_server,
                jsonrpc_v2::RequestObject::request()
                    .with_method(AUTH_VERIFY)
                    .with_params(vec![token])
                    .finish(),
            )
            .await
            .map_err(|e| (StatusCode::INTERNAL_SERVER_ERROR, e.to_string()))?;

            debug!("Decoded JWT Claims: {:?}", claims);

            claims
        }
        // If no token is passed, assume read behavior
        None => vec!["read".to_owned()],
    };

    match ACCESS_MAP.get(&method) {
        Some(access) => {
            if check_access(access, &claims) {
                Ok(())
            } else {
                Err((StatusCode::FORBIDDEN, "Forbidden".into()))
            }
        }
        None => Err((StatusCode::NOT_FOUND, "Not Found".into())),
    }
}

pub fn get_auth_header(headers: HeaderMap) -> Option<HeaderValue> {
    headers.get("Authorization").cloned()
}

// Calls an RPC method and returns the full response as a string.
pub async fn call_rpc_str(
    rpc_server: JsonRpcServerState,
    rpc_request: jsonrpc_v2::RequestObject,
) -> anyhow::Result<String> {
    let rpc_subscription_response = rpc_server.handle(rpc_request).await;
    Ok(serde_json::to_string(&rpc_subscription_response)?)
}

// Returns both the RPC response string and the result value in a tuple.
pub async fn call_rpc<T>(
    rpc_server: JsonRpcServerState,
    rpc_request: jsonrpc_v2::RequestObject,
) -> anyhow::Result<(String, T)>
where
    T: DeserializeOwned,
{
    debug!("RPC invoked");

    let rpc_subscription_response = rpc_server.handle(rpc_request).await;

    debug!("RPC request received");

    match &rpc_subscription_response {
        jsonrpc_v2::ResponseObjects::One(rpc_subscription_params) => {
            match rpc_subscription_params {
                jsonrpc_v2::ResponseObject::Result { result, .. } => {
                    let response_str = serde_json::to_string(&rpc_subscription_response)?;
                    debug!("RPC Response: {:?}", response_str);
                    Ok((
                        response_str,
                        serde_json::from_value::<T>(serde_json::to_value(result)?)?,
                    ))
                }
                jsonrpc_v2::ResponseObject::Error { error, .. } => match error {
                    jsonrpc_v2::Error::Provided { message, code } => {
                        let msg = format!(
                            "Error after making RPC call. Code: {}. Error: {:?}",
                            code, &message
                        );
                        error!("RPC call error: {}", msg);
                        anyhow::bail!(msg)
                    }
                    jsonrpc_v2::Error::Full { code, message, .. } => {
                        let msg = format!(
                            "Unknown error after making RPC call. Code: {code}. Error: {message:?} "
                        );
                        error!("RPC call error: {}", msg);
                        anyhow::bail!(msg)
                    }
                },
            }
        }
        _ => {
            let msg = "Unexpected response type after making RPC call";
            error!("RPC call error: {}", msg);
            anyhow::bail!(msg)
        }
    }
}<|MERGE_RESOLUTION|>--- conflicted
+++ resolved
@@ -41,16 +41,13 @@
     STREAMING_METHODS.contains(&method_name)
 }
 
-<<<<<<< HEAD
-const V1_METHODS: [&str; 4] = [
+const V1_METHODS: [&str; 5] = [
     ETH_ACCOUNTS,
     ETH_BLOCK_NUMBER,
     ETH_CHAIN_ID,
+    ETH_GAS_PRICE,
     ETH_GET_BALANCE,
 ];
-=======
-const V1_METHODS: [&str; 4] = [ETH_ACCOUNTS, ETH_BLOCK_NUMBER, ETH_CHAIN_ID, ETH_GAS_PRICE];
->>>>>>> a185cbf1
 
 pub fn is_v1_method(method_name: &str) -> bool {
     V1_METHODS.contains(&method_name)
