// Copyright 2019-2023 ChainSafe Systems
// SPDX-License-Identifier: Apache-2.0, MIT

use crate::rpc_api::{
    auth_api::*, check_access, data_types::JsonRpcServerState, eth_api::*, ACCESS_MAP,
};
use http::{HeaderMap, HeaderValue, StatusCode};
use serde::de::DeserializeOwned;
use tracing::{debug, error};

pub fn get_error_obj(code: i64, message: String) -> jsonrpc_v2::Error {
    debug!(
        "Error object created with code {} and message {}",
        code, message
    );
    jsonrpc_v2::Error::Full {
        code,
        message,
        data: None,
    }
}

pub fn get_error_res(code: i64, message: String) -> jsonrpc_v2::ResponseObject {
    jsonrpc_v2::ResponseObject::Error {
        jsonrpc: jsonrpc_v2::V2,
        error: get_error_obj(code, message),
        id: jsonrpc_v2::Id::Null,
    }
}

pub fn get_error_str(code: i64, message: String) -> String {
    match serde_json::to_string(&get_error_res(code, message)) {
        Ok(err_str) => err_str,
        Err(err) => format!("Failed to serialize error data. Error was: {err}"),
    }
}

const STREAMING_METHODS: [&str; 0] = [];

pub fn is_streaming_method(method_name: &str) -> bool {
    STREAMING_METHODS.contains(&method_name)
}

const V1_METHODS: [&str; 5] = [
    ETH_ACCOUNTS,
    ETH_BLOCK_NUMBER,
    ETH_CHAIN_ID,
    ETH_GAS_PRICE,
<<<<<<< HEAD
    STATE_MARKET_STORAGE_DEAL,
=======
    ETH_GET_BALANCE,
>>>>>>> a42fcec4
];

pub fn is_v1_method(method_name: &str) -> bool {
    V1_METHODS.contains(&method_name)
}

pub async fn check_permissions(
    rpc_server: JsonRpcServerState,
    method: &str,
    authorization_header: Option<HeaderValue>,
) -> Result<(), (StatusCode, String)> {
    let claims = match authorization_header {
        Some(token) => {
            let token = token
                .to_str()
                .map_err(|e| (StatusCode::INTERNAL_SERVER_ERROR, e.to_string()))?;
            debug!("JWT from HTTP Header: {}", token);
            let (_, claims) = call_rpc::<Vec<String>>(
                rpc_server,
                jsonrpc_v2::RequestObject::request()
                    .with_method(AUTH_VERIFY)
                    .with_params(vec![token])
                    .finish(),
            )
            .await
            .map_err(|e| (StatusCode::INTERNAL_SERVER_ERROR, e.to_string()))?;

            debug!("Decoded JWT Claims: {:?}", claims);

            claims
        }
        // If no token is passed, assume read behavior
        None => vec!["read".to_owned()],
    };

    match ACCESS_MAP.get(&method) {
        Some(access) => {
            if check_access(access, &claims) {
                Ok(())
            } else {
                Err((StatusCode::FORBIDDEN, "Forbidden".into()))
            }
        }
        None => Err((StatusCode::NOT_FOUND, "Not Found".into())),
    }
}

pub fn get_auth_header(headers: HeaderMap) -> Option<HeaderValue> {
    headers.get("Authorization").cloned()
}

// Calls an RPC method and returns the full response as a string.
pub async fn call_rpc_str(
    rpc_server: JsonRpcServerState,
    rpc_request: jsonrpc_v2::RequestObject,
) -> anyhow::Result<String> {
    let rpc_subscription_response = rpc_server.handle(rpc_request).await;
    Ok(serde_json::to_string(&rpc_subscription_response)?)
}

// Returns both the RPC response string and the result value in a tuple.
pub async fn call_rpc<T>(
    rpc_server: JsonRpcServerState,
    rpc_request: jsonrpc_v2::RequestObject,
) -> anyhow::Result<(String, T)>
where
    T: DeserializeOwned,
{
    debug!("RPC invoked");

    let rpc_subscription_response = rpc_server.handle(rpc_request).await;

    debug!("RPC request received");

    match &rpc_subscription_response {
        jsonrpc_v2::ResponseObjects::One(rpc_subscription_params) => {
            match rpc_subscription_params {
                jsonrpc_v2::ResponseObject::Result { result, .. } => {
                    let response_str = serde_json::to_string(&rpc_subscription_response)?;
                    debug!("RPC Response: {:?}", response_str);
                    Ok((
                        response_str,
                        serde_json::from_value::<T>(serde_json::to_value(result)?)?,
                    ))
                }
                jsonrpc_v2::ResponseObject::Error { error, .. } => match error {
                    jsonrpc_v2::Error::Provided { message, code } => {
                        let msg = format!(
                            "Error after making RPC call. Code: {}. Error: {:?}",
                            code, &message
                        );
                        error!("RPC call error: {}", msg);
                        anyhow::bail!(msg)
                    }
                    jsonrpc_v2::Error::Full { code, message, .. } => {
                        let msg = format!(
                            "Unknown error after making RPC call. Code: {code}. Error: {message:?} "
                        );
                        error!("RPC call error: {}", msg);
                        anyhow::bail!(msg)
                    }
                },
            }
        }
        _ => {
            let msg = "Unexpected response type after making RPC call";
            error!("RPC call error: {}", msg);
            anyhow::bail!(msg)
        }
    }
}<|MERGE_RESOLUTION|>--- conflicted
+++ resolved
@@ -41,16 +41,13 @@
     STREAMING_METHODS.contains(&method_name)
 }
 
-const V1_METHODS: [&str; 5] = [
+const V1_METHODS: [&str; 6] = [
     ETH_ACCOUNTS,
     ETH_BLOCK_NUMBER,
     ETH_CHAIN_ID,
     ETH_GAS_PRICE,
-<<<<<<< HEAD
+    ETH_GET_BALANCE,
     STATE_MARKET_STORAGE_DEAL,
-=======
-    ETH_GET_BALANCE,
->>>>>>> a42fcec4
 ];
 
 pub fn is_v1_method(method_name: &str) -> bool {
