--- conflicted
+++ resolved
@@ -63,20 +63,13 @@
     access.insert(chain_api::CHAIN_GET_PARENT_RECEIPTS, Access::Read);
 
     // Message Pool API
-<<<<<<< HEAD
-    access.insert(mpool_api::MPOOL_GET_NONCE, Access::Read);
-    access.insert(mpool_api::MPOOL_PENDING, Access::Read);
+    access.insert(mpool_api::MpoolGetNonce::NAME, Access::Read);
+    access.insert(mpool_api::MpoolPending::NAME, Access::Read);
     // Lotus limits `MPOOL_PUSH`` to `Access::Write`. However, since messages
     // can always be pushed over the p2p protocol, limiting the RPC doesn't
     // improve security.
-    access.insert(mpool_api::MPOOL_PUSH, Access::Read);
-    access.insert(mpool_api::MPOOL_PUSH_MESSAGE, Access::Sign);
-=======
-    access.insert(mpool_api::MpoolGetNonce::NAME, Access::Read);
-    access.insert(mpool_api::MpoolPending::NAME, Access::Read);
-    access.insert(mpool_api::MpoolPush::NAME, Access::Write);
+    access.insert(mpool_api::MpoolPush::NAME, Access::Read);
     access.insert(mpool_api::MpoolPushMessage::NAME, Access::Sign);
->>>>>>> cbb6e031
 
     // Sync API
     access.insert(sync_api::SYNC_CHECK_BAD, Access::Read);
