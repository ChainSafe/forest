// Copyright 2019-2024 ChainSafe Systems
// SPDX-License-Identifier: Apache-2.0, MIT

use crate::auth::{verify_token, JWT_IDENTIFIER};
use crate::key_management::KeyStore;
use crate::rpc::{
    auth, beacon, chain, common, eth, gas, mpool, net, node, state, sync, wallet, RpcMethod as _,
    CANCEL_METHOD_NAME,
};
use ahash::{HashMap, HashMapExt as _};
use futures::future::BoxFuture;
use futures::FutureExt;
use hyper::header::{HeaderValue, AUTHORIZATION};
use hyper::HeaderMap;
use jsonrpsee::server::middleware::rpc::RpcServiceT;
use jsonrpsee::types::{error::ErrorCode, ErrorObject};
use jsonrpsee::MethodResponse;
use once_cell::sync::Lazy;
use std::sync::Arc;
use tokio::sync::RwLock;
use tower::Layer;
use tracing::debug;

/// Access levels to be checked against JWT claims
enum Access {
    Admin,
    Sign,
    Write,
    Read,
}

/// Access mapping between method names and access levels
/// Checked against JWT claims on every request
static ACCESS_MAP: Lazy<HashMap<&str, Access>> = Lazy::new(|| {
    let mut access = HashMap::new();

    // Auth API
    access.insert(auth::AuthNew::NAME, Access::Admin);
    access.insert(auth::AuthVerify::NAME, Access::Read);

    // Beacon API
    access.insert(beacon::BeaconGetEntry::NAME, Access::Read);

    // Chain API
    access.insert(chain::ChainGetMessage::NAME, Access::Read);
    access.insert(chain::ChainExport::NAME, Access::Read);
    access.insert(chain::ChainReadObj::NAME, Access::Read);
    access.insert(chain::ChainGetPath::NAME, Access::Read);
    access.insert(chain::ChainHasObj::NAME, Access::Read);
    access.insert(chain::ChainGetBlockMessages::NAME, Access::Read);
    access.insert(chain::ChainGetTipSetByHeight::NAME, Access::Read);
    access.insert(chain::ChainGetTipSetAfterHeight::NAME, Access::Read);
    access.insert(chain::ChainGetGenesis::NAME, Access::Read);
    access.insert(chain::ChainHead::NAME, Access::Read);
    access.insert(chain::ChainGetBlock::NAME, Access::Read);
    access.insert(chain::ChainGetTipSet::NAME, Access::Read);
    access.insert(chain::ChainSetHead::NAME, Access::Admin);
    access.insert(chain::ChainGetMinBaseFee::NAME, Access::Admin);
    access.insert(chain::ChainGetMessagesInTipset::NAME, Access::Read);
    access.insert(chain::ChainGetParentMessages::NAME, Access::Read);
    access.insert(chain::CHAIN_NOTIFY, Access::Read);
    access.insert(chain::ChainGetParentReceipts::NAME, Access::Read);

    // Message Pool API
    access.insert(mpool::MpoolGetNonce::NAME, Access::Read);
    access.insert(mpool::MpoolPending::NAME, Access::Read);
    // Lotus limits `MPOOL_PUSH`` to `Access::Write`. However, since messages
    // can always be pushed over the p2p protocol, limiting the RPC doesn't
    // improve security.
    access.insert(mpool::MpoolPush::NAME, Access::Read);
    access.insert(mpool::MpoolPushMessage::NAME, Access::Sign);

    // Sync API
    access.insert(sync::SYNC_CHECK_BAD, Access::Read);
    access.insert(sync::SYNC_MARK_BAD, Access::Admin);
    access.insert(sync::SYNC_STATE, Access::Read);

    // Wallet API
    access.insert(wallet::WALLET_BALANCE, Access::Write);
    access.insert(wallet::WALLET_BALANCE, Access::Read);
    access.insert(wallet::WALLET_DEFAULT_ADDRESS, Access::Read);
    access.insert(wallet::WALLET_EXPORT, Access::Admin);
    access.insert(wallet::WALLET_HAS, Access::Write);
    access.insert(wallet::WALLET_IMPORT, Access::Admin);
    access.insert(wallet::WALLET_LIST, Access::Write);
    access.insert(wallet::WALLET_NEW, Access::Write);
    access.insert(wallet::WALLET_SET_DEFAULT, Access::Write);
    access.insert(wallet::WALLET_SIGN, Access::Sign);
    access.insert(wallet::WALLET_VALIDATE_ADDRESS, Access::Read);
    access.insert(wallet::WALLET_VERIFY, Access::Read);
    access.insert(wallet::WALLET_DELETE, Access::Write);

    // State API
    access.insert(state::STATE_CALL, Access::Read);
    access.insert(state::STATE_REPLAY, Access::Read);
    access.insert(state::STATE_GET_ACTOR, Access::Read);
    access.insert(state::STATE_MARKET_BALANCE, Access::Read);
    access.insert(state::STATE_MARKET_DEALS, Access::Read);
    access.insert(state::STATE_MINER_INFO, Access::Read);
    access.insert(state::MINER_GET_BASE_INFO, Access::Read);
    access.insert(state::STATE_MINER_ACTIVE_SECTORS, Access::Read);
    access.insert(state::STATE_MINER_FAULTS, Access::Read);
    access.insert(state::STATE_MINER_RECOVERIES, Access::Read);
    access.insert(state::STATE_MINER_POWER, Access::Read);
    access.insert(state::STATE_MINER_DEADLINES, Access::Read);
    access.insert(state::STATE_MINER_PROVING_DEADLINE, Access::Read);
    access.insert(state::STATE_MINER_AVAILABLE_BALANCE, Access::Read);
    access.insert(state::STATE_GET_RECEIPT, Access::Read);
    access.insert(state::STATE_WAIT_MSG, Access::Read);
    access.insert(state::STATE_SEARCH_MSG, Access::Read);
    access.insert(state::STATE_SEARCH_MSG_LIMITED, Access::Read);
    access.insert(state::STATE_NETWORK_NAME, Access::Read);
    access.insert(state::STATE_NETWORK_VERSION, Access::Read);
    access.insert(state::STATE_ACCOUNT_KEY, Access::Read);
    access.insert(state::STATE_LOOKUP_ID, Access::Read);
    access.insert(state::STATE_FETCH_ROOT, Access::Read);
    access.insert(state::STATE_GET_RANDOMNESS_FROM_TICKETS, Access::Read);
    access.insert(state::STATE_GET_RANDOMNESS_FROM_BEACON, Access::Read);
    access.insert(state::STATE_READ_STATE, Access::Read);
    access.insert(state::STATE_CIRCULATING_SUPPLY, Access::Read);
    access.insert(state::STATE_SECTOR_GET_INFO, Access::Read);
    access.insert(state::STATE_LIST_MESSAGES, Access::Read);
    access.insert(state::STATE_LIST_MINERS, Access::Read);
    access.insert(state::STATE_MINER_SECTOR_COUNT, Access::Read);
    access.insert(state::STATE_VERIFIED_CLIENT_STATUS, Access::Read);
    access.insert(state::STATE_MARKET_STORAGE_DEAL, Access::Read);
    access.insert(state::STATE_VM_CIRCULATING_SUPPLY_INTERNAL, Access::Read);
    access.insert(state::MSIG_GET_AVAILABLE_BALANCE, Access::Read);
    access.insert(state::MSIG_GET_PENDING, Access::Read);
    access.insert(state::STATE_DEAL_PROVIDER_COLLATERAL_BOUNDS, Access::Read);

    // Gas API
    access.insert(gas::GAS_ESTIMATE_GAS_LIMIT, Access::Read);
    access.insert(gas::GAS_ESTIMATE_GAS_PREMIUM, Access::Read);
    access.insert(gas::GAS_ESTIMATE_FEE_CAP, Access::Read);
    access.insert(gas::GAS_ESTIMATE_MESSAGE_GAS, Access::Read);

    // Common API
    access.insert(common::VERSION, Access::Read);
    access.insert(common::SESSION, Access::Read);
    access.insert(common::SHUTDOWN, Access::Admin);
    access.insert(common::START_TIME, Access::Read);

    // Net API
    access.insert(net::NET_ADDRS_LISTEN, Access::Read);
    access.insert(net::NET_PEERS, Access::Read);
    access.insert(net::NET_LISTENING, Access::Read);
    access.insert(net::NET_INFO, Access::Read);
    access.insert(net::NET_CONNECT, Access::Write);
    access.insert(net::NET_DISCONNECT, Access::Write);
    access.insert(net::NET_AGENT_VERSION, Access::Read);
    access.insert(net::NET_AUTO_NAT_STATUS, Access::Read);
    access.insert(net::NET_VERSION, Access::Read);

    // Node API
    access.insert(node::NODE_STATUS, Access::Read);

    // Eth API
<<<<<<< HEAD
    access.insert(eth_api::ETH_ACCOUNTS, Access::Read);
    access.insert(eth_api::ETH_BLOCK_NUMBER, Access::Read);
    access.insert(eth_api::ETH_CHAIN_ID, Access::Read);
    access.insert(eth_api::ETH_GAS_PRICE, Access::Read);
    access.insert(eth_api::ETH_GET_BALANCE, Access::Read);
    access.insert(eth_api::ETH_GET_BLOCK_BY_HASH, Access::Read);
    access.insert(eth_api::ETH_GET_BLOCK_BY_NUMBER, Access::Read);
    access.insert(eth_api::ETH_SYNCING, Access::Read);
=======
    access.insert(eth::ETH_ACCOUNTS, Access::Read);
    access.insert(eth::ETH_BLOCK_NUMBER, Access::Read);
    access.insert(eth::ETH_CHAIN_ID, Access::Read);
    access.insert(eth::ETH_GAS_PRICE, Access::Read);
    access.insert(eth::ETH_GET_BALANCE, Access::Read);
    access.insert(eth::ETH_SYNCING, Access::Read);
    access.insert(eth::WEB3_CLIENT_VERSION, Access::Read);
>>>>>>> fed8ec22

    // Pubsub API
    access.insert(CANCEL_METHOD_NAME, Access::Read);

    access
});

/// Checks an access enumeration against provided JWT claims
fn check_access(access: &Access, claims: &[String]) -> bool {
    match access {
        Access::Admin => claims.contains(&"admin".to_owned()),
        Access::Sign => claims.contains(&"sign".to_owned()),
        Access::Write => claims.contains(&"write".to_owned()),
        Access::Read => claims.contains(&"read".to_owned()),
    }
}

#[derive(Clone)]
pub struct AuthLayer {
    pub headers: HeaderMap,
    pub keystore: Arc<RwLock<KeyStore>>,
}

impl<S> Layer<S> for AuthLayer {
    type Service = AuthMiddleware<S>;

    fn layer(&self, service: S) -> Self::Service {
        AuthMiddleware {
            headers: self.headers.clone(),
            keystore: self.keystore.clone(),
            service,
        }
    }
}

#[derive(Clone)]
pub struct AuthMiddleware<S> {
    headers: HeaderMap,
    keystore: Arc<RwLock<KeyStore>>,
    service: S,
}

impl<'a, S> RpcServiceT<'a> for AuthMiddleware<S>
where
    S: RpcServiceT<'a> + Send + Sync + Clone + 'static,
{
    type Future = BoxFuture<'a, MethodResponse>;

    fn call(&self, req: jsonrpsee::types::Request<'a>) -> Self::Future {
        let headers = self.headers.clone();
        let keystore = self.keystore.clone();
        let service = self.service.clone();

        async move {
            let auth_header = headers.get(AUTHORIZATION).cloned();
            let res = check_permissions(keystore, auth_header, req.method_name()).await;

            match res {
                Ok(()) => service.call(req).await,
                Err(code) => MethodResponse::error(req.id(), ErrorObject::from(code)),
            }
        }
        .boxed()
    }
}

/// Verify JWT Token and return the token's permissions.
async fn auth_verify(token: &str, keystore: Arc<RwLock<KeyStore>>) -> anyhow::Result<Vec<String>> {
    let ks = keystore.read().await;
    let ki = ks.get(JWT_IDENTIFIER)?;
    let perms = verify_token(token, ki.private_key())?;
    Ok(perms)
}

async fn check_permissions(
    keystore: Arc<RwLock<KeyStore>>,
    auth_header: Option<HeaderValue>,
    method: &str,
) -> anyhow::Result<(), ErrorCode> {
    let claims = match auth_header {
        Some(token) => {
            let token = token.to_str().map_err(|_| ErrorCode::ParseError)?;

            debug!("JWT from HTTP Header: {}", token);

            auth_verify(token, keystore)
                .await
                .map_err(|_| ErrorCode::InvalidRequest)?
        }
        // If no token is passed, assume read behavior
        None => vec!["read".to_owned()],
    };
    debug!("Decoded JWT Claims: {}", claims.join(","));

    match ACCESS_MAP.get(&method) {
        Some(access) => {
            if check_access(access, &claims) {
                Ok(())
            } else {
                Err(ErrorCode::InvalidRequest)
            }
        }
        None => Err(ErrorCode::MethodNotFound),
    }
}<|MERGE_RESOLUTION|>--- conflicted
+++ resolved
@@ -156,24 +156,14 @@
     access.insert(node::NODE_STATUS, Access::Read);
 
     // Eth API
-<<<<<<< HEAD
-    access.insert(eth_api::ETH_ACCOUNTS, Access::Read);
-    access.insert(eth_api::ETH_BLOCK_NUMBER, Access::Read);
-    access.insert(eth_api::ETH_CHAIN_ID, Access::Read);
-    access.insert(eth_api::ETH_GAS_PRICE, Access::Read);
-    access.insert(eth_api::ETH_GET_BALANCE, Access::Read);
-    access.insert(eth_api::ETH_GET_BLOCK_BY_HASH, Access::Read);
-    access.insert(eth_api::ETH_GET_BLOCK_BY_NUMBER, Access::Read);
-    access.insert(eth_api::ETH_SYNCING, Access::Read);
-=======
     access.insert(eth::ETH_ACCOUNTS, Access::Read);
     access.insert(eth::ETH_BLOCK_NUMBER, Access::Read);
     access.insert(eth::ETH_CHAIN_ID, Access::Read);
     access.insert(eth::ETH_GAS_PRICE, Access::Read);
     access.insert(eth::ETH_GET_BALANCE, Access::Read);
     access.insert(eth::ETH_SYNCING, Access::Read);
+    access.insert(eth::ETH_GET_BLOCK_BY_NUMBER, Access::Read);
     access.insert(eth::WEB3_CLIENT_VERSION, Access::Read);
->>>>>>> fed8ec22
 
     // Pubsub API
     access.insert(CANCEL_METHOD_NAME, Access::Read);
