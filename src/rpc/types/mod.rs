--- conflicted
+++ resolved
@@ -282,8 +282,6 @@
     #[serde(with = "crate::lotus_json", rename = "SectorKeyCID")]
     pub sector_key_cid: Option<Cid>,
 
-<<<<<<< HEAD
-=======
     /// The total fee payable per day for this sector. The value of this field is set at the time of
     /// sector activation, extension and whenever a sector's `QAP` is changed. This fee is payable for
     /// the lifetime of the sector and is aggregated in the deadline's `daily_fee` field.
@@ -292,7 +290,6 @@
     /// FIP-0100, and is added as the 16th element of the array after that point only for new sectors
     /// or sectors that are updated after that point. For old sectors, the value of this field will
     /// always be zero.
->>>>>>> e6c72f0d
     #[schemars(with = "LotusJson<TokenAmount>")]
     #[serde(with = "crate::lotus_json")]
     pub daily_fee: TokenAmount,
