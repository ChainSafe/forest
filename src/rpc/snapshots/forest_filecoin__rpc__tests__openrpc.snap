---
source: src/rpc/mod.rs
expression: spec
---
methods:
  - name: Filecoin.ChainGetMessage
    params:
      - name: msg_cid
        schema:
          type: object
          required:
            - /
          properties:
            /:
              $ref: "#/components/schemas/String"
        required: true
    paramStructure: by-position
    result:
      name: "Filecoin.ChainGetMessage::Result"
      schema:
        type: object
        required:
          - From
          - GasFeeCap
          - GasLimit
          - GasPremium
          - Method
          - Nonce
          - To
          - Value
          - Version
        properties:
          CID:
            $ref: "#/components/schemas/Nullable_CidLotusJsonGeneric_for_64"
          From:
            $ref: "#/components/schemas/String"
          GasFeeCap:
            $ref: "#/components/schemas/String"
          GasLimit:
            $ref: "#/components/schemas/uint64"
          GasPremium:
            $ref: "#/components/schemas/String"
          Method:
            $ref: "#/components/schemas/uint64"
          Nonce:
            $ref: "#/components/schemas/uint64"
          Params:
            $ref: "#/components/schemas/Nullable_VecU8LotusJson"
          To:
            $ref: "#/components/schemas/String"
          Value:
            $ref: "#/components/schemas/String"
          Version:
            $ref: "#/components/schemas/uint64"
      required: true
  - name: Filecoin.ChainGetParentMessages
    params:
      - name: block_cid
        schema:
          type: object
          required:
            - /
          properties:
            /:
              $ref: "#/components/schemas/String"
        required: true
    paramStructure: by-position
    result:
      name: "Filecoin.ChainGetParentMessages::Result"
      schema:
        type: array
        items:
          $ref: "#/components/schemas/ApiMessageLotusJson"
        nullable: true
      required: true
  - name: Filecoin.ChainGetParentReceipts
    params:
      - name: block_cid
        schema:
          type: object
          required:
            - /
          properties:
            /:
              $ref: "#/components/schemas/String"
        required: true
    paramStructure: by-position
    result:
      name: "Filecoin.ChainGetParentReceipts::Result"
      schema:
        type: array
        items:
          $ref: "#/components/schemas/ApiReceipt"
        nullable: true
      required: true
  - name: Filecoin.ChainGetMessagesInTipset
    params:
      - name: tsk
        schema:
          $ref: "#/components/schemas/forest_filecoin::lotus_json::cid::CidLotusJsonGeneric<64>"
        required: true
    paramStructure: by-position
    result:
      name: "Filecoin.ChainGetMessagesInTipset::Result"
      schema:
        type: array
        items:
          $ref: "#/components/schemas/ApiMessageLotusJson"
        nullable: true
      required: true
  - name: Filecoin.ChainExport
    params:
      - name: params
        schema:
          type: object
          required:
            - dry_run
            - epoch
            - output_path
            - recent_roots
            - skip_checksum
            - tipset_keys
          properties:
            dry_run:
              type: boolean
            epoch:
              type: integer
              format: int64
            output_path:
              type: string
            recent_roots:
              type: integer
              format: int64
            skip_checksum:
              type: boolean
            tipset_keys:
              $ref: "#/components/schemas/forest_filecoin::lotus_json::cid::CidLotusJsonGeneric<64>"
        required: true
    paramStructure: by-position
    result:
      name: "Filecoin.ChainExport::Result"
      schema:
        type: string
        nullable: true
      required: false
  - name: Filecoin.ChainReadObj
    params:
      - name: cid
        schema:
          type: object
          required:
            - /
          properties:
            /:
              $ref: "#/components/schemas/String"
        required: true
    paramStructure: by-position
    result:
      name: "Filecoin.ChainReadObj::Result"
      schema:
        $ref: "#/components/schemas/encoded binary"
        nullable: true
      required: true
  - name: Filecoin.ChainHasObj
    params:
      - name: cid
        schema:
          type: object
          required:
            - /
          properties:
            /:
              $ref: "#/components/schemas/String"
        required: true
    paramStructure: by-position
    result:
      name: "Filecoin.ChainHasObj::Result"
      schema:
        type: boolean
      required: true
  - name: Filecoin.ChainGetBlockMessages
    params:
      - name: cid
        schema:
          type: object
          required:
            - /
          properties:
            /:
              $ref: "#/components/schemas/String"
        required: true
    paramStructure: by-position
    result:
      name: "Filecoin.ChainGetBlockMessages::Result"
      schema:
        type: object
        required:
          - BlsMessages
          - Cids
          - SecpkMessages
        properties:
          BlsMessages:
            $ref: "#/components/schemas/forest_filecoin::lotus_json::message::MessageLotusJson"
          Cids:
            $ref: "#/components/schemas/forest_filecoin::lotus_json::cid::CidLotusJsonGeneric<64>"
          SecpkMessages:
            $ref: "#/components/schemas/forest_filecoin::lotus_json::signed_message::SignedMessageLotusJson"
      required: true
  - name: Filecoin.ChainGetPath
    params:
      - name: from
        schema:
          $ref: "#/components/schemas/forest_filecoin::lotus_json::cid::CidLotusJsonGeneric<64>"
        required: true
      - name: to
        schema:
          $ref: "#/components/schemas/forest_filecoin::lotus_json::cid::CidLotusJsonGeneric<64>"
        required: true
    paramStructure: by-position
    result:
      name: "Filecoin.ChainGetPath::Result"
      schema:
        type: array
        items:
          $ref: "#/components/schemas/PathChange_for_TipsetLotusJson"
        nullable: true
      required: true
  - name: Filecoin.ChainGetTipSetByHeight
    params:
      - name: height
        schema:
          type: integer
          format: int64
        required: true
      - name: tsk
        schema:
          type: array
          items:
            $ref: "#/components/schemas/CidLotusJsonGeneric_for_64"
          nullable: true
        required: true
    paramStructure: by-position
    result:
      name: "Filecoin.ChainGetTipSetByHeight::Result"
      schema:
        type: object
        required:
          - Blocks
          - Cids
          - Height
        properties:
          Blocks:
            $ref: "#/components/schemas/forest_filecoin::lotus_json::block_header::BlockHeaderLotusJson"
          Cids:
            $ref: "#/components/schemas/TipsetKeyLotusJson"
          Height:
            $ref: "#/components/schemas/int64"
      required: true
  - name: Filecoin.ChainGetTipSetAfterHeight
    params:
      - name: height
        schema:
          type: integer
          format: int64
        required: true
      - name: tsk
        schema:
          type: array
          items:
            $ref: "#/components/schemas/CidLotusJsonGeneric_for_64"
          nullable: true
        required: true
    paramStructure: by-position
    result:
      name: "Filecoin.ChainGetTipSetAfterHeight::Result"
      schema:
        type: object
        required:
          - Blocks
          - Cids
          - Height
        properties:
          Blocks:
            $ref: "#/components/schemas/forest_filecoin::lotus_json::block_header::BlockHeaderLotusJson"
          Cids:
            $ref: "#/components/schemas/TipsetKeyLotusJson"
          Height:
            $ref: "#/components/schemas/int64"
      required: true
  - name: Filecoin.ChainGetGenesis
    params: []
    paramStructure: by-position
    result:
      name: "Filecoin.ChainGetGenesis::Result"
      schema:
        $ref: "#/components/schemas/TipsetLotusJson"
        nullable: true
      required: false
  - name: Filecoin.ChainHead
    params: []
    paramStructure: by-position
    result:
      name: "Filecoin.ChainHead::Result"
      schema:
        type: object
        required:
          - Blocks
          - Cids
          - Height
        properties:
          Blocks:
            $ref: "#/components/schemas/forest_filecoin::lotus_json::block_header::BlockHeaderLotusJson"
          Cids:
            $ref: "#/components/schemas/TipsetKeyLotusJson"
          Height:
            $ref: "#/components/schemas/int64"
      required: true
  - name: Filecoin.ChainGetBlock
    params:
      - name: cid
        schema:
          type: object
          required:
            - /
          properties:
            /:
              $ref: "#/components/schemas/String"
        required: true
    paramStructure: by-position
    result:
      name: "Filecoin.ChainGetBlock::Result"
      schema:
        type: object
        required:
          - BeaconEntries
          - ForkSignaling
          - Height
          - Messages
          - Miner
          - ParentBaseFee
          - ParentMessageReceipts
          - ParentStateRoot
          - ParentWeight
          - Parents
          - Timestamp
          - WinPoStProof
        properties:
          BLSAggregate:
            $ref: "#/components/schemas/Nullable_SignatureLotusJson"
          BeaconEntries:
            $ref: "#/components/schemas/forest_filecoin::lotus_json::beacon_entry::BeaconEntryLotusJson"
          BlockSig:
            $ref: "#/components/schemas/Nullable_SignatureLotusJson"
          ElectionProof:
            $ref: "#/components/schemas/Nullable_ElectionProofLotusJson"
          ForkSignaling:
            $ref: "#/components/schemas/uint64"
          Height:
            $ref: "#/components/schemas/int64"
          Messages:
            $ref: "#/components/schemas/CidLotusJsonGeneric_for_642"
          Miner:
            $ref: "#/components/schemas/String"
          ParentBaseFee:
            $ref: "#/components/schemas/String"
          ParentMessageReceipts:
            $ref: "#/components/schemas/CidLotusJsonGeneric_for_642"
          ParentStateRoot:
            $ref: "#/components/schemas/CidLotusJsonGeneric_for_642"
          ParentWeight:
            $ref: "#/components/schemas/String"
          Parents:
            $ref: "#/components/schemas/TipsetKeyLotusJson"
          Ticket:
            $ref: "#/components/schemas/Nullable_TicketLotusJson"
          Timestamp:
            $ref: "#/components/schemas/uint64"
          WinPoStProof:
            $ref: "#/components/schemas/forest_filecoin::lotus_json::po_st_proof::PoStProofLotusJson"
      required: true
  - name: Filecoin.ChainGetTipSet
    params:
      - name: tsk
        schema:
          type: array
          items:
            $ref: "#/components/schemas/CidLotusJsonGeneric_for_64"
          nullable: true
        required: true
    paramStructure: by-position
    result:
      name: "Filecoin.ChainGetTipSet::Result"
      schema:
        type: object
        required:
          - Blocks
          - Cids
          - Height
        properties:
          Blocks:
            $ref: "#/components/schemas/forest_filecoin::lotus_json::block_header::BlockHeaderLotusJson"
          Cids:
            $ref: "#/components/schemas/TipsetKeyLotusJson"
          Height:
            $ref: "#/components/schemas/int64"
      required: true
  - name: Filecoin.ChainSetHead
    params:
      - name: tsk
        schema:
          type: array
          items:
            $ref: "#/components/schemas/CidLotusJsonGeneric_for_64"
          nullable: true
        required: true
    paramStructure: by-position
    result:
      name: "Filecoin.ChainSetHead::Result"
      schema:
        type: "null"
      required: true
  - name: Filecoin.ChainGetMinBaseFee
    params:
      - name: lookback
        schema:
          type: integer
          format: uint32
          minimum: 0
        required: true
    paramStructure: by-position
    result:
      name: "Filecoin.ChainGetMinBaseFee::Result"
      schema:
        type: string
      required: true
  - name: Filecoin.ChainTipSetWeight
    params:
      - name: tsk
        schema:
          type: array
          items:
            $ref: "#/components/schemas/CidLotusJsonGeneric_for_64"
          nullable: true
        required: true
    paramStructure: by-position
    result:
      name: "Filecoin.ChainTipSetWeight::Result"
      schema:
        type: string
      required: true
  - name: Filecoin.MpoolGetNonce
    params:
      - name: address
        schema:
          type: string
        required: true
    paramStructure: by-position
    result:
      name: "Filecoin.MpoolGetNonce::Result"
      schema:
        type: integer
        format: uint64
        minimum: 0
      required: true
  - name: Filecoin.MpoolPending
    params:
      - name: tsk
        schema:
          type: array
          items:
            $ref: "#/components/schemas/CidLotusJsonGeneric_for_64"
          nullable: true
        required: true
    paramStructure: by-position
    result:
      name: "Filecoin.MpoolPending::Result"
      schema:
        type: array
        items:
          $ref: "#/components/schemas/forest_filecoin::lotus_json::signed_message::SignedMessageLotusJson"
        nullable: true
      required: true
  - name: Filecoin.MpoolPush
    params:
      - name: msg
        schema:
          type: object
          required:
            - Message
            - Signature
          properties:
            CID:
              $ref: "#/components/schemas/Nullable_CidLotusJsonGeneric_for_64"
            Message:
              $ref: "#/components/schemas/MessageLotusJson"
            Signature:
              $ref: "#/components/schemas/SignatureLotusJson2"
        required: true
    paramStructure: by-position
    result:
      name: "Filecoin.MpoolPush::Result"
      schema:
        type: object
        required:
          - /
        properties:
          /:
            $ref: "#/components/schemas/String"
      required: true
  - name: Filecoin.MpoolPushMessage
    params:
      - name: usmg
        schema:
          type: object
          required:
            - From
            - GasFeeCap
            - GasLimit
            - GasPremium
            - Method
            - Nonce
            - To
            - Value
            - Version
          properties:
            CID:
              $ref: "#/components/schemas/Nullable_CidLotusJsonGeneric_for_64"
            From:
              $ref: "#/components/schemas/String"
            GasFeeCap:
              $ref: "#/components/schemas/String"
            GasLimit:
              $ref: "#/components/schemas/uint64"
            GasPremium:
              $ref: "#/components/schemas/String"
            Method:
              $ref: "#/components/schemas/uint64"
            Nonce:
              $ref: "#/components/schemas/uint64"
            Params:
              $ref: "#/components/schemas/Nullable_VecU8LotusJson"
            To:
              $ref: "#/components/schemas/String"
            Value:
              $ref: "#/components/schemas/String"
            Version:
              $ref: "#/components/schemas/uint64"
        required: true
      - name: spec
        schema:
          $ref: "#/components/schemas/MessageSendSpec"
          nullable: true
        required: false
    paramStructure: by-position
    result:
      name: "Filecoin.MpoolPushMessage::Result"
      schema:
        type: object
        required:
          - Message
          - Signature
        properties:
          CID:
            $ref: "#/components/schemas/Nullable_CidLotusJsonGeneric_for_64"
          Message:
            $ref: "#/components/schemas/MessageLotusJson"
          Signature:
            $ref: "#/components/schemas/SignatureLotusJson2"
      required: true
  - name: Filecoin.AuthNew
    params:
      - name: params
        schema:
          type: object
          required:
            - perms
            - token_exp
          properties:
            perms:
              type: array
              items:
                type: string
            token_exp:
              type: integer
              format: int64
        required: true
    paramStructure: by-position
    result:
      name: "Filecoin.AuthNew::Result"
      schema:
        $ref: "#/components/schemas/encoded binary"
        nullable: true
      required: true
  - name: Filecoin.AuthVerify
    params:
      - name: header_raw
        schema:
          type: string
        required: true
    paramStructure: by-position
    result:
      name: "Filecoin.AuthVerify::Result"
      schema:
        type: array
        items:
          type: string
      required: true
  - name: Filecoin.BeaconGetEntry
    params:
      - name: first
        schema:
          type: integer
          format: int64
        required: true
    paramStructure: by-position
    result:
      name: "Filecoin.BeaconGetEntry::Result"
      schema:
        type: object
        required:
          - Data
          - Round
        properties:
          Data:
            $ref: "#/components/schemas/VecU8LotusJson2"
          Round:
            $ref: "#/components/schemas/uint64"
      required: true
  - name: Filecoin.Session
    params: []
    paramStructure: by-position
    result:
      name: "Filecoin.Session::Result"
      schema:
        type: string
        format: uuid
      required: true
  - name: Filecoin.Version
    params: []
    paramStructure: by-position
    result:
      name: "Filecoin.Version::Result"
      schema:
        description: Represents the current version of the API.
        type: object
        required:
          - APIVersion
          - BlockDelay
          - Version
        properties:
          APIVersion:
            $ref: "#/components/schemas/ShiftingVersion"
          BlockDelay:
            type: integer
            format: uint32
            minimum: 0
          Version:
            type: string
      required: true
  - name: Filecoin.Shutdown
    params: []
    paramStructure: by-position
    result:
      name: "Filecoin.Shutdown::Result"
      schema:
        type: "null"
      required: true
  - name: Filecoin.StartTime
    params: []
    paramStructure: by-position
    result:
      name: "Filecoin.StartTime::Result"
      schema:
        type: string
        format: date-time
      required: true
  - name: Filecoin.GasEstimateGasLimit
    params:
      - name: msg
        schema:
          type: object
          required:
            - From
            - GasFeeCap
            - GasLimit
            - GasPremium
            - Method
            - Nonce
            - To
            - Value
            - Version
          properties:
            CID:
              $ref: "#/components/schemas/Nullable_CidLotusJsonGeneric_for_64"
            From:
              $ref: "#/components/schemas/String"
            GasFeeCap:
              $ref: "#/components/schemas/String"
            GasLimit:
              $ref: "#/components/schemas/uint64"
            GasPremium:
              $ref: "#/components/schemas/String"
            Method:
              $ref: "#/components/schemas/uint64"
            Nonce:
              $ref: "#/components/schemas/uint64"
            Params:
              $ref: "#/components/schemas/Nullable_VecU8LotusJson"
            To:
              $ref: "#/components/schemas/String"
            Value:
              $ref: "#/components/schemas/String"
            Version:
              $ref: "#/components/schemas/uint64"
        required: true
      - name: tsk
        schema:
          type: array
          items:
            $ref: "#/components/schemas/CidLotusJsonGeneric_for_64"
          nullable: true
        required: true
    paramStructure: by-position
    result:
      name: "Filecoin.GasEstimateGasLimit::Result"
      schema:
        type: integer
        format: int64
      required: true
  - name: Filecoin.WalletBalance
    params:
      - name: address
        schema:
          type: string
        required: true
    paramStructure: by-position
    result:
      name: "Filecoin.WalletBalance::Result"
      schema:
        type: string
      required: true
  - name: Filecoin.WalletDefaultAddress
    params: []
    paramStructure: by-position
    result:
      name: "Filecoin.WalletDefaultAddress::Result"
      schema:
        $ref: "#/components/schemas/String"
        nullable: true
      required: true
  - name: Filecoin.WalletExport
    params:
      - name: address
        schema:
          type: string
        required: true
    paramStructure: by-position
    result:
      name: "Filecoin.WalletExport::Result"
      schema:
        type: object
        required:
          - PrivateKey
          - Type
        properties:
          PrivateKey:
            $ref: "#/components/schemas/VecU8LotusJson2"
          Type:
            $ref: "#/components/schemas/SignatureTypeLotusJson"
      required: true
  - name: Filecoin.WalletHas
    params:
      - name: address
        schema:
          type: string
        required: true
    paramStructure: by-position
    result:
      name: "Filecoin.WalletHas::Result"
      schema:
        type: boolean
      required: true
  - name: Filecoin.WalletImport
    params:
      - name: key
        schema:
          type: object
          required:
            - PrivateKey
            - Type
          properties:
            PrivateKey:
              $ref: "#/components/schemas/VecU8LotusJson2"
            Type:
              $ref: "#/components/schemas/SignatureTypeLotusJson"
        required: true
    paramStructure: by-position
    result:
      name: "Filecoin.WalletImport::Result"
      schema:
        type: string
      required: true
  - name: Filecoin.WalletList
    params: []
    paramStructure: by-position
    result:
      name: "Filecoin.WalletList::Result"
      schema:
        type: array
        items:
          $ref: "#/components/schemas/String"
        nullable: true
      required: true
  - name: Filecoin.WalletNew
    params:
      - name: signature_type
        schema:
          anyOf:
            - $ref: "#/components/schemas/SignatureType"
            - $ref: "#/components/schemas/String"
        required: true
    paramStructure: by-position
    result:
      name: "Filecoin.WalletNew::Result"
      schema:
        type: string
      required: true
  - name: Filecoin.WalletSetDefault
    params:
      - name: address
        schema:
          type: string
        required: true
    paramStructure: by-position
    result:
      name: "Filecoin.WalletSetDefault::Result"
      schema:
        type: "null"
      required: true
  - name: Filecoin.WalletSign
    params:
      - name: address
        schema:
          type: string
        required: true
      - name: message
        schema:
          $ref: "#/components/schemas/encoded binary"
          nullable: true
        required: true
    paramStructure: by-position
    result:
      name: "Filecoin.WalletSign::Result"
      schema:
        type: object
        required:
          - Data
          - Type
        properties:
          Data:
            $ref: "#/components/schemas/VecU8LotusJson2"
          Type:
            $ref: "#/components/schemas/SignatureTypeLotusJson"
      required: true
  - name: Filecoin.WalletValidateAddress
    params:
      - name: address
        schema:
          type: string
        required: true
    paramStructure: by-position
    result:
      name: "Filecoin.WalletValidateAddress::Result"
      schema:
        type: string
      required: true
  - name: Filecoin.WalletVerify
    params:
      - name: address
        schema:
          type: string
        required: true
      - name: message
        schema:
          $ref: "#/components/schemas/encoded binary"
          nullable: true
        required: true
      - name: signature
        schema:
          type: object
          required:
            - Data
            - Type
          properties:
            Data:
              $ref: "#/components/schemas/VecU8LotusJson2"
            Type:
              $ref: "#/components/schemas/SignatureTypeLotusJson"
        required: true
    paramStructure: by-position
    result:
      name: "Filecoin.WalletVerify::Result"
      schema:
        type: boolean
      required: true
  - name: Filecoin.WalletDelete
    params:
      - name: address
        schema:
          type: string
        required: true
    paramStructure: by-position
    result:
      name: "Filecoin.WalletDelete::Result"
      schema:
        type: "null"
      required: true
<<<<<<< HEAD
  - name: Filecoin.StateGetBeaconEntry
    params:
      - name: epoch
        schema:
          type: integer
          format: int64
        required: true
    paramStructure: by-position
    result:
      name: "Filecoin.StateGetBeaconEntry::Result"
      schema:
        type: object
        required:
          - Data
          - Round
        properties:
          Data:
            $ref: "#/components/schemas/VecU8LotusJson2"
          Round:
            $ref: "#/components/schemas/uint64"
=======
  - name: Filecoin.NetAddrsListen
    params: []
    paramStructure: by-position
    result:
      name: "Filecoin.NetAddrsListen::Result"
      schema:
        type: object
        required:
          - Addrs
          - ID
        properties:
          Addrs:
            type: array
            items:
              type: string
            uniqueItems: true
          ID:
            type: string
      required: true
  - name: Filecoin.NetPeers
    params: []
    paramStructure: by-position
    result:
      name: "Filecoin.NetPeers::Result"
      schema:
        type: array
        items:
          $ref: "#/components/schemas/AddrInfo"
      required: true
  - name: Filecoin.NetListening
    params: []
    paramStructure: by-position
    result:
      name: "Filecoin.NetListening::Result"
      schema:
        type: boolean
      required: true
  - name: Filecoin.NetInfo
    params: []
    paramStructure: by-position
    result:
      name: "Filecoin.NetInfo::Result"
      schema:
        type: object
        required:
          - num_connections
          - num_established
          - num_peers
          - num_pending
          - num_pending_incoming
          - num_pending_outgoing
        properties:
          num_connections:
            type: integer
            format: uint32
            minimum: 0
          num_established:
            type: integer
            format: uint32
            minimum: 0
          num_peers:
            type: integer
            format: uint
            minimum: 0
          num_pending:
            type: integer
            format: uint32
            minimum: 0
          num_pending_incoming:
            type: integer
            format: uint32
            minimum: 0
          num_pending_outgoing:
            type: integer
            format: uint32
            minimum: 0
      required: true
  - name: Filecoin.NetConnect
    params:
      - name: info
        schema:
          type: object
          required:
            - Addrs
            - ID
          properties:
            Addrs:
              type: array
              items:
                type: string
              uniqueItems: true
            ID:
              type: string
        required: true
    paramStructure: by-position
    result:
      name: "Filecoin.NetConnect::Result"
      schema:
        type: "null"
      required: true
  - name: Filecoin.NetDisconnect
    params:
      - name: id
        schema:
          type: string
        required: true
    paramStructure: by-position
    result:
      name: "Filecoin.NetDisconnect::Result"
      schema:
        type: "null"
      required: true
  - name: Filecoin.NetAgentVersion
    params:
      - name: id
        schema:
          type: string
        required: true
    paramStructure: by-position
    result:
      name: "Filecoin.NetAgentVersion::Result"
      schema:
        type: string
      required: true
  - name: Filecoin.NetAutoNatStatus
    params: []
    paramStructure: by-position
    result:
      name: "Filecoin.NetAutoNatStatus::Result"
      schema:
        type: object
        required:
          - Reachability
        properties:
          PublicAddrs:
            type: array
            items:
              type: string
            nullable: true
          Reachability:
            type: integer
            format: int32
      required: true
  - name: Filecoin.NetVersion
    params: []
    paramStructure: by-position
    result:
      name: "Filecoin.NetVersion::Result"
      schema:
        type: string
>>>>>>> 9d9b3d7a
      required: true
components:
  schemas:
    AddrInfo:
      type: object
      required:
        - Addrs
        - ID
      properties:
        Addrs:
          type: array
          items:
            type: string
          uniqueItems: true
        ID:
          type: string
    ApiMessageLotusJson:
      type: object
      required:
        - Cid
        - Message
      properties:
        Cid:
          $ref: "#/components/schemas/CidLotusJsonGeneric_for_642"
        Message:
          $ref: "#/components/schemas/MessageLotusJson"
    ApiReceipt:
      type: object
      required:
        - EventsRoot
        - ExitCode
        - GasUsed
        - Return
      properties:
        EventsRoot:
          $ref: "#/components/schemas/Nullable_CidLotusJsonGeneric_for_64"
        ExitCode:
          $ref: "#/components/schemas/ExitCode"
        GasUsed:
          type: integer
          format: uint64
          minimum: 0
        Return:
          $ref: "#/components/schemas/VecU8LotusJson2"
    CidLotusJsonGeneric_for_64:
      type: object
      required:
        - /
      properties:
        /:
          $ref: "#/components/schemas/String"
    CidLotusJsonGeneric_for_642:
      type: object
      required:
        - /
      properties:
        /:
          $ref: "#/components/schemas/String"
    ElectionProofLotusJson:
      type: object
      required:
        - VRFProof
        - WinCount
      properties:
        VRFProof:
          $ref: "#/components/schemas/VecU8LotusJson2"
        WinCount:
          $ref: "#/components/schemas/int64"
    ExitCode:
      type: integer
      format: uint32
      minimum: 0
    MessageLotusJson:
      type: object
      required:
        - From
        - GasFeeCap
        - GasLimit
        - GasPremium
        - Method
        - Nonce
        - To
        - Value
        - Version
      properties:
        CID:
          $ref: "#/components/schemas/Nullable_CidLotusJsonGeneric_for_64"
        From:
          $ref: "#/components/schemas/String"
        GasFeeCap:
          $ref: "#/components/schemas/String"
        GasLimit:
          $ref: "#/components/schemas/uint64"
        GasPremium:
          $ref: "#/components/schemas/String"
        Method:
          $ref: "#/components/schemas/uint64"
        Nonce:
          $ref: "#/components/schemas/uint64"
        Params:
          $ref: "#/components/schemas/Nullable_VecU8LotusJson"
        To:
          $ref: "#/components/schemas/String"
        Value:
          $ref: "#/components/schemas/String"
        Version:
          $ref: "#/components/schemas/uint64"
    MessageSendSpec:
      type: object
      required:
        - MaxFee
      properties:
        MaxFee:
          $ref: "#/components/schemas/String"
    Nullable_CidLotusJsonGeneric_for_64:
      $ref: "#/components/schemas/CidLotusJsonGeneric_for_64"
      nullable: true
    Nullable_ElectionProofLotusJson:
      $ref: "#/components/schemas/ElectionProofLotusJson"
      nullable: true
    Nullable_SignatureLotusJson:
      $ref: "#/components/schemas/SignatureLotusJson"
      nullable: true
    Nullable_TicketLotusJson:
      $ref: "#/components/schemas/TicketLotusJson"
      nullable: true
    Nullable_VecU8LotusJson:
      $ref: "#/components/schemas/VecU8LotusJson"
      nullable: true
    PathChange_for_TipsetLotusJson:
      oneOf:
        - type: object
          required:
            - revert
          properties:
            revert:
              $ref: "#/components/schemas/TipsetLotusJson"
          additionalProperties: false
        - type: object
          required:
            - apply
          properties:
            apply:
              $ref: "#/components/schemas/TipsetLotusJson"
          additionalProperties: false
    ShiftingVersion:
      description: "Integer based value on version information. Highest order bits for Major, Mid order for Minor and lowest for Patch."
      type: integer
      format: uint32
      minimum: 0
    SignatureLotusJson:
      type: object
      required:
        - Data
        - Type
      properties:
        Data:
          $ref: "#/components/schemas/VecU8LotusJson2"
        Type:
          $ref: "#/components/schemas/SignatureTypeLotusJson"
    SignatureLotusJson2:
      type: object
      required:
        - Data
        - Type
      properties:
        Data:
          $ref: "#/components/schemas/VecU8LotusJson2"
        Type:
          $ref: "#/components/schemas/SignatureTypeLotusJson"
    SignatureType:
      description: Signature variants for Filecoin signatures.
      type: string
      enum:
        - Secp256k1
        - Bls
        - Delegated
    SignatureTypeLotusJson:
      anyOf:
        - $ref: "#/components/schemas/SignatureType"
        - $ref: "#/components/schemas/String"
    String:
      type: string
    TicketLotusJson:
      type: object
      required:
        - VRFProof
      properties:
        VRFProof:
          $ref: "#/components/schemas/VecU8LotusJson2"
    TipsetKeyLotusJson:
      $ref: "#/components/schemas/forest_filecoin::lotus_json::cid::CidLotusJsonGeneric<64>"
    TipsetLotusJson:
      type: object
      required:
        - Blocks
        - Cids
        - Height
      properties:
        Blocks:
          $ref: "#/components/schemas/forest_filecoin::lotus_json::block_header::BlockHeaderLotusJson"
        Cids:
          $ref: "#/components/schemas/TipsetKeyLotusJson"
        Height:
          $ref: "#/components/schemas/int64"
    VecU8LotusJson:
      $ref: "#/components/schemas/encoded binary"
      nullable: true
    VecU8LotusJson2:
      $ref: "#/components/schemas/encoded binary"
      nullable: true
    encoded binary:
      type: string
    "forest_filecoin::lotus_json::beacon_entry::BeaconEntryLotusJson":
      type: array
      items:
        $ref: "#/components/schemas/forest_filecoin::lotus_json::beacon_entry::BeaconEntryLotusJson"
      nullable: true
    "forest_filecoin::lotus_json::block_header::BlockHeaderLotusJson":
      type: array
      items:
        $ref: "#/components/schemas/forest_filecoin::lotus_json::block_header::BlockHeaderLotusJson"
      nullable: true
    "forest_filecoin::lotus_json::cid::CidLotusJsonGeneric<64>":
      type: array
      items:
        $ref: "#/components/schemas/CidLotusJsonGeneric_for_64"
      nullable: true
    "forest_filecoin::lotus_json::message::MessageLotusJson":
      type: array
      items:
        $ref: "#/components/schemas/forest_filecoin::lotus_json::message::MessageLotusJson"
      nullable: true
    "forest_filecoin::lotus_json::po_st_proof::PoStProofLotusJson":
      type: array
      items:
        $ref: "#/components/schemas/forest_filecoin::lotus_json::po_st_proof::PoStProofLotusJson"
      nullable: true
    "forest_filecoin::lotus_json::signed_message::SignedMessageLotusJson":
      type: array
      items:
        $ref: "#/components/schemas/forest_filecoin::lotus_json::signed_message::SignedMessageLotusJson"
      nullable: true
    int64:
      type: integer
      format: int64
    uint64:
      type: integer
      format: uint64
      minimum: 0<|MERGE_RESOLUTION|>--- conflicted
+++ resolved
@@ -915,28 +915,6 @@
       schema:
         type: "null"
       required: true
-<<<<<<< HEAD
-  - name: Filecoin.StateGetBeaconEntry
-    params:
-      - name: epoch
-        schema:
-          type: integer
-          format: int64
-        required: true
-    paramStructure: by-position
-    result:
-      name: "Filecoin.StateGetBeaconEntry::Result"
-      schema:
-        type: object
-        required:
-          - Data
-          - Round
-        properties:
-          Data:
-            $ref: "#/components/schemas/VecU8LotusJson2"
-          Round:
-            $ref: "#/components/schemas/uint64"
-=======
   - name: Filecoin.NetAddrsListen
     params: []
     paramStructure: by-position
@@ -1087,7 +1065,27 @@
       name: "Filecoin.NetVersion::Result"
       schema:
         type: string
->>>>>>> 9d9b3d7a
+      required: true
+  - name: Filecoin.StateGetBeaconEntry
+    params:
+      - name: epoch
+        schema:
+          type: integer
+          format: int64
+        required: true
+    paramStructure: by-position
+    result:
+      name: "Filecoin.StateGetBeaconEntry::Result"
+      schema:
+        type: object
+        required:
+          - Data
+          - Round
+        properties:
+          Data:
+            $ref: "#/components/schemas/VecU8LotusJson2"
+          Round:
+            $ref: "#/components/schemas/uint64"
       required: true
 components:
   schemas:
