---
source: src/rpc/mod.rs
expression: spec
---
methods:
  - name: Filecoin.AuthNew
    params:
      - name: params
        schema:
          type: object
          required:
            - perms
            - token_exp
          properties:
            perms:
              type: array
              items:
                type: string
            token_exp:
              type: integer
              format: int64
        required: true
    paramStructure: by-position
    result:
      name: "Filecoin.AuthNew::Result"
      schema:
        $ref: "#/components/schemas/encoded binary"
        nullable: true
      required: true
  - name: Filecoin.AuthVerify
    params:
      - name: header_raw
        schema:
          type: string
        required: true
    paramStructure: by-position
    result:
      name: "Filecoin.AuthVerify::Result"
      schema:
        type: array
        items:
          type: string
      required: true
  - name: Filecoin.BeaconGetEntry
    params:
      - name: first
        schema:
          type: integer
          format: int64
        required: true
    paramStructure: by-position
    result:
      name: "Filecoin.BeaconGetEntry::Result"
      schema:
        type: object
        required:
          - Data
          - Round
        properties:
          Data:
            $ref: "#/components/schemas/VecU8LotusJson"
          Round:
            $ref: "#/components/schemas/uint64"
      required: true
  - name: Filecoin.ChainGetMessage
    params:
      - name: msg_cid
        schema:
          type: object
          required:
            - /
          properties:
            /:
              $ref: "#/components/schemas/String"
        required: true
    paramStructure: by-position
    result:
      name: "Filecoin.ChainGetMessage::Result"
      schema:
        type: object
        required:
          - From
          - GasFeeCap
          - GasLimit
          - GasPremium
          - Method
          - Nonce
          - To
          - Value
          - Version
        properties:
          CID:
            $ref: "#/components/schemas/Nullable_CidLotusJsonGeneric_for_64"
          From:
            $ref: "#/components/schemas/String"
          GasFeeCap:
            $ref: "#/components/schemas/String"
          GasLimit:
            $ref: "#/components/schemas/uint64"
          GasPremium:
            $ref: "#/components/schemas/String"
          Method:
            $ref: "#/components/schemas/uint64"
          Nonce:
            $ref: "#/components/schemas/uint64"
          Params:
            $ref: "#/components/schemas/Nullable_VecU8LotusJson"
          To:
            $ref: "#/components/schemas/String"
          Value:
            $ref: "#/components/schemas/String"
          Version:
            $ref: "#/components/schemas/uint64"
      required: true
  - name: Filecoin.ChainGetParentMessages
    params:
      - name: block_cid
        schema:
          type: object
          required:
            - /
          properties:
            /:
              $ref: "#/components/schemas/String"
        required: true
    paramStructure: by-position
    result:
      name: "Filecoin.ChainGetParentMessages::Result"
      schema:
        type: array
        items:
          $ref: "#/components/schemas/ApiMessageLotusJson"
        nullable: true
      required: true
  - name: Filecoin.ChainGetParentReceipts
    params:
      - name: block_cid
        schema:
          type: object
          required:
            - /
          properties:
            /:
              $ref: "#/components/schemas/String"
        required: true
    paramStructure: by-position
    result:
      name: "Filecoin.ChainGetParentReceipts::Result"
      schema:
        type: array
        items:
          $ref: "#/components/schemas/ApiReceipt"
        nullable: true
      required: true
  - name: Filecoin.ChainGetMessagesInTipset
    params:
      - name: tsk
        schema:
          $ref: "#/components/schemas/forest_filecoin::lotus_json::cid::CidLotusJsonGeneric<64>"
        required: true
    paramStructure: by-position
    result:
      name: "Filecoin.ChainGetMessagesInTipset::Result"
      schema:
        type: array
        items:
          $ref: "#/components/schemas/ApiMessageLotusJson"
        nullable: true
      required: true
  - name: Filecoin.ChainExport
    params:
      - name: params
        schema:
          type: object
          required:
            - dry_run
            - epoch
            - output_path
            - recent_roots
            - skip_checksum
            - tipset_keys
          properties:
            dry_run:
              type: boolean
            epoch:
              type: integer
              format: int64
            output_path:
              type: string
            recent_roots:
              type: integer
              format: int64
            skip_checksum:
              type: boolean
            tipset_keys:
              $ref: "#/components/schemas/forest_filecoin::lotus_json::cid::CidLotusJsonGeneric<64>"
        required: true
    paramStructure: by-position
    result:
      name: "Filecoin.ChainExport::Result"
      schema:
        type: string
        nullable: true
      required: false
  - name: Filecoin.ChainReadObj
    params:
      - name: cid
        schema:
          type: object
          required:
            - /
          properties:
            /:
              $ref: "#/components/schemas/String"
        required: true
    paramStructure: by-position
    result:
      name: "Filecoin.ChainReadObj::Result"
      schema:
        $ref: "#/components/schemas/encoded binary"
        nullable: true
      required: true
  - name: Filecoin.ChainHasObj
    params:
      - name: cid
        schema:
          type: object
          required:
            - /
          properties:
            /:
              $ref: "#/components/schemas/String"
        required: true
    paramStructure: by-position
    result:
      name: "Filecoin.ChainHasObj::Result"
      schema:
        type: boolean
      required: true
  - name: Filecoin.ChainGetBlockMessages
    params:
      - name: cid
        schema:
          type: object
          required:
            - /
          properties:
            /:
              $ref: "#/components/schemas/String"
        required: true
    paramStructure: by-position
    result:
      name: "Filecoin.ChainGetBlockMessages::Result"
      schema:
        type: object
        required:
          - BlsMessages
          - Cids
          - SecpkMessages
        properties:
          BlsMessages:
            $ref: "#/components/schemas/forest_filecoin::lotus_json::message::MessageLotusJson"
          Cids:
            $ref: "#/components/schemas/forest_filecoin::lotus_json::cid::CidLotusJsonGeneric<64>"
          SecpkMessages:
            $ref: "#/components/schemas/forest_filecoin::lotus_json::signed_message::SignedMessageLotusJson"
      required: true
  - name: Filecoin.ChainGetPath
    params:
      - name: from
        schema:
          $ref: "#/components/schemas/forest_filecoin::lotus_json::cid::CidLotusJsonGeneric<64>"
        required: true
      - name: to
        schema:
          $ref: "#/components/schemas/forest_filecoin::lotus_json::cid::CidLotusJsonGeneric<64>"
        required: true
    paramStructure: by-position
    result:
      name: "Filecoin.ChainGetPath::Result"
      schema:
        type: array
        items:
          $ref: "#/components/schemas/PathChange_for_TipsetLotusJson"
        nullable: true
      required: true
  - name: Filecoin.ChainGetTipSetByHeight
    params:
      - name: height
        schema:
          type: integer
          format: int64
        required: true
      - name: tsk
        schema:
          type: array
          items:
            $ref: "#/components/schemas/CidLotusJsonGeneric_for_64"
          nullable: true
        required: true
    paramStructure: by-position
    result:
      name: "Filecoin.ChainGetTipSetByHeight::Result"
      schema:
        type: object
        required:
          - Blocks
          - Cids
          - Height
        properties:
          Blocks:
            $ref: "#/components/schemas/forest_filecoin::lotus_json::block_header::BlockHeaderLotusJson"
          Cids:
            $ref: "#/components/schemas/TipsetKeyLotusJson"
          Height:
            $ref: "#/components/schemas/int64"
      required: true
  - name: Filecoin.ChainGetTipSetAfterHeight
    params:
      - name: height
        schema:
          type: integer
          format: int64
        required: true
      - name: tsk
        schema:
          type: array
          items:
            $ref: "#/components/schemas/CidLotusJsonGeneric_for_64"
          nullable: true
        required: true
    paramStructure: by-position
    result:
      name: "Filecoin.ChainGetTipSetAfterHeight::Result"
      schema:
        type: object
        required:
          - Blocks
          - Cids
          - Height
        properties:
          Blocks:
            $ref: "#/components/schemas/forest_filecoin::lotus_json::block_header::BlockHeaderLotusJson"
          Cids:
            $ref: "#/components/schemas/TipsetKeyLotusJson"
          Height:
            $ref: "#/components/schemas/int64"
      required: true
  - name: Filecoin.ChainGetGenesis
    params: []
    paramStructure: by-position
    result:
      name: "Filecoin.ChainGetGenesis::Result"
      schema:
        $ref: "#/components/schemas/TipsetLotusJson"
        nullable: true
      required: false
  - name: Filecoin.ChainHead
    params: []
    paramStructure: by-position
    result:
      name: "Filecoin.ChainHead::Result"
      schema:
        type: object
        required:
          - Blocks
          - Cids
          - Height
        properties:
          Blocks:
            $ref: "#/components/schemas/forest_filecoin::lotus_json::block_header::BlockHeaderLotusJson"
          Cids:
            $ref: "#/components/schemas/TipsetKeyLotusJson"
          Height:
            $ref: "#/components/schemas/int64"
      required: true
  - name: Filecoin.ChainGetBlock
    params:
      - name: cid
        schema:
          type: object
          required:
            - /
          properties:
            /:
              $ref: "#/components/schemas/String"
        required: true
    paramStructure: by-position
    result:
      name: "Filecoin.ChainGetBlock::Result"
      schema:
        type: object
        required:
          - BeaconEntries
          - ForkSignaling
          - Height
          - Messages
          - Miner
          - ParentBaseFee
          - ParentMessageReceipts
          - ParentStateRoot
          - ParentWeight
          - Parents
          - Timestamp
          - WinPoStProof
        properties:
          BLSAggregate:
            $ref: "#/components/schemas/Nullable_SignatureLotusJson"
          BeaconEntries:
            $ref: "#/components/schemas/forest_filecoin::lotus_json::beacon_entry::BeaconEntryLotusJson"
          BlockSig:
            $ref: "#/components/schemas/Nullable_SignatureLotusJson"
          ElectionProof:
            $ref: "#/components/schemas/Nullable_ElectionProofLotusJson"
          ForkSignaling:
            $ref: "#/components/schemas/uint64"
          Height:
            $ref: "#/components/schemas/int64"
          Messages:
            $ref: "#/components/schemas/CidLotusJsonGeneric_for_642"
          Miner:
            $ref: "#/components/schemas/String"
          ParentBaseFee:
            $ref: "#/components/schemas/String"
          ParentMessageReceipts:
            $ref: "#/components/schemas/CidLotusJsonGeneric_for_642"
          ParentStateRoot:
            $ref: "#/components/schemas/CidLotusJsonGeneric_for_642"
          ParentWeight:
            $ref: "#/components/schemas/String"
          Parents:
            $ref: "#/components/schemas/TipsetKeyLotusJson"
          Ticket:
            $ref: "#/components/schemas/Nullable_TicketLotusJson"
          Timestamp:
            $ref: "#/components/schemas/uint64"
          WinPoStProof:
            $ref: "#/components/schemas/forest_filecoin::lotus_json::po_st_proof::PoStProofLotusJson"
      required: true
  - name: Filecoin.ChainGetTipSet
    params:
      - name: tsk
        schema:
          type: array
          items:
            $ref: "#/components/schemas/CidLotusJsonGeneric_for_64"
          nullable: true
        required: true
    paramStructure: by-position
    result:
      name: "Filecoin.ChainGetTipSet::Result"
      schema:
        type: object
        required:
          - Blocks
          - Cids
          - Height
        properties:
          Blocks:
            $ref: "#/components/schemas/forest_filecoin::lotus_json::block_header::BlockHeaderLotusJson"
          Cids:
            $ref: "#/components/schemas/TipsetKeyLotusJson"
          Height:
            $ref: "#/components/schemas/int64"
      required: true
  - name: Filecoin.ChainSetHead
    params:
      - name: tsk
        schema:
          type: array
          items:
            $ref: "#/components/schemas/CidLotusJsonGeneric_for_64"
          nullable: true
        required: true
    paramStructure: by-position
    result:
      name: "Filecoin.ChainSetHead::Result"
      schema:
        type: "null"
      required: true
  - name: Filecoin.ChainGetMinBaseFee
    params:
      - name: lookback
        schema:
          type: integer
          format: uint32
          minimum: 0
        required: true
    paramStructure: by-position
    result:
      name: "Filecoin.ChainGetMinBaseFee::Result"
      schema:
        type: string
      required: true
  - name: Filecoin.ChainTipSetWeight
    params:
      - name: tsk
        schema:
          type: array
          items:
            $ref: "#/components/schemas/CidLotusJsonGeneric_for_64"
          nullable: true
        required: true
    paramStructure: by-position
    result:
      name: "Filecoin.ChainTipSetWeight::Result"
      schema:
        type: string
      required: true
  - name: Filecoin.Session
    params: []
    paramStructure: by-position
    result:
      name: "Filecoin.Session::Result"
      schema:
        type: string
        format: uuid
      required: true
  - name: Filecoin.Version
    params: []
    paramStructure: by-position
    result:
      name: "Filecoin.Version::Result"
      schema:
        description: Represents the current version of the API.
        type: object
        required:
          - APIVersion
          - BlockDelay
          - Version
        properties:
          APIVersion:
            $ref: "#/components/schemas/ShiftingVersion"
          BlockDelay:
            type: integer
            format: uint32
            minimum: 0
          Version:
            type: string
      required: true
  - name: Filecoin.Shutdown
    params: []
    paramStructure: by-position
    result:
      name: "Filecoin.Shutdown::Result"
      schema:
        type: "null"
      required: true
  - name: Filecoin.StartTime
    params: []
    paramStructure: by-position
    result:
      name: "Filecoin.StartTime::Result"
      schema:
        type: string
        format: date-time
      required: true
  - name: Filecoin.GasEstimateGasLimit
    params:
      - name: msg
        schema:
          type: object
          required:
            - From
            - GasFeeCap
            - GasLimit
            - GasPremium
            - Method
            - Nonce
            - To
            - Value
            - Version
          properties:
            CID:
              $ref: "#/components/schemas/Nullable_CidLotusJsonGeneric_for_64"
            From:
              $ref: "#/components/schemas/String"
            GasFeeCap:
              $ref: "#/components/schemas/String"
            GasLimit:
              $ref: "#/components/schemas/uint64"
            GasPremium:
              $ref: "#/components/schemas/String"
            Method:
              $ref: "#/components/schemas/uint64"
            Nonce:
              $ref: "#/components/schemas/uint64"
            Params:
              $ref: "#/components/schemas/Nullable_VecU8LotusJson"
            To:
              $ref: "#/components/schemas/String"
            Value:
              $ref: "#/components/schemas/String"
            Version:
              $ref: "#/components/schemas/uint64"
        required: true
      - name: tsk
        schema:
          type: array
          items:
            $ref: "#/components/schemas/CidLotusJsonGeneric_for_64"
          nullable: true
        required: true
    paramStructure: by-position
    result:
      name: "Filecoin.GasEstimateGasLimit::Result"
      schema:
        type: integer
        format: int64
      required: true
  - name: Filecoin.MpoolGetNonce
    params:
      - name: address
        schema:
          type: string
        required: true
    paramStructure: by-position
    result:
      name: "Filecoin.MpoolGetNonce::Result"
      schema:
        type: integer
        format: uint64
        minimum: 0
      required: true
  - name: Filecoin.MpoolPending
    params:
      - name: tsk
        schema:
          type: array
          items:
            $ref: "#/components/schemas/CidLotusJsonGeneric_for_64"
          nullable: true
        required: true
    paramStructure: by-position
    result:
      name: "Filecoin.MpoolPending::Result"
      schema:
        type: array
        items:
          $ref: "#/components/schemas/forest_filecoin::lotus_json::signed_message::SignedMessageLotusJson"
        nullable: true
      required: true
  - name: Filecoin.MpoolPush
    params:
      - name: msg
        schema:
          type: object
          required:
            - Message
            - Signature
          properties:
            CID:
              $ref: "#/components/schemas/Nullable_CidLotusJsonGeneric_for_64"
            Message:
              $ref: "#/components/schemas/MessageLotusJson"
            Signature:
              $ref: "#/components/schemas/SignatureLotusJson2"
        required: true
    paramStructure: by-position
    result:
      name: "Filecoin.MpoolPush::Result"
      schema:
        type: object
        required:
          - /
        properties:
          /:
            $ref: "#/components/schemas/String"
      required: true
  - name: Filecoin.MpoolPushMessage
    params:
      - name: usmg
        schema:
          type: object
          required:
            - From
            - GasFeeCap
            - GasLimit
            - GasPremium
            - Method
            - Nonce
            - To
            - Value
            - Version
          properties:
            CID:
              $ref: "#/components/schemas/Nullable_CidLotusJsonGeneric_for_64"
            From:
              $ref: "#/components/schemas/String"
            GasFeeCap:
              $ref: "#/components/schemas/String"
            GasLimit:
              $ref: "#/components/schemas/uint64"
            GasPremium:
              $ref: "#/components/schemas/String"
            Method:
              $ref: "#/components/schemas/uint64"
            Nonce:
              $ref: "#/components/schemas/uint64"
            Params:
              $ref: "#/components/schemas/Nullable_VecU8LotusJson"
            To:
              $ref: "#/components/schemas/String"
            Value:
              $ref: "#/components/schemas/String"
            Version:
              $ref: "#/components/schemas/uint64"
        required: true
      - name: spec
        schema:
          $ref: "#/components/schemas/MessageSendSpec"
          nullable: true
        required: false
    paramStructure: by-position
    result:
      name: "Filecoin.MpoolPushMessage::Result"
      schema:
        type: object
        required:
          - Message
          - Signature
        properties:
          CID:
            $ref: "#/components/schemas/Nullable_CidLotusJsonGeneric_for_64"
          Message:
            $ref: "#/components/schemas/MessageLotusJson"
          Signature:
            $ref: "#/components/schemas/SignatureLotusJson2"
      required: true
  - name: Filecoin.NetAddrsListen
    params: []
    paramStructure: by-position
    result:
      name: "Filecoin.NetAddrsListen::Result"
      schema:
        type: object
        required:
          - Addrs
          - ID
        properties:
          Addrs:
            type: array
            items:
              type: string
            uniqueItems: true
          ID:
            type: string
      required: true
  - name: Filecoin.NetPeers
    params: []
    paramStructure: by-position
    result:
      name: "Filecoin.NetPeers::Result"
      schema:
        type: array
        items:
          $ref: "#/components/schemas/AddrInfo"
      required: true
  - name: Filecoin.NetListening
    params: []
    paramStructure: by-position
    result:
      name: "Filecoin.NetListening::Result"
      schema:
        type: boolean
      required: true
  - name: Forest.NetInfo
    params: []
    paramStructure: by-position
    result:
      name: "Forest.NetInfo::Result"
      schema:
        type: object
        required:
          - num_connections
          - num_established
          - num_peers
          - num_pending
          - num_pending_incoming
          - num_pending_outgoing
        properties:
          num_connections:
            type: integer
            format: uint32
            minimum: 0
          num_established:
            type: integer
            format: uint32
            minimum: 0
          num_peers:
            type: integer
            format: uint
            minimum: 0
          num_pending:
            type: integer
            format: uint32
            minimum: 0
          num_pending_incoming:
            type: integer
            format: uint32
            minimum: 0
          num_pending_outgoing:
            type: integer
            format: uint32
            minimum: 0
      required: true
  - name: Filecoin.NetConnect
    params:
      - name: info
        schema:
          type: object
          required:
            - Addrs
            - ID
          properties:
            Addrs:
              type: array
              items:
                type: string
              uniqueItems: true
            ID:
              type: string
        required: true
    paramStructure: by-position
    result:
      name: "Filecoin.NetConnect::Result"
      schema:
        type: "null"
      required: true
  - name: Filecoin.NetDisconnect
    params:
      - name: id
        schema:
          type: string
        required: true
    paramStructure: by-position
    result:
      name: "Filecoin.NetDisconnect::Result"
      schema:
        type: "null"
      required: true
  - name: Filecoin.NetAgentVersion
    params:
      - name: id
        schema:
          type: string
        required: true
    paramStructure: by-position
    result:
      name: "Filecoin.NetAgentVersion::Result"
      schema:
        type: string
      required: true
  - name: Filecoin.NetAutoNatStatus
    params: []
    paramStructure: by-position
    result:
      name: "Filecoin.NetAutoNatStatus::Result"
      schema:
        type: object
        required:
          - Reachability
        properties:
          PublicAddrs:
            type: array
            items:
              type: string
            nullable: true
          Reachability:
            type: integer
            format: int32
      required: true
  - name: Filecoin.NetVersion
    params: []
    paramStructure: by-position
    result:
      name: "Filecoin.NetVersion::Result"
      schema:
        type: string
      required: true
  - name: Filecoin.StateGetBeaconEntry
    params:
      - name: epoch
        schema:
          type: integer
          format: int64
        required: true
    paramStructure: by-position
    result:
      name: "Filecoin.StateGetBeaconEntry::Result"
      schema:
        type: object
        required:
          - Data
          - Round
        properties:
          Data:
            $ref: "#/components/schemas/VecU8LotusJson"
          Round:
            $ref: "#/components/schemas/uint64"
      required: true
<<<<<<< HEAD
  - name: Filecoin.StateSectorPreCommitInfo
    params:
      - name: miner_address
        schema:
          type: string
        required: true
      - name: sector_number
        schema:
          type: integer
          format: uint64
          minimum: 0
        required: true
      - name: tipset_key
        schema:
          type: array
          items:
            $ref: "#/components/schemas/CidLotusJsonGeneric_for_64"
          nullable: true
        required: true
    paramStructure: by-position
    result:
      name: "Filecoin.StateSectorPreCommitInfo::Result"
      schema:
        type: object
        required:
          - Info
          - PreCommitDeposit
          - PreCommitEpoch
        properties:
          Info:
            $ref: "#/components/schemas/SectorPreCommitInfo"
          PreCommitDeposit:
            $ref: "#/components/schemas/String"
          PreCommitEpoch:
            type: integer
            format: int64
=======
  - name: Filecoin.NodeStatus
    params: []
    paramStructure: by-position
    result:
      name: "Filecoin.NodeStatus::Result"
      schema:
        type: object
        required:
          - chain_status
          - peer_status
          - sync_status
        properties:
          chain_status:
            $ref: "#/components/schemas/NodeChainStatus"
          peer_status:
            $ref: "#/components/schemas/NodePeerStatus"
          sync_status:
            $ref: "#/components/schemas/NodeSyncStatus"
>>>>>>> 9f57f5d0
      required: true
  - name: Filecoin.SyncCheckBad
    params:
      - name: cid
        schema:
          type: object
          required:
            - /
          properties:
            /:
              $ref: "#/components/schemas/String"
        required: true
    paramStructure: by-position
    result:
      name: "Filecoin.SyncCheckBad::Result"
      schema:
        type: string
      required: true
  - name: Filecoin.SyncMarkBad
    params:
      - name: cid
        schema:
          type: object
          required:
            - /
          properties:
            /:
              $ref: "#/components/schemas/String"
        required: true
    paramStructure: by-position
    result:
      name: "Filecoin.SyncMarkBad::Result"
      schema:
        type: "null"
      required: true
  - name: Filecoin.SyncState
    params: []
    paramStructure: by-position
    result:
      name: "Filecoin.SyncState::Result"
      schema:
        type: object
        required:
          - ActiveSyncs
        properties:
          ActiveSyncs:
            $ref: "#/components/schemas/forest_filecoin::chain_sync::sync_state::lotus_json::SyncStateLotusJson"
      required: true
  - name: Filecoin.WalletBalance
    params:
      - name: address
        schema:
          type: string
        required: true
    paramStructure: by-position
    result:
      name: "Filecoin.WalletBalance::Result"
      schema:
        type: string
      required: true
  - name: Filecoin.WalletDefaultAddress
    params: []
    paramStructure: by-position
    result:
      name: "Filecoin.WalletDefaultAddress::Result"
      schema:
        $ref: "#/components/schemas/String"
        nullable: true
      required: true
  - name: Filecoin.WalletExport
    params:
      - name: address
        schema:
          type: string
        required: true
    paramStructure: by-position
    result:
      name: "Filecoin.WalletExport::Result"
      schema:
        type: object
        required:
          - PrivateKey
          - Type
        properties:
          PrivateKey:
            $ref: "#/components/schemas/VecU8LotusJson"
          Type:
            $ref: "#/components/schemas/SignatureTypeLotusJson"
      required: true
  - name: Filecoin.WalletHas
    params:
      - name: address
        schema:
          type: string
        required: true
    paramStructure: by-position
    result:
      name: "Filecoin.WalletHas::Result"
      schema:
        type: boolean
      required: true
  - name: Filecoin.WalletImport
    params:
      - name: key
        schema:
          type: object
          required:
            - PrivateKey
            - Type
          properties:
            PrivateKey:
              $ref: "#/components/schemas/VecU8LotusJson"
            Type:
              $ref: "#/components/schemas/SignatureTypeLotusJson"
        required: true
    paramStructure: by-position
    result:
      name: "Filecoin.WalletImport::Result"
      schema:
        type: string
      required: true
  - name: Filecoin.WalletList
    params: []
    paramStructure: by-position
    result:
      name: "Filecoin.WalletList::Result"
      schema:
        type: array
        items:
          $ref: "#/components/schemas/String"
        nullable: true
      required: true
  - name: Filecoin.WalletNew
    params:
      - name: signature_type
        schema:
          anyOf:
            - $ref: "#/components/schemas/SignatureType"
            - $ref: "#/components/schemas/String"
        required: true
    paramStructure: by-position
    result:
      name: "Filecoin.WalletNew::Result"
      schema:
        type: string
      required: true
  - name: Filecoin.WalletSetDefault
    params:
      - name: address
        schema:
          type: string
        required: true
    paramStructure: by-position
    result:
      name: "Filecoin.WalletSetDefault::Result"
      schema:
        type: "null"
      required: true
  - name: Filecoin.WalletSign
    params:
      - name: address
        schema:
          type: string
        required: true
      - name: message
        schema:
          $ref: "#/components/schemas/encoded binary"
          nullable: true
        required: true
    paramStructure: by-position
    result:
      name: "Filecoin.WalletSign::Result"
      schema:
        type: object
        required:
          - Data
          - Type
        properties:
          Data:
            $ref: "#/components/schemas/VecU8LotusJson"
          Type:
            $ref: "#/components/schemas/SignatureTypeLotusJson"
      required: true
  - name: Filecoin.WalletValidateAddress
    params:
      - name: address
        schema:
          type: string
        required: true
    paramStructure: by-position
    result:
      name: "Filecoin.WalletValidateAddress::Result"
      schema:
        type: string
      required: true
  - name: Filecoin.WalletVerify
    params:
      - name: address
        schema:
          type: string
        required: true
      - name: message
        schema:
          $ref: "#/components/schemas/encoded binary"
          nullable: true
        required: true
      - name: signature
        schema:
          type: object
          required:
            - Data
            - Type
          properties:
            Data:
              $ref: "#/components/schemas/VecU8LotusJson"
            Type:
              $ref: "#/components/schemas/SignatureTypeLotusJson"
        required: true
    paramStructure: by-position
    result:
      name: "Filecoin.WalletVerify::Result"
      schema:
        type: boolean
      required: true
  - name: Filecoin.WalletDelete
    params:
      - name: address
        schema:
          type: string
        required: true
    paramStructure: by-position
    result:
      name: "Filecoin.WalletDelete::Result"
      schema:
        type: "null"
      required: true
components:
  schemas:
    AddrInfo:
      type: object
      required:
        - Addrs
        - ID
      properties:
        Addrs:
          type: array
          items:
            type: string
          uniqueItems: true
        ID:
          type: string
    ApiMessageLotusJson:
      type: object
      required:
        - Cid
        - Message
      properties:
        Cid:
          $ref: "#/components/schemas/CidLotusJsonGeneric_for_642"
        Message:
          $ref: "#/components/schemas/MessageLotusJson"
    ApiReceipt:
      type: object
      required:
        - EventsRoot
        - ExitCode
        - GasUsed
        - Return
      properties:
        EventsRoot:
          $ref: "#/components/schemas/Nullable_CidLotusJsonGeneric_for_64"
        ExitCode:
          $ref: "#/components/schemas/ExitCode"
        GasUsed:
          type: integer
          format: uint64
          minimum: 0
        Return:
          $ref: "#/components/schemas/VecU8LotusJson"
    CidLotusJsonGeneric_for_64:
      type: object
      required:
        - /
      properties:
        /:
          $ref: "#/components/schemas/String"
    CidLotusJsonGeneric_for_642:
      type: object
      required:
        - /
      properties:
        /:
          $ref: "#/components/schemas/String"
    ElectionProofLotusJson:
      type: object
      required:
        - VRFProof
        - WinCount
      properties:
        VRFProof:
          $ref: "#/components/schemas/VecU8LotusJson"
        WinCount:
          $ref: "#/components/schemas/int64"
    ExitCode:
      type: integer
      format: uint32
      minimum: 0
    MessageLotusJson:
      type: object
      required:
        - From
        - GasFeeCap
        - GasLimit
        - GasPremium
        - Method
        - Nonce
        - To
        - Value
        - Version
      properties:
        CID:
          $ref: "#/components/schemas/Nullable_CidLotusJsonGeneric_for_64"
        From:
          $ref: "#/components/schemas/String"
        GasFeeCap:
          $ref: "#/components/schemas/String"
        GasLimit:
          $ref: "#/components/schemas/uint64"
        GasPremium:
          $ref: "#/components/schemas/String"
        Method:
          $ref: "#/components/schemas/uint64"
        Nonce:
          $ref: "#/components/schemas/uint64"
        Params:
          $ref: "#/components/schemas/Nullable_VecU8LotusJson"
        To:
          $ref: "#/components/schemas/String"
        Value:
          $ref: "#/components/schemas/String"
        Version:
          $ref: "#/components/schemas/uint64"
    MessageSendSpec:
      type: object
      required:
        - MaxFee
      properties:
        MaxFee:
          $ref: "#/components/schemas/String"
    NodeChainStatus:
      type: object
      required:
        - blocks_per_tipset_last_100
        - blocks_per_tipset_last_finality
      properties:
        blocks_per_tipset_last_100:
          type: number
          format: double
        blocks_per_tipset_last_finality:
          type: number
          format: double
    NodePeerStatus:
      type: object
      required:
        - peers_to_publish_blocks
        - peers_to_publish_msgs
      properties:
        peers_to_publish_blocks:
          type: integer
          format: uint32
          minimum: 0
        peers_to_publish_msgs:
          type: integer
          format: uint32
          minimum: 0
    NodeSyncStatus:
      type: object
      required:
        - behind
        - epoch
      properties:
        behind:
          type: integer
          format: uint64
          minimum: 0
        epoch:
          type: integer
          format: uint64
          minimum: 0
    Nullable_CidLotusJsonGeneric_for_64:
      $ref: "#/components/schemas/CidLotusJsonGeneric_for_64"
      nullable: true
    Nullable_ElectionProofLotusJson:
      $ref: "#/components/schemas/ElectionProofLotusJson"
      nullable: true
    Nullable_SignatureLotusJson:
      $ref: "#/components/schemas/SignatureLotusJson"
      nullable: true
    Nullable_TicketLotusJson:
      $ref: "#/components/schemas/TicketLotusJson"
      nullable: true
    Nullable_VecU8LotusJson:
      $ref: "#/components/schemas/VecU8LotusJson2"
      nullable: true
    PathChange_for_TipsetLotusJson:
      oneOf:
        - type: object
          required:
            - revert
          properties:
            revert:
              $ref: "#/components/schemas/TipsetLotusJson"
          additionalProperties: false
        - type: object
          required:
            - apply
          properties:
            apply:
              $ref: "#/components/schemas/TipsetLotusJson"
          additionalProperties: false
    SectorPreCommitInfo:
      type: object
      required:
        - DealIDs
        - Expiration
        - SealProof
        - SealRandEpoch
        - SealedCID
        - SectorNumber
        - UnsealedCid
      properties:
        DealIDs:
          $ref: "#/components/schemas/u64"
        Expiration:
          type: integer
          format: int64
        SealProof:
          $ref: "#/components/schemas/int64"
        SealRandEpoch:
          type: integer
          format: int64
        SealedCID:
          $ref: "#/components/schemas/CidLotusJsonGeneric_for_642"
        SectorNumber:
          type: integer
          format: uint64
          minimum: 0
        UnsealedCid:
          $ref: "#/components/schemas/Nullable_CidLotusJsonGeneric_for_64"
    ShiftingVersion:
      description: "Integer based value on version information. Highest order bits for Major, Mid order for Minor and lowest for Patch."
      type: integer
      format: uint32
      minimum: 0
    SignatureLotusJson:
      type: object
      required:
        - Data
        - Type
      properties:
        Data:
          $ref: "#/components/schemas/VecU8LotusJson"
        Type:
          $ref: "#/components/schemas/SignatureTypeLotusJson"
    SignatureLotusJson2:
      type: object
      required:
        - Data
        - Type
      properties:
        Data:
          $ref: "#/components/schemas/VecU8LotusJson"
        Type:
          $ref: "#/components/schemas/SignatureTypeLotusJson"
    SignatureType:
      description: Signature variants for Filecoin signatures.
      type: string
      enum:
        - Secp256k1
        - Bls
        - Delegated
    SignatureTypeLotusJson:
      anyOf:
        - $ref: "#/components/schemas/SignatureType"
        - $ref: "#/components/schemas/String"
    String:
      type: string
    TicketLotusJson:
      type: object
      required:
        - VRFProof
      properties:
        VRFProof:
          $ref: "#/components/schemas/VecU8LotusJson"
    TipsetKeyLotusJson:
      $ref: "#/components/schemas/forest_filecoin::lotus_json::cid::CidLotusJsonGeneric<64>"
    TipsetLotusJson:
      type: object
      required:
        - Blocks
        - Cids
        - Height
      properties:
        Blocks:
          $ref: "#/components/schemas/forest_filecoin::lotus_json::block_header::BlockHeaderLotusJson"
        Cids:
          $ref: "#/components/schemas/TipsetKeyLotusJson"
        Height:
          $ref: "#/components/schemas/int64"
    VecU8LotusJson:
      $ref: "#/components/schemas/encoded binary"
      nullable: true
    VecU8LotusJson2:
      $ref: "#/components/schemas/encoded binary"
      nullable: true
    encoded binary:
      type: string
    "forest_filecoin::chain_sync::sync_state::lotus_json::SyncStateLotusJson":
      type: array
      items:
        $ref: "#/components/schemas/forest_filecoin::chain_sync::sync_state::lotus_json::SyncStateLotusJson"
      nullable: true
    "forest_filecoin::lotus_json::beacon_entry::BeaconEntryLotusJson":
      type: array
      items:
        $ref: "#/components/schemas/forest_filecoin::lotus_json::beacon_entry::BeaconEntryLotusJson"
      nullable: true
    "forest_filecoin::lotus_json::block_header::BlockHeaderLotusJson":
      type: array
      items:
        $ref: "#/components/schemas/forest_filecoin::lotus_json::block_header::BlockHeaderLotusJson"
      nullable: true
    "forest_filecoin::lotus_json::cid::CidLotusJsonGeneric<64>":
      type: array
      items:
        $ref: "#/components/schemas/CidLotusJsonGeneric_for_64"
      nullable: true
    "forest_filecoin::lotus_json::message::MessageLotusJson":
      type: array
      items:
        $ref: "#/components/schemas/forest_filecoin::lotus_json::message::MessageLotusJson"
      nullable: true
    "forest_filecoin::lotus_json::po_st_proof::PoStProofLotusJson":
      type: array
      items:
        $ref: "#/components/schemas/forest_filecoin::lotus_json::po_st_proof::PoStProofLotusJson"
      nullable: true
    "forest_filecoin::lotus_json::signed_message::SignedMessageLotusJson":
      type: array
      items:
        $ref: "#/components/schemas/forest_filecoin::lotus_json::signed_message::SignedMessageLotusJson"
      nullable: true
    int64:
      type: integer
      format: int64
    u64:
      type: array
      items:
        type: integer
        format: uint64
        minimum: 0
      nullable: true
    uint64:
      type: integer
      format: uint64
      minimum: 0<|MERGE_RESOLUTION|>--- conflicted
+++ resolved
@@ -899,7 +899,6 @@
           Round:
             $ref: "#/components/schemas/uint64"
       required: true
-<<<<<<< HEAD
   - name: Filecoin.StateSectorPreCommitInfo
     params:
       - name: miner_address
@@ -936,7 +935,7 @@
           PreCommitEpoch:
             type: integer
             format: int64
-=======
+      required: true
   - name: Filecoin.NodeStatus
     params: []
     paramStructure: by-position
@@ -955,7 +954,6 @@
             $ref: "#/components/schemas/NodePeerStatus"
           sync_status:
             $ref: "#/components/schemas/NodeSyncStatus"
->>>>>>> 9f57f5d0
       required: true
   - name: Filecoin.SyncCheckBad
     params:
