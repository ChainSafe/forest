--- conflicted
+++ resolved
@@ -727,18 +727,6 @@
         type: integer
         format: int64
       required: true
-<<<<<<< HEAD
-  - name: Filecoin.StateGetBeaconEntry
-    params:
-      - name: epoch
-        schema:
-          type: integer
-          format: int64
-        required: true
-    paramStructure: by-position
-    result:
-      name: "Filecoin.StateGetBeaconEntry::Result"
-=======
   - name: Filecoin.WalletBalance
     params:
       - name: address
@@ -863,79 +851,90 @@
     paramStructure: by-position
     result:
       name: "Filecoin.WalletSign::Result"
->>>>>>> b041af76
       schema:
         type: object
         required:
           - Data
-<<<<<<< HEAD
+          - Type
+        properties:
+          Data:
+            $ref: "#/components/schemas/VecU8LotusJson2"
+          Type:
+            $ref: "#/components/schemas/SignatureTypeLotusJson"
+      required: true
+  - name: Filecoin.WalletValidateAddress
+    params:
+      - name: address
+        schema:
+          type: string
+        required: true
+    paramStructure: by-position
+    result:
+      name: "Filecoin.WalletValidateAddress::Result"
+      schema:
+        type: string
+      required: true
+  - name: Filecoin.WalletVerify
+    params:
+      - name: address
+        schema:
+          type: string
+        required: true
+      - name: message
+        schema:
+          $ref: "#/components/schemas/encoded binary"
+          nullable: true
+        required: true
+      - name: signature
+        schema:
+          type: object
+          required:
+            - Data
+            - Type
+          properties:
+            Data:
+              $ref: "#/components/schemas/VecU8LotusJson2"
+            Type:
+              $ref: "#/components/schemas/SignatureTypeLotusJson"
+        required: true
+    paramStructure: by-position
+    result:
+      name: "Filecoin.WalletVerify::Result"
+      schema:
+        type: boolean
+      required: true
+  - name: Filecoin.WalletDelete
+    params:
+      - name: address
+        schema:
+          type: string
+        required: true
+    paramStructure: by-position
+    result:
+      name: "Filecoin.WalletDelete::Result"
+      schema:
+        type: "null"
+      required: true
+  - name: Filecoin.StateGetBeaconEntry
+    params:
+      - name: epoch
+        schema:
+          type: integer
+          format: int64
+        required: true
+    paramStructure: by-position
+    result:
+      name: "Filecoin.StateGetBeaconEntry::Result"
+      schema:
+        type: object
+        required:
+          - Data
           - Round
         properties:
           Data:
             $ref: "#/components/schemas/VecU8LotusJson2"
           Round:
             $ref: "#/components/schemas/uint64"
-=======
-          - Type
-        properties:
-          Data:
-            $ref: "#/components/schemas/VecU8LotusJson2"
-          Type:
-            $ref: "#/components/schemas/SignatureTypeLotusJson"
-      required: true
-  - name: Filecoin.WalletValidateAddress
-    params:
-      - name: address
-        schema:
-          type: string
-        required: true
-    paramStructure: by-position
-    result:
-      name: "Filecoin.WalletValidateAddress::Result"
-      schema:
-        type: string
-      required: true
-  - name: Filecoin.WalletVerify
-    params:
-      - name: address
-        schema:
-          type: string
-        required: true
-      - name: message
-        schema:
-          $ref: "#/components/schemas/encoded binary"
-          nullable: true
-        required: true
-      - name: signature
-        schema:
-          type: object
-          required:
-            - Data
-            - Type
-          properties:
-            Data:
-              $ref: "#/components/schemas/VecU8LotusJson2"
-            Type:
-              $ref: "#/components/schemas/SignatureTypeLotusJson"
-        required: true
-    paramStructure: by-position
-    result:
-      name: "Filecoin.WalletVerify::Result"
-      schema:
-        type: boolean
-      required: true
-  - name: Filecoin.WalletDelete
-    params:
-      - name: address
-        schema:
-          type: string
-        required: true
-    paramStructure: by-position
-    result:
-      name: "Filecoin.WalletDelete::Result"
-      schema:
-        type: "null"
->>>>>>> b041af76
       required: true
 components:
   schemas:
