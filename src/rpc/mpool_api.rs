// Copyright 2019-2023 ChainSafe Systems
// SPDX-License-Identifier: Apache-2.0, MIT
#![allow(clippy::unused_async)]

use std::convert::TryFrom;

use crate::blocks::TipsetKey;
use crate::lotus_json::LotusJson;
use crate::message::SignedMessage;
use crate::rpc_api::data_types::{MessageSendSpec, RPCState};
use crate::shim::{
    address::{Address, Protocol},
    message::Message,
};

use ahash::{HashSet, HashSetExt};
use cid::Cid;
use fvm_ipld_blockstore::Blockstore;
use jsonrpc_v2::{Data, Error as JsonRpcError, Params};

use super::gas_api::estimate_message_gas;

/// Gets next nonce for the specified sender.
pub(in crate::rpc) async fn mpool_get_nonce<DB>(
    data: Data<RPCState<DB>>,
    Params(LotusJson((address,))): Params<LotusJson<(Address,)>>,
) -> Result<u64, JsonRpcError>
where
    DB: Blockstore + Send + Sync + 'static,
{
    Ok(data.mpool.get_sequence(&address)?)
}

/// Return `Vec` of pending messages in `mpool`
pub(in crate::rpc) async fn mpool_pending<DB>(
    data: Data<RPCState<DB>>,
    Params(LotusJson((cid_vec,))): Params<LotusJson<(Vec<Cid>,)>>,
) -> Result<LotusJson<Vec<SignedMessage>>, JsonRpcError>
where
    DB: Blockstore + Send + Sync + 'static,
{
    let tsk = TipsetKey::from_iter(cid_vec);
    let mut ts = data
        .state_manager
        .chain_store()
        .load_required_tipset(&tsk)?;

    let (mut pending, mpts) = data.mpool.pending()?;

    let mut have_cids = HashSet::new();
    for item in pending.iter() {
        have_cids.insert(item.cid()?);
    }

    if mpts.epoch() > ts.epoch() {
        return Ok(pending.into_iter().collect::<Vec<_>>().into());
    }

    loop {
        if mpts.epoch() == ts.epoch() {
            if mpts == ts {
                break;
            }

            // mpts has different blocks than ts
            let have = data
                .mpool
                .as_ref()
<<<<<<< HEAD
                .messages_for_blocks(ts.blocks().iter())?;
=======
                .messages_for_blocks(ts.block_headers())?;
>>>>>>> c7e27aca

            for sm in have {
                have_cids.insert(sm.cid()?);
            }
        }

        let msgs = data
            .mpool
            .as_ref()
<<<<<<< HEAD
            .messages_for_blocks(ts.blocks().iter())?;
=======
            .messages_for_blocks(ts.block_headers())?;
>>>>>>> c7e27aca

        for m in msgs {
            if have_cids.contains(&m.cid()?) {
                continue;
            }

            have_cids.insert(m.cid()?);
            pending.push(m);
        }

        if mpts.epoch() >= ts.epoch() {
            break;
        }

        ts = data
            .state_manager
            .chain_store()
            .load_required_tipset(ts.parents())?;
    }
    Ok(pending.into_iter().collect::<Vec<_>>().into())
}

/// Add `SignedMessage` to `mpool`, return message CID
pub(in crate::rpc) async fn mpool_push<DB>(
    data: Data<RPCState<DB>>,
    Params(LotusJson((signed_message,))): Params<LotusJson<(SignedMessage,)>>,
) -> Result<LotusJson<Cid>, JsonRpcError>
where
    DB: Blockstore + Send + Sync + 'static,
{
    let cid = data.mpool.as_ref().push(signed_message).await?;

    Ok(cid.into())
}

/// Sign given `UnsignedMessage` and add it to `mpool`, return `SignedMessage`
pub(in crate::rpc) async fn mpool_push_message<DB>(
    data: Data<RPCState<DB>>,
    Params(LotusJson((umsg, spec))): Params<LotusJson<(Message, Option<MessageSendSpec>)>>,
) -> Result<LotusJson<SignedMessage>, JsonRpcError>
where
    DB: Blockstore + Send + Sync + 'static,
{
    let from = umsg.from;

    let mut keystore = data.keystore.as_ref().write().await;
    let heaviest_tipset = data.state_manager.chain_store().heaviest_tipset();
    let key_addr = data
        .state_manager
        .resolve_to_key_addr(&from, &heaviest_tipset)
        .await?;

    if umsg.sequence != 0 {
        return Err(
            "Expected nonce for MpoolPushMessage is 0, and will be calculated for you.".into(),
        );
    }
    let mut umsg = estimate_message_gas::<DB>(&data, umsg, spec, Default::default()).await?;
    if umsg.gas_premium > umsg.gas_fee_cap {
        return Err("After estimation, gas premium is greater than gas fee cap".into());
    }

    if from.protocol() == Protocol::ID {
        umsg.from = key_addr;
    }
    let nonce = data.mpool.get_sequence(&from)?;
    umsg.sequence = nonce;
    let key = crate::key_management::Key::try_from(crate::key_management::try_find(
        &key_addr,
        &mut keystore,
    )?)?;
    let sig = crate::key_management::sign(
        *key.key_info.key_type(),
        key.key_info.private_key(),
        umsg.cid().unwrap().to_bytes().as_slice(),
    )?;

    let smsg = SignedMessage::new_from_parts(umsg, sig)?;

    data.mpool.as_ref().push(smsg.clone()).await?;

    Ok(smsg.into())
}<|MERGE_RESOLUTION|>--- conflicted
+++ resolved
@@ -66,11 +66,7 @@
             let have = data
                 .mpool
                 .as_ref()
-<<<<<<< HEAD
-                .messages_for_blocks(ts.blocks().iter())?;
-=======
-                .messages_for_blocks(ts.block_headers())?;
->>>>>>> c7e27aca
+                .messages_for_blocks(ts.block_headers().iter())?;
 
             for sm in have {
                 have_cids.insert(sm.cid()?);
@@ -80,11 +76,7 @@
         let msgs = data
             .mpool
             .as_ref()
-<<<<<<< HEAD
-            .messages_for_blocks(ts.blocks().iter())?;
-=======
-            .messages_for_blocks(ts.block_headers())?;
->>>>>>> c7e27aca
+            .messages_for_blocks(ts.block_headers().iter())?;
 
         for m in msgs {
             if have_cids.contains(&m.cid()?) {
