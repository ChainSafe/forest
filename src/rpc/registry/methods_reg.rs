--- conflicted
+++ resolved
@@ -73,22 +73,10 @@
     }
 
     fn register_known_methods(&mut self) {
-<<<<<<< HEAD
-        use crate::rpc::registry::actors::{account, evm, init, miner, reward};
-=======
-        use crate::rpc::registry::actors::{account, evm, init, miner, power, system};
->>>>>>> 8a6827c9
+        use crate::rpc::registry::actors::{account, evm, init, miner, power, reward, system};
 
         for (&cid, &(actor_type, version)) in ACTOR_REGISTRY.iter() {
             match actor_type {
-<<<<<<< HEAD
-                BuiltinActor::Account => account::register_account_actor_methods(self, cid),
-                BuiltinActor::Miner => miner::register_miner_actor_methods(self, cid),
-                BuiltinActor::EVM => evm::register_evm_actor_methods(self, cid),
-                BuiltinActor::Init => init::register_actor_methods(self, cid),
-                BuiltinActor::System => system::register_actor_methods(self, cid),
-                BuiltinActor::Reward => reward::register_actor_methods(self, cid, _version),
-=======
                 BuiltinActor::Account => {
                     account::register_account_actor_methods(self, cid, version)
                 }
@@ -97,7 +85,7 @@
                 BuiltinActor::Init => init::register_actor_methods(self, cid, version),
                 BuiltinActor::System => system::register_actor_methods(self, cid, version),
                 BuiltinActor::Power => power::register_actor_methods(self, cid, version),
->>>>>>> 8a6827c9
+                BuiltinActor::Reward => reward::register_actor_methods(self, cid, version)
                 _ => {}
             }
         }
