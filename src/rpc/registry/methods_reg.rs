// Copyright 2019-2025 ChainSafe Systems
// SPDX-License-Identifier: Apache-2.0, MIT

use crate::lotus_json::HasLotusJson;
use crate::rpc::registry::actors::system;
use crate::rpc::registry::actors_reg::{ACTOR_REGISTRY, ActorRegistry};
use crate::shim::machine::BuiltinActor;
use crate::shim::message::MethodNum;
use ahash::{HashMap, HashMapExt};
use anyhow::{Context, Result, bail};
use cid::Cid;
use serde::de::DeserializeOwned;
use serde_json::Value;
use std::sync::LazyLock;

// Global registry for method parameter deserialization
static METHOD_REGISTRY: LazyLock<MethodRegistry> =
    LazyLock::new(MethodRegistry::with_known_methods);

type ParamDeserializerFn = Box<dyn Fn(&[u8]) -> Result<Value> + Send + Sync>;

pub struct MethodRegistry {
    // (code_cid, method_num) -> method param deserializer
    deserializers: HashMap<(Cid, MethodNum), ParamDeserializerFn>,
}

impl MethodRegistry {
    fn new() -> Self {
        Self {
            deserializers: HashMap::new(),
        }
    }

    fn with_known_methods() -> Self {
        let mut registry = Self::new();
        registry.register_known_methods();
        registry
    }

    pub(crate) fn register_method<P: 'static + DeserializeOwned + HasLotusJson>(
        &mut self,
        code_cid: Cid,
        method_num: MethodNum,
        deserializer: fn(&[u8]) -> Result<P>,
    ) {
        let boxed_deserializer: ParamDeserializerFn = Box::new(move |bytes| -> Result<Value> {
            let param: P = deserializer(bytes)?;
            serde_json::to_value(param.into_lotus_json())
                .context("Failed to serialize method param into JSON")
        });

        self.deserializers
            .insert((code_cid, method_num), boxed_deserializer);
    }

    fn deserialize_params(
        &self,
        code_cid: &Cid,
        method_num: MethodNum,
        params_bytes: &[u8],
    ) -> Result<Option<Value>> {
        if let Some(deserializer) = self.deserializers.get(&(*code_cid, method_num)) {
            return Ok(Some(deserializer(params_bytes)?));
        }

        let (actor_type, version) = ActorRegistry::get_actor_details_from_code(code_cid)?;

        bail!(
            "No deserializer registered for actor type {:?} (v{}), method {}",
            actor_type,
            version,
            method_num
        );
    }

    fn register_known_methods(&mut self) {
        use crate::rpc::registry::actors::{account, datacap, evm, init, miner};

        for (&cid, &(actor_type, _version)) in ACTOR_REGISTRY.iter() {
            match actor_type {
                BuiltinActor::Account => account::register_account_actor_methods(self, cid),
                BuiltinActor::Miner => miner::register_miner_actor_methods(self, cid),
                BuiltinActor::EVM => evm::register_evm_actor_methods(self, cid),
                BuiltinActor::Init => init::register_actor_methods(self, cid),
<<<<<<< HEAD
                BuiltinActor::DataCap => datacap::register_datacap_actor_methods(self, cid),
=======
                BuiltinActor::System => system::register_actor_methods(self, cid),
>>>>>>> 74892d13
                _ => {}
            }
        }
    }
}

pub fn deserialize_params(
    code_cid: &Cid,
    method_num: MethodNum,
    params_bytes: &[u8],
) -> Result<Option<Value>> {
    METHOD_REGISTRY.deserialize_params(code_cid, method_num, params_bytes)
}

macro_rules! register_actor_methods {
    // Handle empty params case
    ($registry:expr, $code_cid:expr, [
        $( ($method:expr, empty) ),* $(,)?
    ]) => {
        $(
            $registry.register_method(
                $code_cid,
                $method as MethodNum,
                |bytes| -> anyhow::Result<()> {
                    if bytes.is_empty() {
                        Ok(())
                    } else {
                        Ok(fvm_ipld_encoding::from_slice(bytes)?)
                    }
                },
            );
        )*
    };

    ($registry:expr, $code_cid:expr, [
        $( ($method:expr, $param_type:ty) ),* $(,)?
    ]) => {
        $(
            $registry.register_method(
                $code_cid,
                $method as MethodNum,
                |bytes| -> Result<$param_type> { Ok(fvm_ipld_encoding::from_slice(bytes)?) },
            );
        )*
    };
}
pub(crate) use register_actor_methods;

#[cfg(test)]
mod test {
    use super::*;
    use crate::lotus_json::HasLotusJson;
    use crate::utils::multihash::MultihashCode;
    use fvm_ipld_encoding::{DAG_CBOR, to_vec};
    use multihash_derive::MultihashDigest;
    use serde::{Deserialize, Serialize};
    use serde_json::json;

    // Test parameter type for testing
    #[derive(Debug, Clone, PartialEq, Serialize, Deserialize)]
    struct TestParams {
        pub value: u64,
        pub message: String,
    }

    impl HasLotusJson for TestParams {
        type LotusJson = Self;

        #[cfg(test)]
        fn snapshots() -> Vec<(Value, Self)> {
            todo!()
        }

        fn into_lotus_json(self) -> Self::LotusJson {
            self
        }

        fn from_lotus_json(lotus_json: Self::LotusJson) -> Self {
            lotus_json
        }
    }

    fn create_test_cid(data: &[u8]) -> Cid {
        Cid::new_v1(DAG_CBOR, MultihashCode::Blake2b256.digest(data))
    }

    fn get_real_actor_cid(target_actor: BuiltinActor) -> Option<Cid> {
        ACTOR_REGISTRY
            .iter()
            .find(|(_, (actor_type, _))| actor_type == &target_actor)
            .map(|(&cid, _)| cid)
    }

    #[test]
    fn test_method_registry_initialization() {
        let result = deserialize_params(&create_test_cid(b"unknown"), 1, &[]);

        // Should fail with a specific error message about an unknown actor
        assert!(result.is_err());
        let error_msg = result.unwrap_err().to_string();
        assert!(error_msg.contains("Unknown actor code CID"));
    }

    #[test]
    fn test_deserialize_params_register_method() {
        let mut registry = MethodRegistry::new();
        let test_cid = create_test_cid(b"test_actor");
        let method_num = 42;

        // Register a test method
        registry.register_method(test_cid, method_num, |bytes| -> Result<TestParams> {
            Ok(fvm_ipld_encoding::from_slice(bytes)?)
        });

        let test_params = TestParams {
            value: 123,
            message: "test message".to_string(),
        };
        let encoded = to_vec(&test_params).unwrap();

        let result = registry.deserialize_params(&test_cid, method_num, &encoded);
        assert!(result.is_ok());

        let json_value = result.unwrap().unwrap();
        let expected_json = json!({
            "value": 123,
            "message": "test message"
        });
        assert_eq!(json_value, expected_json);
    }

    #[test]
    fn test_deserialize_params_unregistered_method() {
        let registry = MethodRegistry::new();
        let unknown_cid = create_test_cid(b"unknown_actor");
        let method_num = 99;

        let result = registry.deserialize_params(&unknown_cid, method_num, &[]);
        assert!(result.is_err());

        let error_msg = result.unwrap_err().to_string();
        assert!(error_msg.contains("Unknown actor code CID"));
    }

    #[test]
    fn test_deserialize_params_registered_actor_unregistered_method() {
        if let Some(account_cid) = get_real_actor_cid(BuiltinActor::Account) {
            let unregistered_method = 999;

            let result = deserialize_params(&account_cid, unregistered_method, &[]);
            assert!(result.is_err());

            let error_msg = result.unwrap_err().to_string();
            assert!(error_msg.contains("No deserializer registered for actor type"));
            assert!(error_msg.contains("Account"));
            assert!(error_msg.contains("method 999"));
        }
    }

    #[test]
    fn test_supported_actor_methods_registered() {
        // List of actor types that should have methods registered in the method registry
        let supported_actors = vec![
            BuiltinActor::Account,
            BuiltinActor::Miner,
            BuiltinActor::EVM,
        ];

        for actor_type in supported_actors {
            let actor_cid = get_real_actor_cid(actor_type).unwrap();
            // Test that the Constructor method (typically method 1) is registered
            let constructor_method = 1;

            // Even with empty parameters, it should attempt deserialization rather than
            // returning the "no deserializer registered" error
            let result = deserialize_params(&actor_cid, constructor_method, &[]);

            if result.is_err() {
                let error_msg = result.unwrap_err().to_string();
                assert!(
                    !error_msg.contains("No deserializer registered"),
                    "Actor type {actor_type:?} should have methods registered but got error: {error_msg}"
                );
            }
        }
    }

    #[test]
    fn test_register_actor_methods_macro() {
        let mut registry = MethodRegistry::new();
        let test_cid = create_test_cid(b"macro_test");

        // Test the register_actor_methods! macro
        register_actor_methods!(registry, test_cid, [(1, TestParams), (2, TestParams),]);

        let test_params = TestParams {
            value: 789,
            message: "macro test".to_string(),
        };
        let encoded = to_vec(&test_params).unwrap();

        // Verify methods were registered
        // Test method 1
        let result1 = registry.deserialize_params(&test_cid, 1, &encoded);
        assert!(result1.is_ok());

        // Test method 2
        let result2 = registry.deserialize_params(&test_cid, 2, &encoded);
        assert!(result2.is_ok());

        // Test unregistered method 3
        let result3 = registry.deserialize_params(&test_cid, 3, &encoded);
        assert!(result3.is_err());
    }

    #[test]
    fn test_system_actor_deserialize_params_cbor_null() {
        let system_cid = get_real_actor_cid(BuiltinActor::System)
            .expect("Should have System actor CID in registry");

        // Test with null data
        let result = deserialize_params(&system_cid, 1, &[]);

        assert!(result.is_ok(), "Should handle CBOR null: {result:?}");
    }
}<|MERGE_RESOLUTION|>--- conflicted
+++ resolved
@@ -82,11 +82,8 @@
                 BuiltinActor::Miner => miner::register_miner_actor_methods(self, cid),
                 BuiltinActor::EVM => evm::register_evm_actor_methods(self, cid),
                 BuiltinActor::Init => init::register_actor_methods(self, cid),
-<<<<<<< HEAD
+                BuiltinActor::System => system::register_actor_methods(self, cid),
                 BuiltinActor::DataCap => datacap::register_datacap_actor_methods(self, cid),
-=======
-                BuiltinActor::System => system::register_actor_methods(self, cid),
->>>>>>> 74892d13
                 _ => {}
             }
         }
