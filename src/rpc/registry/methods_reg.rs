// Copyright 2019-2025 ChainSafe Systems
// SPDX-License-Identifier: Apache-2.0, MIT

use crate::lotus_json::HasLotusJson;
use crate::rpc::registry::actors_reg::{ACTOR_REGISTRY, ActorRegistry};
use crate::shim::machine::BuiltinActor;
use crate::shim::message::MethodNum;
use ahash::{HashMap, HashMapExt};
use anyhow::{Context, Result, bail};
use cid::Cid;
use serde::de::DeserializeOwned;
use serde_json::Value;
use std::sync::LazyLock;

// Global registry for method parameter deserialization
static METHOD_REGISTRY: LazyLock<MethodRegistry> =
    LazyLock::new(MethodRegistry::with_known_methods);

type ParamDeserializerFn = Box<dyn Fn(&[u8]) -> Result<Value> + Send + Sync>;

pub struct MethodRegistry {
    // (code_cid, method_num) -> method param deserializer
    deserializers: HashMap<(Cid, MethodNum), ParamDeserializerFn>,
}

impl MethodRegistry {
    fn new() -> Self {
        Self {
            deserializers: HashMap::new(),
        }
    }

    fn with_known_methods() -> Self {
        let mut registry = Self::new();
        registry.register_known_methods();
        registry
    }

    pub(crate) fn register_method<P: 'static + DeserializeOwned + HasLotusJson>(
        &mut self,
        code_cid: Cid,
        method_num: MethodNum,
        deserializer: fn(&[u8]) -> Result<P>,
    ) {
        let boxed_deserializer: ParamDeserializerFn = Box::new(move |bytes| -> Result<Value> {
            let param: P = deserializer(bytes)?;
            serde_json::to_value(param.into_lotus_json())
                .context("Failed to serialize method param into JSON")
        });

        self.deserializers
            .insert((code_cid, method_num), boxed_deserializer);
    }

    fn deserialize_params(
        &self,
        code_cid: &Cid,
        method_num: MethodNum,
        params_bytes: &[u8],
    ) -> Result<Option<Value>> {
        if let Some(deserializer) = self.deserializers.get(&(*code_cid, method_num)) {
            return Ok(Some(deserializer(params_bytes)?));
        }

        let (actor_type, version) = ActorRegistry::get_actor_details_from_code(code_cid)?;

        bail!(
            "No deserializer registered for actor type {:?} (v{}), method {}",
            actor_type,
            version,
            method_num
        );
    }

    fn register_known_methods(&mut self) {
        use crate::rpc::registry::actors::{
<<<<<<< HEAD
            account, evm, init, market, miner, multisig, power, reward, system,
=======
            account, cron, datacap, evm, init, miner, multisig, power, reward, system, verified_reg,
>>>>>>> f70961ef
        };

        for (&cid, &(actor_type, version)) in ACTOR_REGISTRY.iter() {
            match actor_type {
                BuiltinActor::Account => {
                    account::register_account_actor_methods(self, cid, version)
                }
                BuiltinActor::Miner => miner::register_miner_actor_methods(self, cid, version),
                BuiltinActor::EVM => evm::register_evm_actor_methods(self, cid, version),
                BuiltinActor::Init => init::register_actor_methods(self, cid, version),
                BuiltinActor::System => system::register_actor_methods(self, cid, version),
                BuiltinActor::DataCap => {
                    datacap::register_datacap_actor_methods(self, cid, version)
                }
                BuiltinActor::Power => power::register_actor_methods(self, cid, version),
                BuiltinActor::Reward => reward::register_actor_methods(self, cid, version),
                BuiltinActor::Cron => cron::register_actor_methods(self, cid, version),
                BuiltinActor::Multisig => multisig::register_actor_methods(self, cid, version),
<<<<<<< HEAD
                BuiltinActor::Market => market::register_actor_methods(self, cid, version),
=======
                BuiltinActor::VerifiedRegistry => {
                    verified_reg::register_actor_methods(self, cid, version)
                }
>>>>>>> f70961ef
                _ => {}
            }
        }
    }
}

pub fn deserialize_params(
    code_cid: &Cid,
    method_num: MethodNum,
    params_bytes: &[u8],
) -> Result<Option<Value>> {
    METHOD_REGISTRY.deserialize_params(code_cid, method_num, params_bytes)
}

macro_rules! register_actor_methods {
    // Handle an empty params case
    ($registry:expr, $code_cid:expr, [
        $( ($method:expr, empty) ),* $(,)?
    ]) => {
        $(
            $registry.register_method(
                $code_cid,
                $method as MethodNum,
                |bytes| -> anyhow::Result<serde_json::Value> {
                    if bytes.is_empty() {
                        Ok(serde_json::json!({}))
                    } else {
                        use base64::{Engine as _, prelude::BASE64_STANDARD};
                        // Return bytes as base64 string, matching Lotus behavior
                        Ok(serde_json::json!(BASE64_STANDARD.encode(bytes).as_str()))
                    }
                },
            );
        )*
    };

    ($registry:expr, $code_cid:expr, [
        $( ($method:expr, $param_type:ty) ),* $(,)?
    ]) => {
        $(
            $registry.register_method(
                $code_cid,
                $method as MethodNum,
                |bytes| -> anyhow::Result<$param_type> { Ok(fvm_ipld_encoding::from_slice(bytes)?) },
            );
        )*
    };
}
pub(crate) use register_actor_methods;

#[cfg(test)]
mod test {
    use super::*;
    use crate::lotus_json::HasLotusJson;
    use crate::utils::multihash::MultihashCode;
    use fvm_ipld_encoding::{DAG_CBOR, to_vec};
    use multihash_derive::MultihashDigest;
    use serde::{Deserialize, Serialize};
    use serde_json::json;

    const V16: u64 = 16;
    // Test parameter type for testing
    #[derive(Debug, Clone, PartialEq, Serialize, Deserialize)]
    struct TestParams {
        pub value: u64,
        pub message: String,
    }

    impl HasLotusJson for TestParams {
        type LotusJson = Self;

        #[cfg(test)]
        fn snapshots() -> Vec<(Value, Self)> {
            todo!()
        }

        fn into_lotus_json(self) -> Self::LotusJson {
            self
        }

        fn from_lotus_json(lotus_json: Self::LotusJson) -> Self {
            lotus_json
        }
    }

    fn create_test_cid(data: &[u8]) -> Cid {
        Cid::new_v1(DAG_CBOR, MultihashCode::Blake2b256.digest(data))
    }

    fn get_real_actor_cid(target_actor: BuiltinActor, target_version: u64) -> Option<Cid> {
        ACTOR_REGISTRY
            .iter()
            .find_map(|(&cid, &(actor_type, version))| {
                (actor_type == target_actor && version == target_version).then_some(cid)
            })
    }
    #[test]
    fn test_method_registry_initialization() {
        let result = deserialize_params(&create_test_cid(b"unknown"), 1, &[]);

        // Should fail with a specific error message about an unknown actor
        assert!(result.is_err());
        let error_msg = result.unwrap_err().to_string();
        assert!(error_msg.contains("Unknown actor code CID"));
    }

    #[test]
    fn test_deserialize_params_register_method() {
        let mut registry = MethodRegistry::new();
        let test_cid = create_test_cid(b"test_actor");
        let method_num = 42;

        // Register a test method
        registry.register_method(test_cid, method_num, |bytes| -> Result<TestParams> {
            Ok(fvm_ipld_encoding::from_slice(bytes)?)
        });

        let test_params = TestParams {
            value: 123,
            message: "test message".to_string(),
        };
        let encoded = to_vec(&test_params).unwrap();

        let result = registry.deserialize_params(&test_cid, method_num, &encoded);
        assert!(result.is_ok());

        let json_value = result.unwrap().unwrap();
        let expected_json = json!({
            "value": 123,
            "message": "test message"
        });
        assert_eq!(json_value, expected_json);
    }

    #[test]
    fn test_deserialize_params_unregistered_method() {
        let registry = MethodRegistry::new();
        let unknown_cid = create_test_cid(b"unknown_actor");
        let method_num = 99;

        let result = registry.deserialize_params(&unknown_cid, method_num, &[]);
        assert!(result.is_err());

        let error_msg = result.unwrap_err().to_string();
        assert!(error_msg.contains("Unknown actor code CID"));
    }

    #[test]
    fn test_deserialize_params_registered_actor_unregistered_method() {
        if let Some(account_cid) = get_real_actor_cid(BuiltinActor::Account, V16) {
            let unregistered_method = 999;

            let result = deserialize_params(&account_cid, unregistered_method, &[]);
            assert!(result.is_err());

            let error_msg = result.unwrap_err().to_string();
            assert!(error_msg.contains("No deserializer registered for actor type"));
            assert!(error_msg.contains("Account"));
            assert!(error_msg.contains("method 999"));
        }
    }

    #[test]
    fn test_supported_actor_methods_registered() {
        // List of actor types that should have methods registered in the method registry
        let supported_actors = vec![
            BuiltinActor::Account,
            BuiltinActor::Miner,
            BuiltinActor::EVM,
            BuiltinActor::Cron,
            BuiltinActor::DataCap,
        ];

        for actor_type in supported_actors {
            let actor_cid = get_real_actor_cid(actor_type, V16).unwrap();
            // Test that the Constructor method (typically method 1) is registered
            let constructor_method = 1;

            // Even with empty parameters, it should attempt deserialization rather than
            // returning the "no deserializer registered" error
            let result = deserialize_params(&actor_cid, constructor_method, &[]);

            if let Err(e) = result {
                let error_msg = e.to_string();
                assert!(
                    !error_msg.contains("No deserializer registered"),
                    "Actor type {actor_type:?} should have methods registered but got error: {error_msg}"
                );
            }
        }
    }

    #[test]
    fn test_register_actor_methods_macro() {
        let mut registry = MethodRegistry::new();
        let test_cid = create_test_cid(b"macro_test");

        // Test the register_actor_methods! macro
        register_actor_methods!(registry, test_cid, [(1, TestParams), (2, TestParams),]);

        let test_params = TestParams {
            value: 789,
            message: "macro test".to_string(),
        };
        let encoded = to_vec(&test_params).unwrap();

        // Verify methods were registered
        // Test method 1
        let result1 = registry.deserialize_params(&test_cid, 1, &encoded);
        assert!(result1.is_ok());

        // Test method 2
        let result2 = registry.deserialize_params(&test_cid, 2, &encoded);
        assert!(result2.is_ok());

        // Test unregistered method 3
        let result3 = registry.deserialize_params(&test_cid, 3, &encoded);
        assert!(result3.is_err());
    }

    #[test]
    fn test_system_actor_deserialize_params_cbor_null() {
        let system_cid = get_real_actor_cid(BuiltinActor::System, V16)
            .expect("Should have System actor CID in registry");

        // Test with null data
        let result = deserialize_params(&system_cid, 1, &[]);

        assert!(result.is_ok(), "Should handle CBOR null: {result:?}");
    }

    #[test]
    fn test_empty_param_type_with_bytes_returns_base64() {
        let mut registry = MethodRegistry::new();
        let test_cid = create_test_cid(b"empty_param_test");

        // Register a method with empty parameter type
        register_actor_methods!(registry, test_cid, [(42, empty)]);

        // Test with empty bytes - should return empty JSON object
        let result = registry.deserialize_params(&test_cid, 42, &[]);
        assert!(result.is_ok());
        let json_value = result.unwrap().unwrap();
        assert_eq!(json_value, json!({}));

        // Test with non-empty bytes - should return base64 encoded string
        let test_bytes = vec![0x82, 0x18, 0x2a, 0x44, 0x12, 0x34, 0x56, 0x78]; // Sample CBOR bytes
        let result = registry.deserialize_params(&test_cid, 42, &test_bytes);
        assert!(result.is_ok());
        let json_value = result.unwrap().unwrap();

        use base64::engine::{Engine as _, general_purpose::STANDARD};
        let expected_base64 = STANDARD.encode(&test_bytes);
        assert_eq!(json_value, json!(expected_base64));
        assert_eq!(json_value.as_str().unwrap(), "ghgqRBI0Vng=");
    }
}<|MERGE_RESOLUTION|>--- conflicted
+++ resolved
@@ -74,11 +74,8 @@
 
     fn register_known_methods(&mut self) {
         use crate::rpc::registry::actors::{
-<<<<<<< HEAD
-            account, evm, init, market, miner, multisig, power, reward, system,
-=======
-            account, cron, datacap, evm, init, miner, multisig, power, reward, system, verified_reg,
->>>>>>> f70961ef
+            account, cron, datacap, evm, init, market, miner, multisig, power, reward, system,
+            verified_reg,
         };
 
         for (&cid, &(actor_type, version)) in ACTOR_REGISTRY.iter() {
@@ -97,13 +94,10 @@
                 BuiltinActor::Reward => reward::register_actor_methods(self, cid, version),
                 BuiltinActor::Cron => cron::register_actor_methods(self, cid, version),
                 BuiltinActor::Multisig => multisig::register_actor_methods(self, cid, version),
-<<<<<<< HEAD
                 BuiltinActor::Market => market::register_actor_methods(self, cid, version),
-=======
                 BuiltinActor::VerifiedRegistry => {
                     verified_reg::register_actor_methods(self, cid, version)
                 }
->>>>>>> f70961ef
                 _ => {}
             }
         }
