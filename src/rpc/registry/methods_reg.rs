--- conflicted
+++ resolved
@@ -74,12 +74,8 @@
 
     fn register_known_methods(&mut self) {
         use crate::rpc::registry::actors::{
-<<<<<<< HEAD
-            account, cron, datacap, eam, evm, init, miner, multisig, power, reward, system,
-=======
-            account, cron, datacap, eth_account, evm, init, miner, multisig, power, reward, system,
->>>>>>> 6ae1408b
-            verified_reg,
+            account, cron, datacap, eam, eth_account, evm, init, miner, multisig, power, reward,
+            system, verified_reg,
         };
 
         for (&cid, &(actor_type, version)) in ACTOR_REGISTRY.iter() {
@@ -101,11 +97,8 @@
                 BuiltinActor::VerifiedRegistry => {
                     verified_reg::register_actor_methods(self, cid, version)
                 }
-<<<<<<< HEAD
+                BuiltinActor::EthAccount => eth_account::register_actor_methods(self, cid, version),
                 BuiltinActor::EAM => eam::register_actor_methods(self, cid, version),
-=======
-                BuiltinActor::EthAccount => eth_account::register_actor_methods(self, cid, version),
->>>>>>> 6ae1408b
                 _ => {}
             }
         }
