// Copyright 2019-2025 ChainSafe Systems
// SPDX-License-Identifier: Apache-2.0, MIT

use crate::lotus_json::HasLotusJson;
use crate::rpc::registry::actors_reg::{ACTOR_REGISTRY, ActorRegistry};
use crate::shim::machine::BuiltinActor;
use crate::shim::message::MethodNum;
use ahash::{HashMap, HashMapExt};
use anyhow::{Context, Result, bail};
use cid::Cid;
use serde::de::DeserializeOwned;
use serde_json::Value;
use std::sync::LazyLock;

// Global registry for method parameter deserialization
static METHOD_REGISTRY: LazyLock<MethodRegistry> =
    LazyLock::new(MethodRegistry::with_known_methods);

type ParamDeserializerFn = Box<dyn Fn(&[u8]) -> Result<Value> + Send + Sync>;

pub struct MethodRegistry {
    // (code_cid, method_num) -> method param deserializer
    deserializers: HashMap<(Cid, MethodNum), ParamDeserializerFn>,
}

impl MethodRegistry {
    fn new() -> Self {
        Self {
            deserializers: HashMap::new(),
        }
    }

    fn with_known_methods() -> Self {
        let mut registry = Self::new();
        registry.register_known_methods();
        registry
    }

    pub(crate) fn register_method<P: 'static + DeserializeOwned + HasLotusJson>(
        &mut self,
        code_cid: Cid,
        method_num: MethodNum,
        deserializer: fn(&[u8]) -> Result<P>,
    ) {
        let boxed_deserializer: ParamDeserializerFn = Box::new(move |bytes| -> Result<Value> {
            let param: P = deserializer(bytes)?;
            serde_json::to_value(param.into_lotus_json())
                .context("Failed to serialize method param into JSON")
        });

        self.deserializers
            .insert((code_cid, method_num), boxed_deserializer);
    }

    fn deserialize_params(
        &self,
        code_cid: &Cid,
        method_num: MethodNum,
        params_bytes: &[u8],
    ) -> Result<Option<Value>> {
        if let Some(deserializer) = self.deserializers.get(&(*code_cid, method_num)) {
            return Ok(Some(deserializer(params_bytes)?));
        }

        let (actor_type, version) = ActorRegistry::get_actor_details_from_code(code_cid)?;

        bail!(
            "No deserializer registered for actor type {:?} (v{}), method {}",
            actor_type,
            version,
            method_num
        );
    }

    fn register_known_methods(&mut self) {
        use crate::rpc::registry::actors::{
<<<<<<< HEAD
            account, datacap, evm, init, miner, power, reward, system,
=======
            account, evm, init, miner, multisig, power, reward, system,
>>>>>>> 3c552952
        };

        for (&cid, &(actor_type, version)) in ACTOR_REGISTRY.iter() {
            match actor_type {
                BuiltinActor::Account => {
                    account::register_account_actor_methods(self, cid, version)
                }
                BuiltinActor::Miner => miner::register_miner_actor_methods(self, cid, version),
                BuiltinActor::EVM => evm::register_evm_actor_methods(self, cid, version),
                BuiltinActor::Init => init::register_actor_methods(self, cid, version),
                BuiltinActor::System => system::register_actor_methods(self, cid, version),
                BuiltinActor::DataCap => {
                    datacap::register_datacap_actor_methods(self, cid, version)
                }
                BuiltinActor::Power => power::register_actor_methods(self, cid, version),
                BuiltinActor::Reward => reward::register_actor_methods(self, cid, version),
                BuiltinActor::Multisig => multisig::register_actor_methods(self, cid, version),
                _ => {}
            }
        }
    }
}

pub fn deserialize_params(
    code_cid: &Cid,
    method_num: MethodNum,
    params_bytes: &[u8],
) -> Result<Option<Value>> {
    METHOD_REGISTRY.deserialize_params(code_cid, method_num, params_bytes)
}

macro_rules! register_actor_methods {
    // Handle an empty params case
    ($registry:expr, $code_cid:expr, [
        $( ($method:expr, empty) ),* $(,)?
    ]) => {
        $(
            $registry.register_method(
                $code_cid,
                $method as MethodNum,
                |bytes| -> anyhow::Result<serde_json::Value> {
                    if bytes.is_empty() {
                        Ok(serde_json::json!({}))
                    } else {
                        use base64::{Engine as _, prelude::BASE64_STANDARD};
                        // Return bytes as base64 string, matching Lotus behavior
                        Ok(serde_json::json!(BASE64_STANDARD.encode(bytes).as_str()))
                    }
                },
            );
        )*
    };

    ($registry:expr, $code_cid:expr, [
        $( ($method:expr, $param_type:ty) ),* $(,)?
    ]) => {
        $(
            $registry.register_method(
                $code_cid,
                $method as MethodNum,
                |bytes| -> Result<$param_type> { Ok(fvm_ipld_encoding::from_slice(bytes)?) },
            );
        )*
    };
}
pub(crate) use register_actor_methods;

#[cfg(test)]
mod test {
    use super::*;
    use crate::lotus_json::HasLotusJson;
    use crate::utils::multihash::MultihashCode;
    use fvm_ipld_encoding::{DAG_CBOR, to_vec};
    use multihash_derive::MultihashDigest;
    use serde::{Deserialize, Serialize};
    use serde_json::json;

    const V16: u64 = 16;
    // Test parameter type for testing
    #[derive(Debug, Clone, PartialEq, Serialize, Deserialize)]
    struct TestParams {
        pub value: u64,
        pub message: String,
    }

    impl HasLotusJson for TestParams {
        type LotusJson = Self;

        #[cfg(test)]
        fn snapshots() -> Vec<(Value, Self)> {
            todo!()
        }

        fn into_lotus_json(self) -> Self::LotusJson {
            self
        }

        fn from_lotus_json(lotus_json: Self::LotusJson) -> Self {
            lotus_json
        }
    }

    fn create_test_cid(data: &[u8]) -> Cid {
        Cid::new_v1(DAG_CBOR, MultihashCode::Blake2b256.digest(data))
    }

    fn get_real_actor_cid(target_actor: BuiltinActor, target_version: u64) -> Option<Cid> {
        ACTOR_REGISTRY
            .iter()
            .find_map(|(&cid, &(actor_type, version))| {
                (actor_type == target_actor && version == target_version).then_some(cid)
            })
    }
    #[test]
    fn test_method_registry_initialization() {
        let result = deserialize_params(&create_test_cid(b"unknown"), 1, &[]);

        // Should fail with a specific error message about an unknown actor
        assert!(result.is_err());
        let error_msg = result.unwrap_err().to_string();
        assert!(error_msg.contains("Unknown actor code CID"));
    }

    #[test]
    fn test_deserialize_params_register_method() {
        let mut registry = MethodRegistry::new();
        let test_cid = create_test_cid(b"test_actor");
        let method_num = 42;

        // Register a test method
        registry.register_method(test_cid, method_num, |bytes| -> Result<TestParams> {
            Ok(fvm_ipld_encoding::from_slice(bytes)?)
        });

        let test_params = TestParams {
            value: 123,
            message: "test message".to_string(),
        };
        let encoded = to_vec(&test_params).unwrap();

        let result = registry.deserialize_params(&test_cid, method_num, &encoded);
        assert!(result.is_ok());

        let json_value = result.unwrap().unwrap();
        let expected_json = json!({
            "value": 123,
            "message": "test message"
        });
        assert_eq!(json_value, expected_json);
    }

    #[test]
    fn test_deserialize_params_unregistered_method() {
        let registry = MethodRegistry::new();
        let unknown_cid = create_test_cid(b"unknown_actor");
        let method_num = 99;

        let result = registry.deserialize_params(&unknown_cid, method_num, &[]);
        assert!(result.is_err());

        let error_msg = result.unwrap_err().to_string();
        assert!(error_msg.contains("Unknown actor code CID"));
    }

    #[test]
    fn test_deserialize_params_registered_actor_unregistered_method() {
        if let Some(account_cid) = get_real_actor_cid(BuiltinActor::Account, V16) {
            let unregistered_method = 999;

            let result = deserialize_params(&account_cid, unregistered_method, &[]);
            assert!(result.is_err());

            let error_msg = result.unwrap_err().to_string();
            assert!(error_msg.contains("No deserializer registered for actor type"));
            assert!(error_msg.contains("Account"));
            assert!(error_msg.contains("method 999"));
        }
    }

    #[test]
    fn test_supported_actor_methods_registered() {
        // List of actor types that should have methods registered in the method registry
        let supported_actors = vec![
            BuiltinActor::Account,
            BuiltinActor::Miner,
            BuiltinActor::EVM,
        ];

        for actor_type in supported_actors {
            let actor_cid = get_real_actor_cid(actor_type, V16).unwrap();
            // Test that the Constructor method (typically method 1) is registered
            let constructor_method = 1;

            // Even with empty parameters, it should attempt deserialization rather than
            // returning the "no deserializer registered" error
            let result = deserialize_params(&actor_cid, constructor_method, &[]);

            if let Err(e) = result {
                let error_msg = e.to_string();
                assert!(
                    !error_msg.contains("No deserializer registered"),
                    "Actor type {actor_type:?} should have methods registered but got error: {error_msg}"
                );
            }
        }
    }

    #[test]
    fn test_register_actor_methods_macro() {
        let mut registry = MethodRegistry::new();
        let test_cid = create_test_cid(b"macro_test");

        // Test the register_actor_methods! macro
        register_actor_methods!(registry, test_cid, [(1, TestParams), (2, TestParams),]);

        let test_params = TestParams {
            value: 789,
            message: "macro test".to_string(),
        };
        let encoded = to_vec(&test_params).unwrap();

        // Verify methods were registered
        // Test method 1
        let result1 = registry.deserialize_params(&test_cid, 1, &encoded);
        assert!(result1.is_ok());

        // Test method 2
        let result2 = registry.deserialize_params(&test_cid, 2, &encoded);
        assert!(result2.is_ok());

        // Test unregistered method 3
        let result3 = registry.deserialize_params(&test_cid, 3, &encoded);
        assert!(result3.is_err());
    }

    #[test]
    fn test_system_actor_deserialize_params_cbor_null() {
        let system_cid = get_real_actor_cid(BuiltinActor::System, V16)
            .expect("Should have System actor CID in registry");

        // Test with null data
        let result = deserialize_params(&system_cid, 1, &[]);

        assert!(result.is_ok(), "Should handle CBOR null: {result:?}");
    }

    #[test]
    fn test_empty_param_type_with_bytes_returns_base64() {
        let mut registry = MethodRegistry::new();
        let test_cid = create_test_cid(b"empty_param_test");

        // Register a method with empty parameter type
        register_actor_methods!(registry, test_cid, [(42, empty)]);

        // Test with empty bytes - should return empty JSON object
        let result = registry.deserialize_params(&test_cid, 42, &[]);
        assert!(result.is_ok());
        let json_value = result.unwrap().unwrap();
        assert_eq!(json_value, json!({}));

        // Test with non-empty bytes - should return base64 encoded string
        let test_bytes = vec![0x82, 0x18, 0x2a, 0x44, 0x12, 0x34, 0x56, 0x78]; // Sample CBOR bytes
        let result = registry.deserialize_params(&test_cid, 42, &test_bytes);
        assert!(result.is_ok());
        let json_value = result.unwrap().unwrap();

        use base64::engine::{Engine as _, general_purpose::STANDARD};
        let expected_base64 = STANDARD.encode(&test_bytes);
        assert_eq!(json_value, json!(expected_base64));
        assert_eq!(json_value.as_str().unwrap(), "ghgqRBI0Vng=");
    }
}<|MERGE_RESOLUTION|>--- conflicted
+++ resolved
@@ -74,11 +74,7 @@
 
     fn register_known_methods(&mut self) {
         use crate::rpc::registry::actors::{
-<<<<<<< HEAD
-            account, datacap, evm, init, miner, power, reward, system,
-=======
-            account, evm, init, miner, multisig, power, reward, system,
->>>>>>> 3c552952
+            account, datacap, evm, init, miner, multisig, power, reward, system,
         };
 
         for (&cid, &(actor_type, version)) in ACTOR_REGISTRY.iter() {
