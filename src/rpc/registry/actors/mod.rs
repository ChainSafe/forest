// Copyright 2019-2025 ChainSafe Systems
// SPDX-License-Identifier: Apache-2.0, MIT

pub(crate) mod account;
pub(crate) mod evm;
pub(crate) mod init;
pub(crate) mod miner;
<<<<<<< HEAD
pub(crate) mod reward;
=======
pub(crate) mod power;
>>>>>>> 8a6827c9
pub(crate) mod system;<|MERGE_RESOLUTION|>--- conflicted
+++ resolved
@@ -5,9 +5,6 @@
 pub(crate) mod evm;
 pub(crate) mod init;
 pub(crate) mod miner;
-<<<<<<< HEAD
 pub(crate) mod reward;
-=======
 pub(crate) mod power;
->>>>>>> 8a6827c9
 pub(crate) mod system;