--- conflicted
+++ resolved
@@ -2,11 +2,8 @@
 // SPDX-License-Identifier: Apache-2.0, MIT
 
 pub(crate) mod account;
-<<<<<<< HEAD
 pub(crate) mod cron;
-=======
 pub(crate) mod datacap;
->>>>>>> fe7278c7
 pub(crate) mod evm;
 pub(crate) mod init;
 pub(crate) mod miner;
