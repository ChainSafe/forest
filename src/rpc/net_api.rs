--- conflicted
+++ resolved
@@ -53,9 +53,6 @@
     Ok(connections)
 }
 
-<<<<<<< HEAD
-pub(in crate::rpc) async fn net_connect<DB: Blockstore>(
-=======
 pub(in crate::rpc) async fn net_info<DB: Blockstore>(
     data: Data<RPCState<DB>>,
 ) -> Result<NetInfoResult, JsonRpcError> {
@@ -68,8 +65,7 @@
     Ok(rx.await?)
 }
 
-pub(in crate::rpc) async fn net_connect<DB: Blockstore + Clone + Send + Sync + 'static>(
->>>>>>> 758fe8cd
+pub(in crate::rpc) async fn net_connect<DB: Blockstore>(
     data: Data<RPCState<DB>>,
     Params(params): Params<NetConnectParams>,
 ) -> Result<NetConnectResult, JsonRpcError> {
