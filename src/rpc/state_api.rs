--- conflicted
+++ resolved
@@ -19,14 +19,8 @@
 use crate::utils::db::car_stream::{CarBlock, CarWriter};
 use ahash::{HashMap, HashMapExt};
 use anyhow::Context as _;
-use cid::Cid;
-<<<<<<< HEAD
-use fil_actor_interface::market;
-use fil_actor_interface::miner::{MinerInfo, MinerPower};
-=======
-use fil_actor_interface::{market, miner, miner::MinerPower};
+use fil_actor_interface::{market, miner, miner::{MinerInfo, MinerPower}};
 use fil_actors_shared::fvm_ipld_bitfield::BitField;
->>>>>>> 2acea96e
 use futures::StreamExt;
 use fvm_ipld_blockstore::Blockstore;
 use fvm_ipld_encoding::{CborStore, DAG_CBOR};
@@ -186,7 +180,6 @@
     Ok(out)
 }
 
-<<<<<<< HEAD
 /// looks up the miner info of the given address.
 pub(in crate::rpc) async fn state_miner_info<DB: Blockstore + Send + Sync + 'static>(
     data: Data<RPCState<DB>>,
@@ -197,8 +190,9 @@
         .chain_store()
         .load_required_tipset(&key)?;
     Ok(LotusJson(data.state_manager.miner_info(&address, &tipset)?))
-=======
-pub(in crate::rpc) async fn state_miner_active_sectors<DB: Blockstore>(
+}
+
+  pub(in crate::rpc) async fn state_miner_active_sectors<DB: Blockstore>(
     data: Data<RPCState<DB>>,
     Params(LotusJson((miner, tsk))): Params<LotusJson<(Address, TipsetKeys)>>,
 ) -> Result<LotusJson<Vec<SectorOnChainInfo>>, JsonRpcError> {
@@ -227,7 +221,6 @@
         .collect::<Vec<_>>();
 
     Ok(LotusJson(sectors))
->>>>>>> 2acea96e
 }
 
 /// looks up the miner power of the given address.
