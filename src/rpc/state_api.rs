--- conflicted
+++ resolved
@@ -8,11 +8,7 @@
 use crate::lotus_json::LotusJson;
 use crate::rpc_api::data_types::{
     ApiActorState, ApiDeadline, ApiInvocResult, CirculatingSupply, MarketDeal, MessageLookup,
-<<<<<<< HEAD
-    MinerSectors, RPCState, SectorOnChainInfo,
-=======
-    MiningBaseInfo, RPCState, SectorOnChainInfo,
->>>>>>> 91d25242
+    MinerSectors, MiningBaseInfo, RPCState, SectorOnChainInfo,
 };
 use crate::shim::{
     address::Address, clock::ChainEpoch, econ::TokenAmount, executor::Receipt, message::Message,
