--- conflicted
+++ resolved
@@ -7,15 +7,12 @@
 use crate::cid_collections::CidHashSet;
 use crate::libp2p::NetworkMessage;
 use crate::lotus_json::LotusJson;
-<<<<<<< HEAD
 use crate::rpc::error::JsonRpcError;
 use crate::rpc_api::data_types::{
-    ApiActorState, ApiDeadline, ApiInvocResult, CirculatingSupply, Data, MarketDeal, MessageFilter,
-    MessageLookup, MinerSectors, MiningBaseInfo, RPCState, SectorOnChainInfo, Transaction,
+    ApiActorState, ApiDeadline, ApiInvocResult, ApiTipsetKey, CirculatingSupply, Data, MarketDeal,
+    MessageFilter, MessageLookup, MinerSectors, MiningBaseInfo, RPCState, SectorOnChainInfo,
+    Transaction,
 };
-=======
-use crate::rpc_api::data_types::*;
->>>>>>> 626fbb08
 use crate::shim::{
     address::Address, clock::ChainEpoch, econ::TokenAmount, executor::Receipt,
     state_tree::ActorState, version::NetworkVersion,
@@ -52,16 +49,9 @@
 pub async fn miner_get_base_info<DB: Blockstore + Send + Sync + 'static>(
     params: Params<'_>,
     data: Data<RPCState<DB>>,
-<<<<<<< HEAD
 ) -> anyhow::Result<LotusJson<Option<MiningBaseInfo>>, JsonRpcError> {
-    let LotusJson((address, epoch, tsk)) = params.parse()?;
-
-=======
-    Params(LotusJson((address, epoch, ApiTipsetKey(tsk)))): Params<
-        LotusJson<(Address, ChainEpoch, ApiTipsetKey)>,
-    >,
-) -> anyhow::Result<LotusJson<Option<MiningBaseInfo>>> {
->>>>>>> 626fbb08
+    let LotusJson((address, epoch, ApiTipsetKey(tsk))) = params.parse()?;
+
     let ts = data
         .state_manager
         .chain_store()
@@ -76,12 +66,8 @@
 pub async fn state_call<DB: Blockstore + Send + Sync + 'static>(
     params: Params<'_>,
     data: Data<RPCState<DB>>,
-<<<<<<< HEAD
-=======
-    Params(LotusJson((message, ApiTipsetKey(key)))): Params<LotusJson<(Message, ApiTipsetKey)>>,
->>>>>>> 626fbb08
 ) -> Result<ApiInvocResult, JsonRpcError> {
-    let LotusJson((message, key)) = params.parse()?;
+    let LotusJson((message, ApiTipsetKey(key))) = params.parse()?;
 
     let state_manager = &data.state_manager;
     let tipset = data
@@ -98,12 +84,8 @@
 pub async fn state_replay<DB: Blockstore + Send + Sync + 'static>(
     params: Params<'_>,
     data: Data<RPCState<DB>>,
-<<<<<<< HEAD
-=======
-    Params(LotusJson((cid, ApiTipsetKey(key)))): Params<LotusJson<(Cid, ApiTipsetKey)>>,
->>>>>>> 626fbb08
 ) -> Result<InvocResult, JsonRpcError> {
-    let LotusJson((cid, key)) = params.parse()?;
+    let LotusJson((cid, ApiTipsetKey(key))) = params.parse()?;
 
     let state_manager = &data.state_manager;
     let tipset = data
@@ -134,16 +116,10 @@
 pub async fn state_get_network_version<DB: Blockstore>(
     params: Params<'_>,
     data: Data<RPCState<DB>>,
-<<<<<<< HEAD
 ) -> Result<NetworkVersion, JsonRpcError> {
-    let LotusJson((tsk,)): LotusJson<(TipsetKey,)> = params.parse()?;
-
-    let ts = data.chain_store.load_required_tipset(&tsk)?;
-=======
-    Params(LotusJson((ApiTipsetKey(tsk),))): Params<LotusJson<(ApiTipsetKey,)>>,
-) -> Result<NetworkVersion, JsonRpcError> {
-    let ts = data.chain_store.load_required_tipset_with_fallback(&tsk)?;
->>>>>>> 626fbb08
+    let LotusJson((ApiTipsetKey(tsk),)): LotusJson<(ApiTipsetKey,)> = params.parse()?;
+
+    let ts = data.chain_store.load_required_tipset_with_fallback(&tsk)?;
     Ok(data.state_manager.get_network_version(ts.epoch()))
 }
 
@@ -156,12 +132,8 @@
 where
     DB: Blockstore + Send + Sync + 'static,
 {
-<<<<<<< HEAD
     let LotusJson((address, tipset_keys)): LotusJson<(Address, TipsetKey)> = params.parse()?;
 
-    let ts_opt = data.chain_store.load_tipset(&tipset_keys)?;
-=======
->>>>>>> 626fbb08
     Ok(LotusJson(
         data.state_manager
             .resolve_to_deterministic_address(
@@ -177,23 +149,15 @@
 pub async fn state_lookup_id<DB: Blockstore>(
     params: Params<'_>,
     data: Data<RPCState<DB>>,
-<<<<<<< HEAD
-=======
-    Params(LotusJson((address, tipset_keys))): Params<LotusJson<(Address, ApiTipsetKey)>>,
->>>>>>> 626fbb08
 ) -> Result<LotusJson<Address>, JsonRpcError>
 where
     DB: Blockstore + Send + Sync + 'static,
 {
-<<<<<<< HEAD
-    let LotusJson((address, tipset_keys)): LotusJson<(Address, TipsetKey)> = params.parse()?;
-
-    let ts = data.chain_store.load_required_tipset(&tipset_keys)?;
-=======
+    let LotusJson((address, tipset_keys)): LotusJson<(Address, ApiTipsetKey)> = params.parse()?;
+
     let ts = data
         .chain_store
         .load_required_tipset_with_fallback(&tipset_keys.0)?;
->>>>>>> 626fbb08
     let ret = data
         .state_manager
         .lookup_id(&address, ts.as_ref())?
@@ -204,16 +168,11 @@
 pub(crate) async fn state_get_actor<DB: Blockstore>(
     params: Params<'_>,
     data: Data<RPCState<DB>>,
-<<<<<<< HEAD
 ) -> Result<LotusJson<Option<ActorState>>, JsonRpcError> {
-    let LotusJson((addr, tsk)): LotusJson<(Address, TipsetKey)> = params.parse()?;
-
-    let ts = data.chain_store.load_required_tipset(&tsk)?;
-=======
-    Params(LotusJson((addr, ApiTipsetKey(tsk)))): Params<LotusJson<(Address, ApiTipsetKey)>>,
-) -> Result<LotusJson<Option<ActorState>>, JsonRpcError> {
-    let ts = data.chain_store.load_required_tipset_with_fallback(&tsk)?;
->>>>>>> 626fbb08
+    let LotusJson((addr, ApiTipsetKey(tsk))): LotusJson<(Address, ApiTipsetKey)> =
+        params.parse()?;
+
+    let ts = data.chain_store.load_required_tipset_with_fallback(&tsk)?;
     let state = data.state_manager.get_actor(&addr, *ts.parent_state());
     state.map(Into::into).map_err(|e| e.into())
 }
@@ -223,12 +182,9 @@
 pub async fn state_market_balance<DB: Blockstore + Send + Sync + 'static>(
     params: Params<'_>,
     data: Data<RPCState<DB>>,
-<<<<<<< HEAD
-=======
-    Params(LotusJson((address, ApiTipsetKey(key)))): Params<LotusJson<(Address, ApiTipsetKey)>>,
->>>>>>> 626fbb08
 ) -> Result<MarketBalance, JsonRpcError> {
-    let LotusJson((address, key)): LotusJson<(Address, TipsetKey)> = params.parse()?;
+    let LotusJson((address, ApiTipsetKey(key))): LotusJson<(Address, ApiTipsetKey)> =
+        params.parse()?;
 
     let tipset = data
         .state_manager
@@ -242,16 +198,10 @@
 pub async fn state_market_deals<DB: Blockstore>(
     params: Params<'_>,
     data: Data<RPCState<DB>>,
-<<<<<<< HEAD
 ) -> Result<HashMap<String, MarketDeal>, JsonRpcError> {
-    let LotusJson((tsk,)): LotusJson<(TipsetKey,)> = params.parse()?;
-
-    let ts = data.chain_store.load_required_tipset(&tsk)?;
-=======
-    Params(LotusJson((ApiTipsetKey(tsk),))): Params<LotusJson<(ApiTipsetKey,)>>,
-) -> Result<HashMap<String, MarketDeal>, JsonRpcError> {
-    let ts = data.chain_store.load_required_tipset_with_fallback(&tsk)?;
->>>>>>> 626fbb08
+    let LotusJson((ApiTipsetKey(tsk),)): LotusJson<(ApiTipsetKey,)> = params.parse()?;
+
+    let ts = data.chain_store.load_required_tipset_with_fallback(&tsk)?;
     let actor = data
         .state_manager
         .get_actor(&Address::MARKET_ACTOR, *ts.parent_state())?
@@ -285,12 +235,9 @@
 pub async fn state_miner_info<DB: Blockstore + Send + Sync + 'static>(
     params: Params<'_>,
     data: Data<RPCState<DB>>,
-<<<<<<< HEAD
-=======
-    Params(LotusJson((address, ApiTipsetKey(key)))): Params<LotusJson<(Address, ApiTipsetKey)>>,
->>>>>>> 626fbb08
 ) -> Result<LotusJson<MinerInfo>, JsonRpcError> {
-    let LotusJson((address, key)): LotusJson<(Address, TipsetKey)> = params.parse()?;
+    let LotusJson((address, ApiTipsetKey(key))): LotusJson<(Address, ApiTipsetKey)> =
+        params.parse()?;
 
     let tipset = data
         .state_manager
@@ -302,12 +249,9 @@
 pub async fn state_miner_active_sectors<DB: Blockstore>(
     params: Params<'_>,
     data: Data<RPCState<DB>>,
-<<<<<<< HEAD
-=======
-    Params(LotusJson((miner, ApiTipsetKey(tsk)))): Params<LotusJson<(Address, ApiTipsetKey)>>,
->>>>>>> 626fbb08
 ) -> Result<LotusJson<Vec<SectorOnChainInfo>>, JsonRpcError> {
-    let LotusJson((miner, tsk)): LotusJson<(Address, TipsetKey)> = params.parse()?;
+    let LotusJson((miner, ApiTipsetKey(tsk))): LotusJson<(Address, ApiTipsetKey)> =
+        params.parse()?;
 
     let bs = data.state_manager.blockstore();
     let ts = data.chain_store.load_required_tipset_with_fallback(&tsk)?;
@@ -340,12 +284,9 @@
 pub async fn state_miner_sector_count<DB: Blockstore>(
     params: Params<'_>,
     data: Data<RPCState<DB>>,
-<<<<<<< HEAD
-=======
-    Params(LotusJson((miner, ApiTipsetKey(tsk)))): Params<LotusJson<(Address, ApiTipsetKey)>>,
->>>>>>> 626fbb08
 ) -> Result<LotusJson<MinerSectors>, JsonRpcError> {
-    let LotusJson((miner, tsk)): LotusJson<(Address, TipsetKey)> = params.parse()?;
+    let LotusJson((miner, ApiTipsetKey(tsk))): LotusJson<(Address, ApiTipsetKey)> =
+        params.parse()?;
 
     let bs = data.state_manager.blockstore();
     let ts = data.chain_store.load_required_tipset_with_fallback(&tsk)?;
@@ -379,12 +320,9 @@
 pub async fn state_miner_power<DB: Blockstore + Send + Sync + 'static>(
     params: Params<'_>,
     data: Data<RPCState<DB>>,
-<<<<<<< HEAD
-=======
-    Params(LotusJson((address, ApiTipsetKey(key)))): Params<LotusJson<(Address, ApiTipsetKey)>>,
->>>>>>> 626fbb08
 ) -> Result<LotusJson<MinerPower>, JsonRpcError> {
-    let LotusJson((address, key)): LotusJson<(Address, TipsetKey)> = params.parse()?;
+    let LotusJson((address, ApiTipsetKey(key))): LotusJson<(Address, ApiTipsetKey)> =
+        params.parse()?;
 
     let tipset = data
         .state_manager
@@ -400,16 +338,11 @@
 pub async fn state_miner_deadlines<DB: Blockstore + Send + Sync + 'static>(
     params: Params<'_>,
     data: Data<RPCState<DB>>,
-<<<<<<< HEAD
 ) -> Result<LotusJson<Vec<ApiDeadline>>, JsonRpcError> {
-    let LotusJson((addr, tsk)): LotusJson<(Address, TipsetKey)> = params.parse()?;
-
-    let ts = data.chain_store.load_required_tipset(&tsk)?;
-=======
-    Params(LotusJson((addr, ApiTipsetKey(tsk)))): Params<LotusJson<(Address, ApiTipsetKey)>>,
-) -> Result<LotusJson<Vec<ApiDeadline>>, JsonRpcError> {
-    let ts = data.chain_store.load_required_tipset_with_fallback(&tsk)?;
->>>>>>> 626fbb08
+    let LotusJson((addr, ApiTipsetKey(tsk))): LotusJson<(Address, ApiTipsetKey)> =
+        params.parse()?;
+
+    let ts = data.chain_store.load_required_tipset_with_fallback(&tsk)?;
     let policy = &data.state_manager.chain_config().policy;
     let actor = data
         .state_manager
@@ -431,16 +364,11 @@
 pub async fn state_miner_proving_deadline<DB: Blockstore + Send + Sync + 'static>(
     params: Params<'_>,
     data: Data<RPCState<DB>>,
-<<<<<<< HEAD
 ) -> Result<LotusJson<DeadlineInfo>, JsonRpcError> {
-    let LotusJson((addr, tsk)): LotusJson<(Address, TipsetKey)> = params.parse()?;
-
-    let ts = data.chain_store.load_required_tipset(&tsk)?;
-=======
-    Params(LotusJson((addr, ApiTipsetKey(tsk)))): Params<LotusJson<(Address, ApiTipsetKey)>>,
-) -> Result<LotusJson<DeadlineInfo>, JsonRpcError> {
-    let ts = data.chain_store.load_required_tipset_with_fallback(&tsk)?;
->>>>>>> 626fbb08
+    let LotusJson((addr, ApiTipsetKey(tsk))): LotusJson<(Address, ApiTipsetKey)> =
+        params.parse()?;
+
+    let ts = data.chain_store.load_required_tipset_with_fallback(&tsk)?;
     let policy = &data.state_manager.chain_config().policy;
     let actor = data
         .state_manager
@@ -455,13 +383,9 @@
 pub async fn state_miner_faults<DB: Blockstore + Send + Sync + 'static>(
     params: Params<'_>,
     data: Data<RPCState<DB>>,
-<<<<<<< HEAD
-    //Params(LotusJson((address, key))): Params<LotusJson<(Address, TipsetKey)>>,
-=======
-    Params(LotusJson((address, ApiTipsetKey(key)))): Params<LotusJson<(Address, ApiTipsetKey)>>,
->>>>>>> 626fbb08
 ) -> Result<LotusJson<BitField>, JsonRpcError> {
-    let LotusJson((address, key)): LotusJson<(Address, TipsetKey)> = params.parse()?;
+    let LotusJson((address, ApiTipsetKey(key))): LotusJson<(Address, ApiTipsetKey)> =
+        params.parse()?;
 
     let ts = data
         .state_manager
@@ -477,12 +401,9 @@
 pub async fn state_miner_recoveries<DB: Blockstore + Send + Sync + 'static>(
     params: Params<'_>,
     data: Data<RPCState<DB>>,
-<<<<<<< HEAD
-=======
-    Params(LotusJson((miner, ApiTipsetKey(tsk)))): Params<LotusJson<(Address, ApiTipsetKey)>>,
->>>>>>> 626fbb08
 ) -> Result<LotusJson<BitField>, JsonRpcError> {
-    let LotusJson((miner, tsk)): LotusJson<(Address, TipsetKey)> = params.parse()?;
+    let LotusJson((miner, ApiTipsetKey(tsk))): LotusJson<(Address, ApiTipsetKey)> =
+        params.parse()?;
 
     let ts = data
         .state_manager
@@ -499,12 +420,8 @@
 pub async fn state_get_receipt<DB: Blockstore + Send + Sync + 'static>(
     params: Params<'_>,
     data: Data<RPCState<DB>>,
-<<<<<<< HEAD
-=======
-    Params(LotusJson((cid, ApiTipsetKey(key)))): Params<LotusJson<(Cid, ApiTipsetKey)>>,
->>>>>>> 626fbb08
 ) -> Result<LotusJson<Receipt>, JsonRpcError> {
-    let LotusJson((cid, key)): LotusJson<(Cid, TipsetKey)> = params.parse()?;
+    let LotusJson((cid, ApiTipsetKey(key))): LotusJson<(Cid, ApiTipsetKey)> = params.parse()?;
 
     let state_manager = &data.state_manager;
     let tipset = data
@@ -770,15 +687,10 @@
 pub async fn state_get_randomness_from_tickets<DB: Blockstore + Send + Sync + 'static>(
     params: Params<'_>,
     data: Data<RPCState<DB>>,
-<<<<<<< HEAD
-=======
-    Params(LotusJson((personalization, rand_epoch, entropy, ApiTipsetKey(tsk)))): Params<
-        LotusJson<RandomnessParams>,
-    >,
->>>>>>> 626fbb08
 ) -> Result<LotusJson<Vec<u8>>, JsonRpcError> {
-    let LotusJson((personalization, rand_epoch, entropy, tsk)): LotusJson<RandomnessParams> =
-        params.parse()?;
+    let LotusJson((personalization, rand_epoch, entropy, ApiTipsetKey(tsk))): LotusJson<
+        RandomnessParams,
+    > = params.parse()?;
 
     let state_manager = &data.state_manager;
     let tipset = state_manager
@@ -802,15 +714,10 @@
 pub async fn state_get_randomness_from_beacon<DB: Blockstore + Send + Sync + 'static>(
     params: Params<'_>,
     data: Data<RPCState<DB>>,
-<<<<<<< HEAD
-=======
-    Params(LotusJson((personalization, rand_epoch, entropy, ApiTipsetKey(tsk)))): Params<
-        LotusJson<RandomnessParams>,
-    >,
->>>>>>> 626fbb08
 ) -> Result<LotusJson<Vec<u8>>, JsonRpcError> {
-    let LotusJson((personalization, rand_epoch, entropy, tsk)): LotusJson<RandomnessParams> =
-        params.parse()?;
+    let LotusJson((personalization, rand_epoch, entropy, ApiTipsetKey(tsk))): LotusJson<
+        RandomnessParams,
+    > = params.parse()?;
 
     let state_manager = &data.state_manager;
     let tipset = state_manager
@@ -834,16 +741,10 @@
 pub async fn state_read_state<DB: Blockstore + Send + Sync + 'static>(
     params: Params<'_>,
     data: Data<RPCState<DB>>,
-<<<<<<< HEAD
 ) -> Result<LotusJson<ApiActorState>, JsonRpcError> {
-    let LotusJson((addr, tsk)) = params.parse()?;
-
-    let ts = data.chain_store.load_required_tipset(&tsk)?;
-=======
-    Params(LotusJson((addr, ApiTipsetKey(tsk)))): Params<LotusJson<(Address, ApiTipsetKey)>>,
-) -> Result<LotusJson<ApiActorState>, JsonRpcError> {
-    let ts = data.chain_store.load_required_tipset_with_fallback(&tsk)?;
->>>>>>> 626fbb08
+    let LotusJson((addr, ApiTipsetKey(tsk))) = params.parse()?;
+
+    let ts = data.chain_store.load_required_tipset_with_fallback(&tsk)?;
     let actor = data
         .state_manager
         .get_actor(&addr, *ts.parent_state())?
@@ -865,16 +766,10 @@
 pub async fn state_circulating_supply<DB: Blockstore + Send + Sync + 'static>(
     params: Params<'_>,
     data: Data<RPCState<DB>>,
-<<<<<<< HEAD
 ) -> Result<LotusJson<TokenAmount>, JsonRpcError> {
-    let LotusJson((tsk,)) = params.parse()?;
-
-    let ts = data.chain_store.load_required_tipset(&tsk)?;
-=======
-    Params(LotusJson((ApiTipsetKey(tsk),))): Params<LotusJson<(ApiTipsetKey,)>>,
-) -> Result<LotusJson<TokenAmount>, JsonRpcError> {
-    let ts = data.chain_store.load_required_tipset_with_fallback(&tsk)?;
->>>>>>> 626fbb08
+    let LotusJson((ApiTipsetKey(tsk),)) = params.parse()?;
+
+    let ts = data.chain_store.load_required_tipset_with_fallback(&tsk)?;
 
     let height = ts.epoch();
 
@@ -893,16 +788,10 @@
 pub async fn msig_get_available_balance<DB: Blockstore + Send + Sync + 'static>(
     params: Params<'_>,
     data: Data<RPCState<DB>>,
-<<<<<<< HEAD
 ) -> Result<LotusJson<TokenAmount>, JsonRpcError> {
-    let LotusJson((addr, tsk)) = params.parse()?;
-
-    let ts = data.chain_store.load_required_tipset(&tsk)?;
-=======
-    Params(LotusJson((addr, ApiTipsetKey(tsk)))): Params<LotusJson<(Address, ApiTipsetKey)>>,
-) -> Result<LotusJson<TokenAmount>, JsonRpcError> {
-    let ts = data.chain_store.load_required_tipset_with_fallback(&tsk)?;
->>>>>>> 626fbb08
+    let LotusJson((addr, ApiTipsetKey(tsk))) = params.parse()?;
+
+    let ts = data.chain_store.load_required_tipset_with_fallback(&tsk)?;
     let height = ts.epoch();
     let store = data.state_manager.blockstore();
     let actor = data
@@ -919,16 +808,10 @@
 pub async fn msig_get_pending<DB: Blockstore + Send + Sync + 'static>(
     params: Params<'_>,
     data: Data<RPCState<DB>>,
-<<<<<<< HEAD
 ) -> Result<LotusJson<Vec<Transaction>>, JsonRpcError> {
-    let LotusJson((addr, tsk)) = params.parse()?;
-
-    let ts = data.chain_store.load_required_tipset(&tsk)?;
-=======
-    Params(LotusJson((addr, ApiTipsetKey(tsk)))): Params<LotusJson<(Address, ApiTipsetKey)>>,
-) -> Result<LotusJson<Vec<Transaction>>, JsonRpcError> {
-    let ts = data.chain_store.load_required_tipset_with_fallback(&tsk)?;
->>>>>>> 626fbb08
+    let LotusJson((addr, ApiTipsetKey(tsk))) = params.parse()?;
+
+    let ts = data.chain_store.load_required_tipset_with_fallback(&tsk)?;
     let store = data.state_manager.blockstore();
     let actor = data
         .state_manager
@@ -955,18 +838,11 @@
 pub async fn state_sector_get_info<DB: Blockstore + Send + Sync + 'static>(
     params: Params<'_>,
     data: Data<RPCState<DB>>,
-<<<<<<< HEAD
 ) -> Result<LotusJson<SectorOnChainInfo>, JsonRpcError> {
-    let LotusJson((addr, sector_no, tsk)): LotusJson<(Address, u64, TipsetKey)> = params.parse()?;
-
-    let ts = data.chain_store.load_required_tipset(&tsk)?;
-=======
-    Params(LotusJson((addr, sector_no, ApiTipsetKey(tsk)))): Params<
-        LotusJson<(Address, u64, ApiTipsetKey)>,
-    >,
-) -> Result<LotusJson<SectorOnChainInfo>, JsonRpcError> {
-    let ts = data.chain_store.load_required_tipset_with_fallback(&tsk)?;
->>>>>>> 626fbb08
+    let LotusJson((addr, sector_no, ApiTipsetKey(tsk))): LotusJson<(Address, u64, ApiTipsetKey)> =
+        params.parse()?;
+
+    let ts = data.chain_store.load_required_tipset_with_fallback(&tsk)?;
 
     Ok(LotusJson(
         data.state_manager
@@ -981,16 +857,10 @@
 pub(in crate::rpc) async fn state_verified_client_status<DB: Blockstore + Send + Sync + 'static>(
     params: Params<'_>,
     data: Data<RPCState<DB>>,
-<<<<<<< HEAD
 ) -> Result<LotusJson<Option<BigInt>>, JsonRpcError> {
-    let LotusJson((addr, tsk)) = params.parse()?;
-
-    let ts = data.chain_store.load_required_tipset(&tsk)?;
-=======
-    Params(LotusJson((addr, ApiTipsetKey(tsk)))): Params<LotusJson<(Address, ApiTipsetKey)>>,
-) -> Result<LotusJson<Option<BigInt>>, JsonRpcError> {
-    let ts = data.chain_store.load_required_tipset_with_fallback(&tsk)?;
->>>>>>> 626fbb08
+    let LotusJson((addr, ApiTipsetKey(tsk))) = params.parse()?;
+
+    let ts = data.chain_store.load_required_tipset_with_fallback(&tsk)?;
     let status = data.state_manager.verified_client_status(&addr, &ts)?;
     Ok(status.into())
 }
@@ -1000,16 +870,10 @@
 >(
     params: Params<'_>,
     data: Data<RPCState<DB>>,
-<<<<<<< HEAD
 ) -> Result<LotusJson<CirculatingSupply>, JsonRpcError> {
-    let LotusJson((tsk,)) = params.parse()?;
-
-    let ts = data.chain_store.load_required_tipset(&tsk)?;
-=======
-    Params(LotusJson((ApiTipsetKey(tsk),))): Params<LotusJson<(ApiTipsetKey,)>>,
-) -> Result<LotusJson<CirculatingSupply>, JsonRpcError> {
-    let ts = data.chain_store.load_required_tipset_with_fallback(&tsk)?;
->>>>>>> 626fbb08
+    let LotusJson((ApiTipsetKey(tsk),)) = params.parse()?;
+
+    let ts = data.chain_store.load_required_tipset_with_fallback(&tsk)?;
 
     let genesis_info = GenesisInfo::from_chain_config(data.state_manager.chain_config());
 
@@ -1024,21 +888,13 @@
 pub(in crate::rpc) async fn state_list_messages<DB: Blockstore + Send + Sync + 'static>(
     params: Params<'_>,
     data: Data<RPCState<DB>>,
-<<<<<<< HEAD
 ) -> Result<LotusJson<Vec<Cid>>, JsonRpcError> {
-    let LotusJson((from_to, tsk, max_height)): LotusJson<(MessageFilter, TipsetKey, i64)> =
-        params.parse()?;
-
-    let ts = data.chain_store.load_required_tipset(&tsk)?;
-=======
-    Params(LotusJson((from_to, tsk, max_height))): Params<
-        LotusJson<(MessageFilter, ApiTipsetKey, i64)>,
-    >,
-) -> Result<LotusJson<Vec<Cid>>, JsonRpcError> {
+    let LotusJson((from_to, tsk, max_height)): LotusJson<(MessageFilter, ApiTipsetKey, i64)> =
+        params.parse()?;
+
     let ts = data
         .chain_store
         .load_required_tipset_with_fallback(&tsk.0)?;
->>>>>>> 626fbb08
 
     if from_to.is_empty() {
         return Err(anyhow::anyhow!("must specify at least To or From in message filter").into());
@@ -1091,12 +947,8 @@
 pub async fn state_list_miners<DB: Blockstore + Send + Sync + 'static>(
     params: Params<'_>,
     data: Data<RPCState<DB>>,
-<<<<<<< HEAD
-=======
-    Params(LotusJson((ApiTipsetKey(tsk),))): Params<LotusJson<(ApiTipsetKey,)>>,
->>>>>>> 626fbb08
 ) -> Result<LotusJson<Vec<Address>>, JsonRpcError> {
-    let LotusJson((tsk,)) = params.parse()?;
+    let LotusJson((ApiTipsetKey(tsk),)) = params.parse()?;
 
     let ts = data
         .state_manager
