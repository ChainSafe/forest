--- conflicted
+++ resolved
@@ -34,14 +34,10 @@
     Params(LotusJson((mut message, key))): Params<LotusJson<(Message, TipsetKeys)>>,
 ) -> Result<InvocResult, JsonRpcError> {
     let state_manager = &data.state_manager;
-<<<<<<< HEAD
-    let tipset = data.state_manager.chain_store().tipset_from_keys(&key)?;
-=======
     let tipset = data
         .state_manager
         .chain_store()
         .load_required_tipset(&key)?;
->>>>>>> 7863b34c
     Ok(state_manager.call(&mut message, Some(tipset))?)
 }
 
@@ -52,14 +48,10 @@
     Params(LotusJson((cid, key))): Params<LotusJson<(Cid, TipsetKeys)>>,
 ) -> Result<InvocResult, JsonRpcError> {
     let state_manager = &data.state_manager;
-<<<<<<< HEAD
-    let tipset = data.state_manager.chain_store().tipset_from_keys(&key)?;
-=======
     let tipset = data
         .state_manager
         .chain_store()
         .load_required_tipset(&key)?;
->>>>>>> 7863b34c
     let (msg, ret) = state_manager.replay(&tipset, cid).await?;
 
     Ok(InvocResult {
@@ -85,11 +77,7 @@
     data: Data<RPCState<DB>>,
     Params(LotusJson((tsk,))): Params<LotusJson<(TipsetKeys,)>>,
 ) -> Result<NetworkVersion, JsonRpcError> {
-<<<<<<< HEAD
-    let ts = data.chain_store.tipset_from_keys(&tsk)?;
-=======
     let ts = data.chain_store.load_required_tipset(&tsk)?;
->>>>>>> 7863b34c
     Ok(data.state_manager.get_network_version(ts.epoch()))
 }
 
@@ -97,11 +85,7 @@
     data: Data<RPCState<DB>>,
     Params(LotusJson((addr, tsk))): Params<LotusJson<(Address, TipsetKeys)>>,
 ) -> Result<LotusJson<Option<ActorState>>, JsonRpcError> {
-<<<<<<< HEAD
-    let ts = data.chain_store.tipset_from_keys(&tsk)?;
-=======
     let ts = data.chain_store.load_required_tipset(&tsk)?;
->>>>>>> 7863b34c
     let state = data.state_manager.get_actor(&addr, *ts.parent_state());
     state.map(Into::into).map_err(|e| e.into())
 }
@@ -112,14 +96,10 @@
     data: Data<RPCState<DB>>,
     Params(LotusJson((address, key))): Params<LotusJson<(Address, TipsetKeys)>>,
 ) -> Result<MarketBalance, JsonRpcError> {
-<<<<<<< HEAD
-    let tipset = data.state_manager.chain_store().tipset_from_keys(&key)?;
-=======
     let tipset = data
         .state_manager
         .chain_store()
         .load_required_tipset(&key)?;
->>>>>>> 7863b34c
     data.state_manager
         .market_balance(&address, &tipset)
         .map_err(|e| e.into())
@@ -129,11 +109,7 @@
     data: Data<RPCState<DB>>,
     Params(LotusJson((tsk,))): Params<LotusJson<(TipsetKeys,)>>,
 ) -> Result<HashMap<String, MarketDeal>, JsonRpcError> {
-<<<<<<< HEAD
-    let ts = data.chain_store.tipset_from_keys(&tsk)?;
-=======
     let ts = data.chain_store.load_required_tipset(&tsk)?;
->>>>>>> 7863b34c
     let actor = data
         .state_manager
         .get_actor(&Address::MARKET_ACTOR, *ts.parent_state())?
