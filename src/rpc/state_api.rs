--- conflicted
+++ resolved
@@ -357,7 +357,6 @@
     let receipt = receipt.ok_or("wait for msg returned empty receipt")?;
     let ipld: Ipld = if let Ok(ipld) = receipt.return_data().deserialize() {
         ipld
-<<<<<<< HEAD
     } else {
         Ipld::Null
     };
@@ -385,13 +384,10 @@
 
     let ipld: Ipld = if let Ok(ipld) = receipt.return_data().deserialize() {
         ipld
-=======
->>>>>>> a46fa5a0
     } else {
         Ipld::Null
     };
 
-<<<<<<< HEAD
     Ok(MessageLookup {
         receipt,
         tipset: tipset.key().clone(),
@@ -421,8 +417,6 @@
         Ipld::Null
     };
 
-=======
->>>>>>> a46fa5a0
     Ok(MessageLookup {
         receipt,
         tipset: tipset.key().clone(),
