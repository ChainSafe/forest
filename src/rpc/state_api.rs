// Copyright 2019-2023 ChainSafe Systems
// SPDX-License-Identifier: Apache-2.0, MIT
#![allow(clippy::unused_async)]

use crate::blocks::TipsetKeys;
use crate::cid_collections::CidHashSet;
use crate::ipld::json::IpldJson;
use crate::libp2p::NetworkMessage;
use crate::lotus_json::LotusJson;
use crate::rpc_api::data_types::{MarketDeal, MessageLookup, RPCState, SectorOnChainInfo};
use crate::shim::{
    address::Address, clock::ChainEpoch, executor::Receipt, message::Message,
    state_tree::ActorState, version::NetworkVersion,
};
use crate::state_manager::chain_rand::ChainRand;
use crate::state_manager::{InvocResult, MarketBalance};
use crate::utils::db::car_stream::{CarBlock, CarWriter};
use ahash::{HashMap, HashMapExt};
use anyhow::Context as _;
use cid::Cid;
<<<<<<< HEAD
use fil_actor_interface::{market, miner};
=======
use fil_actor_interface::market;
use fil_actor_interface::miner::MinerPower;
>>>>>>> 7b4eef07
use futures::StreamExt;
use fvm_ipld_blockstore::Blockstore;
use fvm_ipld_encoding::{CborStore, DAG_CBOR};
use jsonrpc_v2::{Data, Error as JsonRpcError, Params};
use libipld_core::ipld::Ipld;
use parking_lot::Mutex;
use std::path::PathBuf;
use std::{sync::Arc, time::Duration};
use tokio::task::JoinSet;

type RandomnessParams = (i64, ChainEpoch, Vec<u8>, TipsetKeys);

/// runs the given message and returns its result without any persisted changes.
pub(in crate::rpc) async fn state_call<DB: Blockstore + Send + Sync + 'static>(
    data: Data<RPCState<DB>>,
    Params(LotusJson((mut message, key))): Params<LotusJson<(Message, TipsetKeys)>>,
) -> Result<InvocResult, JsonRpcError> {
    let state_manager = &data.state_manager;
    let tipset = data
        .state_manager
        .chain_store()
        .load_required_tipset(&key)?;
    Ok(state_manager.call(&mut message, Some(tipset))?)
}

/// returns the result of executing the indicated message, assuming it was
/// executed in the indicated tipset.
pub(in crate::rpc) async fn state_replay<DB: Blockstore + Send + Sync + 'static>(
    data: Data<RPCState<DB>>,
    Params(LotusJson((cid, key))): Params<LotusJson<(Cid, TipsetKeys)>>,
) -> Result<InvocResult, JsonRpcError> {
    let state_manager = &data.state_manager;
    let tipset = data
        .state_manager
        .chain_store()
        .load_required_tipset(&key)?;
    let (msg, ret) = state_manager.replay(&tipset, cid).await?;

    Ok(InvocResult {
        msg,
        msg_rct: Some(ret.msg_receipt()),
        error: ret.failure_info(),
    })
}

/// gets network name from state manager
pub(in crate::rpc) async fn state_network_name<DB: Blockstore>(
    data: Data<RPCState<DB>>,
) -> Result<String, JsonRpcError> {
    let state_manager = &data.state_manager;
    let heaviest_tipset = state_manager.chain_store().heaviest_tipset();

    state_manager
        .get_network_name(heaviest_tipset.parent_state())
        .map_err(|e| e.into())
}

pub(in crate::rpc) async fn state_get_network_version<DB: Blockstore>(
    data: Data<RPCState<DB>>,
    Params(LotusJson((tsk,))): Params<LotusJson<(TipsetKeys,)>>,
) -> Result<NetworkVersion, JsonRpcError> {
    let ts = data.chain_store.load_required_tipset(&tsk)?;
    Ok(data.state_manager.get_network_version(ts.epoch()))
}

pub(crate) async fn state_get_actor<DB: Blockstore>(
    data: Data<RPCState<DB>>,
    Params(LotusJson((addr, tsk))): Params<LotusJson<(Address, TipsetKeys)>>,
) -> Result<LotusJson<Option<ActorState>>, JsonRpcError> {
    let ts = data.chain_store.load_required_tipset(&tsk)?;
    let state = data.state_manager.get_actor(&addr, *ts.parent_state());
    state.map(Into::into).map_err(|e| e.into())
}

/// looks up the Escrow and Locked balances of the given address in the Storage
/// Market
pub(in crate::rpc) async fn state_market_balance<DB: Blockstore + Send + Sync + 'static>(
    data: Data<RPCState<DB>>,
    Params(LotusJson((address, key))): Params<LotusJson<(Address, TipsetKeys)>>,
) -> Result<MarketBalance, JsonRpcError> {
    let tipset = data
        .state_manager
        .chain_store()
        .load_required_tipset(&key)?;
    data.state_manager
        .market_balance(&address, &tipset)
        .map_err(|e| e.into())
}

pub(in crate::rpc) async fn state_market_deals<DB: Blockstore>(
    data: Data<RPCState<DB>>,
    Params(LotusJson((tsk,))): Params<LotusJson<(TipsetKeys,)>>,
) -> Result<HashMap<String, MarketDeal>, JsonRpcError> {
    let ts = data.chain_store.load_required_tipset(&tsk)?;
    let actor = data
        .state_manager
        .get_actor(&Address::MARKET_ACTOR, *ts.parent_state())?
        .ok_or("Market actor address could not be resolved")?;
    let market_state =
        market::State::load(data.state_manager.blockstore(), actor.code, actor.state)?;

    let da = market_state.proposals(data.state_manager.blockstore())?;
    let sa = market_state.states(data.state_manager.blockstore())?;

    let mut out = HashMap::new();
    da.for_each(|deal_id, d| {
        let s = sa.get(deal_id)?.unwrap_or(market::DealState {
            sector_start_epoch: -1,
            last_updated_epoch: -1,
            slash_epoch: -1,
        });
        out.insert(
            deal_id.to_string(),
            MarketDeal {
                proposal: d,
                state: s,
            },
        );
        Ok(())
    })?;
    Ok(out)
}

<<<<<<< HEAD
pub(in crate::rpc) async fn state_miner_active_sectors<DB: Blockstore>(
    data: Data<RPCState<DB>>,
    Params(LotusJson((miner, tsk))): Params<LotusJson<(Address, TipsetKeys)>>,
) -> Result<LotusJson<Vec<SectorOnChainInfo>>, JsonRpcError> {
    let ts = data.chain_store.load_required_tipset(&tsk)?;
    let actor = data
        .state_manager
        .get_actor(&miner, *ts.parent_state())?
        .ok_or("Miner actor address could not be resolved")?;
    let miner_state = miner::State::load(data.state_manager.blockstore(), actor.code, actor.state)?;

    todo!()
=======
/// looks up the miner power of the given address.
pub(in crate::rpc) async fn state_miner_power<DB: Blockstore + Send + Sync + 'static>(
    data: Data<RPCState<DB>>,
    Params(LotusJson((address, key))): Params<LotusJson<(Address, TipsetKeys)>>,
) -> Result<LotusJson<MinerPower>, JsonRpcError> {
    let tipset = data
        .state_manager
        .chain_store()
        .load_required_tipset(&key)?;

    data.state_manager
        .miner_power(&address, &tipset)
        .map(|res| res.into())
        .map_err(|e| e.into())
>>>>>>> 7b4eef07
}

/// returns the message receipt for the given message
pub(in crate::rpc) async fn state_get_receipt<DB: Blockstore + Send + Sync + 'static>(
    data: Data<RPCState<DB>>,
    Params(LotusJson((cid, key))): Params<LotusJson<(Cid, TipsetKeys)>>,
) -> Result<LotusJson<Receipt>, JsonRpcError> {
    let state_manager = &data.state_manager;
    let tipset = data
        .state_manager
        .chain_store()
        .load_required_tipset(&key)?;
    state_manager
        .get_receipt(tipset, cid)
        .map(|s| s.into())
        .map_err(|e| e.into())
}
/// looks back in the chain for a message. If not found, it blocks until the
/// message arrives on chain, and gets to the indicated confidence depth.
pub(in crate::rpc) async fn state_wait_msg<DB: Blockstore + Send + Sync + 'static>(
    data: Data<RPCState<DB>>,
    Params(LotusJson((cid, confidence))): Params<LotusJson<(Cid, i64)>>,
) -> Result<MessageLookup, JsonRpcError> {
    let state_manager = &data.state_manager;
    let (tipset, receipt) = state_manager.wait_for_message(cid, confidence).await?;
    let tipset = tipset.ok_or("wait for msg returned empty tuple")?;
    let receipt = receipt.ok_or("wait for msg returned empty receipt")?;
    let ipld: Ipld = if receipt.return_data().bytes().is_empty() {
        Ipld::Null
    } else {
        receipt.return_data().deserialize()?
    };
    Ok(MessageLookup {
        receipt,
        tipset: tipset.key().clone(),
        height: tipset.epoch(),
        message: cid,
        return_dec: IpldJson(ipld),
    })
}

// Sample CIDs (useful for testing):
//   Mainnet:
//     1,594,681 bafy2bzaceaclaz3jvmbjg3piazaq5dcesoyv26cdpoozlkzdiwnsvdvm2qoqm OhSnap upgrade
//     1_960_320 bafy2bzacec43okhmihmnwmgqspyrkuivqtxv75rpymsdbulq6lgsdq2vkwkcg Skyr upgrade
//     2,833,266 bafy2bzacecaydufxqo5vtouuysmg3tqik6onyuezm6lyviycriohgfnzfslm2
//     2,933,266 bafy2bzacebyp6cmbshtzzuogzk7icf24pt6s5veyq5zkkqbn3sbbvswtptuuu
//   Calibnet:
//     242,150 bafy2bzaceb522vvt3wo7xhleo2dvb7wb7pyydmzlahc4aqd7lmvg3afreejiw
//     630,932 bafy2bzacedidwdsd7ds73t3z76hcjfsaisoxrangkxsqlzih67ulqgtxnypqk
//
/// Traverse an IPLD directed acyclic graph and use libp2p-bitswap to request any missing nodes.
/// This function has two primary uses: (1) Downloading specific state-roots when Forest deviates
/// from the mainline blockchain, (2) fetching historical state-trees to verify past versions of the
/// consensus rules.
pub(in crate::rpc) async fn state_fetch_root<DB: Blockstore + Sync + Send + 'static>(
    data: Data<RPCState<DB>>,
    Params(LotusJson((root_cid, save_to_file))): Params<LotusJson<(Cid, Option<PathBuf>)>>,
) -> Result<String, JsonRpcError> {
    let network_send = data.network_send.clone();
    let db = data.chain_store.db.clone();
    drop(data);

    let (car_tx, car_handle) = if let Some(save_to_file) = save_to_file {
        let (car_tx, car_rx) = flume::bounded(100);
        let roots = vec![root_cid];
        let file = tokio::fs::File::create(save_to_file).await?;

        let car_handle = tokio::spawn(async move {
            car_rx
                .stream()
                .map(Ok)
                .forward(CarWriter::new_carv1(roots, file)?)
                .await
        });

        (Some(car_tx), Some(car_handle))
    } else {
        (None, None)
    };

    const MAX_CONCURRENT_REQUESTS: usize = 64;
    const REQUEST_TIMEOUT: Duration = Duration::from_secs(10);

    let mut seen: CidHashSet = CidHashSet::default();
    let mut counter: usize = 0;
    let mut fetched: usize = 0;
    let mut failures: usize = 0;
    let mut task_set = JoinSet::new();

    fn handle_worker(fetched: &mut usize, failures: &mut usize, ret: anyhow::Result<()>) {
        match ret {
            Ok(()) => *fetched += 1,
            Err(msg) => {
                *failures += 1;
                tracing::debug!("Request failed: {msg}");
            }
        }
    }

    // When walking an Ipld graph, we're only interested in the DAG_CBOR encoded nodes.
    let mut get_ipld_link = |ipld: &Ipld| match ipld {
        &Ipld::Link(cid) if cid.codec() == DAG_CBOR && seen.insert(cid) => Some(cid),
        _ => None,
    };

    // Do a depth-first-search of the IPLD graph (DAG). Nodes that are _not_ present in our database
    // are fetched in background tasks. If the number of tasks reaches MAX_CONCURRENT_REQUESTS, the
    // depth-first-search pauses until one of the work tasks returns. The memory usage of this
    // algorithm is dominated by the set of seen CIDs and the 'dfs' stack is not expected to grow to
    // more than 1000 elements (even when walking tens of millions of nodes).
    let dfs = Arc::new(Mutex::new(vec![Ipld::Link(root_cid)]));
    let mut to_be_fetched = vec![];

    // Loop until: No more items in `dfs` AND no running worker tasks.
    loop {
        while let Some(ipld) = lock_pop(&dfs) {
            {
                let mut dfs_guard = dfs.lock();
                // Scan for unseen CIDs. Available IPLD nodes are pushed to the depth-first-search
                // stack, unavailable nodes will be requested in worker tasks.
                for new_cid in ipld.iter().filter_map(&mut get_ipld_link) {
                    counter += 1;
                    if counter % 1_000 == 0 {
                        // set RUST_LOG=forest_filecoin::rpc::state_api=debug to enable these printouts.
                        tracing::debug!(
                                "Graph walk: CIDs: {counter}, Fetched: {fetched}, Failures: {failures}, dfs: {}, Concurrent: {}",
                                dfs_guard.len(), task_set.len()
                            );
                    }

                    if let Some(next_ipld) = db.get_cbor(&new_cid)? {
                        dfs_guard.push(next_ipld);
                        if let Some(car_tx) = &car_tx {
                            car_tx.send(CarBlock {
                                cid: new_cid,
                                data: db.get(&new_cid)?.with_context(|| {
                                    format!("Failed to get cid {new_cid} from block store")
                                })?,
                            })?;
                        }
                    } else {
                        to_be_fetched.push(new_cid);
                    }
                }
            }

            while let Some(cid) = to_be_fetched.pop() {
                if task_set.len() == MAX_CONCURRENT_REQUESTS {
                    if let Some(ret) = task_set.join_next().await {
                        handle_worker(&mut fetched, &mut failures, ret?)
                    }
                }
                task_set.spawn_blocking({
                    let network_send = network_send.clone();
                    let db = db.clone();
                    let dfs_vec = Arc::clone(&dfs);
                    let car_tx = car_tx.clone();
                    move || {
                        let (tx, rx) = flume::bounded(1);
                        network_send.send(NetworkMessage::BitswapRequest {
                            cid,
                            response_channel: tx,
                        })?;
                        // Bitswap requests do not fail. They are just ignored if no-one has
                        // the requested data. Here we arbitrary decide to only wait for
                        // REQUEST_TIMEOUT before judging that the data is unavailable.
                        let _ignore = rx.recv_timeout(REQUEST_TIMEOUT);

                        let new_ipld = db
                            .get_cbor::<Ipld>(&cid)?
                            .with_context(|| format!("Request failed: {cid}"))?;
                        dfs_vec.lock().push(new_ipld);
                        if let Some(car_tx) = &car_tx {
                            car_tx.send(CarBlock {
                                cid,
                                data: db.get(&cid)?.with_context(|| {
                                    format!("Failed to get cid {cid} from block store")
                                })?,
                            })?;
                        }

                        Ok(())
                    }
                });
            }
            tokio::task::yield_now().await;
        }
        if let Some(ret) = task_set.join_next().await {
            handle_worker(&mut fetched, &mut failures, ret?)
        } else {
            // We are out of work items (dfs) and all worker threads have finished, this means
            // the entire graph has been walked and fetched.
            break;
        }
    }

    drop(car_tx);
    if let Some(car_handle) = car_handle {
        car_handle.await??;
    }

    Ok(format!(
        "IPLD graph traversed! CIDs: {counter}, fetched: {fetched}, failures: {failures}."
    ))
}

// Convenience function for locking and popping a value out of a vector. If this function is
// inlined, the mutex guard isn't dropped early enough.
fn lock_pop<T>(mutex: &Mutex<Vec<T>>) -> Option<T> {
    mutex.lock().pop()
}

/// Get randomness from beacon
pub(in crate::rpc) async fn state_get_randomness_from_beacon<
    DB: Blockstore + Send + Sync + 'static,
>(
    data: Data<RPCState<DB>>,
    Params(LotusJson((personalization, rand_epoch, entropy, tsk))): Params<
        LotusJson<RandomnessParams>,
    >,
) -> Result<LotusJson<Vec<u8>>, JsonRpcError> {
    let state_manager = &data.state_manager;
    let tipset = state_manager.chain_store().load_required_tipset(&tsk)?;
    let chain_config = state_manager.chain_config();
    let chain_index = &data.chain_store.chain_index;
    let beacon = state_manager.beacon_schedule();
    let chain_rand = ChainRand::new(chain_config.clone(), tipset, chain_index.clone(), beacon);
    let digest = chain_rand.get_beacon_randomness_v3(rand_epoch)?;
    let value = crate::state_manager::chain_rand::draw_randomness_from_digest(
        &digest,
        personalization,
        rand_epoch,
        &entropy,
    )?;
    Ok(LotusJson(value.to_vec()))
}<|MERGE_RESOLUTION|>--- conflicted
+++ resolved
@@ -18,12 +18,8 @@
 use ahash::{HashMap, HashMapExt};
 use anyhow::Context as _;
 use cid::Cid;
-<<<<<<< HEAD
+use fil_actor_interface::miner::MinerPower;
 use fil_actor_interface::{market, miner};
-=======
-use fil_actor_interface::market;
-use fil_actor_interface::miner::MinerPower;
->>>>>>> 7b4eef07
 use futures::StreamExt;
 use fvm_ipld_blockstore::Blockstore;
 use fvm_ipld_encoding::{CborStore, DAG_CBOR};
@@ -147,7 +143,6 @@
     Ok(out)
 }
 
-<<<<<<< HEAD
 pub(in crate::rpc) async fn state_miner_active_sectors<DB: Blockstore>(
     data: Data<RPCState<DB>>,
     Params(LotusJson((miner, tsk))): Params<LotusJson<(Address, TipsetKeys)>>,
@@ -160,7 +155,8 @@
     let miner_state = miner::State::load(data.state_manager.blockstore(), actor.code, actor.state)?;
 
     todo!()
-=======
+}
+
 /// looks up the miner power of the given address.
 pub(in crate::rpc) async fn state_miner_power<DB: Blockstore + Send + Sync + 'static>(
     data: Data<RPCState<DB>>,
@@ -175,7 +171,6 @@
         .miner_power(&address, &tipset)
         .map(|res| res.into())
         .map_err(|e| e.into())
->>>>>>> 7b4eef07
 }
 
 /// returns the message receipt for the given message
