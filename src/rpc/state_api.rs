// Copyright 2019-2024 ChainSafe Systems
// SPDX-License-Identifier: Apache-2.0, MIT
#![allow(clippy::unused_async)]

use crate::blocks::TipsetKey;
use crate::cid_collections::CidHashSet;
use crate::libp2p::NetworkMessage;
use crate::lotus_json::LotusJson;
use crate::rpc::error::JsonRpcError;
use crate::rpc_api::data_types::{
    ApiActorState, ApiDeadline, ApiInvocResult, ApiTipsetKey, CirculatingSupply, Data, MarketDeal,
    MessageFilter, MessageLookup, MinerSectors, MiningBaseInfo, RPCState, SectorOnChainInfo,
    Transaction,
};
use crate::shim::{
    address::Address, clock::ChainEpoch, econ::TokenAmount, executor::Receipt,
    state_tree::ActorState, version::NetworkVersion,
};
use crate::state_manager::chain_rand::ChainRand;
use crate::state_manager::vm_circ_supply::GenesisInfo;
use crate::state_manager::{InvocResult, MarketBalance};
use crate::utils::db::car_stream::{CarBlock, CarWriter};
use ahash::{HashMap, HashMapExt};
use anyhow::Context as _;
use anyhow::Result;
use cid::Cid;
use fil_actor_interface::miner::DeadlineInfo;
use fil_actor_interface::{
    market, miner,
    miner::{MinerInfo, MinerPower},
    multisig, power,
};
use fil_actors_shared::fvm_ipld_bitfield::BitField;
use futures::StreamExt;
use fvm_ipld_blockstore::Blockstore;
use fvm_ipld_encoding::{CborStore, DAG_CBOR};
use jsonrpsee::types::Params;
use libipld_core::ipld::Ipld;
use nonempty::nonempty;
use num_bigint::BigInt;
use parking_lot::Mutex;
use std::path::PathBuf;
use std::{sync::Arc, time::Duration};
use tokio::task::JoinSet;

type RandomnessParams = (i64, ChainEpoch, Vec<u8>, ApiTipsetKey);

pub async fn miner_get_base_info<DB: Blockstore + Send + Sync + 'static>(
    params: Params<'_>,
    data: Data<RPCState<DB>>,
) -> anyhow::Result<LotusJson<Option<MiningBaseInfo>>, JsonRpcError> {
    let LotusJson((address, epoch, ApiTipsetKey(tsk))) = params.parse()?;

    let ts = data
        .state_manager
        .chain_store()
        .load_required_tipset_with_fallback(&tsk)?;

    data.state_manager
        .miner_get_base_info(data.state_manager.beacon_schedule(), ts, address, epoch)
        .await
        .map(|info| Ok(LotusJson(info)))?
}
/// runs the given message and returns its result without any persisted changes.
pub async fn state_call<DB: Blockstore + Send + Sync + 'static>(
    params: Params<'_>,
    data: Data<RPCState<DB>>,
) -> Result<ApiInvocResult, JsonRpcError> {
    let LotusJson((message, ApiTipsetKey(key))) = params.parse()?;

    let state_manager = &data.state_manager;
    let tipset = data
        .state_manager
        .chain_store()
        .load_required_tipset_with_fallback(&key)?;
    // Handle expensive fork error?
    // TODO(elmattic): https://github.com/ChainSafe/forest/issues/3733
    Ok(state_manager.call(&message, Some(tipset))?)
}

/// returns the result of executing the indicated message, assuming it was
/// executed in the indicated tipset.
pub async fn state_replay<DB: Blockstore + Send + Sync + 'static>(
    params: Params<'_>,
    data: Data<RPCState<DB>>,
) -> Result<InvocResult, JsonRpcError> {
    let LotusJson((cid, ApiTipsetKey(key))) = params.parse()?;

    let state_manager = &data.state_manager;
    let tipset = data
        .state_manager
        .chain_store()
        .load_required_tipset_with_fallback(&key)?;
    let (msg, ret) = state_manager.replay(&tipset, cid).await?;

    Ok(InvocResult {
        msg,
        msg_rct: Some(ret.msg_receipt()),
        error: ret.failure_info(),
    })
}

/// gets network name from state manager
pub async fn state_network_name<DB: Blockstore>(
    data: Data<RPCState<DB>>,
) -> Result<String, JsonRpcError> {
    let state_manager = &data.state_manager;
    let heaviest_tipset = state_manager.chain_store().heaviest_tipset();

    state_manager
        .get_network_name(heaviest_tipset.parent_state())
        .map_err(|e| e.into())
}

pub async fn state_get_network_version<DB: Blockstore>(
    params: Params<'_>,
    data: Data<RPCState<DB>>,
) -> Result<NetworkVersion, JsonRpcError> {
    let LotusJson((ApiTipsetKey(tsk),)): LotusJson<(ApiTipsetKey,)> = params.parse()?;

    let ts = data.chain_store.load_required_tipset_with_fallback(&tsk)?;
    Ok(data.state_manager.get_network_version(ts.epoch()))
}

/// gets the public key address of the given ID address
/// See <https://github.com/filecoin-project/lotus/blob/master/documentation/en/api-v0-methods.md#StateAccountKey>
pub async fn state_account_key<DB: Blockstore>(
    params: Params<'_>,
    data: Data<RPCState<DB>>,
) -> Result<LotusJson<Address>, JsonRpcError>
where
    DB: Blockstore + Send + Sync + 'static,
{
    let LotusJson((address, tipset_keys)): LotusJson<(Address, TipsetKey)> = params.parse()?;

    Ok(LotusJson(
        data.state_manager
            .resolve_to_deterministic_address(
                address,
                data.chain_store.chain_index.load_tipset(&tipset_keys)?,
            )
            .await?,
    ))
}

/// retrieves the ID address of the given address
/// See <https://github.com/filecoin-project/lotus/blob/master/documentation/en/api-v0-methods.md#StateLookupID>
pub async fn state_lookup_id<DB: Blockstore>(
    params: Params<'_>,
    data: Data<RPCState<DB>>,
) -> Result<LotusJson<Address>, JsonRpcError>
where
    DB: Blockstore + Send + Sync + 'static,
{
    let LotusJson((address, tipset_keys)): LotusJson<(Address, ApiTipsetKey)> = params.parse()?;

    let ts = data
        .chain_store
        .load_required_tipset_with_fallback(&tipset_keys.0)?;
    let ret = data
        .state_manager
        .lookup_id(&address, ts.as_ref())?
        .with_context(|| format!("Failed to lookup the id address for address: {address} and tipset keys: {tipset_keys}"))?;
    Ok(LotusJson(ret))
}

pub(crate) async fn state_get_actor<DB: Blockstore>(
    params: Params<'_>,
    data: Data<RPCState<DB>>,
) -> Result<LotusJson<Option<ActorState>>, JsonRpcError> {
    let LotusJson((addr, ApiTipsetKey(tsk))): LotusJson<(Address, ApiTipsetKey)> =
        params.parse()?;

    let ts = data.chain_store.load_required_tipset_with_fallback(&tsk)?;
    let state = data.state_manager.get_actor(&addr, *ts.parent_state());
    state.map(Into::into).map_err(|e| e.into())
}

/// looks up the Escrow and Locked balances of the given address in the Storage
/// Market
pub async fn state_market_balance<DB: Blockstore + Send + Sync + 'static>(
    params: Params<'_>,
    data: Data<RPCState<DB>>,
) -> Result<MarketBalance, JsonRpcError> {
    let LotusJson((address, ApiTipsetKey(key))): LotusJson<(Address, ApiTipsetKey)> =
        params.parse()?;

    let tipset = data
        .state_manager
        .chain_store()
        .load_required_tipset_with_fallback(&key)?;
    data.state_manager
        .market_balance(&address, &tipset)
        .map_err(|e| e.into())
}

pub async fn state_market_deals<DB: Blockstore>(
    params: Params<'_>,
    data: Data<RPCState<DB>>,
) -> Result<HashMap<String, MarketDeal>, JsonRpcError> {
    let LotusJson((ApiTipsetKey(tsk),)): LotusJson<(ApiTipsetKey,)> = params.parse()?;

    let ts = data.chain_store.load_required_tipset_with_fallback(&tsk)?;
    let actor = data
        .state_manager
        .get_actor(&Address::MARKET_ACTOR, *ts.parent_state())?
        .context("Market actor address could not be resolved")?;
    let market_state =
        market::State::load(data.state_manager.blockstore(), actor.code, actor.state)?;

    let da = market_state.proposals(data.state_manager.blockstore())?;
    let sa = market_state.states(data.state_manager.blockstore())?;

    let mut out = HashMap::new();
    da.for_each(|deal_id, d| {
        let s = sa.get(deal_id)?.unwrap_or(market::DealState {
            sector_start_epoch: -1,
            last_updated_epoch: -1,
            slash_epoch: -1,
        });
        out.insert(
            deal_id.to_string(),
            MarketDeal {
                proposal: d,
                state: s,
            },
        );
        Ok(())
    })?;
    Ok(out)
}

/// looks up the miner info of the given address.
pub async fn state_miner_info<DB: Blockstore + Send + Sync + 'static>(
    params: Params<'_>,
    data: Data<RPCState<DB>>,
) -> Result<LotusJson<MinerInfo>, JsonRpcError> {
    let LotusJson((address, ApiTipsetKey(key))): LotusJson<(Address, ApiTipsetKey)> =
        params.parse()?;

    let tipset = data
        .state_manager
        .chain_store()
        .load_required_tipset_with_fallback(&key)?;
    Ok(LotusJson(data.state_manager.miner_info(&address, &tipset)?))
}

pub async fn state_miner_active_sectors<DB: Blockstore>(
    params: Params<'_>,
    data: Data<RPCState<DB>>,
) -> Result<LotusJson<Vec<SectorOnChainInfo>>, JsonRpcError> {
    let LotusJson((miner, ApiTipsetKey(tsk))): LotusJson<(Address, ApiTipsetKey)> =
        params.parse()?;

    let bs = data.state_manager.blockstore();
    let ts = data.chain_store.load_required_tipset_with_fallback(&tsk)?;
    let policy = &data.state_manager.chain_config().policy;
    let actor = data
        .state_manager
        .get_actor(&miner, *ts.parent_state())?
        .context("Miner actor address could not be resolved")?;
    let miner_state = miner::State::load(bs, actor.code, actor.state)?;

    // Collect active sectors from each partition in each deadline.
    let mut active_sectors = vec![];
    miner_state.for_each_deadline(policy, bs, |_dlidx, deadline| {
        deadline.for_each(bs, |_partidx, partition| {
            active_sectors.push(partition.active_sectors());
            Ok(())
        })
    })?;

    let sectors = miner_state
        .load_sectors(bs, Some(&BitField::union(&active_sectors)))?
        .into_iter()
        .map(SectorOnChainInfo::from)
        .collect::<Vec<_>>();

    Ok(LotusJson(sectors))
}

// Returns the number of sectors in a miner's sector set and proving set
pub async fn state_miner_sector_count<DB: Blockstore>(
    params: Params<'_>,
    data: Data<RPCState<DB>>,
) -> Result<LotusJson<MinerSectors>, JsonRpcError> {
    let LotusJson((miner, ApiTipsetKey(tsk))): LotusJson<(Address, ApiTipsetKey)> =
        params.parse()?;

    let bs = data.state_manager.blockstore();
    let ts = data.chain_store.load_required_tipset_with_fallback(&tsk)?;
    let policy = &data.state_manager.chain_config().policy;
    let actor = data
        .state_manager
        .get_actor(&miner, *ts.parent_state())?
        .context("Miner actor address could not be resolved")?;
    let miner_state = miner::State::load(bs, actor.code, actor.state)?;

    // Collect live, active and faulty sectors count from each partition in each deadline.
    let mut live_count = 0;
    let mut active_count = 0;
    let mut faulty_count = 0;
    miner_state.for_each_deadline(policy, bs, |_dlidx, deadline| {
        deadline.for_each(bs, |_partidx, partition| {
            live_count += partition.live_sectors().len();
            active_count += partition.active_sectors().len();
            faulty_count += partition.faulty_sectors().len();
            Ok(())
        })
    })?;
    Ok(LotusJson(MinerSectors::new(
        live_count,
        active_count,
        faulty_count,
    )))
}

/// looks up the miner power of the given address.
pub async fn state_miner_power<DB: Blockstore + Send + Sync + 'static>(
    params: Params<'_>,
    data: Data<RPCState<DB>>,
) -> Result<LotusJson<MinerPower>, JsonRpcError> {
    let LotusJson((address, ApiTipsetKey(key))): LotusJson<(Address, ApiTipsetKey)> =
        params.parse()?;

    let tipset = data
        .state_manager
        .chain_store()
        .load_required_tipset_with_fallback(&key)?;

    data.state_manager
        .miner_power(&address, &tipset)
        .map(|res| res.into())
        .map_err(|e| e.into())
}

pub async fn state_miner_deadlines<DB: Blockstore + Send + Sync + 'static>(
    params: Params<'_>,
    data: Data<RPCState<DB>>,
) -> Result<LotusJson<Vec<ApiDeadline>>, JsonRpcError> {
    let LotusJson((addr, ApiTipsetKey(tsk))): LotusJson<(Address, ApiTipsetKey)> =
        params.parse()?;

    let ts = data.chain_store.load_required_tipset_with_fallback(&tsk)?;
    let policy = &data.state_manager.chain_config().policy;
    let actor = data
        .state_manager
        .get_actor(&addr, *ts.parent_state())?
        .context("Miner actor address could not be resolved")?;
    let store = data.state_manager.blockstore();
    let state = miner::State::load(store, actor.code, actor.state)?;
    let mut res = Vec::new();
    state.for_each_deadline(policy, store, |_idx, deadline| {
        res.push(ApiDeadline {
            post_submissions: deadline.partitions_posted(),
            disputable_proof_count: deadline.disputable_proof_count(store)?,
        });
        Ok(())
    })?;
    Ok(LotusJson(res))
}

pub async fn state_miner_proving_deadline<DB: Blockstore + Send + Sync + 'static>(
    params: Params<'_>,
    data: Data<RPCState<DB>>,
) -> Result<LotusJson<DeadlineInfo>, JsonRpcError> {
    let LotusJson((addr, ApiTipsetKey(tsk))): LotusJson<(Address, ApiTipsetKey)> =
        params.parse()?;

    let ts = data.chain_store.load_required_tipset_with_fallback(&tsk)?;
    let policy = &data.state_manager.chain_config().policy;
    let actor = data
        .state_manager
        .get_actor(&addr, *ts.parent_state())?
        .context("Miner actor address could not be resolved")?;
    let store = data.state_manager.blockstore();
    let state = miner::State::load(store, actor.code, actor.state)?;
    Ok(LotusJson(state.deadline_info(policy, ts.epoch())))
}

/// looks up the miner power of the given address.
pub async fn state_miner_faults<DB: Blockstore + Send + Sync + 'static>(
    params: Params<'_>,
    data: Data<RPCState<DB>>,
) -> Result<LotusJson<BitField>, JsonRpcError> {
    let LotusJson((address, ApiTipsetKey(key))): LotusJson<(Address, ApiTipsetKey)> =
        params.parse()?;

    let ts = data
        .state_manager
        .chain_store()
        .load_required_tipset_with_fallback(&key)?;

    data.state_manager
        .miner_faults(&address, &ts)
        .map_err(|e| e.into())
        .map(|r| r.into())
}

pub async fn state_miner_recoveries<DB: Blockstore + Send + Sync + 'static>(
    params: Params<'_>,
    data: Data<RPCState<DB>>,
) -> Result<LotusJson<BitField>, JsonRpcError> {
    let LotusJson((miner, ApiTipsetKey(tsk))): LotusJson<(Address, ApiTipsetKey)> =
        params.parse()?;

    let ts = data
        .state_manager
        .chain_store()
        .load_required_tipset_with_fallback(&tsk)?;

    data.state_manager
        .miner_recoveries(&miner, &ts)
        .map_err(|e| e.into())
        .map(|r| r.into())
}

/// returns the message receipt for the given message
pub async fn state_get_receipt<DB: Blockstore + Send + Sync + 'static>(
    params: Params<'_>,
    data: Data<RPCState<DB>>,
) -> Result<LotusJson<Receipt>, JsonRpcError> {
    let LotusJson((cid, ApiTipsetKey(key))): LotusJson<(Cid, ApiTipsetKey)> = params.parse()?;

    let state_manager = &data.state_manager;
    let tipset = data
        .state_manager
        .chain_store()
        .load_required_tipset_with_fallback(&key)?;
    state_manager
        .get_receipt(tipset, cid)
        .map(|s| s.into())
        .map_err(|e| e.into())
}
/// looks back in the chain for a message. If not found, it blocks until the
/// message arrives on chain, and gets to the indicated confidence depth.
pub async fn state_wait_msg<DB: Blockstore + Send + Sync + 'static>(
    params: Params<'_>,
    data: Data<RPCState<DB>>,
) -> Result<MessageLookup, JsonRpcError> {
    let LotusJson((cid, confidence)): LotusJson<(Cid, i64)> = params.parse()?;

    let state_manager = &data.state_manager;
    let (tipset, receipt) = state_manager.wait_for_message(cid, confidence).await?;
    let tipset = tipset.context("wait for msg returned empty tuple")?;
    let receipt = receipt.context("wait for msg returned empty receipt")?;
    let ipld = receipt.return_data().deserialize().unwrap_or(Ipld::Null);

    Ok(MessageLookup {
        receipt,
        tipset: tipset.key().clone(),
        height: tipset.epoch(),
        message: cid,
        return_dec: ipld,
    })
}

/// Searches for a message in the chain, and returns its receipt and the tipset where it was executed.
/// See <https://github.com/filecoin-project/lotus/blob/master/documentation/en/api-v0-methods.md#StateSearchMsg>
pub async fn state_search_msg<DB: Blockstore + Send + Sync + 'static>(
    params: Params<'_>,
    data: Data<RPCState<DB>>,
) -> Result<MessageLookup, JsonRpcError> {
    let LotusJson((cid,)): LotusJson<(Cid,)> = params.parse()?;

    let state_manager = &data.state_manager;
    let (tipset, receipt) = state_manager
        .search_for_message(None, cid, None)
        .await?
        .with_context(|| format!("message {cid} not found."))?;

    let ipld = receipt.return_data().deserialize().unwrap_or(Ipld::Null);

    Ok(MessageLookup {
        receipt,
        tipset: tipset.key().clone(),
        height: tipset.epoch(),
        message: cid,
        return_dec: ipld,
    })
}

/// Looks back up to limit epochs in the chain for a message, and returns its receipt and the tipset where it was executed.
/// See <https://github.com/filecoin-project/lotus/blob/master/documentation/en/api-v0-methods.md#StateSearchMsgLimited>
pub async fn state_search_msg_limited<DB: Blockstore + Send + Sync + 'static>(
    params: Params<'_>,
    data: Data<RPCState<DB>>,
) -> Result<MessageLookup, JsonRpcError> {
    let LotusJson((cid, look_back_limit)): LotusJson<(Cid, i64)> = params.parse()?;

    let state_manager = &data.state_manager;
    let (tipset, receipt) = state_manager
        .search_for_message(None, cid, Some(look_back_limit))
        .await?
        .with_context(|| {
            format!("message {cid} not found within the last {look_back_limit} epochs")
        })?;

    let ipld = receipt.return_data().deserialize().unwrap_or(Ipld::Null);

    Ok(MessageLookup {
        receipt,
        tipset: tipset.key().clone(),
        height: tipset.epoch(),
        message: cid,
        return_dec: ipld,
    })
}

// Sample CIDs (useful for testing):
//   Mainnet:
//     1,594,681 bafy2bzaceaclaz3jvmbjg3piazaq5dcesoyv26cdpoozlkzdiwnsvdvm2qoqm OhSnap upgrade
//     1_960_320 bafy2bzacec43okhmihmnwmgqspyrkuivqtxv75rpymsdbulq6lgsdq2vkwkcg Skyr upgrade
//     2,833,266 bafy2bzacecaydufxqo5vtouuysmg3tqik6onyuezm6lyviycriohgfnzfslm2
//     2,933,266 bafy2bzacebyp6cmbshtzzuogzk7icf24pt6s5veyq5zkkqbn3sbbvswtptuuu
//   Calibnet:
//     242,150 bafy2bzaceb522vvt3wo7xhleo2dvb7wb7pyydmzlahc4aqd7lmvg3afreejiw
//     630,932 bafy2bzacedidwdsd7ds73t3z76hcjfsaisoxrangkxsqlzih67ulqgtxnypqk
//
/// Traverse an IPLD directed acyclic graph and use libp2p-bitswap to request any missing nodes.
/// This function has two primary uses: (1) Downloading specific state-roots when Forest deviates
/// from the mainline blockchain, (2) fetching historical state-trees to verify past versions of the
/// consensus rules.
pub async fn state_fetch_root<DB: Blockstore + Sync + Send + 'static>(
    params: Params<'_>,
    data: Data<RPCState<DB>>,
) -> Result<String, JsonRpcError> {
    let LotusJson((root_cid, save_to_file)): LotusJson<(Cid, Option<PathBuf>)> = params.parse()?;

    let network_send = data.network_send.clone();
    let db = data.chain_store.db.clone();
    drop(data);

    let (car_tx, car_handle) = if let Some(save_to_file) = save_to_file {
        let (car_tx, car_rx) = flume::bounded(100);
        let roots = nonempty![root_cid];
        let file = tokio::fs::File::create(save_to_file).await?;

        let car_handle = tokio::spawn(async move {
            car_rx
                .stream()
                .map(Ok)
                .forward(CarWriter::new_carv1(roots, file)?)
                .await
        });

        (Some(car_tx), Some(car_handle))
    } else {
        (None, None)
    };

    const MAX_CONCURRENT_REQUESTS: usize = 64;
    const REQUEST_TIMEOUT: Duration = Duration::from_secs(10);

    let mut seen: CidHashSet = CidHashSet::default();
    let mut counter: usize = 0;
    let mut fetched: usize = 0;
    let mut failures: usize = 0;
    let mut task_set = JoinSet::new();

    fn handle_worker(fetched: &mut usize, failures: &mut usize, ret: anyhow::Result<()>) {
        match ret {
            Ok(()) => *fetched += 1,
            Err(msg) => {
                *failures += 1;
                tracing::debug!("Request failed: {msg}");
            }
        }
    }

    // When walking an Ipld graph, we're only interested in the DAG_CBOR encoded nodes.
    let mut get_ipld_link = |ipld: &Ipld| match ipld {
        &Ipld::Link(cid) if cid.codec() == DAG_CBOR && seen.insert(cid) => Some(cid),
        _ => None,
    };

    // Do a depth-first-search of the IPLD graph (DAG). Nodes that are _not_ present in our database
    // are fetched in background tasks. If the number of tasks reaches MAX_CONCURRENT_REQUESTS, the
    // depth-first-search pauses until one of the work tasks returns. The memory usage of this
    // algorithm is dominated by the set of seen CIDs and the 'dfs' stack is not expected to grow to
    // more than 1000 elements (even when walking tens of millions of nodes).
    let dfs = Arc::new(Mutex::new(vec![Ipld::Link(root_cid)]));
    let mut to_be_fetched = vec![];

    // Loop until: No more items in `dfs` AND no running worker tasks.
    loop {
        while let Some(ipld) = lock_pop(&dfs) {
            {
                let mut dfs_guard = dfs.lock();
                // Scan for unseen CIDs. Available IPLD nodes are pushed to the depth-first-search
                // stack, unavailable nodes will be requested in worker tasks.
                for new_cid in ipld.iter().filter_map(&mut get_ipld_link) {
                    counter += 1;
                    if counter % 1_000 == 0 {
                        // set RUST_LOG=forest_filecoin::rpc::state_api=debug to enable these printouts.
                        tracing::debug!(
                                "Graph walk: CIDs: {counter}, Fetched: {fetched}, Failures: {failures}, dfs: {}, Concurrent: {}",
                                dfs_guard.len(), task_set.len()
                            );
                    }

                    if let Some(next_ipld) = db.get_cbor(&new_cid)? {
                        dfs_guard.push(next_ipld);
                        if let Some(car_tx) = &car_tx {
                            car_tx.send(CarBlock {
                                cid: new_cid,
                                data: db.get(&new_cid)?.with_context(|| {
                                    format!("Failed to get cid {new_cid} from block store")
                                })?,
                            })?;
                        }
                    } else {
                        to_be_fetched.push(new_cid);
                    }
                }
            }

            while let Some(cid) = to_be_fetched.pop() {
                if task_set.len() == MAX_CONCURRENT_REQUESTS {
                    if let Some(ret) = task_set.join_next().await {
                        handle_worker(&mut fetched, &mut failures, ret?)
                    }
                }
                task_set.spawn_blocking({
                    let network_send = network_send.clone();
                    let db = db.clone();
                    let dfs_vec = Arc::clone(&dfs);
                    let car_tx = car_tx.clone();
                    move || {
                        let (tx, rx) = flume::bounded(1);
                        network_send.send(NetworkMessage::BitswapRequest {
                            cid,
                            response_channel: tx,
                            epoch: None,
                        })?;
                        // Bitswap requests do not fail. They are just ignored if no-one has
                        // the requested data. Here we arbitrary decide to only wait for
                        // REQUEST_TIMEOUT before judging that the data is unavailable.
                        let _ignore = rx.recv_timeout(REQUEST_TIMEOUT);

                        let new_ipld = db
                            .get_cbor::<Ipld>(&cid)?
                            .with_context(|| format!("Request failed: {cid}"))?;
                        dfs_vec.lock().push(new_ipld);
                        if let Some(car_tx) = &car_tx {
                            car_tx.send(CarBlock {
                                cid,
                                data: db.get(&cid)?.with_context(|| {
                                    format!("Failed to get cid {cid} from block store")
                                })?,
                            })?;
                        }

                        Ok(())
                    }
                });
            }
            tokio::task::yield_now().await;
        }
        if let Some(ret) = task_set.join_next().await {
            handle_worker(&mut fetched, &mut failures, ret?)
        } else {
            // We are out of work items (dfs) and all worker threads have finished, this means
            // the entire graph has been walked and fetched.
            break;
        }
    }

    drop(car_tx);
    if let Some(car_handle) = car_handle {
        car_handle.await??;
    }

    Ok(format!(
        "IPLD graph traversed! CIDs: {counter}, fetched: {fetched}, failures: {failures}."
    ))
}

// Convenience function for locking and popping a value out of a vector. If this function is
// inlined, the mutex guard isn't dropped early enough.
fn lock_pop<T>(mutex: &Mutex<Vec<T>>) -> Option<T> {
    mutex.lock().pop()
}

/// Get randomness from tickets
pub async fn state_get_randomness_from_tickets<DB: Blockstore + Send + Sync + 'static>(
    params: Params<'_>,
    data: Data<RPCState<DB>>,
) -> Result<LotusJson<Vec<u8>>, JsonRpcError> {
    let LotusJson((personalization, rand_epoch, entropy, ApiTipsetKey(tsk))): LotusJson<
        RandomnessParams,
    > = params.parse()?;

    let state_manager = &data.state_manager;
    let tipset = state_manager
        .chain_store()
        .load_required_tipset_with_fallback(&tsk)?;
    let chain_config = state_manager.chain_config();
    let chain_index = &data.chain_store.chain_index;
    let beacon = state_manager.beacon_schedule();
    let chain_rand = ChainRand::new(chain_config.clone(), tipset, chain_index.clone(), beacon);
    let digest = chain_rand.get_chain_randomness(rand_epoch, false)?;
    let value = crate::state_manager::chain_rand::draw_randomness_from_digest(
        &digest,
        personalization,
        rand_epoch,
        &entropy,
    )?;
    Ok(LotusJson(value.to_vec()))
}

/// Get randomness from beacon
pub async fn state_get_randomness_from_beacon<DB: Blockstore + Send + Sync + 'static>(
    params: Params<'_>,
    data: Data<RPCState<DB>>,
) -> Result<LotusJson<Vec<u8>>, JsonRpcError> {
    let LotusJson((personalization, rand_epoch, entropy, ApiTipsetKey(tsk))): LotusJson<
        RandomnessParams,
    > = params.parse()?;

    let state_manager = &data.state_manager;
    let tipset = state_manager
        .chain_store()
        .load_required_tipset_with_fallback(&tsk)?;
    let chain_config = state_manager.chain_config();
    let chain_index = &data.chain_store.chain_index;
    let beacon = state_manager.beacon_schedule();
    let chain_rand = ChainRand::new(chain_config.clone(), tipset, chain_index.clone(), beacon);
    let digest = chain_rand.get_beacon_randomness_v3(rand_epoch)?;
    let value = crate::state_manager::chain_rand::draw_randomness_from_digest(
        &digest,
        personalization,
        rand_epoch,
        &entropy,
    )?;
    Ok(LotusJson(value.to_vec()))
}

/// Get read state
pub async fn state_read_state<DB: Blockstore + Send + Sync + 'static>(
    params: Params<'_>,
    data: Data<RPCState<DB>>,
) -> Result<LotusJson<ApiActorState>, JsonRpcError> {
    let LotusJson((addr, ApiTipsetKey(tsk))) = params.parse()?;

    let ts = data.chain_store.load_required_tipset_with_fallback(&tsk)?;
    let actor = data
        .state_manager
        .get_actor(&addr, *ts.parent_state())?
        .context("Actor address could not be resolved")?;
    let blk = data
        .state_manager
        .blockstore()
        .get(&actor.state)?
        .context("Failed to get block from blockstore")?;
    let state = fvm_ipld_encoding::from_slice::<Vec<Cid>>(&blk)?[0];

    Ok(LotusJson(ApiActorState::new(
        actor.balance.clone().into(),
        actor.code,
        Ipld::Link(state),
    )))
}

pub async fn state_circulating_supply<DB: Blockstore + Send + Sync + 'static>(
    params: Params<'_>,
    data: Data<RPCState<DB>>,
) -> Result<LotusJson<TokenAmount>, JsonRpcError> {
    let LotusJson((ApiTipsetKey(tsk),)) = params.parse()?;

    let ts = data.chain_store.load_required_tipset_with_fallback(&tsk)?;

    let height = ts.epoch();

    let state_manager = &data.state_manager;

    let root = ts.parent_state();

    let genesis_info = GenesisInfo::from_chain_config(state_manager.chain_config());

    let supply =
        genesis_info.get_circulating_supply(height, &state_manager.blockstore_owned(), root)?;

    Ok(LotusJson(supply))
}

pub async fn msig_get_available_balance<DB: Blockstore + Send + Sync + 'static>(
    params: Params<'_>,
    data: Data<RPCState<DB>>,
) -> Result<LotusJson<TokenAmount>, JsonRpcError> {
    let LotusJson((addr, ApiTipsetKey(tsk))) = params.parse()?;

    let ts = data.chain_store.load_required_tipset_with_fallback(&tsk)?;
    let height = ts.epoch();
    let store = data.state_manager.blockstore();
    let actor = data
        .state_manager
        .get_actor(&addr, *ts.parent_state())?
        .context("MultiSig actor not found")?;
    let actor_balance = TokenAmount::from(&actor.balance);
    let ms = multisig::State::load(&store, actor.code, actor.state)?;
    let locked_balance = ms.locked_balance(height)?.into();
    let avail_balance = &actor_balance - locked_balance;
    Ok(LotusJson(avail_balance))
}

pub async fn msig_get_pending<DB: Blockstore + Send + Sync + 'static>(
    params: Params<'_>,
    data: Data<RPCState<DB>>,
) -> Result<LotusJson<Vec<Transaction>>, JsonRpcError> {
    let LotusJson((addr, ApiTipsetKey(tsk))) = params.parse()?;

    let ts = data.chain_store.load_required_tipset_with_fallback(&tsk)?;
    let store = data.state_manager.blockstore();
    let actor = data
        .state_manager
        .get_actor(&addr, *ts.parent_state())?
        .context("MultiSig actor not found")?;
    let ms = multisig::State::load(&store, actor.code, actor.state)?;
    let txns = ms
        .get_pending_txn(store)?
        .iter()
        .map(|txn| Transaction {
            id: txn.id,
            to: txn.to.into(),
            value: txn.value.clone().into(),
            method: txn.method,
            params: txn.params.clone(),
            approved: txn.approved.iter().map(|item| item.into()).collect(),
        })
        .collect();

    Ok(LotusJson(txns))
}

/// Get state sector info using sector no
pub async fn state_sector_get_info<DB: Blockstore + Send + Sync + 'static>(
    params: Params<'_>,
    data: Data<RPCState<DB>>,
) -> Result<LotusJson<SectorOnChainInfo>, JsonRpcError> {
    let LotusJson((addr, sector_no, ApiTipsetKey(tsk))): LotusJson<(Address, u64, ApiTipsetKey)> =
        params.parse()?;

    let ts = data.chain_store.load_required_tipset_with_fallback(&tsk)?;

    Ok(LotusJson(
        data.state_manager
            .get_all_sectors(&addr, &ts)?
            .into_iter()
            .find(|info| info.sector_number == sector_no)
            .map(SectorOnChainInfo::from)
            .context(format!("Info for sector number {sector_no} not found"))?,
    ))
}

pub(in crate::rpc) async fn state_verified_client_status<DB: Blockstore + Send + Sync + 'static>(
    params: Params<'_>,
    data: Data<RPCState<DB>>,
) -> Result<LotusJson<Option<BigInt>>, JsonRpcError> {
    let LotusJson((addr, ApiTipsetKey(tsk))) = params.parse()?;

    let ts = data.chain_store.load_required_tipset_with_fallback(&tsk)?;
    let status = data.state_manager.verified_client_status(&addr, &ts)?;
    Ok(status.into())
}

pub(in crate::rpc) async fn state_vm_circulating_supply_internal<
    DB: Blockstore + Send + Sync + 'static,
>(
    params: Params<'_>,
    data: Data<RPCState<DB>>,
) -> Result<LotusJson<CirculatingSupply>, JsonRpcError> {
    let LotusJson((ApiTipsetKey(tsk),)) = params.parse()?;

    let ts = data.chain_store.load_required_tipset_with_fallback(&tsk)?;

    let genesis_info = GenesisInfo::from_chain_config(data.state_manager.chain_config());

    Ok(LotusJson(genesis_info.get_vm_circulating_supply_detailed(
        ts.epoch(),
        &data.state_manager.blockstore_owned(),
        ts.parent_state(),
    )?))
}

/// Looks back and returns all messages with a matching to or from address, stopping at the given height.
pub(in crate::rpc) async fn state_list_messages<DB: Blockstore + Send + Sync + 'static>(
    params: Params<'_>,
    data: Data<RPCState<DB>>,
) -> Result<LotusJson<Vec<Cid>>, JsonRpcError> {
    let LotusJson((from_to, tsk, max_height)): LotusJson<(MessageFilter, ApiTipsetKey, i64)> =
        params.parse()?;

    let ts = data
        .chain_store
        .load_required_tipset_with_fallback(&tsk.0)?;

    if from_to.is_empty() {
<<<<<<< HEAD
        return Err(JsonRpcError::Provided {
            code: 1,
            message: "must specify at least To or From in message filter",
        });
=======
        return Err(anyhow::anyhow!("must specify at least To or From in message filter").into());
>>>>>>> 11b21eeb
    } else if let Some(to) = from_to.to {
        // this is following lotus logic, it probably should be `if let` instead of `else if let`
        // see <https://github.com/ChainSafe/forest/pull/3827#discussion_r1462691005>
        data.state_manager
            .lookup_id(&to, ts.as_ref())?
            .with_context(|| {
                format!("Failed to lookup the id address for address: {to} and tipset keys: {tsk}")
            })?;
    } else if let Some(from) = from_to.from {
        data.state_manager
            .lookup_id(&from, ts.as_ref())?
            .with_context(|| {
                format!(
                    "Failed to lookup the id address for address: {from} and tipset keys: {tsk}"
                )
            })?;
    }

    let mut out = Vec::new();
    let mut cur_ts = ts.clone();

    while cur_ts.epoch() >= max_height {
        let msgs = data.chain_store.messages_for_tipset(&cur_ts)?;

        for msg in msgs {
            if from_to.matches(msg.message()) {
                out.push(msg.cid()?);
            }
        }

        if cur_ts.epoch() == 0 {
            break;
        }

        let next = data
            .state_manager
            .chain_store()
            .chain_index
            .load_tipset(cur_ts.parents())?
            .context("failed to load next tipset")?;
        cur_ts = next;
    }

    Ok(LotusJson(out))
}

pub async fn state_list_miners<DB: Blockstore + Send + Sync + 'static>(
    params: Params<'_>,
    data: Data<RPCState<DB>>,
) -> Result<LotusJson<Vec<Address>>, JsonRpcError> {
    let LotusJson((ApiTipsetKey(tsk),)) = params.parse()?;

    let ts = data
        .state_manager
        .chain_store()
        .load_required_tipset_with_fallback(&tsk)?;
    let store = data.state_manager.blockstore();
    let actor = data
        .state_manager
        .get_actor(&Address::POWER_ACTOR, *ts.parent_state())?
        .context("Power actor not found".to_string())?;

    let state = power::State::load(store, actor.code, actor.state)?;
    let miners = state
        .list_all_miners(store)?
        .iter()
        .map(|addr| addr.into())
        .collect();

    Ok(LotusJson(miners))
}<|MERGE_RESOLUTION|>--- conflicted
+++ resolved
@@ -896,14 +896,10 @@
         .load_required_tipset_with_fallback(&tsk.0)?;
 
     if from_to.is_empty() {
-<<<<<<< HEAD
         return Err(JsonRpcError::Provided {
             code: 1,
             message: "must specify at least To or From in message filter",
         });
-=======
-        return Err(anyhow::anyhow!("must specify at least To or From in message filter").into());
->>>>>>> 11b21eeb
     } else if let Some(to) = from_to.to {
         // this is following lotus logic, it probably should be `if let` instead of `else if let`
         // see <https://github.com/ChainSafe/forest/pull/3827#discussion_r1462691005>
