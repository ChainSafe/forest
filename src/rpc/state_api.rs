--- conflicted
+++ resolved
@@ -8,11 +8,7 @@
 use crate::libp2p::NetworkMessage;
 use crate::lotus_json::LotusJson;
 use crate::rpc_api::data_types::{
-<<<<<<< HEAD
-    ApiActorState, ApiInvocResult, MarketDeal, MessageLookup, RPCState,
-=======
-    ApiActorState, MarketDeal, MessageLookup, RPCState, SectorOnChainInfo,
->>>>>>> 2acea96e
+    ApiActorState, ApiInvocResult, MarketDeal, MessageLookup, RPCState, SectorOnChainInfo,
 };
 use crate::shim::{
     address::Address, clock::ChainEpoch, executor::Receipt, message::Message,
