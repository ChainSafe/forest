// Copyright 2019-2023 ChainSafe Systems
// SPDX-License-Identifier: Apache-2.0, MIT
#![allow(clippy::unused_async)]

use std::{ops::Add, sync::Arc};

use super::gas_api;
use crate::blocks::{Tipset, TipsetKey};
use crate::chain::{index::ResolveNullTipset, ChainStore};
use crate::cid_collections::FrozenCidVec;
use crate::lotus_json::LotusJson;
use crate::rpc_api::{data_types::RPCState, eth_api::BigInt as EthBigInt, eth_api::*};
use crate::shim::{clock::ChainEpoch, state_tree::StateTree};

use anyhow::bail;
use fvm_ipld_blockstore::Blockstore;
use jsonrpc_v2::{Data, Error as JsonRpcError, Params};
use num_bigint::BigInt;
use num_traits::Zero as _;

pub(in crate::rpc) async fn eth_accounts() -> Result<Vec<String>, JsonRpcError> {
    // EthAccounts will always return [] since we don't expect Forest to manage private keys
    Ok(vec![])
}

pub(in crate::rpc) async fn eth_block_number<DB: Blockstore>(
    data: Data<RPCState<DB>>,
) -> Result<String, JsonRpcError> {
    // `eth_block_number` needs to return the height of the latest committed tipset.
    // Ethereum clients expect all transactions included in this block to have execution outputs.
    // This is the parent of the head tipset. The head tipset is speculative, has not been
    // recognized by the network, and its messages are only included, not executed.
    // See https://github.com/filecoin-project/ref-fvm/issues/1135.
    let heaviest = data.state_manager.chain_store().heaviest_tipset();
    if heaviest.epoch() == 0 {
        // We're at genesis.
        return Ok("0x0".to_string());
    }
    // First non-null parent.
    let effective_parent = heaviest.parents();
    let parent = data
        .state_manager
        .chain_store()
        .load_tipset(effective_parent);
    match parent {
        Ok(parent) => match parent {
            Some(parent) => Ok(format!("0x{:x}", parent.epoch())),
            None => Ok("0x0".to_string()),
        },
        Err(_) => Ok("0x0".to_string()),
    }
}

pub(in crate::rpc) async fn eth_chain_id<DB: Blockstore>(
    data: Data<RPCState<DB>>,
) -> Result<String, JsonRpcError> {
    Ok(format!(
        "0x{:x}",
        data.state_manager.chain_config().eth_chain_id
    ))
}

pub(in crate::rpc) async fn eth_gas_price<DB: Blockstore>(
    data: Data<RPCState<DB>>,
) -> Result<GasPriceResult, JsonRpcError> {
    let ts = data.state_manager.chain_store().heaviest_tipset();
<<<<<<< HEAD
    let block0 = ts.blocks().first();
    let base_fee = block0.parent_base_fee();
=======
    let block0 = ts
        .block_headers()
        .first()
        .context("Failed to get the first block")?;
    let base_fee = &block0.parent_base_fee;
>>>>>>> c7e27aca
    if let Ok(premium) = gas_api::estimate_gas_premium(&data, 10000).await {
        let gas_price = base_fee.add(premium);
        Ok(GasPriceResult(gas_price.atto().clone()))
    } else {
        Ok(GasPriceResult(BigInt::zero()))
    }
}

pub(in crate::rpc) async fn eth_get_balance<DB: Blockstore>(
    data: Data<RPCState<DB>>,
    Params(LotusJson((address, block_param))): Params<LotusJson<(Address, BlockNumberOrHash)>>,
) -> Result<EthBigInt, JsonRpcError> {
    let fil_addr = address.to_filecoin_address()?;

    let ts = tipset_by_block_number_or_hash(&data.chain_store, block_param)?;

    let state = StateTree::new_from_root(data.state_manager.blockstore_owned(), ts.parent_state())?;

    let actor = state
        .get_actor(&fil_addr)
        .map_err(|_e| JsonRpcError::Provided {
            code: http::StatusCode::SERVICE_UNAVAILABLE.as_u16() as _,
            message: "Failed to retrieve actor",
        })?
        .ok_or(JsonRpcError::INTERNAL_ERROR)?;

    Ok(EthBigInt(actor.balance.atto().clone()))
}

fn tipset_by_block_number_or_hash<DB: Blockstore>(
    chain: &Arc<ChainStore<DB>>,
    block_param: BlockNumberOrHash,
) -> anyhow::Result<Arc<Tipset>> {
    let head = chain.heaviest_tipset();

    match block_param {
        BlockNumberOrHash::PredefinedBlock(predefined) => match predefined {
            Predefined::Earliest => bail!("block param \"earliest\" is not supported"),
            Predefined::Pending => Ok(head),
            Predefined::Latest => {
                let parent = chain.chain_index.load_required_tipset(head.parents())?;
                Ok(parent)
            }
        },
        BlockNumberOrHash::BlockNumber(number) => {
            let height = ChainEpoch::from(number);
            if height > head.epoch() - 1 {
                bail!("requested a future epoch (beyond \"latest\")");
            }
            let ts =
                chain
                    .chain_index
                    .tipset_by_height(height, head, ResolveNullTipset::TakeOlder)?;
            Ok(ts)
        }
        BlockNumberOrHash::BlockHash(hash, require_canonical) => {
            let tsk = TipsetKey {
                cids: FrozenCidVec::from_iter([hash.to_cid()]),
            };
            let ts = chain.chain_index.load_required_tipset(&tsk)?;
            // verify that the tipset is in the canonical chain
            if require_canonical {
                // walk up the current chain (our head) until we reach ts.epoch()
                let walk_ts = chain.chain_index.tipset_by_height(
                    ts.epoch(),
                    head,
                    ResolveNullTipset::TakeOlder,
                )?;
                // verify that it equals the expected tipset
                if walk_ts != ts {
                    bail!("tipset is not canonical");
                }
            }
            Ok(ts)
        }
    }
}<|MERGE_RESOLUTION|>--- conflicted
+++ resolved
@@ -64,16 +64,8 @@
     data: Data<RPCState<DB>>,
 ) -> Result<GasPriceResult, JsonRpcError> {
     let ts = data.state_manager.chain_store().heaviest_tipset();
-<<<<<<< HEAD
-    let block0 = ts.blocks().first();
-    let base_fee = block0.parent_base_fee();
-=======
-    let block0 = ts
-        .block_headers()
-        .first()
-        .context("Failed to get the first block")?;
+    let block0 = ts.block_headers().first();
     let base_fee = &block0.parent_base_fee;
->>>>>>> c7e27aca
     if let Ok(premium) = gas_api::estimate_gas_premium(&data, 10000).await {
         let gas_price = base_fee.add(premium);
         Ok(GasPriceResult(gas_price.atto().clone()))
