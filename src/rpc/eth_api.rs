// Copyright 2019-2024 ChainSafe Systems
// SPDX-License-Identifier: Apache-2.0, MIT
#![allow(clippy::unused_async)]

use super::gas_api;
use crate::blocks::{Tipset, TipsetKey};
use crate::chain::{index::ResolveNullTipset, ChainStore};
use crate::chain_sync::SyncStage;
use crate::lotus_json::LotusJson;
<<<<<<< HEAD
use crate::message::ChainMessage;
=======
use crate::lotus_json::{lotus_json_with_self, HasLotusJson};
>>>>>>> 8e08d996
use crate::rpc::error::JsonRpcError;
use crate::rpc::sync_api::sync_state;
use crate::rpc::types::RPCSyncState;
use crate::rpc::Ctx;
<<<<<<< HEAD
use crate::rpc_api::data_types::ApiReceipt;
use crate::rpc_api::data_types::RPCSyncState;
use crate::rpc_api::{eth_api::BigInt as EthBigInt, eth_api::*};
use crate::shim::{clock::ChainEpoch, state_tree::StateTree};

use crate::rpc::chain_api::get_parent_receipts;
=======
use crate::shim::address::Address as FilecoinAddress;
use crate::shim::{clock::ChainEpoch, state_tree::StateTree};
>>>>>>> 8e08d996
use anyhow::{bail, Context, Result};
use cid::{
    multihash::{self, MultihashDigest},
    Cid,
};
use fvm_ipld_blockstore::Blockstore;
use itertools::Itertools;
use jsonrpsee::types::Params;
use nonempty::nonempty;
use num_bigint;
use num_traits::Zero as _;
use serde::{Deserialize, Serialize};
use std::{fmt, str::FromStr};
use std::{ops::Add, sync::Arc};

pub const ETH_ACCOUNTS: &str = "Filecoin.EthAccounts";
pub const ETH_BLOCK_NUMBER: &str = "Filecoin.EthBlockNumber";
pub const ETH_CHAIN_ID: &str = "Filecoin.EthChainId";
pub const ETH_GAS_PRICE: &str = "Filecoin.EthGasPrice";
pub const ETH_GET_BALANCE: &str = "Filecoin.EthGetBalance";
pub const ETH_SYNCING: &str = "Filecoin.EthSyncing";

const MASKED_ID_PREFIX: [u8; 12] = [0xff, 0, 0, 0, 0, 0, 0, 0, 0, 0, 0, 0];

#[derive(Debug, Deserialize, Serialize, Default, Clone)]
pub struct GasPriceResult(#[serde(with = "crate::lotus_json::hexify")] pub num_bigint::BigInt);

lotus_json_with_self!(GasPriceResult);

#[derive(PartialEq, Debug, Deserialize, Serialize, Default, Clone)]
pub struct BigInt(#[serde(with = "crate::lotus_json::hexify")] pub num_bigint::BigInt);

lotus_json_with_self!(BigInt);

#[derive(Debug, Deserialize, Serialize, Default, Clone)]
pub struct Address(#[serde(with = "crate::lotus_json::hexify_bytes")] pub ethereum_types::Address);

lotus_json_with_self!(Address);

impl Address {
    pub fn to_filecoin_address(&self) -> Result<FilecoinAddress, anyhow::Error> {
        if self.is_masked_id() {
            // This is a masked ID address.
            #[allow(clippy::indexing_slicing)]
            let bytes: [u8; 8] =
                core::array::from_fn(|i| self.0.as_fixed_bytes()[MASKED_ID_PREFIX.len() + i]);
            Ok(FilecoinAddress::new_id(u64::from_be_bytes(bytes)))
        } else {
            // Otherwise, translate the address into an address controlled by the
            // Ethereum Address Manager.
            Ok(FilecoinAddress::new_delegated(
                FilecoinAddress::ETHEREUM_ACCOUNT_MANAGER_ACTOR.id()?,
                self.0.as_bytes(),
            )?)
        }
    }

    fn is_masked_id(&self) -> bool {
        self.0.as_bytes().starts_with(&MASKED_ID_PREFIX)
    }
}

impl FromStr for Address {
    type Err = anyhow::Error;

    fn from_str(s: &str) -> Result<Self, Self::Err> {
        Ok(Address(
            ethereum_types::Address::from_str(s).map_err(|e| anyhow::anyhow!("{e}"))?,
        ))
    }
}

#[derive(Default, Clone)]
pub struct Hash(pub ethereum_types::H256);

impl Hash {
    // Should ONLY be used for blocks and Filecoin messages. Eth transactions expect a different hashing scheme.
    pub fn to_cid(&self) -> cid::Cid {
        let mh = multihash::Code::Blake2b256.digest(self.0.as_bytes());
        Cid::new_v1(fvm_ipld_encoding::DAG_CBOR, mh)
    }
}

impl FromStr for Hash {
    type Err = anyhow::Error;

    fn from_str(s: &str) -> Result<Self, Self::Err> {
        Ok(Hash(ethereum_types::H256::from_str(s)?))
    }
}

#[derive(Default, Clone)]
pub enum Predefined {
    Earliest,
    Pending,
    #[default]
    Latest,
}

impl fmt::Display for Predefined {
    fn fmt(&self, f: &mut fmt::Formatter) -> fmt::Result {
        let s = match self {
            Predefined::Earliest => "earliest",
            Predefined::Pending => "pending",
            Predefined::Latest => "latest",
        };
        write!(f, "{}", s)
    }
}

#[allow(dead_code)]
#[derive(Clone)]
pub enum BlockNumberOrHash {
    PredefinedBlock(Predefined),
    BlockNumber(i64),
    BlockHash(Hash, bool),
}

impl BlockNumberOrHash {
    pub fn from_predefined(predefined: Predefined) -> Self {
        Self::PredefinedBlock(predefined)
    }

    pub fn from_block_number(number: i64) -> Self {
        Self::BlockNumber(number)
    }
}

impl HasLotusJson for BlockNumberOrHash {
    type LotusJson = String;

    #[cfg(test)]
    fn snapshots() -> Vec<(serde_json::Value, Self)> {
        vec![]
    }

    fn into_lotus_json(self) -> Self::LotusJson {
        match self {
            Self::PredefinedBlock(predefined) => predefined.to_string(),
            Self::BlockNumber(number) => format!("{:#x}", number),
            Self::BlockHash(hash, _require_canonical) => format!("{:#x}", hash.0),
        }
    }

    fn from_lotus_json(lotus_json: Self::LotusJson) -> Self {
        match lotus_json.as_str() {
            "earliest" => return Self::PredefinedBlock(Predefined::Earliest),
            "pending" => return Self::PredefinedBlock(Predefined::Pending),
            "latest" => return Self::PredefinedBlock(Predefined::Latest),
            _ => (),
        };

        #[allow(clippy::indexing_slicing)]
        if lotus_json.len() > 2 && &lotus_json[..2] == "0x" {
            if let Ok(number) = i64::from_str_radix(&lotus_json[2..], 16) {
                return Self::BlockNumber(number);
            }
        }

        // Return some default value if we can't convert
        Self::PredefinedBlock(Predefined::Latest)
    }
}

#[derive(Debug, Clone, Default)]
pub struct EthSyncingResult {
    pub done_sync: bool,
    pub starting_block: i64,
    pub current_block: i64,
    pub highest_block: i64,
}

#[derive(Debug, Clone, Serialize, Deserialize)]
#[serde(untagged)]
pub enum EthSyncingResultLotusJson {
    DoneSync(bool),
    Syncing {
        #[serde(rename = "startingblock", with = "crate::lotus_json::hexify")]
        starting_block: i64,
        #[serde(rename = "currentblock", with = "crate::lotus_json::hexify")]
        current_block: i64,
        #[serde(rename = "highestblock", with = "crate::lotus_json::hexify")]
        highest_block: i64,
    },
}

impl HasLotusJson for EthSyncingResult {
    type LotusJson = EthSyncingResultLotusJson;

    #[cfg(test)]
    fn snapshots() -> Vec<(serde_json::Value, Self)> {
        vec![]
    }

    fn into_lotus_json(self) -> Self::LotusJson {
        match self {
            Self {
                done_sync: false,
                starting_block,
                current_block,
                highest_block,
            } => EthSyncingResultLotusJson::Syncing {
                starting_block,
                current_block,
                highest_block,
            },
            _ => EthSyncingResultLotusJson::DoneSync(false),
        }
    }

    fn from_lotus_json(lotus_json: Self::LotusJson) -> Self {
        match lotus_json {
            EthSyncingResultLotusJson::DoneSync(syncing) => {
                if syncing {
                    // Dangerous to panic here, log error instead.
                    tracing::error!("Invalid EthSyncingResultLotusJson: {syncing}");
                }
                Self {
                    done_sync: true,
                    ..Default::default()
                }
            }
            EthSyncingResultLotusJson::Syncing {
                starting_block,
                current_block,
                highest_block,
            } => Self {
                done_sync: false,
                starting_block,
                current_block,
                highest_block,
            },
        }
    }
}

pub async fn eth_accounts() -> Result<Vec<String>, JsonRpcError> {
    // EthAccounts will always return [] since we don't expect Forest to manage private keys
    Ok(vec![])
}

pub async fn eth_block_number<DB: Blockstore>(data: Ctx<DB>) -> Result<String, JsonRpcError> {
    // `eth_block_number` needs to return the height of the latest committed tipset.
    // Ethereum clients expect all transactions included in this block to have execution outputs.
    // This is the parent of the head tipset. The head tipset is speculative, has not been
    // recognized by the network, and its messages are only included, not executed.
    // See https://github.com/filecoin-project/ref-fvm/issues/1135.
    let heaviest = data.state_manager.chain_store().heaviest_tipset();
    if heaviest.epoch() == 0 {
        // We're at genesis.
        return Ok("0x0".to_string());
    }
    // First non-null parent.
    let effective_parent = heaviest.parents();
    if let Ok(Some(parent)) = data
        .state_manager
        .chain_store()
        .chain_index
        .load_tipset(effective_parent)
    {
        Ok(format!("{:#x}", parent.epoch()))
    } else {
        Ok("0x0".to_string())
    }
}

pub async fn eth_chain_id<DB: Blockstore>(data: Ctx<DB>) -> Result<String, JsonRpcError> {
    Ok(format!(
        "{:#x}",
        data.state_manager.chain_config().eth_chain_id
    ))
}

pub async fn eth_gas_price<DB: Blockstore>(data: Ctx<DB>) -> Result<GasPriceResult, JsonRpcError> {
    let ts = data.state_manager.chain_store().heaviest_tipset();
    let block0 = ts.block_headers().first();
    let base_fee = &block0.parent_base_fee;
    if let Ok(premium) = gas_api::estimate_gas_premium(&data, 10000).await {
        let gas_price = base_fee.add(premium);
        Ok(GasPriceResult(gas_price.atto().clone()))
    } else {
        Ok(GasPriceResult(num_bigint::BigInt::zero()))
    }
}

pub async fn eth_get_balance<DB: Blockstore>(
    params: Params<'_>,
    data: Ctx<DB>,
) -> Result<BigInt, JsonRpcError> {
    let LotusJson((address, block_param)): LotusJson<(Address, BlockNumberOrHash)> =
        params.parse()?;

    let fil_addr = address.to_filecoin_address()?;

    let ts = tipset_by_block_number_or_hash(&data.chain_store, block_param)?;

    let state = StateTree::new_from_root(data.state_manager.blockstore_owned(), ts.parent_state())?;

    let actor = state
        .get_actor(&fil_addr)?
        .context("Failed to retrieve actor")?;

    Ok(BigInt(actor.balance.atto().clone()))
}

pub async fn eth_syncing<DB: Blockstore>(
    _params: Params<'_>,
    data: Ctx<DB>,
) -> Result<LotusJson<EthSyncingResult>, JsonRpcError> {
    let RPCSyncState { active_syncs } = sync_state(data).await?;
    match active_syncs
        .iter()
        .rev()
        .find_or_first(|ss| ss.stage() != SyncStage::Idle)
    {
        Some(sync_state) => match (sync_state.base(), sync_state.target()) {
            (Some(base), Some(target)) => Ok(LotusJson(EthSyncingResult {
                done_sync: sync_state.stage() == SyncStage::Complete,
                current_block: sync_state.epoch(),
                starting_block: base.epoch(),
                highest_block: target.epoch(),
            })),
            _ => Err(JsonRpcError::internal_error(
                "missing syncing information, try again",
                None,
            )),
        },
        None => Err(JsonRpcError::internal_error("sync state not found", None)),
    }
}

fn tipset_by_block_number_or_hash<DB: Blockstore>(
    chain: &Arc<ChainStore<DB>>,
    block_param: BlockNumberOrHash,
) -> anyhow::Result<Arc<Tipset>> {
    let head = chain.heaviest_tipset();

    match block_param {
        BlockNumberOrHash::PredefinedBlock(predefined) => match predefined {
            Predefined::Earliest => bail!("block param \"earliest\" is not supported"),
            Predefined::Pending => Ok(head),
            Predefined::Latest => {
                let parent = chain.chain_index.load_required_tipset(head.parents())?;
                Ok(parent)
            }
        },
        BlockNumberOrHash::BlockNumber(number) => {
            let height = ChainEpoch::from(number);
            if height > head.epoch() - 1 {
                bail!("requested a future epoch (beyond \"latest\")");
            }
            let ts =
                chain
                    .chain_index
                    .tipset_by_height(height, head, ResolveNullTipset::TakeOlder)?;
            Ok(ts)
        }
        BlockNumberOrHash::BlockHash(hash, require_canonical) => {
            let tsk = TipsetKey::from(nonempty![hash.to_cid()]);
            let ts = chain.chain_index.load_required_tipset(&tsk)?;
            // verify that the tipset is in the canonical chain
            if require_canonical {
                // walk up the current chain (our head) until we reach ts.epoch()
                let walk_ts = chain.chain_index.tipset_by_height(
                    ts.epoch(),
                    head,
                    ResolveNullTipset::TakeOlder,
                )?;
                // verify that it equals the expected tipset
                if walk_ts != ts {
                    bail!("tipset is not canonical");
                }
            }
            Ok(ts)
        }
    }
}

<<<<<<< HEAD
pub async fn eth_get_block_by_hash<DB: Blockstore + Send + Sync + 'static>(
    params: Params<'_>,
    data: Ctx<DB>,
) -> Result<Block, JsonRpcError> {
    todo!()
}

async fn execute_tipset<DB: Blockstore + Send + Sync + 'static>(
    data: Ctx<DB>,
    tipset: Arc<Tipset>,
) -> Result<(Hash, Vec<ChainMessage>, Vec<ApiReceipt>)> {
    let msgs = data.chain_store.messages_for_tipset(&tipset)?;

    let (state_root, receipt_root) = data.state_manager.tipset_state(&tipset).await?;

    let receipts = get_parent_receipts(data, receipt_root).await?;

    if msgs.len() != receipts.len() {
        bail!(
            "receipts and message array lengths didn't match for tipset: {:?}",
            tipset
        )
    }

    Ok((state_root.into(), msgs, receipts))
}

pub async fn block_from_filecoin_tipset<DB: Blockstore + Send + Sync + 'static>(
    data: Ctx<DB>,
    tipset: Arc<Tipset>,
    full_tx_info: bool,
) -> Result<Block> {
    let parent_cid = tipset.parents().cid()?;

    let block_number = Uint64(tipset.epoch() as u64);

    let tsk = tipset.key();
    let block_cid = tsk.cid()?;
    let block_hash: Hash = block_cid.into();

    let (state_root, msgs, receipts) = execute_tipset(data, tipset).await?;

    let mut block = Block::default();
    block.parent_hash = parent_cid.into();

    Ok(block)
}

pub async fn eth_get_block_by_number<DB: Blockstore + Send + Sync + 'static>(
    params: Params<'_>,
    data: Ctx<DB>,
) -> Result<Block, JsonRpcError> {
    let LotusJson((block_param, full_tx_info)): LotusJson<(BlockNumberOrHash, bool)> =
        params.parse()?;

    // dbg!(&block_param);
    // dbg!(&full_tx_info);

    let ts = tipset_by_block_number_or_hash(&data.chain_store, block_param)?;

    let block = block_from_filecoin_tipset(data, ts, full_tx_info).await?;

    Ok(block)
=======
#[cfg(test)]
mod test {
    use super::*;
    use quickcheck_macros::quickcheck;

    #[quickcheck]
    fn gas_price_result_serde_roundtrip(i: u128) {
        let r = GasPriceResult(i.into());
        let encoded = serde_json::to_string(&r).unwrap();
        assert_eq!(encoded, format!("\"{i:#x}\""));
        let decoded: GasPriceResult = serde_json::from_str(&encoded).unwrap();
        assert_eq!(r.0, decoded.0);
    }
>>>>>>> 8e08d996
}<|MERGE_RESOLUTION|>--- conflicted
+++ resolved
@@ -7,26 +7,16 @@
 use crate::chain::{index::ResolveNullTipset, ChainStore};
 use crate::chain_sync::SyncStage;
 use crate::lotus_json::LotusJson;
-<<<<<<< HEAD
+use crate::lotus_json::{lotus_json_with_self, HasLotusJson};
 use crate::message::ChainMessage;
-=======
-use crate::lotus_json::{lotus_json_with_self, HasLotusJson};
->>>>>>> 8e08d996
+use crate::rpc::chain_api::get_parent_receipts;
 use crate::rpc::error::JsonRpcError;
 use crate::rpc::sync_api::sync_state;
+use crate::rpc::types::ApiReceipt;
 use crate::rpc::types::RPCSyncState;
 use crate::rpc::Ctx;
-<<<<<<< HEAD
-use crate::rpc_api::data_types::ApiReceipt;
-use crate::rpc_api::data_types::RPCSyncState;
-use crate::rpc_api::{eth_api::BigInt as EthBigInt, eth_api::*};
-use crate::shim::{clock::ChainEpoch, state_tree::StateTree};
-
-use crate::rpc::chain_api::get_parent_receipts;
-=======
 use crate::shim::address::Address as FilecoinAddress;
 use crate::shim::{clock::ChainEpoch, state_tree::StateTree};
->>>>>>> 8e08d996
 use anyhow::{bail, Context, Result};
 use cid::{
     multihash::{self, MultihashDigest},
@@ -47,6 +37,8 @@
 pub const ETH_CHAIN_ID: &str = "Filecoin.EthChainId";
 pub const ETH_GAS_PRICE: &str = "Filecoin.EthGasPrice";
 pub const ETH_GET_BALANCE: &str = "Filecoin.EthGetBalance";
+pub const ETH_GET_BLOCK_BY_HASH: &str = "Filecoin.EthGetBlockByHash";
+pub const ETH_GET_BLOCK_BY_NUMBER: &str = "Filecoin.EthGetBlockByNumber";
 pub const ETH_SYNCING: &str = "Filecoin.EthSyncing";
 
 const MASKED_ID_PREFIX: [u8; 12] = [0xff, 0, 0, 0, 0, 0, 0, 0, 0, 0, 0, 0];
@@ -61,7 +53,22 @@
 
 lotus_json_with_self!(BigInt);
 
-#[derive(Debug, Deserialize, Serialize, Default, Clone)]
+#[derive(PartialEq, Debug, Deserialize, Serialize, Default, Clone)]
+pub struct Nonce(#[serde(with = "crate::lotus_json::hexify")] pub u64);
+
+lotus_json_with_self!(Nonce);
+
+#[derive(PartialEq, Debug, Deserialize, Serialize, Default, Clone)]
+pub struct Uint64(#[serde(with = "crate::lotus_json::hexify")] pub u64);
+
+lotus_json_with_self!(Uint64);
+
+#[derive(PartialEq, Debug, Deserialize, Serialize, Default, Clone)]
+pub struct Bytes(#[serde(with = "crate::lotus_json::hexify_vec_bytes")] pub Vec<u8>);
+
+lotus_json_with_self!(Bytes);
+
+#[derive(PartialEq, Debug, Deserialize, Serialize, Default, Clone)]
 pub struct Address(#[serde(with = "crate::lotus_json::hexify_bytes")] pub ethereum_types::Address);
 
 lotus_json_with_self!(Address);
@@ -99,7 +106,7 @@
     }
 }
 
-#[derive(Default, Clone)]
+#[derive(PartialEq, Debug, Deserialize, Serialize, Default, Clone)]
 pub struct Hash(pub ethereum_types::H256);
 
 impl Hash {
@@ -118,7 +125,17 @@
     }
 }
 
-#[derive(Default, Clone)]
+impl From<Cid> for Hash {
+    fn from(cid: Cid) -> Self {
+        Hash(ethereum_types::H256::from_slice(
+            &cid.hash().digest()[0..32],
+        ))
+    }
+}
+
+lotus_json_with_self!(Hash);
+
+#[derive(Debug, Default, Clone)]
 pub enum Predefined {
     Earliest,
     Pending,
@@ -138,7 +155,7 @@
 }
 
 #[allow(dead_code)]
-#[derive(Clone)]
+#[derive(Debug, Clone)]
 pub enum BlockNumberOrHash {
     PredefinedBlock(Predefined),
     BlockNumber(i64),
@@ -190,6 +207,59 @@
         Self::PredefinedBlock(Predefined::Latest)
     }
 }
+
+#[derive(PartialEq, Debug, Clone, Default, Serialize, Deserialize)]
+#[serde(rename_all = "camelCase")]
+pub struct Block {
+    pub hash: Hash,
+    pub parent_hash: Hash,
+    pub sha3_uncles: Hash,
+    pub miner: Address,
+    pub state_root: Hash,
+    pub transactions_root: Hash,
+    pub receipts_root: Hash,
+    pub logs_bloom: Bytes,
+    pub difficulty: Uint64,
+    pub total_difficulty: Uint64,
+    pub number: Uint64,
+    pub gas_limit: Uint64,
+    pub gas_used: Uint64,
+    pub timestamp: Uint64,
+    pub extra_data: Bytes,
+    pub mix_hash: Hash,
+    pub nonce: Nonce,
+    pub base_fee_per_gas: BigInt,
+    pub size: Uint64,
+    // can be Vec<Tx> or Vec<String> depending on query params
+    pub transactions: String,
+    pub uncles: Vec<Hash>,
+}
+
+lotus_json_with_self!(Block);
+
+#[derive(Debug, Clone, Default, Serialize, Deserialize)]
+pub struct Tx {
+    pub chain_id: u64,
+    pub nonce: u64,
+    pub hash: Hash,
+    pub block_hash: Hash,
+    pub block_number: u64,
+    pub transaction_index: u64,
+    pub from: Address,
+    pub to: Address,
+    pub value: BigInt,
+    pub r#type: u64,
+    pub input: Vec<u8>,
+    pub gas: u64,
+    pub max_fee_per_gas: BigInt,
+    pub max_priority_fee_per_gas: BigInt,
+    pub access_list: Vec<Hash>,
+    pub v: BigInt,
+    pub r: BigInt,
+    pub s: BigInt,
+}
+
+lotus_json_with_self!(Tx);
 
 #[derive(Debug, Clone, Default)]
 pub struct EthSyncingResult {
@@ -405,7 +475,6 @@
     }
 }
 
-<<<<<<< HEAD
 pub async fn eth_get_block_by_hash<DB: Blockstore + Send + Sync + 'static>(
     params: Params<'_>,
     data: Ctx<DB>,
@@ -461,15 +530,16 @@
     let LotusJson((block_param, full_tx_info)): LotusJson<(BlockNumberOrHash, bool)> =
         params.parse()?;
 
-    // dbg!(&block_param);
-    // dbg!(&full_tx_info);
+    dbg!(&block_param);
+    dbg!(&full_tx_info);
 
     let ts = tipset_by_block_number_or_hash(&data.chain_store, block_param)?;
 
     let block = block_from_filecoin_tipset(data, ts, full_tx_info).await?;
 
     Ok(block)
-=======
+}
+
 #[cfg(test)]
 mod test {
     use super::*;
@@ -483,5 +553,4 @@
         let decoded: GasPriceResult = serde_json::from_str(&encoded).unwrap();
         assert_eq!(r.0, decoded.0);
     }
->>>>>>> 8e08d996
 }