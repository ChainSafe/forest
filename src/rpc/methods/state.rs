// Copyright 2019-2025 ChainSafe Systems
// SPDX-License-Identifier: Apache-2.0, MIT

mod types;
use futures::stream::FuturesOrdered;
pub use types::*;

use crate::blocks::{Tipset, TipsetKey};
use crate::chain::index::ResolveNullTipset;
use crate::cid_collections::CidHashSet;
use crate::eth::EthChainId;
use crate::interpreter::{MessageCallbackCtx, VMTrace};
use crate::libp2p::NetworkMessage;
use crate::lotus_json::lotus_json_with_self;
use crate::networks::ChainConfig;
use crate::rpc::registry::actors_reg::load_and_serialize_actor_state;
use crate::shim::actors::init;
use crate::shim::actors::market::DealState;
use crate::shim::actors::market::ext::MarketStateExt as _;
use crate::shim::actors::miner::ext::DeadlineExt;
use crate::shim::actors::state_load::*;
use crate::shim::actors::verifreg::ext::VerifiedRegistryStateExt as _;
use crate::shim::actors::verifreg::{Allocation, AllocationID, Claim};
use crate::shim::actors::{
    market, miner,
    miner::{MinerInfo, MinerPower},
    power, reward, verifreg,
};
use crate::shim::actors::{
    market::ext::BalanceTableExt as _,
    miner::ext::{MinerStateExt as _, PartitionExt as _},
    power::ext::PowerStateExt as _,
};
use crate::shim::address::Payload;
use crate::shim::message::{Message, MethodNum};
use crate::shim::piece::PaddedPieceSize;
use crate::shim::sector::{SectorNumber, SectorSize};
use crate::shim::state_tree::{ActorID, StateTree};
use crate::shim::{
    address::Address, clock::ChainEpoch, deal::DealID, econ::TokenAmount, executor::Receipt,
    state_tree::ActorState, version::NetworkVersion,
};
use crate::state_manager::{
    MarketBalance, StateManager, StateOutput, circulating_supply::GenesisInfo, utils::structured,
};
use crate::utils::db::car_stream::{CarBlock, CarWriter};
use crate::{
    beacon::BeaconEntry,
    rpc::{ApiPaths, Ctx, Permission, RpcMethod, ServerError, types::*},
};
use ahash::{HashMap, HashMapExt, HashSet};
use anyhow::Context as _;
use anyhow::Result;
use cid::Cid;
use enumflags2::{BitFlags, make_bitflags};
use fil_actor_miner_state::v10::{qa_power_for_weight, qa_power_max};
use fil_actor_verifreg_state::v13::ClaimID;
use fil_actors_shared::fvm_ipld_amt::Amt;
use fil_actors_shared::fvm_ipld_bitfield::BitField;
use futures::StreamExt;
use fvm_ipld_blockstore::Blockstore;
use fvm_ipld_encoding::{CborStore, DAG_CBOR};
pub use fvm_shared3::sector::StoragePower;
use ipld_core::ipld::Ipld;
use jsonrpsee::types::error::ErrorObject;
use num_bigint::BigInt;
use num_traits::Euclid;
use nunny::vec as nonempty;
use parking_lot::Mutex;
use schemars::JsonSchema;
use serde::{Deserialize, Serialize};
use std::num::NonZeroUsize;
use std::ops::Mul;
use std::path::PathBuf;
use std::{sync::Arc, time::Duration};
use tokio::task::JoinSet;

const INITIAL_PLEDGE_NUM: u64 = 110;
const INITIAL_PLEDGE_DEN: u64 = 100;

pub enum StateCall {}

impl StateCall {
    pub fn run<DB: Blockstore + Send + Sync + 'static>(
        state_manager: &Arc<StateManager<DB>>,
        message: &Message,
        tsk: Option<TipsetKey>,
    ) -> anyhow::Result<ApiInvocResult> {
        let tipset = state_manager
            .chain_store()
            .load_required_tipset_or_heaviest(&tsk)?;
        // Handle expensive fork error?
        // TODO(elmattic): https://github.com/ChainSafe/forest/issues/3733
        Ok(state_manager.call(message, Some(tipset))?)
    }
}

impl RpcMethod<2> for StateCall {
    const NAME: &'static str = "Filecoin.StateCall";
    const PARAM_NAMES: [&'static str; 2] = ["message", "tipsetKey"];
    const API_PATHS: BitFlags<ApiPaths> = ApiPaths::all();
    const PERMISSION: Permission = Permission::Read;
    const DESCRIPTION: Option<&'static str> = Some(
        "Runs the given message and returns its result without persisting changes. The message is applied to the tipset's parent state.",
    );

    type Params = (Message, ApiTipsetKey);
    type Ok = ApiInvocResult;

    async fn handle(
        ctx: Ctx<impl Blockstore + Send + Sync + 'static>,
        (message, ApiTipsetKey(tsk)): Self::Params,
    ) -> Result<Self::Ok, ServerError> {
        Ok(Self::run(&ctx.state_manager, &message, tsk)?)
    }
}

pub enum StateReplay {}
impl RpcMethod<2> for StateReplay {
    const NAME: &'static str = "Filecoin.StateReplay";
    const PARAM_NAMES: [&'static str; 2] = ["tipsetKey", "messageCid"];
    const API_PATHS: BitFlags<ApiPaths> = ApiPaths::all();
    const PERMISSION: Permission = Permission::Read;
    const DESCRIPTION: Option<&'static str> = Some(
        "Replays a given message, assuming it was included in a block in the specified tipset.",
    );

    type Params = (ApiTipsetKey, Cid);
    type Ok = ApiInvocResult;

    /// returns the result of executing the indicated message, assuming it was
    /// executed in the indicated tipset.
    async fn handle(
        ctx: Ctx<impl Blockstore + Send + Sync + 'static>,
        (ApiTipsetKey(tsk), message_cid): Self::Params,
    ) -> Result<Self::Ok, ServerError> {
        let tipset = ctx.chain_store().load_required_tipset_or_heaviest(&tsk)?;
        Ok(ctx.state_manager.replay(tipset, message_cid).await?)
    }
}

pub enum StateNetworkName {}
impl RpcMethod<0> for StateNetworkName {
    const NAME: &'static str = "Filecoin.StateNetworkName";
    const PARAM_NAMES: [&'static str; 0] = [];
    const API_PATHS: BitFlags<ApiPaths> = ApiPaths::all();
    const PERMISSION: Permission = Permission::Read;

    type Params = ();
    type Ok = String;

    async fn handle(ctx: Ctx<impl Blockstore>, (): Self::Params) -> Result<Self::Ok, ServerError> {
        let heaviest_tipset = ctx.chain_store().heaviest_tipset();
        Ok(ctx
            .state_manager
            .get_network_state_name(*heaviest_tipset.parent_state())?
            .into())
    }
}

pub enum StateNetworkVersion {}
impl RpcMethod<1> for StateNetworkVersion {
    const NAME: &'static str = "Filecoin.StateNetworkVersion";
    const PARAM_NAMES: [&'static str; 1] = ["tipsetKey"];
    const API_PATHS: BitFlags<ApiPaths> = ApiPaths::all();
    const PERMISSION: Permission = Permission::Read;
    const DESCRIPTION: Option<&'static str> =
        Some("Returns the network version at the given tipset.");

    type Params = (ApiTipsetKey,);
    type Ok = NetworkVersion;

    async fn handle(
        ctx: Ctx<impl Blockstore>,
        (ApiTipsetKey(tsk),): Self::Params,
    ) -> Result<Self::Ok, ServerError> {
        let ts = ctx.chain_store().load_required_tipset_or_heaviest(&tsk)?;
        Ok(ctx.state_manager.get_network_version(ts.epoch()))
    }
}

/// gets the public key address of the given ID address
/// See <https://github.com/filecoin-project/lotus/blob/master/documentation/en/api-methods-v0-deprecated.md#StateAccountKey>
pub enum StateAccountKey {}

impl RpcMethod<2> for StateAccountKey {
    const NAME: &'static str = "Filecoin.StateAccountKey";
    const PARAM_NAMES: [&'static str; 2] = ["address", "tipsetKey"];
    const API_PATHS: BitFlags<ApiPaths> = ApiPaths::all();
    const PERMISSION: Permission = Permission::Read;
    const DESCRIPTION: Option<&'static str> =
        Some("Returns the public key address for the given ID address (secp and bls accounts).");

    type Params = (Address, ApiTipsetKey);
    type Ok = Address;

    async fn handle(
        ctx: Ctx<impl Blockstore + Send + Sync + 'static>,
        (address, ApiTipsetKey(tsk)): Self::Params,
    ) -> Result<Self::Ok, ServerError> {
        let ts = ctx.chain_store().load_required_tipset_or_heaviest(&tsk)?;
        Ok(ctx
            .state_manager
            .resolve_to_deterministic_address(address, ts)
            .await?)
    }
}

/// retrieves the ID address of the given address
/// See <https://github.com/filecoin-project/lotus/blob/master/documentation/en/api-methods-v0-deprecated.md#StateLookupID>
pub enum StateLookupID {}

impl RpcMethod<2> for StateLookupID {
    const NAME: &'static str = "Filecoin.StateLookupID";
    const PARAM_NAMES: [&'static str; 2] = ["address", "tipsetKey"];
    const API_PATHS: BitFlags<ApiPaths> = ApiPaths::all();
    const PERMISSION: Permission = Permission::Read;
    const DESCRIPTION: Option<&'static str> =
        Some("Retrieves the ID address of the given address.");

    type Params = (Address, ApiTipsetKey);
    type Ok = Address;

    async fn handle(
        ctx: Ctx<impl Blockstore + Send + Sync + 'static>,
        (address, ApiTipsetKey(tsk)): Self::Params,
    ) -> Result<Self::Ok, ServerError> {
        let ts = ctx.chain_store().load_required_tipset_or_heaviest(&tsk)?;
        Ok(ctx
            .state_manager
            .lookup_required_id(&address, ts.as_ref())?)
    }
}

/// `StateVerifiedRegistryRootKey` returns the address of the Verified Registry's root key
pub enum StateVerifiedRegistryRootKey {}

impl RpcMethod<1> for StateVerifiedRegistryRootKey {
    const NAME: &'static str = "Filecoin.StateVerifiedRegistryRootKey";
    const PARAM_NAMES: [&'static str; 1] = ["tipsetKey"];
    const API_PATHS: BitFlags<ApiPaths> = ApiPaths::all();
    const PERMISSION: Permission = Permission::Read;
    const DESCRIPTION: Option<&'static str> =
        Some("Returns the address of the Verified Registry's root key.");

    type Params = (ApiTipsetKey,);
    type Ok = Address;

    async fn handle(
        ctx: Ctx<impl Blockstore + Send + Sync + 'static>,
        (ApiTipsetKey(tsk),): Self::Params,
    ) -> Result<Self::Ok, ServerError> {
        let ts = ctx.chain_store().load_required_tipset_or_heaviest(&tsk)?;
        let state: verifreg::State = ctx.state_manager.get_actor_state(&ts)?;
        Ok(state.root_key())
    }
}

// StateVerifiedClientStatus returns the data cap for the given address.
// Returns zero if there is no entry in the data cap table for the address.
pub enum StateVerifierStatus {}

impl RpcMethod<2> for StateVerifierStatus {
    const NAME: &'static str = "Filecoin.StateVerifierStatus";
    const PARAM_NAMES: [&'static str; 2] = ["address", "tipsetKey"];
    const API_PATHS: BitFlags<ApiPaths> = ApiPaths::all();
    const PERMISSION: Permission = Permission::Read;
    const DESCRIPTION: Option<&'static str> = Some("Returns the data cap for the given address.");

    type Params = (Address, ApiTipsetKey);
    type Ok = Option<StoragePower>;

    async fn handle(
        ctx: Ctx<impl Blockstore + Send + Sync + 'static>,
        (address, ApiTipsetKey(tsk)): Self::Params,
    ) -> Result<Self::Ok, ServerError> {
        let ts = ctx.chain_store().load_required_tipset_or_heaviest(&tsk)?;
        let aid = ctx
            .state_manager
            .lookup_required_id(&address, ts.as_ref())?;
        let verifreg_state: verifreg::State = ctx.state_manager.get_actor_state(&ts)?;
        Ok(verifreg_state.verifier_data_cap(ctx.store(), aid.into())?)
    }
}

pub enum StateGetActor {}

impl RpcMethod<2> for StateGetActor {
    const NAME: &'static str = "Filecoin.StateGetActor";
    const PARAM_NAMES: [&'static str; 2] = ["address", "tipsetKey"];
    const API_PATHS: BitFlags<ApiPaths> = ApiPaths::all();
    const PERMISSION: Permission = Permission::Read;
    const DESCRIPTION: Option<&'static str> =
        Some("Returns the nonce and balance for the specified actor.");

    type Params = (Address, ApiTipsetKey);
    type Ok = Option<ActorState>;

    async fn handle(
        ctx: Ctx<impl Blockstore + Send + Sync + 'static>,
        (address, ApiTipsetKey(tsk)): Self::Params,
    ) -> Result<Self::Ok, ServerError> {
        let ts = ctx.chain_store().load_required_tipset_or_heaviest(&tsk)?;
        let state = ctx.state_manager.get_actor(&address, *ts.parent_state())?;
        Ok(state)
    }
}

pub enum StateLookupRobustAddress {}

macro_rules! get_robust_address {
    ($store:expr, $id_addr_decoded:expr, $state:expr, $make_map_with_root:path, $robust_addr:expr) => {{
        let map = $make_map_with_root(&$state.address_map, &$store)?;
        map.for_each(|addr, v| {
            if *v == $id_addr_decoded {
                $robust_addr = Address::from_bytes(addr)?;
                return Ok(());
            }
            Ok(())
        })?;
        Ok($robust_addr)
    }};
}

impl RpcMethod<2> for StateLookupRobustAddress {
    const NAME: &'static str = "Filecoin.StateLookupRobustAddress";
    const PARAM_NAMES: [&'static str; 2] = ["address", "tipsetKey"];
    const API_PATHS: BitFlags<ApiPaths> = ApiPaths::all();
    const PERMISSION: Permission = Permission::Read;
    const DESCRIPTION: Option<&'static str> =
        Some("Returns the public key address for non-account addresses (e.g., multisig, miners).");

    type Params = (Address, ApiTipsetKey);
    type Ok = Address;

    async fn handle(
        ctx: Ctx<impl Blockstore + Send + Sync + 'static>,
        (addr, ApiTipsetKey(tsk)): Self::Params,
    ) -> Result<Self::Ok, ServerError> {
        let ts = ctx.chain_store().load_required_tipset_or_heaviest(&tsk)?;
        let store = ctx.store();
        let state_tree = StateTree::new_from_root(ctx.store_owned(), ts.parent_state())?;
        if let &Payload::ID(id_addr_decoded) = addr.payload() {
            let init_state: init::State = state_tree.get_actor_state()?;
            let mut robust_addr = Address::default();
            match init_state {
                init::State::V0(_) => unimplemented!(),
                init::State::V8(state) => get_robust_address!(
                    store,
                    id_addr_decoded,
                    state,
                    fil_actors_shared::v8::make_map_with_root::<_, ActorID>,
                    robust_addr
                ),
                init::State::V9(state) => get_robust_address!(
                    store,
                    id_addr_decoded,
                    state,
                    fil_actors_shared::v9::make_map_with_root::<_, ActorID>,
                    robust_addr
                ),
                init::State::V10(state) => get_robust_address!(
                    store,
                    id_addr_decoded,
                    state,
                    fil_actors_shared::v10::make_map_with_root::<_, ActorID>,
                    robust_addr
                ),
                init::State::V11(state) => get_robust_address!(
                    store,
                    id_addr_decoded,
                    state,
                    fil_actors_shared::v11::make_map_with_root::<_, ActorID>,
                    robust_addr
                ),
                init::State::V12(state) => get_robust_address!(
                    store,
                    id_addr_decoded,
                    state,
                    fil_actors_shared::v12::make_map_with_root::<_, ActorID>,
                    robust_addr
                ),
                init::State::V13(state) => get_robust_address!(
                    store,
                    id_addr_decoded,
                    state,
                    fil_actors_shared::v13::make_map_with_root::<_, ActorID>,
                    robust_addr
                ),
                init::State::V14(state) => {
                    let map = fil_actor_init_state::v14::AddressMap::load(
                        &store,
                        &state.address_map,
                        fil_actors_shared::v14::DEFAULT_HAMT_CONFIG,
                        "address_map",
                    )
                    .context("Failed to load address map")?;
                    map.for_each(|addr, v| {
                        if *v == id_addr_decoded {
                            robust_addr = addr.into();
                            return Ok(());
                        }
                        Ok(())
                    })
                    .context("Robust address not found")?;
                    Ok(robust_addr)
                }
                init::State::V15(state) => {
                    let map = fil_actor_init_state::v15::AddressMap::load(
                        &store,
                        &state.address_map,
                        fil_actors_shared::v15::DEFAULT_HAMT_CONFIG,
                        "address_map",
                    )
                    .context("Failed to load address map")?;
                    map.for_each(|addr, v| {
                        if *v == id_addr_decoded {
                            robust_addr = addr.into();
                            return Ok(());
                        }
                        Ok(())
                    })
                    .context("Robust address not found")?;
                    Ok(robust_addr)
                }
                init::State::V16(state) => {
                    let map = fil_actor_init_state::v16::AddressMap::load(
                        &store,
                        &state.address_map,
                        fil_actors_shared::v16::DEFAULT_HAMT_CONFIG,
                        "address_map",
                    )
                    .context("Failed to load address map")?;
                    map.for_each(|addr, v| {
                        if *v == id_addr_decoded {
                            robust_addr = addr.into();
                            return Ok(());
                        }
                        Ok(())
                    })
                    .context("Robust address not found")?;
                    Ok(robust_addr)
                }
            }
        } else {
            Ok(Address::default())
        }
    }
}

/// looks up the Escrow and Locked balances of the given address in the Storage
/// Market
pub enum StateMarketBalance {}

impl RpcMethod<2> for StateMarketBalance {
    const NAME: &'static str = "Filecoin.StateMarketBalance";
    const PARAM_NAMES: [&'static str; 2] = ["address", "tipsetKey"];
    const API_PATHS: BitFlags<ApiPaths> = ApiPaths::all();
    const PERMISSION: Permission = Permission::Read;
    const DESCRIPTION: Option<&'static str> = Some(
        "Returns the Escrow and Locked balances of the specified address in the Storage Market.",
    );

    type Params = (Address, ApiTipsetKey);
    type Ok = MarketBalance;

    async fn handle(
        ctx: Ctx<impl Blockstore + Send + Sync + 'static>,
        (address, ApiTipsetKey(tsk)): Self::Params,
    ) -> Result<Self::Ok, ServerError> {
        let ts = ctx.chain_store().load_required_tipset_or_heaviest(&tsk)?;
        ctx.state_manager
            .market_balance(&address, &ts)
            .map_err(From::from)
    }
}

pub enum StateMarketDeals {}

impl RpcMethod<1> for StateMarketDeals {
    const NAME: &'static str = "Filecoin.StateMarketDeals";
    const PARAM_NAMES: [&'static str; 1] = ["tipsetKey"];
    const API_PATHS: BitFlags<ApiPaths> = ApiPaths::all();
    const PERMISSION: Permission = Permission::Read;
    const DESCRIPTION: Option<&'static str> =
        Some("Returns information about every deal in the Storage Market.");

    type Params = (ApiTipsetKey,);
    type Ok = HashMap<String, ApiMarketDeal>;

    async fn handle(
        ctx: Ctx<impl Blockstore + Send + Sync + 'static>,
        (ApiTipsetKey(tsk),): Self::Params,
    ) -> Result<Self::Ok, ServerError> {
        let ts = ctx.chain_store().load_required_tipset_or_heaviest(&tsk)?;
        let market_state: market::State = ctx.state_manager.get_actor_state(&ts)?;

        let da = market_state.proposals(ctx.store())?;
        let sa = market_state.states(ctx.store())?;

        let mut out = HashMap::new();
        da.for_each(|deal_id, d| {
            let s = sa.get(deal_id)?.unwrap_or(market::DealState {
                sector_start_epoch: -1,
                last_updated_epoch: -1,
                slash_epoch: -1,
                verified_claim: 0,
                sector_number: 0,
            });
            out.insert(
                deal_id.to_string(),
                MarketDeal {
                    proposal: d?,
                    state: s,
                }
                .into(),
            );
            Ok(())
        })?;
        Ok(out)
    }
}

/// looks up the miner info of the given address.
pub enum StateMinerInfo {}

impl RpcMethod<2> for StateMinerInfo {
    const NAME: &'static str = "Filecoin.StateMinerInfo";
    const PARAM_NAMES: [&'static str; 2] = ["minerAddress", "tipsetKey"];
    const API_PATHS: BitFlags<ApiPaths> = ApiPaths::all();
    const PERMISSION: Permission = Permission::Read;
    const DESCRIPTION: Option<&'static str> =
        Some("Returns information about the specified miner.");

    type Params = (Address, ApiTipsetKey);
    type Ok = MinerInfo;

    async fn handle(
        ctx: Ctx<impl Blockstore + Send + Sync + 'static>,
        (address, ApiTipsetKey(tsk)): Self::Params,
    ) -> Result<Self::Ok, ServerError> {
        let ts = ctx.chain_store().load_required_tipset_or_heaviest(&tsk)?;
        Ok(ctx.state_manager.miner_info(&address, &ts)?)
    }
}

pub enum StateMinerActiveSectors {}

impl RpcMethod<2> for StateMinerActiveSectors {
    const NAME: &'static str = "Filecoin.StateMinerActiveSectors";
    const PARAM_NAMES: [&'static str; 2] = ["minerAddress", "tipsetKey"];
    const API_PATHS: BitFlags<ApiPaths> = ApiPaths::all();
    const PERMISSION: Permission = Permission::Read;
    const DESCRIPTION: Option<&'static str> =
        Some("Returns information about sectors actively proven by a given miner.");

    type Params = (Address, ApiTipsetKey);
    type Ok = Vec<SectorOnChainInfo>;

    async fn handle(
        ctx: Ctx<impl Blockstore + Send + Sync + 'static>,
        (address, ApiTipsetKey(tsk)): Self::Params,
    ) -> Result<Self::Ok, ServerError> {
        let ts = ctx.chain_store().load_required_tipset_or_heaviest(&tsk)?;
        let policy = &ctx.chain_config().policy;
        let miner_state: miner::State = ctx
            .state_manager
            .get_actor_state_from_address(&ts, &address)?;
        // Collect active sectors from each partition in each deadline.
        let mut active_sectors = vec![];
        miner_state.for_each_deadline(policy, ctx.store(), |_dlidx, deadline| {
            deadline.for_each(ctx.store(), |_partidx, partition| {
                active_sectors.push(partition.active_sectors());
                Ok(())
            })
        })?;
        let sectors =
            miner_state.load_sectors_ext(ctx.store(), Some(&BitField::union(&active_sectors)))?;
        Ok(sectors)
    }
}

/// Returns a bitfield containing all sector numbers marked as allocated in miner state
pub enum StateMinerAllocated {}

impl RpcMethod<2> for StateMinerAllocated {
    const NAME: &'static str = "Filecoin.StateMinerAllocated";
    const PARAM_NAMES: [&'static str; 2] = ["minerAddress", "tipsetKey"];
    const API_PATHS: BitFlags<ApiPaths> = ApiPaths::all();
    const PERMISSION: Permission = Permission::Read;
    const DESCRIPTION: Option<&'static str> = Some(
        "Returns a bitfield containing all sector numbers marked as allocated to the provided miner ID.",
    );

    type Params = (Address, ApiTipsetKey);
    type Ok = BitField;

    async fn handle(
        ctx: Ctx<impl Blockstore + Send + Sync + 'static>,
        (address, ApiTipsetKey(tsk)): Self::Params,
    ) -> Result<Self::Ok, ServerError> {
        let ts = ctx.chain_store().load_required_tipset_or_heaviest(&tsk)?;
        let miner_state: miner::State = ctx
            .state_manager
            .get_actor_state_from_address(&ts, &address)?;
        Ok(miner_state.load_allocated_sector_numbers(ctx.store())?)
    }
}

/// Return all partitions in the specified deadline
pub enum StateMinerPartitions {}

impl RpcMethod<3> for StateMinerPartitions {
    const NAME: &'static str = "Filecoin.StateMinerPartitions";
    const PARAM_NAMES: [&'static str; 3] = ["minerAddress", "deadlineIndex", "tipsetKey"];
    const API_PATHS: BitFlags<ApiPaths> = ApiPaths::all();
    const PERMISSION: Permission = Permission::Read;
    const DESCRIPTION: Option<&'static str> =
        Some("Returns all partitions in the specified deadline.");

    type Params = (Address, u64, ApiTipsetKey);
    type Ok = Vec<MinerPartitions>;

    async fn handle(
        ctx: Ctx<impl Blockstore + Send + Sync + 'static>,
        (address, dl_idx, ApiTipsetKey(tsk)): Self::Params,
    ) -> Result<Self::Ok, ServerError> {
        let ts = ctx.chain_store().load_required_tipset_or_heaviest(&tsk)?;
        let policy = &ctx.chain_config().policy;
        let miner_state: miner::State = ctx
            .state_manager
            .get_actor_state_from_address(&ts, &address)?;
        let deadline = miner_state.load_deadline(policy, ctx.store(), dl_idx)?;
        let mut all_partitions = Vec::new();
        deadline.for_each(ctx.store(), |_partidx, partition| {
            all_partitions.push(MinerPartitions::new(
                partition.all_sectors(),
                partition.faulty_sectors(),
                partition.recovering_sectors(),
                partition.live_sectors(),
                partition.active_sectors(),
            ));
            Ok(())
        })?;
        Ok(all_partitions)
    }
}

pub enum StateMinerSectors {}

impl RpcMethod<3> for StateMinerSectors {
    const NAME: &'static str = "Filecoin.StateMinerSectors";
    const PARAM_NAMES: [&'static str; 3] = ["minerAddress", "sectors", "tipsetKey"];
    const API_PATHS: BitFlags<ApiPaths> = ApiPaths::all();
    const PERMISSION: Permission = Permission::Read;
    const DESCRIPTION: Option<&'static str> = Some(
        "Returns information about the given miner's sectors. If no filter is provided, all sectors are included.",
    );

    type Params = (Address, Option<BitField>, ApiTipsetKey);
    type Ok = Vec<SectorOnChainInfo>;

    async fn handle(
        ctx: Ctx<impl Blockstore + Send + Sync + 'static>,
        (address, sectors, ApiTipsetKey(tsk)): Self::Params,
    ) -> Result<Self::Ok, ServerError> {
        let ts = ctx.chain_store().load_required_tipset_or_heaviest(&tsk)?;
        let miner_state: miner::State = ctx
            .state_manager
            .get_actor_state_from_address(&ts, &address)?;
        Ok(miner_state.load_sectors_ext(ctx.store(), sectors.as_ref())?)
    }
}

/// Returns the number of sectors in a miner's sector set and proving set
pub enum StateMinerSectorCount {}

impl RpcMethod<2> for StateMinerSectorCount {
    const NAME: &'static str = "Filecoin.StateMinerSectorCount";
    const PARAM_NAMES: [&'static str; 2] = ["minerAddress", "tipsetKey"];
    const API_PATHS: BitFlags<ApiPaths> = ApiPaths::all();
    const PERMISSION: Permission = Permission::Read;
    const DESCRIPTION: Option<&'static str> =
        Some("Returns the number of sectors in a miner's sector and proving sets.");

    type Params = (Address, ApiTipsetKey);
    type Ok = MinerSectors;

    async fn handle(
        ctx: Ctx<impl Blockstore + Send + Sync + 'static>,
        (address, ApiTipsetKey(tsk)): Self::Params,
    ) -> Result<Self::Ok, ServerError> {
        let ts = ctx.chain_store().load_required_tipset_or_heaviest(&tsk)?;
        let policy = &ctx.chain_config().policy;
        let miner_state: miner::State = ctx
            .state_manager
            .get_actor_state_from_address(&ts, &address)?;
        // Collect live, active and faulty sectors count from each partition in each deadline.
        let mut live_count = 0;
        let mut active_count = 0;
        let mut faulty_count = 0;
        miner_state.for_each_deadline(policy, ctx.store(), |_dlidx, deadline| {
            deadline.for_each(ctx.store(), |_partidx, partition| {
                live_count += partition.live_sectors().len();
                active_count += partition.active_sectors().len();
                faulty_count += partition.faulty_sectors().len();
                Ok(())
            })
        })?;
        Ok(MinerSectors::new(live_count, active_count, faulty_count))
    }
}

/// Checks if a sector is allocated
pub enum StateMinerSectorAllocated {}

impl RpcMethod<3> for StateMinerSectorAllocated {
    const NAME: &'static str = "Filecoin.StateMinerSectorAllocated";
    const PARAM_NAMES: [&'static str; 3] = ["minerAddress", "sectorNumber", "tipsetKey"];
    const API_PATHS: BitFlags<ApiPaths> = ApiPaths::all();
    const PERMISSION: Permission = Permission::Read;
    const DESCRIPTION: Option<&'static str> =
        Some("Checks if a sector number is marked as allocated.");

    type Params = (Address, SectorNumber, ApiTipsetKey);
    type Ok = bool;

    async fn handle(
        ctx: Ctx<impl Blockstore + Send + Sync + 'static>,
        (miner_address, sector_number, ApiTipsetKey(tsk)): Self::Params,
    ) -> Result<Self::Ok, ServerError> {
        let ts = ctx.chain_store().load_required_tipset_or_heaviest(&tsk)?;
        let miner_state: miner::State = ctx
            .state_manager
            .get_actor_state_from_address(&ts, &miner_address)?;
        let allocated_sector_numbers: BitField =
            miner_state.load_allocated_sector_numbers(ctx.store())?;
        Ok(allocated_sector_numbers.get(sector_number))
    }
}

/// looks up the miner power of the given address.
pub enum StateMinerPower {}

impl RpcMethod<2> for StateMinerPower {
    const NAME: &'static str = "Filecoin.StateMinerPower";
    const PARAM_NAMES: [&'static str; 2] = ["minerAddress", "tipsetKey"];
    const API_PATHS: BitFlags<ApiPaths> = ApiPaths::all();
    const PERMISSION: Permission = Permission::Read;
    const DESCRIPTION: Option<&'static str> = Some("Returns the power of the specified miner.");

    type Params = (Address, ApiTipsetKey);
    type Ok = MinerPower;

    async fn handle(
        ctx: Ctx<impl Blockstore + Send + Sync + 'static>,
        (address, ApiTipsetKey(tsk)): Self::Params,
    ) -> Result<Self::Ok, ServerError> {
        let ts = ctx.chain_store().load_required_tipset_or_heaviest(&tsk)?;
        ctx.state_manager
            .miner_power(&address, &ts)
            .map_err(From::from)
    }
}

pub enum StateMinerDeadlines {}

impl RpcMethod<2> for StateMinerDeadlines {
    const NAME: &'static str = "Filecoin.StateMinerDeadlines";
    const PARAM_NAMES: [&'static str; 2] = ["minerAddress", "tipsetKey"];
    const API_PATHS: BitFlags<ApiPaths> = ApiPaths::all();
    const PERMISSION: Permission = Permission::Read;
    const DESCRIPTION: Option<&'static str> =
        Some("Returns all proving deadlines for the given miner.");

    type Params = (Address, ApiTipsetKey);
    type Ok = Vec<ApiDeadline>;

    async fn handle(
        ctx: Ctx<impl Blockstore + Send + Sync + 'static>,
        (address, ApiTipsetKey(tsk)): Self::Params,
    ) -> Result<Self::Ok, ServerError> {
        let ts = ctx.chain_store().load_required_tipset_or_heaviest(&tsk)?;
        let policy = &ctx.chain_config().policy;
        let state: miner::State = ctx
            .state_manager
            .get_actor_state_from_address(&ts, &address)?;
        let mut res = Vec::new();
        state.for_each_deadline(policy, ctx.store(), |_idx, deadline| {
            res.push(ApiDeadline {
                post_submissions: deadline.partitions_posted(),
                disputable_proof_count: deadline.disputable_proof_count(ctx.store())?,
                daily_fee: deadline.daily_fee(),
            });
            Ok(())
        })?;
        Ok(res)
    }
}

pub enum StateMinerProvingDeadline {}

impl RpcMethod<2> for StateMinerProvingDeadline {
    const NAME: &'static str = "Filecoin.StateMinerProvingDeadline";
    const PARAM_NAMES: [&'static str; 2] = ["minerAddress", "tipsetKey"];
    const API_PATHS: BitFlags<ApiPaths> = ApiPaths::all();
    const PERMISSION: Permission = Permission::Read;
    const DESCRIPTION: Option<&'static str> = Some(
        "Calculates the deadline and related details for a given epoch during a proving period.",
    );

    type Params = (Address, ApiTipsetKey);
    type Ok = ApiDeadlineInfo;

    async fn handle(
        ctx: Ctx<impl Blockstore + Send + Sync + 'static>,
        (address, ApiTipsetKey(tsk)): Self::Params,
    ) -> Result<Self::Ok, ServerError> {
        let ts = ctx.chain_store().load_required_tipset_or_heaviest(&tsk)?;
        let policy = &ctx.chain_config().policy;
        let state: miner::State = ctx
            .state_manager
            .get_actor_state_from_address(&ts, &address)?;
        Ok(ApiDeadlineInfo(
            state
                .recorded_deadline_info(policy, ts.epoch())
                .next_not_elapsed(),
        ))
    }
}

/// looks up the miner power of the given address.
pub enum StateMinerFaults {}

impl RpcMethod<2> for StateMinerFaults {
    const NAME: &'static str = "Filecoin.StateMinerFaults";
    const PARAM_NAMES: [&'static str; 2] = ["minerAddress", "tipsetKey"];
    const API_PATHS: BitFlags<ApiPaths> = ApiPaths::all();
    const PERMISSION: Permission = Permission::Read;
    const DESCRIPTION: Option<&'static str> =
        Some("Returns a bitfield of the faulty sectors for the given miner.");

    type Params = (Address, ApiTipsetKey);
    type Ok = BitField;

    async fn handle(
        ctx: Ctx<impl Blockstore + Send + Sync + 'static>,
        (address, ApiTipsetKey(tsk)): Self::Params,
    ) -> Result<Self::Ok, ServerError> {
        let ts = ctx.chain_store().load_required_tipset_or_heaviest(&tsk)?;
        ctx.state_manager
            .miner_faults(&address, &ts)
            .map_err(From::from)
    }
}

pub enum StateMinerRecoveries {}

impl RpcMethod<2> for StateMinerRecoveries {
    const NAME: &'static str = "Filecoin.StateMinerRecoveries";
    const PARAM_NAMES: [&'static str; 2] = ["minerAddress", "tipsetKey"];
    const API_PATHS: BitFlags<ApiPaths> = ApiPaths::all();
    const PERMISSION: Permission = Permission::Read;
    const DESCRIPTION: Option<&'static str> =
        Some("Returns a bitfield of recovering sectors for the given miner.");

    type Params = (Address, ApiTipsetKey);
    type Ok = BitField;

    async fn handle(
        ctx: Ctx<impl Blockstore + Send + Sync + 'static>,
        (address, ApiTipsetKey(tsk)): Self::Params,
    ) -> Result<Self::Ok, ServerError> {
        let ts = ctx.chain_store().load_required_tipset_or_heaviest(&tsk)?;
        ctx.state_manager
            .miner_recoveries(&address, &ts)
            .map_err(From::from)
    }
}

pub enum StateMinerAvailableBalance {}

impl RpcMethod<2> for StateMinerAvailableBalance {
    const NAME: &'static str = "Filecoin.StateMinerAvailableBalance";
    const PARAM_NAMES: [&'static str; 2] = ["minerAddress", "tipsetKey"];
    const API_PATHS: BitFlags<ApiPaths> = ApiPaths::all();
    const PERMISSION: Permission = Permission::Read;
    const DESCRIPTION: Option<&'static str> =
        Some("Returns the portion of a miner's balance available for withdrawal or spending.");

    type Params = (Address, ApiTipsetKey);
    type Ok = TokenAmount;

    async fn handle(
        ctx: Ctx<impl Blockstore + Send + Sync + 'static>,
        (address, ApiTipsetKey(tsk)): Self::Params,
    ) -> Result<Self::Ok, ServerError> {
        let ts = ctx.chain_store().load_required_tipset_or_heaviest(&tsk)?;
        let actor = ctx
            .state_manager
            .get_required_actor(&address, *ts.parent_state())?;
        let state = miner::State::load(ctx.store(), actor.code, actor.state)?;
        let actor_balance: TokenAmount = actor.balance.clone().into();
        let (vested, available): (TokenAmount, TokenAmount) = match &state {
            miner::State::V16(s) => (
                s.check_vested_funds(ctx.store(), ts.epoch())?.into(),
                s.get_available_balance(&actor_balance.into())?.into(),
            ),
            miner::State::V15(s) => (
                s.check_vested_funds(ctx.store(), ts.epoch())?.into(),
                s.get_available_balance(&actor_balance.into())?.into(),
            ),
            miner::State::V14(s) => (
                s.check_vested_funds(ctx.store(), ts.epoch())?.into(),
                s.get_available_balance(&actor_balance.into())?.into(),
            ),
            miner::State::V13(s) => (
                s.check_vested_funds(ctx.store(), ts.epoch())?.into(),
                s.get_available_balance(&actor_balance.into())?.into(),
            ),
            miner::State::V12(s) => (
                s.check_vested_funds(ctx.store(), ts.epoch())?.into(),
                s.get_available_balance(&actor_balance.into())?.into(),
            ),
            miner::State::V11(s) => (
                s.check_vested_funds(ctx.store(), ts.epoch())?.into(),
                s.get_available_balance(&actor_balance.into())?.into(),
            ),
            miner::State::V10(s) => (
                s.check_vested_funds(ctx.store(), ts.epoch())?.into(),
                s.get_available_balance(&actor_balance.into())?.into(),
            ),
            miner::State::V9(s) => (
                s.check_vested_funds(ctx.store(), ts.epoch())?.into(),
                s.get_available_balance(&actor_balance.into())?.into(),
            ),
            miner::State::V8(s) => (
                s.check_vested_funds(ctx.store(), ts.epoch())?.into(),
                s.get_available_balance(&actor_balance.into())?.into(),
            ),
        };

        Ok(vested + available)
    }
}

pub enum StateMinerInitialPledgeCollateral {}

impl RpcMethod<3> for StateMinerInitialPledgeCollateral {
    const NAME: &'static str = "Filecoin.StateMinerInitialPledgeCollateral";
    const PARAM_NAMES: [&'static str; 3] = ["minerAddress", "sectorPreCommitInfo", "tipsetKey"];
    const API_PATHS: BitFlags<ApiPaths> = ApiPaths::all();
    const PERMISSION: Permission = Permission::Read;
    const DESCRIPTION: Option<&'static str> =
        Some("Returns the initial pledge collateral for the specified miner's sector.");

    type Params = (Address, SectorPreCommitInfo, ApiTipsetKey);
    type Ok = TokenAmount;

    async fn handle(
        ctx: Ctx<impl Blockstore + Send + Sync + 'static>,
        (address, pci, ApiTipsetKey(tsk)): Self::Params,
    ) -> Result<Self::Ok, ServerError> {
        let ts = ctx.chain_store().load_required_tipset_or_heaviest(&tsk)?;

        let sector_size = pci
            .seal_proof
            .sector_size()
            .map_err(|e| anyhow::anyhow!("failed to get resolve size: {e}"))?;

        let market_state: market::State = ctx.state_manager.get_actor_state(&ts)?;
        let (w, vw) = market_state.verify_deals_for_activation(
            ctx.store(),
            address.into(),
            pci.deal_ids,
            ts.epoch(),
            pci.expiration,
        )?;
        let duration = pci.expiration - ts.epoch();
        let sector_weight =
            qa_power_for_weight(SectorSize::from(sector_size).into(), duration, &w, &vw);

        let power_state: power::State = ctx.state_manager.get_actor_state(&ts)?;
        let power_smoothed = power_state.total_power_smoothed();
        let pledge_collateral = power_state.total_locked();

        let reward_state: reward::State = ctx.state_manager.get_actor_state(&ts)?;
        let genesis_info = GenesisInfo::from_chain_config(ctx.chain_config().clone());
        let circ_supply = genesis_info.get_vm_circulating_supply_detailed(
            ts.epoch(),
            &Arc::new(ctx.store()),
            ts.parent_state(),
        )?;
        let initial_pledge: TokenAmount = reward_state
            .initial_pledge_for_power(
                &sector_weight,
                pledge_collateral,
                power_smoothed,
                &circ_supply.fil_circulating.into(),
                power_state.ramp_start_epoch(),
                power_state.ramp_duration_epochs(),
            )?
            .into();

        let (q, _) = (initial_pledge * INITIAL_PLEDGE_NUM).div_rem(INITIAL_PLEDGE_DEN);
        Ok(q)
    }
}

pub enum StateMinerPreCommitDepositForPower {}

impl RpcMethod<3> for StateMinerPreCommitDepositForPower {
    const NAME: &'static str = "Filecoin.StateMinerPreCommitDepositForPower";
    const PARAM_NAMES: [&'static str; 3] = ["minerAddress", "sectorPreCommitInfo", "tipsetKey"];
    const API_PATHS: BitFlags<ApiPaths> = ApiPaths::all();
    const PERMISSION: Permission = Permission::Read;
    const DESCRIPTION: Option<&'static str> =
        Some("Returns the sector precommit deposit for the specified miner.");

    type Params = (Address, SectorPreCommitInfo, ApiTipsetKey);
    type Ok = TokenAmount;

    async fn handle(
        ctx: Ctx<impl Blockstore + Send + Sync + 'static>,
        (address, pci, ApiTipsetKey(tsk)): Self::Params,
    ) -> Result<Self::Ok, ServerError> {
        let ts = ctx.chain_store().load_required_tipset_or_heaviest(&tsk)?;

        let sector_size = pci
            .seal_proof
            .sector_size()
            .map_err(|e| anyhow::anyhow!("failed to get resolve size: {e}"))?;

        let market_state: market::State = ctx.state_manager.get_actor_state(&ts)?;
        let (w, vw) = market_state.verify_deals_for_activation(
            ctx.store(),
            address.into(),
            pci.deal_ids,
            ts.epoch(),
            pci.expiration,
        )?;
        let duration = pci.expiration - ts.epoch();
        let sector_size = SectorSize::from(sector_size).into();
        let sector_weight =
            if ctx.state_manager.get_network_version(ts.epoch()) < NetworkVersion::V16 {
                qa_power_for_weight(sector_size, duration, &w, &vw)
            } else {
                qa_power_max(sector_size)
            };

        let power_state: power::State = ctx.state_manager.get_actor_state(&ts)?;
        let power_smoothed = power_state.total_power_smoothed();

        let reward_state: reward::State = ctx.state_manager.get_actor_state(&ts)?;
        let deposit: TokenAmount = reward_state
            .pre_commit_deposit_for_power(power_smoothed, sector_weight)?
            .into();
        let (value, _) = (deposit * INITIAL_PLEDGE_NUM).div_rem(INITIAL_PLEDGE_DEN);
        Ok(value)
    }
}

/// returns the message receipt for the given message
pub enum StateGetReceipt {}

impl RpcMethod<2> for StateGetReceipt {
    const NAME: &'static str = "Filecoin.StateGetReceipt";
    const PARAM_NAMES: [&'static str; 2] = ["cid", "tipset_key"];
    const API_PATHS: BitFlags<ApiPaths> = make_bitflags!(ApiPaths::V0); // deprecated in V1
    const PERMISSION: Permission = Permission::Read;

    type Params = (Cid, ApiTipsetKey);
    type Ok = Receipt;

    async fn handle(
        ctx: Ctx<impl Blockstore + Send + Sync + 'static>,
        (cid, ApiTipsetKey(tsk)): Self::Params,
    ) -> Result<Self::Ok, ServerError> {
        let tipset = ctx.chain_store().load_required_tipset_or_heaviest(&tsk)?;
        ctx.state_manager
            .get_receipt(tipset, cid)
            .map_err(From::from)
    }
}

/// looks back in the chain for a message. If not found, it blocks until the
/// message arrives on chain, and gets to the indicated confidence depth.
pub enum StateWaitMsgV0 {}

impl RpcMethod<2> for StateWaitMsgV0 {
    // TODO(forest): https://github.com/ChainSafe/forest/issues/3960
    // point v0 implementation back to this one
    const NAME: &'static str = "Filecoin.StateWaitMsgV0";
    const PARAM_NAMES: [&'static str; 2] = ["messageCid", "confidence"];
    const API_PATHS: BitFlags<ApiPaths> = make_bitflags!(ApiPaths::V0); // Changed in V1
    const PERMISSION: Permission = Permission::Read;

    type Params = (Cid, i64);
    type Ok = MessageLookup;

    async fn handle(
        ctx: Ctx<impl Blockstore + Send + Sync + 'static>,
        (message_cid, confidence): Self::Params,
    ) -> Result<Self::Ok, ServerError> {
        let (tipset, receipt) = ctx
            .state_manager
            .wait_for_message(message_cid, confidence, None, None)
            .await?;
        let tipset = tipset.context("wait for msg returned empty tuple")?;
        let receipt = receipt.context("wait for msg returned empty receipt")?;
        let ipld = receipt.return_data().deserialize().unwrap_or(Ipld::Null);
        Ok(MessageLookup {
            receipt,
            tipset: tipset.key().clone(),
            height: tipset.epoch(),
            message: message_cid,
            return_dec: ipld,
        })
    }
}

/// looks back in the chain for a message. If not found, it blocks until the
/// message arrives on chain, and gets to the indicated confidence depth.
pub enum StateWaitMsg {}

impl RpcMethod<4> for StateWaitMsg {
    const NAME: &'static str = "Filecoin.StateWaitMsg";
    const PARAM_NAMES: [&'static str; 4] =
        ["messageCid", "confidence", "lookbackLimit", "allowReplaced"];
    const API_PATHS: BitFlags<ApiPaths> = make_bitflags!(ApiPaths::V1); // Changed in V1
    const PERMISSION: Permission = Permission::Read;
    const DESCRIPTION: Option<&'static str> = Some(
        "StateWaitMsg searches up to limit epochs for a message in the chain. If not found, it blocks until the message appears on-chain and reaches the required confidence depth.",
    );

    type Params = (Cid, i64, ChainEpoch, bool);
    type Ok = MessageLookup;

    async fn handle(
        ctx: Ctx<impl Blockstore + Send + Sync + 'static>,
        (message_cid, confidence, look_back_limit, allow_replaced): Self::Params,
    ) -> Result<Self::Ok, ServerError> {
        let (tipset, receipt) = ctx
            .state_manager
            .wait_for_message(
                message_cid,
                confidence,
                Some(look_back_limit),
                Some(allow_replaced),
            )
            .await?;
        let tipset = tipset.context("wait for msg returned empty tuple")?;
        let receipt = receipt.context("wait for msg returned empty receipt")?;
        let ipld = receipt.return_data().deserialize().unwrap_or(Ipld::Null);
        Ok(MessageLookup {
            receipt,
            tipset: tipset.key().clone(),
            height: tipset.epoch(),
            message: message_cid,
            return_dec: ipld,
        })
    }
}

/// Searches for a message in the chain, and returns its receipt and the tipset where it was executed.
/// See <https://github.com/filecoin-project/lotus/blob/master/documentation/en/api-methods-v1-stable.md#StateSearchMsg>
pub enum StateSearchMsg {}

impl RpcMethod<4> for StateSearchMsg {
    const NAME: &'static str = "Filecoin.StateSearchMsg";
    const PARAM_NAMES: [&'static str; 4] =
        ["tipsetKey", "messageCid", "lookBackLimit", "allowReplaced"];
    const API_PATHS: BitFlags<ApiPaths> = ApiPaths::all();
    const PERMISSION: Permission = Permission::Read;
    const DESCRIPTION: Option<&'static str> =
        Some("Returns the receipt and tipset the specified message was included in.");

    type Params = (ApiTipsetKey, Cid, i64, bool);
    type Ok = MessageLookup;

    async fn handle(
        ctx: Ctx<impl Blockstore + Send + Sync + 'static>,
        (ApiTipsetKey(tsk), message_cid, look_back_limit, allow_replaced): Self::Params,
    ) -> Result<Self::Ok, ServerError> {
        let from = tsk
            .map(|k| ctx.chain_index().load_required_tipset(&k))
            .transpose()?;
        let (tipset, receipt) = ctx
            .state_manager
            .search_for_message(
                from,
                message_cid,
                Some(look_back_limit),
                Some(allow_replaced),
            )
            .await?
            .with_context(|| format!("message {message_cid} not found."))?;
        let ipld = receipt.return_data().deserialize().unwrap_or(Ipld::Null);
        Ok(MessageLookup {
            receipt,
            tipset: tipset.key().clone(),
            height: tipset.epoch(),
            message: message_cid,
            return_dec: ipld,
        })
    }
}

/// Looks back up to limit epochs in the chain for a message, and returns its receipt and the tipset where it was executed.
/// See <https://github.com/filecoin-project/lotus/blob/master/documentation/en/api-methods-v0-deprecated.md#StateSearchMsgLimited>
pub enum StateSearchMsgLimited {}

impl RpcMethod<2> for StateSearchMsgLimited {
    const NAME: &'static str = "Filecoin.StateSearchMsgLimited";
    const PARAM_NAMES: [&'static str; 2] = ["message_cid", "look_back_limit"];
    const API_PATHS: BitFlags<ApiPaths> = make_bitflags!(ApiPaths::V0); // Not supported in V1
    const PERMISSION: Permission = Permission::Read;

    type Params = (Cid, i64);
    type Ok = MessageLookup;

    async fn handle(
        ctx: Ctx<impl Blockstore + Send + Sync + 'static>,
        (message_cid, look_back_limit): Self::Params,
    ) -> Result<Self::Ok, ServerError> {
        let (tipset, receipt) = ctx
            .state_manager
            .search_for_message(None, message_cid, Some(look_back_limit), None)
            .await?
            .with_context(|| {
                format!("message {message_cid} not found within the last {look_back_limit} epochs")
            })?;
        let ipld = receipt.return_data().deserialize().unwrap_or(Ipld::Null);
        Ok(MessageLookup {
            receipt,
            tipset: tipset.key().clone(),
            height: tipset.epoch(),
            message: message_cid,
            return_dec: ipld,
        })
    }
}

// Sample CIDs (useful for testing):
//   Mainnet:
//     1,594,681 bafy2bzaceaclaz3jvmbjg3piazaq5dcesoyv26cdpoozlkzdiwnsvdvm2qoqm OhSnap upgrade
//     1_960_320 bafy2bzacec43okhmihmnwmgqspyrkuivqtxv75rpymsdbulq6lgsdq2vkwkcg Skyr upgrade
//     2,833,266 bafy2bzacecaydufxqo5vtouuysmg3tqik6onyuezm6lyviycriohgfnzfslm2
//     2,933,266 bafy2bzacebyp6cmbshtzzuogzk7icf24pt6s5veyq5zkkqbn3sbbvswtptuuu
//   Calibnet:
//     242,150 bafy2bzaceb522vvt3wo7xhleo2dvb7wb7pyydmzlahc4aqd7lmvg3afreejiw
//     630,932 bafy2bzacedidwdsd7ds73t3z76hcjfsaisoxrangkxsqlzih67ulqgtxnypqk
//
/// Traverse an IPLD directed acyclic graph and use libp2p-bitswap to request any missing nodes.
/// This function has two primary uses: (1) Downloading specific state-roots when Forest deviates
/// from the mainline blockchain, (2) fetching historical state-trees to verify past versions of the
/// consensus rules.
pub enum StateFetchRoot {}

impl RpcMethod<2> for StateFetchRoot {
    const NAME: &'static str = "Forest.StateFetchRoot";
    const PARAM_NAMES: [&'static str; 2] = ["root_cid", "save_to_file"];
    const API_PATHS: BitFlags<ApiPaths> = ApiPaths::all();
    const PERMISSION: Permission = Permission::Read;

    type Params = (Cid, Option<PathBuf>);
    type Ok = String;

    async fn handle(
        ctx: Ctx<impl Blockstore + Send + Sync + 'static>,
        (root_cid, save_to_file): Self::Params,
    ) -> Result<Self::Ok, ServerError> {
        let network_send = ctx.network_send().clone();
        let db = ctx.store_owned();

        let (car_tx, car_handle) = if let Some(save_to_file) = save_to_file {
            let (car_tx, car_rx) = flume::bounded(100);
            let roots = nonempty![root_cid];
            let file = tokio::fs::File::create(save_to_file).await?;

            let car_handle = tokio::spawn(async move {
                car_rx
                    .stream()
                    .map(Ok)
                    .forward(CarWriter::new_carv1(roots, file)?)
                    .await
            });

            (Some(car_tx), Some(car_handle))
        } else {
            (None, None)
        };

        const MAX_CONCURRENT_REQUESTS: usize = 64;
        const REQUEST_TIMEOUT: Duration = Duration::from_secs(10);

        let mut seen: CidHashSet = CidHashSet::default();
        let mut counter: usize = 0;
        let mut fetched: usize = 0;
        let mut failures: usize = 0;
        let mut task_set = JoinSet::new();

        fn handle_worker(fetched: &mut usize, failures: &mut usize, ret: anyhow::Result<()>) {
            match ret {
                Ok(()) => *fetched += 1,
                Err(msg) => {
                    *failures += 1;
                    tracing::debug!("Request failed: {msg}");
                }
            }
        }

        // When walking an Ipld graph, we're only interested in the DAG_CBOR encoded nodes.
        let mut get_ipld_link = |ipld: &Ipld| match ipld {
            &Ipld::Link(cid) if cid.codec() == DAG_CBOR && seen.insert(cid) => Some(cid),
            _ => None,
        };

        // Do a depth-first-search of the IPLD graph (DAG). Nodes that are _not_ present in our database
        // are fetched in background tasks. If the number of tasks reaches MAX_CONCURRENT_REQUESTS, the
        // depth-first-search pauses until one of the work tasks returns. The memory usage of this
        // algorithm is dominated by the set of seen CIDs and the 'dfs' stack is not expected to grow to
        // more than 1000 elements (even when walking tens of millions of nodes).
        let dfs = Arc::new(Mutex::new(vec![Ipld::Link(root_cid)]));
        let mut to_be_fetched = vec![];

        // Loop until: No more items in `dfs` AND no running worker tasks.
        loop {
            while let Some(ipld) = lock_pop(&dfs) {
                {
                    let mut dfs_guard = dfs.lock();
                    // Scan for unseen CIDs. Available IPLD nodes are pushed to the depth-first-search
                    // stack, unavailable nodes will be requested in worker tasks.
                    for new_cid in ipld.iter().filter_map(&mut get_ipld_link) {
                        counter += 1;
                        if counter % 1_000 == 0 {
                            // set RUST_LOG=forest::rpc::state_api=debug to enable these printouts.
                            tracing::debug!(
                                "Graph walk: CIDs: {counter}, Fetched: {fetched}, Failures: {failures}, dfs: {}, Concurrent: {}",
                                dfs_guard.len(),
                                task_set.len()
                            );
                        }

                        if let Some(next_ipld) = db.get_cbor(&new_cid)? {
                            dfs_guard.push(next_ipld);
                            if let Some(car_tx) = &car_tx {
                                car_tx.send(CarBlock {
                                    cid: new_cid,
                                    data: db.get(&new_cid)?.with_context(|| {
                                        format!("Failed to get cid {new_cid} from block store")
                                    })?,
                                })?;
                            }
                        } else {
                            to_be_fetched.push(new_cid);
                        }
                    }
                }

                while let Some(cid) = to_be_fetched.pop() {
                    if task_set.len() == MAX_CONCURRENT_REQUESTS
                        && let Some(ret) = task_set.join_next().await
                    {
                        handle_worker(&mut fetched, &mut failures, ret?)
                    }
                    task_set.spawn_blocking({
                        let network_send = network_send.clone();
                        let db = db.clone();
                        let dfs_vec = Arc::clone(&dfs);
                        let car_tx = car_tx.clone();
                        move || {
                            let (tx, rx) = flume::bounded(1);
                            network_send.send(NetworkMessage::BitswapRequest {
                                cid,
                                response_channel: tx,
                            })?;
                            // Bitswap requests do not fail. They are just ignored if no-one has
                            // the requested data. Here we arbitrary decide to only wait for
                            // REQUEST_TIMEOUT before judging that the data is unavailable.
                            let _ignore = rx.recv_timeout(REQUEST_TIMEOUT);

                            let new_ipld = db
                                .get_cbor::<Ipld>(&cid)?
                                .with_context(|| format!("Request failed: {cid}"))?;
                            dfs_vec.lock().push(new_ipld);
                            if let Some(car_tx) = &car_tx {
                                car_tx.send(CarBlock {
                                    cid,
                                    data: db.get(&cid)?.with_context(|| {
                                        format!("Failed to get cid {cid} from block store")
                                    })?,
                                })?;
                            }

                            Ok(())
                        }
                    });
                }
                tokio::task::yield_now().await;
            }
            if let Some(ret) = task_set.join_next().await {
                handle_worker(&mut fetched, &mut failures, ret?)
            } else {
                // We are out of work items (dfs) and all worker threads have finished, this means
                // the entire graph has been walked and fetched.
                break;
            }
        }

        drop(car_tx);
        if let Some(car_handle) = car_handle {
            car_handle.await??;
        }

        Ok(format!(
            "IPLD graph traversed! CIDs: {counter}, fetched: {fetched}, failures: {failures}."
        ))
    }
}

pub enum ForestStateCompute {}

impl RpcMethod<2> for ForestStateCompute {
    const NAME: &'static str = "Forest.StateCompute";
    const N_REQUIRED_PARAMS: usize = 1;
    const PARAM_NAMES: [&'static str; 2] = ["epoch", "n_epochs"];
    const API_PATHS: BitFlags<ApiPaths> = ApiPaths::all();
    const PERMISSION: Permission = Permission::Read;

    type Params = (ChainEpoch, Option<NonZeroUsize>);
    type Ok = Vec<Cid>;

    async fn handle(
        ctx: Ctx<impl Blockstore + Send + Sync + 'static>,
        (from_epoch, n_epochs): Self::Params,
    ) -> Result<Self::Ok, ServerError> {
<<<<<<< HEAD
        let n_epochs = n_epochs.map(|n| n.get()).unwrap_or(1) as ChainEpoch;
        let to_epoch = from_epoch + n_epochs - 1;
        let to_ts = ctx.chain_index().tipset_by_height(
            to_epoch,
            ctx.chain_store().heaviest_tipset(),
            ResolveNullTipset::TakeOlder,
        )?;
        let from_ts = ctx.chain_index().tipset_by_height(
            from_epoch,
            ctx.chain_store().heaviest_tipset(),
            ResolveNullTipset::TakeOlder,
        )?;

        let mut futures = FuturesOrdered::new();
        for ts in to_ts
            .chain_arc(ctx.store())
            .take_while(|ts| ts.epoch() >= from_ts.epoch())
        {
            let chain_store = ctx.chain_store().clone();
            let network_context = ctx.sync_network_context.clone();
            futures.push_front(async move {
                if crate::chain_sync::load_full_tipset(&chain_store, ts.key()).is_err() {
                    // Backfill full tipset from the network
                    let fts = network_context
                        .chain_exchange_messages(None, &ts)
                        .await
                        .map_err(|e| anyhow::anyhow!(e))?;
                    fts.persist(&chain_store.db)?;
                }
                anyhow::Ok(ts)
            });
        }

        let mut results = vec![];
        while let Ok(ts) = futures.select_next_some().await {
            let StateOutput { state_root, .. } = ctx
                .state_manager
                .compute_tipset_state(ts, crate::state_manager::NO_CALLBACK, VMTrace::NotTraced)
                .await?;
            results.push(state_root);
        }
=======
        let ts = ctx.chain_index().tipset_by_height(
            epoch,
            ctx.chain_store().heaviest_tipset(),
            ResolveNullTipset::TakeOlder,
        )?;
        // Attempt to load full tipset from the store
        if crate::chain_sync::load_full_tipset(ctx.chain_store(), ts.key()).is_err() {
            // Load full tipset from the network
            let fts = ctx
                .sync_network_context
                .chain_exchange_messages(None, &ts)
                .await
                .map_err(|e| anyhow::anyhow!(e))?;
            fts.persist(ctx.store())?;
        }

        let StateOutput { state_root, .. } = ctx
            .state_manager
            .compute_tipset_state(ts, crate::state_manager::NO_CALLBACK, VMTrace::NotTraced)
            .await?;
>>>>>>> 442e8e1f

        Ok(results)
    }
}

pub enum StateCompute {}

impl RpcMethod<3> for StateCompute {
    const NAME: &'static str = "Filecoin.StateCompute";
    const PARAM_NAMES: [&'static str; 3] = ["height", "messages", "tipsetKey"];
    const API_PATHS: BitFlags<ApiPaths> = ApiPaths::all();
    const PERMISSION: Permission = Permission::Read;
    const DESCRIPTION: Option<&'static str> =
        Some("Applies the given messages on the given tipset");

    type Params = (ChainEpoch, Vec<Message>, ApiTipsetKey);
    type Ok = ComputeStateOutput;

    async fn handle(
        ctx: Ctx<impl Blockstore + Send + Sync + 'static>,
        (height, messages, ApiTipsetKey(tsk)): Self::Params,
    ) -> Result<Self::Ok, ServerError> {
        let ts = ctx.chain_store().load_required_tipset_or_heaviest(&tsk)?;
        let (tx, rx) = flume::unbounded();
        let callback = move |ctx: MessageCallbackCtx<'_>| {
            tx.send(ApiInvocResult {
                msg_cid: ctx.message.cid(),
                msg: ctx.message.message().clone(),
                msg_rct: Some(ctx.apply_ret.msg_receipt()),
                error: ctx.apply_ret.failure_info().unwrap_or_default(),
                duration: ctx.duration.as_nanos().clamp(0, u64::MAX as u128) as u64,
                gas_cost: MessageGasCost::new(ctx.message.message(), ctx.apply_ret)?,
                execution_trace: structured::parse_events(ctx.apply_ret.exec_trace())
                    .unwrap_or_default(),
            })?;
            Ok(())
        };
        let StateOutput { state_root, .. } = ctx
            .state_manager
            .compute_state(height, messages, ts, Some(callback), VMTrace::Traced)
            .await?;
        let mut trace = vec![];
        while let Ok(v) = rx.try_recv() {
            trace.push(v);
        }
        Ok(ComputeStateOutput {
            root: state_root,
            trace,
        })
    }
}

// Convenience function for locking and popping a value out of a vector. If this function is
// inlined, the mutex guard isn't dropped early enough.
fn lock_pop<T>(mutex: &Mutex<Vec<T>>) -> Option<T> {
    mutex.lock().pop()
}

/// Get randomness from tickets
pub enum StateGetRandomnessFromTickets {}

impl RpcMethod<4> for StateGetRandomnessFromTickets {
    const NAME: &'static str = "Filecoin.StateGetRandomnessFromTickets";
    const PARAM_NAMES: [&'static str; 4] = ["personalization", "randEpoch", "entropy", "tipsetKey"];
    const API_PATHS: BitFlags<ApiPaths> = ApiPaths::all();
    const PERMISSION: Permission = Permission::Read;
    const DESCRIPTION: Option<&'static str> = Some("Samples the chain for randomness.");

    type Params = (i64, ChainEpoch, Vec<u8>, ApiTipsetKey);
    type Ok = Vec<u8>;

    async fn handle(
        ctx: Ctx<impl Blockstore>,
        (personalization, rand_epoch, entropy, ApiTipsetKey(tsk)): Self::Params,
    ) -> Result<Self::Ok, ServerError> {
        let tipset = ctx.chain_store().load_required_tipset_or_heaviest(&tsk)?;
        let chain_rand = ctx.state_manager.chain_rand(tipset);
        let digest = chain_rand.get_chain_randomness(rand_epoch, false)?;
        let value = crate::state_manager::chain_rand::draw_randomness_from_digest(
            &digest,
            personalization,
            rand_epoch,
            &entropy,
        )?;
        Ok(value.to_vec())
    }
}

pub enum StateGetRandomnessDigestFromTickets {}

impl RpcMethod<2> for StateGetRandomnessDigestFromTickets {
    const NAME: &'static str = "Filecoin.StateGetRandomnessDigestFromTickets";
    const PARAM_NAMES: [&'static str; 2] = ["randEpoch", "tipsetKey"];
    const API_PATHS: BitFlags<ApiPaths> = ApiPaths::all();
    const PERMISSION: Permission = Permission::Read;
    const DESCRIPTION: Option<&'static str> = Some("Samples the chain for randomness.");

    type Params = (ChainEpoch, ApiTipsetKey);
    type Ok = Vec<u8>;

    async fn handle(
        ctx: Ctx<impl Blockstore>,
        (rand_epoch, ApiTipsetKey(tsk)): Self::Params,
    ) -> Result<Self::Ok, ServerError> {
        let tipset = ctx.chain_store().load_required_tipset_or_heaviest(&tsk)?;
        let chain_rand = ctx.state_manager.chain_rand(tipset);
        let digest = chain_rand.get_chain_randomness(rand_epoch, false)?;
        Ok(digest.to_vec())
    }
}

/// Get randomness from beacon
pub enum StateGetRandomnessFromBeacon {}

impl RpcMethod<4> for StateGetRandomnessFromBeacon {
    const NAME: &'static str = "Filecoin.StateGetRandomnessFromBeacon";
    const PARAM_NAMES: [&'static str; 4] = ["personalization", "randEpoch", "entropy", "tipsetKey"];
    const API_PATHS: BitFlags<ApiPaths> = ApiPaths::all();
    const PERMISSION: Permission = Permission::Read;
    const DESCRIPTION: Option<&'static str> = Some(
        "Returns the beacon entry for the specified Filecoin epoch. If unavailable, the call blocks until it becomes available.",
    );

    type Params = (i64, ChainEpoch, Vec<u8>, ApiTipsetKey);
    type Ok = Vec<u8>;

    async fn handle(
        ctx: Ctx<impl Blockstore>,
        (personalization, rand_epoch, entropy, ApiTipsetKey(tsk)): Self::Params,
    ) -> Result<Self::Ok, ServerError> {
        let tipset = ctx.chain_store().load_required_tipset_or_heaviest(&tsk)?;
        let chain_rand = ctx.state_manager.chain_rand(tipset);
        let digest = chain_rand.get_beacon_randomness_v3(rand_epoch)?;
        let value = crate::state_manager::chain_rand::draw_randomness_from_digest(
            &digest,
            personalization,
            rand_epoch,
            &entropy,
        )?;
        Ok(value.to_vec())
    }
}

pub enum StateGetRandomnessDigestFromBeacon {}

impl RpcMethod<2> for StateGetRandomnessDigestFromBeacon {
    const NAME: &'static str = "Filecoin.StateGetRandomnessDigestFromBeacon";
    const PARAM_NAMES: [&'static str; 2] = ["randEpoch", "tipsetKey"];
    const API_PATHS: BitFlags<ApiPaths> = ApiPaths::all();
    const PERMISSION: Permission = Permission::Read;
    const DESCRIPTION: Option<&'static str> = Some("Samples the beacon for randomness.");

    type Params = (ChainEpoch, ApiTipsetKey);
    type Ok = Vec<u8>;

    async fn handle(
        ctx: Ctx<impl Blockstore>,
        (rand_epoch, ApiTipsetKey(tsk)): Self::Params,
    ) -> Result<Self::Ok, ServerError> {
        let tipset = ctx.chain_store().load_required_tipset_or_heaviest(&tsk)?;
        let chain_rand = ctx.state_manager.chain_rand(tipset);
        let digest = chain_rand.get_beacon_randomness_v3(rand_epoch)?;
        Ok(digest.to_vec())
    }
}

/// Get read state
pub enum StateReadState {}

impl RpcMethod<2> for StateReadState {
    const NAME: &'static str = "Filecoin.StateReadState";
    const PARAM_NAMES: [&'static str; 2] = ["address", "tipsetKey"];
    const API_PATHS: BitFlags<ApiPaths> = ApiPaths::all();
    const PERMISSION: Permission = Permission::Read;
    const DESCRIPTION: Option<&'static str> = Some("Returns the state of the specified actor.");

    type Params = (Address, ApiTipsetKey);
    type Ok = ApiActorState;

    async fn handle(
        ctx: Ctx<impl Blockstore>,
        (address, ApiTipsetKey(tsk)): Self::Params,
    ) -> Result<Self::Ok, ServerError> {
        let ts = ctx.chain_store().load_required_tipset_or_heaviest(&tsk)?;
        let actor = ctx
            .state_manager
            .get_required_actor(&address, *ts.parent_state())?;
        let state_json = load_and_serialize_actor_state(ctx.store(), &actor.code, &actor.state)
            .map_err(|e| anyhow::anyhow!("Failed to load actor state: {}", e))?;
        Ok(ApiActorState {
            balance: actor.balance.clone().into(),
            code: actor.code,
            state: state_json,
        })
    }
}

pub enum StateDecodeParams {}
impl RpcMethod<4> for StateDecodeParams {
    const NAME: &'static str = "Filecoin.StateDecodeParams";
    const PARAM_NAMES: [&'static str; 4] = ["address", "method", "params", "tipsetKey"];
    const API_PATHS: BitFlags<ApiPaths> = ApiPaths::all();
    const PERMISSION: Permission = Permission::Read;
    const DESCRIPTION: Option<&'static str> = Some("Decode the provided method params.");

    type Params = (Address, MethodNum, Vec<u8>, ApiTipsetKey);
    type Ok = serde_json::Value;

    async fn handle(
        ctx: Ctx<impl Blockstore>,
        (address, method, params, ApiTipsetKey(tsk)): Self::Params,
    ) -> Result<Self::Ok, ServerError> {
        let ts = ctx.chain_store().load_required_tipset_or_heaviest(&tsk)?;
        let actor = ctx
            .state_manager
            .get_required_actor(&address, *ts.parent_state())?;

        let res = crate::rpc::registry::methods_reg::deserialize_params(
            &actor.code,
            method,
            params.as_slice(),
        )?;
        Ok(res.into())
    }
}

pub enum StateCirculatingSupply {}

impl RpcMethod<1> for StateCirculatingSupply {
    const NAME: &'static str = "Filecoin.StateCirculatingSupply";
    const PARAM_NAMES: [&'static str; 1] = ["tipsetKey"];
    const API_PATHS: BitFlags<ApiPaths> = ApiPaths::all();
    const PERMISSION: Permission = Permission::Read;
    const DESCRIPTION: Option<&'static str> =
        Some("Returns the exact circulating supply of Filecoin at the given tipset.");

    type Params = (ApiTipsetKey,);
    type Ok = TokenAmount;

    async fn handle(
        ctx: Ctx<impl Blockstore>,
        (ApiTipsetKey(tsk),): Self::Params,
    ) -> Result<Self::Ok, ServerError> {
        let ts = ctx.chain_store().load_required_tipset_or_heaviest(&tsk)?;
        let height = ts.epoch();
        let root = ts.parent_state();
        let genesis_info = GenesisInfo::from_chain_config(ctx.chain_config().clone());
        let supply =
            genesis_info.get_state_circulating_supply(height - 1, &ctx.store_owned(), root)?;
        Ok(supply)
    }
}

pub enum StateVerifiedClientStatus {}

impl RpcMethod<2> for StateVerifiedClientStatus {
    const NAME: &'static str = "Filecoin.StateVerifiedClientStatus";
    const PARAM_NAMES: [&'static str; 2] = ["address", "tipsetKey"];
    const API_PATHS: BitFlags<ApiPaths> = ApiPaths::all();
    const PERMISSION: Permission = Permission::Read;
    const DESCRIPTION: Option<&'static str> = Some(
        "Returns the data cap for the given address. Returns null if no entry exists in the data cap table.",
    );

    type Params = (Address, ApiTipsetKey);
    type Ok = Option<BigInt>;

    async fn handle(
        ctx: Ctx<impl Blockstore + Send + Sync + 'static>,
        (address, ApiTipsetKey(tsk)): Self::Params,
    ) -> Result<Self::Ok, ServerError> {
        let ts = ctx.chain_store().load_required_tipset_or_heaviest(&tsk)?;
        let status = ctx.state_manager.verified_client_status(&address, &ts)?;
        Ok(status)
    }
}

pub enum StateVMCirculatingSupplyInternal {}

impl RpcMethod<1> for StateVMCirculatingSupplyInternal {
    const NAME: &'static str = "Filecoin.StateVMCirculatingSupplyInternal";
    const PARAM_NAMES: [&'static str; 1] = ["tipsetKey"];
    const API_PATHS: BitFlags<ApiPaths> = ApiPaths::all();
    const PERMISSION: Permission = Permission::Read;
    const DESCRIPTION: Option<&'static str> =
        Some("Returns an approximation of Filecoin's circulating supply at the given tipset.");

    type Params = (ApiTipsetKey,);
    type Ok = CirculatingSupply;

    async fn handle(
        ctx: Ctx<impl Blockstore + Send + Sync + 'static>,
        (ApiTipsetKey(tsk),): Self::Params,
    ) -> Result<Self::Ok, ServerError> {
        let ts = ctx.chain_store().load_required_tipset_or_heaviest(&tsk)?;
        let genesis_info = GenesisInfo::from_chain_config(ctx.chain_config().clone());
        Ok(genesis_info.get_vm_circulating_supply_detailed(
            ts.epoch(),
            &ctx.store_owned(),
            ts.parent_state(),
        )?)
    }
}

pub enum StateListMiners {}

impl RpcMethod<1> for StateListMiners {
    const NAME: &'static str = "Filecoin.StateListMiners";
    const PARAM_NAMES: [&'static str; 1] = ["tipsetKey"];
    const API_PATHS: BitFlags<ApiPaths> = ApiPaths::all();
    const PERMISSION: Permission = Permission::Read;
    const DESCRIPTION: Option<&'static str> =
        Some("Returns the addresses of every miner with claimed power in the Power Actor.");

    type Params = (ApiTipsetKey,);
    type Ok = Vec<Address>;

    async fn handle(
        ctx: Ctx<impl Blockstore + Send + Sync + 'static>,
        (ApiTipsetKey(tsk),): Self::Params,
    ) -> Result<Self::Ok, ServerError> {
        let ts = ctx.chain_store().load_required_tipset_or_heaviest(&tsk)?;
        let state: power::State = ctx.state_manager.get_actor_state(&ts)?;
        let miners = state
            .list_all_miners(ctx.store())?
            .iter()
            .map(From::from)
            .collect();
        Ok(miners)
    }
}

pub enum StateListActors {}

impl RpcMethod<1> for StateListActors {
    const NAME: &'static str = "Filecoin.StateListActors";
    const PARAM_NAMES: [&'static str; 1] = ["tipsetKey"];
    const API_PATHS: BitFlags<ApiPaths> = ApiPaths::all();
    const PERMISSION: Permission = Permission::Read;
    const DESCRIPTION: Option<&'static str> =
        Some("Returns the addresses of every actor in the state.");

    type Params = (ApiTipsetKey,);
    type Ok = Vec<Address>;

    async fn handle(
        ctx: Ctx<impl Blockstore + Send + Sync + 'static>,
        (ApiTipsetKey(tsk),): Self::Params,
    ) -> Result<Self::Ok, ServerError> {
        let mut actors = vec![];
        let ts = ctx.chain_store().load_required_tipset_or_heaviest(&tsk)?;
        let state_tree = ctx.state_manager.get_state_tree(ts.parent_state())?;
        state_tree.for_each(|addr, _state| {
            actors.push(addr);
            Ok(())
        })?;
        Ok(actors)
    }
}

pub enum StateMarketStorageDeal {}

impl RpcMethod<2> for StateMarketStorageDeal {
    const NAME: &'static str = "Filecoin.StateMarketStorageDeal";
    const PARAM_NAMES: [&'static str; 2] = ["dealId", "tipsetKey"];
    const API_PATHS: BitFlags<ApiPaths> = ApiPaths::all();
    const PERMISSION: Permission = Permission::Read;
    const DESCRIPTION: Option<&'static str> = Some("Returns information about the specified deal.");

    type Params = (DealID, ApiTipsetKey);
    type Ok = ApiMarketDeal;

    async fn handle(
        ctx: Ctx<impl Blockstore + Send + Sync + 'static>,
        (deal_id, ApiTipsetKey(tsk)): Self::Params,
    ) -> Result<Self::Ok, ServerError> {
        let store = ctx.store();
        let ts = ctx.chain_store().load_required_tipset_or_heaviest(&tsk)?;
        let market_state: market::State = ctx.state_manager.get_actor_state(&ts)?;
        let proposals = market_state.proposals(store)?;
        let proposal = proposals.get(deal_id)?.ok_or_else(|| anyhow::anyhow!("deal {deal_id} not found - deal may not have completed sealing before deal proposal start epoch, or deal may have been slashed"))?;

        let states = market_state.states(store)?;
        let state = states.get(deal_id)?.unwrap_or_else(DealState::empty);

        Ok(MarketDeal { proposal, state }.into())
    }
}

pub enum StateMarketParticipants {}

impl RpcMethod<1> for StateMarketParticipants {
    const NAME: &'static str = "Filecoin.StateMarketParticipants";
    const PARAM_NAMES: [&'static str; 1] = ["tipsetKey"];
    const API_PATHS: BitFlags<ApiPaths> = ApiPaths::all();
    const PERMISSION: Permission = Permission::Read;
    const DESCRIPTION: Option<&'static str> =
        Some("Returns the Escrow and Locked balances of all participants in the Storage Market.");

    type Params = (ApiTipsetKey,);
    type Ok = HashMap<String, MarketBalance>;

    async fn handle(
        ctx: Ctx<impl Blockstore + Send + Sync + 'static>,
        (ApiTipsetKey(tsk),): Self::Params,
    ) -> Result<Self::Ok, ServerError> {
        let ts = ctx.chain_store().load_required_tipset_or_heaviest(&tsk)?;
        let market_state = ctx.state_manager.market_state(&ts)?;
        let escrow_table = market_state.escrow_table(ctx.store())?;
        let locked_table = market_state.locked_table(ctx.store())?;
        let mut result = HashMap::new();
        escrow_table.for_each(|address, escrow| {
            let locked = locked_table.get(&address.into())?;
            result.insert(
                address.to_string(),
                MarketBalance {
                    escrow: escrow.clone(),
                    locked: locked.into(),
                },
            );
            Ok(())
        })?;
        Ok(result)
    }
}

pub enum StateDealProviderCollateralBounds {}

impl RpcMethod<3> for StateDealProviderCollateralBounds {
    const NAME: &'static str = "Filecoin.StateDealProviderCollateralBounds";
    const PARAM_NAMES: [&'static str; 3] = ["size", "verified", "tipsetKey"];
    const API_PATHS: BitFlags<ApiPaths> = ApiPaths::all();
    const PERMISSION: Permission = Permission::Read;
    const DESCRIPTION: Option<&'static str> = Some(
        "Returns the minimum and maximum collateral a storage provider can issue, based on deal size and verified status.",
    );

    type Params = (u64, bool, ApiTipsetKey);
    type Ok = DealCollateralBounds;

    async fn handle(
        ctx: Ctx<impl Blockstore + Send + Sync + 'static>,
        (size, verified, ApiTipsetKey(tsk)): Self::Params,
    ) -> Result<Self::Ok, ServerError> {
        let deal_provider_collateral_num = BigInt::from(110);
        let deal_provider_collateral_denom = BigInt::from(100);

        // This is more eloquent than giving the whole match pattern a type.
        let _: bool = verified;

        let ts = ctx.chain_store().load_required_tipset_or_heaviest(&tsk)?;

        let power_state: power::State = ctx.state_manager.get_actor_state(&ts)?;
        let reward_state: reward::State = ctx.state_manager.get_actor_state(&ts)?;

        let genesis_info = GenesisInfo::from_chain_config(ctx.chain_config().clone());

        let supply = genesis_info.get_vm_circulating_supply(
            ts.epoch(),
            &ctx.store_owned(),
            ts.parent_state(),
        )?;

        let power_claim = power_state.total_power();

        let policy = &ctx.chain_config().policy;

        let baseline_power = reward_state.this_epoch_baseline_power();

        let (min, max) = reward_state.deal_provider_collateral_bounds(
            policy,
            PaddedPieceSize::from(size).into(),
            &power_claim.raw_byte_power,
            baseline_power,
            &supply.into(),
        );

        let min = min
            .atto()
            .mul(deal_provider_collateral_num)
            .div_euclid(&deal_provider_collateral_denom);

        Ok(DealCollateralBounds {
            max: max.into(),
            min: TokenAmount::from_atto(min),
        })
    }
}

pub enum StateGetBeaconEntry {}

impl RpcMethod<1> for StateGetBeaconEntry {
    const NAME: &'static str = "Filecoin.StateGetBeaconEntry";
    const PARAM_NAMES: [&'static str; 1] = ["epoch"];
    const API_PATHS: BitFlags<ApiPaths> = ApiPaths::all();
    const PERMISSION: Permission = Permission::Read;
    const DESCRIPTION: Option<&'static str> =
        Some("Returns the beacon entries for the specified epoch.");

    type Params = (ChainEpoch,);
    type Ok = BeaconEntry;

    async fn handle(
        ctx: Ctx<impl Blockstore>,
        (epoch,): Self::Params,
    ) -> Result<Self::Ok, ServerError> {
        {
            let genesis_timestamp = ctx.chain_store().genesis_block_header().timestamp as i64;
            let block_delay = ctx.chain_config().block_delay_secs as i64;
            // Give it a 1s clock drift buffer
            let epoch_timestamp = genesis_timestamp + block_delay * epoch + 1;
            let now_timestamp = chrono::Utc::now().timestamp();
            match epoch_timestamp.saturating_sub(now_timestamp) {
                diff if diff > 0 => {
                    tokio::time::sleep(Duration::from_secs(diff as u64)).await;
                }
                _ => {}
            };
        }

        let (_, beacon) = ctx.beacon().beacon_for_epoch(epoch)?;
        let network_version = ctx.state_manager.get_network_version(epoch);
        let round = beacon.max_beacon_round_for_epoch(network_version, epoch);
        let entry = beacon.entry(round).await?;
        Ok(entry)
    }
}

pub enum StateSectorPreCommitInfoV0 {}

impl RpcMethod<3> for StateSectorPreCommitInfoV0 {
    // TODO(forest): https://github.com/ChainSafe/forest/issues/3960
    // point v0 implementation back to this one
    const NAME: &'static str = "Filecoin.StateSectorPreCommitInfoV0";
    const PARAM_NAMES: [&'static str; 3] = ["minerAddress", "sectorNumber", "tipsetKey"];
    const API_PATHS: BitFlags<ApiPaths> = make_bitflags!(ApiPaths::V0); // Changed in V1
    const PERMISSION: Permission = Permission::Read;

    type Params = (Address, u64, ApiTipsetKey);
    type Ok = SectorPreCommitOnChainInfo;

    async fn handle(
        ctx: Ctx<impl Blockstore>,
        (miner_address, sector_number, ApiTipsetKey(tsk)): Self::Params,
    ) -> Result<Self::Ok, ServerError> {
        let ts = ctx.chain_store().load_required_tipset_or_heaviest(&tsk)?;
        let state: miner::State = ctx
            .state_manager
            .get_actor_state_from_address(&ts, &miner_address)?;
        Ok(state
            .load_precommit_on_chain_info(ctx.store(), sector_number)?
            .context("precommit info does not exist")?)
    }
}

pub enum StateSectorPreCommitInfo {}

impl RpcMethod<3> for StateSectorPreCommitInfo {
    const NAME: &'static str = "Filecoin.StateSectorPreCommitInfo";
    const PARAM_NAMES: [&'static str; 3] = ["minerAddress", "sectorNumber", "tipsetKey"];
    const API_PATHS: BitFlags<ApiPaths> = make_bitflags!(ApiPaths::V1); // Changed in V1
    const PERMISSION: Permission = Permission::Read;
    const DESCRIPTION: Option<&'static str> = Some(
        "Returns the PreCommit information for the specified miner's sector. Returns null if not precommitted.",
    );

    type Params = (Address, u64, ApiTipsetKey);
    type Ok = Option<SectorPreCommitOnChainInfo>;

    async fn handle(
        ctx: Ctx<impl Blockstore>,
        (miner_address, sector_number, ApiTipsetKey(tsk)): Self::Params,
    ) -> Result<Self::Ok, ServerError> {
        let ts = ctx.chain_store().load_required_tipset_or_heaviest(&tsk)?;
        let state: miner::State = ctx
            .state_manager
            .get_actor_state_from_address(&ts, &miner_address)?;
        Ok(state.load_precommit_on_chain_info(ctx.store(), sector_number)?)
    }
}

impl StateSectorPreCommitInfo {
    pub fn get_sectors(
        store: &Arc<impl Blockstore>,
        miner_address: &Address,
        tipset: &Tipset,
    ) -> anyhow::Result<Vec<u64>> {
        let mut sectors = vec![];
        let state_tree = StateTree::new_from_root(store.clone(), tipset.parent_state())?;
        let state: miner::State = state_tree.get_actor_state_from_address(miner_address)?;
        match &state {
            miner::State::V8(s) => {
                let precommitted = fil_actors_shared::v8::make_map_with_root::<
                    _,
                    fil_actor_miner_state::v8::SectorPreCommitOnChainInfo,
                >(&s.pre_committed_sectors, store)?;
                precommitted
                    .for_each(|_k, v| {
                        sectors.push(v.info.sector_number);
                        Ok(())
                    })
                    .context("failed to iterate over precommitted sectors")
            }
            miner::State::V9(s) => {
                let precommitted = fil_actors_shared::v9::make_map_with_root::<
                    _,
                    fil_actor_miner_state::v9::SectorPreCommitOnChainInfo,
                >(&s.pre_committed_sectors, store)?;
                precommitted
                    .for_each(|_k, v| {
                        sectors.push(v.info.sector_number);
                        Ok(())
                    })
                    .context("failed to iterate over precommitted sectors")
            }
            miner::State::V10(s) => {
                let precommitted = fil_actors_shared::v10::make_map_with_root::<
                    _,
                    fil_actor_miner_state::v10::SectorPreCommitOnChainInfo,
                >(&s.pre_committed_sectors, store)?;
                precommitted
                    .for_each(|_k, v| {
                        sectors.push(v.info.sector_number);
                        Ok(())
                    })
                    .context("failed to iterate over precommitted sectors")
            }
            miner::State::V11(s) => {
                let precommitted = fil_actors_shared::v11::make_map_with_root::<
                    _,
                    fil_actor_miner_state::v11::SectorPreCommitOnChainInfo,
                >(&s.pre_committed_sectors, store)?;
                precommitted
                    .for_each(|_k, v| {
                        sectors.push(v.info.sector_number);
                        Ok(())
                    })
                    .context("failed to iterate over precommitted sectors")
            }
            miner::State::V12(s) => {
                let precommitted = fil_actors_shared::v12::make_map_with_root::<
                    _,
                    fil_actor_miner_state::v12::SectorPreCommitOnChainInfo,
                >(&s.pre_committed_sectors, store)?;
                precommitted
                    .for_each(|_k, v| {
                        sectors.push(v.info.sector_number);
                        Ok(())
                    })
                    .context("failed to iterate over precommitted sectors")
            }
            miner::State::V13(s) => {
                let precommitted = fil_actors_shared::v13::make_map_with_root::<
                    _,
                    fil_actor_miner_state::v13::SectorPreCommitOnChainInfo,
                >(&s.pre_committed_sectors, store)?;
                precommitted
                    .for_each(|_k, v| {
                        sectors.push(v.info.sector_number);
                        Ok(())
                    })
                    .context("failed to iterate over precommitted sectors")
            }
            miner::State::V14(s) => {
                let precommitted = fil_actor_miner_state::v14::PreCommitMap::load(
                    store,
                    &s.pre_committed_sectors,
                    fil_actor_miner_state::v14::PRECOMMIT_CONFIG,
                    "precommits",
                )?;
                precommitted
                    .for_each(|_k, v| {
                        sectors.push(v.info.sector_number);
                        Ok(())
                    })
                    .context("failed to iterate over precommitted sectors")
            }
            miner::State::V15(s) => {
                let precommitted = fil_actor_miner_state::v15::PreCommitMap::load(
                    store,
                    &s.pre_committed_sectors,
                    fil_actor_miner_state::v15::PRECOMMIT_CONFIG,
                    "precommits",
                )?;
                precommitted
                    .for_each(|_k, v| {
                        sectors.push(v.info.sector_number);
                        Ok(())
                    })
                    .context("failed to iterate over precommitted sectors")
            }
            miner::State::V16(s) => {
                let precommitted = fil_actor_miner_state::v16::PreCommitMap::load(
                    store,
                    &s.pre_committed_sectors,
                    fil_actor_miner_state::v16::PRECOMMIT_CONFIG,
                    "precommits",
                )?;
                precommitted
                    .for_each(|_k, v| {
                        sectors.push(v.info.sector_number);
                        Ok(())
                    })
                    .context("failed to iterate over precommitted sectors")
            }
        }?;

        Ok(sectors)
    }

    pub fn get_sector_pre_commit_infos(
        store: &Arc<impl Blockstore>,
        miner_address: &Address,
        tipset: &Tipset,
    ) -> anyhow::Result<Vec<SectorPreCommitInfo>> {
        let mut infos = vec![];
        let state_tree = StateTree::new_from_root(store.clone(), tipset.parent_state())?;
        let state: miner::State = state_tree.get_actor_state_from_address(miner_address)?;
        match &state {
            miner::State::V8(s) => {
                let precommitted = fil_actors_shared::v8::make_map_with_root::<
                    _,
                    fil_actor_miner_state::v8::SectorPreCommitOnChainInfo,
                >(&s.pre_committed_sectors, store)?;
                precommitted
                    .for_each(|_k, v| {
                        infos.push(v.info.clone().into());
                        Ok(())
                    })
                    .context("failed to iterate over precommitted sectors")
            }
            miner::State::V9(s) => {
                let precommitted = fil_actors_shared::v9::make_map_with_root::<
                    _,
                    fil_actor_miner_state::v9::SectorPreCommitOnChainInfo,
                >(&s.pre_committed_sectors, store)?;
                precommitted
                    .for_each(|_k, v| {
                        infos.push(v.info.clone().into());
                        Ok(())
                    })
                    .context("failed to iterate over precommitted sectors")
            }
            miner::State::V10(s) => {
                let precommitted = fil_actors_shared::v10::make_map_with_root::<
                    _,
                    fil_actor_miner_state::v10::SectorPreCommitOnChainInfo,
                >(&s.pre_committed_sectors, store)?;
                precommitted
                    .for_each(|_k, v| {
                        infos.push(v.info.clone().into());
                        Ok(())
                    })
                    .context("failed to iterate over precommitted sectors")
            }
            miner::State::V11(s) => {
                let precommitted = fil_actors_shared::v11::make_map_with_root::<
                    _,
                    fil_actor_miner_state::v11::SectorPreCommitOnChainInfo,
                >(&s.pre_committed_sectors, store)?;
                precommitted
                    .for_each(|_k, v| {
                        infos.push(v.info.clone().into());
                        Ok(())
                    })
                    .context("failed to iterate over precommitted sectors")
            }
            miner::State::V12(s) => {
                let precommitted = fil_actors_shared::v12::make_map_with_root::<
                    _,
                    fil_actor_miner_state::v12::SectorPreCommitOnChainInfo,
                >(&s.pre_committed_sectors, store)?;
                precommitted
                    .for_each(|_k, v| {
                        infos.push(v.info.clone().into());
                        Ok(())
                    })
                    .context("failed to iterate over precommitted sectors")
            }
            miner::State::V13(s) => {
                let precommitted = fil_actors_shared::v13::make_map_with_root::<
                    _,
                    fil_actor_miner_state::v13::SectorPreCommitOnChainInfo,
                >(&s.pre_committed_sectors, store)?;
                precommitted
                    .for_each(|_k, v| {
                        infos.push(v.info.clone().into());
                        Ok(())
                    })
                    .context("failed to iterate over precommitted sectors")
            }
            miner::State::V14(s) => {
                let precommitted = fil_actor_miner_state::v14::PreCommitMap::load(
                    store,
                    &s.pre_committed_sectors,
                    fil_actor_miner_state::v14::PRECOMMIT_CONFIG,
                    "precommits",
                )?;
                precommitted
                    .for_each(|_k, v| {
                        infos.push(v.info.clone().into());
                        Ok(())
                    })
                    .context("failed to iterate over precommitted sectors")
            }
            miner::State::V15(s) => {
                let precommitted = fil_actor_miner_state::v15::PreCommitMap::load(
                    store,
                    &s.pre_committed_sectors,
                    fil_actor_miner_state::v15::PRECOMMIT_CONFIG,
                    "precommits",
                )?;
                precommitted
                    .for_each(|_k, v| {
                        infos.push(v.info.clone().into());
                        Ok(())
                    })
                    .context("failed to iterate over precommitted sectors")
            }
            miner::State::V16(s) => {
                let precommitted = fil_actor_miner_state::v16::PreCommitMap::load(
                    store,
                    &s.pre_committed_sectors,
                    fil_actor_miner_state::v16::PRECOMMIT_CONFIG,
                    "precommits",
                )?;
                precommitted
                    .for_each(|_k, v| {
                        infos.push(v.info.clone().into());
                        Ok(())
                    })
                    .context("failed to iterate over precommitted sectors")
            }
        }?;

        Ok(infos)
    }
}

pub enum StateSectorGetInfo {}

impl RpcMethod<3> for StateSectorGetInfo {
    const NAME: &'static str = "Filecoin.StateSectorGetInfo";
    const PARAM_NAMES: [&'static str; 3] = ["minerAddress", "sectorNumber", "tipsetKey"];
    const API_PATHS: BitFlags<ApiPaths> = ApiPaths::all();
    const PERMISSION: Permission = Permission::Read;
    const DESCRIPTION: Option<&'static str> = Some(
        "Returns on-chain information for the specified miner's sector. Returns null if not found. Use StateSectorExpiration for accurate expiration epochs.",
    );

    type Params = (Address, u64, ApiTipsetKey);
    type Ok = Option<SectorOnChainInfo>;

    async fn handle(
        ctx: Ctx<impl Blockstore>,
        (miner_address, sector_number, ApiTipsetKey(tsk)): Self::Params,
    ) -> Result<Self::Ok, ServerError> {
        let ts = ctx.chain_store().load_required_tipset_or_heaviest(&tsk)?;
        Ok(ctx
            .state_manager
            .get_all_sectors(&miner_address, &ts)?
            .into_iter()
            .find(|info| info.sector_number == sector_number))
    }
}

impl StateSectorGetInfo {
    pub fn get_sectors(
        store: &Arc<impl Blockstore>,
        miner_address: &Address,
        tipset: &Tipset,
    ) -> anyhow::Result<Vec<u64>> {
        let state_tree = StateTree::new_from_root(store.clone(), tipset.parent_state())?;
        let state: miner::State = state_tree.get_actor_state_from_address(miner_address)?;
        Ok(state
            .load_sectors(store, None)?
            .into_iter()
            .map(|s| s.sector_number)
            .collect())
    }
}

pub enum StateSectorExpiration {}

impl RpcMethod<3> for StateSectorExpiration {
    const NAME: &'static str = "Filecoin.StateSectorExpiration";
    const PARAM_NAMES: [&'static str; 3] = ["minerAddress", "sectorNumber", "tipsetKey"];
    const API_PATHS: BitFlags<ApiPaths> = ApiPaths::all();
    const PERMISSION: Permission = Permission::Read;
    const DESCRIPTION: Option<&'static str> =
        Some("Returns the epoch at which the specified sector will expire.");

    type Params = (Address, u64, ApiTipsetKey);
    type Ok = SectorExpiration;

    async fn handle(
        ctx: Ctx<impl Blockstore>,
        (miner_address, sector_number, ApiTipsetKey(tsk)): Self::Params,
    ) -> Result<Self::Ok, ServerError> {
        let store = ctx.store();
        let policy = &ctx.chain_config().policy;
        let ts = ctx.chain_store().load_required_tipset_or_heaviest(&tsk)?;
        let state: miner::State = ctx
            .state_manager
            .get_actor_state_from_address(&ts, &miner_address)?;
        let mut early = 0;
        let mut on_time = 0;
        let mut terminated = false;
        state.for_each_deadline(policy, store, |_deadline_index, deadline| {
            deadline.for_each(store, |_partition_index, partition| {
                if !terminated && partition.all_sectors().get(sector_number) {
                    if partition.terminated().get(sector_number) {
                        terminated = true;
                        early = 0;
                        on_time = 0;
                        return Ok(());
                    }
                    let expirations: Amt<fil_actor_miner_state::v16::ExpirationSet, _> =
                        Amt::load(&partition.expirations_epochs(), store)?;
                    expirations.for_each(|epoch, expiration| {
                        if expiration.early_sectors.get(sector_number) {
                            early = epoch as _;
                        }
                        if expiration.on_time_sectors.get(sector_number) {
                            on_time = epoch as _;
                        }
                        Ok(())
                    })?;
                }

                Ok(())
            })?;
            Ok(())
        })?;
        if early == 0 && on_time == 0 {
            Err(anyhow::anyhow!("failed to find sector {sector_number}").into())
        } else {
            Ok(SectorExpiration { early, on_time })
        }
    }
}

pub enum StateSectorPartition {}

impl RpcMethod<3> for StateSectorPartition {
    const NAME: &'static str = "Filecoin.StateSectorPartition";
    const PARAM_NAMES: [&'static str; 3] = ["minerAddress", "sectorNumber", "tipsetKey"];
    const API_PATHS: BitFlags<ApiPaths> = ApiPaths::all();
    const PERMISSION: Permission = Permission::Read;
    const DESCRIPTION: Option<&'static str> =
        Some("Finds the deadline/partition for the specified sector.");

    type Params = (Address, u64, ApiTipsetKey);
    type Ok = SectorLocation;

    async fn handle(
        ctx: Ctx<impl Blockstore>,
        (miner_address, sector_number, ApiTipsetKey(tsk)): Self::Params,
    ) -> Result<Self::Ok, ServerError> {
        let ts = ctx.chain_store().load_required_tipset_or_heaviest(&tsk)?;
        let state: miner::State = ctx
            .state_manager
            .get_actor_state_from_address(&ts, &miner_address)?;
        let (deadline, partition) =
            state.find_sector(ctx.store(), sector_number, &ctx.chain_config().policy)?;
        Ok(SectorLocation {
            deadline,
            partition,
        })
    }
}

/// Looks back and returns all messages with a matching to or from address, stopping at the given height.
pub enum StateListMessages {}

impl RpcMethod<3> for StateListMessages {
    const NAME: &'static str = "Filecoin.StateListMessages";
    const PARAM_NAMES: [&'static str; 3] = ["messageFilter", "tipsetKey", "maxHeight"];
    const API_PATHS: BitFlags<ApiPaths> = ApiPaths::all();
    const PERMISSION: Permission = Permission::Read;
    const DESCRIPTION: Option<&'static str> =
        Some("Returns all messages with a matching to or from address up to the given height.");

    type Params = (MessageFilter, ApiTipsetKey, i64);
    type Ok = Vec<Cid>;

    async fn handle(
        ctx: Ctx<impl Blockstore + Send + Sync + 'static>,
        (from_to, ApiTipsetKey(tsk), max_height): Self::Params,
    ) -> Result<Self::Ok, ServerError> {
        let ts = ctx.chain_store().load_required_tipset_or_heaviest(&tsk)?;
        if from_to.is_empty() {
            return Err(ErrorObject::owned(
                1,
                "must specify at least To or From in message filter",
                Some(from_to),
            )
            .into());
        } else if let Some(to) = from_to.to {
            // this is following lotus logic, it probably should be `if let` instead of `else if let`
            // see <https://github.com/ChainSafe/forest/pull/3827#discussion_r1462691005>
            if ctx.state_manager.lookup_id(&to, ts.as_ref())?.is_none() {
                return Ok(vec![]);
            }
        } else if let Some(from) = from_to.from
            && ctx.state_manager.lookup_id(&from, ts.as_ref())?.is_none()
        {
            return Ok(vec![]);
        }

        let mut out = Vec::new();
        let mut cur_ts = ts.clone();

        while cur_ts.epoch() >= max_height {
            let msgs = ctx.chain_store().messages_for_tipset(&cur_ts)?;

            for msg in msgs {
                if from_to.matches(msg.message()) {
                    out.push(msg.cid());
                }
            }

            if cur_ts.epoch() == 0 {
                break;
            }

            let next = ctx.chain_index().load_required_tipset(cur_ts.parents())?;
            cur_ts = next;
        }

        Ok(out)
    }
}

pub enum StateGetClaim {}

impl RpcMethod<3> for StateGetClaim {
    const NAME: &'static str = "Filecoin.StateGetClaim";
    const PARAM_NAMES: [&'static str; 3] = ["address", "claimId", "tipsetKey"];
    const API_PATHS: BitFlags<ApiPaths> = ApiPaths::all();
    const PERMISSION: Permission = Permission::Read;
    const DESCRIPTION: Option<&'static str> =
        Some("Returns the claim for a given address and claim ID.");

    type Params = (Address, ClaimID, ApiTipsetKey);
    type Ok = Option<Claim>;

    async fn handle(
        ctx: Ctx<impl Blockstore + Send + Sync + 'static>,
        (address, claim_id, ApiTipsetKey(tsk)): Self::Params,
    ) -> Result<Self::Ok, ServerError> {
        let ts = ctx.chain_store().load_required_tipset_or_heaviest(&tsk)?;
        Ok(ctx.state_manager.get_claim(&address, &ts, claim_id)?)
    }
}

pub enum StateGetClaims {}

impl RpcMethod<2> for StateGetClaims {
    const NAME: &'static str = "Filecoin.StateGetClaims";
    const PARAM_NAMES: [&'static str; 2] = ["address", "tipsetKey"];
    const API_PATHS: BitFlags<ApiPaths> = ApiPaths::all();
    const PERMISSION: Permission = Permission::Read;
    const DESCRIPTION: Option<&'static str> = Some("Returns all claims for a given provider.");

    type Params = (Address, ApiTipsetKey);
    type Ok = HashMap<ClaimID, Claim>;

    async fn handle(
        ctx: Ctx<impl Blockstore + Send + Sync + 'static>,
        (address, ApiTipsetKey(tsk)): Self::Params,
    ) -> Result<Self::Ok, ServerError> {
        let ts = ctx.chain_store().load_required_tipset_or_heaviest(&tsk)?;
        Ok(Self::get_claims(&ctx.store_owned(), &address, &ts)?)
    }
}

impl StateGetClaims {
    pub fn get_claims(
        store: &Arc<impl Blockstore>,
        address: &Address,
        tipset: &Tipset,
    ) -> anyhow::Result<HashMap<ClaimID, Claim>> {
        let state_tree = StateTree::new_from_tipset(store.clone(), tipset)?;
        let state: verifreg::State = state_tree.get_actor_state()?;
        let actor_id = state_tree.lookup_required_id(address)?;
        let actor_id_address = Address::new_id(actor_id);
        state.get_claims(store, &actor_id_address)
    }
}

pub enum StateGetAllClaims {}

impl RpcMethod<1> for StateGetAllClaims {
    const NAME: &'static str = "Filecoin.StateGetAllClaims";
    const PARAM_NAMES: [&'static str; 1] = ["tipsetKey"];
    const API_PATHS: BitFlags<ApiPaths> = ApiPaths::all();
    const PERMISSION: Permission = Permission::Read;
    const DESCRIPTION: Option<&'static str> =
        Some("Returns all claims available in the verified registry actor.");

    type Params = (ApiTipsetKey,);
    type Ok = HashMap<ClaimID, Claim>;

    async fn handle(
        ctx: Ctx<impl Blockstore + Send + Sync + 'static>,
        (ApiTipsetKey(tsk),): Self::Params,
    ) -> Result<Self::Ok, ServerError> {
        let ts = ctx.chain_store().load_required_tipset_or_heaviest(&tsk)?;
        Ok(ctx.state_manager.get_all_claims(&ts)?)
    }
}

pub enum StateGetAllocation {}

impl RpcMethod<3> for StateGetAllocation {
    const NAME: &'static str = "Filecoin.StateGetAllocation";
    const PARAM_NAMES: [&'static str; 3] = ["address", "allocationId", "tipsetKey"];
    const API_PATHS: BitFlags<ApiPaths> = ApiPaths::all();
    const PERMISSION: Permission = Permission::Read;
    const DESCRIPTION: Option<&'static str> =
        Some("Returns the allocation for a given address and allocation ID.");

    type Params = (Address, AllocationID, ApiTipsetKey);
    type Ok = Option<Allocation>;

    async fn handle(
        ctx: Ctx<impl Blockstore + Send + Sync + 'static>,
        (address, allocation_id, ApiTipsetKey(tsk)): Self::Params,
    ) -> Result<Self::Ok, ServerError> {
        let ts = ctx.chain_store().load_required_tipset_or_heaviest(&tsk)?;
        Ok(ctx
            .state_manager
            .get_allocation(&address, &ts, allocation_id)?)
    }
}

pub enum StateGetAllocations {}

impl RpcMethod<2> for StateGetAllocations {
    const NAME: &'static str = "Filecoin.StateGetAllocations";
    const PARAM_NAMES: [&'static str; 2] = ["address", "tipsetKey"];
    const API_PATHS: BitFlags<ApiPaths> = ApiPaths::all();
    const PERMISSION: Permission = Permission::Read;
    const DESCRIPTION: Option<&'static str> = Some("Returns all allocations for a given client.");

    type Params = (Address, ApiTipsetKey);
    type Ok = HashMap<AllocationID, Allocation>;

    async fn handle(
        ctx: Ctx<impl Blockstore + Send + Sync + 'static>,
        (address, ApiTipsetKey(tsk)): Self::Params,
    ) -> Result<Self::Ok, ServerError> {
        let ts = ctx.chain_store().load_required_tipset_or_heaviest(&tsk)?;
        Ok(Self::get_allocations(&ctx.store_owned(), &address, &ts)?)
    }
}

impl StateGetAllocations {
    // For testing
    pub fn get_valid_actor_addresses<'a>(
        store: &'a Arc<impl Blockstore>,
        tipset: &'a Tipset,
    ) -> anyhow::Result<impl Iterator<Item = Address> + 'a> {
        let mut addresses = HashSet::default();
        let state_tree = StateTree::new_from_tipset(store.clone(), tipset)?;
        let verifreg_state: verifreg::State = state_tree.get_actor_state()?;
        match verifreg_state {
            verifreg::State::V13(s) => {
                let map = s.load_allocs(store)?;
                map.for_each(|k, _| {
                    let actor_id = fil_actors_shared::v13::parse_uint_key(k)?;
                    addresses.insert(Address::new_id(actor_id));
                    Ok(())
                })?;
            }
            verifreg::State::V12(s) => {
                let map = s.load_allocs(store)?;
                map.for_each(|k, _| {
                    let actor_id = fil_actors_shared::v12::parse_uint_key(k)?;
                    addresses.insert(Address::new_id(actor_id));
                    Ok(())
                })?;
            }
            _ => (),
        };

        if addresses.is_empty() {
            let init_state: init::State = state_tree.get_actor_state()?;
            match init_state {
                init::State::V0(_) => unimplemented!(),
                init::State::V8(s) => {
                    let map =
                        fil_actors_shared::v8::make_map_with_root::<_, u64>(&s.address_map, store)?;
                    map.for_each(|_k, v| {
                        addresses.insert(Address::new_id(*v));
                        Ok(())
                    })?;
                }
                init::State::V9(s) => {
                    let map =
                        fil_actors_shared::v9::make_map_with_root::<_, u64>(&s.address_map, store)?;
                    map.for_each(|_k, v| {
                        addresses.insert(Address::new_id(*v));
                        Ok(())
                    })?;
                }
                init::State::V10(s) => {
                    let map = fil_actors_shared::v10::make_map_with_root::<_, u64>(
                        &s.address_map,
                        store,
                    )?;
                    map.for_each(|_k, v| {
                        addresses.insert(Address::new_id(*v));
                        Ok(())
                    })?;
                }
                init::State::V11(s) => {
                    let map = fil_actors_shared::v11::make_map_with_root::<_, u64>(
                        &s.address_map,
                        store,
                    )?;
                    map.for_each(|_k, v| {
                        addresses.insert(Address::new_id(*v));
                        Ok(())
                    })?;
                }
                init::State::V12(s) => {
                    let map = fil_actors_shared::v12::make_map_with_root::<_, u64>(
                        &s.address_map,
                        store,
                    )?;
                    map.for_each(|_k, v| {
                        addresses.insert(Address::new_id(*v));
                        Ok(())
                    })?;
                }
                init::State::V13(s) => {
                    let map = fil_actors_shared::v13::make_map_with_root::<_, u64>(
                        &s.address_map,
                        store,
                    )?;
                    map.for_each(|_k, v| {
                        addresses.insert(Address::new_id(*v));
                        Ok(())
                    })?;
                }
                init::State::V14(s) => {
                    let map = fil_actor_init_state::v14::AddressMap::load(
                        store,
                        &s.address_map,
                        fil_actors_shared::v14::DEFAULT_HAMT_CONFIG,
                        "address_map",
                    )?;
                    map.for_each(|_k, v| {
                        addresses.insert(Address::new_id(*v));
                        Ok(())
                    })?;
                }
                init::State::V15(s) => {
                    let map = fil_actor_init_state::v15::AddressMap::load(
                        store,
                        &s.address_map,
                        fil_actors_shared::v15::DEFAULT_HAMT_CONFIG,
                        "address_map",
                    )?;
                    map.for_each(|_k, v| {
                        addresses.insert(Address::new_id(*v));
                        Ok(())
                    })?;
                }
                init::State::V16(s) => {
                    let map = fil_actor_init_state::v16::AddressMap::load(
                        store,
                        &s.address_map,
                        fil_actors_shared::v16::DEFAULT_HAMT_CONFIG,
                        "address_map",
                    )?;
                    map.for_each(|_k, v| {
                        addresses.insert(Address::new_id(*v));
                        Ok(())
                    })?;
                }
            };
        }

        Ok(addresses
            .into_iter()
            .filter(|addr| match Self::get_allocations(store, addr, tipset) {
                Ok(r) => !r.is_empty(),
                _ => false,
            }))
    }

    pub fn get_allocations(
        store: &Arc<impl Blockstore>,
        address: &Address,
        tipset: &Tipset,
    ) -> anyhow::Result<HashMap<AllocationID, Allocation>> {
        let state_tree = StateTree::new_from_tipset(store.clone(), tipset)?;
        let state: verifreg::State = state_tree.get_actor_state()?;
        state.get_allocations(store, address)
    }
}

pub enum StateGetAllAllocations {}

impl RpcMethod<1> for crate::rpc::prelude::StateGetAllAllocations {
    const NAME: &'static str = "Filecoin.StateGetAllAllocations";
    const PARAM_NAMES: [&'static str; 1] = ["tipsetKey"];
    const API_PATHS: BitFlags<ApiPaths> = ApiPaths::all();
    const PERMISSION: Permission = Permission::Read;
    const DESCRIPTION: Option<&'static str> =
        Some("Returns all allocations available in the verified registry actor.");

    type Params = (ApiTipsetKey,);
    type Ok = HashMap<AllocationID, Allocation>;

    async fn handle(
        ctx: Ctx<impl Blockstore + Send + Sync + 'static>,
        (ApiTipsetKey(tsk),): Self::Params,
    ) -> Result<Self::Ok, ServerError> {
        let ts = ctx.chain_store().load_required_tipset_or_heaviest(&tsk)?;
        Ok(ctx.state_manager.get_all_allocations(&ts)?)
    }
}

pub enum StateGetAllocationIdForPendingDeal {}

impl RpcMethod<2> for StateGetAllocationIdForPendingDeal {
    const NAME: &'static str = "Filecoin.StateGetAllocationIdForPendingDeal";
    const PARAM_NAMES: [&'static str; 2] = ["dealId", "tipsetKey"];
    const API_PATHS: BitFlags<ApiPaths> = ApiPaths::all();
    const PERMISSION: Permission = Permission::Read;
    const DESCRIPTION: Option<&'static str> =
        Some("Returns the allocation ID for the specified pending deal.");

    type Params = (DealID, ApiTipsetKey);
    type Ok = AllocationID;

    async fn handle(
        ctx: Ctx<impl Blockstore + Send + Sync + 'static>,
        (deal_id, ApiTipsetKey(tsk)): Self::Params,
    ) -> Result<Self::Ok, ServerError> {
        let ts = ctx.chain_store().load_required_tipset_or_heaviest(&tsk)?;
        let state_tree = StateTree::new_from_tipset(ctx.store_owned(), &ts)?;
        let market_state: market::State = state_tree.get_actor_state()?;
        Ok(market_state.get_allocation_id_for_pending_deal(ctx.store(), &deal_id)?)
    }
}

impl StateGetAllocationIdForPendingDeal {
    pub fn get_allocations_for_pending_deals(
        store: &Arc<impl Blockstore>,
        tipset: &Tipset,
    ) -> anyhow::Result<HashMap<DealID, AllocationID>> {
        let state_tree = StateTree::new_from_tipset(store.clone(), tipset)?;
        let state: market::State = state_tree.get_actor_state()?;
        state.get_allocations_for_pending_deals(store)
    }
}

pub enum StateGetAllocationForPendingDeal {}

impl RpcMethod<2> for StateGetAllocationForPendingDeal {
    const NAME: &'static str = "Filecoin.StateGetAllocationForPendingDeal";
    const PARAM_NAMES: [&'static str; 2] = ["dealId", "tipsetKey"];
    const API_PATHS: BitFlags<ApiPaths> = ApiPaths::all();
    const PERMISSION: Permission = Permission::Read;
    const DESCRIPTION: Option<&'static str> = Some(
        "Returns the allocation for the specified pending deal. Returns null if no pending allocation is found.",
    );

    type Params = (DealID, ApiTipsetKey);
    type Ok = Option<Allocation>;

    async fn handle(
        ctx: Ctx<impl Blockstore + Send + Sync + 'static>,
        (deal_id, tsk): Self::Params,
    ) -> Result<Self::Ok, ServerError> {
        let allocation_id =
            StateGetAllocationIdForPendingDeal::handle(ctx.clone(), (deal_id, tsk.clone())).await?;
        if allocation_id == fil_actor_market_state::v14::NO_ALLOCATION_ID {
            return Ok(None);
        }
        let deal = StateMarketStorageDeal::handle(ctx.clone(), (deal_id, tsk.clone())).await?;
        StateGetAllocation::handle(ctx.clone(), (deal.proposal.client, allocation_id, tsk)).await
    }
}

pub enum StateGetNetworkParams {}

impl RpcMethod<0> for StateGetNetworkParams {
    const NAME: &'static str = "Filecoin.StateGetNetworkParams";
    const PARAM_NAMES: [&'static str; 0] = [];
    const API_PATHS: BitFlags<ApiPaths> = ApiPaths::all();
    const PERMISSION: Permission = Permission::Read;
    const DESCRIPTION: Option<&'static str> = Some("Returns current network parameters.");

    type Params = ();
    type Ok = NetworkParams;

    async fn handle(
        ctx: Ctx<impl Blockstore + Send + Sync + 'static>,
        (): Self::Params,
    ) -> Result<Self::Ok, ServerError> {
        let config = ctx.chain_config().as_ref();
        let heaviest_tipset = ctx.chain_store().heaviest_tipset();
        let network_name = ctx
            .state_manager
            .get_network_state_name(*heaviest_tipset.parent_state())?
            .into();
        let policy = &config.policy;

        let params = NetworkParams {
            network_name,
            block_delay_secs: config.block_delay_secs as u64,
            consensus_miner_min_power: policy.minimum_consensus_power.clone(),
            pre_commit_challenge_delay: policy.pre_commit_challenge_delay,
            fork_upgrade_params: ForkUpgradeParams::try_from(config)
                .context("Failed to get fork upgrade params")?,
            eip155_chain_id: config.eth_chain_id,
        };

        Ok(params)
    }
}

#[derive(Debug, Clone, Serialize, Deserialize, PartialEq, JsonSchema)]
#[serde(rename_all = "PascalCase")]
pub struct NetworkParams {
    network_name: String,
    block_delay_secs: u64,
    #[schemars(with = "crate::lotus_json::LotusJson<BigInt>")]
    #[serde(with = "crate::lotus_json")]
    consensus_miner_min_power: BigInt,
    pre_commit_challenge_delay: ChainEpoch,
    fork_upgrade_params: ForkUpgradeParams,
    #[serde(rename = "Eip155ChainID")]
    eip155_chain_id: EthChainId,
}

lotus_json_with_self!(NetworkParams);

#[derive(Debug, Clone, Serialize, Deserialize, PartialEq, JsonSchema)]
#[serde(rename_all = "PascalCase")]
pub struct ForkUpgradeParams {
    upgrade_smoke_height: ChainEpoch,
    upgrade_breeze_height: ChainEpoch,
    upgrade_ignition_height: ChainEpoch,
    upgrade_liftoff_height: ChainEpoch,
    upgrade_assembly_height: ChainEpoch,
    upgrade_refuel_height: ChainEpoch,
    upgrade_tape_height: ChainEpoch,
    upgrade_kumquat_height: ChainEpoch,
    breeze_gas_tamping_duration: ChainEpoch,
    upgrade_calico_height: ChainEpoch,
    upgrade_persian_height: ChainEpoch,
    upgrade_orange_height: ChainEpoch,
    upgrade_claus_height: ChainEpoch,
    upgrade_trust_height: ChainEpoch,
    upgrade_norwegian_height: ChainEpoch,
    upgrade_turbo_height: ChainEpoch,
    upgrade_hyperdrive_height: ChainEpoch,
    upgrade_chocolate_height: ChainEpoch,
    upgrade_oh_snap_height: ChainEpoch,
    upgrade_skyr_height: ChainEpoch,
    upgrade_shark_height: ChainEpoch,
    upgrade_hygge_height: ChainEpoch,
    upgrade_lightning_height: ChainEpoch,
    upgrade_thunder_height: ChainEpoch,
    upgrade_watermelon_height: ChainEpoch,
    upgrade_dragon_height: ChainEpoch,
    upgrade_phoenix_height: ChainEpoch,
    upgrade_waffle_height: ChainEpoch,
    upgrade_tuktuk_height: ChainEpoch,
    //upgrade_teep_height: ChainEpoch,
}

impl TryFrom<&ChainConfig> for ForkUpgradeParams {
    type Error = anyhow::Error;
    fn try_from(config: &ChainConfig) -> anyhow::Result<Self> {
        let height_infos = &config.height_infos;
        let get_height = |height| -> anyhow::Result<ChainEpoch> {
            let height = height_infos
                .get(&height)
                .context(format!("Height info for {height} not found"))?
                .epoch;
            Ok(height)
        };

        use crate::networks::Height::*;
        Ok(ForkUpgradeParams {
            upgrade_smoke_height: get_height(Smoke)?,
            upgrade_breeze_height: get_height(Breeze)?,
            upgrade_ignition_height: get_height(Ignition)?,
            upgrade_liftoff_height: get_height(Liftoff)?,
            upgrade_assembly_height: get_height(Assembly)?,
            upgrade_refuel_height: get_height(Refuel)?,
            upgrade_tape_height: get_height(Tape)?,
            upgrade_kumquat_height: get_height(Kumquat)?,
            breeze_gas_tamping_duration: config.breeze_gas_tamping_duration,
            upgrade_calico_height: get_height(Calico)?,
            upgrade_persian_height: get_height(Persian)?,
            upgrade_orange_height: get_height(Orange)?,
            upgrade_claus_height: get_height(Claus)?,
            upgrade_trust_height: get_height(Trust)?,
            upgrade_norwegian_height: get_height(Norwegian)?,
            upgrade_turbo_height: get_height(Turbo)?,
            upgrade_hyperdrive_height: get_height(Hyperdrive)?,
            upgrade_chocolate_height: get_height(Chocolate)?,
            upgrade_oh_snap_height: get_height(OhSnap)?,
            upgrade_skyr_height: get_height(Skyr)?,
            upgrade_shark_height: get_height(Shark)?,
            upgrade_hygge_height: get_height(Hygge)?,
            upgrade_lightning_height: get_height(Lightning)?,
            upgrade_thunder_height: get_height(Thunder)?,
            upgrade_watermelon_height: get_height(Watermelon)?,
            upgrade_dragon_height: get_height(Dragon)?,
            upgrade_phoenix_height: get_height(Phoenix)?,
            upgrade_waffle_height: get_height(Waffle)?,
            upgrade_tuktuk_height: get_height(TukTuk)?,
            //upgrade_teep_height: get_height(Teep)?,
        })
    }
}

pub enum StateMinerInitialPledgeForSector {}
impl RpcMethod<4> for StateMinerInitialPledgeForSector {
    const NAME: &'static str = "Filecoin.StateMinerInitialPledgeForSector";
    const PARAM_NAMES: [&'static str; 4] = [
        "sector_duration",
        "sector_size",
        "verified_size",
        "tipset_key",
    ];
    const API_PATHS: BitFlags<ApiPaths> = ApiPaths::all();
    const PERMISSION: Permission = Permission::Read;

    type Params = (ChainEpoch, SectorSize, u64, ApiTipsetKey);
    type Ok = TokenAmount;

    async fn handle(
        ctx: Ctx<impl Blockstore + Send + Sync + 'static>,
        (sector_duration, sector_size, verified_size, ApiTipsetKey(tsk)): Self::Params,
    ) -> Result<Self::Ok, ServerError> {
        if sector_duration <= 0 {
            return Err(anyhow::anyhow!("sector duration must be greater than 0").into());
        }
        if verified_size > sector_size as u64 {
            return Err(
                anyhow::anyhow!("verified deal size cannot be larger than sector size").into(),
            );
        }

        let ts = ctx.chain_store().load_required_tipset_or_heaviest(&tsk)?;

        let power_state: power::State = ctx.state_manager.get_actor_state(&ts)?;
        let power_smoothed = power_state.total_power_smoothed();
        let pledge_collateral = power_state.total_locked();

        let reward_state: reward::State = ctx.state_manager.get_actor_state(&ts)?;

        let genesis_info = GenesisInfo::from_chain_config(ctx.chain_config().clone());
        let circ_supply = genesis_info.get_vm_circulating_supply_detailed(
            ts.epoch(),
            &ctx.store_owned(),
            ts.parent_state(),
        )?;

        let deal_weight = BigInt::from(0);
        let verified_deal_weight = BigInt::from(verified_size) * sector_duration;
        let sector_weight = qa_power_for_weight(
            sector_size.into(),
            sector_duration,
            &deal_weight,
            &verified_deal_weight,
        );

        let (epochs_since_start, duration) = get_pledge_ramp_params(&ctx, ts.epoch(), &ts)?;

        let initial_pledge: TokenAmount = reward_state
            .initial_pledge_for_power(
                &sector_weight,
                pledge_collateral,
                power_smoothed,
                &circ_supply.fil_circulating.into(),
                epochs_since_start,
                duration,
            )?
            .into();

        let (value, _) = (initial_pledge * INITIAL_PLEDGE_NUM).div_rem(INITIAL_PLEDGE_DEN);
        Ok(value)
    }
}

fn get_pledge_ramp_params(
    ctx: &Ctx<impl Blockstore + Send + Sync + 'static>,
    height: ChainEpoch,
    ts: &Tipset,
) -> Result<(ChainEpoch, u64), anyhow::Error> {
    let state_tree = ctx.state_manager.get_state_tree(ts.parent_state())?;

    let power_state: power::State = state_tree
        .get_actor_state()
        .context("loading power actor state")?;

    if power_state.ramp_start_epoch() > 0 {
        Ok((
            height - power_state.ramp_start_epoch(),
            power_state.ramp_duration_epochs(),
        ))
    } else {
        Ok((0, 0))
    }
}<|MERGE_RESOLUTION|>--- conflicted
+++ resolved
@@ -1435,7 +1435,6 @@
         ctx: Ctx<impl Blockstore + Send + Sync + 'static>,
         (from_epoch, n_epochs): Self::Params,
     ) -> Result<Self::Ok, ServerError> {
-<<<<<<< HEAD
         let n_epochs = n_epochs.map(|n| n.get()).unwrap_or(1) as ChainEpoch;
         let to_epoch = from_epoch + n_epochs - 1;
         let to_ts = ctx.chain_index().tipset_by_height(
@@ -1445,7 +1444,7 @@
         )?;
         let from_ts = ctx.chain_index().tipset_by_height(
             from_epoch,
-            ctx.chain_store().heaviest_tipset(),
+            to_ts.clone(),
             ResolveNullTipset::TakeOlder,
         )?;
 
@@ -1470,35 +1469,13 @@
         }
 
         let mut results = vec![];
-        while let Ok(ts) = futures.select_next_some().await {
+        while let Some(Ok(ts)) = futures.next().await {
             let StateOutput { state_root, .. } = ctx
                 .state_manager
                 .compute_tipset_state(ts, crate::state_manager::NO_CALLBACK, VMTrace::NotTraced)
                 .await?;
             results.push(state_root);
         }
-=======
-        let ts = ctx.chain_index().tipset_by_height(
-            epoch,
-            ctx.chain_store().heaviest_tipset(),
-            ResolveNullTipset::TakeOlder,
-        )?;
-        // Attempt to load full tipset from the store
-        if crate::chain_sync::load_full_tipset(ctx.chain_store(), ts.key()).is_err() {
-            // Load full tipset from the network
-            let fts = ctx
-                .sync_network_context
-                .chain_exchange_messages(None, &ts)
-                .await
-                .map_err(|e| anyhow::anyhow!(e))?;
-            fts.persist(ctx.store())?;
-        }
-
-        let StateOutput { state_root, .. } = ctx
-            .state_manager
-            .compute_tipset_state(ts, crate::state_manager::NO_CALLBACK, VMTrace::NotTraced)
-            .await?;
->>>>>>> 442e8e1f
 
         Ok(results)
     }
