// Copyright 2019-2024 ChainSafe Systems
// SPDX-License-Identifier: Apache-2.0, MIT

mod types;
use fvm_shared3::sector::RegisteredSealProof;
use schemars::JsonSchema;
use serde::{Deserialize, Serialize};
pub use types::*;

use crate::blocks::Tipset;
use crate::cid_collections::CidHashSet;
use crate::libp2p::NetworkMessage;
use crate::lotus_json::lotus_json_with_self;
use crate::networks::{ChainConfig, NetworkChain};
use crate::shim::actors::{market::BalanceTableExt as _, miner::MinerStateExt as _};
use crate::shim::message::Message;
use crate::shim::piece::PaddedPieceSize;
use crate::shim::state_tree::StateTree;
use crate::shim::{
    address::Address, clock::ChainEpoch, deal::DealID, econ::TokenAmount, executor::Receipt,
    state_tree::ActorState, version::NetworkVersion,
};
use crate::state_manager::chain_rand::ChainRand;
use crate::state_manager::circulating_supply::GenesisInfo;
use crate::state_manager::MarketBalance;
use crate::utils::db::{
    car_stream::{CarBlock, CarWriter},
    BlockstoreExt as _,
};
use crate::{
    beacon::BeaconEntry,
    rpc::{types::*, ApiVersion, Ctx, Permission, RpcMethod, ServerError},
};
use ahash::{HashMap, HashMapExt};
use anyhow::Context as _;
use anyhow::Result;
use cid::Cid;
use fil_actor_interface::market::DealState;
use fil_actor_interface::verifreg::Claim;
use fil_actor_interface::{
    market, miner,
    miner::{MinerInfo, MinerPower},
    power, reward, verifreg,
};
use fil_actor_miner_state::v10::{qa_power_for_weight, qa_power_max};
use fil_actor_verifreg_state::v13::ClaimID;
use fil_actors_shared::fvm_ipld_bitfield::BitField;
use futures::StreamExt;
use fvm_ipld_blockstore::Blockstore;
use fvm_ipld_encoding::{CborStore, DAG_CBOR};
pub use fvm_shared3::sector::StoragePower;
use jsonrpsee::types::error::ErrorObject;
use libipld_core::ipld::Ipld;
use num_bigint::BigInt;
use num_traits::Euclid;
use nunny::{vec as nonempty, Vec as NonEmpty};
use parking_lot::Mutex;
use std::ops::Mul;
use std::path::PathBuf;
use std::{sync::Arc, time::Duration};
use tokio::task::JoinSet;

<<<<<<< HEAD
macro_rules! for_each_method {
    ($callback:ident) => {
        $callback!(crate::rpc::state::StateCall);
        $callback!(crate::rpc::state::StateGetBeaconEntry);
        $callback!(crate::rpc::state::StateListMessages);
        $callback!(crate::rpc::state::StateGetNetworkParams);
        $callback!(crate::rpc::state::StateNetworkName);
        $callback!(crate::rpc::state::StateReplay);
        $callback!(crate::rpc::state::StateSectorGetInfo);
        $callback!(crate::rpc::state::StateSectorPreCommitInfo);
        $callback!(crate::rpc::state::StateAccountKey);
        $callback!(crate::rpc::state::StateLookupID);
        $callback!(crate::rpc::state::StateGetActor);
        $callback!(crate::rpc::state::StateMinerInfo);
        $callback!(crate::rpc::state::StateMinerActiveSectors);
        $callback!(crate::rpc::state::StateMinerPartitions);
        $callback!(crate::rpc::state::StateMinerSectors);
        $callback!(crate::rpc::state::StateMinerSectorCount);
        $callback!(crate::rpc::state::StateMinerPower);
        $callback!(crate::rpc::state::StateMinerDeadlines);
        $callback!(crate::rpc::state::StateMinerProvingDeadline);
        $callback!(crate::rpc::state::StateMinerFaults);
        $callback!(crate::rpc::state::StateMinerRecoveries);
        $callback!(crate::rpc::state::StateMinerAvailableBalance);
        $callback!(crate::rpc::state::StateMinerInitialPledgeCollateral);
        $callback!(crate::rpc::state::StateGetReceipt);
        $callback!(crate::rpc::state::StateGetRandomnessFromTickets);
        $callback!(crate::rpc::state::StateGetRandomnessFromBeacon);
        $callback!(crate::rpc::state::StateReadState);
        $callback!(crate::rpc::state::StateCirculatingSupply);
        $callback!(crate::rpc::state::StateVerifiedClientStatus);
        $callback!(crate::rpc::state::StateVMCirculatingSupplyInternal);
        $callback!(crate::rpc::state::StateListMiners);
        $callback!(crate::rpc::state::StateNetworkVersion);
        $callback!(crate::rpc::state::StateMarketBalance);
        $callback!(crate::rpc::state::StateMarketParticipants);
        $callback!(crate::rpc::state::StateMarketDeals);
        $callback!(crate::rpc::state::StateDealProviderCollateralBounds);
        $callback!(crate::rpc::state::StateMarketStorageDeal);
        $callback!(crate::rpc::state::StateWaitMsg);
        $callback!(crate::rpc::state::StateSearchMsg);
        $callback!(crate::rpc::state::StateSearchMsgLimited);
        $callback!(crate::rpc::state::StateFetchRoot);
        $callback!(crate::rpc::state::StateMinerPreCommitDepositForPower);
        $callback!(crate::rpc::state::StateGetClaim);
        $callback!(crate::rpc::state::StateVerifierStatus);
    };
}
pub(crate) use for_each_method;

=======
>>>>>>> ecb00eab
const INITIAL_PLEDGE_NUM: u64 = 110;
const INITIAL_PLEDGE_DEN: u64 = 100;

pub enum StateCall {}
impl RpcMethod<2> for StateCall {
    const NAME: &'static str = "Filecoin.StateCall";
    const PARAM_NAMES: [&'static str; 2] = ["message", "tsk"];
    const API_VERSION: ApiVersion = ApiVersion::V0;
    const PERMISSION: Permission = Permission::Read;

    type Params = (Message, ApiTipsetKey);
    type Ok = ApiInvocResult;

    async fn handle(
        ctx: Ctx<impl Blockstore + Send + Sync + 'static>,
        (message, ApiTipsetKey(tsk)): Self::Params,
    ) -> Result<Self::Ok, ServerError> {
        let state_manager = &ctx.state_manager;
        let tipset = ctx
            .state_manager
            .chain_store()
            .load_required_tipset_or_heaviest(&tsk)?;
        // Handle expensive fork error?
        // TODO(elmattic): https://github.com/ChainSafe/forest/issues/3733
        Ok(state_manager.call(&message, Some(tipset))?)
    }
}

pub enum StateReplay {}
impl RpcMethod<2> for StateReplay {
    const NAME: &'static str = "Filecoin.StateReplay";
    const PARAM_NAMES: [&'static str; 2] = ["cid", "tsk"];
    const API_VERSION: ApiVersion = ApiVersion::V0;
    const PERMISSION: Permission = Permission::Read;

    type Params = (Cid, ApiTipsetKey);
    type Ok = InvocResult;

    /// returns the result of executing the indicated message, assuming it was
    /// executed in the indicated tipset.
    async fn handle(
        ctx: Ctx<impl Blockstore + Send + Sync + 'static>,
        (cid, ApiTipsetKey(tsk)): Self::Params,
    ) -> Result<Self::Ok, ServerError> {
        let state_manager = &ctx.state_manager;
        let tipset = ctx
            .state_manager
            .chain_store()
            .load_required_tipset_or_heaviest(&tsk)?;
        let (msg, ret) = state_manager.replay(&tipset, cid).await?;

        Ok(InvocResult {
            msg,
            msg_rct: Some(ret.msg_receipt()),
            error: ret.failure_info(),
        })
    }
}

pub enum StateNetworkName {}
impl RpcMethod<0> for StateNetworkName {
    const NAME: &'static str = "Filecoin.StateNetworkName";
    const PARAM_NAMES: [&'static str; 0] = [];
    const API_VERSION: ApiVersion = ApiVersion::V0;
    const PERMISSION: Permission = Permission::Read;

    type Params = ();
    type Ok = String;

    async fn handle(ctx: Ctx<impl Blockstore>, (): Self::Params) -> Result<Self::Ok, ServerError> {
        let state_manager = &ctx.state_manager;
        let heaviest_tipset = state_manager.chain_store().heaviest_tipset();

        Ok(state_manager.get_network_name(heaviest_tipset.parent_state())?)
    }
}

pub enum StateNetworkVersion {}
impl RpcMethod<1> for StateNetworkVersion {
    const NAME: &'static str = "Filecoin.StateNetworkVersion";
    const PARAM_NAMES: [&'static str; 1] = ["tipset_key"];
    const API_VERSION: ApiVersion = ApiVersion::V0;
    const PERMISSION: Permission = Permission::Read;

    type Params = (ApiTipsetKey,);
    type Ok = NetworkVersion;

    async fn handle(
        ctx: Ctx<impl Blockstore>,
        (ApiTipsetKey(tsk),): Self::Params,
    ) -> Result<Self::Ok, ServerError> {
        let ts = ctx.chain_store.load_required_tipset_or_heaviest(&tsk)?;
        Ok(ctx.state_manager.get_network_version(ts.epoch()))
    }
}

/// gets the public key address of the given ID address
/// See <https://github.com/filecoin-project/lotus/blob/master/documentation/en/api-v0-methods.md#StateAccountKey>
pub enum StateAccountKey {}

impl RpcMethod<2> for StateAccountKey {
    const NAME: &'static str = "Filecoin.StateAccountKey";
    const PARAM_NAMES: [&'static str; 2] = ["address", "tipset_key"];
    const API_VERSION: ApiVersion = ApiVersion::V0;
    const PERMISSION: Permission = Permission::Read;

    type Params = (Address, ApiTipsetKey);
    type Ok = Address;

    async fn handle(
        ctx: Ctx<impl Blockstore + Send + Sync + 'static>,
        (address, ApiTipsetKey(tsk)): Self::Params,
    ) -> Result<Self::Ok, ServerError> {
        let ts = ctx.chain_store.load_required_tipset_or_heaviest(&tsk)?;
        Ok(ctx
            .state_manager
            .resolve_to_deterministic_address(address, ts)
            .await?)
    }
}

/// retrieves the ID address of the given address
/// See <https://github.com/filecoin-project/lotus/blob/master/documentation/en/api-v0-methods.md#StateLookupID>
pub enum StateLookupID {}

impl RpcMethod<2> for StateLookupID {
    const NAME: &'static str = "Filecoin.StateLookupID";
    const PARAM_NAMES: [&'static str; 2] = ["address", "tipset_key"];
    const API_VERSION: ApiVersion = ApiVersion::V0;
    const PERMISSION: Permission = Permission::Read;

    type Params = (Address, ApiTipsetKey);
    type Ok = Address;

    async fn handle(
        ctx: Ctx<impl Blockstore + Send + Sync + 'static>,
        (address, ApiTipsetKey(tsk)): Self::Params,
    ) -> Result<Self::Ok, ServerError> {
        let ts = ctx.chain_store.load_required_tipset_or_heaviest(&tsk)?;
        Ok(ctx
            .state_manager
            .lookup_required_id(&address, ts.as_ref())?)
    }
}

// StateVerifiedClientStatus returns the data cap for the given address.
// Returns zero if there is no entry in the data cap table for the address.
pub enum StateVerifierStatus {}

impl RpcMethod<2> for StateVerifierStatus {
    const NAME: &'static str = "Filecoin.StateVerifierStatus";
    const PARAM_NAMES: [&'static str; 2] = ["address", "tipset_key"];
    const API_VERSION: ApiVersion = ApiVersion::V0;
    const PERMISSION: Permission = Permission::Read;

    type Params = (Address, ApiTipsetKey);
    type Ok = Option<StoragePower>;

    async fn handle(
        ctx: Ctx<impl Blockstore + Send + Sync + 'static>,
        (address, ApiTipsetKey(tsk)): Self::Params,
    ) -> Result<Self::Ok, ServerError> {
        let ts = ctx.chain_store.load_required_tipset_or_heaviest(&tsk)?;
        let aid = ctx
            .state_manager
            .lookup_required_id(&address, ts.as_ref())?;

        let actor = ctx
            .state_manager
            .get_required_actor(&Address::VERIFIED_REGISTRY_ACTOR, *ts.parent_state())?;
        let verifreg_state = verifreg::State::load(ctx.store(), actor.code, actor.state)?;
        Ok(verifreg_state.verifier_data_cap(ctx.store(), aid.into())?)
    }
}

pub enum StateGetActor {}

impl RpcMethod<2> for StateGetActor {
    const NAME: &'static str = "Filecoin.StateGetActor";
    const PARAM_NAMES: [&'static str; 2] = ["address", "tipset_key"];
    const API_VERSION: ApiVersion = ApiVersion::V0;
    const PERMISSION: Permission = Permission::Read;

    type Params = (Address, ApiTipsetKey);
    type Ok = Option<ActorState>;

    async fn handle(
        ctx: Ctx<impl Blockstore + Send + Sync + 'static>,
        (address, ApiTipsetKey(tsk)): Self::Params,
    ) -> Result<Self::Ok, ServerError> {
        let ts = ctx.chain_store.load_required_tipset_or_heaviest(&tsk)?;
        let state = ctx.state_manager.get_actor(&address, *ts.parent_state())?;
        Ok(state)
    }
}

/// looks up the Escrow and Locked balances of the given address in the Storage
/// Market
pub enum StateMarketBalance {}

impl RpcMethod<2> for StateMarketBalance {
    const NAME: &'static str = "Filecoin.StateMarketBalance";
    const PARAM_NAMES: [&'static str; 2] = ["address", "tipset_key"];
    const API_VERSION: ApiVersion = ApiVersion::V0;
    const PERMISSION: Permission = Permission::Read;

    type Params = (Address, ApiTipsetKey);
    type Ok = MarketBalance;

    async fn handle(
        ctx: Ctx<impl Blockstore + Send + Sync + 'static>,
        (address, ApiTipsetKey(tsk)): Self::Params,
    ) -> Result<Self::Ok, ServerError> {
        let ts = ctx.chain_store.load_required_tipset_or_heaviest(&tsk)?;
        ctx.state_manager
            .market_balance(&address, &ts)
            .map_err(From::from)
    }
}

pub enum StateMarketDeals {}

impl RpcMethod<1> for StateMarketDeals {
    const NAME: &'static str = "Filecoin.StateMarketDeals";
    const PARAM_NAMES: [&'static str; 1] = ["tipset_key"];
    const API_VERSION: ApiVersion = ApiVersion::V0;
    const PERMISSION: Permission = Permission::Read;

    type Params = (ApiTipsetKey,);
    type Ok = HashMap<String, ApiMarketDeal>;

    async fn handle(
        ctx: Ctx<impl Blockstore + Send + Sync + 'static>,
        (ApiTipsetKey(tsk),): Self::Params,
    ) -> Result<Self::Ok, ServerError> {
        let ts = ctx.chain_store.load_required_tipset_or_heaviest(&tsk)?;
        let actor = ctx
            .state_manager
            .get_required_actor(&Address::MARKET_ACTOR, *ts.parent_state())?;
        let market_state = market::State::load(ctx.store(), actor.code, actor.state)?;

        let da = market_state.proposals(ctx.store())?;
        let sa = market_state.states(ctx.store())?;

        let mut out = HashMap::new();
        da.for_each(|deal_id, d| {
            let s = sa.get(deal_id)?.unwrap_or(market::DealState {
                sector_start_epoch: -1,
                last_updated_epoch: -1,
                slash_epoch: -1,
                verified_claim: 0,
            });
            out.insert(
                deal_id.to_string(),
                MarketDeal {
                    proposal: d?,
                    state: s,
                }
                .into(),
            );
            Ok(())
        })?;
        Ok(out)
    }
}

/// looks up the miner info of the given address.
pub enum StateMinerInfo {}

impl RpcMethod<2> for StateMinerInfo {
    const NAME: &'static str = "Filecoin.StateMinerInfo";
    const PARAM_NAMES: [&'static str; 2] = ["address", "tipset_key"];
    const API_VERSION: ApiVersion = ApiVersion::V0;
    const PERMISSION: Permission = Permission::Read;

    type Params = (Address, ApiTipsetKey);
    type Ok = MinerInfo;

    async fn handle(
        ctx: Ctx<impl Blockstore + Send + Sync + 'static>,
        (address, ApiTipsetKey(tsk)): Self::Params,
    ) -> Result<Self::Ok, ServerError> {
        let ts = ctx.chain_store.load_required_tipset_or_heaviest(&tsk)?;
        Ok(ctx.state_manager.miner_info(&address, &ts)?)
    }
}

pub enum StateMinerActiveSectors {}

impl RpcMethod<2> for StateMinerActiveSectors {
    const NAME: &'static str = "Filecoin.StateMinerActiveSectors";
    const PARAM_NAMES: [&'static str; 2] = ["address", "tipset_key"];
    const API_VERSION: ApiVersion = ApiVersion::V0;
    const PERMISSION: Permission = Permission::Read;

    type Params = (Address, ApiTipsetKey);
    type Ok = Vec<SectorOnChainInfo>;

    async fn handle(
        ctx: Ctx<impl Blockstore + Send + Sync + 'static>,
        (address, ApiTipsetKey(tsk)): Self::Params,
    ) -> Result<Self::Ok, ServerError> {
        let ts = ctx.chain_store.load_required_tipset_or_heaviest(&tsk)?;
        let policy = &ctx.state_manager.chain_config().policy;
        let actor = ctx
            .state_manager
            .get_required_actor(&address, *ts.parent_state())?;
        let miner_state = miner::State::load(ctx.store(), actor.code, actor.state)?;
        // Collect active sectors from each partition in each deadline.
        let mut active_sectors = vec![];
        miner_state.for_each_deadline(policy, ctx.store(), |_dlidx, deadline| {
            deadline.for_each(ctx.store(), |_partidx, partition| {
                active_sectors.push(partition.active_sectors());
                Ok(())
            })
        })?;
        let sectors =
            miner_state.load_sectors_ext(ctx.store(), Some(&BitField::union(&active_sectors)))?;
        Ok(sectors)
    }
}

/// Return all partitions in the specified deadline
pub enum StateMinerPartitions {}

impl RpcMethod<3> for StateMinerPartitions {
    const NAME: &'static str = "Filecoin.StateMinerPartitions";
    const PARAM_NAMES: [&'static str; 3] = ["address", "deadline_index", "tipset_key"];
    const API_VERSION: ApiVersion = ApiVersion::V0;
    const PERMISSION: Permission = Permission::Read;

    type Params = (Address, u64, ApiTipsetKey);
    type Ok = Vec<MinerPartitions>;

    async fn handle(
        ctx: Ctx<impl Blockstore + Send + Sync + 'static>,
        (address, dl_idx, ApiTipsetKey(tsk)): Self::Params,
    ) -> Result<Self::Ok, ServerError> {
        let ts = ctx.chain_store.load_required_tipset_or_heaviest(&tsk)?;
        let policy = &ctx.state_manager.chain_config().policy;
        let actor = ctx
            .state_manager
            .get_required_actor(&address, *ts.parent_state())?;
        let miner_state = miner::State::load(ctx.store(), actor.code, actor.state)?;
        let deadline = miner_state.load_deadline(policy, ctx.store(), dl_idx)?;
        let mut all_partitions = Vec::new();
        deadline.for_each(ctx.store(), |_partidx, partition| {
            all_partitions.push(MinerPartitions::new(
                partition.all_sectors(),
                partition.faulty_sectors(),
                partition.recovering_sectors(),
                partition.live_sectors(),
                partition.active_sectors(),
            ));
            Ok(())
        })?;
        Ok(all_partitions)
    }
}

pub enum StateMinerSectors {}

impl RpcMethod<3> for StateMinerSectors {
    const NAME: &'static str = "Filecoin.StateMinerSectors";
    const PARAM_NAMES: [&'static str; 3] = ["address", "sectors", "tipset_key"];
    const API_VERSION: ApiVersion = ApiVersion::V0;
    const PERMISSION: Permission = Permission::Read;

    type Params = (Address, Option<BitField>, ApiTipsetKey);
    type Ok = Vec<SectorOnChainInfo>;

    async fn handle(
        ctx: Ctx<impl Blockstore + Send + Sync + 'static>,
        (address, sectors, ApiTipsetKey(tsk)): Self::Params,
    ) -> Result<Self::Ok, ServerError> {
        let ts = ctx.chain_store.load_required_tipset_or_heaviest(&tsk)?;
        let actor = ctx
            .state_manager
            .get_required_actor(&address, *ts.parent_state())?;
        let miner_state = miner::State::load(ctx.store(), actor.code, actor.state)?;
        let sectors_info = miner_state.load_sectors_ext(ctx.store(), sectors.as_ref())?;
        Ok(sectors_info)
    }
}

/// Returns the number of sectors in a miner's sector set and proving set
pub enum StateMinerSectorCount {}

impl RpcMethod<2> for StateMinerSectorCount {
    const NAME: &'static str = "Filecoin.StateMinerSectorCount";
    const PARAM_NAMES: [&'static str; 2] = ["address", "tipset_key"];
    const API_VERSION: ApiVersion = ApiVersion::V0;
    const PERMISSION: Permission = Permission::Read;

    type Params = (Address, ApiTipsetKey);
    type Ok = MinerSectors;

    async fn handle(
        ctx: Ctx<impl Blockstore + Send + Sync + 'static>,
        (address, ApiTipsetKey(tsk)): Self::Params,
    ) -> Result<Self::Ok, ServerError> {
        let ts = ctx.chain_store.load_required_tipset_or_heaviest(&tsk)?;
        let policy = &ctx.state_manager.chain_config().policy;
        let actor = ctx
            .state_manager
            .get_required_actor(&address, *ts.parent_state())?;
        let miner_state = miner::State::load(ctx.store(), actor.code, actor.state)?;
        // Collect live, active and faulty sectors count from each partition in each deadline.
        let mut live_count = 0;
        let mut active_count = 0;
        let mut faulty_count = 0;
        miner_state.for_each_deadline(policy, ctx.store(), |_dlidx, deadline| {
            deadline.for_each(ctx.store(), |_partidx, partition| {
                live_count += partition.live_sectors().len();
                active_count += partition.active_sectors().len();
                faulty_count += partition.faulty_sectors().len();
                Ok(())
            })
        })?;
        Ok(MinerSectors::new(live_count, active_count, faulty_count))
    }
}

/// looks up the miner power of the given address.
pub enum StateMinerPower {}

impl RpcMethod<2> for StateMinerPower {
    const NAME: &'static str = "Filecoin.StateMinerPower";
    const PARAM_NAMES: [&'static str; 2] = ["address", "tipset_key"];
    const API_VERSION: ApiVersion = ApiVersion::V0;
    const PERMISSION: Permission = Permission::Read;

    type Params = (Address, ApiTipsetKey);
    type Ok = MinerPower;

    async fn handle(
        ctx: Ctx<impl Blockstore + Send + Sync + 'static>,
        (address, ApiTipsetKey(tsk)): Self::Params,
    ) -> Result<Self::Ok, ServerError> {
        let ts = ctx.chain_store.load_required_tipset_or_heaviest(&tsk)?;
        ctx.state_manager
            .miner_power(&address, &ts)
            .map_err(From::from)
    }
}

pub enum StateMinerDeadlines {}

impl RpcMethod<2> for StateMinerDeadlines {
    const NAME: &'static str = "Filecoin.StateMinerDeadlines";
    const PARAM_NAMES: [&'static str; 2] = ["address", "tipset_key"];
    const API_VERSION: ApiVersion = ApiVersion::V0;
    const PERMISSION: Permission = Permission::Read;

    type Params = (Address, ApiTipsetKey);
    type Ok = Vec<ApiDeadline>;

    async fn handle(
        ctx: Ctx<impl Blockstore + Send + Sync + 'static>,
        (address, ApiTipsetKey(tsk)): Self::Params,
    ) -> Result<Self::Ok, ServerError> {
        let ts = ctx.chain_store.load_required_tipset_or_heaviest(&tsk)?;
        let policy = &ctx.state_manager.chain_config().policy;
        let actor = ctx
            .state_manager
            .get_required_actor(&address, *ts.parent_state())?;
        let store = ctx.state_manager.blockstore();
        let state = miner::State::load(store, actor.code, actor.state)?;
        let mut res = Vec::new();
        state.for_each_deadline(policy, store, |_idx, deadline| {
            res.push(ApiDeadline {
                post_submissions: deadline.partitions_posted(),
                disputable_proof_count: deadline.disputable_proof_count(store)?,
            });
            Ok(())
        })?;
        Ok(res)
    }
}

pub enum StateMinerProvingDeadline {}

impl RpcMethod<2> for StateMinerProvingDeadline {
    const NAME: &'static str = "Filecoin.StateMinerProvingDeadline";
    const PARAM_NAMES: [&'static str; 2] = ["address", "tipset_key"];
    const API_VERSION: ApiVersion = ApiVersion::V0;
    const PERMISSION: Permission = Permission::Read;

    type Params = (Address, ApiTipsetKey);
    type Ok = ApiDeadlineInfo;

    async fn handle(
        ctx: Ctx<impl Blockstore + Send + Sync + 'static>,
        (address, ApiTipsetKey(tsk)): Self::Params,
    ) -> Result<Self::Ok, ServerError> {
        let ts = ctx.chain_store.load_required_tipset_or_heaviest(&tsk)?;
        let policy = &ctx.state_manager.chain_config().policy;
        let actor = ctx
            .state_manager
            .get_required_actor(&address, *ts.parent_state())?;
        let state = miner::State::load(ctx.store(), actor.code, actor.state)?;
        Ok(ApiDeadlineInfo(state.deadline_info(policy, ts.epoch())))
    }
}

/// looks up the miner power of the given address.
pub enum StateMinerFaults {}

impl RpcMethod<2> for StateMinerFaults {
    const NAME: &'static str = "Filecoin.StateMinerFaults";
    const PARAM_NAMES: [&'static str; 2] = ["address", "tipset_key"];
    const API_VERSION: ApiVersion = ApiVersion::V0;
    const PERMISSION: Permission = Permission::Read;

    type Params = (Address, ApiTipsetKey);
    type Ok = BitField;

    async fn handle(
        ctx: Ctx<impl Blockstore + Send + Sync + 'static>,
        (address, ApiTipsetKey(tsk)): Self::Params,
    ) -> Result<Self::Ok, ServerError> {
        let ts = ctx.chain_store.load_required_tipset_or_heaviest(&tsk)?;
        ctx.state_manager
            .miner_faults(&address, &ts)
            .map_err(From::from)
    }
}

pub enum StateMinerRecoveries {}

impl RpcMethod<2> for StateMinerRecoveries {
    const NAME: &'static str = "Filecoin.StateMinerRecoveries";
    const PARAM_NAMES: [&'static str; 2] = ["address", "tipset_key"];
    const API_VERSION: ApiVersion = ApiVersion::V0;
    const PERMISSION: Permission = Permission::Read;

    type Params = (Address, ApiTipsetKey);
    type Ok = BitField;

    async fn handle(
        ctx: Ctx<impl Blockstore + Send + Sync + 'static>,
        (address, ApiTipsetKey(tsk)): Self::Params,
    ) -> Result<Self::Ok, ServerError> {
        let ts = ctx.chain_store.load_required_tipset_or_heaviest(&tsk)?;
        ctx.state_manager
            .miner_recoveries(&address, &ts)
            .map_err(From::from)
    }
}

pub enum StateMinerAvailableBalance {}

impl RpcMethod<2> for StateMinerAvailableBalance {
    const NAME: &'static str = "Filecoin.StateMinerAvailableBalance";
    const PARAM_NAMES: [&'static str; 2] = ["address", "tipset_key"];
    const API_VERSION: ApiVersion = ApiVersion::V0;
    const PERMISSION: Permission = Permission::Read;

    type Params = (Address, ApiTipsetKey);
    type Ok = TokenAmount;

    async fn handle(
        ctx: Ctx<impl Blockstore + Send + Sync + 'static>,
        (address, ApiTipsetKey(tsk)): Self::Params,
    ) -> Result<Self::Ok, ServerError> {
        let ts = ctx.chain_store.load_required_tipset_or_heaviest(&tsk)?;
        let actor = ctx
            .state_manager
            .get_required_actor(&address, *ts.parent_state())?;
        let state = miner::State::load(ctx.store(), actor.code, actor.state)?;
        let actor_balance: TokenAmount = actor.balance.clone().into();
        let (vested, available): (TokenAmount, TokenAmount) = match &state {
            miner::State::V13(s) => (
                s.check_vested_funds(ctx.store(), ts.epoch())?.into(),
                s.get_available_balance(&actor_balance.into())?.into(),
            ),
            miner::State::V12(s) => (
                s.check_vested_funds(ctx.store(), ts.epoch())?.into(),
                s.get_available_balance(&actor_balance.into())?.into(),
            ),
            miner::State::V11(s) => (
                s.check_vested_funds(ctx.store(), ts.epoch())?.into(),
                s.get_available_balance(&actor_balance.into())?.into(),
            ),
            miner::State::V10(s) => (
                s.check_vested_funds(ctx.store(), ts.epoch())?.into(),
                s.get_available_balance(&actor_balance.into())?.into(),
            ),
            miner::State::V9(s) => (
                s.check_vested_funds(ctx.store(), ts.epoch())?.into(),
                s.get_available_balance(&actor_balance.into())?.into(),
            ),
            miner::State::V8(s) => (
                s.check_vested_funds(ctx.store(), ts.epoch())?.into(),
                s.get_available_balance(&actor_balance.into())?.into(),
            ),
        };

        Ok(vested + available)
    }
}

pub enum StateMinerInitialPledgeCollateral {}

impl RpcMethod<3> for StateMinerInitialPledgeCollateral {
    const NAME: &'static str = "Filecoin.StateMinerInitialPledgeCollateral";
    const PARAM_NAMES: [&'static str; 3] = ["address", "sector_pre_commit_info", "tipset_key"];
    const API_VERSION: ApiVersion = ApiVersion::V0;
    const PERMISSION: Permission = Permission::Read;

    type Params = (Address, SectorPreCommitInfo, ApiTipsetKey);
    type Ok = TokenAmount;

    async fn handle(
        ctx: Ctx<impl Blockstore + Send + Sync + 'static>,
        (address, pci, ApiTipsetKey(tsk)): Self::Params,
    ) -> Result<Self::Ok, ServerError> {
        let ts = ctx.chain_store.load_required_tipset_or_heaviest(&tsk)?;

        let state = *ts.parent_state();

        let sector_size = pci
            .seal_proof
            .sector_size()
            .map_err(|e| anyhow::anyhow!("failed to get resolve size: {e}"))?;

        let actor = ctx
            .state_manager
            .get_required_actor(&Address::MARKET_ACTOR, state)?;
        let market_state = market::State::load(ctx.store(), actor.code, actor.state)?;
        let (w, vw) = market_state.verify_deals_for_activation(
            ctx.store(),
            address.into(),
            pci.deal_ids,
            ts.epoch(),
            pci.expiration,
        )?;
        let duration = pci.expiration - ts.epoch();
        let sector_weigth = qa_power_for_weight(sector_size, duration, &w, &vw);

        let actor = ctx
            .state_manager
            .get_required_actor(&Address::POWER_ACTOR, state)?;
        let power_state = power::State::load(ctx.store(), actor.code, actor.state)?;
        let power_smoothed = power_state.total_power_smoothed();
        let pledge_collateral = power_state.total_locked();

        let actor = ctx
            .state_manager
            .get_required_actor(&Address::REWARD_ACTOR, state)?;
        let reward_state = reward::State::load(ctx.store(), actor.code, actor.state)?;
        let genesis_info = GenesisInfo::from_chain_config(ctx.state_manager.chain_config());
        let circ_supply = genesis_info.get_vm_circulating_supply_detailed(
            ts.epoch(),
            &Arc::new(ctx.store()),
            ts.parent_state(),
        )?;
        let initial_pledge: TokenAmount = reward_state
            .initial_pledge_for_power(
                &sector_weigth,
                pledge_collateral,
                power_smoothed,
                &circ_supply.fil_circulating.into(),
            )?
            .into();

        let (q, _) = (initial_pledge * INITIAL_PLEDGE_NUM).div_rem(INITIAL_PLEDGE_DEN);
        Ok(q)
    }
}

pub enum StateMinerPreCommitDepositForPower {}

impl RpcMethod<3> for StateMinerPreCommitDepositForPower {
    const NAME: &'static str = "Filecoin.StateMinerPreCommitDepositForPower";
    const PARAM_NAMES: [&'static str; 3] = ["address", "sector_pre_commit_info", "tipset_key"];
    const API_VERSION: ApiVersion = ApiVersion::V0;
    const PERMISSION: Permission = Permission::Read;

    type Params = (Address, SectorPreCommitInfo, ApiTipsetKey);
    type Ok = TokenAmount;

    async fn handle(
        ctx: Ctx<impl Blockstore + Send + Sync + 'static>,
        (address, pci, ApiTipsetKey(tsk)): Self::Params,
    ) -> Result<Self::Ok, ServerError> {
        let ts = ctx.chain_store.load_required_tipset_or_heaviest(&tsk)?;

        let state = *ts.parent_state();

        let sector_size = pci
            .seal_proof
            .sector_size()
            .map_err(|e| anyhow::anyhow!("failed to get resolve size: {e}"))?;

        let actor = ctx
            .state_manager
            .get_required_actor(&Address::MARKET_ACTOR, state)?;
        let market_state = market::State::load(ctx.store(), actor.code, actor.state)?;
        let (w, vw) = market_state.verify_deals_for_activation(
            ctx.store(),
            address.into(),
            pci.deal_ids,
            ts.epoch(),
            pci.expiration,
        )?;
        let duration = pci.expiration - ts.epoch();
        let sector_weight =
            if ctx.state_manager.get_network_version(ts.epoch()) < NetworkVersion::V16 {
                qa_power_for_weight(sector_size, duration, &w, &vw)
            } else {
                qa_power_max(sector_size)
            };

        let actor = ctx
            .state_manager
            .get_required_actor(&Address::POWER_ACTOR, state)?;
        let power_state = power::State::load(ctx.store(), actor.code, actor.state)?;
        let power_smoothed = power_state.total_power_smoothed();

        let actor = ctx
            .state_manager
            .get_required_actor(&Address::REWARD_ACTOR, state)?;
        let reward_state = reward::State::load(ctx.store(), actor.code, actor.state)?;
        let deposit: TokenAmount = reward_state
            .pre_commit_deposit_for_power(power_smoothed, sector_weight)?
            .into();
        let (value, _) = (deposit * INITIAL_PLEDGE_NUM).div_rem(INITIAL_PLEDGE_DEN);
        Ok(value)
    }
}

/// returns the message receipt for the given message
pub enum StateGetReceipt {}

impl RpcMethod<2> for StateGetReceipt {
    const NAME: &'static str = "Filecoin.StateGetReceipt";
    const PARAM_NAMES: [&'static str; 2] = ["cid", "tipset_key"];
    const API_VERSION: ApiVersion = ApiVersion::V0;
    const PERMISSION: Permission = Permission::Read;

    type Params = (Cid, ApiTipsetKey);
    type Ok = Receipt;

    async fn handle(
        ctx: Ctx<impl Blockstore + Send + Sync + 'static>,
        (cid, ApiTipsetKey(tsk)): Self::Params,
    ) -> Result<Self::Ok, ServerError> {
        let tipset = ctx
            .state_manager
            .chain_store()
            .load_required_tipset_or_heaviest(&tsk)?;
        ctx.state_manager
            .get_receipt(tipset, cid)
            .map_err(From::from)
    }
}

/// looks back in the chain for a message. If not found, it blocks until the
/// message arrives on chain, and gets to the indicated confidence depth.
pub enum StateWaitMsg {}

impl RpcMethod<2> for StateWaitMsg {
    const NAME: &'static str = "Filecoin.StateWaitMsg";
    const PARAM_NAMES: [&'static str; 2] = ["message_cid", "confidence"];
    const API_VERSION: ApiVersion = ApiVersion::V0;
    const PERMISSION: Permission = Permission::Read;

    type Params = (Cid, i64);
    type Ok = MessageLookup;

    async fn handle(
        ctx: Ctx<impl Blockstore + Send + Sync + 'static>,
        (message_cid, confidence): Self::Params,
    ) -> Result<Self::Ok, ServerError> {
        let (tipset, receipt) = ctx
            .state_manager
            .wait_for_message(message_cid, confidence)
            .await?;
        let tipset = tipset.context("wait for msg returned empty tuple")?;
        let receipt = receipt.context("wait for msg returned empty receipt")?;
        let ipld = receipt.return_data().deserialize().unwrap_or(Ipld::Null);
        Ok(MessageLookup {
            receipt,
            tipset: tipset.key().clone(),
            height: tipset.epoch(),
            message: message_cid,
            return_dec: ipld,
        })
    }
}

/// Searches for a message in the chain, and returns its receipt and the tipset where it was executed.
/// See <https://github.com/filecoin-project/lotus/blob/master/documentation/en/api-v0-methods.md#StateSearchMsg>
pub enum StateSearchMsg {}

impl RpcMethod<1> for StateSearchMsg {
    const NAME: &'static str = "Filecoin.StateSearchMsg";
    const PARAM_NAMES: [&'static str; 1] = ["message_cid"];
    const API_VERSION: ApiVersion = ApiVersion::V0;
    const PERMISSION: Permission = Permission::Read;

    type Params = (Cid,);
    type Ok = MessageLookup;

    async fn handle(
        ctx: Ctx<impl Blockstore + Send + Sync + 'static>,
        (message_cid,): Self::Params,
    ) -> Result<Self::Ok, ServerError> {
        let (tipset, receipt) = ctx
            .state_manager
            .search_for_message(None, message_cid, None)
            .await?
            .with_context(|| format!("message {message_cid} not found."))?;
        let ipld = receipt.return_data().deserialize().unwrap_or(Ipld::Null);
        Ok(MessageLookup {
            receipt,
            tipset: tipset.key().clone(),
            height: tipset.epoch(),
            message: message_cid,
            return_dec: ipld,
        })
    }
}

/// Looks back up to limit epochs in the chain for a message, and returns its receipt and the tipset where it was executed.
/// See <https://github.com/filecoin-project/lotus/blob/master/documentation/en/api-v0-methods.md#StateSearchMsgLimited>
pub enum StateSearchMsgLimited {}

impl RpcMethod<2> for StateSearchMsgLimited {
    const NAME: &'static str = "Filecoin.StateSearchMsgLimited";
    const PARAM_NAMES: [&'static str; 2] = ["message_cid", "look_back_limit"];
    const API_VERSION: ApiVersion = ApiVersion::V0;
    const PERMISSION: Permission = Permission::Read;

    type Params = (Cid, i64);
    type Ok = MessageLookup;

    async fn handle(
        ctx: Ctx<impl Blockstore + Send + Sync + 'static>,
        (message_cid, look_back_limit): Self::Params,
    ) -> Result<Self::Ok, ServerError> {
        let (tipset, receipt) = ctx
            .state_manager
            .search_for_message(None, message_cid, Some(look_back_limit))
            .await?
            .with_context(|| {
                format!("message {message_cid} not found within the last {look_back_limit} epochs")
            })?;
        let ipld = receipt.return_data().deserialize().unwrap_or(Ipld::Null);
        Ok(MessageLookup {
            receipt,
            tipset: tipset.key().clone(),
            height: tipset.epoch(),
            message: message_cid,
            return_dec: ipld,
        })
    }
}

// Sample CIDs (useful for testing):
//   Mainnet:
//     1,594,681 bafy2bzaceaclaz3jvmbjg3piazaq5dcesoyv26cdpoozlkzdiwnsvdvm2qoqm OhSnap upgrade
//     1_960_320 bafy2bzacec43okhmihmnwmgqspyrkuivqtxv75rpymsdbulq6lgsdq2vkwkcg Skyr upgrade
//     2,833,266 bafy2bzacecaydufxqo5vtouuysmg3tqik6onyuezm6lyviycriohgfnzfslm2
//     2,933,266 bafy2bzacebyp6cmbshtzzuogzk7icf24pt6s5veyq5zkkqbn3sbbvswtptuuu
//   Calibnet:
//     242,150 bafy2bzaceb522vvt3wo7xhleo2dvb7wb7pyydmzlahc4aqd7lmvg3afreejiw
//     630,932 bafy2bzacedidwdsd7ds73t3z76hcjfsaisoxrangkxsqlzih67ulqgtxnypqk
//
/// Traverse an IPLD directed acyclic graph and use libp2p-bitswap to request any missing nodes.
/// This function has two primary uses: (1) Downloading specific state-roots when Forest deviates
/// from the mainline blockchain, (2) fetching historical state-trees to verify past versions of the
/// consensus rules.
pub enum StateFetchRoot {}

impl RpcMethod<2> for StateFetchRoot {
    const NAME: &'static str = "Forest.StateFetchRoot";
    const PARAM_NAMES: [&'static str; 2] = ["root_cid", "save_to_file"];
    const API_VERSION: ApiVersion = ApiVersion::V0;
    const PERMISSION: Permission = Permission::Read;

    type Params = (Cid, Option<PathBuf>);
    type Ok = String;

    async fn handle(
        ctx: Ctx<impl Blockstore + Send + Sync + 'static>,
        (root_cid, save_to_file): Self::Params,
    ) -> Result<Self::Ok, ServerError> {
        let network_send = ctx.network_send.clone();
        let db = ctx.chain_store.db.clone();

        let (car_tx, car_handle) = if let Some(save_to_file) = save_to_file {
            let (car_tx, car_rx) = flume::bounded(100);
            let roots = nonempty![root_cid];
            let file = tokio::fs::File::create(save_to_file).await?;

            let car_handle = tokio::spawn(async move {
                car_rx
                    .stream()
                    .map(Ok)
                    .forward(CarWriter::new_carv1(roots, file)?)
                    .await
            });

            (Some(car_tx), Some(car_handle))
        } else {
            (None, None)
        };

        const MAX_CONCURRENT_REQUESTS: usize = 64;
        const REQUEST_TIMEOUT: Duration = Duration::from_secs(10);

        let mut seen: CidHashSet = CidHashSet::default();
        let mut counter: usize = 0;
        let mut fetched: usize = 0;
        let mut failures: usize = 0;
        let mut task_set = JoinSet::new();

        fn handle_worker(fetched: &mut usize, failures: &mut usize, ret: anyhow::Result<()>) {
            match ret {
                Ok(()) => *fetched += 1,
                Err(msg) => {
                    *failures += 1;
                    tracing::debug!("Request failed: {msg}");
                }
            }
        }

        // When walking an Ipld graph, we're only interested in the DAG_CBOR encoded nodes.
        let mut get_ipld_link = |ipld: &Ipld| match ipld {
            &Ipld::Link(cid) if cid.codec() == DAG_CBOR && seen.insert(cid) => Some(cid),
            _ => None,
        };

        // Do a depth-first-search of the IPLD graph (DAG). Nodes that are _not_ present in our database
        // are fetched in background tasks. If the number of tasks reaches MAX_CONCURRENT_REQUESTS, the
        // depth-first-search pauses until one of the work tasks returns. The memory usage of this
        // algorithm is dominated by the set of seen CIDs and the 'dfs' stack is not expected to grow to
        // more than 1000 elements (even when walking tens of millions of nodes).
        let dfs = Arc::new(Mutex::new(vec![Ipld::Link(root_cid)]));
        let mut to_be_fetched = vec![];

        // Loop until: No more items in `dfs` AND no running worker tasks.
        loop {
            while let Some(ipld) = lock_pop(&dfs) {
                {
                    let mut dfs_guard = dfs.lock();
                    // Scan for unseen CIDs. Available IPLD nodes are pushed to the depth-first-search
                    // stack, unavailable nodes will be requested in worker tasks.
                    for new_cid in ipld.iter().filter_map(&mut get_ipld_link) {
                        counter += 1;
                        if counter % 1_000 == 0 {
                            // set RUST_LOG=forest_filecoin::rpc::state_api=debug to enable these printouts.
                            tracing::debug!(
                                "Graph walk: CIDs: {counter}, Fetched: {fetched}, Failures: {failures}, dfs: {}, Concurrent: {}",
                                dfs_guard.len(), task_set.len()
                            );
                        }

                        if let Some(next_ipld) = db.get_cbor(&new_cid)? {
                            dfs_guard.push(next_ipld);
                            if let Some(car_tx) = &car_tx {
                                car_tx.send(CarBlock {
                                    cid: new_cid,
                                    data: db.get(&new_cid)?.with_context(|| {
                                        format!("Failed to get cid {new_cid} from block store")
                                    })?,
                                })?;
                            }
                        } else {
                            to_be_fetched.push(new_cid);
                        }
                    }
                }

                while let Some(cid) = to_be_fetched.pop() {
                    if task_set.len() == MAX_CONCURRENT_REQUESTS {
                        if let Some(ret) = task_set.join_next().await {
                            handle_worker(&mut fetched, &mut failures, ret?)
                        }
                    }
                    task_set.spawn_blocking({
                        let network_send = network_send.clone();
                        let db = db.clone();
                        let dfs_vec = Arc::clone(&dfs);
                        let car_tx = car_tx.clone();
                        move || {
                            let (tx, rx) = flume::bounded(1);
                            network_send.send(NetworkMessage::BitswapRequest {
                                cid,
                                response_channel: tx,
                                epoch: None,
                            })?;
                            // Bitswap requests do not fail. They are just ignored if no-one has
                            // the requested data. Here we arbitrary decide to only wait for
                            // REQUEST_TIMEOUT before judging that the data is unavailable.
                            let _ignore = rx.recv_timeout(REQUEST_TIMEOUT);

                            let new_ipld = db
                                .get_cbor::<Ipld>(&cid)?
                                .with_context(|| format!("Request failed: {cid}"))?;
                            dfs_vec.lock().push(new_ipld);
                            if let Some(car_tx) = &car_tx {
                                car_tx.send(CarBlock {
                                    cid,
                                    data: db.get(&cid)?.with_context(|| {
                                        format!("Failed to get cid {cid} from block store")
                                    })?,
                                })?;
                            }

                            Ok(())
                        }
                    });
                }
                tokio::task::yield_now().await;
            }
            if let Some(ret) = task_set.join_next().await {
                handle_worker(&mut fetched, &mut failures, ret?)
            } else {
                // We are out of work items (dfs) and all worker threads have finished, this means
                // the entire graph has been walked and fetched.
                break;
            }
        }

        drop(car_tx);
        if let Some(car_handle) = car_handle {
            car_handle.await??;
        }

        Ok(format!(
            "IPLD graph traversed! CIDs: {counter}, fetched: {fetched}, failures: {failures}."
        ))
    }
}

// Convenience function for locking and popping a value out of a vector. If this function is
// inlined, the mutex guard isn't dropped early enough.
fn lock_pop<T>(mutex: &Mutex<Vec<T>>) -> Option<T> {
    mutex.lock().pop()
}

/// Get randomness from tickets
pub enum StateGetRandomnessFromTickets {}

impl RpcMethod<4> for StateGetRandomnessFromTickets {
    const NAME: &'static str = "Filecoin.StateGetRandomnessFromTickets";
    const PARAM_NAMES: [&'static str; 4] =
        ["personalization", "rand_epoch", "entropy", "tipset_key"];
    const API_VERSION: ApiVersion = ApiVersion::V0;
    const PERMISSION: Permission = Permission::Read;

    type Params = (i64, ChainEpoch, Vec<u8>, ApiTipsetKey);
    type Ok = Vec<u8>;

    async fn handle(
        ctx: Ctx<impl Blockstore>,
        (personalization, rand_epoch, entropy, ApiTipsetKey(tsk)): Self::Params,
    ) -> Result<Self::Ok, ServerError> {
        let tipset = ctx
            .state_manager
            .chain_store()
            .load_required_tipset_or_heaviest(&tsk)?;
        let chain_config = ctx.state_manager.chain_config();
        let chain_index = &ctx.chain_store.chain_index;
        let beacon = ctx.state_manager.beacon_schedule();
        let chain_rand = ChainRand::new(chain_config.clone(), tipset, chain_index.clone(), beacon);
        let digest = chain_rand.get_chain_randomness(rand_epoch, false)?;
        let value = crate::state_manager::chain_rand::draw_randomness_from_digest(
            &digest,
            personalization,
            rand_epoch,
            &entropy,
        )?;
        Ok(value.to_vec())
    }
}

/// Get randomness from beacon
pub enum StateGetRandomnessFromBeacon {}

impl RpcMethod<4> for StateGetRandomnessFromBeacon {
    const NAME: &'static str = "Filecoin.StateGetRandomnessFromBeacon";
    const PARAM_NAMES: [&'static str; 4] =
        ["personalization", "rand_epoch", "entropy", "tipset_key"];
    const API_VERSION: ApiVersion = ApiVersion::V0;
    const PERMISSION: Permission = Permission::Read;

    type Params = (i64, ChainEpoch, Vec<u8>, ApiTipsetKey);
    type Ok = Vec<u8>;

    async fn handle(
        ctx: Ctx<impl Blockstore>,
        (personalization, rand_epoch, entropy, ApiTipsetKey(tsk)): Self::Params,
    ) -> Result<Self::Ok, ServerError> {
        let tipset = ctx
            .state_manager
            .chain_store()
            .load_required_tipset_or_heaviest(&tsk)?;
        let chain_config = ctx.state_manager.chain_config();
        let chain_index = &ctx.chain_store.chain_index;
        let beacon = ctx.state_manager.beacon_schedule();
        let chain_rand = ChainRand::new(chain_config.clone(), tipset, chain_index.clone(), beacon);
        let digest = chain_rand.get_beacon_randomness_v3(rand_epoch)?;
        let value = crate::state_manager::chain_rand::draw_randomness_from_digest(
            &digest,
            personalization,
            rand_epoch,
            &entropy,
        )?;
        Ok(value.to_vec())
    }
}

/// Get read state
pub enum StateReadState {}

impl RpcMethod<2> for StateReadState {
    const NAME: &'static str = "Filecoin.StateReadState";
    const PARAM_NAMES: [&'static str; 2] = ["address", "tipset_key"];
    const API_VERSION: ApiVersion = ApiVersion::V0;
    const PERMISSION: Permission = Permission::Read;

    type Params = (Address, ApiTipsetKey);
    type Ok = ApiActorState;

    async fn handle(
        ctx: Ctx<impl Blockstore>,
        (address, ApiTipsetKey(tsk)): Self::Params,
    ) -> Result<Self::Ok, ServerError> {
        let ts = ctx.chain_store.load_required_tipset_or_heaviest(&tsk)?;
        let actor = ctx
            .state_manager
            .get_required_actor(&address, *ts.parent_state())?;
        let blk = ctx.state_manager.blockstore().get_required(&actor.state)?;
        let state = *fvm_ipld_encoding::from_slice::<NonEmpty<Cid>>(&blk)?.first();
        Ok(ApiActorState {
            balance: actor.balance.clone().into(),
            code: actor.code,
            state: crate::rpc::types::ApiState {
                builtin_actors: Ipld::Link(state),
            },
        })
    }
}

pub enum StateCirculatingSupply {}

impl RpcMethod<1> for StateCirculatingSupply {
    const NAME: &'static str = "Filecoin.StateCirculatingSupply";
    const PARAM_NAMES: [&'static str; 1] = ["tipset_key"];
    const API_VERSION: ApiVersion = ApiVersion::V0;
    const PERMISSION: Permission = Permission::Read;

    type Params = (ApiTipsetKey,);
    type Ok = TokenAmount;

    async fn handle(
        ctx: Ctx<impl Blockstore>,
        (ApiTipsetKey(tsk),): Self::Params,
    ) -> Result<Self::Ok, ServerError> {
        let ts = ctx.chain_store.load_required_tipset_or_heaviest(&tsk)?;
        let height = ts.epoch();
        let root = ts.parent_state();
        let genesis_info = GenesisInfo::from_chain_config(ctx.state_manager.chain_config());
        let supply = genesis_info.get_state_circulating_supply(
            height,
            &ctx.state_manager.blockstore_owned(),
            root,
        )?;
        Ok(supply)
    }
}

pub enum StateVerifiedClientStatus {}

impl RpcMethod<2> for StateVerifiedClientStatus {
    const NAME: &'static str = "Filecoin.StateVerifiedClientStatus";
    const PARAM_NAMES: [&'static str; 2] = ["address", "tipset_key"];
    const API_VERSION: ApiVersion = ApiVersion::V0;
    const PERMISSION: Permission = Permission::Read;

    type Params = (Address, ApiTipsetKey);
    type Ok = Option<BigInt>;

    async fn handle(
        ctx: Ctx<impl Blockstore + Send + Sync + 'static>,
        (address, ApiTipsetKey(tsk)): Self::Params,
    ) -> Result<Self::Ok, ServerError> {
        let ts = ctx.chain_store.load_required_tipset_or_heaviest(&tsk)?;
        let status = ctx.state_manager.verified_client_status(&address, &ts)?;
        Ok(status)
    }
}

pub enum StateVMCirculatingSupplyInternal {}

impl RpcMethod<1> for StateVMCirculatingSupplyInternal {
    const NAME: &'static str = "Filecoin.StateVMCirculatingSupplyInternal";
    const PARAM_NAMES: [&'static str; 1] = ["tipset_key"];
    const API_VERSION: ApiVersion = ApiVersion::V0;
    const PERMISSION: Permission = Permission::Read;

    type Params = (ApiTipsetKey,);
    type Ok = CirculatingSupply;

    async fn handle(
        ctx: Ctx<impl Blockstore + Send + Sync + 'static>,
        (ApiTipsetKey(tsk),): Self::Params,
    ) -> Result<Self::Ok, ServerError> {
        let ts = ctx.chain_store.load_required_tipset_or_heaviest(&tsk)?;
        let genesis_info = GenesisInfo::from_chain_config(ctx.state_manager.chain_config());
        Ok(genesis_info.get_vm_circulating_supply_detailed(
            ts.epoch(),
            &ctx.state_manager.blockstore_owned(),
            ts.parent_state(),
        )?)
    }
}

pub enum StateListMiners {}

impl RpcMethod<1> for StateListMiners {
    const NAME: &'static str = "Filecoin.StateListMiners";
    const PARAM_NAMES: [&'static str; 1] = ["tipset_key"];
    const API_VERSION: ApiVersion = ApiVersion::V0;
    const PERMISSION: Permission = Permission::Read;

    type Params = (ApiTipsetKey,);
    type Ok = Vec<Address>;

    async fn handle(
        ctx: Ctx<impl Blockstore + Send + Sync + 'static>,
        (ApiTipsetKey(tsk),): Self::Params,
    ) -> Result<Self::Ok, ServerError> {
        let ts = ctx.chain_store.load_required_tipset_or_heaviest(&tsk)?;
        let actor = ctx
            .state_manager
            .get_required_actor(&Address::POWER_ACTOR, *ts.parent_state())?;
        let state = power::State::load(ctx.store(), actor.code, actor.state)?;
        let miners = state
            .list_all_miners(ctx.store())?
            .iter()
            .map(From::from)
            .collect();
        Ok(miners)
    }
}

pub enum StateMarketStorageDeal {}

impl RpcMethod<2> for StateMarketStorageDeal {
    const NAME: &'static str = "Filecoin.StateMarketStorageDeal";
    const PARAM_NAMES: [&'static str; 2] = ["deal_id", "tipset_key"];
    const API_VERSION: ApiVersion = ApiVersion::V0;
    const PERMISSION: Permission = Permission::Read;

    type Params = (DealID, ApiTipsetKey);
    type Ok = ApiMarketDeal;

    async fn handle(
        ctx: Ctx<impl Blockstore + Send + Sync + 'static>,
        (deal_id, ApiTipsetKey(tsk)): Self::Params,
    ) -> Result<Self::Ok, ServerError> {
        let ts = ctx.chain_store.load_required_tipset_or_heaviest(&tsk)?;
        let store = ctx.store();
        let actor = ctx
            .state_manager
            .get_required_actor(&Address::MARKET_ACTOR, *ts.parent_state())?;
        let market_state = market::State::load(store, actor.code, actor.state)?;
        let proposals = market_state.proposals(store)?;
        let proposal = proposals.get(deal_id)?.ok_or_else(|| anyhow::anyhow!("deal {deal_id} not found - deal may not have completed sealing before deal proposal start epoch, or deal may have been slashed"))?;

        let states = market_state.states(store)?;
        let state = states.get(deal_id)?.unwrap_or_else(DealState::empty);

        Ok(MarketDeal { proposal, state }.into())
    }
}

pub enum StateMarketParticipants {}

impl RpcMethod<1> for StateMarketParticipants {
    const NAME: &'static str = "Filecoin.StateMarketParticipants";
    const PARAM_NAMES: [&'static str; 1] = ["tipset_key"];
    const API_VERSION: ApiVersion = ApiVersion::V0;
    const PERMISSION: Permission = Permission::Read;

    type Params = (ApiTipsetKey,);
    type Ok = HashMap<String, MarketBalance>;

    async fn handle(
        ctx: Ctx<impl Blockstore + Send + Sync + 'static>,
        (ApiTipsetKey(tsk),): Self::Params,
    ) -> Result<Self::Ok, ServerError> {
        let ts = ctx.chain_store.load_required_tipset_or_heaviest(&tsk)?;
        let market_state = ctx.state_manager.market_state(&ts)?;
        let escrow_table = market_state.escrow_table(ctx.store())?;
        let locked_table = market_state.locked_table(ctx.store())?;
        let mut result = HashMap::new();
        escrow_table.for_each(|address, escrow| {
            let locked = locked_table.get(&address.into())?;
            result.insert(
                address.to_string(),
                MarketBalance {
                    escrow: escrow.clone(),
                    locked: locked.into(),
                },
            );
            Ok(())
        })?;
        Ok(result)
    }
}

pub enum StateDealProviderCollateralBounds {}

impl RpcMethod<3> for StateDealProviderCollateralBounds {
    const NAME: &'static str = "Filecoin.StateDealProviderCollateralBounds";
    const PARAM_NAMES: [&'static str; 3] = ["size", "verified", "tipset_key"];
    const API_VERSION: ApiVersion = ApiVersion::V0;
    const PERMISSION: Permission = Permission::Read;

    type Params = (u64, bool, ApiTipsetKey);
    type Ok = DealCollateralBounds;

    async fn handle(
        ctx: Ctx<impl Blockstore + Send + Sync + 'static>,
        (size, verified, ApiTipsetKey(tsk)): Self::Params,
    ) -> Result<Self::Ok, ServerError> {
        let deal_provider_collateral_num = BigInt::from(110);
        let deal_provider_collateral_denom = BigInt::from(100);

        // This is more eloquent than giving the whole match pattern a type.
        let _: bool = verified;

        let state_manager = &ctx.state_manager;
        let ts = state_manager
            .chain_store()
            .load_required_tipset_or_heaviest(&tsk)?;

        let power_actor =
            state_manager.get_required_actor(&Address::POWER_ACTOR, *ts.parent_state())?;

        let reward_actor =
            state_manager.get_required_actor(&Address::REWARD_ACTOR, *ts.parent_state())?;

        let store = ctx.store();

        let power_state = power::State::load(store, power_actor.code, power_actor.state)?;
        let reward_state = reward::State::load(store, reward_actor.code, reward_actor.state)?;

        let genesis_info = GenesisInfo::from_chain_config(state_manager.chain_config());

        let supply = genesis_info.get_vm_circulating_supply(
            ts.epoch(),
            &state_manager.blockstore_owned(),
            ts.parent_state(),
        )?;

        let power_claim = power_state.total_power();

        let policy = &state_manager.chain_config().policy;

        let baseline_power = reward_state.this_epoch_baseline_power();

        let (min, max) = reward_state.deal_provider_collateral_bounds(
            policy,
            PaddedPieceSize::from(size).into(),
            &power_claim.raw_byte_power,
            baseline_power,
            &supply.into(),
        );

        let min = min
            .atto()
            .mul(deal_provider_collateral_num)
            .div_euclid(&deal_provider_collateral_denom);

        Ok(DealCollateralBounds {
            max: max.into(),
            min: TokenAmount::from_atto(min),
        })
    }
}

pub enum StateGetBeaconEntry {}

impl RpcMethod<1> for StateGetBeaconEntry {
    const NAME: &'static str = "Filecoin.StateGetBeaconEntry";
    const PARAM_NAMES: [&'static str; 1] = ["epoch"];
    const API_VERSION: ApiVersion = ApiVersion::V1;
    const PERMISSION: Permission = Permission::Read;

    type Params = (ChainEpoch,);
    type Ok = BeaconEntry;

    async fn handle(
        ctx: Ctx<impl Blockstore>,
        (epoch,): Self::Params,
    ) -> Result<Self::Ok, ServerError> {
        {
            let genesis_timestamp = ctx.chain_store.genesis_block_header().timestamp as i64;
            let block_delay = ctx.state_manager.chain_config().block_delay_secs as i64;
            // Give it a 1s clock drift buffer
            let epoch_timestamp = genesis_timestamp + block_delay * epoch + 1;
            let now_timestamp = chrono::Utc::now().timestamp();
            match epoch_timestamp.saturating_sub(now_timestamp) {
                diff if diff > 0 => {
                    tokio::time::sleep(Duration::from_secs(diff as u64)).await;
                }
                _ => {}
            };
        }

        let (_, beacon) = ctx.beacon.beacon_for_epoch(epoch)?;
        let network_version = ctx.state_manager.get_network_version(epoch);
        let round = beacon.max_beacon_round_for_epoch(network_version, epoch);
        let entry = beacon.entry(round).await?;
        Ok(entry)
    }
}

pub enum StateSectorPreCommitInfo {}

impl RpcMethod<3> for StateSectorPreCommitInfo {
    const NAME: &'static str = "Filecoin.StateSectorPreCommitInfo";
    const PARAM_NAMES: [&'static str; 3] = ["miner_address", "sector_number", "tipset_key"];
    const API_VERSION: ApiVersion = ApiVersion::V0;
    const PERMISSION: Permission = Permission::Read;

    type Params = (Address, u64, ApiTipsetKey);
    type Ok = SectorPreCommitOnChainInfo;

    async fn handle(
        ctx: Ctx<impl Blockstore>,
        (miner_address, sector_number, ApiTipsetKey(tsk)): Self::Params,
    ) -> Result<Self::Ok, ServerError> {
        let ts = ctx
            .state_manager
            .chain_store()
            .load_required_tipset_or_heaviest(&tsk)?;
        let actor = ctx
            .state_manager
            .get_required_actor(&miner_address, *ts.parent_state())?;
        let state = miner::State::load(ctx.store(), actor.code, actor.state)?;
        Ok(match state {
            miner::State::V8(s) => s
                .get_precommitted_sector(ctx.store(), sector_number)?
                .map(SectorPreCommitOnChainInfo::from),
            miner::State::V9(s) => s
                .get_precommitted_sector(ctx.store(), sector_number)?
                .map(SectorPreCommitOnChainInfo::from),
            miner::State::V10(s) => s
                .get_precommitted_sector(ctx.store(), sector_number)?
                .map(SectorPreCommitOnChainInfo::from),
            miner::State::V11(s) => s
                .get_precommitted_sector(ctx.store(), sector_number)?
                .map(SectorPreCommitOnChainInfo::from),
            miner::State::V12(s) => s
                .get_precommitted_sector(ctx.store(), sector_number)?
                .map(SectorPreCommitOnChainInfo::from),
            miner::State::V13(s) => s
                .get_precommitted_sector(ctx.store(), sector_number)?
                .map(SectorPreCommitOnChainInfo::from),
        }
        .context("SectorPreCommitOnChainInfo not found")?)
    }
}

impl StateSectorPreCommitInfo {
    pub fn get_sectors(
        store: &Arc<impl Blockstore>,
        miner_address: &Address,
        tipset: &Tipset,
    ) -> anyhow::Result<Vec<u64>> {
        let mut sectors = vec![];
        let state_tree = StateTree::new_from_root(store.clone(), tipset.parent_state())?;
        let actor = state_tree.get_required_actor(miner_address)?;
        let state = miner::State::load(store, actor.code, actor.state)?;
        match &state {
            miner::State::V8(s) => {
                let precommitted = fil_actors_shared::v8::make_map_with_root::<
                    _,
                    fil_actor_miner_state::v8::SectorPreCommitOnChainInfo,
                >(&s.pre_committed_sectors, store)?;
                precommitted.for_each(|_k, v| {
                    sectors.push(v.info.sector_number);
                    Ok(())
                })
            }
            miner::State::V9(s) => {
                let precommitted = fil_actors_shared::v9::make_map_with_root::<
                    _,
                    fil_actor_miner_state::v9::SectorPreCommitOnChainInfo,
                >(&s.pre_committed_sectors, store)?;
                precommitted.for_each(|_k, v| {
                    sectors.push(v.info.sector_number);
                    Ok(())
                })
            }
            miner::State::V10(s) => {
                let precommitted = fil_actors_shared::v10::make_map_with_root::<
                    _,
                    fil_actor_miner_state::v10::SectorPreCommitOnChainInfo,
                >(&s.pre_committed_sectors, store)?;
                precommitted.for_each(|_k, v| {
                    sectors.push(v.info.sector_number);
                    Ok(())
                })
            }
            miner::State::V11(s) => {
                let precommitted = fil_actors_shared::v11::make_map_with_root::<
                    _,
                    fil_actor_miner_state::v11::SectorPreCommitOnChainInfo,
                >(&s.pre_committed_sectors, store)?;
                precommitted.for_each(|_k, v| {
                    sectors.push(v.info.sector_number);
                    Ok(())
                })
            }
            miner::State::V12(s) => {
                let precommitted = fil_actors_shared::v12::make_map_with_root::<
                    _,
                    fil_actor_miner_state::v12::SectorPreCommitOnChainInfo,
                >(&s.pre_committed_sectors, store)?;
                precommitted.for_each(|_k, v| {
                    sectors.push(v.info.sector_number);
                    Ok(())
                })
            }
            miner::State::V13(s) => {
                let precommitted = fil_actors_shared::v13::make_map_with_root::<
                    _,
                    fil_actor_miner_state::v13::SectorPreCommitOnChainInfo,
                >(&s.pre_committed_sectors, store)?;
                precommitted.for_each(|_k, v| {
                    sectors.push(v.info.sector_number);
                    Ok(())
                })
            }
        }?;

        Ok(sectors)
    }

    pub fn get_sector_pre_commit_infos(
        store: &Arc<impl Blockstore>,
        miner_address: &Address,
        tipset: &Tipset,
    ) -> anyhow::Result<Vec<SectorPreCommitInfo>> {
        let mut infos = vec![];
        let state_tree = StateTree::new_from_root(store.clone(), tipset.parent_state())?;
        let actor = state_tree.get_required_actor(miner_address)?;
        let state = miner::State::load(store, actor.code, actor.state)?;
        match &state {
            miner::State::V8(s) => {
                let precommitted = fil_actors_shared::v8::make_map_with_root::<
                    _,
                    fil_actor_miner_state::v8::SectorPreCommitOnChainInfo,
                >(&s.pre_committed_sectors, store)?;
                precommitted.for_each(|_k, v| {
                    infos.push(v.info.clone().into());
                    Ok(())
                })
            }
            miner::State::V9(s) => {
                let precommitted = fil_actors_shared::v9::make_map_with_root::<
                    _,
                    fil_actor_miner_state::v9::SectorPreCommitOnChainInfo,
                >(&s.pre_committed_sectors, store)?;
                precommitted.for_each(|_k, v| {
                    infos.push(v.info.clone().into());
                    Ok(())
                })
            }
            miner::State::V10(s) => {
                let precommitted = fil_actors_shared::v10::make_map_with_root::<
                    _,
                    fil_actor_miner_state::v10::SectorPreCommitOnChainInfo,
                >(&s.pre_committed_sectors, store)?;
                precommitted.for_each(|_k, v| {
                    infos.push(v.info.clone().into());
                    Ok(())
                })
            }
            miner::State::V11(s) => {
                let precommitted = fil_actors_shared::v11::make_map_with_root::<
                    _,
                    fil_actor_miner_state::v11::SectorPreCommitOnChainInfo,
                >(&s.pre_committed_sectors, store)?;
                precommitted.for_each(|_k, v| {
                    infos.push(v.info.clone().into());
                    Ok(())
                })
            }
            miner::State::V12(s) => {
                let precommitted = fil_actors_shared::v12::make_map_with_root::<
                    _,
                    fil_actor_miner_state::v12::SectorPreCommitOnChainInfo,
                >(&s.pre_committed_sectors, store)?;
                precommitted.for_each(|_k, v| {
                    infos.push(v.info.clone().into());
                    Ok(())
                })
            }
            miner::State::V13(s) => {
                let precommitted = fil_actors_shared::v13::make_map_with_root::<
                    _,
                    fil_actor_miner_state::v13::SectorPreCommitOnChainInfo,
                >(&s.pre_committed_sectors, store)?;
                precommitted.for_each(|_k, v| {
                    infos.push(v.info.clone().into());
                    Ok(())
                })
            }
        }?;

        Ok(infos)
    }
}

pub enum StateSectorGetInfo {}

impl RpcMethod<3> for StateSectorGetInfo {
    const NAME: &'static str = "Filecoin.StateSectorGetInfo";
    const PARAM_NAMES: [&'static str; 3] = ["miner_address", "sector_number", "tipset_key"];
    const API_VERSION: ApiVersion = ApiVersion::V0;
    const PERMISSION: Permission = Permission::Read;

    type Params = (Address, u64, ApiTipsetKey);
    type Ok = SectorOnChainInfo;

    async fn handle(
        ctx: Ctx<impl Blockstore>,
        (miner_address, sector_number, ApiTipsetKey(tsk)): Self::Params,
    ) -> Result<Self::Ok, ServerError> {
        let ts = ctx
            .state_manager
            .chain_store()
            .load_required_tipset_or_heaviest(&tsk)?;
        Ok(ctx
            .state_manager
            .get_all_sectors(&miner_address, &ts)?
            .into_iter()
            .find(|info| info.sector_number == sector_number)
            .context(format!("Info for sector number {sector_number} not found"))?)
    }
}

impl StateSectorGetInfo {
    pub fn get_sectors(
        store: &Arc<impl Blockstore>,
        miner_address: &Address,
        tipset: &Tipset,
    ) -> anyhow::Result<Vec<u64>> {
        let state_tree = StateTree::new_from_root(store.clone(), tipset.parent_state())?;
        let actor = state_tree.get_required_actor(miner_address)?;
        let state = miner::State::load(store, actor.code, actor.state)?;
        Ok(state
            .load_sectors(store, None)?
            .into_iter()
            .map(|s| s.sector_number)
            .collect())
    }
}

/// Looks back and returns all messages with a matching to or from address, stopping at the given height.
pub enum StateListMessages {}

impl RpcMethod<3> for StateListMessages {
    const NAME: &'static str = "Filecoin.StateListMessages";
    const PARAM_NAMES: [&'static str; 3] = ["message_filter", "tipset_key", "max_height"];
    const API_VERSION: ApiVersion = ApiVersion::V0;
    const PERMISSION: Permission = Permission::Read;

    type Params = (MessageFilter, ApiTipsetKey, i64);
    type Ok = Vec<Cid>;

    async fn handle(
        ctx: Ctx<impl Blockstore + Send + Sync + 'static>,
        (from_to, ApiTipsetKey(tsk), max_height): Self::Params,
    ) -> Result<Self::Ok, ServerError> {
        let ts = ctx
            .state_manager
            .chain_store()
            .load_required_tipset_or_heaviest(&tsk)?;
        if from_to.is_empty() {
            return Err(ErrorObject::owned(
                1,
                "must specify at least To or From in message filter",
                Some(from_to),
            )
            .into());
        } else if let Some(to) = from_to.to {
            // this is following lotus logic, it probably should be `if let` instead of `else if let`
            // see <https://github.com/ChainSafe/forest/pull/3827#discussion_r1462691005>
            if ctx.state_manager.lookup_id(&to, ts.as_ref())?.is_none() {
                return Ok(vec![]);
            }
        } else if let Some(from) = from_to.from {
            if ctx.state_manager.lookup_id(&from, ts.as_ref())?.is_none() {
                return Ok(vec![]);
            }
        }

        let mut out = Vec::new();
        let mut cur_ts = ts.clone();

        while cur_ts.epoch() >= max_height {
            let msgs = ctx.chain_store.messages_for_tipset(&cur_ts)?;

            for msg in msgs {
                if from_to.matches(msg.message()) {
                    out.push(msg.cid()?);
                }
            }

            if cur_ts.epoch() == 0 {
                break;
            }

            let next = ctx
                .chain_store
                .chain_index
                .load_required_tipset(cur_ts.parents())?;
            cur_ts = next;
        }

        Ok(out)
    }
}

pub enum StateGetClaim {}

impl RpcMethod<3> for StateGetClaim {
    const NAME: &'static str = "Filecoin.StateGetClaim";
    const PARAM_NAMES: [&'static str; 3] = ["address", "claim_id", "tipset_key"];
    const API_VERSION: ApiVersion = ApiVersion::V1;
    const PERMISSION: Permission = Permission::Read;

    type Params = (Address, ClaimID, ApiTipsetKey);
    type Ok = Option<Claim>;

    async fn handle(
        ctx: Ctx<impl Blockstore + Send + Sync + 'static>,
        (address, claim_id, ApiTipsetKey(tsk)): Self::Params,
    ) -> Result<Self::Ok, ServerError> {
        let ts = ctx.chain_store.load_required_tipset_or_heaviest(&tsk)?;
        Ok(ctx.state_manager.get_claim(&address, &ts, claim_id)?)
    }
}

pub enum StateGetNetworkParams {}

impl RpcMethod<0> for StateGetNetworkParams {
    const NAME: &'static str = "Filecoin.StateGetNetworkParams";
    const PARAM_NAMES: [&'static str; 0] = [];
    const API_VERSION: ApiVersion = ApiVersion::V0;
    const PERMISSION: Permission = Permission::Read;

    type Params = ();
    type Ok = NetworkParams;

    async fn handle(
        ctx: Ctx<impl Blockstore + Send + Sync + 'static>,
        (): Self::Params,
    ) -> Result<Self::Ok, ServerError> {
        let config = ctx.state_manager.chain_config();
        let policy = &config.policy;

        // This is the correct implementation, but for conformance with Lotus,
        // until resolved there, we have to use a workaround. Replace this
        // once a version of Lotus is released with the correct implementation.
        // The change is already in the Lotus master branch.
        //let supported_proof_types = policy
        //    .valid_pre_commit_proof_type
        //    .iter()
        //    .map(|p| i64::from(*p))
        //    .sorted()
        //    .map(|p| p.into())
        //    .collect();

        use crate::shim::sector::RegisteredSealProofV3::*;
        let supported_proof_types = match config.network {
            NetworkChain::Mainnet | NetworkChain::Calibnet => {
                vec![StackedDRG32GiBV1, StackedDRG64GiBV1]
            }
            NetworkChain::Butterflynet => {
                vec![StackedDRG512MiBV1, StackedDRG32GiBV1, StackedDRG64GiBV1]
            }
            NetworkChain::Devnet(_) => {
                vec![StackedDRG2KiBV1, StackedDRG8MiBV1]
            }
        };

        let params = NetworkParams {
            network_name: ctx.network_name.clone(),
            block_delay_secs: config.block_delay_secs as u64,
            consensus_miner_min_power: policy.minimum_consensus_power.clone(),
            supported_proof_types,
            pre_commit_challenge_delay: policy.pre_commit_challenge_delay,
            fork_upgrade_params: ForkUpgradeParams::try_from(config)
                .context("Failed to get fork upgrade params")?,
            eip155_chain_id: config.eth_chain_id,
        };

        Ok(params)
    }
}

#[derive(Debug, Clone, Serialize, Deserialize, PartialEq, JsonSchema)]
#[serde(rename_all = "PascalCase")]
pub struct NetworkParams {
    network_name: String,
    block_delay_secs: u64,
    #[schemars(with = "crate::lotus_json::LotusJson<BigInt>")]
    #[serde(with = "crate::lotus_json")]
    consensus_miner_min_power: BigInt,
    #[schemars(with = "crate::lotus_json::LotusJson<i64>")]
    supported_proof_types: Vec<RegisteredSealProof>,
    pre_commit_challenge_delay: ChainEpoch,
    fork_upgrade_params: ForkUpgradeParams,
    #[serde(rename = "Eip155ChainID")]
    eip155_chain_id: u32,
}

lotus_json_with_self!(NetworkParams);

#[derive(Debug, Clone, Serialize, Deserialize, PartialEq, JsonSchema)]
#[serde(rename_all = "PascalCase")]
pub struct ForkUpgradeParams {
    upgrade_smoke_height: ChainEpoch,
    upgrade_breeze_height: ChainEpoch,
    upgrade_ignition_height: ChainEpoch,
    upgrade_liftoff_height: ChainEpoch,
    upgrade_assembly_height: ChainEpoch,
    upgrade_refuel_height: ChainEpoch,
    upgrade_tape_height: ChainEpoch,
    upgrade_kumquat_height: ChainEpoch,
    breeze_gas_tamping_duration: ChainEpoch,
    upgrade_calico_height: ChainEpoch,
    upgrade_persian_height: ChainEpoch,
    upgrade_orange_height: ChainEpoch,
    upgrade_claus_height: ChainEpoch,
    upgrade_trust_height: ChainEpoch,
    upgrade_norwegian_height: ChainEpoch,
    upgrade_turbo_height: ChainEpoch,
    upgrade_hyperdrive_height: ChainEpoch,
    upgrade_chocolate_height: ChainEpoch,
    upgrade_oh_snap_height: ChainEpoch,
    upgrade_skyr_height: ChainEpoch,
    upgrade_shark_height: ChainEpoch,
    upgrade_hygge_height: ChainEpoch,
    upgrade_lightning_height: ChainEpoch,
    upgrade_thunder_height: ChainEpoch,
    upgrade_watermelon_height: ChainEpoch,
    upgrade_dragon_height: ChainEpoch,
    upgrade_phoenix_height: ChainEpoch,
    // To be added in the next Lotus release
    // upgrade_aussie_height: ChainEpoch,
}

impl TryFrom<&Arc<ChainConfig>> for ForkUpgradeParams {
    type Error = anyhow::Error;
    fn try_from(config: &Arc<ChainConfig>) -> anyhow::Result<Self> {
        let height_infos = &config.height_infos;
        let get_height = |height| -> anyhow::Result<ChainEpoch> {
            let height = height_infos
                .get(&height)
                .context(format!("Height info for {height} not found"))?
                .epoch;
            Ok(height)
        };

        use crate::networks::Height::*;
        Ok(ForkUpgradeParams {
            upgrade_smoke_height: get_height(Smoke)?,
            upgrade_breeze_height: get_height(Breeze)?,
            upgrade_ignition_height: get_height(Ignition)?,
            upgrade_liftoff_height: get_height(Liftoff)?,
            upgrade_assembly_height: get_height(Assembly)?,
            upgrade_refuel_height: get_height(Refuel)?,
            upgrade_tape_height: get_height(Tape)?,
            upgrade_kumquat_height: get_height(Kumquat)?,
            breeze_gas_tamping_duration: config.breeze_gas_tamping_duration,
            upgrade_calico_height: get_height(Calico)?,
            upgrade_persian_height: get_height(Persian)?,
            upgrade_orange_height: get_height(Orange)?,
            upgrade_claus_height: get_height(Claus)?,
            upgrade_trust_height: get_height(Trust)?,
            upgrade_norwegian_height: get_height(Norwegian)?,
            upgrade_turbo_height: get_height(Turbo)?,
            upgrade_hyperdrive_height: get_height(Hyperdrive)?,
            upgrade_chocolate_height: get_height(Chocolate)?,
            upgrade_oh_snap_height: get_height(OhSnap)?,
            upgrade_skyr_height: get_height(Skyr)?,
            upgrade_shark_height: get_height(Shark)?,
            upgrade_hygge_height: get_height(Hygge)?,
            upgrade_lightning_height: get_height(Lightning)?,
            upgrade_thunder_height: get_height(Thunder)?,
            upgrade_watermelon_height: get_height(Watermelon)?,
            upgrade_dragon_height: get_height(Dragon)?,
            upgrade_phoenix_height: get_height(Phoenix)?,
            // upgrade_aussie_height: get_height(Aussie)?,
        })
    }
}<|MERGE_RESOLUTION|>--- conflicted
+++ resolved
@@ -60,59 +60,6 @@
 use std::{sync::Arc, time::Duration};
 use tokio::task::JoinSet;
 
-<<<<<<< HEAD
-macro_rules! for_each_method {
-    ($callback:ident) => {
-        $callback!(crate::rpc::state::StateCall);
-        $callback!(crate::rpc::state::StateGetBeaconEntry);
-        $callback!(crate::rpc::state::StateListMessages);
-        $callback!(crate::rpc::state::StateGetNetworkParams);
-        $callback!(crate::rpc::state::StateNetworkName);
-        $callback!(crate::rpc::state::StateReplay);
-        $callback!(crate::rpc::state::StateSectorGetInfo);
-        $callback!(crate::rpc::state::StateSectorPreCommitInfo);
-        $callback!(crate::rpc::state::StateAccountKey);
-        $callback!(crate::rpc::state::StateLookupID);
-        $callback!(crate::rpc::state::StateGetActor);
-        $callback!(crate::rpc::state::StateMinerInfo);
-        $callback!(crate::rpc::state::StateMinerActiveSectors);
-        $callback!(crate::rpc::state::StateMinerPartitions);
-        $callback!(crate::rpc::state::StateMinerSectors);
-        $callback!(crate::rpc::state::StateMinerSectorCount);
-        $callback!(crate::rpc::state::StateMinerPower);
-        $callback!(crate::rpc::state::StateMinerDeadlines);
-        $callback!(crate::rpc::state::StateMinerProvingDeadline);
-        $callback!(crate::rpc::state::StateMinerFaults);
-        $callback!(crate::rpc::state::StateMinerRecoveries);
-        $callback!(crate::rpc::state::StateMinerAvailableBalance);
-        $callback!(crate::rpc::state::StateMinerInitialPledgeCollateral);
-        $callback!(crate::rpc::state::StateGetReceipt);
-        $callback!(crate::rpc::state::StateGetRandomnessFromTickets);
-        $callback!(crate::rpc::state::StateGetRandomnessFromBeacon);
-        $callback!(crate::rpc::state::StateReadState);
-        $callback!(crate::rpc::state::StateCirculatingSupply);
-        $callback!(crate::rpc::state::StateVerifiedClientStatus);
-        $callback!(crate::rpc::state::StateVMCirculatingSupplyInternal);
-        $callback!(crate::rpc::state::StateListMiners);
-        $callback!(crate::rpc::state::StateNetworkVersion);
-        $callback!(crate::rpc::state::StateMarketBalance);
-        $callback!(crate::rpc::state::StateMarketParticipants);
-        $callback!(crate::rpc::state::StateMarketDeals);
-        $callback!(crate::rpc::state::StateDealProviderCollateralBounds);
-        $callback!(crate::rpc::state::StateMarketStorageDeal);
-        $callback!(crate::rpc::state::StateWaitMsg);
-        $callback!(crate::rpc::state::StateSearchMsg);
-        $callback!(crate::rpc::state::StateSearchMsgLimited);
-        $callback!(crate::rpc::state::StateFetchRoot);
-        $callback!(crate::rpc::state::StateMinerPreCommitDepositForPower);
-        $callback!(crate::rpc::state::StateGetClaim);
-        $callback!(crate::rpc::state::StateVerifierStatus);
-    };
-}
-pub(crate) use for_each_method;
-
-=======
->>>>>>> ecb00eab
 const INITIAL_PLEDGE_NUM: u64 = 110;
 const INITIAL_PLEDGE_DEN: u64 = 100;
 
