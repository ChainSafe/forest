--- conflicted
+++ resolved
@@ -2957,13 +2957,9 @@
     upgrade_phoenix_height: ChainEpoch,
     upgrade_waffle_height: ChainEpoch,
     upgrade_tuktuk_height: ChainEpoch,
-<<<<<<< HEAD
-    //upgrade_teep_height: ChainEpoch,
-    //upgrade_golden_week_height: ChainEpoch,
-=======
     upgrade_teep_height: ChainEpoch,
     upgrade_tock_height: ChainEpoch,
->>>>>>> 576107b4
+    upgrade_golden_week_height: ChainEpoch,
 }
 
 impl TryFrom<&ChainConfig> for ForkUpgradeParams {
@@ -3009,13 +3005,9 @@
             upgrade_phoenix_height: get_height(Phoenix)?,
             upgrade_waffle_height: get_height(Waffle)?,
             upgrade_tuktuk_height: get_height(TukTuk)?,
-<<<<<<< HEAD
-            //upgrade_teep_height: get_height(Teep)?,
-            //upgrade_golden_week_height: get_height(GoldenWeek)?,
-=======
             upgrade_teep_height: get_height(Teep)?,
             upgrade_tock_height: get_height(Tock)?,
->>>>>>> 576107b4
+            upgrade_golden_week_height: get_height(GoldenWeek)?,
         })
     }
 }
