// Copyright 2019-2024 ChainSafe Systems
// SPDX-License-Identifier: Apache-2.0, MIT
#![allow(clippy::unused_async)]

mod types;
pub use types::*;

use crate::blocks::Tipset;
use crate::cid_collections::CidHashSet;
use crate::libp2p::NetworkMessage;
use crate::shim::message::Message;
use crate::shim::piece::PaddedPieceSize;
use crate::shim::state_tree::StateTree;
use crate::shim::{
    address::Address, clock::ChainEpoch, deal::DealID, econ::TokenAmount, executor::Receipt,
    state_tree::ActorState, version::NetworkVersion,
};
use crate::state_manager::chain_rand::ChainRand;
use crate::state_manager::circulating_supply::GenesisInfo;
use crate::state_manager::MarketBalance;
use crate::utils::db::car_stream::{CarBlock, CarWriter};
use crate::{
    beacon::BeaconEntry,
    rpc::{types::*, ApiVersion, Ctx, Permission, RpcMethod, ServerError},
};
use ahash::{HashMap, HashMapExt};
use anyhow::Context as _;
use anyhow::Result;
use cid::Cid;
use fil_actor_interface::market::DealState;
use fil_actor_interface::{
    market, miner,
    miner::{MinerInfo, MinerPower},
    multisig, power, reward,
};
use fil_actor_miner_state::v10::qa_power_for_weight;
use fil_actors_shared::fvm_ipld_bitfield::BitField;
use futures::StreamExt;
use fvm_ipld_blockstore::Blockstore;
use fvm_ipld_encoding::{CborStore, DAG_CBOR};
use jsonrpsee::types::error::ErrorObject;
use libipld_core::ipld::Ipld;
use nonempty::{nonempty, NonEmpty};
use num_bigint::BigInt;
use num_traits::Euclid;
use parking_lot::Mutex;
use std::ops::Mul;
use std::path::PathBuf;
use std::{sync::Arc, time::Duration};
use tokio::task::JoinSet;

macro_rules! for_each_method {
    ($callback:ident) => {
        $callback!(crate::rpc::state::MinerGetBaseInfo);
        $callback!(crate::rpc::state::StateCall);
        $callback!(crate::rpc::state::StateGetBeaconEntry);
        $callback!(crate::rpc::state::StateListMessages);
        $callback!(crate::rpc::state::StateNetworkName);
        $callback!(crate::rpc::state::StateReplay);
        $callback!(crate::rpc::state::StateSectorGetInfo);
        $callback!(crate::rpc::state::StateSectorPreCommitInfo);
        $callback!(crate::rpc::state::StateAccountKey);
        $callback!(crate::rpc::state::StateLookupID);
        $callback!(crate::rpc::state::StateGetActor);
        $callback!(crate::rpc::state::StateMinerInfo);
        $callback!(crate::rpc::state::StateMinerActiveSectors);
        $callback!(crate::rpc::state::StateMinerPartitions);
        $callback!(crate::rpc::state::StateMinerSectors);
        $callback!(crate::rpc::state::StateMinerSectorCount);
        $callback!(crate::rpc::state::StateMinerPower);
        $callback!(crate::rpc::state::StateMinerDeadlines);
        $callback!(crate::rpc::state::StateMinerProvingDeadline);
        $callback!(crate::rpc::state::StateMinerFaults);
        $callback!(crate::rpc::state::StateMinerRecoveries);
        $callback!(crate::rpc::state::StateMinerAvailableBalance);
        $callback!(crate::rpc::state::StateMinerInitialPledgeCollateral);
        $callback!(crate::rpc::state::StateGetReceipt);
        $callback!(crate::rpc::state::StateGetRandomnessFromTickets);
        $callback!(crate::rpc::state::StateGetRandomnessFromBeacon);
        $callback!(crate::rpc::state::StateReadState);
        $callback!(crate::rpc::state::StateCirculatingSupply);
        $callback!(crate::rpc::state::MsigGetAvailableBalance);
        $callback!(crate::rpc::state::MsigGetPending);
        $callback!(crate::rpc::state::StateVerifiedClientStatus);
        $callback!(crate::rpc::state::StateVMCirculatingSupplyInternal);
        $callback!(crate::rpc::state::StateListMiners);
        $callback!(crate::rpc::state::StateNetworkVersion);
        $callback!(crate::rpc::state::StateMarketBalance);
        $callback!(crate::rpc::state::StateMarketDeals);
        $callback!(crate::rpc::state::StateDealProviderCollateralBounds);
        $callback!(crate::rpc::state::StateMarketStorageDeal);
        $callback!(crate::rpc::state::StateWaitMsg);
        $callback!(crate::rpc::state::StateSearchMsg);
        $callback!(crate::rpc::state::StateSearchMsgLimited);
        $callback!(crate::rpc::state::StateFetchRoot);
    };
}
pub(crate) use for_each_method;

<<<<<<< HEAD
=======
pub const STATE_DECODE_PARAMS: &str = "Filecoin.StateDecodeParams";

const INITIAL_PLEDGE_NUM: u64 = 110;
const INITIAL_PLEDGE_DEN: u64 = 100;

>>>>>>> a64341f6
pub enum MinerGetBaseInfo {}
impl RpcMethod<3> for MinerGetBaseInfo {
    const NAME: &'static str = "Filecoin.MinerGetBaseInfo";
    const PARAM_NAMES: [&'static str; 3] = ["address", "epoch", "tsk"];
    const API_VERSION: ApiVersion = ApiVersion::V0;
    const PERMISSION: Permission = Permission::Read;

    type Params = (Address, i64, ApiTipsetKey);
    type Ok = Option<MiningBaseInfo>;

    async fn handle(
        ctx: Ctx<impl Blockstore + Send + Sync + 'static>,
        (address, epoch, ApiTipsetKey(tsk)): Self::Params,
    ) -> Result<Self::Ok, ServerError> {
        let ts = ctx
            .state_manager
            .chain_store()
            .load_required_tipset_or_heaviest(&tsk)?;

        Ok(ctx
            .state_manager
            .miner_get_base_info(ctx.state_manager.beacon_schedule(), ts, address, epoch)
            .await?)
    }
}

pub enum StateCall {}
impl RpcMethod<2> for StateCall {
    const NAME: &'static str = "Filecoin.StateCall";
    const PARAM_NAMES: [&'static str; 2] = ["message", "tsk"];
    const API_VERSION: ApiVersion = ApiVersion::V0;
    const PERMISSION: Permission = Permission::Read;

    type Params = (Message, ApiTipsetKey);
    type Ok = ApiInvocResult;

    async fn handle(
        ctx: Ctx<impl Blockstore + Send + Sync + 'static>,
        (message, ApiTipsetKey(tsk)): Self::Params,
    ) -> Result<Self::Ok, ServerError> {
        let state_manager = &ctx.state_manager;
        let tipset = ctx
            .state_manager
            .chain_store()
            .load_required_tipset_or_heaviest(&tsk)?;
        // Handle expensive fork error?
        // TODO(elmattic): https://github.com/ChainSafe/forest/issues/3733
        Ok(state_manager.call(&message, Some(tipset))?)
    }
}

pub enum StateReplay {}
impl RpcMethod<2> for StateReplay {
    const NAME: &'static str = "Filecoin.StateReplay";
    const PARAM_NAMES: [&'static str; 2] = ["cid", "tsk"];
    const API_VERSION: ApiVersion = ApiVersion::V0;
    const PERMISSION: Permission = Permission::Read;

    type Params = (Cid, ApiTipsetKey);
    type Ok = InvocResult;

    /// returns the result of executing the indicated message, assuming it was
    /// executed in the indicated tipset.
    async fn handle(
        ctx: Ctx<impl Blockstore + Send + Sync + 'static>,
        (cid, ApiTipsetKey(tsk)): Self::Params,
    ) -> Result<Self::Ok, ServerError> {
        let state_manager = &ctx.state_manager;
        let tipset = ctx
            .state_manager
            .chain_store()
            .load_required_tipset_or_heaviest(&tsk)?;
        let (msg, ret) = state_manager.replay(&tipset, cid).await?;

        Ok(InvocResult {
            msg,
            msg_rct: Some(ret.msg_receipt()),
            error: ret.failure_info(),
        })
    }
}

pub enum StateNetworkName {}
impl RpcMethod<0> for StateNetworkName {
    const NAME: &'static str = "Filecoin.StateNetworkName";
    const PARAM_NAMES: [&'static str; 0] = [];
    const API_VERSION: ApiVersion = ApiVersion::V0;
    const PERMISSION: Permission = Permission::Read;

    type Params = ();
    type Ok = String;

    async fn handle(ctx: Ctx<impl Blockstore>, (): Self::Params) -> Result<Self::Ok, ServerError> {
        let state_manager = &ctx.state_manager;
        let heaviest_tipset = state_manager.chain_store().heaviest_tipset();

        Ok(state_manager.get_network_name(heaviest_tipset.parent_state())?)
    }
}

pub enum StateNetworkVersion {}
impl RpcMethod<1> for StateNetworkVersion {
    const NAME: &'static str = "Filecoin.StateNetworkVersion";
    const PARAM_NAMES: [&'static str; 1] = ["tipset_key"];
    const API_VERSION: ApiVersion = ApiVersion::V0;
    const PERMISSION: Permission = Permission::Read;

    type Params = (ApiTipsetKey,);
    type Ok = NetworkVersion;

    async fn handle(
        ctx: Ctx<impl Blockstore>,
        (ApiTipsetKey(tsk),): Self::Params,
    ) -> Result<Self::Ok, ServerError> {
        let ts = ctx.chain_store.load_required_tipset_or_heaviest(&tsk)?;
        Ok(ctx.state_manager.get_network_version(ts.epoch()))
    }
}

/// gets the public key address of the given ID address
/// See <https://github.com/filecoin-project/lotus/blob/master/documentation/en/api-v0-methods.md#StateAccountKey>
pub enum StateAccountKey {}

impl RpcMethod<2> for StateAccountKey {
    const NAME: &'static str = "Filecoin.StateAccountKey";
    const PARAM_NAMES: [&'static str; 2] = ["address", "tipset_key"];
    const API_VERSION: ApiVersion = ApiVersion::V0;
    const PERMISSION: Permission = Permission::Read;

    type Params = (Address, ApiTipsetKey);
    type Ok = Address;

    async fn handle(
        ctx: Ctx<impl Blockstore + Send + Sync + 'static>,
        (address, ApiTipsetKey(tsk)): Self::Params,
    ) -> Result<Self::Ok, ServerError> {
        let ts = ctx.chain_store.load_required_tipset_or_heaviest(&tsk)?;
        Ok(ctx
            .state_manager
            .resolve_to_deterministic_address(address, ts)
            .await?)
    }
}

/// retrieves the ID address of the given address
/// See <https://github.com/filecoin-project/lotus/blob/master/documentation/en/api-v0-methods.md#StateLookupID>
pub enum StateLookupID {}

impl RpcMethod<2> for StateLookupID {
    const NAME: &'static str = "Filecoin.StateLookupID";
    const PARAM_NAMES: [&'static str; 2] = ["address", "tipset_key"];
    const API_VERSION: ApiVersion = ApiVersion::V0;
    const PERMISSION: Permission = Permission::Read;

    type Params = (Address, ApiTipsetKey);
    type Ok = Address;

    async fn handle(
        ctx: Ctx<impl Blockstore + Send + Sync + 'static>,
        (address, ApiTipsetKey(tsk)): Self::Params,
    ) -> Result<Self::Ok, ServerError> {
        let ts = ctx.chain_store.load_required_tipset_or_heaviest(&tsk)?;
        Ok(ctx
            .state_manager
            .lookup_required_id(&address, ts.as_ref())?)
    }
}

pub enum StateGetActor {}

impl RpcMethod<2> for StateGetActor {
    const NAME: &'static str = "Filecoin.StateGetActor";
    const PARAM_NAMES: [&'static str; 2] = ["address", "tipset_key"];
    const API_VERSION: ApiVersion = ApiVersion::V0;
    const PERMISSION: Permission = Permission::Read;

    type Params = (Address, ApiTipsetKey);
    type Ok = Option<ActorState>;

    async fn handle(
        ctx: Ctx<impl Blockstore + Send + Sync + 'static>,
        (address, ApiTipsetKey(tsk)): Self::Params,
    ) -> Result<Self::Ok, ServerError> {
        let ts = ctx.chain_store.load_required_tipset_or_heaviest(&tsk)?;
        let state = ctx.state_manager.get_actor(&address, *ts.parent_state())?;
        Ok(state)
    }
}

/// looks up the Escrow and Locked balances of the given address in the Storage
/// Market
pub enum StateMarketBalance {}

impl RpcMethod<2> for StateMarketBalance {
    const NAME: &'static str = "Filecoin.StateMarketBalance";
    const PARAM_NAMES: [&'static str; 2] = ["address", "tipset_key"];
    const API_VERSION: ApiVersion = ApiVersion::V0;
    const PERMISSION: Permission = Permission::Read;

    type Params = (Address, ApiTipsetKey);
    type Ok = MarketBalance;

    async fn handle(
        ctx: Ctx<impl Blockstore + Send + Sync + 'static>,
        (address, ApiTipsetKey(tsk)): Self::Params,
    ) -> Result<Self::Ok, ServerError> {
        let ts = ctx.chain_store.load_required_tipset_or_heaviest(&tsk)?;
        ctx.state_manager
            .market_balance(&address, &ts)
            .map_err(From::from)
    }
}

pub enum StateMarketDeals {}

impl RpcMethod<1> for StateMarketDeals {
    const NAME: &'static str = "Filecoin.StateMarketDeals";
    const PARAM_NAMES: [&'static str; 1] = ["tipset_key"];
    const API_VERSION: ApiVersion = ApiVersion::V0;
    const PERMISSION: Permission = Permission::Read;

    type Params = (ApiTipsetKey,);
    type Ok = HashMap<String, ApiMarketDeal>;

    async fn handle(
        ctx: Ctx<impl Blockstore + Send + Sync + 'static>,
        (ApiTipsetKey(tsk),): Self::Params,
    ) -> Result<Self::Ok, ServerError> {
        let ts = ctx.chain_store.load_required_tipset_or_heaviest(&tsk)?;
        let actor = ctx
            .state_manager
            .get_required_actor(&Address::MARKET_ACTOR, *ts.parent_state())?;
        let market_state = market::State::load(ctx.store(), actor.code, actor.state)?;

        let da = market_state.proposals(ctx.store())?;
        let sa = market_state.states(ctx.store())?;

        let mut out = HashMap::new();
        da.for_each(|deal_id, d| {
            let s = sa.get(deal_id)?.unwrap_or(market::DealState {
                sector_start_epoch: -1,
                last_updated_epoch: -1,
                slash_epoch: -1,
                verified_claim: 0,
            });
            out.insert(
                deal_id.to_string(),
                MarketDeal {
                    proposal: d?,
                    state: s,
                }
                .into(),
            );
            Ok(())
        })?;
        Ok(out)
    }
}

/// looks up the miner info of the given address.
pub enum StateMinerInfo {}

impl RpcMethod<2> for StateMinerInfo {
    const NAME: &'static str = "Filecoin.StateMinerInfo";
    const PARAM_NAMES: [&'static str; 2] = ["address", "tipset_key"];
    const API_VERSION: ApiVersion = ApiVersion::V0;
    const PERMISSION: Permission = Permission::Read;

    type Params = (Address, ApiTipsetKey);
    type Ok = MinerInfo;

    async fn handle(
        ctx: Ctx<impl Blockstore + Send + Sync + 'static>,
        (address, ApiTipsetKey(tsk)): Self::Params,
    ) -> Result<Self::Ok, ServerError> {
        let ts = ctx.chain_store.load_required_tipset_or_heaviest(&tsk)?;
        Ok(ctx.state_manager.miner_info(&address, &ts)?)
    }
}

pub enum StateMinerActiveSectors {}

impl RpcMethod<2> for StateMinerActiveSectors {
    const NAME: &'static str = "Filecoin.StateMinerActiveSectors";
    const PARAM_NAMES: [&'static str; 2] = ["address", "tipset_key"];
    const API_VERSION: ApiVersion = ApiVersion::V0;
    const PERMISSION: Permission = Permission::Read;

    type Params = (Address, ApiTipsetKey);
    type Ok = Vec<SectorOnChainInfo>;

    async fn handle(
        ctx: Ctx<impl Blockstore + Send + Sync + 'static>,
        (address, ApiTipsetKey(tsk)): Self::Params,
    ) -> Result<Self::Ok, ServerError> {
        let ts = ctx.chain_store.load_required_tipset_or_heaviest(&tsk)?;
        let policy = &ctx.state_manager.chain_config().policy;
        let actor = ctx
            .state_manager
            .get_required_actor(&address, *ts.parent_state())?;
        let miner_state = miner::State::load(ctx.store(), actor.code, actor.state)?;
        // Collect active sectors from each partition in each deadline.
        let mut active_sectors = vec![];
        miner_state.for_each_deadline(policy, ctx.store(), |_dlidx, deadline| {
            deadline.for_each(ctx.store(), |_partidx, partition| {
                active_sectors.push(partition.active_sectors());
                Ok(())
            })
        })?;
        let sectors = miner_state
            .load_sectors(ctx.store(), Some(&BitField::union(&active_sectors)))?
            .into_iter()
            .map(SectorOnChainInfo::from)
            .collect::<Vec<_>>();
        Ok(sectors)
    }
}

/// Return all partitions in the specified deadline
pub enum StateMinerPartitions {}

impl RpcMethod<3> for StateMinerPartitions {
    const NAME: &'static str = "Filecoin.StateMinerPartitions";
    const PARAM_NAMES: [&'static str; 3] = ["address", "deadline_index", "tipset_key"];
    const API_VERSION: ApiVersion = ApiVersion::V0;
    const PERMISSION: Permission = Permission::Read;

    type Params = (Address, u64, ApiTipsetKey);
    type Ok = Vec<MinerPartitions>;

    async fn handle(
        ctx: Ctx<impl Blockstore + Send + Sync + 'static>,
        (address, dl_idx, ApiTipsetKey(tsk)): Self::Params,
    ) -> Result<Self::Ok, ServerError> {
        let ts = ctx.chain_store.load_required_tipset_or_heaviest(&tsk)?;
        let policy = &ctx.state_manager.chain_config().policy;
        let actor = ctx
            .state_manager
            .get_required_actor(&address, *ts.parent_state())?;
        let miner_state = miner::State::load(ctx.store(), actor.code, actor.state)?;
        let deadline = miner_state.load_deadline(policy, ctx.store(), dl_idx)?;
        let mut all_partitions = Vec::new();
        deadline.for_each(ctx.store(), |_partidx, partition| {
            all_partitions.push(MinerPartitions::new(
                partition.all_sectors(),
                partition.faulty_sectors(),
                partition.recovering_sectors(),
                partition.live_sectors(),
                partition.active_sectors(),
            ));
            Ok(())
        })?;
        Ok(all_partitions)
    }
}

pub enum StateMinerSectors {}

impl RpcMethod<3> for StateMinerSectors {
    const NAME: &'static str = "Filecoin.StateMinerSectors";
    const PARAM_NAMES: [&'static str; 3] = ["address", "sectors", "tipset_key"];
    const API_VERSION: ApiVersion = ApiVersion::V0;
    const PERMISSION: Permission = Permission::Read;

    type Params = (Address, Option<BitField>, ApiTipsetKey);
    type Ok = Vec<SectorOnChainInfo>;

    async fn handle(
        ctx: Ctx<impl Blockstore + Send + Sync + 'static>,
        (address, sectors, ApiTipsetKey(tsk)): Self::Params,
    ) -> Result<Self::Ok, ServerError> {
        let ts = ctx.chain_store.load_required_tipset_or_heaviest(&tsk)?;
        let actor = ctx
            .state_manager
            .get_required_actor(&address, *ts.parent_state())?;
        let miner_state = miner::State::load(ctx.store(), actor.code, actor.state)?;
        let sectors_info = miner_state
            .load_sectors(ctx.store(), sectors.as_ref())?
            .into_iter()
            .map(SectorOnChainInfo::from)
            .collect::<Vec<_>>();
        Ok(sectors_info)
    }
}

/// Returns the number of sectors in a miner's sector set and proving set
pub enum StateMinerSectorCount {}

impl RpcMethod<2> for StateMinerSectorCount {
    const NAME: &'static str = "Filecoin.StateMinerSectorCount";
    const PARAM_NAMES: [&'static str; 2] = ["address", "tipset_key"];
    const API_VERSION: ApiVersion = ApiVersion::V0;
    const PERMISSION: Permission = Permission::Read;

    type Params = (Address, ApiTipsetKey);
    type Ok = MinerSectors;

    async fn handle(
        ctx: Ctx<impl Blockstore + Send + Sync + 'static>,
        (address, ApiTipsetKey(tsk)): Self::Params,
    ) -> Result<Self::Ok, ServerError> {
        let ts = ctx.chain_store.load_required_tipset_or_heaviest(&tsk)?;
        let policy = &ctx.state_manager.chain_config().policy;
        let actor = ctx
            .state_manager
            .get_required_actor(&address, *ts.parent_state())?;
        let miner_state = miner::State::load(ctx.store(), actor.code, actor.state)?;
        // Collect live, active and faulty sectors count from each partition in each deadline.
        let mut live_count = 0;
        let mut active_count = 0;
        let mut faulty_count = 0;
        miner_state.for_each_deadline(policy, ctx.store(), |_dlidx, deadline| {
            deadline.for_each(ctx.store(), |_partidx, partition| {
                live_count += partition.live_sectors().len();
                active_count += partition.active_sectors().len();
                faulty_count += partition.faulty_sectors().len();
                Ok(())
            })
        })?;
        Ok(MinerSectors::new(live_count, active_count, faulty_count))
    }
}

/// looks up the miner power of the given address.
pub enum StateMinerPower {}

impl RpcMethod<2> for StateMinerPower {
    const NAME: &'static str = "Filecoin.StateMinerPower";
    const PARAM_NAMES: [&'static str; 2] = ["address", "tipset_key"];
    const API_VERSION: ApiVersion = ApiVersion::V0;
    const PERMISSION: Permission = Permission::Read;

    type Params = (Address, ApiTipsetKey);
    type Ok = MinerPower;

    async fn handle(
        ctx: Ctx<impl Blockstore + Send + Sync + 'static>,
        (address, ApiTipsetKey(tsk)): Self::Params,
    ) -> Result<Self::Ok, ServerError> {
        let ts = ctx.chain_store.load_required_tipset_or_heaviest(&tsk)?;
        ctx.state_manager
            .miner_power(&address, &ts)
            .map_err(From::from)
    }
}

pub enum StateMinerDeadlines {}

impl RpcMethod<2> for StateMinerDeadlines {
    const NAME: &'static str = "Filecoin.StateMinerDeadlines";
    const PARAM_NAMES: [&'static str; 2] = ["address", "tipset_key"];
    const API_VERSION: ApiVersion = ApiVersion::V0;
    const PERMISSION: Permission = Permission::Read;

    type Params = (Address, ApiTipsetKey);
    type Ok = Vec<ApiDeadline>;

    async fn handle(
        ctx: Ctx<impl Blockstore + Send + Sync + 'static>,
        (address, ApiTipsetKey(tsk)): Self::Params,
    ) -> Result<Self::Ok, ServerError> {
        let ts = ctx.chain_store.load_required_tipset_or_heaviest(&tsk)?;
        let policy = &ctx.state_manager.chain_config().policy;
        let actor = ctx
            .state_manager
            .get_required_actor(&address, *ts.parent_state())?;
        let store = ctx.state_manager.blockstore();
        let state = miner::State::load(store, actor.code, actor.state)?;
        let mut res = Vec::new();
        state.for_each_deadline(policy, store, |_idx, deadline| {
            res.push(ApiDeadline {
                post_submissions: deadline.partitions_posted(),
                disputable_proof_count: deadline.disputable_proof_count(store)?,
            });
            Ok(())
        })?;
        Ok(res)
    }
}

pub enum StateMinerProvingDeadline {}

impl RpcMethod<2> for StateMinerProvingDeadline {
    const NAME: &'static str = "Filecoin.StateMinerProvingDeadline";
    const PARAM_NAMES: [&'static str; 2] = ["address", "tipset_key"];
    const API_VERSION: ApiVersion = ApiVersion::V0;
    const PERMISSION: Permission = Permission::Read;

    type Params = (Address, ApiTipsetKey);
    type Ok = ApiDeadlineInfo;

    async fn handle(
        ctx: Ctx<impl Blockstore + Send + Sync + 'static>,
        (address, ApiTipsetKey(tsk)): Self::Params,
    ) -> Result<Self::Ok, ServerError> {
        let ts = ctx.chain_store.load_required_tipset_or_heaviest(&tsk)?;
        let policy = &ctx.state_manager.chain_config().policy;
        let actor = ctx
            .state_manager
            .get_required_actor(&address, *ts.parent_state())?;
        let state = miner::State::load(ctx.store(), actor.code, actor.state)?;
        Ok(ApiDeadlineInfo(state.deadline_info(policy, ts.epoch())))
    }
}

/// looks up the miner power of the given address.
pub enum StateMinerFaults {}

impl RpcMethod<2> for StateMinerFaults {
    const NAME: &'static str = "Filecoin.StateMinerFaults";
    const PARAM_NAMES: [&'static str; 2] = ["address", "tipset_key"];
    const API_VERSION: ApiVersion = ApiVersion::V0;
    const PERMISSION: Permission = Permission::Read;

    type Params = (Address, ApiTipsetKey);
    type Ok = BitField;

    async fn handle(
        ctx: Ctx<impl Blockstore + Send + Sync + 'static>,
        (address, ApiTipsetKey(tsk)): Self::Params,
    ) -> Result<Self::Ok, ServerError> {
        let ts = ctx.chain_store.load_required_tipset_or_heaviest(&tsk)?;
        ctx.state_manager
            .miner_faults(&address, &ts)
            .map_err(From::from)
    }
}

pub enum StateMinerRecoveries {}

impl RpcMethod<2> for StateMinerRecoveries {
    const NAME: &'static str = "Filecoin.StateMinerRecoveries";
    const PARAM_NAMES: [&'static str; 2] = ["address", "tipset_key"];
    const API_VERSION: ApiVersion = ApiVersion::V0;
    const PERMISSION: Permission = Permission::Read;

    type Params = (Address, ApiTipsetKey);
    type Ok = BitField;

    async fn handle(
        ctx: Ctx<impl Blockstore + Send + Sync + 'static>,
        (address, ApiTipsetKey(tsk)): Self::Params,
    ) -> Result<Self::Ok, ServerError> {
        let ts = ctx.chain_store.load_required_tipset_or_heaviest(&tsk)?;
        ctx.state_manager
            .miner_recoveries(&address, &ts)
            .map_err(From::from)
    }
}

pub enum StateMinerAvailableBalance {}

impl RpcMethod<2> for StateMinerAvailableBalance {
    const NAME: &'static str = "Filecoin.StateMinerAvailableBalance";
    const PARAM_NAMES: [&'static str; 2] = ["address", "tipset_key"];
    const API_VERSION: ApiVersion = ApiVersion::V0;
    const PERMISSION: Permission = Permission::Read;

    type Params = (Address, ApiTipsetKey);
    type Ok = TokenAmount;

    async fn handle(
        ctx: Ctx<impl Blockstore + Send + Sync + 'static>,
        (address, ApiTipsetKey(tsk)): Self::Params,
    ) -> Result<Self::Ok, ServerError> {
        let ts = ctx.chain_store.load_required_tipset_or_heaviest(&tsk)?;
        let actor = ctx
            .state_manager
            .get_required_actor(&address, *ts.parent_state())?;
        let state = miner::State::load(ctx.store(), actor.code, actor.state)?;
        let actor_balance: TokenAmount = actor.balance.clone().into();
        let (vested, available): (TokenAmount, TokenAmount) = match &state {
            miner::State::V13(s) => (
                s.check_vested_funds(ctx.store(), ts.epoch())?.into(),
                s.get_available_balance(&actor_balance.into())?.into(),
            ),
            miner::State::V12(s) => (
                s.check_vested_funds(ctx.store(), ts.epoch())?.into(),
                s.get_available_balance(&actor_balance.into())?.into(),
            ),
            miner::State::V11(s) => (
                s.check_vested_funds(ctx.store(), ts.epoch())?.into(),
                s.get_available_balance(&actor_balance.into())?.into(),
            ),
            miner::State::V10(s) => (
                s.check_vested_funds(ctx.store(), ts.epoch())?.into(),
                s.get_available_balance(&actor_balance.into())?.into(),
            ),
            miner::State::V9(s) => (
                s.check_vested_funds(ctx.store(), ts.epoch())?.into(),
                s.get_available_balance(&actor_balance.into())?.into(),
            ),
            miner::State::V8(s) => (
                s.check_vested_funds(ctx.store(), ts.epoch())?.into(),
                s.get_available_balance(&actor_balance.into())?.into(),
            ),
        };

        Ok(vested + available)
    }
}

pub enum StateMinerInitialPledgeCollateral {}

impl RpcMethod<3> for StateMinerInitialPledgeCollateral {
    const NAME: &'static str = "Filecoin.StateMinerInitialPledgeCollateral";
    const PARAM_NAMES: [&'static str; 3] = ["address", "sector_pre_commit_info", "tipset_key"];
    const API_VERSION: ApiVersion = ApiVersion::V0;
    const PERMISSION: Permission = Permission::Read;

    type Params = (Address, SectorPreCommitInfo, ApiTipsetKey);
    type Ok = TokenAmount;

    async fn handle(
        ctx: Ctx<impl Blockstore + Send + Sync + 'static>,
        (address, pci, ApiTipsetKey(tsk)): Self::Params,
    ) -> Result<Self::Ok, ServerError> {
        let ts = ctx.chain_store.load_required_tipset_or_heaviest(&tsk)?;

        let state = *ts.parent_state();

        let sector_size = pci
            .seal_proof
            .sector_size()
            .map_err(|e| anyhow::anyhow!("failed to get resolve size: {e}"))?;

        let actor = ctx
            .state_manager
            .get_actor(&Address::MARKET_ACTOR, state)?
            .context("Market actor address could not be resolved")?;
        let market_state = market::State::load(ctx.store(), actor.code, actor.state)?;
        let (w, vw) = market_state.verify_deals_for_activation(
            ctx.store(),
            address.into(),
            pci.deal_ids,
            ts.epoch(),
            pci.expiration,
        )?;
        let duration = pci.expiration - ts.epoch();
        let sector_weigth = qa_power_for_weight(sector_size, duration, &w, &vw);

        let actor = ctx
            .state_manager
            .get_actor(&Address::POWER_ACTOR, state)?
            .context("Power actor address could not be resolved")?;
        let power_state = power::State::load(ctx.store(), actor.code, actor.state)?;
        let power_smoothed = power_state.total_power_smoothed();
        let pledge_collateral = power_state.total_locked();

        let actor = ctx
            .state_manager
            .get_actor(&Address::REWARD_ACTOR, state)?
            .context("Reward actor address could not be resolved")?;
        let reward_state = reward::State::load(ctx.store(), actor.code, actor.state)?;
        let genesis_info = GenesisInfo::from_chain_config(ctx.state_manager.chain_config());
        let circ_supply = genesis_info.get_vm_circulating_supply_detailed(
            ts.epoch(),
            &Arc::new(ctx.store()),
            ts.parent_state(),
        )?;
        let initial_pledge: TokenAmount = reward_state
            .initial_pledge_for_power(
                &sector_weigth,
                pledge_collateral,
                power_smoothed,
                &circ_supply.fil_circulating.into(),
            )?
            .into();

        let (q, _) = (initial_pledge * INITIAL_PLEDGE_NUM).div_rem(INITIAL_PLEDGE_DEN);
        Ok(q)
    }
}

/// returns the message receipt for the given message
pub enum StateGetReceipt {}

impl RpcMethod<2> for StateGetReceipt {
    const NAME: &'static str = "Filecoin.StateGetReceipt";
    const PARAM_NAMES: [&'static str; 2] = ["cid", "tipset_key"];
    const API_VERSION: ApiVersion = ApiVersion::V0;
    const PERMISSION: Permission = Permission::Read;

    type Params = (Cid, ApiTipsetKey);
    type Ok = Receipt;

    async fn handle(
        ctx: Ctx<impl Blockstore + Send + Sync + 'static>,
        (cid, ApiTipsetKey(tsk)): Self::Params,
    ) -> Result<Self::Ok, ServerError> {
        let tipset = ctx
            .state_manager
            .chain_store()
            .load_required_tipset_or_heaviest(&tsk)?;
        ctx.state_manager
            .get_receipt(tipset, cid)
            .map_err(From::from)
    }
}

/// looks back in the chain for a message. If not found, it blocks until the
/// message arrives on chain, and gets to the indicated confidence depth.
pub enum StateWaitMsg {}

impl RpcMethod<2> for StateWaitMsg {
    const NAME: &'static str = "Filecoin.StateWaitMsg";
    const PARAM_NAMES: [&'static str; 2] = ["message_cid", "confidence"];
    const API_VERSION: ApiVersion = ApiVersion::V0;
    const PERMISSION: Permission = Permission::Read;

    type Params = (Cid, i64);
    type Ok = MessageLookup;

    async fn handle(
        ctx: Ctx<impl Blockstore + Send + Sync + 'static>,
        (message_cid, confidence): Self::Params,
    ) -> Result<Self::Ok, ServerError> {
        let (tipset, receipt) = ctx
            .state_manager
            .wait_for_message(message_cid, confidence)
            .await?;
        let tipset = tipset.context("wait for msg returned empty tuple")?;
        let receipt = receipt.context("wait for msg returned empty receipt")?;
        let ipld = receipt.return_data().deserialize().unwrap_or(Ipld::Null);
        Ok(MessageLookup {
            receipt,
            tipset: tipset.key().clone(),
            height: tipset.epoch(),
            message: message_cid,
            return_dec: ipld,
        })
    }
}

/// Searches for a message in the chain, and returns its receipt and the tipset where it was executed.
/// See <https://github.com/filecoin-project/lotus/blob/master/documentation/en/api-v0-methods.md#StateSearchMsg>
pub enum StateSearchMsg {}

impl RpcMethod<1> for StateSearchMsg {
    const NAME: &'static str = "Filecoin.StateSearchMsg";
    const PARAM_NAMES: [&'static str; 1] = ["message_cid"];
    const API_VERSION: ApiVersion = ApiVersion::V0;
    const PERMISSION: Permission = Permission::Read;

    type Params = (Cid,);
    type Ok = MessageLookup;

    async fn handle(
        ctx: Ctx<impl Blockstore + Send + Sync + 'static>,
        (message_cid,): Self::Params,
    ) -> Result<Self::Ok, ServerError> {
        let (tipset, receipt) = ctx
            .state_manager
            .search_for_message(None, message_cid, None)
            .await?
            .with_context(|| format!("message {message_cid} not found."))?;
        let ipld = receipt.return_data().deserialize().unwrap_or(Ipld::Null);
        Ok(MessageLookup {
            receipt,
            tipset: tipset.key().clone(),
            height: tipset.epoch(),
            message: message_cid,
            return_dec: ipld,
        })
    }
}

/// Looks back up to limit epochs in the chain for a message, and returns its receipt and the tipset where it was executed.
/// See <https://github.com/filecoin-project/lotus/blob/master/documentation/en/api-v0-methods.md#StateSearchMsgLimited>
pub enum StateSearchMsgLimited {}

impl RpcMethod<2> for StateSearchMsgLimited {
    const NAME: &'static str = "Filecoin.StateSearchMsgLimited";
    const PARAM_NAMES: [&'static str; 2] = ["message_cid", "look_back_limit"];
    const API_VERSION: ApiVersion = ApiVersion::V0;
    const PERMISSION: Permission = Permission::Read;

    type Params = (Cid, i64);
    type Ok = MessageLookup;

    async fn handle(
        ctx: Ctx<impl Blockstore + Send + Sync + 'static>,
        (message_cid, look_back_limit): Self::Params,
    ) -> Result<Self::Ok, ServerError> {
        let (tipset, receipt) = ctx
            .state_manager
            .search_for_message(None, message_cid, Some(look_back_limit))
            .await?
            .with_context(|| {
                format!("message {message_cid} not found within the last {look_back_limit} epochs")
            })?;
        let ipld = receipt.return_data().deserialize().unwrap_or(Ipld::Null);
        Ok(MessageLookup {
            receipt,
            tipset: tipset.key().clone(),
            height: tipset.epoch(),
            message: message_cid,
            return_dec: ipld,
        })
    }
}

// Sample CIDs (useful for testing):
//   Mainnet:
//     1,594,681 bafy2bzaceaclaz3jvmbjg3piazaq5dcesoyv26cdpoozlkzdiwnsvdvm2qoqm OhSnap upgrade
//     1_960_320 bafy2bzacec43okhmihmnwmgqspyrkuivqtxv75rpymsdbulq6lgsdq2vkwkcg Skyr upgrade
//     2,833,266 bafy2bzacecaydufxqo5vtouuysmg3tqik6onyuezm6lyviycriohgfnzfslm2
//     2,933,266 bafy2bzacebyp6cmbshtzzuogzk7icf24pt6s5veyq5zkkqbn3sbbvswtptuuu
//   Calibnet:
//     242,150 bafy2bzaceb522vvt3wo7xhleo2dvb7wb7pyydmzlahc4aqd7lmvg3afreejiw
//     630,932 bafy2bzacedidwdsd7ds73t3z76hcjfsaisoxrangkxsqlzih67ulqgtxnypqk
//
/// Traverse an IPLD directed acyclic graph and use libp2p-bitswap to request any missing nodes.
/// This function has two primary uses: (1) Downloading specific state-roots when Forest deviates
/// from the mainline blockchain, (2) fetching historical state-trees to verify past versions of the
/// consensus rules.
pub enum StateFetchRoot {}

impl RpcMethod<2> for StateFetchRoot {
    const NAME: &'static str = "Filecoin.StateFetchRoot";
    const PARAM_NAMES: [&'static str; 2] = ["root_cid", "save_to_file"];
    const API_VERSION: ApiVersion = ApiVersion::V0;
    const PERMISSION: Permission = Permission::Read;

    type Params = (Cid, Option<PathBuf>);
    type Ok = String;

    async fn handle(
        ctx: Ctx<impl Blockstore + Send + Sync + 'static>,
        (root_cid, save_to_file): Self::Params,
    ) -> Result<Self::Ok, ServerError> {
        let network_send = ctx.network_send.clone();
        let db = ctx.chain_store.db.clone();

        let (car_tx, car_handle) = if let Some(save_to_file) = save_to_file {
            let (car_tx, car_rx) = flume::bounded(100);
            let roots = nonempty![root_cid];
            let file = tokio::fs::File::create(save_to_file).await?;

            let car_handle = tokio::spawn(async move {
                car_rx
                    .stream()
                    .map(Ok)
                    .forward(CarWriter::new_carv1(roots, file)?)
                    .await
            });

            (Some(car_tx), Some(car_handle))
        } else {
            (None, None)
        };

        const MAX_CONCURRENT_REQUESTS: usize = 64;
        const REQUEST_TIMEOUT: Duration = Duration::from_secs(10);

        let mut seen: CidHashSet = CidHashSet::default();
        let mut counter: usize = 0;
        let mut fetched: usize = 0;
        let mut failures: usize = 0;
        let mut task_set = JoinSet::new();

        fn handle_worker(fetched: &mut usize, failures: &mut usize, ret: anyhow::Result<()>) {
            match ret {
                Ok(()) => *fetched += 1,
                Err(msg) => {
                    *failures += 1;
                    tracing::debug!("Request failed: {msg}");
                }
            }
        }

        // When walking an Ipld graph, we're only interested in the DAG_CBOR encoded nodes.
        let mut get_ipld_link = |ipld: &Ipld| match ipld {
            &Ipld::Link(cid) if cid.codec() == DAG_CBOR && seen.insert(cid) => Some(cid),
            _ => None,
        };

        // Do a depth-first-search of the IPLD graph (DAG). Nodes that are _not_ present in our database
        // are fetched in background tasks. If the number of tasks reaches MAX_CONCURRENT_REQUESTS, the
        // depth-first-search pauses until one of the work tasks returns. The memory usage of this
        // algorithm is dominated by the set of seen CIDs and the 'dfs' stack is not expected to grow to
        // more than 1000 elements (even when walking tens of millions of nodes).
        let dfs = Arc::new(Mutex::new(vec![Ipld::Link(root_cid)]));
        let mut to_be_fetched = vec![];

        // Loop until: No more items in `dfs` AND no running worker tasks.
        loop {
            while let Some(ipld) = lock_pop(&dfs) {
                {
                    let mut dfs_guard = dfs.lock();
                    // Scan for unseen CIDs. Available IPLD nodes are pushed to the depth-first-search
                    // stack, unavailable nodes will be requested in worker tasks.
                    for new_cid in ipld.iter().filter_map(&mut get_ipld_link) {
                        counter += 1;
                        if counter % 1_000 == 0 {
                            // set RUST_LOG=forest_filecoin::rpc::state_api=debug to enable these printouts.
                            tracing::debug!(
                                "Graph walk: CIDs: {counter}, Fetched: {fetched}, Failures: {failures}, dfs: {}, Concurrent: {}",
                                dfs_guard.len(), task_set.len()
                            );
                        }

                        if let Some(next_ipld) = db.get_cbor(&new_cid)? {
                            dfs_guard.push(next_ipld);
                            if let Some(car_tx) = &car_tx {
                                car_tx.send(CarBlock {
                                    cid: new_cid,
                                    data: db.get(&new_cid)?.with_context(|| {
                                        format!("Failed to get cid {new_cid} from block store")
                                    })?,
                                })?;
                            }
                        } else {
                            to_be_fetched.push(new_cid);
                        }
                    }
                }

                while let Some(cid) = to_be_fetched.pop() {
                    if task_set.len() == MAX_CONCURRENT_REQUESTS {
                        if let Some(ret) = task_set.join_next().await {
                            handle_worker(&mut fetched, &mut failures, ret?)
                        }
                    }
                    task_set.spawn_blocking({
                        let network_send = network_send.clone();
                        let db = db.clone();
                        let dfs_vec = Arc::clone(&dfs);
                        let car_tx = car_tx.clone();
                        move || {
                            let (tx, rx) = flume::bounded(1);
                            network_send.send(NetworkMessage::BitswapRequest {
                                cid,
                                response_channel: tx,
                                epoch: None,
                            })?;
                            // Bitswap requests do not fail. They are just ignored if no-one has
                            // the requested data. Here we arbitrary decide to only wait for
                            // REQUEST_TIMEOUT before judging that the data is unavailable.
                            let _ignore = rx.recv_timeout(REQUEST_TIMEOUT);

                            let new_ipld = db
                                .get_cbor::<Ipld>(&cid)?
                                .with_context(|| format!("Request failed: {cid}"))?;
                            dfs_vec.lock().push(new_ipld);
                            if let Some(car_tx) = &car_tx {
                                car_tx.send(CarBlock {
                                    cid,
                                    data: db.get(&cid)?.with_context(|| {
                                        format!("Failed to get cid {cid} from block store")
                                    })?,
                                })?;
                            }

                            Ok(())
                        }
                    });
                }
                tokio::task::yield_now().await;
            }
            if let Some(ret) = task_set.join_next().await {
                handle_worker(&mut fetched, &mut failures, ret?)
            } else {
                // We are out of work items (dfs) and all worker threads have finished, this means
                // the entire graph has been walked and fetched.
                break;
            }
        }

        drop(car_tx);
        if let Some(car_handle) = car_handle {
            car_handle.await??;
        }

        Ok(format!(
            "IPLD graph traversed! CIDs: {counter}, fetched: {fetched}, failures: {failures}."
        ))
    }
}

// Convenience function for locking and popping a value out of a vector. If this function is
// inlined, the mutex guard isn't dropped early enough.
fn lock_pop<T>(mutex: &Mutex<Vec<T>>) -> Option<T> {
    mutex.lock().pop()
}

/// Get randomness from tickets
pub enum StateGetRandomnessFromTickets {}

impl RpcMethod<4> for StateGetRandomnessFromTickets {
    const NAME: &'static str = "Filecoin.StateGetRandomnessFromTickets";
    const PARAM_NAMES: [&'static str; 4] =
        ["personalization", "rand_epoch", "entropy", "tipset_key"];
    const API_VERSION: ApiVersion = ApiVersion::V0;
    const PERMISSION: Permission = Permission::Read;

    type Params = (i64, ChainEpoch, Vec<u8>, ApiTipsetKey);
    type Ok = Vec<u8>;

    async fn handle(
        ctx: Ctx<impl Blockstore>,
        (personalization, rand_epoch, entropy, ApiTipsetKey(tsk)): Self::Params,
    ) -> Result<Self::Ok, ServerError> {
        let tipset = ctx
            .state_manager
            .chain_store()
            .load_required_tipset_or_heaviest(&tsk)?;
        let chain_config = ctx.state_manager.chain_config();
        let chain_index = &ctx.chain_store.chain_index;
        let beacon = ctx.state_manager.beacon_schedule();
        let chain_rand = ChainRand::new(chain_config.clone(), tipset, chain_index.clone(), beacon);
        let digest = chain_rand.get_chain_randomness(rand_epoch, false)?;
        let value = crate::state_manager::chain_rand::draw_randomness_from_digest(
            &digest,
            personalization,
            rand_epoch,
            &entropy,
        )?;
        Ok(value.to_vec())
    }
}

/// Get randomness from beacon
pub enum StateGetRandomnessFromBeacon {}

impl RpcMethod<4> for StateGetRandomnessFromBeacon {
    const NAME: &'static str = "Filecoin.StateGetRandomnessFromBeacon";
    const PARAM_NAMES: [&'static str; 4] =
        ["personalization", "rand_epoch", "entropy", "tipset_key"];
    const API_VERSION: ApiVersion = ApiVersion::V0;
    const PERMISSION: Permission = Permission::Read;

    type Params = (i64, ChainEpoch, Vec<u8>, ApiTipsetKey);
    type Ok = Vec<u8>;

    async fn handle(
        ctx: Ctx<impl Blockstore>,
        (personalization, rand_epoch, entropy, ApiTipsetKey(tsk)): Self::Params,
    ) -> Result<Self::Ok, ServerError> {
        let tipset = ctx
            .state_manager
            .chain_store()
            .load_required_tipset_or_heaviest(&tsk)?;
        let chain_config = ctx.state_manager.chain_config();
        let chain_index = &ctx.chain_store.chain_index;
        let beacon = ctx.state_manager.beacon_schedule();
        let chain_rand = ChainRand::new(chain_config.clone(), tipset, chain_index.clone(), beacon);
        let digest = chain_rand.get_beacon_randomness_v3(rand_epoch)?;
        let value = crate::state_manager::chain_rand::draw_randomness_from_digest(
            &digest,
            personalization,
            rand_epoch,
            &entropy,
        )?;
        Ok(value.to_vec())
    }
}

/// Get read state
pub enum StateReadState {}

impl RpcMethod<2> for StateReadState {
    const NAME: &'static str = "Filecoin.StateReadState";
    const PARAM_NAMES: [&'static str; 2] = ["address", "tipset_key"];
    const API_VERSION: ApiVersion = ApiVersion::V0;
    const PERMISSION: Permission = Permission::Read;

    type Params = (Address, ApiTipsetKey);
    type Ok = ApiActorState;

    async fn handle(
        ctx: Ctx<impl Blockstore>,
        (address, ApiTipsetKey(tsk)): Self::Params,
    ) -> Result<Self::Ok, ServerError> {
        let ts = ctx.chain_store.load_required_tipset_or_heaviest(&tsk)?;
        let actor = ctx
            .state_manager
            .get_required_actor(&address, *ts.parent_state())?;
        let blk = ctx
            .state_manager
            .blockstore()
            .get(&actor.state)?
            .context("Failed to get block from blockstore")?;
        let state = *fvm_ipld_encoding::from_slice::<NonEmpty<Cid>>(&blk)?.first();
        Ok(ApiActorState {
            balance: actor.balance.clone().into(),
            code: actor.code,
            state: crate::rpc::types::ApiState {
                builtin_actors: Ipld::Link(state),
            },
        })
    }
}

pub enum StateCirculatingSupply {}

impl RpcMethod<1> for StateCirculatingSupply {
    const NAME: &'static str = "Filecoin.StateCirculatingSupply";
    const PARAM_NAMES: [&'static str; 1] = ["tipset_key"];
    const API_VERSION: ApiVersion = ApiVersion::V0;
    const PERMISSION: Permission = Permission::Read;

    type Params = (ApiTipsetKey,);
    type Ok = TokenAmount;

    async fn handle(
        ctx: Ctx<impl Blockstore>,
        (ApiTipsetKey(tsk),): Self::Params,
    ) -> Result<Self::Ok, ServerError> {
        let ts = ctx.chain_store.load_required_tipset_or_heaviest(&tsk)?;
        let height = ts.epoch();
        let root = ts.parent_state();
        let genesis_info = GenesisInfo::from_chain_config(ctx.state_manager.chain_config());
        let supply = genesis_info.get_state_circulating_supply(
            height,
            &ctx.state_manager.blockstore_owned(),
            root,
        )?;
        Ok(supply)
    }
}

pub enum MsigGetAvailableBalance {}

impl RpcMethod<2> for MsigGetAvailableBalance {
    const NAME: &'static str = "Filecoin.MsigGetAvailableBalance";
    const PARAM_NAMES: [&'static str; 2] = ["address", "tipset_key"];
    const API_VERSION: ApiVersion = ApiVersion::V0;
    const PERMISSION: Permission = Permission::Read;

    type Params = (Address, ApiTipsetKey);
    type Ok = TokenAmount;

    async fn handle(
        ctx: Ctx<impl Blockstore>,
        (address, ApiTipsetKey(tsk)): Self::Params,
    ) -> Result<Self::Ok, ServerError> {
        let ts = ctx.chain_store.load_required_tipset_or_heaviest(&tsk)?;
        let height = ts.epoch();
        let actor = ctx
            .state_manager
            .get_required_actor(&address, *ts.parent_state())?;
        let actor_balance = TokenAmount::from(&actor.balance);
        let ms = multisig::State::load(ctx.store(), actor.code, actor.state)?;
        let locked_balance = ms.locked_balance(height)?.into();
        let avail_balance = &actor_balance - locked_balance;
        Ok(avail_balance)
    }
}

pub enum MsigGetPending {}

impl RpcMethod<2> for MsigGetPending {
    const NAME: &'static str = "Filecoin.MsigGetPending";
    const PARAM_NAMES: [&'static str; 2] = ["address", "tipset_key"];
    const API_VERSION: ApiVersion = ApiVersion::V0;
    const PERMISSION: Permission = Permission::Read;

    type Params = (Address, ApiTipsetKey);
    type Ok = Vec<Transaction>;

    async fn handle(
        ctx: Ctx<impl Blockstore>,
        (address, ApiTipsetKey(tsk)): Self::Params,
    ) -> Result<Self::Ok, ServerError> {
        let ts = ctx.chain_store.load_required_tipset_or_heaviest(&tsk)?;
        let actor = ctx
            .state_manager
            .get_required_actor(&address, *ts.parent_state())?;
        let ms = multisig::State::load(ctx.store(), actor.code, actor.state)?;
        let txns = ms
            .get_pending_txn(ctx.store())?
            .iter()
            .map(|txn| Transaction {
                id: txn.id,
                to: txn.to.into(),
                value: txn.value.clone().into(),
                method: txn.method,
                params: txn.params.clone(),
                approved: txn.approved.iter().map(|item| item.into()).collect(),
            })
            .collect();
        Ok(txns)
    }
}

pub enum StateVerifiedClientStatus {}

impl RpcMethod<2> for StateVerifiedClientStatus {
    const NAME: &'static str = "Filecoin.StateVerifiedClientStatus";
    const PARAM_NAMES: [&'static str; 2] = ["address", "tipset_key"];
    const API_VERSION: ApiVersion = ApiVersion::V0;
    const PERMISSION: Permission = Permission::Read;

    type Params = (Address, ApiTipsetKey);
    type Ok = Option<BigInt>;

    async fn handle(
        ctx: Ctx<impl Blockstore + Send + Sync + 'static>,
        (address, ApiTipsetKey(tsk)): Self::Params,
    ) -> Result<Self::Ok, ServerError> {
        let ts = ctx.chain_store.load_required_tipset_or_heaviest(&tsk)?;
        let status = ctx.state_manager.verified_client_status(&address, &ts)?;
        Ok(status)
    }
}

pub enum StateVMCirculatingSupplyInternal {}

impl RpcMethod<1> for StateVMCirculatingSupplyInternal {
    const NAME: &'static str = "Filecoin.StateVMCirculatingSupplyInternal";
    const PARAM_NAMES: [&'static str; 1] = ["tipset_key"];
    const API_VERSION: ApiVersion = ApiVersion::V0;
    const PERMISSION: Permission = Permission::Read;

    type Params = (ApiTipsetKey,);
    type Ok = CirculatingSupply;

    async fn handle(
        ctx: Ctx<impl Blockstore + Send + Sync + 'static>,
        (ApiTipsetKey(tsk),): Self::Params,
    ) -> Result<Self::Ok, ServerError> {
        let ts = ctx.chain_store.load_required_tipset_or_heaviest(&tsk)?;
        let genesis_info = GenesisInfo::from_chain_config(ctx.state_manager.chain_config());
        Ok(genesis_info.get_vm_circulating_supply_detailed(
            ts.epoch(),
            &ctx.state_manager.blockstore_owned(),
            ts.parent_state(),
        )?)
    }
}

pub enum StateListMiners {}

impl RpcMethod<1> for StateListMiners {
    const NAME: &'static str = "Filecoin.StateListMiners";
    const PARAM_NAMES: [&'static str; 1] = ["tipset_key"];
    const API_VERSION: ApiVersion = ApiVersion::V0;
    const PERMISSION: Permission = Permission::Read;

    type Params = (ApiTipsetKey,);
    type Ok = Vec<Address>;

    async fn handle(
        ctx: Ctx<impl Blockstore + Send + Sync + 'static>,
        (ApiTipsetKey(tsk),): Self::Params,
    ) -> Result<Self::Ok, ServerError> {
        let ts = ctx.chain_store.load_required_tipset_or_heaviest(&tsk)?;
        let actor = ctx
            .state_manager
            .get_required_actor(&Address::POWER_ACTOR, *ts.parent_state())?;
        let state = power::State::load(ctx.store(), actor.code, actor.state)?;
        let miners = state
            .list_all_miners(ctx.store())?
            .iter()
            .map(From::from)
            .collect();
        Ok(miners)
    }
}

pub enum StateMarketStorageDeal {}

impl RpcMethod<2> for StateMarketStorageDeal {
    const NAME: &'static str = "Filecoin.StateMarketStorageDeal";
    const PARAM_NAMES: [&'static str; 2] = ["deal_id", "tipset_key"];
    const API_VERSION: ApiVersion = ApiVersion::V0;
    const PERMISSION: Permission = Permission::Read;

    type Params = (DealID, ApiTipsetKey);
    type Ok = ApiMarketDeal;

    async fn handle(
        ctx: Ctx<impl Blockstore + Send + Sync + 'static>,
        (deal_id, ApiTipsetKey(tsk)): Self::Params,
    ) -> Result<Self::Ok, ServerError> {
        let ts = ctx.chain_store.load_required_tipset_or_heaviest(&tsk)?;
        let store = ctx.store();
        let actor = ctx
            .state_manager
            .get_required_actor(&Address::MARKET_ACTOR, *ts.parent_state())?;
        let market_state = market::State::load(store, actor.code, actor.state)?;
        let proposals = market_state.proposals(store)?;
        let proposal = proposals.get(deal_id)?.ok_or_else(|| anyhow::anyhow!("deal {deal_id} not found - deal may not have completed sealing before deal proposal start epoch, or deal may have been slashed"))?;

        let states = market_state.states(store)?;
        let state = states.get(deal_id)?.unwrap_or_else(DealState::empty);

        Ok(MarketDeal { proposal, state }.into())
    }
}

pub enum StateDealProviderCollateralBounds {}

impl RpcMethod<3> for StateDealProviderCollateralBounds {
    const NAME: &'static str = "Filecoin.StateDealProviderCollateralBounds";
    const PARAM_NAMES: [&'static str; 3] = ["size", "verified", "tipset_key"];
    const API_VERSION: ApiVersion = ApiVersion::V0;
    const PERMISSION: Permission = Permission::Read;

    type Params = (u64, bool, ApiTipsetKey);
    type Ok = DealCollateralBounds;

    async fn handle(
        ctx: Ctx<impl Blockstore + Send + Sync + 'static>,
        (size, verified, ApiTipsetKey(tsk)): Self::Params,
    ) -> Result<Self::Ok, ServerError> {
        let deal_provider_collateral_num = BigInt::from(110);
        let deal_provider_collateral_denom = BigInt::from(100);

        // This is more eloquent than giving the whole match pattern a type.
        let _: bool = verified;

        let state_manager = &ctx.state_manager;
        let ts = state_manager
            .chain_store()
            .load_required_tipset_or_heaviest(&tsk)?;

        let power_actor =
            state_manager.get_required_actor(&Address::POWER_ACTOR, *ts.parent_state())?;

        let reward_actor =
            state_manager.get_required_actor(&Address::REWARD_ACTOR, *ts.parent_state())?;

        let store = ctx.store();

        let power_state = power::State::load(store, power_actor.code, power_actor.state)?;
        let reward_state = reward::State::load(store, reward_actor.code, reward_actor.state)?;

        let genesis_info = GenesisInfo::from_chain_config(state_manager.chain_config());

        let supply = genesis_info.get_vm_circulating_supply(
            ts.epoch(),
            &state_manager.blockstore_owned(),
            ts.parent_state(),
        )?;

        let power_claim = power_state.total_power();

        let policy = &state_manager.chain_config().policy;

        let baseline_power = reward_state.this_epoch_baseline_power();

        let (min, max) = reward_state.deal_provider_collateral_bounds(
            policy,
            PaddedPieceSize::from(size).into(),
            &power_claim.raw_byte_power,
            baseline_power,
            &supply.into(),
        );

        let min = min
            .atto()
            .mul(deal_provider_collateral_num)
            .div_euclid(&deal_provider_collateral_denom);

        Ok(DealCollateralBounds {
            max: max.into(),
            min: TokenAmount::from_atto(min),
        })
    }
}

pub enum StateGetBeaconEntry {}

impl RpcMethod<1> for StateGetBeaconEntry {
    const NAME: &'static str = "Filecoin.StateGetBeaconEntry";
    const PARAM_NAMES: [&'static str; 1] = ["epoch"];
    const API_VERSION: ApiVersion = ApiVersion::V1;
    const PERMISSION: Permission = Permission::Read;

    type Params = (ChainEpoch,);
    type Ok = BeaconEntry;

    async fn handle(
        ctx: Ctx<impl Blockstore>,
        (epoch,): Self::Params,
    ) -> Result<Self::Ok, ServerError> {
        {
            let genesis_timestamp = ctx.chain_store.genesis_block_header().timestamp as i64;
            let block_delay = ctx.state_manager.chain_config().block_delay_secs as i64;
            // Give it a 1s clock drift buffer
            let epoch_timestamp = genesis_timestamp + block_delay * epoch + 1;
            let now_timestamp = chrono::Utc::now().timestamp();
            match epoch_timestamp.saturating_sub(now_timestamp) {
                diff if diff > 0 => {
                    tokio::time::sleep(Duration::from_secs(diff as u64)).await;
                }
                _ => {}
            };
        }

        let (_, beacon) = ctx.beacon.beacon_for_epoch(epoch)?;
        let network_version = ctx.state_manager.get_network_version(epoch);
        let round = beacon.max_beacon_round_for_epoch(network_version, epoch);
        let entry = beacon.entry(round).await?;
        Ok(entry)
    }
}

pub enum StateSectorPreCommitInfo {}

impl RpcMethod<3> for StateSectorPreCommitInfo {
    const NAME: &'static str = "Filecoin.StateSectorPreCommitInfo";
    const PARAM_NAMES: [&'static str; 3] = ["miner_address", "sector_number", "tipset_key"];
    const API_VERSION: ApiVersion = ApiVersion::V0;
    const PERMISSION: Permission = Permission::Read;

    type Params = (Address, u64, ApiTipsetKey);
    type Ok = SectorPreCommitOnChainInfo;

    async fn handle(
        ctx: Ctx<impl Blockstore>,
        (miner_address, sector_number, ApiTipsetKey(tsk)): Self::Params,
    ) -> Result<Self::Ok, ServerError> {
        let ts = ctx
            .state_manager
            .chain_store()
            .load_required_tipset_or_heaviest(&tsk)?;
        let actor = ctx
            .state_manager
            .get_required_actor(&miner_address, *ts.parent_state())?;
        let state = miner::State::load(ctx.store(), actor.code, actor.state)?;
        Ok(match state {
            miner::State::V8(s) => s
                .get_precommitted_sector(ctx.store(), sector_number)?
                .map(SectorPreCommitOnChainInfo::from),
            miner::State::V9(s) => s
                .get_precommitted_sector(ctx.store(), sector_number)?
                .map(SectorPreCommitOnChainInfo::from),
            miner::State::V10(s) => s
                .get_precommitted_sector(ctx.store(), sector_number)?
                .map(SectorPreCommitOnChainInfo::from),
            miner::State::V11(s) => s
                .get_precommitted_sector(ctx.store(), sector_number)?
                .map(SectorPreCommitOnChainInfo::from),
            miner::State::V12(s) => s
                .get_precommitted_sector(ctx.store(), sector_number)?
                .map(SectorPreCommitOnChainInfo::from),
            miner::State::V13(s) => s
                .get_precommitted_sector(ctx.store(), sector_number)?
                .map(SectorPreCommitOnChainInfo::from),
        }
        .context("SectorPreCommitOnChainInfo not found")?)
    }
}

impl StateSectorPreCommitInfo {
    pub fn get_sectors(
        store: &Arc<impl Blockstore>,
        miner_address: &Address,
        tipset: &Tipset,
    ) -> anyhow::Result<Vec<u64>> {
        let mut sectors = vec![];
        let state_tree = StateTree::new_from_root(store.clone(), tipset.parent_state())?;
        let actor = state_tree.get_required_actor(miner_address)?;
        let state = miner::State::load(store, actor.code, actor.state)?;
        match &state {
            miner::State::V8(s) => {
                let precommitted = fil_actors_shared::v8::make_map_with_root::<
                    _,
                    fil_actor_miner_state::v8::SectorPreCommitOnChainInfo,
                >(&s.pre_committed_sectors, store)?;
                precommitted.for_each(|_k, v| {
                    sectors.push(v.info.sector_number);
                    Ok(())
                })
            }
            miner::State::V9(s) => {
                let precommitted = fil_actors_shared::v9::make_map_with_root::<
                    _,
                    fil_actor_miner_state::v9::SectorPreCommitOnChainInfo,
                >(&s.pre_committed_sectors, store)?;
                precommitted.for_each(|_k, v| {
                    sectors.push(v.info.sector_number);
                    Ok(())
                })
            }
            miner::State::V10(s) => {
                let precommitted = fil_actors_shared::v10::make_map_with_root::<
                    _,
                    fil_actor_miner_state::v10::SectorPreCommitOnChainInfo,
                >(&s.pre_committed_sectors, store)?;
                precommitted.for_each(|_k, v| {
                    sectors.push(v.info.sector_number);
                    Ok(())
                })
            }
            miner::State::V11(s) => {
                let precommitted = fil_actors_shared::v11::make_map_with_root::<
                    _,
                    fil_actor_miner_state::v11::SectorPreCommitOnChainInfo,
                >(&s.pre_committed_sectors, store)?;
                precommitted.for_each(|_k, v| {
                    sectors.push(v.info.sector_number);
                    Ok(())
                })
            }
            miner::State::V12(s) => {
                let precommitted = fil_actors_shared::v12::make_map_with_root::<
                    _,
                    fil_actor_miner_state::v12::SectorPreCommitOnChainInfo,
                >(&s.pre_committed_sectors, store)?;
                precommitted.for_each(|_k, v| {
                    sectors.push(v.info.sector_number);
                    Ok(())
                })
            }
            miner::State::V13(s) => {
                let precommitted = fil_actors_shared::v13::make_map_with_root::<
                    _,
                    fil_actor_miner_state::v13::SectorPreCommitOnChainInfo,
                >(&s.pre_committed_sectors, store)?;
                precommitted.for_each(|_k, v| {
                    sectors.push(v.info.sector_number);
                    Ok(())
                })
            }
        }?;

        Ok(sectors)
    }

    pub fn get_sector_pre_commit_infos(
        store: &Arc<impl Blockstore>,
        miner_address: &Address,
        tipset: &Tipset,
    ) -> anyhow::Result<Vec<SectorPreCommitInfo>> {
        let mut infos = vec![];
        let state_tree = StateTree::new_from_root(store.clone(), tipset.parent_state())?;
        let actor = state_tree.get_required_actor(miner_address)?;
        let state = miner::State::load(store, actor.code, actor.state)?;
        match &state {
            miner::State::V8(s) => {
                let precommitted = fil_actors_shared::v8::make_map_with_root::<
                    _,
                    fil_actor_miner_state::v8::SectorPreCommitOnChainInfo,
                >(&s.pre_committed_sectors, store)?;
                precommitted.for_each(|_k, v| {
                    infos.push(v.info.clone().into());
                    Ok(())
                })
            }
            miner::State::V9(s) => {
                let precommitted = fil_actors_shared::v9::make_map_with_root::<
                    _,
                    fil_actor_miner_state::v9::SectorPreCommitOnChainInfo,
                >(&s.pre_committed_sectors, store)?;
                precommitted.for_each(|_k, v| {
                    infos.push(v.info.clone().into());
                    Ok(())
                })
            }
            miner::State::V10(s) => {
                let precommitted = fil_actors_shared::v10::make_map_with_root::<
                    _,
                    fil_actor_miner_state::v10::SectorPreCommitOnChainInfo,
                >(&s.pre_committed_sectors, store)?;
                precommitted.for_each(|_k, v| {
                    infos.push(v.info.clone().into());
                    Ok(())
                })
            }
            miner::State::V11(s) => {
                let precommitted = fil_actors_shared::v11::make_map_with_root::<
                    _,
                    fil_actor_miner_state::v11::SectorPreCommitOnChainInfo,
                >(&s.pre_committed_sectors, store)?;
                precommitted.for_each(|_k, v| {
                    infos.push(v.info.clone().into());
                    Ok(())
                })
            }
            miner::State::V12(s) => {
                let precommitted = fil_actors_shared::v12::make_map_with_root::<
                    _,
                    fil_actor_miner_state::v12::SectorPreCommitOnChainInfo,
                >(&s.pre_committed_sectors, store)?;
                precommitted.for_each(|_k, v| {
                    infos.push(v.info.clone().into());
                    Ok(())
                })
            }
            miner::State::V13(s) => {
                let precommitted = fil_actors_shared::v13::make_map_with_root::<
                    _,
                    fil_actor_miner_state::v13::SectorPreCommitOnChainInfo,
                >(&s.pre_committed_sectors, store)?;
                precommitted.for_each(|_k, v| {
                    infos.push(v.info.clone().into());
                    Ok(())
                })
            }
        }?;

        Ok(infos)
    }
}

pub enum StateSectorGetInfo {}

impl RpcMethod<3> for StateSectorGetInfo {
    const NAME: &'static str = "Filecoin.StateSectorGetInfo";
    const PARAM_NAMES: [&'static str; 3] = ["miner_address", "sector_number", "tipset_key"];
    const API_VERSION: ApiVersion = ApiVersion::V0;
    const PERMISSION: Permission = Permission::Read;

    type Params = (Address, u64, ApiTipsetKey);
    type Ok = SectorOnChainInfo;

    async fn handle(
        ctx: Ctx<impl Blockstore>,
        (miner_address, sector_number, ApiTipsetKey(tsk)): Self::Params,
    ) -> Result<Self::Ok, ServerError> {
        let ts = ctx
            .state_manager
            .chain_store()
            .load_required_tipset_or_heaviest(&tsk)?;
        Ok(ctx
            .state_manager
            .get_all_sectors(&miner_address, &ts)?
            .into_iter()
            .find(|info| info.sector_number == sector_number)
            .map(SectorOnChainInfo::from)
            .context(format!("Info for sector number {sector_number} not found"))?)
    }
}

impl StateSectorGetInfo {
    pub fn get_sectors(
        store: &Arc<impl Blockstore>,
        miner_address: &Address,
        tipset: &Tipset,
    ) -> anyhow::Result<Vec<u64>> {
        let state_tree = StateTree::new_from_root(store.clone(), tipset.parent_state())?;
        let actor = state_tree.get_required_actor(miner_address)?;
        let state = miner::State::load(store, actor.code, actor.state)?;
        Ok(state
            .load_sectors(store, None)?
            .into_iter()
            .map(|s| s.sector_number)
            .collect())
    }
}

/// Looks back and returns all messages with a matching to or from address, stopping at the given height.
pub enum StateListMessages {}

impl RpcMethod<3> for StateListMessages {
    const NAME: &'static str = "Filecoin.StateListMessages";
    const PARAM_NAMES: [&'static str; 3] = ["message_filter", "tipset_key", "max_height"];
    const API_VERSION: ApiVersion = ApiVersion::V0;
    const PERMISSION: Permission = Permission::Read;

    type Params = (MessageFilter, ApiTipsetKey, i64);
    type Ok = Vec<Cid>;

    async fn handle(
        ctx: Ctx<impl Blockstore + Send + Sync + 'static>,
        (from_to, ApiTipsetKey(tsk), max_height): Self::Params,
    ) -> Result<Self::Ok, ServerError> {
        let ts = ctx
            .state_manager
            .chain_store()
            .load_required_tipset_or_heaviest(&tsk)?;
        if from_to.is_empty() {
            return Err(ErrorObject::owned(
                1,
                "must specify at least To or From in message filter",
                Some(from_to),
            )
            .into());
        } else if let Some(to) = from_to.to {
            // this is following lotus logic, it probably should be `if let` instead of `else if let`
            // see <https://github.com/ChainSafe/forest/pull/3827#discussion_r1462691005>
            if ctx.state_manager.lookup_id(&to, ts.as_ref())?.is_none() {
                return Ok(vec![]);
            }
        } else if let Some(from) = from_to.from {
            if ctx.state_manager.lookup_id(&from, ts.as_ref())?.is_none() {
                return Ok(vec![]);
            }
        }

        let mut out = Vec::new();
        let mut cur_ts = ts.clone();

        while cur_ts.epoch() >= max_height {
            let msgs = ctx.chain_store.messages_for_tipset(&cur_ts)?;

            for msg in msgs {
                if from_to.matches(msg.message()) {
                    out.push(msg.cid()?);
                }
            }

            if cur_ts.epoch() == 0 {
                break;
            }

            let next = ctx
                .chain_store
                .chain_index
                .load_required_tipset(cur_ts.parents())?;
            cur_ts = next;
        }

        Ok(out)
    }
}<|MERGE_RESOLUTION|>--- conflicted
+++ resolved
@@ -97,14 +97,9 @@
 }
 pub(crate) use for_each_method;
 
-<<<<<<< HEAD
-=======
-pub const STATE_DECODE_PARAMS: &str = "Filecoin.StateDecodeParams";
-
 const INITIAL_PLEDGE_NUM: u64 = 110;
 const INITIAL_PLEDGE_DEN: u64 = 100;
 
->>>>>>> a64341f6
 pub enum MinerGetBaseInfo {}
 impl RpcMethod<3> for MinerGetBaseInfo {
     const NAME: &'static str = "Filecoin.MinerGetBaseInfo";
