// Copyright 2019-2024 ChainSafe Systems
// SPDX-License-Identifier: Apache-2.0, MIT

//! # Ethereum Event Filters Module
//!
//! This module provides the structures and logic necessary to manage filters for Ethereum
//! events, tipsets, and mempool operations. Ethereum event filters enable clients to monitor
//! and subscribe to changes in the blockchain, such as log events, pending transactions in the
//! mempool, or new tipsets in the chain. These filters can be customized to capture specific events
//! or conditions based on various parameters.
//!
//! ## Filter Types:
//!
//! - **Event Filter**: Captures blockchain events, such as smart contract log events, emitted by specific actors.
//! - **TipSet Filter**: Tracks changes in the blockchain's tipset (the latest set of blocks).
//! - **Mempool Filter**: Monitors the Ethereum mempool for new pending transactions that meet certain criteria.
mod event;
mod mempool;
mod store;
mod tipset;

use super::eth_filter_logs_from_events;
use super::BlockNumberOrHash;
use super::EthLog;
use super::Predefined;
use super::EVENT_READ_TIMEOUT;
use crate::rpc::eth::filter::event::*;
use crate::rpc::eth::filter::mempool::*;
use crate::rpc::eth::filter::tipset::*;
use crate::rpc::eth::types::*;
use crate::rpc::eth::CollectedEvent;
use crate::rpc::Ctx;
use crate::shim::address::Address;
use crate::shim::clock::ChainEpoch;
use crate::utils::misc::env::env_or_default;
use ahash::AHashMap as HashMap;
use anyhow::{anyhow, bail, ensure, Context, Error};
use cid::Cid;
use fvm_ipld_blockstore::Blockstore;
use fvm_ipld_encoding::IPLD_RAW;
use serde::*;
use std::sync::Arc;
use store::*;

/// Trait for managing filters. Provides common functionality for installing and removing filters.
pub trait FilterManager {
    fn install(&self) -> Result<Arc<dyn Filter>, Error>;
    fn remove(&self, filter_id: &FilterID) -> Option<Arc<dyn Filter>>;
}

/// Handles Ethereum event filters, providing an interface for creating and managing filters.
///
/// The `EthEventHandler` structure is the central point for managing Ethereum filters,
/// including event filters and tipSet filters. It interacts with a filter store and manages
/// configurations such as the maximum filter height range and maximum filter results.
pub struct EthEventHandler {
    filter_store: Option<Arc<dyn FilterStore>>,
    max_filter_height_range: ChainEpoch,
    event_filter_manager: Option<Arc<EventFilterManager>>,
    tipset_filter_manager: Option<Arc<TipSetFilterManager>>,
    mempool_filter_manager: Option<Arc<MempoolFilterManager>>,
}

impl EthEventHandler {
    pub fn new() -> Self {
        let max_filters: usize = env_or_default("FOREST_MAX_FILTERS", 100);
        let max_filter_results: usize = env_or_default("FOREST_MAX_FILTER_RESULTS", 10000);
        let max_filter_height_range: i64 = env_or_default("FOREST_MAX_FILTER_HEIGHT_RANGE", 2880);
        let filter_store: Option<Arc<dyn FilterStore>> =
            Some(MemFilterStore::new(max_filters) as Arc<dyn FilterStore>);
        let event_filter_manager = Some(EventFilterManager::new(max_filter_results));
        let tipset_filter_manager = Some(TipSetFilterManager::new(max_filter_results));
        let mempool_filter_manager = Some(MempoolFilterManager::new(max_filter_results));

        Self {
            filter_store,
            max_filter_height_range,
            event_filter_manager,
            tipset_filter_manager,
            mempool_filter_manager,
        }
    }

    // Installs an eth filter based on given filter spec.
    pub fn eth_new_filter(
        &self,
        filter_spec: &EthFilterSpec,
        chain_height: i64,
    ) -> Result<FilterID, Error> {
        if let Some(event_filter_manager) = &self.event_filter_manager {
            let pf = filter_spec
                .parse_eth_filter_spec(chain_height, self.max_filter_height_range)
                .context("Parsing error")?;

            let filter = event_filter_manager
                .install(pf)
                .context("Installation error")?;

            if let Some(filter_store) = &self.filter_store {
                if let Err(err) = filter_store.add(filter.clone()) {
                    ensure!(
                        event_filter_manager.remove(filter.id()).is_some(),
                        "Filter not found"
                    );
                    bail!("Adding filter failed: {}", err);
                }
            }
            Ok(filter.id().clone())
        } else {
            Err(Error::msg("NotSupported"))
        }
    }

    fn install_filter(
        &self,
        filter_manager: &Option<Arc<dyn FilterManager>>,
    ) -> Result<FilterID, Error> {
        if let Some(manager) = filter_manager {
            let filter = manager.install().context("Installation error")?;
            if let Some(filter_store) = &self.filter_store {
                if let Err(err) = filter_store.add(filter.clone()) {
                    ensure!(manager.remove(filter.id()).is_some(), "Filter not found");
                    bail!("Adding filter failed: {}", err);
                }
            }
            Ok(filter.id().clone())
        } else {
            Err(Error::msg("NotSupported"))
        }
    }

<<<<<<< HEAD
    async fn eth_get_events_for_filter<DB: Blockstore>(
        &self,
        ctx: &Ctx<DB>,
        spec: EthFilterSpec,
    ) -> anyhow::Result<Vec<CollectedEvent>> {
        let event_filter_manager = self
            .event_filter_manager
            .as_ref()
            .context("not supported")?
            .clone();

        let _event_index = event_filter_manager
            .event_index
            .as_ref()
            .context("cannot use eth_get_logs if historical event index is disabled")?
            .clone();

        let pf = self.parse_eth_filter_spec(ctx, &spec)?;
        // Should pf.tipset_cid be an Option?
        let mut max_height = pf.max_height;
        if max_height == -1 {
            // heaviest tipset doesn't have events because its messages haven't been executed yet
            max_height = ctx.chain_store().heaviest_tipset().epoch() - 1;
        }

        if max_height < 0 {
            bail!("max_height requested is less than 0");
        }

        // we can't return events for the heaviest tipset as the transactions in that tipset will be executed
        // in the next non-null tipset (because of Filecoin's "deferred execution" model)
        if max_height > ctx.chain_store().heaviest_tipset().epoch() - 1 {
            bail!("max_height requested is greater than the heaviest tipset");
        }

        self.wait_for_height_processed(ctx, max_height).await?;
        // TODO: Ideally we should also check that events for the epoch at `pf.minheight` have been indexed
        // However, it is currently tricky to check/guarantee this for two reasons:
        // a) Event Index is not aware of null-blocks. This means that the Event Index wont be able to say whether the block at
        //    `pf.minheight` is a null block or whether it has no events
        // b) There can be holes in the index where events at certain epoch simply haven't been indexed because of edge cases around
        //    node restarts while indexing. This needs a long term "auto-repair"/"automated-backfilling" implementation in the index
        // So, for now, the best we can do is ensure that the event index has evenets for events at height >= `pf.maxHeight`

        // Create a temporary filter
        let filter = event_filter_manager
            .install(pf)
            .context("failed to install event filter")?;
        let events = filter.take_collected_events();

        if !event_filter_manager.remove(filter.id()) {
            bail!("failed to uninstall filter");
        }

        Ok(events)
    }

    async fn wait_for_height_processed<DB: Blockstore>(
        &self,
        ctx: &Ctx<DB>,
        height: ChainEpoch,
    ) -> anyhow::Result<()> {
        let event_filter_manager = self
            .event_filter_manager
            .as_ref()
            .context("not supported")?
            .clone();

        let event_index = event_filter_manager
            .event_index
            .as_ref()
            .context("cannot use eth_get_logs if historical event index is disabled")?
            .clone();

        if height > ctx.chain_store().heaviest_tipset().epoch() {
            bail!("height is in the future");
        }

        let result: Result<anyhow::Result<()>, tokio::time::error::Elapsed> =
            tokio::time::timeout(EVENT_READ_TIMEOUT, async {
                // do nothing if the height we're interested in has already been indexed
                if event_index
                    .is_height_past(height)
                    .context("failed to check if event index has events for given height")?
                {
                    return Ok(());
                }
                // TODO(elmattic): subscribe for updates to the event index

                // it could be that the event index was updated while the subscription was being
                // processed -> check if index has what we need now
                if event_index
                    .is_height_past(height)
                    .context("failed to check if event index has events for given height")?
                {
                    return Ok(());
                }

                // wait for the update

                Ok(())
            })
            .await;
        match result {
            Err(_) => bail!("timeouted"),
            Ok(res) => Ok(res?),
        }
    }

    fn parse_eth_filter_spec<DB: Blockstore>(
        &self,
        ctx: &Ctx<DB>,
        filter_spec: &EthFilterSpec,
    ) -> anyhow::Result<ParsedFilter> {
        EthFilterSpec::parse_eth_filter_spec(
            filter_spec,
            ctx.chain_store().heaviest_tipset().epoch(),
            self.max_filter_height_range,
        )
    }

    pub async fn get_eth_logs_for_block_and_transaction<DB: Blockstore>(
        &self,
        ctx: &Ctx<DB>,
        block_hash: &EthHash,
        tx_hash: &EthHash,
    ) -> anyhow::Result<Vec<EthLog>> {
        let events = self
            .eth_get_events_for_filter(
                ctx,
                EthFilterSpec {
                    block_hash: Some(block_hash.clone()),
                    ..EthFilterSpec::default()
                },
            )
            .await?;
        let logs = eth_filter_logs_from_events(ctx, &events)?;
        let filtered: Vec<EthLog> = logs
            .into_iter()
            .filter(|e| &e.transaction_hash == tx_hash)
            .collect();
        Ok(filtered)
=======
    // Installs an eth block filter
    pub fn eth_new_block_filter(&self) -> Result<FilterID, Error> {
        let filter_manager: Option<Arc<dyn FilterManager>> = self
            .tipset_filter_manager
            .as_ref()
            .map(|fm| Arc::clone(fm) as Arc<dyn FilterManager>);
        self.install_filter(&filter_manager)
    }

    // Installs an eth pending transaction filter
    pub fn eth_new_pending_transaction_filter(&self) -> Result<FilterID, Error> {
        let filter_manager: Option<Arc<dyn FilterManager>> = self
            .mempool_filter_manager
            .as_ref()
            .map(|fm| Arc::clone(fm) as Arc<dyn FilterManager>);
        self.install_filter(&filter_manager)
>>>>>>> d213679b
    }
}

impl EthFilterSpec {
    fn parse_eth_filter_spec(
        &self,
        chain_height: i64,
        max_filter_height_range: i64,
    ) -> Result<ParsedFilter, Error> {
        let from_block = self.from_block.as_deref().unwrap_or("");
        let to_block = self.to_block.as_deref().unwrap_or("");
        let (min_height, max_height, tipset_cid) = if let Some(block_hash) = &self.block_hash {
            if self.from_block.is_some() || self.to_block.is_some() {
                bail!("must not specify block hash and from/to block");
            }
            (0, 0, block_hash.to_cid())
        } else {
            let (min, max) = parse_block_range(
                chain_height,
                BlockNumberOrHash::from_str(from_block)?,
                BlockNumberOrHash::from_str(to_block)?,
                max_filter_height_range,
            )?;
            (min, max, Cid::default())
        };

        let addresses: Vec<_> = self
            .address
            .iter()
            .map(|ea| {
                ea.to_filecoin_address()
                    .map_err(|e| anyhow!("invalid address {}", e))
            })
            .collect::<Result<Vec<_>, _>>()?;

        let keys = parse_eth_topics(&self.topics)?;

        Ok(ParsedFilter {
            min_height,
            max_height,
            tipset_cid,
            addresses,
            keys: keys_to_keys_with_codec(keys),
        })
    }
}

fn parse_block_range(
    heaviest: ChainEpoch,
    from_block: BlockNumberOrHash,
    to_block: BlockNumberOrHash,
    max_range: ChainEpoch,
) -> Result<(ChainEpoch, ChainEpoch), Error> {
    let min_height = match from_block {
        BlockNumberOrHash::PredefinedBlock(predefined) => match predefined {
            Predefined::Latest => heaviest,
            Predefined::Earliest => 0,
            _ => heaviest,
        },
        BlockNumberOrHash::BlockNumber(height) => height.into(),
        _ => bail!("Unsupported type for from_block"),
    };

    let max_height = match to_block {
        BlockNumberOrHash::PredefinedBlock(predefined) => match predefined {
            Predefined::Latest => -1,
            Predefined::Earliest => 0,
            _ => -1,
        },
        BlockNumberOrHash::BlockNumber(height) => height.into(),
        _ => bail!("Unsupported type for to_block"),
    };

    if min_height == -1 && max_height > 0 {
        ensure!(
            max_height - heaviest <= max_range,
            "invalid epoch range: to block is too far in the future (maximum: {})",
            max_range
        );
    } else if min_height >= 0 && max_height == -1 {
        ensure!(
            heaviest - min_height <= max_range,
            "invalid epoch range: from block is too far in the past (maximum: {})",
            max_range
        );
    } else if min_height >= 0 && max_height >= 0 {
        ensure!(
            min_height <= max_height,
            "invalid epoch range: to block ({}) must be after from block ({})",
            max_height,
            min_height
        );
        ensure!(
            max_height - min_height <= max_range,
            "invalid epoch range: range between to and from blocks is too large (maximum: {})",
            max_range
        );
    }

    Ok((min_height, max_height))
}

pub fn hex_str_to_epoch(hex_str: &str) -> Result<ChainEpoch, Error> {
    let hex_substring = hex_str
        .strip_prefix("0x")
        .ok_or_else(|| anyhow!("Not a hex"))?;
    i64::from_str_radix(hex_substring, 16)
        .map_err(|e| anyhow!("Failed to convert hex to epoch: {}", e))
}

fn parse_eth_topics(
    EthTopicSpec(topics): &EthTopicSpec,
) -> Result<HashMap<String, Vec<Vec<u8>>>, Error> {
    let mut keys: HashMap<String, Vec<Vec<u8>>> = HashMap::with_capacity(4); // Each eth log entry can contain up to 4 topics

    for (idx, eth_hash_list) in topics.iter().enumerate() {
        let EthHashList(hashes) = eth_hash_list;
        let key = format!("t{}", idx + 1);
        for eth_hash in hashes {
            let EthHash(bytes) = eth_hash;
            keys.entry(key.clone()).or_default().push(bytes.0.to_vec());
        }
    }
    Ok(keys)
}

#[derive(Debug, PartialEq, Serialize, Deserialize)]
pub(crate) struct ActorEventBlock {
    codec: u64,
    value: Vec<u8>,
}

fn keys_to_keys_with_codec(
    keys: HashMap<String, Vec<Vec<u8>>>,
) -> HashMap<String, Vec<ActorEventBlock>> {
    let mut keys_with_codec: HashMap<String, Vec<ActorEventBlock>> =
        HashMap::with_capacity(keys.len());

    keys.into_iter().for_each(|(key, val)| {
        let codec_val: Vec<ActorEventBlock> = val
            .into_iter()
            .map(|v| ActorEventBlock {
                codec: IPLD_RAW,
                value: v,
            })
            .collect();
        keys_with_codec.insert(key, codec_val);
    });

    keys_with_codec
}

struct ParsedFilter {
    min_height: ChainEpoch,
    max_height: ChainEpoch,
    tipset_cid: Cid,
    addresses: Vec<Address>,
    keys: HashMap<String, Vec<ActorEventBlock>>,
}

#[cfg(test)]
mod tests {
    use super::*;
    use crate::rpc::eth::{EthAddress, EthFilterSpec, EthTopicSpec};
    use std::str::FromStr;

    #[test]
    fn test_parse_eth_filter_spec() {
        let eth_filter_spec = EthFilterSpec {
            from_block: Some("earliest".into()),
            to_block: Some("latest".into()),
            address: vec![
                EthAddress::from_str("0xff38c072f286e3b20b3954ca9f99c05fbecc64aa").unwrap(),
            ],
            topics: EthTopicSpec(vec![]),
            block_hash: None,
        };

        let chain_height = 50;
        let max_filter_height_range = 100;

        assert!(eth_filter_spec
            .parse_eth_filter_spec(chain_height, max_filter_height_range)
            .is_ok());
    }

    #[test]
    fn test_invalid_parse_eth_filter_spec() {
        let eth_filter_spec = EthFilterSpec {
            from_block: Some("earliest".into()),
            to_block: Some("invalid".into()),
            address: vec![
                EthAddress::from_str("0xff38c072f286e3b20b3954ca9f99c05fbecc64aa").unwrap(),
            ],
            topics: EthTopicSpec(vec![]),
            block_hash: None,
        };

        let chain_height = 50;
        let max_filter_height_range = 100;

        assert!(eth_filter_spec
            .parse_eth_filter_spec(chain_height, max_filter_height_range)
            .is_err(),);
    }

    #[test]
    fn test_parse_block_range() {
        let heaviest = 50;
        let max_range = 100;

        // Test case 1: from_block = "earliest", to_block = "latest"
        let result = parse_block_range(
            heaviest,
            BlockNumberOrHash::from_str("earliest").unwrap(),
            BlockNumberOrHash::from_str("latest").unwrap(),
            max_range,
        );
        assert!(result.is_ok());
        let (min_height, max_height) = result.unwrap();
        assert_eq!(min_height, 0);
        assert_eq!(max_height, -1);

        // Test case 2: from_block = "0x1", to_block = "0xA"
        let result = parse_block_range(
            heaviest,
            BlockNumberOrHash::from_str("0x1").unwrap(),
            BlockNumberOrHash::from_str("0xA").unwrap(),
            max_range,
        );
        assert!(result.is_ok());
        let (min_height, max_height) = result.unwrap();
        assert_eq!(min_height, 1); // hex_str_to_epoch("0x1") = 1
        assert_eq!(max_height, 10); // hex_str_to_epoch("0xA") = 10

        // Test case 3: from_block = "latest", to_block = ""
        let result = parse_block_range(
            heaviest,
            BlockNumberOrHash::from_str("latest").unwrap(),
            BlockNumberOrHash::from_str("").unwrap(),
            max_range,
        );
        assert!(result.is_ok());
        let (min_height, max_height) = result.unwrap();
        assert_eq!(min_height, heaviest);
        assert_eq!(max_height, -1);

        // Test case 4: Range too large
        let result = parse_block_range(
            heaviest,
            BlockNumberOrHash::from_str("earliest").unwrap(),
            BlockNumberOrHash::from_str("0x100").unwrap(),
            max_range,
        );
        assert!(result.is_err());
    }

    #[test]
    fn test_keys_to_keys_with_codec() {
        let mut keys: HashMap<String, Vec<Vec<u8>>> = HashMap::new();
        keys.insert("key".to_string(), vec![vec![1, 2, 3]]);

        let result = keys_to_keys_with_codec(keys);

        let res = result.get("key").unwrap();
        assert_eq!(res[0].value, vec![1, 2, 3]);
        assert_eq!(res[0].codec, IPLD_RAW);
    }

    #[test]
    fn test_parse_eth_topics() {
        let topics = EthTopicSpec(vec![EthHashList(vec![EthHash::default()])]);
        let actual = parse_eth_topics(&topics).expect("Failed to parse topics");

        let mut expected = HashMap::with_capacity(4);
        expected.insert(
            "t1".to_string(),
            vec![EthHash::default().0.as_bytes().to_vec()],
        );

        assert_eq!(actual, expected);
    }

    #[test]
    fn test_hex_str_to_epoch() {
        // Valid hex string
        let hex_str = "0x0";
        let result = hex_str_to_epoch(hex_str);
        assert_eq!(result.unwrap(), 0);

        // Invalid hex string should fail
        let hex_str = "1a";
        let result = hex_str_to_epoch(hex_str);
        assert!(result.is_err());

        // Invalid hex string should fail
        let hex_str = "0xG";
        let result = hex_str_to_epoch(hex_str);
        assert!(result.is_err());
    }

    #[test]
    fn test_eth_new_filter() {
        let eth_event_handler = EthEventHandler::new();

        let filter_spec = EthFilterSpec {
            from_block: Some("earliest".into()),
            to_block: Some("latest".into()),
            address: vec![
                EthAddress::from_str("0xff38c072f286e3b20b3954ca9f99c05fbecc64aa").unwrap(),
            ],
            topics: EthTopicSpec(vec![]),
            block_hash: None,
        };

        let chain_height = 50;
        let result = eth_event_handler.eth_new_filter(&filter_spec, chain_height);

        assert!(result.is_ok(), "Expected successful filter creation");
    }

    #[test]
    fn test_eth_new_block_filter() {
        let eth_event_handler = EthEventHandler::new();
        let result = eth_event_handler.eth_new_block_filter();

        assert!(result.is_ok(), "Expected successful block filter creation");
    }

    #[test]
    fn test_eth_new_pending_transaction_filter() {
        let eth_event_handler = EthEventHandler::new();
        let result = eth_event_handler.eth_new_pending_transaction_filter();

        assert!(
            result.is_ok(),
            "Expected successful pending transaction filter creation"
        );
    }
}<|MERGE_RESOLUTION|>--- conflicted
+++ resolved
@@ -111,25 +111,6 @@
         }
     }
 
-    fn install_filter(
-        &self,
-        filter_manager: &Option<Arc<dyn FilterManager>>,
-    ) -> Result<FilterID, Error> {
-        if let Some(manager) = filter_manager {
-            let filter = manager.install().context("Installation error")?;
-            if let Some(filter_store) = &self.filter_store {
-                if let Err(err) = filter_store.add(filter.clone()) {
-                    ensure!(manager.remove(filter.id()).is_some(), "Filter not found");
-                    bail!("Adding filter failed: {}", err);
-                }
-            }
-            Ok(filter.id().clone())
-        } else {
-            Err(Error::msg("NotSupported"))
-        }
-    }
-
-<<<<<<< HEAD
     async fn eth_get_events_for_filter<DB: Blockstore>(
         &self,
         ctx: &Ctx<DB>,
@@ -178,13 +159,14 @@
         let filter = event_filter_manager
             .install(pf)
             .context("failed to install event filter")?;
-        let events = filter.take_collected_events();
-
-        if !event_filter_manager.remove(filter.id()) {
+        // TODO
+        //let events = filter.take_collected_events();
+
+        if event_filter_manager.remove(filter.id()).is_none() {
             bail!("failed to uninstall filter");
         }
 
-        Ok(events)
+        Ok(vec![])
     }
 
     async fn wait_for_height_processed<DB: Blockstore>(
@@ -272,7 +254,26 @@
             .filter(|e| &e.transaction_hash == tx_hash)
             .collect();
         Ok(filtered)
-=======
+    }
+
+    fn install_filter(
+        &self,
+        filter_manager: &Option<Arc<dyn FilterManager>>,
+    ) -> Result<FilterID, Error> {
+        if let Some(manager) = filter_manager {
+            let filter = manager.install().context("Installation error")?;
+            if let Some(filter_store) = &self.filter_store {
+                if let Err(err) = filter_store.add(filter.clone()) {
+                    ensure!(manager.remove(filter.id()).is_some(), "Filter not found");
+                    bail!("Adding filter failed: {}", err);
+                }
+            }
+            Ok(filter.id().clone())
+        } else {
+            Err(Error::msg("NotSupported"))
+        }
+    }
+
     // Installs an eth block filter
     pub fn eth_new_block_filter(&self) -> Result<FilterID, Error> {
         let filter_manager: Option<Arc<dyn FilterManager>> = self
@@ -289,7 +290,6 @@
             .as_ref()
             .map(|fm| Arc::clone(fm) as Arc<dyn FilterManager>);
         self.install_filter(&filter_manager)
->>>>>>> d213679b
     }
 }
 
