// Copyright 2019-2024 ChainSafe Systems
// SPDX-License-Identifier: Apache-2.0, MIT

mod eth_tx;
pub mod filter;
pub mod types;

use self::eth_tx::*;
use self::filter::hex_str_to_epoch;
use self::types::*;
use super::gas;
use crate::blocks::Tipset;
use crate::chain::{index::ResolveNullTipset, ChainStore};
use crate::chain_sync::SyncStage;
use crate::cid_collections::CidHashSet;
use crate::eth::SAFE_EPOCH_DELAY;
use crate::eth::{
    EAMMethod, EVMMethod, EthChainId as EthChainIdType, EthEip1559TxArgs, EthLegacyEip155TxArgs,
    EthLegacyHomesteadTxArgs,
};
use crate::interpreter::VMTrace;
use crate::lotus_json::{lotus_json_with_self, HasLotusJson};
use crate::message::{ChainMessage, Message as _, SignedMessage};
use crate::rpc::error::ServerError;
use crate::rpc::types::{ApiTipsetKey, MessageLookup};
use crate::rpc::{ApiPaths, Ctx, Permission, RpcMethod};
use crate::shim::actors::is_evm_actor;
use crate::shim::actors::EVMActorStateLoad as _;
use crate::shim::address::{Address as FilecoinAddress, Protocol};
use crate::shim::crypto::Signature;
use crate::shim::econ::{TokenAmount, BLOCK_GAS_LIMIT};
use crate::shim::error::ExitCode;
use crate::shim::executor::Receipt;
use crate::shim::fvm_shared_latest::address::{Address as VmAddress, DelegatedAddress};
use crate::shim::fvm_shared_latest::MethodNum;
use crate::shim::message::Message;
use crate::shim::trace::{CallReturn, ExecutionEvent};
use crate::shim::{clock::ChainEpoch, state_tree::StateTree};
use crate::utils::db::BlockstoreExt as _;
use anyhow::{anyhow, Error};
use anyhow::{bail, Context, Result};
use cbor4ii::core::dec::Decode as _;
use cbor4ii::core::Value;
use cid::Cid;
use fvm_ipld_blockstore::Blockstore;
use fvm_ipld_encoding::{RawBytes, CBOR, DAG_CBOR, IPLD_RAW};
use itertools::Itertools;
use libipld_core::ipld::Ipld;
use num::{BigInt, Zero as _};
use schemars::JsonSchema;
use serde::{Deserialize, Serialize};
use std::str::FromStr;
use std::{ops::Add, sync::Arc};

const MASKED_ID_PREFIX: [u8; 12] = [0xff, 0, 0, 0, 0, 0, 0, 0, 0, 0, 0, 0];

/// Ethereum Bloom filter size in bits.
/// Bloom filter is used in Ethereum to minimize the number of block queries.
const BLOOM_SIZE: usize = 2048;

/// Ethereum Bloom filter size in bytes.
const BLOOM_SIZE_IN_BYTES: usize = BLOOM_SIZE / 8;

/// Ethereum Bloom filter with all bits set to 1.
const FULL_BLOOM: [u8; BLOOM_SIZE_IN_BYTES] = [0xff; BLOOM_SIZE_IN_BYTES];

/// Ethereum address size in bytes.
const ADDRESS_LENGTH: usize = 20;

/// Ethereum Virtual Machine word size in bytes.
const EVM_WORD_LENGTH: usize = 32;

/// Keccak-256 of an RLP of an empty array.
/// In Filecoin, we don't have the concept of uncle blocks but rather use tipsets to reward miners
/// who craft blocks.
const EMPTY_UNCLES: &str = "0x1dcc4de8dec75d7aab85b567b6ccd41ad312451b948a7413f0a142fd40d49347";

/// Keccak-256 of the RLP of null.
const EMPTY_ROOT: &str = "0x56e81f171bcc55a6ff8345e692c0f86e5b48e01b996cadc001622fb5e363b421";

/// The address used in messages to actors that have since been deleted.
const REVERTED_ETH_ADDRESS: &str = "0xff0000000000000000000000ffffffffffffffff";

// TODO(forest): https://github.com/ChainSafe/forest/issues/4436
//               use ethereum_types::U256 or use lotus_json::big_int
#[derive(
    PartialEq,
    Debug,
    Deserialize,
    Serialize,
    Default,
    Clone,
    JsonSchema,
    derive_more::From,
    derive_more::Into,
)]
pub struct EthBigInt(
    #[serde(with = "crate::lotus_json::hexify")]
    #[schemars(with = "String")]
    pub BigInt,
);
lotus_json_with_self!(EthBigInt);

impl From<TokenAmount> for EthBigInt {
    fn from(amount: TokenAmount) -> Self {
        (&amount).into()
    }
}

impl From<&TokenAmount> for EthBigInt {
    fn from(amount: &TokenAmount) -> Self {
        Self(amount.atto().to_owned())
    }
}

type GasPriceResult = EthBigInt;

#[derive(PartialEq, Debug, Deserialize, Serialize, Default, Clone, JsonSchema)]
pub struct Nonce(
    #[schemars(with = "String")]
    #[serde(with = "crate::lotus_json::hexify_bytes")]
    pub ethereum_types::H64,
);

lotus_json_with_self!(Nonce);

#[derive(PartialEq, Debug, Deserialize, Serialize, Default, Clone, JsonSchema)]
pub struct Bloom(
    #[schemars(with = "String")]
    #[serde(with = "crate::lotus_json::hexify_bytes")]
    pub ethereum_types::Bloom,
);

lotus_json_with_self!(Bloom);

#[derive(
    PartialEq,
    Debug,
    Deserialize,
    Serialize,
    Default,
    Clone,
    JsonSchema,
    derive_more::From,
    derive_more::Into,
)]
pub struct Uint64(
    #[schemars(with = "String")]
    #[serde(with = "crate::lotus_json::hexify")]
    pub u64,
);

lotus_json_with_self!(Uint64);

#[derive(
    PartialEq,
    Debug,
    Deserialize,
    Serialize,
    Default,
    Clone,
    JsonSchema,
    derive_more::From,
    derive_more::Into,
)]
pub struct Int64(
    #[schemars(with = "String")]
    #[serde(with = "crate::lotus_json::hexify")]
    pub i64,
);

lotus_json_with_self!(Int64);

impl EthHash {
    // Should ONLY be used for blocks and Filecoin messages. Eth transactions expect a different hashing scheme.
    pub fn to_cid(&self) -> cid::Cid {
        use cid::multihash::MultihashDigest;

        let mh = cid::multihash::Code::Blake2b256
            .wrap(self.0.as_bytes())
            .expect("should not fail");
        Cid::new_v1(fvm_ipld_encoding::DAG_CBOR, mh)
    }

    pub fn empty_uncles() -> Self {
        Self(ethereum_types::H256::from_str(EMPTY_UNCLES).unwrap())
    }

    pub fn empty_root() -> Self {
        Self(ethereum_types::H256::from_str(EMPTY_ROOT).unwrap())
    }
}

impl FromStr for EthHash {
    type Err = anyhow::Error;

    fn from_str(s: &str) -> Result<Self, Self::Err> {
        Ok(EthHash(ethereum_types::H256::from_str(s)?))
    }
}

impl From<Cid> for EthHash {
    fn from(cid: Cid) -> Self {
        let (_, digest, _) = cid.hash().into_inner();
        EthHash(ethereum_types::H256::from_slice(&digest[0..32]))
    }
}

lotus_json_with_self!(EthHash);

#[derive(PartialEq, Debug, Clone, Serialize, Deserialize, Default, JsonSchema)]
#[serde(rename_all = "camelCase")]
pub enum Predefined {
    Earliest,
    Pending,
    #[default]
    Latest,
    Safe,
    Finalized,
}

#[derive(PartialEq, Debug, Clone, Serialize, Deserialize, JsonSchema)]
#[serde(rename_all = "camelCase")]
pub struct BlockNumber {
    block_number: Int64,
}

#[derive(PartialEq, Debug, Clone, Serialize, Deserialize, JsonSchema)]
#[serde(rename_all = "camelCase")]
pub struct BlockHash {
    block_hash: EthHash,
    require_canonical: bool,
}

#[derive(PartialEq, Debug, Clone, Serialize, Deserialize, JsonSchema)]
#[serde(untagged)]
pub enum BlockNumberOrHash {
    #[schemars(with = "String")]
    PredefinedBlock(Predefined),
    BlockNumber(Int64),
    BlockHash(EthHash),
    BlockNumberObject(BlockNumber),
    BlockHashObject(BlockHash),
}

lotus_json_with_self!(BlockNumberOrHash);

impl BlockNumberOrHash {
    pub fn from_predefined(predefined: Predefined) -> Self {
        Self::PredefinedBlock(predefined)
    }

    pub fn from_block_number(number: i64) -> Self {
        Self::BlockNumber(Int64(number))
    }

    pub fn from_block_hash(hash: EthHash) -> Self {
        Self::BlockHash(hash)
    }

    /// Construct a block number using EIP-1898 Object scheme.
    ///
    /// For details see <https://eips.ethereum.org/EIPS/eip-1898>
    pub fn from_block_number_object(number: i64) -> Self {
        Self::BlockNumberObject(BlockNumber {
            block_number: Int64(number),
        })
    }

    /// Construct a block hash using EIP-1898 Object scheme.
    ///
    /// For details see <https://eips.ethereum.org/EIPS/eip-1898>
    pub fn from_block_hash_object(hash: EthHash, require_canonical: bool) -> Self {
        Self::BlockHashObject(BlockHash {
            block_hash: hash,
            require_canonical,
        })
    }

    pub fn from_str(s: &str) -> Result<Self, Error> {
        match s {
            "latest" | "" => Ok(BlockNumberOrHash::from_predefined(Predefined::Latest)),
            "earliest" => Ok(BlockNumberOrHash::from_predefined(Predefined::Earliest)),
            hex if hex.starts_with("0x") => {
                let epoch = hex_str_to_epoch(hex)?;
                Ok(BlockNumberOrHash::from_block_number(epoch))
            }
            _ => Err(anyhow!("Invalid block identifier")),
        }
    }
}

#[derive(PartialEq, Debug, Clone, Serialize, Deserialize, JsonSchema)]
#[serde(untagged)] // try a Vec<String>, then a Vec<Tx>
pub enum Transactions {
    Hash(Vec<String>),
    Full(Vec<ApiEthTx>),
}

impl Default for Transactions {
    fn default() -> Self {
        Self::Hash(vec![])
    }
}

#[derive(PartialEq, Debug, Clone, Default, Serialize, Deserialize, JsonSchema)]
#[serde(rename_all = "camelCase")]
pub struct Block {
    pub hash: EthHash,
    pub parent_hash: EthHash,
    pub sha3_uncles: EthHash,
    pub miner: EthAddress,
    pub state_root: EthHash,
    pub transactions_root: EthHash,
    pub receipts_root: EthHash,
    pub logs_bloom: Bloom,
    pub difficulty: Uint64,
    pub total_difficulty: Uint64,
    pub number: Uint64,
    pub gas_limit: Uint64,
    pub gas_used: Uint64,
    pub timestamp: Uint64,
    pub extra_data: EthBytes,
    pub mix_hash: EthHash,
    pub nonce: Nonce,
    pub base_fee_per_gas: EthBigInt,
    pub size: Uint64,
    // can be Vec<Tx> or Vec<String> depending on query params
    pub transactions: Transactions,
    pub uncles: Vec<EthHash>,
}

impl Block {
    pub fn new(has_transactions: bool, tipset_len: usize) -> Self {
        Self {
            gas_limit: Uint64(BLOCK_GAS_LIMIT.saturating_mul(tipset_len as _)),
            logs_bloom: Bloom(ethereum_types::Bloom(FULL_BLOOM)),
            sha3_uncles: EthHash::empty_uncles(),
            transactions_root: if has_transactions {
                EthHash::default()
            } else {
                EthHash::empty_root()
            },
            ..Default::default()
        }
    }
}

lotus_json_with_self!(Block);

#[derive(PartialEq, Debug, Clone, Default, Serialize, Deserialize, JsonSchema)]
#[serde(rename_all = "camelCase")]
pub struct ApiEthTx {
    pub chain_id: Uint64,
    pub nonce: Uint64,
    pub hash: EthHash,
    pub block_hash: EthHash,
    pub block_number: Uint64,
    pub transaction_index: Uint64,
    pub from: EthAddress,
    #[serde(skip_serializing_if = "Option::is_none", default)]
    pub to: Option<EthAddress>,
    pub value: EthBigInt,
    pub r#type: Uint64,
    pub input: EthBytes,
    pub gas: Uint64,
    #[serde(skip_serializing_if = "Option::is_none", default)]
    pub max_fee_per_gas: Option<EthBigInt>,
    #[serde(skip_serializing_if = "Option::is_none", default)]
    pub max_priority_fee_per_gas: Option<EthBigInt>,
    #[serde(skip_serializing_if = "Option::is_none", default)]
    pub gas_price: Option<EthBigInt>,
    #[schemars(with = "Option<Vec<EthHash>>")]
    #[serde(with = "crate::lotus_json")]
    pub access_list: Vec<EthHash>,
    pub v: EthBigInt,
    pub r: EthBigInt,
    pub s: EthBigInt,
}
lotus_json_with_self!(ApiEthTx);

#[derive(Debug, Clone, Default)]
pub struct EthSyncingResult {
    pub done_sync: bool,
    pub starting_block: i64,
    pub current_block: i64,
    pub highest_block: i64,
}

#[derive(Debug, Clone, Serialize, Deserialize, JsonSchema)]
#[serde(untagged)]
pub enum EthSyncingResultLotusJson {
    DoneSync(bool),
    Syncing {
        #[schemars(with = "i64")]
        #[serde(rename = "startingblock", with = "crate::lotus_json::hexify")]
        starting_block: i64,
        #[schemars(with = "i64")]
        #[serde(rename = "currentblock", with = "crate::lotus_json::hexify")]
        current_block: i64,
        #[schemars(with = "i64")]
        #[serde(rename = "highestblock", with = "crate::lotus_json::hexify")]
        highest_block: i64,
    },
}

// TODO(forest): https://github.com/ChainSafe/forest/issues/4032
//               this shouldn't exist
impl HasLotusJson for EthSyncingResult {
    type LotusJson = EthSyncingResultLotusJson;

    #[cfg(test)]
    fn snapshots() -> Vec<(serde_json::Value, Self)> {
        vec![]
    }

    fn into_lotus_json(self) -> Self::LotusJson {
        match self {
            Self {
                done_sync: false,
                starting_block,
                current_block,
                highest_block,
            } => EthSyncingResultLotusJson::Syncing {
                starting_block,
                current_block,
                highest_block,
            },
            _ => EthSyncingResultLotusJson::DoneSync(false),
        }
    }

    fn from_lotus_json(lotus_json: Self::LotusJson) -> Self {
        match lotus_json {
            EthSyncingResultLotusJson::DoneSync(syncing) => {
                if syncing {
                    // Dangerous to panic here, log error instead.
                    tracing::error!("Invalid EthSyncingResultLotusJson: {syncing}");
                }
                Self {
                    done_sync: true,
                    ..Default::default()
                }
            }
            EthSyncingResultLotusJson::Syncing {
                starting_block,
                current_block,
                highest_block,
            } => Self {
                done_sync: false,
                starting_block,
                current_block,
                highest_block,
            },
        }
    }
}

pub enum Web3ClientVersion {}
impl RpcMethod<0> for Web3ClientVersion {
    const NAME: &'static str = "Filecoin.Web3ClientVersion";
    const NAME_ALIAS: Option<&'static str> = Some("web3_clientVersion");
    const PARAM_NAMES: [&'static str; 0] = [];
    const API_PATHS: ApiPaths = ApiPaths::V1;
    const PERMISSION: Permission = Permission::Read;

    type Params = ();
    type Ok = String;

    async fn handle(
        _: Ctx<impl Blockstore + Send + Sync + 'static>,
        (): Self::Params,
    ) -> Result<Self::Ok, ServerError> {
        Ok(crate::utils::version::FOREST_VERSION_STRING.clone())
    }
}

pub enum EthAccounts {}
impl RpcMethod<0> for EthAccounts {
    const NAME: &'static str = "Filecoin.EthAccounts";
    const NAME_ALIAS: Option<&'static str> = Some("eth_accounts");
    const PARAM_NAMES: [&'static str; 0] = [];
    const API_PATHS: ApiPaths = ApiPaths::V1;
    const PERMISSION: Permission = Permission::Read;

    type Params = ();
    type Ok = Vec<String>;

    async fn handle(
        _: Ctx<impl Blockstore + Send + Sync + 'static>,
        (): Self::Params,
    ) -> Result<Self::Ok, ServerError> {
        // EthAccounts will always return [] since we don't expect Forest to manage private keys
        Ok(vec![])
    }
}

pub enum EthBlockNumber {}
impl RpcMethod<0> for EthBlockNumber {
    const NAME: &'static str = "Filecoin.EthBlockNumber";
    const NAME_ALIAS: Option<&'static str> = Some("eth_blockNumber");
    const PARAM_NAMES: [&'static str; 0] = [];
    const API_PATHS: ApiPaths = ApiPaths::V1;
    const PERMISSION: Permission = Permission::Read;

    type Params = ();
    type Ok = String;

    async fn handle(
        ctx: Ctx<impl Blockstore + Send + Sync + 'static>,
        (): Self::Params,
    ) -> Result<Self::Ok, ServerError> {
        // `eth_block_number` needs to return the height of the latest committed tipset.
        // Ethereum clients expect all transactions included in this block to have execution outputs.
        // This is the parent of the head tipset. The head tipset is speculative, has not been
        // recognized by the network, and its messages are only included, not executed.
        // See https://github.com/filecoin-project/ref-fvm/issues/1135.
        let heaviest = ctx.chain_store().heaviest_tipset();
        if heaviest.epoch() == 0 {
            // We're at genesis.
            return Ok("0x0".to_string());
        }
        // First non-null parent.
        let effective_parent = heaviest.parents();
        if let Ok(Some(parent)) = ctx.chain_index().load_tipset(effective_parent) {
            Ok(format!("{:#x}", parent.epoch()))
        } else {
            Ok("0x0".to_string())
        }
    }
}

pub enum EthChainId {}
impl RpcMethod<0> for EthChainId {
    const NAME: &'static str = "Filecoin.EthChainId";
    const NAME_ALIAS: Option<&'static str> = Some("eth_chainId");
    const PARAM_NAMES: [&'static str; 0] = [];
    const API_PATHS: ApiPaths = ApiPaths::V1;
    const PERMISSION: Permission = Permission::Read;

    type Params = ();
    type Ok = String;

    async fn handle(
        ctx: Ctx<impl Blockstore + Send + Sync + 'static>,
        (): Self::Params,
    ) -> Result<Self::Ok, ServerError> {
        Ok(format!("{:#x}", ctx.chain_config().eth_chain_id))
    }
}

pub enum EthGasPrice {}
impl RpcMethod<0> for EthGasPrice {
    const NAME: &'static str = "Filecoin.EthGasPrice";
    const NAME_ALIAS: Option<&'static str> = Some("eth_gasPrice");
    const PARAM_NAMES: [&'static str; 0] = [];
    const API_PATHS: ApiPaths = ApiPaths::V1;
    const PERMISSION: Permission = Permission::Read;

    type Params = ();
    type Ok = GasPriceResult;

    async fn handle(
        ctx: Ctx<impl Blockstore + Send + Sync + 'static>,
        (): Self::Params,
    ) -> Result<Self::Ok, ServerError> {
        let ts = ctx.chain_store().heaviest_tipset();
        let block0 = ts.block_headers().first();
        let base_fee = &block0.parent_base_fee;
        if let Ok(premium) = gas::estimate_gas_premium(&ctx, 10000).await {
            let gas_price = base_fee.add(premium);
            Ok(EthBigInt(gas_price.atto().clone()))
        } else {
            Ok(EthBigInt(BigInt::zero()))
        }
    }
}

pub enum EthGetBalance {}
impl RpcMethod<2> for EthGetBalance {
    const NAME: &'static str = "Filecoin.EthGetBalance";
    const NAME_ALIAS: Option<&'static str> = Some("eth_getBalance");
    const PARAM_NAMES: [&'static str; 2] = ["address", "block_param"];
    const API_PATHS: ApiPaths = ApiPaths::V1;
    const PERMISSION: Permission = Permission::Read;

    type Params = (EthAddress, BlockNumberOrHash);
    type Ok = EthBigInt;

    async fn handle(
        ctx: Ctx<impl Blockstore + Send + Sync + 'static>,
        (address, block_param): Self::Params,
    ) -> Result<Self::Ok, ServerError> {
        let fil_addr = address.to_filecoin_address()?;
        let ts = tipset_by_block_number_or_hash(ctx.chain_store(), block_param)?;
        let state = StateTree::new_from_root(ctx.store_owned(), ts.parent_state())?;
        let actor = state.get_required_actor(&fil_addr)?;
        Ok(EthBigInt(actor.balance.atto().clone()))
    }
}

fn get_tipset_from_hash<DB: Blockstore>(
    chain_store: &ChainStore<DB>,
    block_hash: &EthHash,
) -> anyhow::Result<Tipset> {
    let tsk = chain_store.get_required_tipset_key(block_hash)?;
    Tipset::load_required(chain_store.blockstore(), &tsk)
}

fn tipset_by_block_number_or_hash<DB: Blockstore>(
    chain: &ChainStore<DB>,
    block_param: BlockNumberOrHash,
) -> anyhow::Result<Arc<Tipset>> {
    let head = chain.heaviest_tipset();

    match block_param {
        BlockNumberOrHash::PredefinedBlock(predefined) => match predefined {
            Predefined::Earliest => bail!("block param \"earliest\" is not supported"),
            Predefined::Pending => Ok(head),
            Predefined::Latest => {
                let parent = chain.chain_index.load_required_tipset(head.parents())?;
                Ok(parent)
            }
            Predefined::Safe => {
                let latest_height = head.epoch() - 1;
                let safe_height = latest_height - SAFE_EPOCH_DELAY;
                let ts = chain.chain_index.tipset_by_height(
                    safe_height,
                    head,
                    ResolveNullTipset::TakeOlder,
                )?;
                Ok(ts)
            }
            Predefined::Finalized => {
                let latest_height = head.epoch() - 1;
                let finality_height = latest_height - chain.chain_config.policy.chain_finality;
                let ts = chain.chain_index.tipset_by_height(
                    finality_height,
                    head,
                    ResolveNullTipset::TakeOlder,
                )?;
                Ok(ts)
            }
        },
        BlockNumberOrHash::BlockNumber(block_number)
        | BlockNumberOrHash::BlockNumberObject(BlockNumber { block_number }) => {
            let height = ChainEpoch::from(block_number.0);
            if height > head.epoch() - 1 {
                bail!("requested a future epoch (beyond \"latest\")");
            }
            let ts =
                chain
                    .chain_index
                    .tipset_by_height(height, head, ResolveNullTipset::TakeOlder)?;
            Ok(ts)
        }
        BlockNumberOrHash::BlockHash(block_hash) => {
            let ts = Arc::new(get_tipset_from_hash(chain, &block_hash)?);
            Ok(ts)
        }
        BlockNumberOrHash::BlockHashObject(BlockHash {
            block_hash,
            require_canonical,
        }) => {
            let ts = Arc::new(get_tipset_from_hash(chain, &block_hash)?);
            // verify that the tipset is in the canonical chain
            if require_canonical {
                // walk up the current chain (our head) until we reach ts.epoch()
                let walk_ts = chain.chain_index.tipset_by_height(
                    ts.epoch(),
                    head,
                    ResolveNullTipset::TakeOlder,
                )?;
                // verify that it equals the expected tipset
                if walk_ts != ts {
                    bail!("tipset is not canonical");
                }
            }
            Ok(ts)
        }
    }
}

async fn execute_tipset<DB: Blockstore + Send + Sync + 'static>(
    data: &Ctx<DB>,
    tipset: &Arc<Tipset>,
) -> Result<(Cid, Vec<(ChainMessage, Receipt)>)> {
    let msgs = data.chain_store().messages_for_tipset(tipset)?;

    let (state_root, receipt_root) = data.state_manager.tipset_state(tipset).await?;

    let receipts = Receipt::get_receipts(data.store(), receipt_root)?;

    if msgs.len() != receipts.len() {
        bail!(
            "receipts and message array lengths didn't match for tipset: {:?}",
            tipset
        )
    }

    Ok((
        state_root,
        msgs.into_iter().zip(receipts.into_iter()).collect(),
    ))
}

fn is_eth_address(addr: &VmAddress) -> bool {
    if addr.protocol() != Protocol::Delegated {
        return false;
    }
    let f4_addr: Result<DelegatedAddress, _> = addr.payload().try_into();

    f4_addr.is_ok()
}

/// `eth_tx_from_signed_eth_message` does NOT populate:
/// - `hash`
/// - `block_hash`
/// - `block_number`
/// - `transaction_index`
pub fn eth_tx_from_signed_eth_message(
    smsg: &SignedMessage,
    chain_id: EthChainIdType,
) -> Result<(EthAddress, EthTx)> {
    // The from address is always an f410f address, never an ID or other address.
    let from = smsg.message().from;
    if !is_eth_address(&from) {
        bail!("sender must be an eth account, was {from}");
    }
    // This should be impossible to fail as we've already asserted that we have an
    // Ethereum Address sender...
    let from = EthAddress::from_filecoin_address(&from)?;
    let tx = EthTx::from_signed_message(chain_id, smsg)?;
    Ok((from, tx))
}

fn lookup_eth_address<DB: Blockstore>(
    addr: &FilecoinAddress,
    state: &StateTree<DB>,
) -> Result<Option<EthAddress>> {
    // Attempt to convert directly, if it's an f4 address.
    if let Ok(eth_addr) = EthAddress::from_filecoin_address(addr) {
        if !eth_addr.is_masked_id() {
            return Ok(Some(eth_addr));
        }
    }

    // Otherwise, resolve the ID addr.
    let id_addr = match state.lookup_id(addr)? {
        Some(id) => id,
        _ => return Ok(None),
    };

    // Lookup on the target actor and try to get an f410 address.
    let result = state.get_actor(addr);
    if let Ok(Some(actor_state)) = result {
        if let Some(addr) = actor_state.delegated_address {
            if let Ok(eth_addr) = EthAddress::from_filecoin_address(&addr.into()) {
                if !eth_addr.is_masked_id() {
                    // Conversable into an eth address, use it.
                    return Ok(Some(eth_addr));
                }
            }
        } else {
            // No delegated address -> use a masked ID address
        }
    } else if let Ok(None) = result {
        // Not found -> use a masked ID address
    } else {
        // Any other error -> fail.
        result?;
    }

    // Otherwise, use the masked address.
    Ok(Some(EthAddress::from_actor_id(id_addr)))
}

/// See <https://docs.soliditylang.org/en/latest/abi-spec.html#function-selector-and-argument-encoding>
/// for ABI specification
fn encode_filecoin_params_as_abi(
    method: MethodNum,
    codec: u64,
    params: &fvm_ipld_encoding::RawBytes,
) -> Result<EthBytes> {
    let mut buffer: Vec<u8> = vec![0x86, 0x8e, 0x10, 0xc4];
    buffer.append(&mut encode_filecoin_returns_as_abi(method, codec, params));
    Ok(EthBytes(buffer))
}

fn encode_filecoin_returns_as_abi(
    exit_code: u64,
    codec: u64,
    data: &fvm_ipld_encoding::RawBytes,
) -> Vec<u8> {
    encode_as_abi_helper(exit_code, codec, data)
}

/// Round to the next multiple of `EVM` word length.
fn round_up_word(value: usize) -> usize {
    ((value + (EVM_WORD_LENGTH - 1)) / EVM_WORD_LENGTH) * EVM_WORD_LENGTH
}

/// Format two numbers followed by an arbitrary byte array as solidity ABI.
fn encode_as_abi_helper(param1: u64, param2: u64, data: &[u8]) -> Vec<u8> {
    // The first two params are "static" numbers. Then, we record the offset of the "data" arg,
    // then, at that offset, we record the length of the data.
    //
    // In practice, this means we have 4 256-bit words back to back where the third arg (the
    // offset) is _always_ '32*3'.
    let static_args = [
        param1,
        param2,
        (EVM_WORD_LENGTH * 3) as u64,
        data.len() as u64,
    ];
    let padding = [0u8; 24];
    let buf: Vec<u8> = padding
        .iter() // Right pad
        .chain(static_args[0].to_be_bytes().iter()) // Copy u64
        .chain(padding.iter())
        .chain(static_args[1].to_be_bytes().iter())
        .chain(padding.iter())
        .chain(static_args[2].to_be_bytes().iter())
        .chain(padding.iter())
        .chain(static_args[3].to_be_bytes().iter())
        .chain(data.iter()) // Finally, we copy in the data
        .chain(std::iter::repeat(&0u8).take(round_up_word(data.len()) - data.len())) // Left pad
        .cloned()
        .collect();

    buf
}

/// Decodes the payload using the given codec.
fn decode_payload(payload: &fvm_ipld_encoding::RawBytes, codec: u64) -> Result<EthBytes> {
    match codec {
        DAG_CBOR | CBOR => {
            let mut reader = cbor4ii::core::utils::SliceReader::new(payload.bytes());
            match Value::decode(&mut reader) {
                Ok(Value::Bytes(bytes)) => Ok(EthBytes(bytes)),
                _ => bail!("failed to read params byte array"),
            }
        }
        IPLD_RAW => Ok(EthBytes(payload.to_vec())),
        _ => bail!("decode_payload: unsupported codec {codec}"),
    }
}

/// Convert a native message to an eth transaction.
///
///   - The state-tree must be from after the message was applied (ideally the following tipset).
///   - In some cases, the "to" address may be `0xff0000000000000000000000ffffffffffffffff`. This
///     means that the "to" address has not been assigned in the passed state-tree and can only
///     happen if the transaction reverted.
///
/// `eth_tx_from_native_message` does NOT populate:
/// - `hash`
/// - `block_hash`
/// - `block_number`
/// - `transaction_index`
fn eth_tx_from_native_message<DB: Blockstore>(
    msg: &Message,
    state: &StateTree<DB>,
    chain_id: EthChainIdType,
) -> Result<ApiEthTx> {
    // Lookup the from address. This must succeed.
    let from = match lookup_eth_address(&msg.from(), state) {
        Ok(Some(from)) => from,
        _ => bail!(
            "failed to lookup sender address {} when converting a native message to an eth txn",
            msg.from()
        ),
    };
    // Lookup the to address. If the recipient doesn't exist, we replace the address with a
    // known sentinel address.
    let mut to = match lookup_eth_address(&msg.to(), state) {
        Ok(Some(addr)) => Some(addr),
        Ok(None) => Some(EthAddress(
            ethereum_types::H160::from_str(REVERTED_ETH_ADDRESS).unwrap(),
        )),
        Err(err) => {
            bail!(err)
        }
    };

    // Finally, convert the input parameters to "solidity ABI".

    // For empty, we use "0" as the codec. Otherwise, we use CBOR for message
    // parameters.
    let codec = if !msg.params().is_empty() { CBOR } else { 0 };

    // We try to decode the input as an EVM method invocation and/or a contract creation. If
    // that fails, we encode the "native" parameters as Solidity ABI.
    let input = 'decode: {
        if msg.method_num() == EVMMethod::InvokeContract as MethodNum
            || msg.method_num() == EAMMethod::CreateExternal as MethodNum
        {
            if let Ok(buffer) = decode_payload(msg.params(), codec) {
                // If this is a valid "create external", unset the "to" address.
                if msg.method_num() == EAMMethod::CreateExternal as MethodNum {
                    to = None;
                }
                break 'decode buffer;
            }
            // Yeah, we're going to ignore errors here because the user can send whatever they
            // want and may send garbage.
        }
        encode_filecoin_params_as_abi(msg.method_num(), codec, msg.params())?
    };

    Ok(ApiEthTx {
        to,
        from,
        input,
        nonce: Uint64(msg.sequence),
        chain_id: Uint64(chain_id),
        value: msg.value.clone().into(),
        r#type: Uint64(EIP_1559_TX_TYPE),
        gas: Uint64(msg.gas_limit),
        max_fee_per_gas: Some(msg.gas_fee_cap.clone().into()),
        max_priority_fee_per_gas: Some(msg.gas_premium.clone().into()),
        access_list: vec![],
        ..ApiEthTx::default()
    })
}

pub fn new_eth_tx_from_signed_message<DB: Blockstore>(
    smsg: &SignedMessage,
    state: &StateTree<DB>,
    chain_id: EthChainIdType,
) -> Result<ApiEthTx> {
    let (tx, hash) = if smsg.is_delegated() {
        // This is an eth tx
        let (from, tx) = eth_tx_from_signed_eth_message(smsg, chain_id)?;
        let hash = tx.eth_hash()?.into();
        let tx = ApiEthTx { from, ..tx.into() };
        (tx, hash)
    } else if smsg.is_secp256k1() {
        // Secp Filecoin Message
        let tx = eth_tx_from_native_message(smsg.message(), state, chain_id)?;
        (tx, smsg.cid().into())
    } else {
        // BLS Filecoin message
        let tx = eth_tx_from_native_message(smsg.message(), state, chain_id)?;
        (tx, smsg.message().cid().into())
    };
    Ok(ApiEthTx { hash, ..tx })
}

/// Creates an Ethereum transaction from Filecoin message lookup. If `None` is passed for `tx_index`,
/// it looks up the transaction index of the message in the tipset.
/// Otherwise, it uses some index passed into the function.
fn new_eth_tx_from_message_lookup<DB: Blockstore>(
    ctx: &Ctx<DB>,
    message_lookup: &MessageLookup,
    tx_index: Option<u64>,
) -> Result<ApiEthTx> {
    let ts = ctx
        .chain_store()
        .load_required_tipset_or_heaviest(&message_lookup.tipset)?;

    // This transaction is located in the parent tipset
    let parent_ts = ctx
        .chain_store()
        .load_required_tipset_or_heaviest(ts.parents())?;

    let parent_ts_cid = parent_ts.key().cid()?;

    // Lookup the transaction index
    let tx_index = tx_index.map_or_else(
        || {
            let msgs = ctx.chain_store().messages_for_tipset(&parent_ts)?;
            msgs.iter()
                .position(|msg| msg.cid() == message_lookup.message)
                .context("cannot find the msg in the tipset")
                .map(|i| i as u64)
        },
        Ok,
    )?;

    let smsg = get_signed_message(ctx, message_lookup.message)?;

    let state = StateTree::new_from_root(ctx.store().into(), ts.parent_state())?;

    Ok(ApiEthTx {
        block_hash: parent_ts_cid.into(),
        block_number: (parent_ts.epoch() as u64).into(),
        transaction_index: tx_index.into(),
        ..new_eth_tx_from_signed_message(&smsg, &state, ctx.chain_config().eth_chain_id)?
    })
}

fn get_signed_message<DB: Blockstore>(ctx: &Ctx<DB>, message_cid: Cid) -> Result<SignedMessage> {
    let result: Result<SignedMessage, crate::chain::Error> =
        crate::chain::message_from_cid(ctx.store(), &message_cid);

    result.or_else(|_| {
        // We couldn't find the signed message, it might be a BLS message, so search for a regular message.
        let msg: Message = crate::chain::message_from_cid(ctx.store(), &message_cid)
            .with_context(|| format!("failed to find msg {}", message_cid))?;
        Ok(SignedMessage::new_unchecked(
            msg,
            Signature::new_bls(vec![]),
        ))
    })
}

pub async fn block_from_filecoin_tipset<DB: Blockstore + Send + Sync + 'static>(
    data: Ctx<DB>,
    tipset: Arc<Tipset>,
    full_tx_info: bool,
) -> Result<Block> {
    let parent_cid = tipset.parents().cid()?;

    let block_number = Uint64(tipset.epoch() as u64);

    let tsk = tipset.key();
    let block_cid = tsk.cid()?;
    let block_hash: EthHash = block_cid.into();

    let (state_root, msgs_and_receipts) = execute_tipset(&data, &tipset).await?;

    let state_tree = StateTree::new_from_root(data.store_owned(), &state_root)?;

    let mut full_transactions = vec![];
    let mut hash_transactions = vec![];
    let mut gas_used = 0;
    for (i, (msg, receipt)) in msgs_and_receipts.iter().enumerate() {
        let ti = Uint64(i as u64);
        gas_used += receipt.gas_used();
        let smsg = match msg {
            ChainMessage::Signed(msg) => msg.clone(),
            ChainMessage::Unsigned(msg) => {
                let sig = Signature::new_bls(vec![]);
                SignedMessage::new_unchecked(msg.clone(), sig)
            }
        };

        let mut tx =
            new_eth_tx_from_signed_message(&smsg, &state_tree, data.chain_config().eth_chain_id)?;
        tx.block_hash = block_hash.clone();
        tx.block_number = block_number.clone();
        tx.transaction_index = ti;

        if full_tx_info {
            full_transactions.push(tx);
        } else {
            hash_transactions.push(tx.hash.to_string());
        }
    }

    Ok(Block {
        hash: block_hash,
        number: block_number,
        parent_hash: parent_cid.into(),
        timestamp: Uint64(tipset.block_headers().first().timestamp),
        base_fee_per_gas: tipset
            .block_headers()
            .first()
            .parent_base_fee
            .clone()
            .into(),
        gas_used: Uint64(gas_used),
        transactions: if full_tx_info {
            Transactions::Full(full_transactions)
        } else {
            Transactions::Hash(hash_transactions)
        },
        ..Block::new(!msgs_and_receipts.is_empty(), tipset.len())
    })
}

pub enum EthGetBlockByHash {}
impl RpcMethod<2> for EthGetBlockByHash {
    const NAME: &'static str = "Filecoin.EthGetBlockByHash";
    const NAME_ALIAS: Option<&'static str> = Some("eth_getBlockByHash");
    const PARAM_NAMES: [&'static str; 2] = ["block_param", "full_tx_info"];
    const API_PATHS: ApiPaths = ApiPaths::V1;
    const PERMISSION: Permission = Permission::Read;

    type Params = (BlockNumberOrHash, bool);
    type Ok = Block;

    async fn handle(
        ctx: Ctx<impl Blockstore + Send + Sync + 'static>,
        (block_param, full_tx_info): Self::Params,
    ) -> Result<Self::Ok, ServerError> {
        let ts = tipset_by_block_number_or_hash(ctx.chain_store(), block_param)?;
        let block = block_from_filecoin_tipset(ctx, ts, full_tx_info).await?;
        Ok(block)
    }
}

pub enum EthGetBlockByNumber {}
impl RpcMethod<2> for EthGetBlockByNumber {
    const NAME: &'static str = "Filecoin.EthGetBlockByNumber";
    const NAME_ALIAS: Option<&'static str> = Some("eth_getBlockByNumber");
    const PARAM_NAMES: [&'static str; 2] = ["block_param", "full_tx_info"];
    const API_PATHS: ApiPaths = ApiPaths::V1;
    const PERMISSION: Permission = Permission::Read;

    type Params = (BlockNumberOrHash, bool);
    type Ok = Block;

    async fn handle(
        ctx: Ctx<impl Blockstore + Send + Sync + 'static>,
        (block_param, full_tx_info): Self::Params,
    ) -> Result<Self::Ok, ServerError> {
        let ts = tipset_by_block_number_or_hash(ctx.chain_store(), block_param)?;
        let block = block_from_filecoin_tipset(ctx, ts, full_tx_info).await?;
        Ok(block)
    }
}

pub enum EthGetBlockTransactionCountByHash {}
impl RpcMethod<1> for EthGetBlockTransactionCountByHash {
    const NAME: &'static str = "Filecoin.EthGetBlockTransactionCountByHash";
    const NAME_ALIAS: Option<&'static str> = Some("eth_getBlockTransactionCountByHash");
    const PARAM_NAMES: [&'static str; 1] = ["block_hash"];
    const API_PATHS: ApiPaths = ApiPaths::V1;
    const PERMISSION: Permission = Permission::Read;

    type Params = (EthHash,);
    type Ok = Uint64;

    async fn handle(
        ctx: Ctx<impl Blockstore + Send + Sync + 'static>,
        (block_hash,): Self::Params,
    ) -> Result<Self::Ok, ServerError> {
        let ts = get_tipset_from_hash(ctx.chain_store(), &block_hash)?;

        let head = ctx.chain_store().heaviest_tipset();
        if ts.epoch() > head.epoch() {
            return Err(anyhow::anyhow!("requested a future epoch (beyond \"latest\")").into());
        }
        let count = count_messages_in_tipset(ctx.store(), &ts)?;
        Ok(Uint64(count as _))
    }
}

pub enum EthGetBlockTransactionCountByNumber {}
impl RpcMethod<1> for EthGetBlockTransactionCountByNumber {
    const NAME: &'static str = "Filecoin.EthGetBlockTransactionCountByNumber";
    const NAME_ALIAS: Option<&'static str> = Some("eth_getBlockTransactionCountByNumber");
    const PARAM_NAMES: [&'static str; 1] = ["block_number"];
    const API_PATHS: ApiPaths = ApiPaths::V1;
    const PERMISSION: Permission = Permission::Read;

    type Params = (Int64,);
    type Ok = Uint64;

    async fn handle(
        ctx: Ctx<impl Blockstore + Send + Sync + 'static>,
        (block_number,): Self::Params,
    ) -> Result<Self::Ok, ServerError> {
        let height = block_number.0;
        let head = ctx.chain_store().heaviest_tipset();
        if height > head.epoch() {
            return Err(anyhow::anyhow!("requested a future epoch (beyond \"latest\")").into());
        }
        let ts = ctx
            .chain_index()
            .tipset_by_height(height, head, ResolveNullTipset::TakeOlder)?;
        let count = count_messages_in_tipset(ctx.store(), &ts)?;
        Ok(Uint64(count as _))
    }
}

pub enum EthGetMessageCidByTransactionHash {}
impl RpcMethod<1> for EthGetMessageCidByTransactionHash {
    const NAME: &'static str = "Filecoin.EthGetMessageCidByTransactionHash";
    const NAME_ALIAS: Option<&'static str> = Some("eth_getMessageCidByTransactionHash");
    const PARAM_NAMES: [&'static str; 1] = ["tx_hash"];
    const API_PATHS: ApiPaths = ApiPaths::V1;
    const PERMISSION: Permission = Permission::Read;

    type Params = (EthHash,);
    type Ok = Option<Cid>;

    async fn handle(
        ctx: Ctx<impl Blockstore + Send + Sync + 'static>,
        (tx_hash,): Self::Params,
    ) -> Result<Self::Ok, ServerError> {
        let result = ctx.chain_store().get_mapping(&tx_hash);
        match result {
            Ok(Some(cid)) => return Ok(Some(cid)),
            Ok(None) => tracing::debug!("Undefined key {tx_hash}"),
            _ => {
                result?;
            }
        }

        // This isn't an eth transaction we have the mapping for, so let's try looking it up as a filecoin message
        let cid = tx_hash.to_cid();

        let result: Result<Vec<SignedMessage>, crate::chain::Error> =
            crate::chain::messages_from_cids(ctx.store(), &[cid]);
        if result.is_ok() {
            // This is an Eth Tx, Secp message, Or BLS message in the mpool
            return Ok(Some(cid));
        }

        let result: Result<Vec<Message>, crate::chain::Error> =
            crate::chain::messages_from_cids(ctx.store(), &[cid]);
        if result.is_ok() {
            // This is a BLS message
            return Ok(Some(cid));
        }

        // Ethereum clients expect an empty response when the message was not found
        Ok(None)
    }
}

fn count_messages_in_tipset(store: &impl Blockstore, ts: &Tipset) -> anyhow::Result<usize> {
    let mut message_cids = CidHashSet::default();
    for block in ts.block_headers() {
        let (bls_messages, secp_messages) = crate::chain::store::block_messages(store, block)?;
        for m in bls_messages {
            message_cids.insert(m.cid());
        }
        for m in secp_messages {
            message_cids.insert(m.cid());
        }
    }
    Ok(message_cids.len())
}

pub enum EthSyncing {}
impl RpcMethod<0> for EthSyncing {
    const NAME: &'static str = "Filecoin.EthSyncing";
    const NAME_ALIAS: Option<&'static str> = Some("eth_syncing");
    const PARAM_NAMES: [&'static str; 0] = [];
    const API_PATHS: ApiPaths = ApiPaths::V1;
    const PERMISSION: Permission = Permission::Read;

    type Params = ();
    type Ok = EthSyncingResult;

    async fn handle(
        ctx: Ctx<impl Blockstore + Send + Sync + 'static>,
        (): Self::Params,
    ) -> Result<Self::Ok, ServerError> {
        let crate::rpc::sync::RPCSyncState { active_syncs } =
            crate::rpc::sync::SyncState::handle(ctx, ()).await?;
        match active_syncs
            .into_iter()
            .rev()
            .find_or_first(|ss| ss.stage() != SyncStage::Idle)
        {
            Some(sync_state) => match (sync_state.base(), sync_state.target()) {
                (Some(base), Some(target)) => Ok(EthSyncingResult {
                    done_sync: sync_state.stage() == SyncStage::Complete,
                    current_block: sync_state.epoch(),
                    starting_block: base.epoch(),
                    highest_block: target.epoch(),
                }),
                _ => Err(ServerError::internal_error(
                    "missing syncing information, try again",
                    None,
                )),
            },
            None => Err(ServerError::internal_error("sync state not found", None)),
        }
    }
}

pub enum EthEstimateGas {}

impl RpcMethod<2> for EthEstimateGas {
    const NAME: &'static str = "Filecoin.EthEstimateGas";
    const NAME_ALIAS: Option<&'static str> = Some("eth_estimateGas");
    const N_REQUIRED_PARAMS: usize = 1;
    const PARAM_NAMES: [&'static str; 2] = ["tx", "block_param"];
    const API_PATHS: ApiPaths = ApiPaths::V1;
    const PERMISSION: Permission = Permission::Read;

    type Params = (EthCallMessage, Option<BlockNumberOrHash>);
    type Ok = Uint64;

    async fn handle(
        ctx: Ctx<impl Blockstore + Send + Sync + 'static>,
        (tx, block_param): Self::Params,
    ) -> Result<Self::Ok, ServerError> {
        let mut msg = Message::try_from(tx)?;
        // Set the gas limit to the zero sentinel value, which makes
        // gas estimation actually run.
        msg.gas_limit = 0;
        let tsk = if let Some(block_param) = block_param {
            Some(
                tipset_by_block_number_or_hash(ctx.chain_store(), block_param)?
                    .key()
                    .clone(),
            )
        } else {
            None
        };
        match gas::estimate_message_gas(&ctx, msg, None, tsk.clone().into()).await {
            Err(e) => {
                // On failure, GasEstimateMessageGas doesn't actually return the invocation result,
                // it just returns an error. That means we can't get the revert reason.
                //
                // So we re-execute the message with EthCall (well, applyMessage which contains the
                // guts of EthCall). This will give us an ethereum specific error with revert
                // information.
                // TODO(forest): https://github.com/ChainSafe/forest/issues/4554
                Err(anyhow::anyhow!("failed to estimate gas: {e}").into())
            }
            Ok(gassed_msg) => {
                let expected_gas = Self::eth_gas_search(&ctx, gassed_msg, &tsk.into()).await?;
                Ok(expected_gas.into())
            }
        }
    }
}

impl EthEstimateGas {
    pub async fn eth_gas_search<DB>(
        data: &Ctx<DB>,
        msg: Message,
        tsk: &ApiTipsetKey,
    ) -> anyhow::Result<u64>
    where
        DB: Blockstore + Send + Sync + 'static,
    {
        let (_invoc_res, apply_ret, prior_messages, ts) =
            gas::GasEstimateGasLimit::estimate_call_with_gas(
                data,
                msg.clone(),
                tsk,
                VMTrace::Traced,
            )
            .await?;
        if apply_ret.msg_receipt().exit_code().is_success() {
            return Ok(msg.gas_limit());
        }

        let exec_trace = apply_ret.exec_trace();
        let _expected_exit_code: ExitCode = fvm_shared4::error::ExitCode::SYS_OUT_OF_GAS.into();
        if exec_trace.iter().any(|t| {
            matches!(
                t,
                &ExecutionEvent::CallReturn(CallReturn {
                    exit_code: Some(_expected_exit_code),
                    ..
                })
            )
        }) {
            let ret = Self::gas_search(data, &msg, &prior_messages, ts).await?;
            Ok(((ret as f64) * data.mpool.config.gas_limit_overestimation) as u64)
        } else {
            anyhow::bail!(
                "message execution failed: exit {}, reason: {}",
                apply_ret.msg_receipt().exit_code(),
                apply_ret.failure_info().unwrap_or_default(),
            );
        }
    }

    /// `gas_search` does an exponential search to find a gas value to execute the
    /// message with. It first finds a high gas limit that allows the message to execute
    /// by doubling the previous gas limit until it succeeds then does a binary
    /// search till it gets within a range of 1%
    async fn gas_search<DB>(
        data: &Ctx<DB>,
        msg: &Message,
        prior_messages: &[ChainMessage],
        ts: Arc<Tipset>,
    ) -> anyhow::Result<u64>
    where
        DB: Blockstore + Send + Sync + 'static,
    {
        let mut high = msg.gas_limit;
        let mut low = msg.gas_limit;

        async fn can_succeed<DB>(
            data: &Ctx<DB>,
            mut msg: Message,
            prior_messages: &[ChainMessage],
            ts: Arc<Tipset>,
            limit: u64,
        ) -> anyhow::Result<bool>
        where
            DB: Blockstore + Send + Sync + 'static,
        {
            msg.gas_limit = limit;
            let (_invoc_res, apply_ret) = data
                .state_manager
                .call_with_gas(
                    &mut msg.into(),
                    prior_messages,
                    Some(ts),
                    VMTrace::NotTraced,
                )
                .await?;
            Ok(apply_ret.msg_receipt().exit_code().is_success())
        }

        while high <= BLOCK_GAS_LIMIT {
            if can_succeed(data, msg.clone(), prior_messages, ts.clone(), high).await? {
                break;
            }
            low = high;
            high = high.saturating_mul(2).min(BLOCK_GAS_LIMIT);
        }

        let mut check_threshold = high / 100;
        while (high - low) > check_threshold {
            let median = (high + low) / 2;
            if can_succeed(data, msg.clone(), prior_messages, ts.clone(), high).await? {
                high = median;
            } else {
                low = median;
            }
            check_threshold = median / 100;
        }

        Ok(high)
    }
}

pub enum EthFeeHistory {}

impl RpcMethod<3> for EthFeeHistory {
    const NAME: &'static str = "Filecoin.EthFeeHistory";
    const NAME_ALIAS: Option<&'static str> = Some("eth_feeHistory");
    const N_REQUIRED_PARAMS: usize = 2;
    const PARAM_NAMES: [&'static str; 3] =
        ["block_count", "newest_block_number", "reward_percentiles"];
    const API_PATHS: ApiPaths = ApiPaths::V1;
    const PERMISSION: Permission = Permission::Read;

    type Params = (Uint64, BlockNumberOrPredefined, Option<Vec<f64>>);
    type Ok = EthFeeHistoryResult;

    async fn handle(
        ctx: Ctx<impl Blockstore + Send + Sync + 'static>,
        (Uint64(block_count), newest_block_number, reward_percentiles): Self::Params,
    ) -> Result<Self::Ok, ServerError> {
        if block_count > 1024 {
            return Err(anyhow::anyhow!("block count should be smaller than 1024").into());
        }

        let reward_percentiles = reward_percentiles.unwrap_or_default();
        Self::validate_reward_precentiles(&reward_percentiles)?;

        let tipset = tipset_by_block_number_or_hash(ctx.chain_store(), newest_block_number.into())?;
        let mut oldest_block_height = 1;
        // NOTE: baseFeePerGas should include the next block after the newest of the returned range,
        //  because the next base fee can be inferred from the messages in the newest block.
        //  However, this is NOT the case in Filecoin due to deferred execution, so the best
        //  we can do is duplicate the last value.
        let mut base_fee_array = vec![EthBigInt::from(
            &tipset.block_headers().first().parent_base_fee,
        )];
        let mut rewards_array = vec![];
        let mut gas_used_ratio_array = vec![];
        for ts in tipset
            .chain_arc(ctx.store())
            .filter(|i| i.epoch() > 0)
            .take(block_count as _)
        {
            let base_fee = &ts.block_headers().first().parent_base_fee;
            let (_state_root, messages_and_receipts) = execute_tipset(&ctx, &ts).await?;
            let mut tx_gas_rewards = Vec::with_capacity(messages_and_receipts.len());
            for (message, receipt) in messages_and_receipts {
                let premium = message.effective_gas_premium(base_fee);
                tx_gas_rewards.push(GasReward {
                    gas_used: receipt.gas_used(),
                    premium,
                });
            }
            let (rewards, total_gas_used) =
                Self::calculate_rewards_and_gas_used(&reward_percentiles, tx_gas_rewards);
            let max_gas = BLOCK_GAS_LIMIT * (ts.block_headers().len() as u64);

            // arrays should be reversed at the end
            base_fee_array.push(EthBigInt::from(base_fee));
            gas_used_ratio_array.push((total_gas_used as f64) / (max_gas as f64));
            rewards_array.push(rewards);

            oldest_block_height = ts.epoch();
        }

        // Reverse the arrays; we collected them newest to oldest; the client expects oldest to newest.
        base_fee_array.reverse();
        gas_used_ratio_array.reverse();
        rewards_array.reverse();

        Ok(EthFeeHistoryResult {
            oldest_block: Uint64(oldest_block_height as _),
            base_fee_per_gas: base_fee_array,
            gas_used_ratio: gas_used_ratio_array,
            reward: if reward_percentiles.is_empty() {
                None
            } else {
                Some(rewards_array)
            },
        })
    }
}

impl EthFeeHistory {
    fn validate_reward_precentiles(reward_percentiles: &[f64]) -> anyhow::Result<()> {
        if reward_percentiles.len() > 100 {
            anyhow::bail!("length of the reward percentile array cannot be greater than 100");
        }

        for (&rp, &rp_prev) in reward_percentiles
            .iter()
            .zip(std::iter::once(&0.).chain(reward_percentiles.iter()))
        {
            if !(0. ..=100.).contains(&rp) {
                anyhow::bail!("invalid reward percentile: {rp} should be between 0 and 100");
            }
            if rp < rp_prev {
                anyhow::bail!("invalid reward percentile: {rp} should be larger than {rp_prev}");
            }
        }

        Ok(())
    }

    fn calculate_rewards_and_gas_used(
        reward_percentiles: &[f64],
        mut tx_gas_rewards: Vec<GasReward>,
    ) -> (Vec<EthBigInt>, u64) {
        const MIN_GAS_PREMIUM: u64 = 100000;

        let gas_used_total = tx_gas_rewards.iter().map(|i| i.gas_used).sum();
        let mut rewards = reward_percentiles
            .iter()
            .map(|_| EthBigInt(MIN_GAS_PREMIUM.into()))
            .collect_vec();
        if !tx_gas_rewards.is_empty() {
            tx_gas_rewards.sort_by_key(|i| i.premium.clone());
            let mut idx = 0;
            let mut sum = 0;
            #[allow(clippy::indexing_slicing)]
            for (i, &percentile) in reward_percentiles.iter().enumerate() {
                let threshold = ((gas_used_total as f64) * percentile / 100.) as u64;
                while sum < threshold && idx < tx_gas_rewards.len() - 1 {
                    sum += tx_gas_rewards[idx].gas_used;
                    idx += 1;
                }
                rewards[i] = (&tx_gas_rewards[idx].premium).into();
            }
        }
        (rewards, gas_used_total)
    }
}

pub enum EthGetCode {}
impl RpcMethod<2> for EthGetCode {
    const NAME: &'static str = "Filecoin.EthGetCode";
    const NAME_ALIAS: Option<&'static str> = Some("eth_getCode");
    const PARAM_NAMES: [&'static str; 2] = ["eth_address", "block_number_or_hash"];
    const API_PATHS: ApiPaths = ApiPaths::V1;
    const PERMISSION: Permission = Permission::Read;

    type Params = (EthAddress, BlockNumberOrHash);
    type Ok = EthBytes;

    async fn handle(
        ctx: Ctx<impl Blockstore + Send + Sync + 'static>,
        (eth_address, block_number_or_hash): Self::Params,
    ) -> Result<Self::Ok, ServerError> {
        let ts = tipset_by_block_number_or_hash(ctx.chain_store(), block_number_or_hash)?;
        let to_address = FilecoinAddress::try_from(&eth_address)?;
        let actor = ctx
            .state_manager
            .get_required_actor(&to_address, *ts.parent_state())?;
        // Not a contract. We could try to distinguish between accounts and "native" contracts here,
        // but it's not worth it.
        if !is_evm_actor(&actor.code) {
            return Ok(Default::default());
        }

        let message = Message {
            from: FilecoinAddress::SYSTEM_ACTOR,
            to: to_address,
            method_num: METHOD_GET_BYTE_CODE,
            gas_limit: BLOCK_GAS_LIMIT,
            ..Default::default()
        };

        let api_invoc_result = 'invoc: {
            for ts in ts.chain_arc(ctx.store()) {
                match ctx.state_manager.call(&message, Some(ts)) {
                    Ok(res) => {
                        break 'invoc res;
                    }
                    Err(e) => tracing::warn!(%e),
                }
            }
            return Err(anyhow::anyhow!("Call failed").into());
        };
        let Some(msg_rct) = api_invoc_result.msg_rct else {
            return Err(anyhow::anyhow!("no message receipt").into());
        };
        if !api_invoc_result.error.is_empty() {
            return Err(anyhow::anyhow!("GetBytecode failed: {}", api_invoc_result.error).into());
        }

        let get_bytecode_return: GetBytecodeReturn =
            fvm_ipld_encoding::from_slice(msg_rct.return_data().as_slice())?;
        if let Some(cid) = get_bytecode_return.0 {
            Ok(EthBytes(ctx.store().get_required(&cid)?))
        } else {
            Ok(Default::default())
        }
    }
}

pub enum EthGetStorageAt {}
impl RpcMethod<3> for EthGetStorageAt {
    const NAME: &'static str = "Filecoin.EthGetStorageAt";
    const NAME_ALIAS: Option<&'static str> = Some("eth_getStorageAt");
    const PARAM_NAMES: [&'static str; 3] = ["eth_address", "position", "block_number_or_hash"];
    const API_PATHS: ApiPaths = ApiPaths::V1;
    const PERMISSION: Permission = Permission::Read;

    type Params = (EthAddress, EthBytes, BlockNumberOrHash);
    type Ok = EthBytes;

    async fn handle(
        ctx: Ctx<impl Blockstore + Send + Sync + 'static>,
        (eth_address, position, block_number_or_hash): Self::Params,
    ) -> Result<Self::Ok, ServerError> {
        let make_empty_result = || EthBytes(vec![0; EVM_WORD_LENGTH]);

        let ts = tipset_by_block_number_or_hash(ctx.chain_store(), block_number_or_hash)?;
        let to_address = FilecoinAddress::try_from(&eth_address)?;
        let Some(actor) = ctx
            .state_manager
            .get_actor(&to_address, *ts.parent_state())?
        else {
            return Ok(make_empty_result());
        };

        if !is_evm_actor(&actor.code) {
            return Ok(make_empty_result());
        }

        let params = RawBytes::new(GetStorageAtParams::new(position.0)?.serialize_params()?);
        let message = Message {
            from: FilecoinAddress::SYSTEM_ACTOR,
            to: to_address,
            method_num: METHOD_GET_STORAGE_AT,
            gas_limit: BLOCK_GAS_LIMIT,
            params,
            ..Default::default()
        };
        let api_invoc_result = 'invoc: {
            for ts in ts.chain_arc(ctx.store()) {
                match ctx.state_manager.call(&message, Some(ts)) {
                    Ok(res) => {
                        break 'invoc res;
                    }
                    Err(e) => tracing::warn!(%e),
                }
            }
            return Err(anyhow::anyhow!("Call failed").into());
        };
        let Some(msg_rct) = api_invoc_result.msg_rct else {
            return Err(anyhow::anyhow!("no message receipt").into());
        };
        if !msg_rct.exit_code().is_success() || !api_invoc_result.error.is_empty() {
            return Err(anyhow::anyhow!(
                "failed to lookup storage slot: {}",
                api_invoc_result.error
            )
            .into());
        }

        let mut ret = fvm_ipld_encoding::from_slice::<RawBytes>(msg_rct.return_data().as_slice())?
            .bytes()
            .to_vec();
        if ret.len() < EVM_WORD_LENGTH {
            let mut with_padding = vec![0; EVM_WORD_LENGTH.saturating_sub(ret.len())];
            with_padding.append(&mut ret);
            Ok(EthBytes(with_padding))
        } else {
            Ok(EthBytes(ret))
        }
    }
}

pub enum EthGetTransactionCount {}
impl RpcMethod<2> for EthGetTransactionCount {
    const NAME: &'static str = "Filecoin.EthGetTransactionCount";
    const NAME_ALIAS: Option<&'static str> = Some("eth_getTransactionCount");
    const PARAM_NAMES: [&'static str; 2] = ["sender", "block_param"];
    const API_PATHS: ApiPaths = ApiPaths::V1;
    const PERMISSION: Permission = Permission::Read;

    type Params = (EthAddress, BlockNumberOrHash);
    type Ok = Uint64;

    async fn handle(
        ctx: Ctx<impl Blockstore + Send + Sync + 'static>,
        (sender, block_param): Self::Params,
    ) -> Result<Self::Ok, ServerError> {
        let addr = sender.to_filecoin_address()?;
        let ts = tipset_by_block_number_or_hash(ctx.chain_store(), block_param)?;
        let state = StateTree::new_from_root(ctx.store_owned(), ts.parent_state())?;
        let actor = state.get_required_actor(&addr)?;
        if is_evm_actor(&actor.code) {
            let evm_state =
                fil_actor_interface::evm::State::load(ctx.store(), actor.code, actor.state)?;
            if !evm_state.is_alive() {
                return Ok(Uint64(0));
            }

            Ok(Uint64(evm_state.nonce()))
        } else {
            Ok(Uint64(ctx.mpool.get_sequence(&addr)?))
        }
    }
}

pub enum EthMaxPriorityFeePerGas {}
impl RpcMethod<0> for EthMaxPriorityFeePerGas {
    const NAME: &'static str = "Filecoin.EthMaxPriorityFeePerGas";
    const NAME_ALIAS: Option<&'static str> = Some("eth_maxPriorityFeePerGas");
    const PARAM_NAMES: [&'static str; 0] = [];
    const API_PATHS: ApiPaths = ApiPaths::V1;
    const PERMISSION: Permission = Permission::Read;

    type Params = ();
    type Ok = EthBigInt;

    async fn handle(
        ctx: Ctx<impl Blockstore + Send + Sync + 'static>,
        (): Self::Params,
    ) -> Result<Self::Ok, ServerError> {
        match crate::rpc::gas::estimate_gas_premium(&ctx, 0).await {
            Ok(gas_premium) => Ok(EthBigInt(gas_premium.atto().clone())),
            Err(_) => Ok(EthBigInt(num_bigint::BigInt::zero())),
        }
    }
}

pub enum EthProtocolVersion {}
impl RpcMethod<0> for EthProtocolVersion {
    const NAME: &'static str = "Filecoin.EthProtocolVersion";
    const NAME_ALIAS: Option<&'static str> = Some("eth_protocolVersion");
    const PARAM_NAMES: [&'static str; 0] = [];
    const API_PATHS: ApiPaths = ApiPaths::V1;
    const PERMISSION: Permission = Permission::Read;

    type Params = ();
    type Ok = Uint64;

    async fn handle(
        ctx: Ctx<impl Blockstore + Send + Sync + 'static>,
        (): Self::Params,
    ) -> Result<Self::Ok, ServerError> {
        let epoch = ctx.chain_store().heaviest_tipset().epoch();
        let version = u32::from(ctx.state_manager.get_network_version(epoch).0);
        Ok(Uint64(version.into()))
    }
}

pub enum EthGetTransactionByBlockNumberAndIndex {}
impl RpcMethod<2> for EthGetTransactionByBlockNumberAndIndex {
    const NAME: &'static str = "Filecoin.EthGetTransactionByBlockNumberAndIndex";
    const NAME_ALIAS: Option<&'static str> = Some("eth_getTransactionByBlockNumberAndIndex");
    const PARAM_NAMES: [&'static str; 2] = ["p1", "p2"];
    const API_PATHS: ApiPaths = ApiPaths::V1;
    const PERMISSION: Permission = Permission::Read;

    type Params = (Uint64, Uint64);
    type Ok = Option<ApiEthTx>;

    async fn handle(
        _ctx: Ctx<impl Blockstore + Send + Sync + 'static>,
        (_p1, _p2): Self::Params,
    ) -> Result<Self::Ok, ServerError> {
        // Lotus doesn't support this method (v1.29.0), so do we.
        Err(ServerError::unsupported_method())
    }
}

pub enum EthGetTransactionByBlockHashAndIndex {}
impl RpcMethod<2> for EthGetTransactionByBlockHashAndIndex {
    const NAME: &'static str = "Filecoin.EthGetTransactionByBlockHashAndIndex";
    const NAME_ALIAS: Option<&'static str> = Some("eth_getTransactionByBlockHashAndIndex");
    const PARAM_NAMES: [&'static str; 2] = ["p1", "p2"];
    const API_PATHS: ApiPaths = ApiPaths::V1;
    const PERMISSION: Permission = Permission::Read;

    type Params = (EthHash, Uint64);
    type Ok = Option<ApiEthTx>;

    async fn handle(
        _ctx: Ctx<impl Blockstore + Send + Sync + 'static>,
        (_p1, _p2): Self::Params,
    ) -> Result<Self::Ok, ServerError> {
        // Lotus doesn't support this method (v1.29.0), so do we.
        Err(ServerError::unsupported_method())
    }
}

pub enum EthGetTransactionByHash {}
impl RpcMethod<1> for EthGetTransactionByHash {
    const NAME: &'static str = "Filecoin.EthGetTransactionByHash";
    const NAME_ALIAS: Option<&'static str> = Some("eth_getTransactionByHash");
    const PARAM_NAMES: [&'static str; 1] = ["tx_hash"];
    const API_PATHS: ApiPaths = ApiPaths::V1;
    const PERMISSION: Permission = Permission::Read;

    type Params = (EthHash,);
    type Ok = Option<ApiEthTx>;

    async fn handle(
        ctx: Ctx<impl Blockstore + Send + Sync + 'static>,
        (tx_hash,): Self::Params,
    ) -> Result<Self::Ok, ServerError> {
        let message_cid = ctx.chain_store().get_mapping(&tx_hash)?.unwrap_or_else(|| {
            tracing::debug!(
                "could not find transaction hash {} in Ethereum mapping",
                tx_hash
            );
            // This isn't an eth transaction we have the mapping for, so let's look it up as a filecoin message
            tx_hash.to_cid()
        });

        // First, try to get the cid from mined transactions
        if let Ok(Some((tipset, receipt))) = ctx
            .state_manager
            .search_for_message(None, message_cid, None, Some(true))
            .await
        {
            let ipld = receipt.return_data().deserialize().unwrap_or(Ipld::Null);
            let message_lookup = MessageLookup {
                receipt,
                tipset: tipset.key().clone(),
                height: tipset.epoch(),
                message: message_cid,
                return_dec: ipld,
            };

            if let Ok(tx) = new_eth_tx_from_message_lookup(&ctx, &message_lookup, None) {
                return Ok(Some(tx));
            }
        }

        // If not found, try to get it from the mempool
        let (pending, _) = ctx.mpool.pending()?;

        if let Some(smsg) = pending.iter().find(|item| item.cid() == message_cid) {
            // We only return pending eth-account messages because we can't guarantee
            // that the from/to addresses of other messages are conversable to 0x-style
            // addresses. So we just ignore them.
            //
            // This should be "fine" as anyone using an "Ethereum-centric" block
            // explorer shouldn't care about seeing pending messages from native
            // accounts.
            if let Ok(eth_tx) = EthTx::from_signed_message(ctx.chain_config().eth_chain_id, smsg) {
                return Ok(Some(eth_tx.into()));
            }
        }

        // Ethereum clients expect an empty response when the message was not found
        Ok(None)
    }
}

pub enum EthGetTransactionHashByCid {}
impl RpcMethod<1> for EthGetTransactionHashByCid {
    const NAME: &'static str = "Filecoin.EthGetTransactionHashByCid";
    const NAME_ALIAS: Option<&'static str> = Some("eth_getTransactionHashByCid");
    const PARAM_NAMES: [&'static str; 1] = ["cid"];
    const API_PATHS: ApiPaths = ApiPaths::V1;
    const PERMISSION: Permission = Permission::Read;

    type Params = (Cid,);
    type Ok = Option<EthHash>;

    async fn handle(
        ctx: Ctx<impl Blockstore + Send + Sync + 'static>,
        (cid,): Self::Params,
    ) -> Result<Self::Ok, ServerError> {
        let smsgs_result: Result<Vec<SignedMessage>, crate::chain::Error> =
            crate::chain::messages_from_cids(ctx.store(), &[cid]);
        if let Ok(smsgs) = smsgs_result {
            if let Some(smsg) = smsgs.first() {
                let hash = if smsg.is_delegated() {
                    let chain_id = ctx.chain_config().eth_chain_id;
                    let (_, tx) = eth_tx_from_signed_eth_message(smsg, chain_id)?;
                    tx.eth_hash()?.into()
                } else if smsg.is_secp256k1() {
                    smsg.cid().into()
                } else {
                    smsg.message().cid().into()
                };
                return Ok(Some(hash));
            }
        }

        let msg_result = crate::chain::get_chain_message(ctx.store(), &cid);
        if let Ok(msg) = msg_result {
            return Ok(Some(msg.cid().into()));
        }

        Ok(None)
    }
}

pub enum EthCall {}
impl RpcMethod<2> for EthCall {
    const NAME: &'static str = "Filecoin.EthCall";
    const NAME_ALIAS: Option<&'static str> = Some("eth_call");
    const N_REQUIRED_PARAMS: usize = 1;
    const PARAM_NAMES: [&'static str; 2] = ["tx", "block_param"];
    const API_PATHS: ApiPaths = ApiPaths::V1;
    const PERMISSION: Permission = Permission::Read;
    type Params = (EthCallMessage, BlockNumberOrHash);
    type Ok = EthBytes;
    async fn handle(
        ctx: Ctx<impl Blockstore + Send + Sync + 'static>,
        (tx, block_param): Self::Params,
    ) -> Result<Self::Ok, ServerError> {
        let msg = tx.try_into()?;
        let ts = tipset_by_block_number_or_hash(ctx.chain_store(), block_param)?;
        let invoke_result = ctx.state_manager.call(&msg, Some(ts))?;

        if msg.to() == FilecoinAddress::ETHEREUM_ACCOUNT_MANAGER_ACTOR {
            Ok(EthBytes::default())
        } else {
            let msg_rct = invoke_result.msg_rct.context("no message receipt")?;

            let bytes = decode_payload(&msg_rct.return_data(), CBOR)?;
            Ok(bytes)
        }
    }
}

pub enum EthNewFilter {}
impl RpcMethod<1> for EthNewFilter {
    const NAME: &'static str = "Filecoin.EthNewFilter";
    const NAME_ALIAS: Option<&'static str> = Some("eth_newFilter");
    const PARAM_NAMES: [&'static str; 1] = ["filter_spec"];
    const API_PATHS: ApiPaths = ApiPaths::V1;
    const PERMISSION: Permission = Permission::Read;

    type Params = (EthFilterSpec,);
    type Ok = FilterID;

    async fn handle(
        ctx: Ctx<impl Blockstore + Send + Sync + 'static>,
        (filter_spec,): Self::Params,
    ) -> Result<Self::Ok, ServerError> {
        let eth_event_handler = ctx.eth_event_handler.clone();
        let chain_height = ctx.chain_store().heaviest_tipset().epoch();
        Ok(eth_event_handler.eth_new_filter(&filter_spec, chain_height)?)
    }
}

<<<<<<< HEAD
pub enum EthNewPendingTransactionFilter {}
impl RpcMethod<0> for EthNewPendingTransactionFilter {
    const NAME: &'static str = "Filecoin.EthNewPendingTransactionFilter";
    const NAME_ALIAS: Option<&'static str> = Some("eth_newPendingTransactionFilter");
=======
pub enum EthNewBlockFilter {}
impl RpcMethod<0> for EthNewBlockFilter {
    const NAME: &'static str = "Filecoin.EthNewBlockFilter";
    const NAME_ALIAS: Option<&'static str> = Some("eth_newBlockFilter");
>>>>>>> 4f99e305
    const PARAM_NAMES: [&'static str; 0] = [];
    const API_PATHS: ApiPaths = ApiPaths::V1;
    const PERMISSION: Permission = Permission::Read;

    type Params = ();
    type Ok = FilterID;

    async fn handle(
        ctx: Ctx<impl Blockstore + Send + Sync + 'static>,
        (): Self::Params,
    ) -> Result<Self::Ok, ServerError> {
        let eth_event_handler = ctx.eth_event_handler.clone();

<<<<<<< HEAD
        Ok(eth_event_handler.eth_new_pending_transaction_filter()?)
=======
        Ok(eth_event_handler.eth_new_block_filter()?)
>>>>>>> 4f99e305
    }
}

pub enum EthAddressToFilecoinAddress {}
impl RpcMethod<1> for EthAddressToFilecoinAddress {
    const NAME: &'static str = "Filecoin.EthAddressToFilecoinAddress";
    const NAME_ALIAS: Option<&'static str> = None;
    const N_REQUIRED_PARAMS: usize = 1;
    const PARAM_NAMES: [&'static str; 1] = ["eth_address"];
    const API_PATHS: ApiPaths = ApiPaths::V1;
    const PERMISSION: Permission = Permission::Read;
    type Params = (EthAddress,);
    type Ok = FilecoinAddress;
    async fn handle(
        _ctx: Ctx<impl Blockstore + Send + Sync + 'static>,
        (eth_address,): Self::Params,
    ) -> Result<Self::Ok, ServerError> {
        Ok(eth_address.to_filecoin_address()?)
    }
}

#[cfg(test)]
mod test {
    use super::*;
    use quickcheck::Arbitrary;
    use quickcheck_macros::quickcheck;

    impl Arbitrary for EthHash {
        fn arbitrary(g: &mut quickcheck::Gen) -> Self {
            let arr: [u8; 32] = std::array::from_fn(|_ix| u8::arbitrary(g));
            Self(ethereum_types::H256(arr))
        }
    }

    #[quickcheck]
    fn gas_price_result_serde_roundtrip(i: u128) {
        let r = EthBigInt(i.into());
        let encoded = serde_json::to_string(&r).unwrap();
        assert_eq!(encoded, format!("\"{i:#x}\""));
        let decoded: EthBigInt = serde_json::from_str(&encoded).unwrap();
        assert_eq!(r.0, decoded.0);
    }

    #[test]
    fn test_abi_encoding() {
        const EXPECTED: &str = "000000000000000000000000000000000000000000000000000000000000001600000000000000000000000000000000000000000000000000000000000000510000000000000000000000000000000000000000000000000000000000000060000000000000000000000000000000000000000000000000000000000000001b1111111111111111111020200301000000044444444444444444010000000000";
        const DATA: &str = "111111111111111111102020030100000004444444444444444401";
        let expected_bytes = hex::decode(EXPECTED).unwrap();
        let data_bytes = hex::decode(DATA).unwrap();

        assert_eq!(expected_bytes, encode_as_abi_helper(22, 81, &data_bytes));
    }

    #[test]
    fn test_abi_encoding_empty_bytes() {
        // Generated using https://abi.hashex.org/
        const EXPECTED: &str = "0000000000000000000000000000000000000000000000000000000000000016000000000000000000000000000000000000000000000000000000000000005100000000000000000000000000000000000000000000000000000000000000600000000000000000000000000000000000000000000000000000000000000000";
        let expected_bytes = hex::decode(EXPECTED).unwrap();
        let data_bytes = vec![];

        assert_eq!(expected_bytes, encode_as_abi_helper(22, 81, &data_bytes));
    }

    #[test]
    fn test_abi_encoding_one_byte() {
        // According to https://docs.soliditylang.org/en/latest/abi-spec.html and handcrafted
        // Uint64, Uint64, Bytes[]
        // 22, 81, [253]
        const EXPECTED: &str = "0000000000000000000000000000000000000000000000000000000000000016000000000000000000000000000000000000000000000000000000000000005100000000000000000000000000000000000000000000000000000000000000600000000000000000000000000000000000000000000000000000000000000001fd00000000000000000000000000000000000000000000000000000000000000";
        let expected_bytes = hex::decode(EXPECTED).unwrap();
        let data_bytes = vec![253];

        assert_eq!(expected_bytes, encode_as_abi_helper(22, 81, &data_bytes));
    }

    #[test]
    fn test_id_address_roundtrip() {
        let test_cases = [1u64, 2, 3, 100, 101];

        for id in test_cases {
            let addr = FilecoinAddress::new_id(id);

            // roundtrip
            let eth_addr = EthAddress::from_filecoin_address(&addr).unwrap();
            let fil_addr = eth_addr.to_filecoin_address().unwrap();
            assert_eq!(addr, fil_addr)
        }
    }

    #[test]
    fn test_addr_serde_roundtrip() {
        let test_cases = [
            r#""0xd4c5fb16488Aa48081296299d54b0c648C9333dA""#,
            r#""0x2C2EC67e3e1FeA8e4A39601cB3A3Cd44f5fa830d""#,
            r#""0x01184F793982104363F9a8a5845743f452dE0586""#,
        ];

        for addr in test_cases {
            let eth_addr: EthAddress = serde_json::from_str(addr).unwrap();

            let encoded = serde_json::to_string(&eth_addr).unwrap();
            assert_eq!(encoded, addr.to_lowercase());

            let decoded: EthAddress = serde_json::from_str(&encoded).unwrap();
            assert_eq!(eth_addr, decoded);
        }
    }

    #[quickcheck]
    fn test_fil_address_roundtrip(addr: FilecoinAddress) {
        if let Ok(eth_addr) = EthAddress::from_filecoin_address(&addr) {
            let fil_addr = eth_addr.to_filecoin_address().unwrap();

            let protocol = addr.protocol();
            assert!(protocol == Protocol::ID || protocol == Protocol::Delegated);
            assert_eq!(addr, fil_addr);
        }
    }

    #[test]
    fn test_hash() {
        let test_cases = [
            r#""0x013dbb9442ca9667baccc6230fcd5c1c4b2d4d2870f4bd20681d4d47cfd15184""#,
            r#""0xab8653edf9f51785664a643b47605a7ba3d917b5339a0724e7642c114d0e4738""#,
        ];

        for hash in test_cases {
            let h: EthHash = serde_json::from_str(hash).unwrap();

            let c = h.to_cid();
            let h1: EthHash = c.into();
            assert_eq!(h, h1);
        }
    }

    #[quickcheck]
    fn test_eth_hash_roundtrip(eth_hash: EthHash) {
        let cid = eth_hash.to_cid();
        let hash = cid.into();
        assert_eq!(eth_hash, hash);
    }

    #[test]
    fn test_block_constructor() {
        let block = Block::new(false, 1);
        assert_eq!(block.transactions_root, EthHash::empty_root());

        let block = Block::new(true, 1);
        assert_eq!(block.transactions_root, EthHash::default());
    }
}<|MERGE_RESOLUTION|>--- conflicted
+++ resolved
@@ -1958,17 +1958,31 @@
     }
 }
 
-<<<<<<< HEAD
 pub enum EthNewPendingTransactionFilter {}
 impl RpcMethod<0> for EthNewPendingTransactionFilter {
     const NAME: &'static str = "Filecoin.EthNewPendingTransactionFilter";
     const NAME_ALIAS: Option<&'static str> = Some("eth_newPendingTransactionFilter");
-=======
+    const PARAM_NAMES: [&'static str; 0] = [];
+    const API_PATHS: ApiPaths = ApiPaths::V1;
+    const PERMISSION: Permission = Permission::Read;
+
+    type Params = ();
+    type Ok = FilterID;
+
+    async fn handle(
+        ctx: Ctx<impl Blockstore + Send + Sync + 'static>,
+        (): Self::Params,
+    ) -> Result<Self::Ok, ServerError> {
+        let eth_event_handler = ctx.eth_event_handler.clone();
+
+        Ok(eth_event_handler.eth_new_pending_transaction_filter()?)
+    }
+}
+
 pub enum EthNewBlockFilter {}
 impl RpcMethod<0> for EthNewBlockFilter {
     const NAME: &'static str = "Filecoin.EthNewBlockFilter";
     const NAME_ALIAS: Option<&'static str> = Some("eth_newBlockFilter");
->>>>>>> 4f99e305
     const PARAM_NAMES: [&'static str; 0] = [];
     const API_PATHS: ApiPaths = ApiPaths::V1;
     const PERMISSION: Permission = Permission::Read;
@@ -1982,11 +1996,7 @@
     ) -> Result<Self::Ok, ServerError> {
         let eth_event_handler = ctx.eth_event_handler.clone();
 
-<<<<<<< HEAD
-        Ok(eth_event_handler.eth_new_pending_transaction_filter()?)
-=======
         Ok(eth_event_handler.eth_new_block_filter()?)
->>>>>>> 4f99e305
     }
 }
 
