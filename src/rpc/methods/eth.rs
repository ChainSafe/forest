// Copyright 2019-2024 ChainSafe Systems
// SPDX-License-Identifier: Apache-2.0, MIT

pub mod types;

use self::types::*;
use super::gas;
use crate::blocks::Tipset;
use crate::chain::{index::ResolveNullTipset, ChainStore};
use crate::chain_sync::SyncStage;
use crate::cid_collections::CidHashSet;
use crate::eth::EthChainId as EthChainIdType;
use crate::lotus_json::{lotus_json_with_self, HasLotusJson};
use crate::message::{ChainMessage, Message as _, SignedMessage};
use crate::rpc::error::ServerError;
use crate::rpc::{ApiPaths, Ctx, Permission, RpcMethod};
use crate::shim::address::{Address as FilecoinAddress, Protocol};
use crate::shim::crypto::{Signature, SignatureType};
use crate::shim::econ::{TokenAmount, BLOCK_GAS_LIMIT};
use crate::shim::executor::Receipt;
use crate::shim::fvm_shared_latest::address::{Address as VmAddress, DelegatedAddress};
use crate::shim::fvm_shared_latest::MethodNum;
use crate::shim::message::Message;
use crate::shim::{clock::ChainEpoch, state_tree::StateTree};
use crate::utils::db::BlockstoreExt as _;
use anyhow::{bail, Result};
use bytes::{Buf, BytesMut};
use cbor4ii::core::{dec::Decode, utils::SliceReader, Value};
use cid::Cid;
use fvm_ipld_blockstore::Blockstore;
use fvm_ipld_encoding::{RawBytes, CBOR, DAG_CBOR, IPLD_RAW};
use itertools::Itertools;
use keccak_hash::keccak;
use num_bigint::{self, Sign};
use num_traits::{Signed as _, Zero as _};
use rlp::RlpStream;
use schemars::JsonSchema;
use serde::{Deserialize, Serialize};
use std::str::FromStr;
use std::{ops::Add, sync::Arc};

const MASKED_ID_PREFIX: [u8; 12] = [0xff, 0, 0, 0, 0, 0, 0, 0, 0, 0, 0, 0];

/// Ethereum Bloom filter size in bits.
/// Bloom filter is used in Ethereum to minimize the number of block queries.
const BLOOM_SIZE: usize = 2048;

/// Ethereum Bloom filter size in bytes.
const BLOOM_SIZE_IN_BYTES: usize = BLOOM_SIZE / 8;

/// Ethereum Bloom filter with all bits set to 1.
const FULL_BLOOM: [u8; BLOOM_SIZE_IN_BYTES] = [0xff; BLOOM_SIZE_IN_BYTES];

/// Ethereum address size in bytes.
const ADDRESS_LENGTH: usize = 20;

/// Ethereum Virtual Machine word size in bytes.
const EVM_WORD_LENGTH: usize = 32;

/// Keccak-256 of an RLP of an empty array.
/// In Filecoin, we don't have the concept of uncle blocks but rather use tipsets to reward miners
/// who craft blocks.
const EMPTY_UNCLES: &str = "0x1dcc4de8dec75d7aab85b567b6ccd41ad312451b948a7413f0a142fd40d49347";

/// Keccak-256 of the RLP of null.
const EMPTY_ROOT: &str = "0x56e81f171bcc55a6ff8345e692c0f86e5b48e01b996cadc001622fb5e363b421";

/// Ethereum Improvement Proposals 1559 transaction type. This EIP changed Ethereum’s fee market mechanism.
/// Transaction type can have 3 distinct values:
/// - 0 for legacy transactions
/// - 1 for transactions introduced in EIP-2930
/// - 2 for transactions introduced in EIP-1559
const EIP_1559_TX_TYPE: u64 = 2;

/// The address used in messages to actors that have since been deleted.
const REVERTED_ETH_ADDRESS: &str = "0xff0000000000000000000000ffffffffffffffff";

#[repr(u64)]
enum EAMMethod {
    CreateExternal = 4,
}

#[repr(u64)]
pub enum EVMMethod {
    // it is very unfortunate but the hasher creates a circular dependency, so we use the raw
    // number.
    // InvokeContract = frc42_dispatch::method_hash!("InvokeEVM"),
    InvokeContract = 3844450837,
}

// TODO(aatifsyed): https://github.com/ChainSafe/forest/issues/4436
//                  use ethereum_types::U256 or use lotus_json::big_int
#[derive(PartialEq, Debug, Deserialize, Serialize, Default, Clone, JsonSchema)]
pub struct EthBigInt(
    #[serde(with = "crate::lotus_json::hexify")]
    #[schemars(with = "String")]
    pub num_bigint::BigInt,
);
lotus_json_with_self!(EthBigInt);

impl From<TokenAmount> for EthBigInt {
    fn from(amount: TokenAmount) -> Self {
        (&amount).into()
    }
}

impl From<&TokenAmount> for EthBigInt {
    fn from(amount: &TokenAmount) -> Self {
        Self(amount.atto().to_owned())
    }
}

type GasPriceResult = EthBigInt;

#[derive(PartialEq, Debug, Deserialize, Serialize, Default, Clone, JsonSchema)]
pub struct Nonce(
    #[schemars(with = "String")]
    #[serde(with = "crate::lotus_json::hexify_bytes")]
    pub ethereum_types::H64,
);

lotus_json_with_self!(Nonce);

#[derive(PartialEq, Debug, Deserialize, Serialize, Default, Clone, JsonSchema)]
pub struct Bloom(
    #[schemars(with = "String")]
    #[serde(with = "crate::lotus_json::hexify_bytes")]
    pub ethereum_types::Bloom,
);

lotus_json_with_self!(Bloom);

#[derive(
    PartialEq,
    Debug,
    Deserialize,
    Serialize,
    Default,
    Clone,
    JsonSchema,
    derive_more::From,
    derive_more::Into,
)]
pub struct Uint64(
    #[schemars(with = "String")]
    #[serde(with = "crate::lotus_json::hexify")]
    pub u64,
);

lotus_json_with_self!(Uint64);

#[derive(
    PartialEq,
    Debug,
    Deserialize,
    Serialize,
    Default,
    Clone,
    JsonSchema,
    derive_more::From,
    derive_more::Into,
)]
pub struct Int64(
    #[schemars(with = "String")]
    #[serde(with = "crate::lotus_json::hexify")]
    pub i64,
);

lotus_json_with_self!(Int64);

#[derive(
    PartialEq,
    Eq,
    Hash,
    Debug,
    Deserialize,
    Serialize,
    Default,
    Clone,
    JsonSchema,
    displaydoc::Display,
)]
#[displaydoc("{0:#x}")]
pub struct Hash(#[schemars(with = "String")] pub ethereum_types::H256);

impl Hash {
    // Should ONLY be used for blocks and Filecoin messages. Eth transactions expect a different hashing scheme.
    pub fn to_cid(&self) -> cid::Cid {
        use cid::multihash::MultihashDigest;

        let mh = cid::multihash::Code::Blake2b256
            .wrap(self.0.as_bytes())
            .expect("should not fail");
        Cid::new_v1(fvm_ipld_encoding::DAG_CBOR, mh)
    }

    pub fn empty_uncles() -> Self {
        Self(ethereum_types::H256::from_str(EMPTY_UNCLES).unwrap())
    }

    pub fn empty_root() -> Self {
        Self(ethereum_types::H256::from_str(EMPTY_ROOT).unwrap())
    }
}

impl FromStr for Hash {
    type Err = anyhow::Error;

    fn from_str(s: &str) -> Result<Self, Self::Err> {
        Ok(Hash(ethereum_types::H256::from_str(s)?))
    }
}

impl From<Cid> for Hash {
    fn from(cid: Cid) -> Self {
        let (_, digest, _) = cid.hash().into_inner();
        Hash(ethereum_types::H256::from_slice(&digest[0..32]))
    }
}

lotus_json_with_self!(Hash);

#[derive(PartialEq, Debug, Clone, Serialize, Deserialize, Default, JsonSchema)]
#[serde(rename_all = "camelCase")]
pub enum Predefined {
    Earliest,
    Pending,
    #[default]
    Latest,
}

#[derive(PartialEq, Debug, Clone, Serialize, Deserialize, JsonSchema)]
#[serde(rename_all = "camelCase")]
pub struct BlockNumber {
    block_number: Int64,
}

#[derive(PartialEq, Debug, Clone, Serialize, Deserialize, JsonSchema)]
#[serde(rename_all = "camelCase")]
pub struct BlockHash {
    block_hash: Hash,
    require_canonical: bool,
}

#[derive(PartialEq, Debug, Clone, Serialize, Deserialize, JsonSchema)]
#[serde(untagged)]
pub enum BlockNumberOrHash {
    #[schemars(with = "String")]
    PredefinedBlock(Predefined),
    BlockNumber(Int64),
    BlockHash(Hash),
    BlockNumberObject(BlockNumber),
    BlockHashObject(BlockHash),
}

lotus_json_with_self!(BlockNumberOrHash);

impl BlockNumberOrHash {
    pub fn from_predefined(predefined: Predefined) -> Self {
        Self::PredefinedBlock(predefined)
    }

    pub fn from_block_number(number: i64) -> Self {
        Self::BlockNumber(Int64(number))
    }

    pub fn from_block_hash(hash: Hash) -> Self {
        Self::BlockHash(hash)
    }

    /// Construct a block number using EIP-1898 Object scheme.
    ///
    /// For details see <https://eips.ethereum.org/EIPS/eip-1898>
    pub fn from_block_number_object(number: i64) -> Self {
        Self::BlockNumberObject(BlockNumber {
            block_number: Int64(number),
        })
    }

    /// Construct a block hash using EIP-1898 Object scheme.
    ///
    /// For details see <https://eips.ethereum.org/EIPS/eip-1898>
    pub fn from_block_hash_object(hash: Hash, require_canonical: bool) -> Self {
        Self::BlockHashObject(BlockHash {
            block_hash: hash,
            require_canonical,
        })
    }
}

#[derive(PartialEq, Debug, Clone, Serialize, Deserialize, JsonSchema)]
#[serde(untagged)] // try a Vec<String>, then a Vec<Tx>
pub enum Transactions {
    Hash(Vec<String>),
    Full(Vec<Tx>),
}

impl Default for Transactions {
    fn default() -> Self {
        Self::Hash(vec![])
    }
}

#[derive(PartialEq, Debug, Clone, Default, Serialize, Deserialize, JsonSchema)]
#[serde(rename_all = "camelCase")]
pub struct Block {
    pub hash: Hash,
    pub parent_hash: Hash,
    pub sha3_uncles: Hash,
    pub miner: EthAddress,
    pub state_root: Hash,
    pub transactions_root: Hash,
    pub receipts_root: Hash,
    pub logs_bloom: Bloom,
    pub difficulty: Uint64,
    pub total_difficulty: Uint64,
    pub number: Uint64,
    pub gas_limit: Uint64,
    pub gas_used: Uint64,
    pub timestamp: Uint64,
    pub extra_data: EthBytes,
    pub mix_hash: Hash,
    pub nonce: Nonce,
    pub base_fee_per_gas: EthBigInt,
    pub size: Uint64,
    // can be Vec<Tx> or Vec<String> depending on query params
    pub transactions: Transactions,
    pub uncles: Vec<Hash>,
}

impl Block {
    pub fn new(has_transactions: bool, tipset_len: usize) -> Self {
        Self {
            gas_limit: Uint64(BLOCK_GAS_LIMIT.saturating_mul(tipset_len as _)),
            logs_bloom: Bloom(ethereum_types::Bloom(FULL_BLOOM)),
            sha3_uncles: Hash::empty_uncles(),
            transactions_root: if has_transactions {
                Hash::default()
            } else {
                Hash::empty_root()
            },
            ..Default::default()
        }
    }
}

lotus_json_with_self!(Block);

#[derive(PartialEq, Debug, Clone, Default, Serialize, Deserialize, JsonSchema)]
#[serde(rename_all = "camelCase")]
pub struct Tx {
    pub chain_id: Uint64,
    pub nonce: Uint64,
    pub hash: Hash,
    pub block_hash: Hash,
    pub block_number: Uint64,
    pub transaction_index: Uint64,
    pub from: EthAddress,
    #[schemars(with = "Option<EthAddress>")]
    #[serde(
        with = "crate::lotus_json",
        skip_serializing_if = "Option::is_none",
        default
    )]
    pub to: Option<EthAddress>,
    pub value: EthBigInt,
    pub r#type: Uint64,
    pub input: EthBytes,
    pub gas: Uint64,
    pub max_fee_per_gas: EthBigInt,
    pub max_priority_fee_per_gas: EthBigInt,
    // TODO(forest): https://github.com/ChainSafe/forest/issues/4477
    // RPC methods will need to be updated to support different Ethereum transaction types.
    // pub gas_price: EthBigInt,
    #[schemars(with = "Option<Vec<Hash>>")]
    #[serde(with = "crate::lotus_json")]
    pub access_list: Vec<Hash>,
    pub v: EthBigInt,
    pub r: EthBigInt,
    pub s: EthBigInt,
}

impl Tx {
    pub fn eth_hash(&self) -> Result<Hash> {
        let eth_tx_args: TxArgs = self.clone().into();
        eth_tx_args.hash()
    }
}

lotus_json_with_self!(Tx);

#[derive(PartialEq, Debug, Clone, Default)]
struct TxArgs {
    pub chain_id: u64,
    pub nonce: u64,
    pub to: Option<EthAddress>,
    pub value: EthBigInt,
    pub max_fee_per_gas: EthBigInt,
    pub max_priority_fee_per_gas: EthBigInt,
    pub gas_limit: u64,
    pub input: Vec<u8>,
    pub v: EthBigInt,
    pub r: EthBigInt,
    pub s: EthBigInt,
}

impl From<Tx> for TxArgs {
    fn from(tx: Tx) -> Self {
        Self {
            chain_id: tx.chain_id.0,
            nonce: tx.nonce.0,
            to: tx.to,
            value: tx.value,
            max_fee_per_gas: tx.max_fee_per_gas,
            max_priority_fee_per_gas: tx.max_priority_fee_per_gas,
            gas_limit: tx.gas.0,
            input: tx.input.0,
            v: tx.v,
            r: tx.r,
            s: tx.s,
        }
    }
}

fn format_u64(value: u64) -> BytesMut {
    if value != 0 {
        let i = (value.leading_zeros() / 8) as usize;
        let bytes = value.to_be_bytes();
        // `leading_zeros` for a positive `u64` returns a number in the range [1-63]
        // `i` is in the range [1-7], and `bytes` is an array of size 8
        // therefore, getting the slice from `i` to end should never fail
        bytes.get(i..).expect("failed to get slice").into()
    } else {
        // If all bytes are zero, return an empty slice
        BytesMut::new()
    }
}

fn format_bigint(value: &EthBigInt) -> Result<BytesMut> {
    Ok(if value.0.is_positive() {
        BytesMut::from_iter(value.0.to_bytes_be().1.iter())
    } else {
        if value.0.is_negative() {
            bail!("can't format a negative number");
        }
        // If all bytes are zero, return an empty slice
        BytesMut::new()
    })
}

fn format_address(value: &Option<EthAddress>) -> BytesMut {
    if let Some(addr) = value {
        addr.0.as_bytes().into()
    } else {
        BytesMut::new()
    }
}

impl TxArgs {
    pub fn hash(&self) -> Result<Hash> {
        Ok(Hash(keccak(self.rlp_signed_message()?)))
    }

    pub fn rlp_signed_message(&self) -> Result<Vec<u8>> {
        // An item is either an item list or bytes.
        const MSG_ITEMS: usize = 12;

        let mut stream = RlpStream::new_list(MSG_ITEMS);
        stream.append(&format_u64(self.chain_id));
        stream.append(&format_u64(self.nonce));
        stream.append(&format_bigint(&self.max_priority_fee_per_gas)?);
        stream.append(&format_bigint(&self.max_fee_per_gas)?);
        stream.append(&format_u64(self.gas_limit));
        stream.append(&format_address(&self.to));
        stream.append(&format_bigint(&self.value)?);
        stream.append(&self.input);
        let access_list: &[u8] = &[];
        stream.append_list(access_list);

        stream.append(&format_bigint(&self.v)?);
        stream.append(&format_bigint(&self.r)?);
        stream.append(&format_bigint(&self.s)?);

        let mut rlp = stream.out()[..].to_vec();
        let mut bytes: Vec<u8> = vec![0x02];
        bytes.append(&mut rlp);

        let hex = bytes
            .iter()
            .map(|b| format!("{:02x}", b))
            .collect::<Vec<_>>()
            .join("");
        tracing::trace!("rlp: {}", &hex);

        Ok(bytes)
    }
}

#[derive(Debug, Clone, Default)]
pub struct EthSyncingResult {
    pub done_sync: bool,
    pub starting_block: i64,
    pub current_block: i64,
    pub highest_block: i64,
}

#[derive(Debug, Clone, Serialize, Deserialize, JsonSchema)]
#[serde(untagged)]
pub enum EthSyncingResultLotusJson {
    DoneSync(bool),
    Syncing {
        #[schemars(with = "i64")]
        #[serde(rename = "startingblock", with = "crate::lotus_json::hexify")]
        starting_block: i64,
        #[schemars(with = "i64")]
        #[serde(rename = "currentblock", with = "crate::lotus_json::hexify")]
        current_block: i64,
        #[schemars(with = "i64")]
        #[serde(rename = "highestblock", with = "crate::lotus_json::hexify")]
        highest_block: i64,
    },
}

// TODO(aatifsyed): https://github.com/ChainSafe/forest/issues/4032
//                  this shouldn't exist
impl HasLotusJson for EthSyncingResult {
    type LotusJson = EthSyncingResultLotusJson;

    #[cfg(test)]
    fn snapshots() -> Vec<(serde_json::Value, Self)> {
        vec![]
    }

    fn into_lotus_json(self) -> Self::LotusJson {
        match self {
            Self {
                done_sync: false,
                starting_block,
                current_block,
                highest_block,
            } => EthSyncingResultLotusJson::Syncing {
                starting_block,
                current_block,
                highest_block,
            },
            _ => EthSyncingResultLotusJson::DoneSync(false),
        }
    }

    fn from_lotus_json(lotus_json: Self::LotusJson) -> Self {
        match lotus_json {
            EthSyncingResultLotusJson::DoneSync(syncing) => {
                if syncing {
                    // Dangerous to panic here, log error instead.
                    tracing::error!("Invalid EthSyncingResultLotusJson: {syncing}");
                }
                Self {
                    done_sync: true,
                    ..Default::default()
                }
            }
            EthSyncingResultLotusJson::Syncing {
                starting_block,
                current_block,
                highest_block,
            } => Self {
                done_sync: false,
                starting_block,
                current_block,
                highest_block,
            },
        }
    }
}

pub enum Web3ClientVersion {}
impl RpcMethod<0> for Web3ClientVersion {
    const NAME: &'static str = "Filecoin.Web3ClientVersion";
    const PARAM_NAMES: [&'static str; 0] = [];
    const API_PATHS: ApiPaths = ApiPaths::V1;
    const PERMISSION: Permission = Permission::Read;

    type Params = ();
    type Ok = String;

    async fn handle(
        _: Ctx<impl Blockstore + Send + Sync + 'static>,
        (): Self::Params,
    ) -> Result<Self::Ok, ServerError> {
        Ok(crate::utils::version::FOREST_VERSION_STRING.clone())
    }
}

pub enum EthAccounts {}
impl RpcMethod<0> for EthAccounts {
    const NAME: &'static str = "Filecoin.EthAccounts";
    const PARAM_NAMES: [&'static str; 0] = [];
    const API_PATHS: ApiPaths = ApiPaths::V1;
    const PERMISSION: Permission = Permission::Read;

    type Params = ();
    type Ok = Vec<String>;

    async fn handle(
        _: Ctx<impl Blockstore + Send + Sync + 'static>,
        (): Self::Params,
    ) -> Result<Self::Ok, ServerError> {
        // EthAccounts will always return [] since we don't expect Forest to manage private keys
        Ok(vec![])
    }
}

pub enum EthBlockNumber {}
impl RpcMethod<0> for EthBlockNumber {
    const NAME: &'static str = "Filecoin.EthBlockNumber";
    const PARAM_NAMES: [&'static str; 0] = [];
    const API_PATHS: ApiPaths = ApiPaths::V1;
    const PERMISSION: Permission = Permission::Read;

    type Params = ();
    type Ok = String;

    async fn handle(
        ctx: Ctx<impl Blockstore + Send + Sync + 'static>,
        (): Self::Params,
    ) -> Result<Self::Ok, ServerError> {
        // `eth_block_number` needs to return the height of the latest committed tipset.
        // Ethereum clients expect all transactions included in this block to have execution outputs.
        // This is the parent of the head tipset. The head tipset is speculative, has not been
        // recognized by the network, and its messages are only included, not executed.
        // See https://github.com/filecoin-project/ref-fvm/issues/1135.
        let heaviest = ctx.state_manager.chain_store().heaviest_tipset();
        if heaviest.epoch() == 0 {
            // We're at genesis.
            return Ok("0x0".to_string());
        }
        // First non-null parent.
        let effective_parent = heaviest.parents();
        if let Ok(Some(parent)) = ctx.chain_store.chain_index.load_tipset(effective_parent) {
            Ok(format!("{:#x}", parent.epoch()))
        } else {
            Ok("0x0".to_string())
        }
    }
}

pub enum EthChainId {}
impl RpcMethod<0> for EthChainId {
    const NAME: &'static str = "Filecoin.EthChainId";
    const PARAM_NAMES: [&'static str; 0] = [];
    const API_PATHS: ApiPaths = ApiPaths::V1;
    const PERMISSION: Permission = Permission::Read;

    type Params = ();
    type Ok = String;

    async fn handle(
        ctx: Ctx<impl Blockstore + Send + Sync + 'static>,
        (): Self::Params,
    ) -> Result<Self::Ok, ServerError> {
        Ok(format!(
            "{:#x}",
            ctx.state_manager.chain_config().eth_chain_id
        ))
    }
}

pub enum EthGasPrice {}
impl RpcMethod<0> for EthGasPrice {
    const NAME: &'static str = "Filecoin.EthGasPrice";
    const PARAM_NAMES: [&'static str; 0] = [];
    const API_PATHS: ApiPaths = ApiPaths::V1;
    const PERMISSION: Permission = Permission::Read;

    type Params = ();
    type Ok = GasPriceResult;

    async fn handle(
        ctx: Ctx<impl Blockstore + Send + Sync + 'static>,
        (): Self::Params,
    ) -> Result<Self::Ok, ServerError> {
        let ts = ctx.state_manager.chain_store().heaviest_tipset();
        let block0 = ts.block_headers().first();
        let base_fee = &block0.parent_base_fee;
        if let Ok(premium) = gas::estimate_gas_premium(&ctx, 10000).await {
            let gas_price = base_fee.add(premium);
            Ok(EthBigInt(gas_price.atto().clone()))
        } else {
            Ok(EthBigInt(num_bigint::BigInt::zero()))
        }
    }
}

pub enum EthGetBalance {}
impl RpcMethod<2> for EthGetBalance {
    const NAME: &'static str = "Filecoin.EthGetBalance";
    const PARAM_NAMES: [&'static str; 2] = ["address", "block_param"];
    const API_PATHS: ApiPaths = ApiPaths::V1;
    const PERMISSION: Permission = Permission::Read;

    type Params = (EthAddress, BlockNumberOrHash);
    type Ok = EthBigInt;

    async fn handle(
        ctx: Ctx<impl Blockstore + Send + Sync + 'static>,
        (address, block_param): Self::Params,
    ) -> Result<Self::Ok, ServerError> {
        let fil_addr = address.to_filecoin_address()?;
        let ts = tipset_by_block_number_or_hash(&ctx.chain_store, block_param)?;
        let state =
            StateTree::new_from_root(ctx.state_manager.blockstore_owned(), ts.parent_state())?;
        let actor = state.get_required_actor(&fil_addr)?;
        Ok(EthBigInt(actor.balance.atto().clone()))
    }
}

fn get_tipset_from_hash<DB: Blockstore>(
    chain_store: &ChainStore<DB>,
    block_hash: &Hash,
) -> anyhow::Result<Tipset> {
    let tsk = chain_store.get_required_tipset_key(block_hash)?;
    Tipset::load_required(chain_store.blockstore(), &tsk)
}

fn tipset_by_block_number_or_hash<DB: Blockstore>(
    chain: &ChainStore<DB>,
    block_param: BlockNumberOrHash,
) -> anyhow::Result<Arc<Tipset>> {
    let head = chain.heaviest_tipset();

    match block_param {
        BlockNumberOrHash::PredefinedBlock(predefined) => match predefined {
            Predefined::Earliest => bail!("block param \"earliest\" is not supported"),
            Predefined::Pending => Ok(head),
            Predefined::Latest => {
                let parent = chain.chain_index.load_required_tipset(head.parents())?;
                Ok(parent)
            }
        },
        BlockNumberOrHash::BlockNumber(block_number)
        | BlockNumberOrHash::BlockNumberObject(BlockNumber { block_number }) => {
            let height = ChainEpoch::from(block_number.0);
            if height > head.epoch() - 1 {
                bail!("requested a future epoch (beyond \"latest\")");
            }
            let ts =
                chain
                    .chain_index
                    .tipset_by_height(height, head, ResolveNullTipset::TakeOlder)?;
            Ok(ts)
        }
        BlockNumberOrHash::BlockHash(block_hash) => {
            let ts = Arc::new(get_tipset_from_hash(chain, &block_hash)?);
            Ok(ts)
        }
        BlockNumberOrHash::BlockHashObject(BlockHash {
            block_hash,
            require_canonical,
        }) => {
            let ts = Arc::new(get_tipset_from_hash(chain, &block_hash)?);
            // verify that the tipset is in the canonical chain
            if require_canonical {
                // walk up the current chain (our head) until we reach ts.epoch()
                let walk_ts = chain.chain_index.tipset_by_height(
                    ts.epoch(),
                    head,
                    ResolveNullTipset::TakeOlder,
                )?;
                // verify that it equals the expected tipset
                if walk_ts != ts {
                    bail!("tipset is not canonical");
                }
            }
            Ok(ts)
        }
    }
}

async fn execute_tipset<DB: Blockstore + Send + Sync + 'static>(
    data: &Ctx<DB>,
    tipset: &Arc<Tipset>,
) -> Result<(Cid, Vec<(ChainMessage, Receipt)>)> {
    let msgs = data.chain_store.messages_for_tipset(tipset)?;

    let (state_root, receipt_root) = data.state_manager.tipset_state(tipset).await?;

    let receipts = Receipt::get_receipts(data.state_manager.blockstore(), receipt_root)?;

    if msgs.len() != receipts.len() {
        bail!(
            "receipts and message array lengths didn't match for tipset: {:?}",
            tipset
        )
    }

    Ok((
        state_root,
        msgs.into_iter().zip(receipts.into_iter()).collect(),
    ))
}

fn is_eth_address(addr: &VmAddress) -> bool {
    if addr.protocol() != Protocol::Delegated {
        return false;
    }
    let f4_addr: Result<DelegatedAddress, _> = addr.payload().try_into();

    f4_addr.is_ok()
}

fn eth_tx_args_from_unsigned_eth_message(msg: &Message) -> Result<TxArgs> {
    let mut to = None;
    let mut params = vec![];

    if msg.version != 0 {
        bail!("unsupported msg version: {}", msg.version);
    }

    if !msg.params().bytes().is_empty() {
        let mut reader = SliceReader::new(msg.params().bytes());
        match Value::decode(&mut reader) {
            Ok(Value::Bytes(bytes)) => params = bytes,
            _ => bail!("failed to read params byte array"),
        }
    }

    if msg.to == FilecoinAddress::ETHEREUM_ACCOUNT_MANAGER_ACTOR {
        if msg.method_num() != EAMMethod::CreateExternal as u64 {
            bail!("unsupported EAM method");
        }
    } else if msg.method_num() == EVMMethod::InvokeContract as u64 {
        let addr = EthAddress::from_filecoin_address(&msg.to)?;
        to = Some(addr);
    } else {
        bail!(
            "invalid methodnum {}: only allowed method is InvokeContract({})",
            msg.method_num(),
            EVMMethod::InvokeContract as u64
        );
    }

    Ok(TxArgs {
        nonce: msg.sequence,
        to,
        value: msg.value.clone().into(),
        max_fee_per_gas: msg.gas_fee_cap.clone().into(),
        max_priority_fee_per_gas: msg.gas_premium.clone().into(),
        gas_limit: msg.gas_limit,
        input: params,
        ..TxArgs::default()
    })
}

fn recover_sig(sig: &Signature) -> Result<(EthBigInt, EthBigInt, EthBigInt)> {
    if sig.signature_type() != SignatureType::Delegated {
        bail!("recover_sig only supports Delegated signature");
    }

    let len = sig.bytes().len();
    if len != 65 {
        bail!("signature should be 65 bytes long, but got {len} bytes");
    }

    let r = num_bigint::BigInt::from_bytes_be(
        Sign::Plus,
        sig.bytes().get(0..32).expect("failed to get slice"),
    );

    let s = num_bigint::BigInt::from_bytes_be(
        Sign::Plus,
        sig.bytes().get(32..64).expect("failed to get slice"),
    );

    let v = num_bigint::BigInt::from_bytes_be(
        Sign::Plus,
        sig.bytes().get(64..65).expect("failed to get slice"),
    );

    Ok((EthBigInt(r), EthBigInt(s), EthBigInt(v)))
}

/// `eth_tx_from_signed_eth_message` does NOT populate:
/// - `hash`
/// - `block_hash`
/// - `block_number`
/// - `transaction_index`
pub fn eth_tx_from_signed_eth_message(
    smsg: &SignedMessage,
    chain_id: EthChainIdType,
) -> Result<Tx> {
    // The from address is always an f410f address, never an ID or other address.
    let from = smsg.message().from;
    if !is_eth_address(&from) {
        bail!("sender must be an eth account, was {from}");
    }

    // Probably redundant, but we might as well check.
    let sig_type = smsg.signature().signature_type();
    if sig_type != SignatureType::Delegated {
        bail!("signature is not delegated type, is type: {sig_type}");
    }

    let tx_args = eth_tx_args_from_unsigned_eth_message(smsg.message())?;

    let (r, s, v) = recover_sig(smsg.signature())?;

    // This should be impossible to fail as we've already asserted that we have an
    // Ethereum Address sender...
    let from = EthAddress::from_filecoin_address(&from)?;

    Ok(Tx {
        nonce: Uint64(tx_args.nonce),
        chain_id: Uint64(chain_id),
        to: tx_args.to,
        from,
        value: tx_args.value,
        r#type: Uint64(EIP_1559_TX_TYPE),
        gas: Uint64(tx_args.gas_limit),
        max_fee_per_gas: tx_args.max_fee_per_gas,
        max_priority_fee_per_gas: tx_args.max_priority_fee_per_gas,
        // TODO(forest): https://github.com/ChainSafe/forest/issues/4477
        // RPC methods will need to be updated to support different Ethereum transaction types.
        // gas_price: EthBigInt::default(),
        access_list: vec![],
        v,
        r,
        s,
        input: EthBytes(tx_args.input),
        ..Tx::default()
    })
}

fn lookup_eth_address<DB: Blockstore>(
    addr: &FilecoinAddress,
    state: &StateTree<DB>,
) -> Result<Option<EthAddress>> {
    // Attempt to convert directly, if it's an f4 address.
    if let Ok(eth_addr) = EthAddress::from_filecoin_address(addr) {
        if !eth_addr.is_masked_id() {
            return Ok(Some(eth_addr));
        }
    }

    // Otherwise, resolve the ID addr.
    let id_addr = match state.lookup_id(addr)? {
        Some(id) => id,
        _ => return Ok(None),
    };

    // Lookup on the target actor and try to get an f410 address.
    let result = state.get_actor(addr);
    if let Ok(Some(actor_state)) = result {
        if let Some(addr) = actor_state.delegated_address {
            if let Ok(eth_addr) = EthAddress::from_filecoin_address(&addr.into()) {
                if !eth_addr.is_masked_id() {
                    // Conversable into an eth address, use it.
                    return Ok(Some(eth_addr));
                }
            }
        } else {
            // No delegated address -> use a masked ID address
        }
    } else if let Ok(None) = result {
        // Not found -> use a masked ID address
    } else {
        // Any other error -> fail.
        result?;
    }

    // Otherwise, use the masked address.
    Ok(Some(EthAddress::from_actor_id(id_addr)))
}

/// See <https://docs.soliditylang.org/en/latest/abi-spec.html#function-selector-and-argument-encoding>
/// for ABI specification
fn encode_filecoin_params_as_abi(
    method: MethodNum,
    codec: u64,
    params: &fvm_ipld_encoding::RawBytes,
) -> Result<EthBytes> {
    let mut buffer: Vec<u8> = vec![0x86, 0x8e, 0x10, 0xc4];
    buffer.append(&mut encode_filecoin_returns_as_abi(method, codec, params));
    Ok(EthBytes(buffer))
}

fn encode_filecoin_returns_as_abi(
    exit_code: u64,
    codec: u64,
    data: &fvm_ipld_encoding::RawBytes,
) -> Vec<u8> {
    encode_as_abi_helper(exit_code, codec, data)
}

/// Round to the next multiple of `EVM` word length.
fn round_up_word(value: usize) -> usize {
    ((value + (EVM_WORD_LENGTH - 1)) / EVM_WORD_LENGTH) * EVM_WORD_LENGTH
}

/// Format two numbers followed by an arbitrary byte array as solidity ABI.
fn encode_as_abi_helper(param1: u64, param2: u64, data: &[u8]) -> Vec<u8> {
    // The first two params are "static" numbers. Then, we record the offset of the "data" arg,
    // then, at that offset, we record the length of the data.
    //
    // In practice, this means we have 4 256-bit words back to back where the third arg (the
    // offset) is _always_ '32*3'.
    let static_args = [
        param1,
        param2,
        (EVM_WORD_LENGTH * 3) as u64,
        data.len() as u64,
    ];
    let padding = [0u8; 24];
    let buf: Vec<u8> = padding
        .iter() // Right pad
        .chain(static_args[0].to_be_bytes().iter()) // Copy u64
        .chain(padding.iter())
        .chain(static_args[1].to_be_bytes().iter())
        .chain(padding.iter())
        .chain(static_args[2].to_be_bytes().iter())
        .chain(padding.iter())
        .chain(static_args[3].to_be_bytes().iter())
        .chain(data.iter()) // Finally, we copy in the data
        .chain(std::iter::repeat(&0u8).take(round_up_word(data.len()) - data.len())) // Left pad
        .cloned()
        .collect();

    buf
}

/// Decodes the payload using the given codec.
fn decode_payload(payload: &fvm_ipld_encoding::RawBytes, codec: u64) -> Result<EthBytes> {
    match codec {
        DAG_CBOR | CBOR => {
            let result: Result<Vec<u8>, _> = serde_ipld_dagcbor::de::from_reader(payload.reader());
            match result {
                Ok(buffer) => Ok(EthBytes(buffer)),
                Err(err) => bail!("decode_payload: failed to decode cbor payload: {err}"),
            }
        }
        IPLD_RAW => Ok(EthBytes(payload.to_vec())),
        _ => bail!("decode_payload: unsupported codec {codec}"),
    }
}

/// Convert a native message to an eth transaction.
///
///   - The state-tree must be from after the message was applied (ideally the following tipset).
///   - In some cases, the "to" address may be `0xff0000000000000000000000ffffffffffffffff`. This
///     means that the "to" address has not been assigned in the passed state-tree and can only
///     happen if the transaction reverted.
///
/// `eth_tx_from_native_message` does NOT populate:
/// - `hash`
/// - `block_hash`
/// - `block_number`
/// - `transaction_index`
fn eth_tx_from_native_message<DB: Blockstore>(
    msg: &Message,
    state: &StateTree<DB>,
    chain_id: EthChainIdType,
) -> Result<Tx> {
    // Lookup the from address. This must succeed.
    let from = match lookup_eth_address(&msg.from(), state) {
        Ok(Some(from)) => from,
        _ => bail!(
            "failed to lookup sender address {} when converting a native message to an eth txn",
            msg.from()
        ),
    };
    // Lookup the to address. If the recipient doesn't exist, we replace the address with a
    // known sentinel address.
    let mut to = match lookup_eth_address(&msg.to(), state) {
        Ok(Some(addr)) => Some(addr),
        Ok(None) => Some(EthAddress(
            ethereum_types::H160::from_str(REVERTED_ETH_ADDRESS).unwrap(),
        )),
        Err(err) => {
            bail!(err)
        }
    };

    // Finally, convert the input parameters to "solidity ABI".

    // For empty, we use "0" as the codec. Otherwise, we use CBOR for message
    // parameters.
    let codec = if !msg.params().is_empty() { CBOR } else { 0 };

    // We try to decode the input as an EVM method invocation and/or a contract creation. If
    // that fails, we encode the "native" parameters as Solidity ABI.
    let input = 'decode: {
        if msg.method_num() == EVMMethod::InvokeContract as MethodNum
            || msg.method_num() == EAMMethod::CreateExternal as MethodNum
        {
            if let Ok(buffer) = decode_payload(msg.params(), codec) {
                // If this is a valid "create external", unset the "to" address.
                if msg.method_num() == EAMMethod::CreateExternal as MethodNum {
                    to = None;
                }
                break 'decode buffer;
            }
            // Yeah, we're going to ignore errors here because the user can send whatever they
            // want and may send garbage.
        }
        encode_filecoin_params_as_abi(msg.method_num(), codec, msg.params())?
    };

    Ok(Tx {
        to,
        from,
        input,
        nonce: Uint64(msg.sequence),
        chain_id: Uint64(chain_id),
        value: msg.value.clone().into(),
        r#type: Uint64(EIP_1559_TX_TYPE),
        gas: Uint64(msg.gas_limit),
        max_fee_per_gas: msg.gas_fee_cap.clone().into(),
        max_priority_fee_per_gas: msg.gas_premium.clone().into(),
        // TODO(forest): https://github.com/ChainSafe/forest/issues/4477
        // RPC methods will need to be updated to support different Ethereum transaction types.
        // gas_price: EthBigInt::default(),
        access_list: vec![],
        ..Tx::default()
    })
}

pub fn new_eth_tx_from_signed_message<DB: Blockstore>(
    smsg: &SignedMessage,
    state: &StateTree<DB>,
    chain_id: EthChainIdType,
) -> Result<Tx> {
    let (tx, hash) = if smsg.is_delegated() {
        // This is an eth tx
        let tx = eth_tx_from_signed_eth_message(smsg, chain_id)?;
        let hash = tx.eth_hash()?;
        (tx, hash)
    } else if smsg.is_secp256k1() {
        // Secp Filecoin Message
        let tx = eth_tx_from_native_message(smsg.message(), state, chain_id)?;
        (tx, smsg.cid().into())
    } else {
        // BLS Filecoin message
        let tx = eth_tx_from_native_message(smsg.message(), state, chain_id)?;
        (tx, smsg.message().cid().into())
    };
    Ok(Tx { hash, ..tx })
}

pub async fn block_from_filecoin_tipset<DB: Blockstore + Send + Sync + 'static>(
    data: Ctx<DB>,
    tipset: Arc<Tipset>,
    full_tx_info: bool,
) -> Result<Block> {
    let parent_cid = tipset.parents().cid()?;

    let block_number = Uint64(tipset.epoch() as u64);

    let tsk = tipset.key();
    let block_cid = tsk.cid()?;
    let block_hash: Hash = block_cid.into();

    let (state_root, msgs_and_receipts) = execute_tipset(&data, &tipset).await?;

    let state_tree = StateTree::new_from_root(data.state_manager.blockstore_owned(), &state_root)?;

    let mut full_transactions = vec![];
    let mut hash_transactions = vec![];
    let mut gas_used = 0;
    for (i, (msg, receipt)) in msgs_and_receipts.iter().enumerate() {
        let ti = Uint64(i as u64);
        gas_used += receipt.gas_used();
        let smsg = match msg {
            ChainMessage::Signed(msg) => msg.clone(),
            ChainMessage::Unsigned(msg) => {
                let sig = Signature::new_bls(vec![]);
                SignedMessage::new_unchecked(msg.clone(), sig)
            }
        };

        let mut tx = new_eth_tx_from_signed_message(
            &smsg,
            &state_tree,
            data.state_manager.chain_config().eth_chain_id,
        )?;
        tx.block_hash = block_hash.clone();
        tx.block_number = block_number.clone();
        tx.transaction_index = ti;

        if full_tx_info {
            full_transactions.push(tx);
        } else {
            hash_transactions.push(tx.hash.to_string());
        }
    }

    Ok(Block {
        hash: block_hash,
        number: block_number,
        parent_hash: parent_cid.into(),
        timestamp: Uint64(tipset.block_headers().first().timestamp),
        base_fee_per_gas: tipset
            .block_headers()
            .first()
            .parent_base_fee
            .clone()
            .into(),
        gas_used: Uint64(gas_used),
        transactions: if full_tx_info {
            Transactions::Full(full_transactions)
        } else {
            Transactions::Hash(hash_transactions)
        },
        ..Block::new(!msgs_and_receipts.is_empty(), tipset.len())
    })
}

pub enum EthGetBlockByHash {}
impl RpcMethod<2> for EthGetBlockByHash {
    const NAME: &'static str = "Filecoin.EthGetBlockByHash";
    const PARAM_NAMES: [&'static str; 2] = ["block_param", "full_tx_info"];
    const API_PATHS: ApiPaths = ApiPaths::V1;
    const PERMISSION: Permission = Permission::Read;

    type Params = (BlockNumberOrHash, bool);
    type Ok = Block;

    async fn handle(
        ctx: Ctx<impl Blockstore + Send + Sync + 'static>,
        (block_param, full_tx_info): Self::Params,
    ) -> Result<Self::Ok, ServerError> {
        let ts = tipset_by_block_number_or_hash(&ctx.chain_store, block_param)?;
        let block = block_from_filecoin_tipset(ctx, ts, full_tx_info).await?;
        Ok(block)
    }
}

pub enum EthGetBlockByNumber {}
impl RpcMethod<2> for EthGetBlockByNumber {
    const NAME: &'static str = "Filecoin.EthGetBlockByNumber";
    const PARAM_NAMES: [&'static str; 2] = ["block_param", "full_tx_info"];
    const API_PATHS: ApiPaths = ApiPaths::V1;
    const PERMISSION: Permission = Permission::Read;

    type Params = (BlockNumberOrHash, bool);
    type Ok = Block;

    async fn handle(
        ctx: Ctx<impl Blockstore + Send + Sync + 'static>,
        (block_param, full_tx_info): Self::Params,
    ) -> Result<Self::Ok, ServerError> {
        let ts = tipset_by_block_number_or_hash(&ctx.chain_store, block_param)?;
        let block = block_from_filecoin_tipset(ctx, ts, full_tx_info).await?;
        Ok(block)
    }
}

pub enum EthGetBlockTransactionCountByHash {}
impl RpcMethod<1> for EthGetBlockTransactionCountByHash {
    const NAME: &'static str = "Filecoin.EthGetBlockTransactionCountByHash";
    const PARAM_NAMES: [&'static str; 1] = ["block_hash"];
    const API_PATHS: ApiPaths = ApiPaths::V1;
    const PERMISSION: Permission = Permission::Read;

    type Params = (Hash,);
    type Ok = Uint64;

    async fn handle(
        ctx: Ctx<impl Blockstore + Send + Sync + 'static>,
        (block_hash,): Self::Params,
    ) -> Result<Self::Ok, ServerError> {
        let ts = get_tipset_from_hash(&ctx.chain_store, &block_hash)?;

        let head = ctx.chain_store.heaviest_tipset();
        if ts.epoch() > head.epoch() {
            return Err(anyhow::anyhow!("requested a future epoch (beyond \"latest\")").into());
        }
        let count = count_messages_in_tipset(ctx.store(), &ts)?;
        Ok(Uint64(count as _))
    }
}

pub enum EthGetBlockTransactionCountByNumber {}
impl RpcMethod<1> for EthGetBlockTransactionCountByNumber {
    const NAME: &'static str = "Filecoin.EthGetBlockTransactionCountByNumber";
    const PARAM_NAMES: [&'static str; 1] = ["block_number"];
    const API_PATHS: ApiPaths = ApiPaths::V1;
    const PERMISSION: Permission = Permission::Read;

    type Params = (Int64,);
    type Ok = Uint64;

    async fn handle(
        ctx: Ctx<impl Blockstore + Send + Sync + 'static>,
        (block_number,): Self::Params,
    ) -> Result<Self::Ok, ServerError> {
        let height = block_number.0;
        let head = ctx.chain_store.heaviest_tipset();
        if height > head.epoch() {
            return Err(anyhow::anyhow!("requested a future epoch (beyond \"latest\")").into());
        }
        let ts = ctx.chain_store.chain_index.tipset_by_height(
            height,
            head,
            ResolveNullTipset::TakeOlder,
        )?;
        let count = count_messages_in_tipset(ctx.store(), &ts)?;
        Ok(Uint64(count as _))
    }
}

pub enum EthGetMessageCidByTransactionHash {}
impl RpcMethod<1> for EthGetMessageCidByTransactionHash {
    const NAME: &'static str = "Filecoin.EthGetMessageCidByTransactionHash";
    const PARAM_NAMES: [&'static str; 1] = ["tx_hash"];
    const API_PATHS: ApiPaths = ApiPaths::V1;
    const PERMISSION: Permission = Permission::Read;

    type Params = (Hash,);
    type Ok = Option<Cid>;

    async fn handle(
        ctx: Ctx<impl Blockstore + Send + Sync + 'static>,
        (tx_hash,): Self::Params,
    ) -> Result<Self::Ok, ServerError> {
        let result = ctx.chain_store.get_mapping(&tx_hash);
        match result {
            Ok(Some(cid)) => return Ok(Some(cid)),
            Ok(None) => tracing::debug!("Undefined key {tx_hash}"),
            _ => {
                result?;
            }
        }

        // This isn't an eth transaction we have the mapping for, so let's try looking it up as a filecoin message
        let cid = tx_hash.to_cid();

        let result: Result<Vec<SignedMessage>, crate::chain::Error> =
            crate::chain::messages_from_cids(ctx.chain_store.blockstore(), &[cid]);
        if result.is_ok() {
            // This is an Eth Tx, Secp message, Or BLS message in the mpool
            return Ok(Some(cid));
        }

        let result: Result<Vec<Message>, crate::chain::Error> =
            crate::chain::messages_from_cids(ctx.chain_store.blockstore(), &[cid]);
        if result.is_ok() {
            // This is a BLS message
            return Ok(Some(cid));
        }

        // Ethereum clients expect an empty response when the message was not found
        Ok(None)
    }
}

fn count_messages_in_tipset(store: &impl Blockstore, ts: &Tipset) -> anyhow::Result<usize> {
    let mut message_cids = CidHashSet::default();
    for block in ts.block_headers() {
        let (bls_messages, secp_messages) = crate::chain::store::block_messages(store, block)?;
        for m in bls_messages {
            message_cids.insert(m.cid());
        }
        for m in secp_messages {
            message_cids.insert(m.cid());
        }
    }
    Ok(message_cids.len())
}

pub enum EthSyncing {}
impl RpcMethod<0> for EthSyncing {
    const NAME: &'static str = "Filecoin.EthSyncing";
    const PARAM_NAMES: [&'static str; 0] = [];
    const API_PATHS: ApiPaths = ApiPaths::V1;
    const PERMISSION: Permission = Permission::Read;

    type Params = ();
    type Ok = EthSyncingResult;

    async fn handle(
        ctx: Ctx<impl Blockstore + Send + Sync + 'static>,
        (): Self::Params,
    ) -> Result<Self::Ok, ServerError> {
        let crate::rpc::sync::RPCSyncState { active_syncs } =
            crate::rpc::sync::SyncState::handle(ctx, ()).await?;
        match active_syncs
            .into_iter()
            .rev()
            .find_or_first(|ss| ss.stage() != SyncStage::Idle)
        {
            Some(sync_state) => match (sync_state.base(), sync_state.target()) {
                (Some(base), Some(target)) => Ok(EthSyncingResult {
                    done_sync: sync_state.stage() == SyncStage::Complete,
                    current_block: sync_state.epoch(),
                    starting_block: base.epoch(),
                    highest_block: target.epoch(),
                }),
                _ => Err(ServerError::internal_error(
                    "missing syncing information, try again",
                    None,
                )),
            },
            None => Err(ServerError::internal_error("sync state not found", None)),
        }
    }
}

pub enum EthFeeHistory {}

impl RpcMethod<3> for EthFeeHistory {
    const NAME: &'static str = "Filecoin.EthFeeHistory";
    const N_REQUIRED_PARAMS: usize = 2;
    const PARAM_NAMES: [&'static str; 3] =
        ["block_count", "newest_block_number", "reward_percentiles"];
    const API_PATHS: ApiPaths = ApiPaths::V1;
    const PERMISSION: Permission = Permission::Read;

    type Params = (Uint64, BlockNumberOrPredefined, Option<Vec<f64>>);
    type Ok = EthFeeHistoryResult;

    async fn handle(
        ctx: Ctx<impl Blockstore + Send + Sync + 'static>,
        (Uint64(block_count), newest_block_number, reward_percentiles): Self::Params,
    ) -> Result<Self::Ok, ServerError> {
        if block_count > 1024 {
            return Err(anyhow::anyhow!("block count should be smaller than 1024").into());
        }

        let reward_percentiles = reward_percentiles.unwrap_or_default();
        Self::validate_reward_precentiles(&reward_percentiles)?;

        let tipset = tipset_by_block_number_or_hash(&ctx.chain_store, newest_block_number.into())?;
        let mut oldest_block_height = 1;
        // NOTE: baseFeePerGas should include the next block after the newest of the returned range,
        //  because the next base fee can be inferred from the messages in the newest block.
        //  However, this is NOT the case in Filecoin due to deferred execution, so the best
        //  we can do is duplicate the last value.
        let mut base_fee_array = vec![EthBigInt::from(
            &tipset.block_headers().first().parent_base_fee,
        )];
        let mut rewards_array = vec![];
        let mut gas_used_ratio_array = vec![];
        for ts in tipset
            .chain_arc(ctx.store())
            .filter(|i| i.epoch() > 0)
            .take(block_count as _)
        {
            let base_fee = &ts.block_headers().first().parent_base_fee;
            let (_state_root, messages_and_receipts) = execute_tipset(&ctx, &ts).await?;
            let mut tx_gas_rewards = Vec::with_capacity(messages_and_receipts.len());
            for (message, receipt) in messages_and_receipts {
                let premium = message.effective_gas_premium(base_fee);
                tx_gas_rewards.push(GasReward {
                    gas_used: receipt.gas_used(),
                    premium,
                });
            }
            let (rewards, total_gas_used) =
                Self::calculate_rewards_and_gas_used(&reward_percentiles, tx_gas_rewards);
            let max_gas = BLOCK_GAS_LIMIT * (ts.block_headers().len() as u64);

            // arrays should be reversed at the end
            base_fee_array.push(EthBigInt::from(base_fee));
            gas_used_ratio_array.push((total_gas_used as f64) / (max_gas as f64));
            rewards_array.push(rewards);

            oldest_block_height = ts.epoch();
        }

        // Reverse the arrays; we collected them newest to oldest; the client expects oldest to newest.
        base_fee_array.reverse();
        gas_used_ratio_array.reverse();
        rewards_array.reverse();

        Ok(EthFeeHistoryResult {
            oldest_block: Uint64(oldest_block_height as _),
            base_fee_per_gas: base_fee_array,
            gas_used_ratio: gas_used_ratio_array,
            reward: if reward_percentiles.is_empty() {
                None
            } else {
                Some(rewards_array)
            },
        })
    }
}

impl EthFeeHistory {
    fn validate_reward_precentiles(reward_percentiles: &[f64]) -> anyhow::Result<()> {
        if reward_percentiles.len() > 100 {
            anyhow::bail!("length of the reward percentile array cannot be greater than 100");
        }

        for (&rp, &rp_prev) in reward_percentiles
            .iter()
            .zip(std::iter::once(&0.).chain(reward_percentiles.iter()))
        {
            if !(0. ..=100.).contains(&rp) {
                anyhow::bail!("invalid reward percentile: {rp} should be between 0 and 100");
            }
            if rp < rp_prev {
                anyhow::bail!("invalid reward percentile: {rp} should be larger than {rp_prev}");
            }
        }

        Ok(())
    }

    fn calculate_rewards_and_gas_used(
        reward_percentiles: &[f64],
        mut tx_gas_rewards: Vec<GasReward>,
    ) -> (Vec<EthBigInt>, u64) {
        const MIN_GAS_PREMIUM: u64 = 100000;

        let gas_used_total = tx_gas_rewards.iter().map(|i| i.gas_used).sum();
        let mut rewards = reward_percentiles
            .iter()
            .map(|_| EthBigInt(MIN_GAS_PREMIUM.into()))
            .collect_vec();
        if !tx_gas_rewards.is_empty() {
            tx_gas_rewards.sort_by_key(|i| i.premium.clone());
            let mut idx = 0;
            let mut sum = 0;
            #[allow(clippy::indexing_slicing)]
            for (i, &percentile) in reward_percentiles.iter().enumerate() {
                let threshold = ((gas_used_total as f64) * percentile / 100.) as u64;
                while sum < threshold && idx < tx_gas_rewards.len() - 1 {
                    sum += tx_gas_rewards[idx].gas_used;
                    idx += 1;
                }
                rewards[i] = (&tx_gas_rewards[idx].premium).into();
            }
        }
        (rewards, gas_used_total)
    }
}

pub enum EthGetCode {}
impl RpcMethod<2> for EthGetCode {
    const NAME: &'static str = "Filecoin.EthGetCode";
    const PARAM_NAMES: [&'static str; 2] = ["eth_address", "block_number_or_hash"];
    const API_PATHS: ApiPaths = ApiPaths::V1;
    const PERMISSION: Permission = Permission::Read;

    type Params = (EthAddress, BlockNumberOrHash);
    type Ok = EthBytes;

    async fn handle(
        ctx: Ctx<impl Blockstore + Send + Sync + 'static>,
        (eth_address, block_number_or_hash): Self::Params,
    ) -> Result<Self::Ok, ServerError> {
        let ts = tipset_by_block_number_or_hash(&ctx.chain_store, block_number_or_hash)?;
        let to_address = FilecoinAddress::try_from(&eth_address)?;
        let actor = ctx
            .state_manager
            .get_required_actor(&to_address, *ts.parent_state())?;
        // Not a contract. We could try to distinguish between accounts and "native" contracts here,
        // but it's not worth it.
        if !fil_actor_interface::is_evm_actor(&actor.code) {
            return Ok(Default::default());
        }

        let message = Message {
            from: FilecoinAddress::SYSTEM_ACTOR,
            to: to_address,
            method_num: METHOD_GET_BYTE_CODE,
            gas_limit: BLOCK_GAS_LIMIT,
            ..Default::default()
        };

        let api_invoc_result = 'invoc: {
            for ts in ts.chain_arc(ctx.store()) {
                match ctx.state_manager.call(&message, Some(ts)) {
                    Ok(res) => {
                        break 'invoc res;
                    }
                    Err(e) => tracing::warn!(%e),
                }
            }
            return Err(anyhow::anyhow!("Call failed").into());
        };
        let Some(msg_rct) = api_invoc_result.msg_rct else {
            return Err(anyhow::anyhow!("no message receipt").into());
        };
        if !api_invoc_result.error.is_empty() {
            return Err(anyhow::anyhow!("GetBytecode failed: {}", api_invoc_result.error).into());
        }

        let get_bytecode_return: GetBytecodeReturn =
            fvm_ipld_encoding::from_slice(msg_rct.return_data().as_slice())?;
        if let Some(cid) = get_bytecode_return.0 {
            Ok(EthBytes(ctx.store().get_required(&cid)?))
        } else {
            Ok(Default::default())
        }
    }
}

pub enum EthGetStorageAt {}
impl RpcMethod<3> for EthGetStorageAt {
    const NAME: &'static str = "Filecoin.EthGetStorageAt";
    const PARAM_NAMES: [&'static str; 3] = ["eth_address", "position", "block_number_or_hash"];
    const API_PATHS: ApiPaths = ApiPaths::V1;
    const PERMISSION: Permission = Permission::Read;

    type Params = (EthAddress, EthBytes, BlockNumberOrHash);
    type Ok = EthBytes;

    async fn handle(
        ctx: Ctx<impl Blockstore + Send + Sync + 'static>,
        (eth_address, position, block_number_or_hash): Self::Params,
    ) -> Result<Self::Ok, ServerError> {
        let make_empty_result = || EthBytes(vec![0; EVM_WORD_LENGTH]);

        let ts = tipset_by_block_number_or_hash(&ctx.chain_store, block_number_or_hash)?;
        let to_address = FilecoinAddress::try_from(&eth_address)?;
        let Some(actor) = ctx
            .state_manager
            .get_actor(&to_address, *ts.parent_state())?
        else {
            return Ok(make_empty_result());
        };

        if !fil_actor_interface::is_evm_actor(&actor.code) {
            return Ok(make_empty_result());
        }

        let params = RawBytes::new(GetStorageAtParams::new(position.0)?.serialize_params()?);
        let message = Message {
            from: FilecoinAddress::SYSTEM_ACTOR,
            to: to_address,
            method_num: METHOD_GET_STORAGE_AT,
            gas_limit: BLOCK_GAS_LIMIT,
            params,
            ..Default::default()
        };
        let api_invoc_result = 'invoc: {
            for ts in ts.chain_arc(ctx.store()) {
                match ctx.state_manager.call(&message, Some(ts)) {
                    Ok(res) => {
                        break 'invoc res;
                    }
                    Err(e) => tracing::warn!(%e),
                }
            }
            return Err(anyhow::anyhow!("Call failed").into());
        };
        let Some(msg_rct) = api_invoc_result.msg_rct else {
            return Err(anyhow::anyhow!("no message receipt").into());
        };
        if !msg_rct.exit_code().is_success() || !api_invoc_result.error.is_empty() {
            return Err(anyhow::anyhow!(
                "failed to lookup storage slot: {}",
                api_invoc_result.error
            )
            .into());
        }

        let mut ret = fvm_ipld_encoding::from_slice::<RawBytes>(msg_rct.return_data().as_slice())?
            .bytes()
            .to_vec();
        if ret.len() < EVM_WORD_LENGTH {
            let mut with_padding = vec![0; EVM_WORD_LENGTH.saturating_sub(ret.len())];
            with_padding.append(&mut ret);
            Ok(EthBytes(with_padding))
        } else {
            Ok(EthBytes(ret))
        }
    }
}

pub enum EthGetTransactionCount {}
impl RpcMethod<2> for EthGetTransactionCount {
    const NAME: &'static str = "Filecoin.EthGetTransactionCount";
    const PARAM_NAMES: [&'static str; 2] = ["sender", "block_param"];
    const API_PATHS: ApiPaths = ApiPaths::V1;
    const PERMISSION: Permission = Permission::Read;

    type Params = (EthAddress, BlockNumberOrHash);
    type Ok = Uint64;

    async fn handle(
        ctx: Ctx<impl Blockstore + Send + Sync + 'static>,
        (sender, block_param): Self::Params,
    ) -> Result<Self::Ok, ServerError> {
        let addr = sender.to_filecoin_address()?;
        let ts = tipset_by_block_number_or_hash(&ctx.chain_store, block_param)?;
        let state =
            StateTree::new_from_root(ctx.state_manager.blockstore_owned(), ts.parent_state())?;
        let actor = state.get_required_actor(&addr)?;
        if fil_actor_interface::is_evm_actor(&actor.code) {
            let evm_state =
                fil_actor_interface::evm::State::load(ctx.store(), actor.code, actor.state)?;
            if !evm_state.is_alive() {
                return Ok(Uint64(0));
            }

            Ok(Uint64(evm_state.nonce()))
        } else {
            Ok(Uint64(ctx.mpool.get_sequence(&addr)?))
        }
    }
}

<<<<<<< HEAD
pub enum EthMaxPriorityFeePerGas {}
impl RpcMethod<0> for EthMaxPriorityFeePerGas {
    const NAME: &'static str = "Filecoin.EthMaxPriorityFeePerGas";
=======
pub enum EthProtocolVersion {}
impl RpcMethod<0> for EthProtocolVersion {
    const NAME: &'static str = "Filecoin.EthProtocolVersion";
>>>>>>> ffa93120
    const PARAM_NAMES: [&'static str; 0] = [];
    const API_PATHS: ApiPaths = ApiPaths::V1;
    const PERMISSION: Permission = Permission::Read;

    type Params = ();
<<<<<<< HEAD
    type Ok = EthBigInt;
=======
    type Ok = Uint64;
>>>>>>> ffa93120

    async fn handle(
        ctx: Ctx<impl Blockstore + Send + Sync + 'static>,
        (): Self::Params,
    ) -> Result<Self::Ok, ServerError> {
<<<<<<< HEAD
        match crate::rpc::gas::estimate_gas_premium(&ctx, 0).await {
            Ok(gas_premium) => Ok(EthBigInt(gas_premium.atto().clone())),
            Err(_) => Ok(EthBigInt(num_bigint::BigInt::zero())),
        }
=======
        let epoch = ctx.chain_store.heaviest_tipset().epoch();
        let version = u32::from(ctx.state_manager.get_network_version(epoch).0);
        Ok(Uint64(version.into()))
    }
}

pub enum EthGetTransactionHashByCid {}
impl RpcMethod<1> for EthGetTransactionHashByCid {
    const NAME: &'static str = "Filecoin.EthGetTransactionHashByCid";
    const PARAM_NAMES: [&'static str; 1] = ["cid"];
    const API_PATHS: ApiPaths = ApiPaths::V1;
    const PERMISSION: Permission = Permission::Read;

    type Params = (Cid,);
    type Ok = Option<Hash>;

    async fn handle(
        ctx: Ctx<impl Blockstore + Send + Sync + 'static>,
        (cid,): Self::Params,
    ) -> Result<Self::Ok, ServerError> {
        let smsgs_result: Result<Vec<SignedMessage>, crate::chain::Error> =
            crate::chain::messages_from_cids(ctx.chain_store.blockstore(), &[cid]);
        if let Ok(smsgs) = smsgs_result {
            if let Some(smsg) = smsgs.first() {
                let hash = if smsg.is_delegated() {
                    let chain_id = ctx.state_manager.chain_config().eth_chain_id;
                    eth_tx_from_signed_eth_message(smsg, chain_id)?.eth_hash()?
                } else if smsg.is_secp256k1() {
                    smsg.cid().into()
                } else {
                    smsg.message().cid().into()
                };
                return Ok(Some(hash));
            }
        }

        let msg_result = crate::chain::get_chain_message(ctx.chain_store.blockstore(), &cid);
        if let Ok(msg) = msg_result {
            return Ok(Some(msg.cid().into()));
        }

        Ok(None)
>>>>>>> ffa93120
    }
}

#[cfg(test)]
mod test {
    use super::*;
    use ethereum_types::{H160, H256};
    use num_bigint;
    use num_traits::{FromBytes, Signed};
    use quickcheck::Arbitrary;
    use quickcheck_macros::quickcheck;
    use std::num::ParseIntError;

    impl Arbitrary for Hash {
        fn arbitrary(g: &mut quickcheck::Gen) -> Self {
            let arr: [u8; 32] = std::array::from_fn(|_ix| u8::arbitrary(g));
            Self(H256(arr))
        }
    }

    #[quickcheck]
    fn gas_price_result_serde_roundtrip(i: u128) {
        let r = EthBigInt(i.into());
        let encoded = serde_json::to_string(&r).unwrap();
        assert_eq!(encoded, format!("\"{i:#x}\""));
        let decoded: EthBigInt = serde_json::from_str(&encoded).unwrap();
        assert_eq!(r.0, decoded.0);
    }

    fn decode_hex(s: &str) -> Result<Vec<u8>, ParseIntError> {
        (0..s.len())
            .step_by(2)
            .map(|i| u8::from_str_radix(&s[i..i + 2], 16))
            .collect()
    }

    #[test]
    fn test_abi_encoding() {
        const EXPECTED: &str = "000000000000000000000000000000000000000000000000000000000000001600000000000000000000000000000000000000000000000000000000000000510000000000000000000000000000000000000000000000000000000000000060000000000000000000000000000000000000000000000000000000000000001b1111111111111111111020200301000000044444444444444444010000000000";
        const DATA: &str = "111111111111111111102020030100000004444444444444444401";
        let expected_bytes = decode_hex(EXPECTED).unwrap();
        let data_bytes = decode_hex(DATA).unwrap();

        assert_eq!(expected_bytes, encode_as_abi_helper(22, 81, &data_bytes));
    }

    #[test]
    fn test_abi_encoding_empty_bytes() {
        // Generated using https://abi.hashex.org/
        const EXPECTED: &str = "0000000000000000000000000000000000000000000000000000000000000016000000000000000000000000000000000000000000000000000000000000005100000000000000000000000000000000000000000000000000000000000000600000000000000000000000000000000000000000000000000000000000000000";
        let expected_bytes = decode_hex(EXPECTED).unwrap();
        let data_bytes = vec![];

        assert_eq!(expected_bytes, encode_as_abi_helper(22, 81, &data_bytes));
    }

    #[test]
    fn test_abi_encoding_one_byte() {
        // According to https://docs.soliditylang.org/en/latest/abi-spec.html and handcrafted
        // Uint64, Uint64, Bytes[]
        // 22, 81, [253]
        const EXPECTED: &str = "0000000000000000000000000000000000000000000000000000000000000016000000000000000000000000000000000000000000000000000000000000005100000000000000000000000000000000000000000000000000000000000000600000000000000000000000000000000000000000000000000000000000000001fd00000000000000000000000000000000000000000000000000000000000000";
        let expected_bytes = decode_hex(EXPECTED).unwrap();
        let data_bytes = vec![253];

        assert_eq!(expected_bytes, encode_as_abi_helper(22, 81, &data_bytes));
    }

    #[test]
    fn test_rlp_encoding() {
        let eth_tx_args = TxArgs {
            chain_id: 314159,
            nonce: 486,
            to: Some(EthAddress(
                ethereum_types::H160::from_str("0xeb4a9cdb9f42d3a503d580a39b6e3736eb21fffd")
                    .unwrap(),
            )),
            value: EthBigInt(num_bigint::BigInt::from(0)),
            max_fee_per_gas: EthBigInt(num_bigint::BigInt::from(1500000120)),
            max_priority_fee_per_gas: EthBigInt(num_bigint::BigInt::from(1500000000)),
            gas_limit: 37442471,
            input: decode_hex("383487be000000000000000000000000000000000000000000000000000000000000006000000000000000000000000000000000000000000000000000000000660d4d120000000000000000000000000000000000000000000000000000000000000001000000000000000000000000000000000000000000000000000000000000003b6261666b726569656f6f75326d36356276376561786e7767656d7562723675787269696867366474646e6c7a663469616f37686c6e6a6d647372750000000000").unwrap(),
            v: EthBigInt(num_bigint::BigInt::from_str("1").unwrap()),
            r: EthBigInt(
                num_bigint::BigInt::from_str(
                    "84103132941276310528712440865285269631208564772362393569572880532520338257200",
                )
                .unwrap(),
            ),
            s: EthBigInt(
                num_bigint::BigInt::from_str(
                    "7820796778417228639067439047870612492553874254089570360061550763595363987236",
                )
                .unwrap(),
            ),
        };

        let expected_hash = Hash(
            ethereum_types::H256::from_str(
                "0x9f2e70d5737c6b798eccea14895893fb48091ab3c59d0fe95508dc7efdae2e5f",
            )
            .unwrap(),
        );
        assert_eq!(expected_hash, eth_tx_args.hash().unwrap());
    }

    #[quickcheck]
    fn u64_roundtrip(i: u64) {
        let bm = format_u64(i);
        if i == 0 {
            assert!(bm.is_empty());
        } else {
            // check that buffer doesn't start with zero
            let freezed = bm.freeze();
            assert!(!freezed.starts_with(&[0]));

            // roundtrip
            let mut padded = [0u8; 8];
            let bytes: &[u8] = &freezed.slice(..);
            padded[8 - bytes.len()..].copy_from_slice(bytes);
            assert_eq!(i, u64::from_be_bytes(padded));
        }
    }

    #[quickcheck]
    fn bigint_roundtrip(bi: num_bigint::BigInt) {
        let eth_bi = EthBigInt(bi.clone());

        match format_bigint(&eth_bi) {
            Ok(bm) => {
                if eth_bi.0.is_zero() {
                    assert!(bm.is_empty());
                } else {
                    // check that buffer doesn't start with zero
                    let freezed = bm.freeze();
                    assert!(!freezed.starts_with(&[0]));

                    // roundtrip
                    let unsigned = num_bigint::BigUint::from_be_bytes(&freezed.slice(..));
                    assert_eq!(bi, unsigned.into());
                }
            }
            Err(_) => {
                // fails in case of negative number
                assert!(eth_bi.0.is_negative());
            }
        }
    }

    #[test]
    fn test_id_address_roundtrip() {
        let test_cases = [1u64, 2, 3, 100, 101];

        for id in test_cases {
            let addr = FilecoinAddress::new_id(id);

            // roundtrip
            let eth_addr = EthAddress::from_filecoin_address(&addr).unwrap();
            let fil_addr = eth_addr.to_filecoin_address().unwrap();
            assert_eq!(addr, fil_addr)
        }
    }

    #[test]
    fn test_addr_serde_roundtrip() {
        let test_cases = [
            r#""0xd4c5fb16488Aa48081296299d54b0c648C9333dA""#,
            r#""0x2C2EC67e3e1FeA8e4A39601cB3A3Cd44f5fa830d""#,
            r#""0x01184F793982104363F9a8a5845743f452dE0586""#,
        ];

        for addr in test_cases {
            let eth_addr: EthAddress = serde_json::from_str(addr).unwrap();

            let encoded = serde_json::to_string(&eth_addr).unwrap();
            assert_eq!(encoded, addr.to_lowercase());

            let decoded: EthAddress = serde_json::from_str(&encoded).unwrap();
            assert_eq!(eth_addr, decoded);
        }
    }

    #[quickcheck]
    fn test_fil_address_roundtrip(addr: FilecoinAddress) {
        if let Ok(eth_addr) = EthAddress::from_filecoin_address(&addr) {
            let fil_addr = eth_addr.to_filecoin_address().unwrap();

            let protocol = addr.protocol();
            assert!(protocol == Protocol::ID || protocol == Protocol::Delegated);
            assert_eq!(addr, fil_addr);
        }
    }

    #[test]
    fn test_hash() {
        let test_cases = [
            r#""0x013dbb9442ca9667baccc6230fcd5c1c4b2d4d2870f4bd20681d4d47cfd15184""#,
            r#""0xab8653edf9f51785664a643b47605a7ba3d917b5339a0724e7642c114d0e4738""#,
        ];

        for hash in test_cases {
            let h: Hash = serde_json::from_str(hash).unwrap();

            let c = h.to_cid();
            let h1: Hash = c.into();
            assert_eq!(h, h1);
        }
    }

    #[quickcheck]
    fn test_eth_hash_roundtrip(eth_hash: Hash) {
        let cid = eth_hash.to_cid();
        let hash = cid.into();
        assert_eq!(eth_hash, hash);
    }

    #[test]
    fn test_block_constructor() {
        let block = Block::new(false, 1);
        assert_eq!(block.transactions_root, Hash::empty_root());

        let block = Block::new(true, 1);
        assert_eq!(block.transactions_root, Hash::default());
    }

    #[test]
    fn test_tx_args_to_address_is_none() {
        let msg = Message {
            version: 0,
            to: FilecoinAddress::ETHEREUM_ACCOUNT_MANAGER_ACTOR,
            method_num: EAMMethod::CreateExternal as u64,
            ..Message::default()
        };

        assert!(eth_tx_args_from_unsigned_eth_message(&msg)
            .unwrap()
            .to
            .is_none());
    }

    #[test]
    fn test_tx_args_to_address_is_some() {
        let msg = Message {
            version: 0,
            to: FilecoinAddress::from_str("f410fujiqghwwwr3z4kqlse3ihzyqipmiaavdqchxs2y").unwrap(),
            method_num: EVMMethod::InvokeContract as u64,
            ..Message::default()
        };

        assert_eq!(
            eth_tx_args_from_unsigned_eth_message(&msg)
                .unwrap()
                .to
                .unwrap(),
            EthAddress(H160::from_str("0xa251031ed6b4779e2a0b913683e71043d88002a3").unwrap())
        );
    }
}<|MERGE_RESOLUTION|>--- conflicted
+++ resolved
@@ -1701,36 +1701,41 @@
     }
 }
 
-<<<<<<< HEAD
 pub enum EthMaxPriorityFeePerGas {}
 impl RpcMethod<0> for EthMaxPriorityFeePerGas {
     const NAME: &'static str = "Filecoin.EthMaxPriorityFeePerGas";
-=======
-pub enum EthProtocolVersion {}
-impl RpcMethod<0> for EthProtocolVersion {
-    const NAME: &'static str = "Filecoin.EthProtocolVersion";
->>>>>>> ffa93120
     const PARAM_NAMES: [&'static str; 0] = [];
     const API_PATHS: ApiPaths = ApiPaths::V1;
     const PERMISSION: Permission = Permission::Read;
 
     type Params = ();
-<<<<<<< HEAD
     type Ok = EthBigInt;
-=======
-    type Ok = Uint64;
->>>>>>> ffa93120
 
     async fn handle(
         ctx: Ctx<impl Blockstore + Send + Sync + 'static>,
         (): Self::Params,
     ) -> Result<Self::Ok, ServerError> {
-<<<<<<< HEAD
         match crate::rpc::gas::estimate_gas_premium(&ctx, 0).await {
             Ok(gas_premium) => Ok(EthBigInt(gas_premium.atto().clone())),
             Err(_) => Ok(EthBigInt(num_bigint::BigInt::zero())),
         }
-=======
+    }
+}
+
+pub enum EthProtocolVersion {}
+impl RpcMethod<0> for EthProtocolVersion {
+    const NAME: &'static str = "Filecoin.EthProtocolVersion";
+    const PARAM_NAMES: [&'static str; 0] = [];
+    const API_PATHS: ApiPaths = ApiPaths::V1;
+    const PERMISSION: Permission = Permission::Read;
+
+    type Params = ();
+    type Ok = Uint64;
+
+    async fn handle(
+        ctx: Ctx<impl Blockstore + Send + Sync + 'static>,
+        (): Self::Params,
+    ) -> Result<Self::Ok, ServerError> {
         let epoch = ctx.chain_store.heaviest_tipset().epoch();
         let version = u32::from(ctx.state_manager.get_network_version(epoch).0);
         Ok(Uint64(version.into()))
@@ -1773,7 +1778,6 @@
         }
 
         Ok(None)
->>>>>>> ffa93120
     }
 }
 
