--- conflicted
+++ resolved
@@ -54,12 +54,8 @@
 pub const ETH_GAS_PRICE: &str = "Filecoin.EthGasPrice";
 pub const ETH_GET_BALANCE: &str = "Filecoin.EthGetBalance";
 pub const ETH_GET_BLOCK_BY_NUMBER: &str = "Filecoin.EthGetBlockByNumber";
-<<<<<<< HEAD
-pub const ETH_SYNCING: &str = "Filecoin.EthSyncing";
 pub const ETH_SUBSCRIBE: &str = "Filecoin.EthSubscribe";
 pub const ETH_UNSUBSCRIBE: &str = "Filecoin.EthUnsubscribe";
-=======
->>>>>>> 34027aa3
 pub const WEB3_CLIENT_VERSION: &str = "Filecoin.Web3ClientVersion";
 
 const MASKED_ID_PREFIX: [u8; 12] = [0xff, 0, 0, 0, 0, 0, 0, 0, 0, 0, 0, 0];
