--- conflicted
+++ resolved
@@ -5,7 +5,7 @@
 
 use self::types::*;
 use super::gas;
-use crate::blocks::Tipset;
+use crate::blocks::{Tipset, TipsetKey};
 use crate::chain::{index::ResolveNullTipset, ChainStore};
 use crate::chain_sync::SyncStage;
 use crate::cid_collections::CidHashSet;
@@ -145,17 +145,16 @@
 pub struct Hash(#[schemars(with = "String")] pub ethereum_types::H256);
 
 impl Hash {
-<<<<<<< HEAD
     // Should ONLY be used for blocks and Filecoin messages. Eth transactions expect a different hashing scheme.
     pub fn to_cid(&self) -> cid::Cid {
-        let mh = multihash::Code::Blake2b256
+        use cid::multihash::MultihashDigest;
+
+        let mh = cid::multihash::Code::Blake2b256
             .wrap(self.0.as_bytes())
             .expect("should not fail");
         Cid::new_v1(fvm_ipld_encoding::DAG_CBOR, mh)
     }
 
-=======
->>>>>>> 7eef684c
     pub fn empty_uncles() -> Self {
         Self(ethereum_types::H256::from_str(EMPTY_UNCLES).unwrap())
     }
@@ -231,28 +230,9 @@
     pub fn from_block_number(number: i64) -> Self {
         Self::BlockNumber(Int64(number))
     }
-<<<<<<< HEAD
 
     pub fn from_block_hash(hash: Hash) -> Self {
         Self::BlockHash(hash)
-=======
-
-    pub fn from_block_hash(hash: Hash) -> Self {
-        Self::BlockHash(hash, false)
-    }
-}
-
-// TODO(elmattic): https://github.com/ChainSafe/forest/issues/4359
-//                 implement EIP-1898
-// TODO(aatifsyed): https://github.com/ChainSafe/forest/issues/4032
-//                  this shouldn't exist
-impl HasLotusJson for BlockNumberOrHash {
-    type LotusJson = String;
-
-    #[cfg(test)]
-    fn snapshots() -> Vec<(serde_json::Value, Self)> {
-        vec![]
->>>>>>> 7eef684c
     }
 
     /// Construct a block number using EIP-1898 Object scheme.
@@ -262,36 +242,12 @@
         })
     }
 
-<<<<<<< HEAD
     /// Construct a block hash using EIP-1898 Object scheme.
     pub fn from_block_hash_object(hash: Hash, require_canonical: bool) -> Self {
         Self::Hash(BlockHash {
             block_hash: hash,
             require_canonical,
         })
-=======
-    fn from_lotus_json(lotus_json: Self::LotusJson) -> Self {
-        match lotus_json.as_str() {
-            "earliest" => return Self::PredefinedBlock(Predefined::Earliest),
-            "pending" => return Self::PredefinedBlock(Predefined::Pending),
-            "latest" => return Self::PredefinedBlock(Predefined::Latest),
-            _ => (),
-        };
-
-        if let Ok(hash) = Hash::from_str(&lotus_json) {
-            return Self::BlockHash(hash, false);
-        }
-
-        #[allow(clippy::indexing_slicing)]
-        if lotus_json.len() > 2 && &lotus_json[..2] == "0x" {
-            if let Ok(number) = i64::from_str_radix(&lotus_json[2..], 16) {
-                return Self::BlockNumber(number);
-            }
-        }
-
-        // Return some default value if we can't convert
-        Self::PredefinedBlock(Predefined::Latest)
->>>>>>> 7eef684c
     }
 }
 
@@ -718,13 +674,22 @@
     }
 }
 
-fn get_tipset_from_hash(store: &impl Blockstore, block_hash: &Hash) -> anyhow::Result<Tipset> {
-    let cid = block_hash.to_cid();
-    let bytes = store
-        .get(&cid)?
-        .with_context(|| format!("cannot find tipset with cid {}", &cid))?;
-    let tsk = fvm_ipld_encoding::from_slice::<TipsetKey>(&bytes)?;
-    Tipset::load_required(store, &tsk)
+fn get_tipset_from_hash<DB: Blockstore>(
+    chain_store: &ChainStore<DB>,
+    block_hash: &Hash,
+) -> anyhow::Result<Tipset> {
+    // TODO: fixme
+    let tsk = chain_store
+        .get_tipset_key(block_hash)?
+        .with_context(|| format!("cannot find tipset with hash {}", &block_hash))?;
+    Tipset::load_required(chain_store.blockstore(), &tsk)
+
+    // let cid = block_hash.to_cid();
+    // let bytes = store
+    //     .get(&cid)?
+    //     .with_context(|| format!("cannot find tipset with cid {}", &cid))?;
+    // let tsk = fvm_ipld_encoding::from_slice::<TipsetKey>(&bytes)?;
+    // Tipset::load_required(store, &tsk)
 }
 
 fn tipset_by_block_number_or_hash<DB: Blockstore>(
@@ -754,23 +719,15 @@
                     .tipset_by_height(height, head, ResolveNullTipset::TakeOlder)?;
             Ok(ts)
         }
-<<<<<<< HEAD
         BlockNumberOrHash::BlockHash(block_hash) => {
-            let ts = Arc::new(get_tipset_from_hash(chain.blockstore(), &block_hash)?);
+            let ts = Arc::new(get_tipset_from_hash(chain, &block_hash)?);
             Ok(ts)
         }
         BlockNumberOrHash::Hash(BlockHash {
             block_hash,
             require_canonical,
         }) => {
-            let ts = Arc::new(get_tipset_from_hash(chain.blockstore(), &block_hash)?);
-=======
-        BlockNumberOrHash::BlockHash(hash, require_canonical) => {
-            let tsk = chain
-                .get_tipset_key(&hash)?
-                .with_context(|| format!("cannot find tipset with hash {}", &hash))?;
-            let ts = chain.chain_index.load_required_tipset(&tsk)?;
->>>>>>> 7eef684c
+            let ts = Arc::new(get_tipset_from_hash(chain, &block_hash)?);
             // verify that the tipset is in the canonical chain
             if require_canonical {
                 // walk up the current chain (our head) until we reach ts.epoch()
