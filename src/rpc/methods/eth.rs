--- conflicted
+++ resolved
@@ -1,10 +1,5 @@
 // Copyright 2019-2024 ChainSafe Systems
 // SPDX-License-Identifier: Apache-2.0, MIT
-<<<<<<< HEAD
-
-#![allow(clippy::unused_async)]
-=======
->>>>>>> 10d92242
 
 mod types;
 
