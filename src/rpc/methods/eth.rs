--- conflicted
+++ resolved
@@ -145,17 +145,16 @@
 pub struct Hash(#[schemars(with = "String")] pub ethereum_types::H256);
 
 impl Hash {
-<<<<<<< HEAD
     // Should ONLY be used for blocks and Filecoin messages. Eth transactions expect a different hashing scheme.
     pub fn to_cid(&self) -> cid::Cid {
-        let mh = multihash::Code::Blake2b256
+        use cid::multihash::MultihashDigest;
+
+        let mh = cid::multihash::Code::Blake2b256
             .wrap(self.0.as_bytes())
             .expect("should not fail");
         Cid::new_v1(fvm_ipld_encoding::DAG_CBOR, mh)
     }
 
-=======
->>>>>>> 7eef684c
     pub fn empty_uncles() -> Self {
         Self(ethereum_types::H256::from_str(EMPTY_UNCLES).unwrap())
     }
@@ -1528,29 +1527,6 @@
         assert_eq!(r.0, decoded.0);
     }
 
-    #[test]
-    fn test_hash() {
-        let test_cases = [
-            r#""0x013dbb9442ca9667baccc6230fcd5c1c4b2d4d2870f4bd20681d4d47cfd15184""#,
-            r#""0xab8653edf9f51785664a643b47605a7ba3d917b5339a0724e7642c114d0e4738""#,
-        ];
-
-        for hash in test_cases {
-            let h: Hash = serde_json::from_str(hash).unwrap();
-
-            let c = h.to_cid();
-            let h1: Hash = c.into();
-            assert_eq!(h, h1);
-        }
-    }
-
-    #[quickcheck]
-    fn test_eth_hash_roundtrip(eth_hash: Hash) {
-        let cid = eth_hash.to_cid();
-        let hash = cid.into();
-        assert_eq!(eth_hash, hash);
-    }
-
     fn decode_hex(s: &str) -> Result<Vec<u8>, ParseIntError> {
         (0..s.len())
             .step_by(2)
@@ -1716,6 +1692,29 @@
     }
 
     #[test]
+    fn test_hash() {
+        let test_cases = [
+            r#""0x013dbb9442ca9667baccc6230fcd5c1c4b2d4d2870f4bd20681d4d47cfd15184""#,
+            r#""0xab8653edf9f51785664a643b47605a7ba3d917b5339a0724e7642c114d0e4738""#,
+        ];
+
+        for hash in test_cases {
+            let h: Hash = serde_json::from_str(hash).unwrap();
+
+            let c = h.to_cid();
+            let h1: Hash = c.into();
+            assert_eq!(h, h1);
+        }
+    }
+
+    #[quickcheck]
+    fn test_eth_hash_roundtrip(eth_hash: Hash) {
+        let cid = eth_hash.to_cid();
+        let hash = cid.into();
+        assert_eq!(eth_hash, hash);
+    }
+
+    #[test]
     fn test_block_constructor() {
         let block = Block::new(false, 1);
         assert_eq!(block.transactions_root, Hash::empty_root());
