--- conflicted
+++ resolved
@@ -88,7 +88,6 @@
 /// The address used in messages to actors that have since been deleted.
 const REVERTED_ETH_ADDRESS: &str = "0xff0000000000000000000000ffffffffffffffff";
 
-<<<<<<< HEAD
 /// Corresponds to 3 epochs.
 const EVENT_READ_TIMEOUT: Duration = Duration::from_secs(90);
 
@@ -100,12 +99,8 @@
     }
 }
 
-// TODO(aatifsyed): https://github.com/ChainSafe/forest/issues/4436
-//                  use ethereum_types::U256 or use lotus_json::big_int
-=======
 // TODO(forest): https://github.com/ChainSafe/forest/issues/4436
 //               use ethereum_types::U256 or use lotus_json::big_int
->>>>>>> d213679b
 #[derive(
     PartialEq,
     Debug,
@@ -1165,7 +1160,7 @@
     Ok(receipt)
 }
 
-struct CollectedEvent {
+pub struct CollectedEvent {
     entries: Vec<EventEntry>,
     emitter_addr: crate::shim::address::Address,
     event_idx: u64,
