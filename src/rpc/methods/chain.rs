--- conflicted
+++ resolved
@@ -467,14 +467,9 @@
                         }
                     }
                 };
-<<<<<<< HEAD
-
-                let chain_export = crate::chain::export_v2::<Sha256>(
+
+                let chain_export = crate::chain::export_v2::<Sha256, _>(
                     &db,
-=======
-                crate::chain::export_v2::<Sha256, _>(
-                    &ctx.store_owned(),
->>>>>>> f95dccc1
                     f3_snap,
                     &start_ts,
                     recent_roots,
