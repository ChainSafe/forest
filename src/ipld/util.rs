// Copyright 2019-2023 ChainSafe Systems
// SPDX-License-Identifier: Apache-2.0, MIT

use std::{
    collections::VecDeque,
    future::Future,
    sync::{
        atomic::{self, AtomicU64},
        Arc,
    },
};

use crate::blocks::{BlockHeader, Tipset};
use crate::shim::clock::ChainEpoch;
use crate::utils::db::car_stream::Block;
use crate::utils::io::progress_log::WithProgressRaw;
use cid::Cid;
use futures::Stream;
use fvm_ipld_blockstore::Blockstore;
use fvm_ipld_encoding::from_slice;
use lazy_static::lazy_static;
use pin_project_lite::pin_project;
use std::pin::Pin;
use std::task::{Context, Poll};

use crate::ipld::{CidHashSet, Ipld};

/// Traverses all Cid links, hashing and loading all unique values and using the
/// callback function to interact with the data.
#[async_recursion::async_recursion]
async fn traverse_ipld_links_hash<F, T>(
    walked: &mut CidHashSet,
    load_block: &mut F,
    ipld: &Ipld,
    on_inserted: &(impl Fn(usize) + Send + Sync),
) -> Result<(), anyhow::Error>
where
    F: FnMut(Cid) -> T + Send,
    T: Future<Output = Result<Vec<u8>, anyhow::Error>> + Send,
{
    match ipld {
        Ipld::Map(m) => {
            for (_, v) in m.iter() {
                traverse_ipld_links_hash(walked, load_block, v, on_inserted).await?;
            }
        }
        Ipld::List(list) => {
            for v in list.iter() {
                traverse_ipld_links_hash(walked, load_block, v, on_inserted).await?;
            }
        }
        &Ipld::Link(cid) => {
            // WASM blocks are stored as IPLD_RAW. They should be loaded but not traversed.
            if cid.codec() == crate::shim::crypto::IPLD_RAW {
                if !walked.insert(cid) {
                    return Ok(());
                }
                on_inserted(walked.len());
                let _ = load_block(cid).await?;
            }
            if cid.codec() == fvm_ipld_encoding::DAG_CBOR {
                if !walked.insert(cid) {
                    return Ok(());
                }
                on_inserted(walked.len());
                let bytes = load_block(cid).await?;
                let ipld = from_slice(&bytes)?;
                traverse_ipld_links_hash(walked, load_block, &ipld, on_inserted).await?;
            }
        }
        _ => (),
    }
    Ok(())
}

/// Load and hash CIDs and resolve recursively.
pub async fn recurse_links_hash<F, T>(
    walked: &mut CidHashSet,
    root: Cid,
    load_block: &mut F,
    on_inserted: &(impl Fn(usize) + Send + Sync),
) -> Result<(), anyhow::Error>
where
    F: FnMut(Cid) -> T + Send,
    T: Future<Output = Result<Vec<u8>, anyhow::Error>> + Send,
{
    if !walked.insert(root) {
        // Cid has already been traversed
        return Ok(());
    }
    on_inserted(walked.len());
    if root.codec() != fvm_ipld_encoding::DAG_CBOR {
        return Ok(());
    }

    let bytes = load_block(root).await?;
    let ipld = from_slice(&bytes)?;

    traverse_ipld_links_hash(walked, load_block, &ipld, on_inserted).await?;

    Ok(())
}

pub type ProgressBarCurrentTotalPair = Arc<(AtomicU64, AtomicU64)>;

lazy_static! {
    pub static ref WALK_SNAPSHOT_PROGRESS_DB_GC: ProgressBarCurrentTotalPair = Default::default();
}

/// Walks over tipset and state data and loads all blocks not yet seen.
/// This is tracked based on the callback function loading blocks.
pub async fn walk_snapshot<F, T>(
    tipset: &Tipset,
    recent_roots: i64,
    mut load_block: F,
    progress_bar_message: Option<&str>,
    progress_tracker: Option<ProgressBarCurrentTotalPair>,
    estimated_total_records: Option<u64>,
) -> anyhow::Result<usize>
where
    F: FnMut(Cid) -> T + Send,
    T: Future<Output = anyhow::Result<Vec<u8>>> + Send,
{
    let estimated_total_records = estimated_total_records.unwrap_or_default();
    let message = progress_bar_message.unwrap_or("Walking snapshot");
    #[allow(deprecated)] // Tracking issue: https://github.com/ChainSafe/forest/issues/3157
    let wp = WithProgressRaw::new(message, estimated_total_records);

    let mut seen = CidHashSet::default();
    let mut blocks_to_walk: VecDeque<Cid> = tipset.cids().to_vec().into();
    let mut current_min_height = tipset.epoch();
    let incl_roots_epoch = tipset.epoch() - recent_roots;

    let on_inserted = {
        let wp = wp.clone();
        let progress_tracker = progress_tracker.clone();
        move |len: usize| {
            let progress = len as u64;
            let total = progress.max(estimated_total_records);
            wp.set(progress);
            wp.set_total(total);
            if let Some(progress_tracker) = &progress_tracker {
                progress_tracker
                    .0
                    .store(progress, atomic::Ordering::Relaxed);
                progress_tracker.1.store(total, atomic::Ordering::Relaxed);
            }
        }
    };

    while let Some(next) = blocks_to_walk.pop_front() {
        if !seen.insert(next) {
            continue;
        };
        on_inserted(seen.len());

        if !should_save_block_to_snapshot(next) {
            continue;
        }

        let data = load_block(next).await?;
        let h = from_slice::<BlockHeader>(&data)?;

        if current_min_height > h.epoch() {
            current_min_height = h.epoch();
        }

        if h.epoch() > incl_roots_epoch {
            recurse_links_hash(&mut seen, *h.messages(), &mut load_block, &on_inserted).await?;
        }

        if h.epoch() > 0 {
            for p in h.parents().cids() {
                blocks_to_walk.push_back(p);
            }
        } else {
            for p in h.parents().cids() {
                load_block(p).await?;
            }
        }

        if h.epoch() == 0 || h.epoch() > incl_roots_epoch {
            recurse_links_hash(&mut seen, *h.state_root(), &mut load_block, &on_inserted).await?;
        }
    }

    Ok(seen.len())
}

fn should_save_block_to_snapshot(cid: Cid) -> bool {
    // Don't include identity CIDs.
    // We only include raw and dagcbor, for now.
    // Raw for "code" CIDs.
    if cid.hash().code() == u64::from(cid::multihash::Code::Identity) {
        false
    } else {
        matches!(
            cid.codec(),
            crate::shim::crypto::IPLD_RAW | fvm_ipld_encoding::DAG_CBOR
        )
    }
}

/// Depth-first-search iterator for `ipld` leaf nodes.
///
/// This iterator consumes the given `ipld` structure and returns leaf nodes (i.e.,
/// no list or map) in depth-first order. The iterator can be extended at any
/// point by the caller.
///
/// Consider walking this `ipld` graph:
/// ```text
/// List
///  ├ Integer(5)
///  ├ Link(Y)
///  └ String("string")
///
/// Link(Y):
/// Map
///  ├ "key1" => Bool(true)
///  └ "key2" => Float(3.14)
/// ```
///
/// If we walk the above `ipld` graph (replacing `Link(Y)` when it is encountered), the leaf nodes will be seen in this order:
/// 1. `Integer(5)`
/// 2. `Bool(true)`
/// 3. `Float(3.14)`
/// 4. `String("string")`
pub struct DfsIter {
    dfs: VecDeque<Ipld>,
}

impl DfsIter {
    pub fn new(root: Ipld) -> Self {
        DfsIter {
            dfs: VecDeque::from([root]),
        }
    }

    pub fn walk_next(&mut self, ipld: Ipld) {
        self.dfs.push_front(ipld)
    }
}

impl From<Cid> for DfsIter {
    fn from(cid: Cid) -> Self {
        DfsIter::new(Ipld::Link(cid))
    }
}

impl Iterator for DfsIter {
    type Item = Ipld;

    fn next(&mut self) -> Option<Self::Item> {
        while let Some(ipld) = self.dfs.pop_front() {
            match ipld {
                Ipld::List(list) => list.into_iter().rev().for_each(|elt| self.walk_next(elt)),
                Ipld::Map(map) => map.into_values().rev().for_each(|elt| self.walk_next(elt)),
                other => return Some(other),
            }
        }
        None
    }
}

enum Task {
    // Yield the block, don't visit it.
    Emit(Cid),
    // Visit all the elements, recursively.
    Iterate(DfsIter),
}

pin_project! {
    pub struct ChainStream<DB, T> {
        #[pin]
        tipset_iter: T,
        db: DB,
        dfs: VecDeque<Task>, // Depth-first work queue.
        seen: CidHashSet,
        stateroot_limit: ChainEpoch,
        fail_on_dead_links: bool,
    }
}

impl<DB, T> ChainStream<DB, T> {
    pub fn with_seen(self, seen: CidHashSet) -> Self {
        ChainStream { seen, ..self }
    }

    pub fn into_seen(self) -> CidHashSet {
        self.seen
    }
}

/// Stream all blocks that are reachable before the `stateroot_limit` epoch. After this limit, only
/// block headers are streamed. Any dead links are reported as errors.
///
/// # Arguments
///
/// * `db` - A database that implements [`Blockstore`] interface.
/// * `tipset_iter` - An iterator of [`Tipset`], descending order `$child -> $parent`.
/// * `stateroot_limit` - An epoch that signifies how far back we need to inspect tipsets.
/// in-depth. This has to be pre-calculated using this formula: `$cur_epoch - $depth`, where
/// `$depth` is the number of `[`Tipset`]` that needs inspection.
pub fn stream_chain<DB: Blockstore, T: Iterator<Item = Tipset> + Unpin>(
    db: DB,
    tipset_iter: T,
    stateroot_limit: ChainEpoch,
) -> ChainStream<DB, T> {
    ChainStream {
        tipset_iter,
        db,
        dfs: VecDeque::new(),
        seen: CidHashSet::default(),
        stateroot_limit,
        fail_on_dead_links: true,
    }
}

// Stream available graph in a depth-first search. All reachable nodes are touched and dead-links
// are ignored.
pub fn stream_graph<DB: Blockstore, T: Iterator<Item = Tipset> + Unpin>(
    db: DB,
    tipset_iter: T,
) -> ChainStream<DB, T> {
    ChainStream {
        tipset_iter,
        db,
        dfs: VecDeque::new(),
        seen: CidHashSet::default(),
        stateroot_limit: 0,
        fail_on_dead_links: false,
    }
}

impl<DB: Blockstore, T: Iterator<Item = Tipset> + Unpin> Stream for ChainStream<DB, T> {
    type Item = anyhow::Result<Block>;

    fn poll_next(self: Pin<&mut Self>, _: &mut Context<'_>) -> Poll<Option<Self::Item>> {
        use Task::*;
        let mut this = self.project();

        let stateroot_limit = *this.stateroot_limit;
        loop {
            while let Some(task) = this.dfs.front_mut() {
                match task {
                    Emit(cid) => {
                        let cid = *cid;
                        this.dfs.pop_front();
                        if let Some(data) = this.db.get(&cid)? {
                            return Poll::Ready(Some(Ok(Block { cid, data })));
                        } else if *this.fail_on_dead_links {
                            return Poll::Ready(Some(Err(anyhow::anyhow!("missing key: {}", cid))));
                        }
                    }
                    Iterate(dfs_iter) => {
                        while let Some(ipld) = dfs_iter.next() {
                            if let Ipld::Link(cid) = ipld {
                                // The link traversal implementation assumes there are three types of encoding:
                                // 1. DAG_CBOR: needs to be reachable, so we add it to the queue and load.
                                // 2. IPLD_RAW: WASM blocks, for example. Need to be loaded, but not traversed.
                                // 3. _: ignore all other links
                                // Don't revisit what's already been visited.
                                if should_save_block_to_snapshot(cid) && this.seen.insert(cid) {
                                    if let Some(data) = this.db.get(&cid)? {
                                        if cid.codec() == fvm_ipld_encoding::DAG_CBOR {
                                            let ipld: Ipld = from_slice(&data)?;
                                            dfs_iter.walk_next(ipld);
                                        }
                                        return Poll::Ready(Some(Ok(Block { cid, data })));
                                    } else if *this.fail_on_dead_links {
                                        return Poll::Ready(Some(Err(anyhow::anyhow!(
                                            "missing key: {}",
                                            cid
                                        ))));
                                    }
                                }
                            }
                        }
                        this.dfs.pop_front();
                    }
                }
            }

            // This consumes a [`Tipset`] from the iterator one at a time. The next iteration of the
            // enclosing loop is processing the queue. Once the desired depth has been reached -
            // yield the block without walking the graph it represents.
            if let Some(tipset) = this.tipset_iter.as_mut().next() {
                for block in tipset.into_blocks().into_iter() {
<<<<<<< HEAD
                    // Make sure we always yield a block otherwise.
                    this.dfs.push_back(Emit(*block.cid()));

                    if block.epoch() == 0 {
                        // The genesis block has some kind of dummy parent that needs to be emitted.
                        for p in block.parents().cids() {
                            this.dfs.push_back(Emit(p));
=======
                    if this.seen.insert(*block.cid()) {
                        // Make sure we always yield a block otherwise.
                        this.dfs.push_back(Emit(*block.cid()));

                        if block.epoch() == 0 {
                            // The genesis block has some kind of dummy parent that needs to be emitted.
                            for p in block.parents().cids() {
                                this.dfs.push_back(Emit(*p));
                            }
>>>>>>> 6110b7cc
                        }

                        // Process block messages.
                        if block.epoch() > stateroot_limit {
                            this.dfs
                                .push_back(Iterate(DfsIter::from(*block.messages())));
                        }

                        // Visit the block if it's within required depth. And a special case for `0`
                        // epoch to match Lotus' implementation.
                        if block.epoch() == 0 || block.epoch() > stateroot_limit {
                            // NOTE: In the original `walk_snapshot` implementation we walk the dag
                            // immediately. Which is what we do here as well, but using a queue.
                            this.dfs
                                .push_back(Iterate(DfsIter::from(*block.state_root())));
                        }
                    }
                }
            } else {
                // That's it, nothing else to do. End of stream.
                return Poll::Ready(None);
            }
        }
    }
}<|MERGE_RESOLUTION|>--- conflicted
+++ resolved
@@ -386,15 +386,6 @@
             // yield the block without walking the graph it represents.
             if let Some(tipset) = this.tipset_iter.as_mut().next() {
                 for block in tipset.into_blocks().into_iter() {
-<<<<<<< HEAD
-                    // Make sure we always yield a block otherwise.
-                    this.dfs.push_back(Emit(*block.cid()));
-
-                    if block.epoch() == 0 {
-                        // The genesis block has some kind of dummy parent that needs to be emitted.
-                        for p in block.parents().cids() {
-                            this.dfs.push_back(Emit(p));
-=======
                     if this.seen.insert(*block.cid()) {
                         // Make sure we always yield a block otherwise.
                         this.dfs.push_back(Emit(*block.cid()));
@@ -402,9 +393,8 @@
                         if block.epoch() == 0 {
                             // The genesis block has some kind of dummy parent that needs to be emitted.
                             for p in block.parents().cids() {
-                                this.dfs.push_back(Emit(*p));
+                                this.dfs.push_back(Emit(p));
                             }
->>>>>>> 6110b7cc
                         }
 
                         // Process block messages.
