--- conflicted
+++ resolved
@@ -288,298 +288,6 @@
     }
 }
 
-<<<<<<< HEAD
-pin_project! {
-    pub struct UnorderedChainStream<'a, DB, T> {
-        tipset_iter: T,
-        db: Arc<DB>,
-        seen: Arc<Mutex<CidHashSet>>,
-        worker_handle: JoinHandle<anyhow::Result<()>>,
-        block_recv_stream: Fuse<flume::r#async::RecvStream<'a, anyhow::Result<CarBlock>>>,
-        extract_sender: Option<flume::Sender<Cid>>,
-        stateroot_limit: ChainEpoch,
-        queue: Vec<(Cid, Option<Vec<u8>>)>,
-        fail_on_dead_links: bool,
-    }
-
-    impl<'a, DB, T> PinnedDrop for UnorderedChainStream<'a, DB, T> {
-        fn drop(this: Pin<&mut Self>) {
-           this.worker_handle.abort()
-        }
-    }
-}
-
-impl<'a, DB, T> UnorderedChainStream<'a, DB, T> {
-    pub fn with_seen(self, seen: CidHashSet) -> Self {
-        *self.seen.lock() = seen;
-        self
-    }
-
-    pub fn into_seen(self) -> CidHashSet {
-        let mut set = CidHashSet::new();
-        let mut guard = self.seen.lock();
-        let data = guard.deref_mut();
-        mem::swap(data, &mut set);
-        set
-    }
-}
-
-fn unordered_stream_chain_inner<
-    'a,
-    DB: Blockstore + Sync + Send + 'static,
-    T: Borrow<Tipset>,
-    ITER: Iterator<Item = T> + Unpin + Send + 'static,
->(
-    db: Arc<DB>,
-    tipset_iter: ITER,
-    stateroot_limit: ChainEpoch,
-    fail_on_dead_links: bool,
-) -> UnorderedChainStream<'a, DB, ITER> {
-    let (sender, receiver) = flume::bounded(BLOCK_CHANNEL_LIMIT);
-    let (extract_sender, extract_receiver) = flume::unbounded();
-    let seen = Arc::new(Mutex::new(CidHashSet::default()));
-    let worker_handle = UnorderedChainStream::<DB, ITER>::start_workers(
-        db.clone(),
-        sender,
-        extract_receiver,
-        seen.clone(),
-        fail_on_dead_links,
-    );
-
-    UnorderedChainStream {
-        seen,
-        db,
-        worker_handle,
-        block_recv_stream: receiver.into_stream().fuse(),
-        queue: Vec::new(),
-        extract_sender: Some(extract_sender),
-        tipset_iter,
-        stateroot_limit,
-        fail_on_dead_links,
-    }
-}
-
-/// Stream all blocks that are reachable before the `stateroot_limit` epoch in an unordered fashion.
-/// After this limit, only block headers are streamed. Any dead links are reported as errors.
-///
-/// # Arguments
-///
-/// * `db` - A database that implements [`Blockstore`] interface.
-/// * `tipset_iter` - An iterator of [`Tipset`], descending order `$child -> $parent`.
-/// * `stateroot_limit` - An epoch that signifies how far back we need to inspect tipsets, in-depth.
-///   This has to be pre-calculated using this formula: `$cur_epoch - $depth`, where `$depth` is the
-///   number of `[`Tipset`]` that needs inspection.
-pub fn unordered_stream_chain<
-    'a,
-    DB: Blockstore + Sync + Send + 'static,
-    T: Borrow<Tipset>,
-    ITER: Iterator<Item = T> + Unpin + Send + 'static,
->(
-    db: Arc<DB>,
-    tipset_iter: ITER,
-    stateroot_limit: ChainEpoch,
-) -> UnorderedChainStream<'a, DB, ITER> {
-    unordered_stream_chain_inner(db, tipset_iter, stateroot_limit, true)
-}
-
-// Stream available graph in unordered search. All reachable nodes are touched and dead-links
-// are ignored.
-pub fn unordered_stream_graph<
-    'a,
-    DB: Blockstore + Sync + Send + 'static,
-    T: Borrow<Tipset>,
-    ITER: Iterator<Item = T> + Unpin + Send + 'static,
->(
-    db: Arc<DB>,
-    tipset_iter: ITER,
-    stateroot_limit: ChainEpoch,
-) -> UnorderedChainStream<'a, DB, ITER> {
-    unordered_stream_chain_inner(db, tipset_iter, stateroot_limit, false)
-}
-
-impl<
-    'a,
-    DB: Blockstore + Send + Sync + 'static,
-    T: Borrow<Tipset>,
-    ITER: Iterator<Item = T> + Unpin,
-> UnorderedChainStream<'a, DB, ITER>
-{
-    fn start_workers(
-        db: Arc<DB>,
-        block_sender: flume::Sender<anyhow::Result<CarBlock>>,
-        extract_receiver: flume::Receiver<Cid>,
-        seen: Arc<Mutex<CidHashSet>>,
-        fail_on_dead_links: bool,
-    ) -> JoinHandle<anyhow::Result<()>> {
-        task::spawn(async move {
-            let mut handles = JoinSet::new();
-            for _ in 0..num_cpus::get().clamp(1, 8) {
-                let seen = seen.clone();
-                let extract_receiver = extract_receiver.clone();
-                let db = db.clone();
-                let block_sender = block_sender.clone();
-                handles.spawn(async move {
-                    'main: while let Ok(cid) = extract_receiver.recv_async().await {
-                        let mut cid_vec: smallvec::SmallVec<[_; 8]> = smallvec::smallvec![cid];
-                        while let Some(cid) = cid_vec.pop() {
-                            if should_save_block_to_snapshot(cid) && seen.lock().insert(cid) {
-                                if let Some(data) = db.get(&cid)? {
-                                    if cid.codec() == fvm_ipld_encoding::DAG_CBOR {
-                                        let mut new_values = extract_cids(&data)?;
-                                        cid_vec.append(&mut new_values);
-                                    }
-                                    // Break out of the loop if the receiving end quit.
-                                    if block_sender
-                                        .send_async(Ok(CarBlock { cid, data }))
-                                        .await
-                                        .is_err()
-                                    {
-                                        break 'main;
-                                    }
-                                } else if fail_on_dead_links {
-                                    // If the receiving end has already quit - just ignore it and
-                                    // break out of the loop.
-                                    let _ = block_sender
-                                        .send_async(Err(anyhow::anyhow!(
-                                            "[Send] missing key: {cid}"
-                                        )))
-                                        .await;
-                                    break 'main;
-                                }
-                            }
-                        }
-                    }
-                    anyhow::Ok(())
-                });
-            }
-
-            // Make sure we report any unexpected errors.
-            while let Some(res) = handles.join_next().await {
-                match res {
-                    Ok(_) => continue,
-                    Err(err) if err.is_cancelled() => continue,
-                    Err(err) => return Err(err).context("worker error"),
-                }
-            }
-            Ok(())
-        })
-    }
-}
-
-impl<'a, DB: Blockstore + Send + Sync + 'static, T: Iterator<Item = Tipset> + Unpin> Stream
-    for UnorderedChainStream<'a, DB, T>
-{
-    type Item = anyhow::Result<CarBlock>;
-
-    fn poll_next(mut self: Pin<&mut Self>, cx: &mut Context<'_>) -> Poll<Option<Self::Item>> {
-        fn send<T: Display>(sender: &Option<flume::Sender<T>>, v: T) -> anyhow::Result<()> {
-            if let Some(sender) = sender {
-                sender
-                    .send(v)
-                    .map_err(|e| anyhow::anyhow!("failed to send {}", e.into_inner()))
-            } else {
-                anyhow::bail!("attempted to enqueue after shutdown (extract_sender dropped): {v}");
-            }
-        }
-
-        fn process_cid<DB: Blockstore>(
-            cid: Cid,
-            db: &DB,
-            extract_sender: &Option<flume::Sender<Cid>>,
-            queue: &mut Vec<(Cid, Option<Vec<u8>>)>,
-            seen: &Arc<Mutex<CidHashSet>>,
-            fail_on_dead_links: bool,
-        ) -> anyhow::Result<()> {
-            if should_save_block_to_snapshot(cid) {
-                if db.has(&cid)? {
-                    send(extract_sender, cid)?;
-                } else if fail_on_dead_links {
-                    queue.push((cid, None));
-                } else {
-                    seen.lock().insert(cid);
-                }
-            }
-            Ok(())
-        }
-
-        let stateroot_limit = self.stateroot_limit;
-        let fail_on_dead_links = self.fail_on_dead_links;
-
-        loop {
-            while let Some((cid, data)) = self.queue.pop() {
-                if let Some(data) = data {
-                    return Poll::Ready(Some(Ok(CarBlock { cid, data })));
-                } else if let Some(data) = self.db.get(&cid)? {
-                    return Poll::Ready(Some(Ok(CarBlock { cid, data })));
-                } else if fail_on_dead_links {
-                    return Poll::Ready(Some(Err(anyhow::anyhow!("[Poll] missing key: {cid}"))));
-                }
-            }
-
-            match Pin::new(&mut self.block_recv_stream).poll_next(cx) {
-                Poll::Ready(None) => return Poll::Ready(None),
-                Poll::Ready(Some(block)) => return Poll::Ready(Some(block)),
-                _ => {
-                    let self_mut = self.as_mut();
-                    let this = self_mut.project();
-                    // This consumes a [`Tipset`] from the iterator one at a time. Workers are then processing
-                    // the extract queue. The emit queue is processed in the loop above. Once the desired depth
-                    // has been reached yield a block without walking the graph it represents.
-                    if let Some(tipset) = this.tipset_iter.next() {
-                        for block in tipset.into_block_headers().into_iter() {
-                            let (cid, data) = block.car_block()?;
-                            if this.seen.lock().insert(cid) {
-                                // Make sure we always yield a block, directly to the stream to avoid extra
-                                // work.
-                                this.queue.push((cid, Some(data)));
-
-                                if block.epoch == 0 {
-                                    // The genesis block has some kind of dummy parent that needs to be emitted.
-                                    for p in &block.parents {
-                                        this.queue.push((p, None));
-                                    }
-                                }
-
-                                // Process block messages.
-                                if block.epoch > stateroot_limit {
-                                    process_cid(
-                                        block.messages,
-                                        this.db,
-                                        this.extract_sender,
-                                        this.queue,
-                                        this.seen,
-                                        fail_on_dead_links,
-                                    )?;
-                                }
-
-                                // Visit the block if it's within required depth. And a special case for `0`
-                                // epoch to match Lotus' implementation.
-                                if block.epoch == 0 || block.epoch > stateroot_limit {
-                                    process_cid(
-                                        block.state_root,
-                                        this.db,
-                                        this.extract_sender,
-                                        this.queue,
-                                        this.seen,
-                                        fail_on_dead_links,
-                                    )?;
-                                }
-                            }
-                        }
-                    } else if let Some(extract_sender) = this.extract_sender
-                        && extract_sender.is_empty()
-                    {
-                        // drop the sender to abort the worker task
-                        *this.extract_sender = None;
-                    }
-                }
-            }
-        }
-    }
-}
-
-=======
->>>>>>> f1c5bd7e
 fn ipld_to_cid(ipld: Ipld) -> Option<Cid> {
     if let Ipld::Link(cid) = ipld {
         Some(cid)
