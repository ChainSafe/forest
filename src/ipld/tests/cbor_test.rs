--- conflicted
+++ resolved
@@ -1,20 +1,7 @@
 // Copyright 2019-2024 ChainSafe Systems
 // SPDX-License-Identifier: Apache-2.0, MIT
 
-<<<<<<< HEAD
-use crate::{
-    ipld::Ipld,
-    utils::{encoding::from_slice_with_fallback, multihash::prelude::*},
-=======
-use crate::utils::encoding::from_slice_with_fallback;
-use cid::{
-    multihash::{
-        Code::{Blake2b256, Identity},
-        MultihashDigest,
-    },
-    Cid,
->>>>>>> ca86bd19
-};
+use crate::utils::{encoding::from_slice_with_fallback, multihash::prelude::*};
 use cid::Cid;
 use fvm_ipld_encoding::{to_vec, DAG_CBOR};
 use ipld_core::{ipld, ipld::Ipld, serde::to_ipld};
@@ -23,17 +10,12 @@
 #[derive(Serialize, Deserialize, Clone)]
 struct TestStruct {
     name: String,
-    details: cid_0_11::Cid,
+    details: Cid,
 }
 
 #[test]
 fn encode_new_type() {
-<<<<<<< HEAD
     let details = Cid::new_v1(DAG_CBOR, MultihashCode::Blake2b256.digest(&[1, 2, 3]));
-=======
-    let details = Cid::new_v1(DAG_CBOR, Blake2b256.digest(&[1, 2, 3]));
-    let details = crate::utils::cid::cid_10_to_11(&details);
->>>>>>> ca86bd19
     let name = "Test".to_string();
     let t_struct = TestStruct {
         name: name.clone(),
@@ -56,12 +38,7 @@
 
 #[test]
 fn cid_conversions_ipld() {
-<<<<<<< HEAD
     let cid = Cid::new_v1(DAG_CBOR, MultihashCode::Blake2b256.digest(&[1, 2, 3]));
-=======
-    let cid = Cid::new_v1(DAG_CBOR, Blake2b256.digest(&[1, 2, 3]));
-    let cid = crate::utils::cid::cid_10_to_11(&cid);
->>>>>>> ca86bd19
     let m_s = TestStruct {
         name: "s".to_owned(),
         details: cid,
@@ -78,12 +55,7 @@
     assert_eq!(to_ipld(cid).unwrap(), Ipld::Link(cid));
 
     // Test with identity hash (different length prefix for cbor)
-<<<<<<< HEAD
     let cid = Cid::new_v1(DAG_CBOR, MultihashCodeLegacy::Identity.digest(&[1, 2]));
-=======
-    let cid = Cid::new_v1(DAG_CBOR, Identity.digest(&[1, 2]));
-    let cid = crate::utils::cid::cid_10_to_11(&cid);
->>>>>>> ca86bd19
     let ipld = ipld!(Ipld::Link(cid));
     let ipld2 = to_ipld(cid).unwrap();
     assert_eq!(ipld, ipld2);
