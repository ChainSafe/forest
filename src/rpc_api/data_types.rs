--- conflicted
+++ resolved
@@ -391,136 +391,6 @@
     pub simple_qa_power: bool,
 }
 
-<<<<<<< HEAD
-lotus_json_with_self!(SectorOnChainInfo);
-
-#[derive(Serialize, Deserialize)]
-#[serde(rename_all = "PascalCase")]
-pub struct ApiInvocResult {
-    #[serde(with = "crate::lotus_json")]
-    pub msg: Message,
-    #[serde(with = "crate::lotus_json")]
-    pub msg_cid: Cid,
-    #[serde(with = "crate::lotus_json")]
-    pub msg_rct: Option<Receipt>,
-    pub error: String,
-    pub duration: u64,
-    #[serde(with = "crate::lotus_json")]
-    pub gas_cost: MessageGasCost,
-    #[serde(with = "crate::lotus_json")]
-    pub execution_trace: Option<ExecutionTrace>,
-}
-
-lotus_json_with_self!(ApiInvocResult);
-
-impl PartialEq for ApiInvocResult {
-    /// Ignore [`Self::duration`] as it is implementation-dependent
-    fn eq(&self, other: &Self) -> bool {
-        self.msg == other.msg
-            && self.msg_cid == other.msg_cid
-            && self.msg_rct == other.msg_rct
-            && self.error == other.error
-            && self.gas_cost == other.gas_cost
-            && self.execution_trace == other.execution_trace
-    }
-}
-
-#[derive(Default, Clone, PartialEq, Serialize, Deserialize)]
-#[serde(rename_all = "PascalCase")]
-pub struct MessageGasCost {
-    #[serde(with = "crate::lotus_json")]
-    pub message: Option<Cid>,
-    #[serde(with = "crate::lotus_json")]
-    pub gas_used: TokenAmount,
-    #[serde(with = "crate::lotus_json")]
-    pub base_fee_burn: TokenAmount,
-    #[serde(with = "crate::lotus_json")]
-    pub over_estimation_burn: TokenAmount,
-    #[serde(with = "crate::lotus_json")]
-    pub miner_penalty: TokenAmount,
-    #[serde(with = "crate::lotus_json")]
-    pub miner_tip: TokenAmount,
-    #[serde(with = "crate::lotus_json")]
-    pub refund: TokenAmount,
-    #[serde(with = "crate::lotus_json")]
-    pub total_cost: TokenAmount,
-}
-
-lotus_json_with_self!(MessageGasCost);
-
-#[derive(Debug, Clone, PartialEq, Serialize, Deserialize)]
-#[serde(rename_all = "PascalCase")]
-pub struct ExecutionTrace {
-    #[serde(with = "crate::lotus_json")]
-    pub msg: MessageTrace,
-    #[serde(with = "crate::lotus_json")]
-    pub msg_rct: ReturnTrace,
-    #[serde(with = "crate::lotus_json")]
-    pub gas_charges: Vec<GasTrace>,
-    #[serde(with = "crate::lotus_json")]
-    pub subcalls: Vec<ExecutionTrace>,
-}
-
-lotus_json_with_self!(ExecutionTrace);
-
-#[derive(Debug, Clone, PartialEq, Serialize, Deserialize)]
-#[serde(rename_all = "PascalCase")]
-pub struct MessageTrace {
-    #[serde(with = "crate::lotus_json")]
-    pub from: Address,
-    #[serde(with = "crate::lotus_json")]
-    pub to: Address,
-    #[serde(with = "crate::lotus_json")]
-    pub value: TokenAmount,
-    pub method: u64,
-    #[serde(with = "crate::lotus_json")]
-    pub params: RawBytes,
-    pub params_codec: u64,
-    pub gas_limit: Option<u64>,
-    pub read_only: Option<bool>,
-    #[serde(with = "crate::lotus_json")]
-    pub code_cid: Cid,
-}
-
-lotus_json_with_self!(MessageTrace);
-
-#[derive(Debug, Clone, PartialEq, Serialize, Deserialize)]
-#[serde(rename_all = "PascalCase")]
-pub struct ReturnTrace {
-    pub exit_code: ExitCode,
-    #[serde(with = "crate::lotus_json")]
-    pub r#return: RawBytes,
-    pub return_codec: u64,
-}
-
-lotus_json_with_self!(ReturnTrace);
-
-#[derive(Debug, Clone, Serialize, Deserialize)]
-#[serde(rename_all = "PascalCase")]
-pub struct GasTrace {
-    pub name: String,
-    #[serde(rename = "tg")]
-    pub total_gas: u64,
-    #[serde(rename = "cg")]
-    pub compute_gas: u64,
-    #[serde(rename = "sg")]
-    pub storage_gas: u64,
-    #[serde(rename = "tt")]
-    pub time_taken: u64,
-}
-
-lotus_json_with_self!(GasTrace);
-
-impl PartialEq for GasTrace {
-    /// Ignore [`Self::total_gas`] as it is implementation-dependent
-    fn eq(&self, other: &Self) -> bool {
-        self.name == other.name
-            && self.total_gas == other.total_gas
-            && self.compute_gas == other.compute_gas
-            && self.storage_gas == other.storage_gas
-    }
-}
-=======
 impl From<fil_actor_interface::miner::SectorOnChainInfo> for SectorOnChainInfo {
     fn from(other: fil_actor_interface::miner::SectorOnChainInfo) -> Self {
         SectorOnChainInfo {
@@ -549,4 +419,130 @@
 }
 
 lotus_json_with_self!(SectorOnChainInfo);
->>>>>>> 2acea96e
+
+#[derive(Serialize, Deserialize)]
+#[serde(rename_all = "PascalCase")]
+pub struct ApiInvocResult {
+    #[serde(with = "crate::lotus_json")]
+    pub msg: Message,
+    #[serde(with = "crate::lotus_json")]
+    pub msg_cid: Cid,
+    #[serde(with = "crate::lotus_json")]
+    pub msg_rct: Option<Receipt>,
+    pub error: String,
+    pub duration: u64,
+    #[serde(with = "crate::lotus_json")]
+    pub gas_cost: MessageGasCost,
+    #[serde(with = "crate::lotus_json")]
+    pub execution_trace: Option<ExecutionTrace>,
+}
+
+lotus_json_with_self!(ApiInvocResult);
+
+impl PartialEq for ApiInvocResult {
+    /// Ignore [`Self::duration`] as it is implementation-dependent
+    fn eq(&self, other: &Self) -> bool {
+        self.msg == other.msg
+            && self.msg_cid == other.msg_cid
+            && self.msg_rct == other.msg_rct
+            && self.error == other.error
+            && self.gas_cost == other.gas_cost
+            && self.execution_trace == other.execution_trace
+    }
+}
+
+#[derive(Default, Clone, PartialEq, Serialize, Deserialize)]
+#[serde(rename_all = "PascalCase")]
+pub struct MessageGasCost {
+    #[serde(with = "crate::lotus_json")]
+    pub message: Option<Cid>,
+    #[serde(with = "crate::lotus_json")]
+    pub gas_used: TokenAmount,
+    #[serde(with = "crate::lotus_json")]
+    pub base_fee_burn: TokenAmount,
+    #[serde(with = "crate::lotus_json")]
+    pub over_estimation_burn: TokenAmount,
+    #[serde(with = "crate::lotus_json")]
+    pub miner_penalty: TokenAmount,
+    #[serde(with = "crate::lotus_json")]
+    pub miner_tip: TokenAmount,
+    #[serde(with = "crate::lotus_json")]
+    pub refund: TokenAmount,
+    #[serde(with = "crate::lotus_json")]
+    pub total_cost: TokenAmount,
+}
+
+lotus_json_with_self!(MessageGasCost);
+
+#[derive(Debug, Clone, PartialEq, Serialize, Deserialize)]
+#[serde(rename_all = "PascalCase")]
+pub struct ExecutionTrace {
+    #[serde(with = "crate::lotus_json")]
+    pub msg: MessageTrace,
+    #[serde(with = "crate::lotus_json")]
+    pub msg_rct: ReturnTrace,
+    #[serde(with = "crate::lotus_json")]
+    pub gas_charges: Vec<GasTrace>,
+    #[serde(with = "crate::lotus_json")]
+    pub subcalls: Vec<ExecutionTrace>,
+}
+
+lotus_json_with_self!(ExecutionTrace);
+
+#[derive(Debug, Clone, PartialEq, Serialize, Deserialize)]
+#[serde(rename_all = "PascalCase")]
+pub struct MessageTrace {
+    #[serde(with = "crate::lotus_json")]
+    pub from: Address,
+    #[serde(with = "crate::lotus_json")]
+    pub to: Address,
+    #[serde(with = "crate::lotus_json")]
+    pub value: TokenAmount,
+    pub method: u64,
+    #[serde(with = "crate::lotus_json")]
+    pub params: RawBytes,
+    pub params_codec: u64,
+    pub gas_limit: Option<u64>,
+    pub read_only: Option<bool>,
+    #[serde(with = "crate::lotus_json")]
+    pub code_cid: Cid,
+}
+
+lotus_json_with_self!(MessageTrace);
+
+#[derive(Debug, Clone, PartialEq, Serialize, Deserialize)]
+#[serde(rename_all = "PascalCase")]
+pub struct ReturnTrace {
+    pub exit_code: ExitCode,
+    #[serde(with = "crate::lotus_json")]
+    pub r#return: RawBytes,
+    pub return_codec: u64,
+}
+
+lotus_json_with_self!(ReturnTrace);
+
+#[derive(Debug, Clone, Serialize, Deserialize)]
+#[serde(rename_all = "PascalCase")]
+pub struct GasTrace {
+    pub name: String,
+    #[serde(rename = "tg")]
+    pub total_gas: u64,
+    #[serde(rename = "cg")]
+    pub compute_gas: u64,
+    #[serde(rename = "sg")]
+    pub storage_gas: u64,
+    #[serde(rename = "tt")]
+    pub time_taken: u64,
+}
+
+lotus_json_with_self!(GasTrace);
+
+impl PartialEq for GasTrace {
+    /// Ignore [`Self::total_gas`] as it is implementation-dependent
+    fn eq(&self, other: &Self) -> bool {
+        self.name == other.name
+            && self.total_gas == other.total_gas
+            && self.compute_gas == other.compute_gas
+            && self.storage_gas == other.storage_gas
+    }
+}