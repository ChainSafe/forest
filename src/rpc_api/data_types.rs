// Copyright 2019-2023 ChainSafe Systems
// SPDX-License-Identifier: Apache-2.0, MIT

use std::sync::Arc;

use crate::beacon::BeaconSchedule;
use crate::blocks::TipsetKeys;
use crate::chain::ChainStore;
use crate::chain_sync::{BadBlockCache, SyncState};
use crate::ipld::json::IpldJson;
use crate::key_management::KeyStore;
pub use crate::libp2p::{Multiaddr, Protocol};
use crate::libp2p::{Multihash, NetworkMessage};
use crate::lotus_json::{lotus_json_with_self, HasLotusJson, LotusJson};
use crate::message::signed_message::SignedMessage;
use crate::message_pool::{MessagePool, MpoolRpcProvider};
use crate::shim::{
    address::Address,
    clock::ChainEpoch,
    deal::DealID,
    econ::TokenAmount,
    error::ExitCode,
    executor::Receipt,
    message::Message,
    sector::{RegisteredSealProof, SectorNumber},
    state_tree::ActorState,
};
use crate::state_manager::StateManager;
use ahash::HashSet;
use chrono::Utc;
use cid::Cid;
use fil_actor_interface::{
    market::{DealProposal, DealState},
    miner::MinerPower,
    power::Claim,
};
use fil_actors_shared::fvm_ipld_bitfield::BitField;
use fvm_ipld_blockstore::Blockstore;
use fvm_ipld_encoding::RawBytes;
use jsonrpc_v2::{MapRouter as JsonRpcMapRouter, Server as JsonRpcServer};
use libipld_core::ipld::Ipld;
use num_bigint::BigInt;
use parking_lot::RwLock as SyncRwLock;
use serde::{Deserialize, Serialize};
use serde_json::Value;
use tokio::sync::RwLock;

/// This is where you store persistent data, or at least access to stateful
/// data.
pub struct RPCState<DB>
where
    DB: Blockstore,
{
    pub keystore: Arc<RwLock<KeyStore>>,
    pub chain_store: Arc<ChainStore<DB>>,
    pub state_manager: Arc<StateManager<DB>>,
    pub mpool: Arc<MessagePool<MpoolRpcProvider<DB>>>,
    pub bad_blocks: Arc<BadBlockCache>,
    pub sync_state: Arc<SyncRwLock<SyncState>>,
    pub network_send: flume::Sender<NetworkMessage>,
    pub network_name: String,
    pub start_time: chrono::DateTime<Utc>,
    pub beacon: Arc<BeaconSchedule>,
}

#[derive(Debug, Serialize, Deserialize)]
#[serde(rename_all = "PascalCase")]
pub struct RPCSyncState {
    #[serde(with = "crate::lotus_json")]
    pub active_syncs: Vec<SyncState>,
}

lotus_json_with_self!(RPCSyncState);

pub type JsonRpcServerState = Arc<JsonRpcServer<JsonRpcMapRouter>>;

// Chain API
#[derive(Clone, PartialEq, Serialize, Deserialize)]
pub struct BlockMessages {
    #[serde(rename = "BlsMessages", with = "crate::lotus_json")]
    pub bls_msg: Vec<Message>,
    #[serde(rename = "SecpkMessages", with = "crate::lotus_json")]
    pub secp_msg: Vec<SignedMessage>,
    #[serde(rename = "Cids", with = "crate::lotus_json")]
    pub cids: Vec<Cid>,
}

lotus_json_with_self!(BlockMessages);

#[derive(Debug, Clone, Serialize, Deserialize)]
#[serde(rename_all = "PascalCase")]
pub struct MessageSendSpec {
    #[serde(with = "crate::lotus_json")]
    max_fee: TokenAmount,
}

lotus_json_with_self!(MessageSendSpec);

#[derive(Serialize)]
#[serde(rename_all = "PascalCase")]
pub struct MarketDeal {
    pub proposal: DealProposal,
    pub state: DealState,
}

#[derive(Serialize)]
#[serde(rename_all = "PascalCase")]
pub struct MessageLookup {
    #[serde(with = "crate::lotus_json")]
    pub receipt: Receipt,
    #[serde(rename = "TipSet", with = "crate::lotus_json")]
    pub tipset: TipsetKeys,
    pub height: i64,
    #[serde(with = "crate::lotus_json")]
    pub message: Cid,
    pub return_dec: IpldJson,
}

// Net API
#[derive(Serialize, Deserialize)]
#[serde(rename_all = "PascalCase")]
pub struct AddrInfo {
    #[serde(rename = "ID")]
    pub id: String,
    pub addrs: HashSet<Multiaddr>,
}

lotus_json_with_self!(AddrInfo);

#[derive(Serialize, Deserialize)]
pub struct PeerID {
    pub multihash: Multihash,
}

/// Represents the current version of the API.
#[derive(Debug, Clone, Serialize, Deserialize)]
#[serde(rename_all = "PascalCase")]
pub struct APIVersion {
    pub version: String,
    #[serde(rename = "APIVersion")]
    pub api_version: Version,
    pub block_delay: u64,
}

lotus_json_with_self!(APIVersion);

/// Integer based value on version information. Highest order bits for Major,
/// Mid order for Minor and lowest for Patch.
#[derive(Debug, Clone, Serialize, Deserialize)]
pub struct Version(u32);

impl Version {
    pub const fn new(major: u64, minor: u64, patch: u64) -> Self {
        Self((major as u32) << 16 | (minor as u32) << 8 | (patch as u32))
    }
}

#[derive(Debug, Clone, Serialize, Deserialize, Eq, PartialEq)]
pub struct ApiMessage {
    cid: Cid,
    message: Message,
}

impl ApiMessage {
    pub fn new(cid: Cid, message: Message) -> Self {
        Self { cid, message }
    }
}

#[derive(Serialize, Deserialize)]
#[serde(rename_all = "PascalCase")]
pub struct ApiMessageLotusJson {
    cid: LotusJson<Cid>,
    message: LotusJson<Message>,
}

impl HasLotusJson for ApiMessage {
    type LotusJson = ApiMessageLotusJson;
    fn snapshots() -> Vec<(serde_json::Value, Self)> {
        vec![]
    }
    fn into_lotus_json(self) -> Self::LotusJson {
        ApiMessageLotusJson {
            cid: LotusJson(self.cid),
            message: LotusJson(self.message),
        }
    }
    fn from_lotus_json(lotus_json: Self::LotusJson) -> Self {
        ApiMessage {
            cid: lotus_json.cid.into_inner(),
            message: lotus_json.message.into_inner(),
        }
    }
}

#[derive(Serialize, Deserialize)]
#[serde(rename_all = "PascalCase")]
pub struct MinerPowerLotusJson {
    miner_power: LotusJson<Claim>,
    total_power: LotusJson<Claim>,
    has_min_power: bool,
}

impl HasLotusJson for MinerPower {
    type LotusJson = MinerPowerLotusJson;
    fn snapshots() -> Vec<(serde_json::Value, Self)> {
        vec![]
    }
    fn into_lotus_json(self) -> Self::LotusJson {
        MinerPowerLotusJson {
            miner_power: LotusJson(self.miner_power),
            total_power: LotusJson(self.total_power),
            has_min_power: self.has_min_power,
        }
    }
    fn from_lotus_json(lotus_json: Self::LotusJson) -> Self {
        MinerPower {
            miner_power: lotus_json.miner_power.into_inner(),
            total_power: lotus_json.total_power.into_inner(),
            has_min_power: lotus_json.has_min_power,
        }
    }
}

#[derive(Debug, Serialize, Deserialize)]
pub struct DiscoverResult {
    info: DiscoverInfo,
    methods: Vec<DiscoverMethod>,
    openrpc: String,
}

#[derive(Debug, Serialize, Deserialize)]
#[serde(rename_all = "camelCase")]
pub struct DiscoverMethod {
    deprecated: bool,
    description: String,
    external_docs: DiscoverDocs,
    name: String,
    param_structure: String,
    params: Value,
    // Missing 'result' field. Tracking issue:
    // https://github.com/ChainSafe/forest/issues/3585
    summary: String,
}

#[derive(Debug, Serialize, Deserialize)]
pub struct DiscoverDocs {
    description: String,
    url: String,
}

#[derive(Debug, Serialize, Deserialize)]
pub struct DiscoverInfo {
    title: String,
    version: String,
}

lotus_json_with_self!(DiscoverResult, DiscoverMethod, DiscoverDocs, DiscoverInfo);

/// State of all actor implementations.
#[derive(PartialEq, Eq, Clone, Debug, Serialize, Deserialize)]
#[serde(rename_all = "PascalCase")]
pub struct ActorStateJson {
    #[serde(with = "crate::lotus_json")]
    /// Link to code for the actor.
    pub code: Cid,
    #[serde(with = "crate::lotus_json")]
    /// Link to the state of the actor.
    pub head: Cid,
    /// Sequence of the actor.
    pub nonce: u64,
    #[serde(with = "crate::lotus_json")]
    /// Tokens available to the actor.
    pub balance: TokenAmount,
    #[serde(with = "crate::lotus_json")]
    /// The actor's "delegated" address, if assigned.
    /// This field is set on actor creation and never modified.
    pub address: Option<Address>,
}

impl HasLotusJson for ActorState {
    type LotusJson = ActorStateJson;
    fn snapshots() -> Vec<(serde_json::Value, Self)> {
        vec![]
    }
    fn into_lotus_json(self) -> Self::LotusJson {
        ActorStateJson {
            code: self.code,
            head: self.state,
            nonce: self.sequence,
            balance: self.balance.clone().into(),
            address: self.delegated_address.map(|a| a.into()),
        }
    }
    fn from_lotus_json(lotus_json: Self::LotusJson) -> Self {
        ActorState::new(
            lotus_json.code,
            lotus_json.head,
            lotus_json.balance,
            lotus_json.nonce,
            lotus_json.address,
        )
    }
}
#[derive(Serialize, Deserialize, PartialEq, Clone)]
#[serde(rename_all = "PascalCase")]
pub struct ApiActorState {
    #[serde(with = "crate::lotus_json")]
    balance: TokenAmount,
    #[serde(with = "crate::lotus_json")]
    code: Cid,
    #[serde(with = "crate::lotus_json")]
    state: ApiState,
}

#[derive(Serialize, Deserialize, PartialEq, Clone)]
#[serde(rename_all = "PascalCase")]
struct ApiState {
    #[serde(rename = "BuiltinActors")]
    #[serde(with = "crate::lotus_json")]
    state: Ipld,
}

lotus_json_with_self!(ApiState);
lotus_json_with_self!(ApiActorState);

impl ApiActorState {
    pub fn new(balance: TokenAmount, code: Cid, state: Ipld) -> Self {
        Self {
            balance,
            code,
            state: ApiState { state },
        }
    }
}

#[derive(Clone, Serialize, Deserialize, PartialEq, Eq)]
#[serde(rename_all = "PascalCase")]
pub struct SectorOnChainInfo {
    pub sector_number: SectorNumber,

    /// The seal proof type implies the PoSt proofs
    pub seal_proof: RegisteredSealProof,

    #[serde(with = "crate::lotus_json")]
    #[serde(rename = "SealedCID")]
    /// `CommR`
    pub sealed_cid: Cid,

    #[serde(rename = "DealIDs")]
    #[serde(with = "crate::lotus_json")]
    pub deal_ids: Vec<DealID>,

    /// Epoch during which the sector proof was accepted
    pub activation: ChainEpoch,

    /// Epoch during which the sector expires
    pub expiration: ChainEpoch,

    #[serde(with = "crate::lotus_json")]
    /// Integral of active deals over sector lifetime
    pub deal_weight: BigInt,

    #[serde(with = "crate::lotus_json")]
    /// Integral of active verified deals over sector lifetime
    pub verified_deal_weight: BigInt,

    #[serde(with = "crate::lotus_json")]
    /// Pledge collected to commit this sector
    pub initial_pledge: TokenAmount,

    #[serde(with = "crate::lotus_json")]
    /// Expected one day projection of reward for sector computed at activation
    /// time
    pub expected_day_reward: TokenAmount,

    #[serde(with = "crate::lotus_json")]
    /// Expected twenty day projection of reward for sector computed at
    /// activation time
    pub expected_storage_pledge: TokenAmount,

    pub replaced_sector_age: ChainEpoch,

    #[serde(with = "crate::lotus_json")]
    pub replaced_day_reward: TokenAmount,

    #[serde(with = "crate::lotus_json")]
    #[serde(rename = "SectorKeyCID")]
    pub sector_key_cid: Option<Cid>,

    #[serde(rename = "SimpleQAPower")]
    pub simple_qa_power: bool,
}

impl From<fil_actor_interface::miner::SectorOnChainInfo> for SectorOnChainInfo {
    fn from(other: fil_actor_interface::miner::SectorOnChainInfo) -> Self {
        SectorOnChainInfo {
            sector_number: other.sector_number,
            seal_proof: other.seal_proof.into(),
            sealed_cid: other.sealed_cid,
            deal_ids: other.deal_ids,
            activation: other.activation,
            expiration: other.expiration,
            deal_weight: other.deal_weight,
            verified_deal_weight: other.verified_deal_weight,
            initial_pledge: other.initial_pledge.into(),
            expected_day_reward: other.expected_day_reward.into(),
            expected_storage_pledge: other.expected_storage_pledge.into(),
            replaced_sector_age: other.replaced_sector_age,
            // `replaced_day_reward` has to be zero and Lemmih cannot figure out
            // why. Lotus casts all `SectorOnChainInfo` structs to the miner-v9
            // version which clears some fields (like `simple_qa_power`) but it
            // shouldn't clear `replaced_day_reward`. Oh well, maybe one day
            // Lemmih will figure it out.
            replaced_day_reward: TokenAmount::default(),
            sector_key_cid: other.sector_key_cid,
            simple_qa_power: other.simple_qa_power,
        }
    }
}

lotus_json_with_self!(SectorOnChainInfo);

<<<<<<< HEAD
#[derive(Clone, Serialize, Deserialize, PartialEq)]
#[serde(rename_all = "PascalCase")]
pub struct ApiDeadline {
    #[serde(with = "crate::lotus_json")]
    #[serde(rename = "PostSubmissions")]
    pub post_submissions: BitField,
    #[serde(with = "crate::lotus_json")]
    #[serde(rename = "DisputableProofCount")]
    pub disputable_proof_count: u64,
}

lotus_json_with_self!(ApiDeadline);
=======
#[derive(Serialize, Deserialize)]
#[serde(rename_all = "PascalCase")]
pub struct ApiInvocResult {
    #[serde(with = "crate::lotus_json")]
    pub msg: Message,
    #[serde(with = "crate::lotus_json")]
    pub msg_cid: Cid,
    #[serde(with = "crate::lotus_json")]
    pub msg_rct: Option<Receipt>,
    pub error: String,
    pub duration: u64,
    #[serde(with = "crate::lotus_json")]
    pub gas_cost: MessageGasCost,
    #[serde(with = "crate::lotus_json")]
    pub execution_trace: Option<ExecutionTrace>,
}

lotus_json_with_self!(ApiInvocResult);

impl PartialEq for ApiInvocResult {
    /// Ignore [`Self::duration`] as it is implementation-dependent
    fn eq(&self, other: &Self) -> bool {
        self.msg == other.msg
            && self.msg_cid == other.msg_cid
            && self.msg_rct == other.msg_rct
            && self.error == other.error
            && self.gas_cost == other.gas_cost
            && self.execution_trace == other.execution_trace
    }
}

#[derive(Default, Clone, PartialEq, Serialize, Deserialize)]
#[serde(rename_all = "PascalCase")]
pub struct MessageGasCost {
    #[serde(with = "crate::lotus_json")]
    pub message: Option<Cid>,
    #[serde(with = "crate::lotus_json")]
    pub gas_used: TokenAmount,
    #[serde(with = "crate::lotus_json")]
    pub base_fee_burn: TokenAmount,
    #[serde(with = "crate::lotus_json")]
    pub over_estimation_burn: TokenAmount,
    #[serde(with = "crate::lotus_json")]
    pub miner_penalty: TokenAmount,
    #[serde(with = "crate::lotus_json")]
    pub miner_tip: TokenAmount,
    #[serde(with = "crate::lotus_json")]
    pub refund: TokenAmount,
    #[serde(with = "crate::lotus_json")]
    pub total_cost: TokenAmount,
}

lotus_json_with_self!(MessageGasCost);

#[derive(Debug, Clone, PartialEq, Serialize, Deserialize)]
#[serde(rename_all = "PascalCase")]
pub struct ExecutionTrace {
    #[serde(with = "crate::lotus_json")]
    pub msg: MessageTrace,
    #[serde(with = "crate::lotus_json")]
    pub msg_rct: ReturnTrace,
    #[serde(with = "crate::lotus_json")]
    pub gas_charges: Vec<GasTrace>,
    #[serde(with = "crate::lotus_json")]
    pub subcalls: Vec<ExecutionTrace>,
}

lotus_json_with_self!(ExecutionTrace);

#[derive(Debug, Clone, PartialEq, Serialize, Deserialize)]
#[serde(rename_all = "PascalCase")]
pub struct MessageTrace {
    #[serde(with = "crate::lotus_json")]
    pub from: Address,
    #[serde(with = "crate::lotus_json")]
    pub to: Address,
    #[serde(with = "crate::lotus_json")]
    pub value: TokenAmount,
    pub method: u64,
    #[serde(with = "crate::lotus_json")]
    pub params: RawBytes,
    pub params_codec: u64,
    pub gas_limit: Option<u64>,
    pub read_only: Option<bool>,
    #[serde(with = "crate::lotus_json")]
    pub code_cid: Cid,
}

lotus_json_with_self!(MessageTrace);

#[derive(Debug, Clone, PartialEq, Serialize, Deserialize)]
#[serde(rename_all = "PascalCase")]
pub struct ReturnTrace {
    pub exit_code: ExitCode,
    #[serde(with = "crate::lotus_json")]
    pub r#return: RawBytes,
    pub return_codec: u64,
}

lotus_json_with_self!(ReturnTrace);

#[derive(Debug, Clone, Serialize, Deserialize)]
#[serde(rename_all = "PascalCase")]
pub struct GasTrace {
    pub name: String,
    #[serde(rename = "tg")]
    pub total_gas: u64,
    #[serde(rename = "cg")]
    pub compute_gas: u64,
    #[serde(rename = "sg")]
    pub storage_gas: u64,
    #[serde(rename = "tt")]
    pub time_taken: u64,
}

lotus_json_with_self!(GasTrace);

impl PartialEq for GasTrace {
    /// Ignore [`Self::total_gas`] as it is implementation-dependent
    fn eq(&self, other: &Self) -> bool {
        self.name == other.name
            && self.total_gas == other.total_gas
            && self.compute_gas == other.compute_gas
            && self.storage_gas == other.storage_gas
    }
}
>>>>>>> 80f1f3ce
<|MERGE_RESOLUTION|>--- conflicted
+++ resolved
@@ -421,7 +421,6 @@
 
 lotus_json_with_self!(SectorOnChainInfo);
 
-<<<<<<< HEAD
 #[derive(Clone, Serialize, Deserialize, PartialEq)]
 #[serde(rename_all = "PascalCase")]
 pub struct ApiDeadline {
@@ -434,7 +433,6 @@
 }
 
 lotus_json_with_self!(ApiDeadline);
-=======
 #[derive(Serialize, Deserialize)]
 #[serde(rename_all = "PascalCase")]
 pub struct ApiInvocResult {
@@ -560,5 +558,4 @@
             && self.compute_gas == other.compute_gas
             && self.storage_gas == other.storage_gas
     }
-}
->>>>>>> 80f1f3ce
+}