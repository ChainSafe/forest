// Copyright 2019-2023 ChainSafe Systems
// SPDX-License-Identifier: Apache-2.0, MIT
/// In general, `forest` wants to support the same RPC messages as `lotus` (go
/// implementation of Filecoin). Current progress is tracked in
/// `ARCHITECTURE.md`.
///
/// Follow the pattern set below, and don't forget to add an entry to the
/// [`ACCESS_MAP`] with the relevant permissions (consult the go implementation,
/// looking for a comment like `// perm: admin`)
use ahash::{HashMap, HashMapExt};
use once_cell::sync::Lazy;

pub mod data_types;

/// Access levels to be checked against JWT claims
pub enum Access {
    Admin,
    Sign,
    Write,
    Read,
}

/// Access mapping between method names and access levels
/// Checked against JWT claims on every request
pub static ACCESS_MAP: Lazy<HashMap<&str, Access>> = Lazy::new(|| {
    let mut access = HashMap::new();

    // Auth API
    access.insert(auth_api::AUTH_NEW, Access::Admin);
    access.insert(auth_api::AUTH_VERIFY, Access::Read);

    // Beacon API
    access.insert(beacon_api::BEACON_GET_ENTRY, Access::Read);

    // Chain API
    access.insert(chain_api::CHAIN_GET_MESSAGE, Access::Read);
    access.insert(chain_api::CHAIN_EXPORT, Access::Read);
    access.insert(chain_api::CHAIN_READ_OBJ, Access::Read);
    access.insert(chain_api::CHAIN_HAS_OBJ, Access::Read);
    access.insert(chain_api::CHAIN_GET_BLOCK_MESSAGES, Access::Read);
    access.insert(chain_api::CHAIN_GET_TIPSET_BY_HEIGHT, Access::Read);
    access.insert(chain_api::CHAIN_GET_GENESIS, Access::Read);
    access.insert(chain_api::CHAIN_HEAD, Access::Read);
    access.insert(chain_api::CHAIN_GET_BLOCK, Access::Read);
    access.insert(chain_api::CHAIN_GET_TIPSET, Access::Read);
<<<<<<< HEAD
    access.insert(chain_api::CHAIN_GET_TIPSET_HASH, Access::Read);
    access.insert(chain_api::CHAIN_VALIDATE_TIPSET_CHECKPOINTS, Access::Read);
=======
    access.insert(chain_api::CHAIN_GET_NAME, Access::Read);
>>>>>>> 3228e5f9
    access.insert(chain_api::CHAIN_SET_HEAD, Access::Admin);

    // Message Pool API
    access.insert(mpool_api::MPOOL_PENDING, Access::Read);
    access.insert(mpool_api::MPOOL_PUSH, Access::Write);
    access.insert(mpool_api::MPOOL_PUSH_MESSAGE, Access::Sign);

    // Sync API
    access.insert(sync_api::SYNC_CHECK_BAD, Access::Read);
    access.insert(sync_api::SYNC_MARK_BAD, Access::Admin);
    access.insert(sync_api::SYNC_STATE, Access::Read);

    // Wallet API
    access.insert(wallet_api::WALLET_BALANCE, Access::Write);
    access.insert(wallet_api::WALLET_BALANCE, Access::Read);
    access.insert(wallet_api::WALLET_DEFAULT_ADDRESS, Access::Read);
    access.insert(wallet_api::WALLET_EXPORT, Access::Admin);
    access.insert(wallet_api::WALLET_HAS, Access::Write);
    access.insert(wallet_api::WALLET_IMPORT, Access::Admin);
    access.insert(wallet_api::WALLET_LIST, Access::Write);
    access.insert(wallet_api::WALLET_NEW, Access::Write);
    access.insert(wallet_api::WALLET_SET_DEFAULT, Access::Write);
    access.insert(wallet_api::WALLET_SIGN, Access::Sign);
    access.insert(wallet_api::WALLET_VERIFY, Access::Read);

    // State API
    access.insert(state_api::STATE_CALL, Access::Read);
    access.insert(state_api::STATE_REPLAY, Access::Read);
    access.insert(state_api::STATE_MARKET_BALANCE, Access::Read);
    access.insert(state_api::STATE_MARKET_DEALS, Access::Read);
    access.insert(state_api::STATE_GET_RECEIPT, Access::Read);
    access.insert(state_api::STATE_WAIT_MSG, Access::Read);
    access.insert(state_api::STATE_NETWORK_NAME, Access::Read);
    access.insert(state_api::STATE_NETWORK_VERSION, Access::Read);
    access.insert(state_api::STATE_FETCH_ROOT, Access::Read);

    // Gas API
    access.insert(gas_api::GAS_ESTIMATE_GAS_LIMIT, Access::Read);
    access.insert(gas_api::GAS_ESTIMATE_GAS_PREMIUM, Access::Read);
    access.insert(gas_api::GAS_ESTIMATE_FEE_CAP, Access::Read);
    access.insert(gas_api::GAS_ESTIMATE_MESSAGE_GAS, Access::Read);

    // Common API
    access.insert(common_api::VERSION, Access::Read);
    access.insert(common_api::SHUTDOWN, Access::Admin);
    access.insert(common_api::START_TIME, Access::Read);

    // Net API
    access.insert(net_api::NET_ADDRS_LISTEN, Access::Read);
    access.insert(net_api::NET_PEERS, Access::Read);
    access.insert(net_api::NET_INFO, Access::Read);
    access.insert(net_api::NET_CONNECT, Access::Write);
    access.insert(net_api::NET_DISCONNECT, Access::Write);

    // DB API
    access.insert(db_api::DB_GC, Access::Write);

    // Progress API
    access.insert(progress_api::GET_PROGRESS, Access::Read);
    // Node API
    access.insert(node_api::NODE_STATUS, Access::Read);

    access
});

/// Checks an access enumeration against provided JWT claims
pub fn check_access(access: &Access, claims: &[String]) -> bool {
    match access {
        Access::Admin => claims.contains(&"admin".to_owned()),
        Access::Sign => claims.contains(&"sign".to_owned()),
        Access::Write => claims.contains(&"write".to_owned()),
        Access::Read => claims.contains(&"read".to_owned()),
    }
}

/// JSON-RPC API definitions

/// Authorization API
pub mod auth_api {
    use chrono::Duration;
    use serde::{Deserialize, Serialize};
    use serde_with::{serde_as, DurationSeconds};

    pub const AUTH_NEW: &str = "Filecoin.AuthNew";
    #[serde_as]
    #[derive(Deserialize, Serialize)]
    pub struct AuthNewParams {
        pub perms: Vec<String>,
        #[serde_as(as = "DurationSeconds<i64>")]
        pub token_exp: Duration,
    }
    pub type AuthNewResult = Vec<u8>;

    pub const AUTH_VERIFY: &str = "Filecoin.AuthVerify";
    pub type AuthVerifyParams = (String,);
    pub type AuthVerifyResult = Vec<String>;
}

/// Beacon API
pub mod beacon_api {
    use crate::beacon::json::BeaconEntryJson;
    use crate::shim::clock::ChainEpoch;

    pub const BEACON_GET_ENTRY: &str = "Filecoin.BeaconGetEntry";
    pub type BeaconGetEntryParams = (ChainEpoch,);
    pub type BeaconGetEntryResult = BeaconEntryJson;
}

/// Chain API
pub mod chain_api {
    use std::path::PathBuf;

    use crate::blocks::{
        header::json::BlockHeaderJson, tipset_json::TipsetJson, tipset_keys_json::TipsetKeysJson,
        TipsetKeys,
    };
    use crate::json::{cid::CidJson, message::json::MessageJson};
    use crate::shim::clock::ChainEpoch;
    use serde::{Deserialize, Serialize};

    use crate::rpc_api::data_types::BlockMessages;

    pub const CHAIN_GET_MESSAGE: &str = "Filecoin.ChainGetMessage";
    pub type ChainGetMessageParams = (CidJson,);
    pub type ChainGetMessageResult = MessageJson;

    pub const CHAIN_EXPORT: &str = "Filecoin.ChainExport";

    #[derive(Debug, Clone, Serialize, Deserialize)]
    pub struct ChainExportParams {
        pub epoch: ChainEpoch,
        pub recent_roots: i64,
        pub output_path: PathBuf,
        pub tipset_keys: TipsetKeysJson,
        pub skip_checksum: bool,
        pub dry_run: bool,
    }

    pub type ChainExportResult = Option<String>;

    pub const CHAIN_READ_OBJ: &str = "Filecoin.ChainReadObj";
    pub type ChainReadObjParams = (CidJson,);
    pub type ChainReadObjResult = String;

    pub const CHAIN_HAS_OBJ: &str = "Filecoin.ChainHasObj";
    pub type ChainHasObjParams = (CidJson,);
    pub type ChainHasObjResult = bool;

    pub const CHAIN_GET_BLOCK_MESSAGES: &str = "Filecoin.ChainGetBlockMessages";
    pub type ChainGetBlockMessagesParams = (CidJson,);
    pub type ChainGetBlockMessagesResult = BlockMessages;

    pub const CHAIN_GET_TIPSET_BY_HEIGHT: &str = "Filecoin.ChainGetTipsetByHeight";
    pub type ChainGetTipsetByHeightParams = (ChainEpoch, TipsetKeys);
    pub type ChainGetTipsetByHeightResult = TipsetJson;

    pub const CHAIN_GET_GENESIS: &str = "Filecoin.ChainGetGenesis";
    #[allow(unused)] // https://github.com/ChainSafe/forest/issues/3029
    pub type ChainGetGenesisParams = ();
    pub type ChainGetGenesisResult = Option<TipsetJson>;

    pub const CHAIN_HEAD: &str = "Filecoin.ChainHead";
    #[allow(unused)] // https://github.com/ChainSafe/forest/issues/3029
    pub type ChainHeadParams = ();
    pub type ChainHeadResult = TipsetJson;

    pub const CHAIN_GET_BLOCK: &str = "Filecoin.ChainGetBlock";
    pub type ChainGetBlockParams = (CidJson,);
    pub type ChainGetBlockResult = BlockHeaderJson;

    pub const CHAIN_GET_TIPSET: &str = "Filecoin.ChainGetTipSet";
    pub type ChainGetTipSetParams = (TipsetKeysJson,);
    pub type ChainGetTipSetResult = TipsetJson;

<<<<<<< HEAD
    pub const CHAIN_GET_TIPSET_HASH: &str = "Filecoin.ChainGetTipSetHash";
    pub type ChainGetTipSetHashParams = (TipsetKeysJson,);
    pub type ChainGetTipSetHashResult = String;

    pub const CHAIN_VALIDATE_TIPSET_CHECKPOINTS: &str = "Filecoin.ChainValidateTipSetCheckpoints";
    pub type ChainValidateTipSetCheckpointsParams = ();
    pub type ChainValidateTipSetCheckpointsResult = String;
=======
    pub const CHAIN_GET_NAME: &str = "Filecoin.ChainGetName";
    pub type ChainGetNameParams = ();
    pub type ChainGetNameResult = String;
>>>>>>> 3228e5f9

    pub const CHAIN_SET_HEAD: &str = "Filecoin.ChainSetHead";
    pub type ChainSetHeadParams = (TipsetKeys,);
    pub type ChainSetHeadResult = ();
}

/// Message Pool API
pub mod mpool_api {
    use crate::json::{
        cid::{vec::CidJsonVec, CidJson},
        message::json::MessageJson,
        signed_message::json::SignedMessageJson,
    };
    use crate::message::SignedMessage;

    use crate::rpc_api::data_types::MessageSendSpec;

    pub const MPOOL_PENDING: &str = "Filecoin.MpoolPending";
    pub type MpoolPendingParams = (CidJsonVec,);
    pub type MpoolPendingResult = Vec<SignedMessage>;

    pub const MPOOL_PUSH: &str = "Filecoin.MpoolPush";
    pub type MpoolPushParams = (SignedMessageJson,);
    pub type MpoolPushResult = CidJson;

    pub const MPOOL_PUSH_MESSAGE: &str = "Filecoin.MpoolPushMessage";
    pub type MpoolPushMessageParams = (MessageJson, Option<MessageSendSpec>);
    pub type MpoolPushMessageResult = SignedMessageJson;
}

/// Sync API
pub mod sync_api {
    use crate::json::cid::CidJson;

    use crate::rpc_api::data_types::RPCSyncState;

    pub const SYNC_CHECK_BAD: &str = "Filecoin.SyncCheckBad";
    pub type SyncCheckBadParams = (CidJson,);
    pub type SyncCheckBadResult = String;

    pub const SYNC_MARK_BAD: &str = "Filecoin.SyncMarkBad";
    pub type SyncMarkBadParams = (CidJson,);
    pub type SyncMarkBadResult = ();

    pub const SYNC_STATE: &str = "Filecoin.SyncState";
    pub type SyncStateParams = ();
    pub type SyncStateResult = RPCSyncState;
}

/// Wallet API
pub mod wallet_api {
    use crate::json::{
        address::json::AddressJson,
        signature::json::{signature_type::SignatureTypeJson, SignatureJson},
    };
    use crate::key_management::json::KeyInfoJson;

    pub const WALLET_BALANCE: &str = "Filecoin.WalletBalance";
    pub type WalletBalanceParams = (String,);
    pub type WalletBalanceResult = String;

    pub const WALLET_DEFAULT_ADDRESS: &str = "Filecoin.WalletDefaultAddress";
    pub type WalletDefaultAddressParams = ();
    pub type WalletDefaultAddressResult = Option<String>;

    pub const WALLET_EXPORT: &str = "Filecoin.WalletExport";
    pub type WalletExportParams = (String,);
    pub type WalletExportResult = KeyInfoJson;

    pub const WALLET_HAS: &str = "Filecoin.WalletHas";
    pub type WalletHasParams = (String,);
    pub type WalletHasResult = bool;

    pub const WALLET_IMPORT: &str = "Filecoin.WalletImport";
    pub type WalletImportParams = Vec<KeyInfoJson>;
    pub type WalletImportResult = String;

    pub const WALLET_LIST: &str = "Filecoin.WalletList";
    pub type WalletListParams = ();
    pub type WalletListResult = Vec<AddressJson>;

    pub const WALLET_NEW: &str = "Filecoin.WalletNew";
    pub type WalletNewParams = (SignatureTypeJson,);
    pub type WalletNewResult = String;

    pub const WALLET_SET_DEFAULT: &str = "Filecoin.WalletSetDefault";
    pub type WalletSetDefaultParams = (AddressJson,);
    pub type WalletSetDefaultResult = ();

    pub const WALLET_SIGN: &str = "Filecoin.WalletSign";
    pub type WalletSignParams = (AddressJson, Vec<u8>);
    pub type WalletSignResult = SignatureJson;

    pub const WALLET_VERIFY: &str = "Filecoin.WalletVerify";
    pub type WalletVerifyParams = (AddressJson, Vec<u8>, SignatureJson);
    pub type WalletVerifyResult = bool;
}

/// State API
pub mod state_api {
    use std::path::PathBuf;

    use crate::blocks::tipset_keys_json::TipsetKeysJson;
    use crate::json::{
        address::json::AddressJson, cid::CidJson, message::json::MessageJson,
        message_receipt::json::ReceiptJson,
    };
    use crate::shim::version::NetworkVersion;
    use crate::state_manager::{InvocResult, MarketBalance};
    use ahash::HashMap;

    use crate::rpc_api::data_types::{MarketDeal, MessageLookup};

    pub const STATE_CALL: &str = "Filecoin.StateCall";
    pub type StateCallParams = (MessageJson, TipsetKeysJson);
    pub type StateCallResult = InvocResult;

    pub const STATE_REPLAY: &str = "Filecoin.StateReplay";
    pub type StateReplayParams = (CidJson, TipsetKeysJson);
    pub type StateReplayResult = InvocResult;

    pub const STATE_NETWORK_NAME: &str = "Filecoin.StateNetworkName";
    #[allow(unused)] // https://github.com/ChainSafe/forest/issues/3029
    pub type StateNetworkNameParams = ();
    pub type StateNetworkNameResult = String;

    pub const STATE_NETWORK_VERSION: &str = "Filecoin.StateNetworkVersion";
    pub type StateNetworkVersionParams = (TipsetKeysJson,);
    pub type StateNetworkVersionResult = NetworkVersion;

    pub const STATE_MARKET_BALANCE: &str = "Filecoin.StateMarketBalance";
    pub type StateMarketBalanceParams = (AddressJson, TipsetKeysJson);
    pub type StateMarketBalanceResult = MarketBalance;

    pub const STATE_MARKET_DEALS: &str = "Filecoin.StateMarketDeals";
    pub type StateMarketDealsParams = (TipsetKeysJson,);
    pub type StateMarketDealsResult = HashMap<String, MarketDeal>;

    pub const STATE_GET_RECEIPT: &str = "Filecoin.StateGetReceipt";
    pub type StateGetReceiptParams = (CidJson, TipsetKeysJson);
    pub type StateGetReceiptResult = ReceiptJson;

    pub const STATE_WAIT_MSG: &str = "Filecoin.StateWaitMsg";
    pub type StateWaitMsgParams = (CidJson, i64);
    pub type StateWaitMsgResult = MessageLookup;

    pub const STATE_FETCH_ROOT: &str = "Filecoin.StateFetchRoot";
    pub type StateFetchRootParams = (CidJson, Option<PathBuf>);
    pub type StateFetchRootResult = String;
}

/// Gas API
pub mod gas_api {
    use crate::blocks::tipset_keys_json::TipsetKeysJson;
    use crate::json::{address::json::AddressJson, message::json::MessageJson};

    use crate::rpc_api::data_types::MessageSendSpec;

    pub const GAS_ESTIMATE_FEE_CAP: &str = "Filecoin.GasEstimateFeeCap";
    pub type GasEstimateFeeCapParams = (MessageJson, i64, TipsetKeysJson);
    pub type GasEstimateFeeCapResult = String;

    pub const GAS_ESTIMATE_GAS_PREMIUM: &str = "Filecoin.GasEstimateGasPremium";
    pub type GasEstimateGasPremiumParams = (u64, AddressJson, i64, TipsetKeysJson);
    pub type GasEstimateGasPremiumResult = String;

    pub const GAS_ESTIMATE_GAS_LIMIT: &str = "Filecoin.GasEstimateGasLimit";
    pub type GasEstimateGasLimitParams = (MessageJson, TipsetKeysJson);
    pub type GasEstimateGasLimitResult = i64;

    pub const GAS_ESTIMATE_MESSAGE_GAS: &str = "Filecoin.GasEstimateMessageGas";
    pub type GasEstimateMessageGasParams = (MessageJson, Option<MessageSendSpec>, TipsetKeysJson);
    pub type GasEstimateMessageGasResult = MessageJson;
}

/// Common API
pub mod common_api {
    use chrono::Utc;

    use super::data_types::APIVersion;

    pub const VERSION: &str = "Filecoin.Version";
    pub type VersionParams = ();
    pub type VersionResult = APIVersion;

    pub const SHUTDOWN: &str = "Filecoin.Shutdown";
    pub type ShutdownParams = ();
    pub type ShutdownResult = ();

    pub const START_TIME: &str = "Filecoin.StartTime";
    #[allow(unused)] // https://github.com/ChainSafe/forest/issues/3029
    pub type StartTimeParams = ();
    pub type StartTimeResult = chrono::DateTime<Utc>;
}

/// Net API
pub mod net_api {
    use serde::{Deserialize, Serialize};

    use crate::rpc_api::data_types::AddrInfo;

    pub const NET_ADDRS_LISTEN: &str = "Filecoin.NetAddrsListen";
    pub type NetAddrsListenParams = ();
    pub type NetAddrsListenResult = AddrInfo;

    pub const NET_PEERS: &str = "Filecoin.NetPeers";
    pub type NetPeersParams = ();
    pub type NetPeersResult = Vec<AddrInfo>;

    pub const NET_INFO: &str = "Filecoin.NetInfo";
    pub type NetInfoParams = ();

    #[derive(Debug, Default, Serialize, Deserialize)]
    pub struct NetInfoResult {
        pub num_peers: usize,
        pub num_connections: u32,
        pub num_pending: u32,
        pub num_pending_incoming: u32,
        pub num_pending_outgoing: u32,
        pub num_established: u32,
    }

    impl From<libp2p::swarm::NetworkInfo> for NetInfoResult {
        fn from(i: libp2p::swarm::NetworkInfo) -> Self {
            let counters = i.connection_counters();
            Self {
                num_peers: i.num_peers(),
                num_connections: counters.num_connections(),
                num_pending: counters.num_pending(),
                num_pending_incoming: counters.num_pending_incoming(),
                num_pending_outgoing: counters.num_pending_outgoing(),
                num_established: counters.num_established(),
            }
        }
    }

    pub const NET_CONNECT: &str = "Filecoin.NetConnect";
    pub type NetConnectParams = (AddrInfo,);
    pub type NetConnectResult = ();

    pub const NET_DISCONNECT: &str = "Filecoin.NetDisconnect";
    pub type NetDisconnectParams = (String,);
    pub type NetDisconnectResult = ();
}

/// DB API
pub mod db_api {
    pub const DB_GC: &str = "Filecoin.DatabaseGarbageCollection";
    pub type DBGCParams = ();
    pub type DBGCResult = ();
}

/// Progress API
pub mod progress_api {
    use serde::{Deserialize, Serialize};

    pub const GET_PROGRESS: &str = "Filecoin.GetProgress";
    pub type GetProgressParams = (GetProgressType,);
    pub type GetProgressResult = (u64, u64);

    #[derive(Serialize, Deserialize)]
    pub enum GetProgressType {
        DatabaseGarbageCollection,
    }
}

/// Node API
pub mod node_api {
    pub const NODE_STATUS: &str = "Filecoin.NodeStatus";
    pub type NodeStatusParams = ();
    pub type NodeStatusResult = NodeStatus;

    use serde::{Deserialize, Serialize};

    #[derive(Debug, Serialize, Deserialize, Default)]
    pub struct NodeSyncStatus {
        pub epoch: u64,
        pub behind: u64,
    }

    #[derive(Debug, Serialize, Deserialize, Default)]
    pub struct NodePeerStatus {
        pub peers_to_publish_msgs: u32,
        pub peers_to_publish_blocks: u32,
    }

    #[derive(Debug, Serialize, Deserialize, Default)]
    pub struct NodeChainStatus {
        pub blocks_per_tipset_last_100: f64,
        pub blocks_per_tipset_last_finality: f64,
    }

    #[derive(Debug, Deserialize, Default, Serialize)]
    pub struct NodeStatus {
        pub sync_status: NodeSyncStatus,
        pub peer_status: NodePeerStatus,
        pub chain_status: NodeChainStatus,
    }
}<|MERGE_RESOLUTION|>--- conflicted
+++ resolved
@@ -43,12 +43,7 @@
     access.insert(chain_api::CHAIN_HEAD, Access::Read);
     access.insert(chain_api::CHAIN_GET_BLOCK, Access::Read);
     access.insert(chain_api::CHAIN_GET_TIPSET, Access::Read);
-<<<<<<< HEAD
-    access.insert(chain_api::CHAIN_GET_TIPSET_HASH, Access::Read);
-    access.insert(chain_api::CHAIN_VALIDATE_TIPSET_CHECKPOINTS, Access::Read);
-=======
     access.insert(chain_api::CHAIN_GET_NAME, Access::Read);
->>>>>>> 3228e5f9
     access.insert(chain_api::CHAIN_SET_HEAD, Access::Admin);
 
     // Message Pool API
@@ -223,20 +218,6 @@
     pub type ChainGetTipSetParams = (TipsetKeysJson,);
     pub type ChainGetTipSetResult = TipsetJson;
 
-<<<<<<< HEAD
-    pub const CHAIN_GET_TIPSET_HASH: &str = "Filecoin.ChainGetTipSetHash";
-    pub type ChainGetTipSetHashParams = (TipsetKeysJson,);
-    pub type ChainGetTipSetHashResult = String;
-
-    pub const CHAIN_VALIDATE_TIPSET_CHECKPOINTS: &str = "Filecoin.ChainValidateTipSetCheckpoints";
-    pub type ChainValidateTipSetCheckpointsParams = ();
-    pub type ChainValidateTipSetCheckpointsResult = String;
-=======
-    pub const CHAIN_GET_NAME: &str = "Filecoin.ChainGetName";
-    pub type ChainGetNameParams = ();
-    pub type ChainGetNameResult = String;
->>>>>>> 3228e5f9
-
     pub const CHAIN_SET_HEAD: &str = "Filecoin.ChainSetHead";
     pub type ChainSetHeadParams = (TipsetKeys,);
     pub type ChainSetHeadResult = ();
