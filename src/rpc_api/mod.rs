--- conflicted
+++ resolved
@@ -426,12 +426,8 @@
 
     pub const NET_ADDRS_LISTEN: &str = "Filecoin.NetAddrsListen";
     pub const NET_PEERS: &str = "Filecoin.NetPeers";
-<<<<<<< HEAD
-
     pub const NET_LISTENING: &str = "Filecoin.NetListening";
 
-=======
->>>>>>> d27a4ca7
     pub const NET_INFO: &str = "Filecoin.NetInfo";
     pub const NET_CONNECT: &str = "Filecoin.NetConnect";
     pub const NET_DISCONNECT: &str = "Filecoin.NetDisconnect";
