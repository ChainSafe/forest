// Copyright 2019-2023 ChainSafe Systems
// SPDX-License-Identifier: Apache-2.0, MIT
//! In general, `forest` wants to support the same RPC messages as `lotus` (go
//! implementation of Filecoin).
//!
//! Follow the pattern set below, and don't forget to add an entry to the
//! [`ACCESS_MAP`] with the relevant permissions (consult the go implementation,
//! looking for a comment like `// perm: admin`)
//!
//! Future work:
//! - Have an `RpcEndpoint` trait.
use ahash::{HashMap, HashMapExt};
use once_cell::sync::Lazy;

pub mod data_types;

/// Access levels to be checked against JWT claims
pub enum Access {
    Admin,
    Sign,
    Write,
    Read,
}

/// Access mapping between method names and access levels
/// Checked against JWT claims on every request
pub static ACCESS_MAP: Lazy<HashMap<&str, Access>> = Lazy::new(|| {
    let mut access = HashMap::new();

    // Auth API
    access.insert(auth_api::AUTH_NEW, Access::Admin);
    access.insert(auth_api::AUTH_VERIFY, Access::Read);

    // Beacon API
    access.insert(beacon_api::BEACON_GET_ENTRY, Access::Read);

    // Chain API
    access.insert(chain_api::CHAIN_GET_MESSAGE, Access::Read);
    access.insert(chain_api::CHAIN_EXPORT, Access::Read);
    access.insert(chain_api::CHAIN_READ_OBJ, Access::Read);
    access.insert(chain_api::CHAIN_HAS_OBJ, Access::Read);
    access.insert(chain_api::CHAIN_GET_BLOCK_MESSAGES, Access::Read);
    access.insert(chain_api::CHAIN_GET_TIPSET_BY_HEIGHT, Access::Read);
    access.insert(chain_api::CHAIN_GET_GENESIS, Access::Read);
    access.insert(chain_api::CHAIN_HEAD, Access::Read);
    access.insert(chain_api::CHAIN_GET_BLOCK, Access::Read);
    access.insert(chain_api::CHAIN_GET_TIPSET, Access::Read);
    access.insert(chain_api::CHAIN_SET_HEAD, Access::Admin);
    access.insert(chain_api::CHAIN_GET_MIN_BASE_FEE, Access::Admin);

    // Message Pool API
    access.insert(mpool_api::MPOOL_PENDING, Access::Read);
    access.insert(mpool_api::MPOOL_PUSH, Access::Write);
    access.insert(mpool_api::MPOOL_PUSH_MESSAGE, Access::Sign);

    // Sync API
    access.insert(sync_api::SYNC_CHECK_BAD, Access::Read);
    access.insert(sync_api::SYNC_MARK_BAD, Access::Admin);
    access.insert(sync_api::SYNC_STATE, Access::Read);

    // Wallet API
    access.insert(wallet_api::WALLET_BALANCE, Access::Write);
    access.insert(wallet_api::WALLET_BALANCE, Access::Read);
    access.insert(wallet_api::WALLET_DEFAULT_ADDRESS, Access::Read);
    access.insert(wallet_api::WALLET_EXPORT, Access::Admin);
    access.insert(wallet_api::WALLET_HAS, Access::Write);
    access.insert(wallet_api::WALLET_IMPORT, Access::Admin);
    access.insert(wallet_api::WALLET_LIST, Access::Write);
    access.insert(wallet_api::WALLET_NEW, Access::Write);
    access.insert(wallet_api::WALLET_SET_DEFAULT, Access::Write);
    access.insert(wallet_api::WALLET_SIGN, Access::Sign);
    access.insert(wallet_api::WALLET_VERIFY, Access::Read);
    access.insert(wallet_api::WALLET_DELETE, Access::Write);

    // State API
    access.insert(state_api::STATE_CALL, Access::Read);
    access.insert(state_api::STATE_REPLAY, Access::Read);
    access.insert(state_api::STATE_GET_ACTOR, Access::Read);
    access.insert(state_api::STATE_MARKET_BALANCE, Access::Read);
    access.insert(state_api::STATE_MARKET_DEALS, Access::Read);
    access.insert(state_api::STATE_GET_RECEIPT, Access::Read);
    access.insert(state_api::STATE_WAIT_MSG, Access::Read);
    access.insert(state_api::STATE_NETWORK_NAME, Access::Read);
    access.insert(state_api::STATE_NETWORK_VERSION, Access::Read);
    access.insert(state_api::STATE_FETCH_ROOT, Access::Read);

    // Gas API
    access.insert(gas_api::GAS_ESTIMATE_GAS_LIMIT, Access::Read);
    access.insert(gas_api::GAS_ESTIMATE_GAS_PREMIUM, Access::Read);
    access.insert(gas_api::GAS_ESTIMATE_FEE_CAP, Access::Read);
    access.insert(gas_api::GAS_ESTIMATE_MESSAGE_GAS, Access::Read);

    // Common API
    access.insert(common_api::VERSION, Access::Read);
    access.insert(common_api::SHUTDOWN, Access::Admin);
    access.insert(common_api::START_TIME, Access::Read);

    // Net API
    access.insert(net_api::NET_ADDRS_LISTEN, Access::Read);
    access.insert(net_api::NET_PEERS, Access::Read);
    access.insert(net_api::NET_INFO, Access::Read);
    access.insert(net_api::NET_CONNECT, Access::Write);
    access.insert(net_api::NET_DISCONNECT, Access::Write);

    // Node API
    access.insert(node_api::NODE_STATUS, Access::Read);

    access
});

/// Checks an access enumeration against provided JWT claims
pub fn check_access(access: &Access, claims: &[String]) -> bool {
    match access {
        Access::Admin => claims.contains(&"admin".to_owned()),
        Access::Sign => claims.contains(&"sign".to_owned()),
        Access::Write => claims.contains(&"write".to_owned()),
        Access::Read => claims.contains(&"read".to_owned()),
    }
}

/// JSON-RPC API definitions

/// Authorization API
pub mod auth_api {
    use chrono::Duration;
    use serde::{Deserialize, Serialize};
    use serde_with::{serde_as, DurationSeconds};

    use crate::lotus_json::lotus_json_with_self;

    pub const AUTH_NEW: &str = "Filecoin.AuthNew";
    #[serde_as]
    #[derive(Deserialize, Serialize)]
    pub struct AuthNewParams {
        pub perms: Vec<String>,
        #[serde_as(as = "DurationSeconds<i64>")]
        pub token_exp: Duration,
    }
    lotus_json_with_self!(AuthNewParams);

    pub const AUTH_VERIFY: &str = "Filecoin.AuthVerify";
}

/// Beacon API
pub mod beacon_api {
    pub const BEACON_GET_ENTRY: &str = "Filecoin.BeaconGetEntry";
}

/// Chain API
pub mod chain_api {
    use std::path::PathBuf;

    use crate::blocks::TipsetKeys;
    use crate::lotus_json::lotus_json_with_self;
    use crate::shim::clock::ChainEpoch;
    use serde::{Deserialize, Serialize};

    pub const CHAIN_GET_MESSAGE: &str = "Filecoin.ChainGetMessage";

    pub const CHAIN_EXPORT: &str = "Filecoin.ChainExport";

    #[derive(Debug, Clone, Serialize, Deserialize)]
    pub struct ChainExportParams {
        pub epoch: ChainEpoch,
        pub recent_roots: i64,
        pub output_path: PathBuf,
        #[serde(with = "crate::lotus_json")]
        pub tipset_keys: TipsetKeys,
        pub skip_checksum: bool,
        pub dry_run: bool,
    }

    lotus_json_with_self!(ChainExportParams);

    pub type ChainExportResult = Option<String>;

    pub const CHAIN_READ_OBJ: &str = "Filecoin.ChainReadObj";
    pub const CHAIN_HAS_OBJ: &str = "Filecoin.ChainHasObj";
    pub const CHAIN_GET_BLOCK_MESSAGES: &str = "Filecoin.ChainGetBlockMessages";
    pub const CHAIN_GET_TIPSET_BY_HEIGHT: &str = "Filecoin.ChainGetTipSetByHeight";
    pub const CHAIN_GET_GENESIS: &str = "Filecoin.ChainGetGenesis";
    pub const CHAIN_HEAD: &str = "Filecoin.ChainHead";
    pub const CHAIN_GET_BLOCK: &str = "Filecoin.ChainGetBlock";
    pub const CHAIN_GET_TIPSET: &str = "Filecoin.ChainGetTipSet";
    pub const CHAIN_SET_HEAD: &str = "Filecoin.ChainSetHead";
    pub const CHAIN_GET_MIN_BASE_FEE: &str = "Filecoin.ChainGetMinBaseFee";
}

/// Message Pool API
pub mod mpool_api {
    pub const MPOOL_PENDING: &str = "Filecoin.MpoolPending";
    pub const MPOOL_PUSH: &str = "Filecoin.MpoolPush";
    pub const MPOOL_PUSH_MESSAGE: &str = "Filecoin.MpoolPushMessage";
}

/// Sync API
pub mod sync_api {
    pub const SYNC_CHECK_BAD: &str = "Filecoin.SyncCheckBad";
    pub const SYNC_MARK_BAD: &str = "Filecoin.SyncMarkBad";
    pub const SYNC_STATE: &str = "Filecoin.SyncState";
}

/// Wallet API
pub mod wallet_api {
    pub const WALLET_BALANCE: &str = "Filecoin.WalletBalance";
    pub const WALLET_DEFAULT_ADDRESS: &str = "Filecoin.WalletDefaultAddress";
    pub const WALLET_EXPORT: &str = "Filecoin.WalletExport";
    pub const WALLET_HAS: &str = "Filecoin.WalletHas";
    pub const WALLET_IMPORT: &str = "Filecoin.WalletImport";
    pub const WALLET_LIST: &str = "Filecoin.WalletList";
    pub const WALLET_NEW: &str = "Filecoin.WalletNew";
    pub const WALLET_SET_DEFAULT: &str = "Filecoin.WalletSetDefault";
    pub const WALLET_SIGN: &str = "Filecoin.WalletSign";
    pub const WALLET_VERIFY: &str = "Filecoin.WalletVerify";
    pub const WALLET_DELETE: &str = "Filecoin.WalletDelete";
}

/// State API
pub mod state_api {
    pub const STATE_CALL: &str = "Filecoin.StateCall";
    pub const STATE_REPLAY: &str = "Filecoin.StateReplay";
    pub const STATE_NETWORK_NAME: &str = "Filecoin.StateNetworkName";
    pub const STATE_NETWORK_VERSION: &str = "Filecoin.StateNetworkVersion";
    pub const STATE_GET_ACTOR: &str = "Filecoin.StateGetActor";
    pub const STATE_MARKET_BALANCE: &str = "Filecoin.StateMarketBalance";
    pub const STATE_MARKET_DEALS: &str = "Filecoin.StateMarketDeals";
    pub const STATE_GET_RECEIPT: &str = "Filecoin.StateGetReceipt";
    pub const STATE_WAIT_MSG: &str = "Filecoin.StateWaitMsg";
    pub const STATE_FETCH_ROOT: &str = "Filecoin.StateFetchRoot";
}

/// Gas API
pub mod gas_api {
    pub const GAS_ESTIMATE_FEE_CAP: &str = "Filecoin.GasEstimateFeeCap";
    pub const GAS_ESTIMATE_GAS_PREMIUM: &str = "Filecoin.GasEstimateGasPremium";
    pub const GAS_ESTIMATE_GAS_LIMIT: &str = "Filecoin.GasEstimateGasLimit";
    pub const GAS_ESTIMATE_MESSAGE_GAS: &str = "Filecoin.GasEstimateMessageGas";
}

/// Common API
pub mod common_api {
    pub const VERSION: &str = "Filecoin.Version";
    pub const SHUTDOWN: &str = "Filecoin.Shutdown";
    pub const START_TIME: &str = "Filecoin.StartTime";
}

/// Net API
pub mod net_api {
    use serde::{Deserialize, Serialize};

    use crate::lotus_json::lotus_json_with_self;

    pub const NET_ADDRS_LISTEN: &str = "Filecoin.NetAddrsListen";

    pub const NET_PEERS: &str = "Filecoin.NetPeers";

    pub const NET_INFO: &str = "Filecoin.NetInfo";

    #[derive(Debug, Default, Serialize, Deserialize)]
    pub struct NetInfoResult {
        pub num_peers: usize,
        pub num_connections: u32,
        pub num_pending: u32,
        pub num_pending_incoming: u32,
        pub num_pending_outgoing: u32,
        pub num_established: u32,
    }
    lotus_json_with_self!(NetInfoResult);

    impl From<libp2p::swarm::NetworkInfo> for NetInfoResult {
        fn from(i: libp2p::swarm::NetworkInfo) -> Self {
            let counters = i.connection_counters();
            Self {
                num_peers: i.num_peers(),
                num_connections: counters.num_connections(),
                num_pending: counters.num_pending(),
                num_pending_incoming: counters.num_pending_incoming(),
                num_pending_outgoing: counters.num_pending_outgoing(),
                num_established: counters.num_established(),
            }
        }
    }

    pub const NET_CONNECT: &str = "Filecoin.NetConnect";
    pub const NET_DISCONNECT: &str = "Filecoin.NetDisconnect";
}

<<<<<<< HEAD
=======
/// DB API
pub mod db_api {
    pub const DB_GC: &str = "Filecoin.DatabaseGarbageCollection";
}

/// Progress API
pub mod progress_api {
    use crate::lotus_json::lotus_json_with_self;
    use serde::{Deserialize, Serialize};

    pub const GET_PROGRESS: &str = "Filecoin.GetProgress";
    pub type GetProgressParams = (GetProgressType,);
    pub type GetProgressResult = (u64, u64);

    #[derive(Serialize, Deserialize)]
    pub enum GetProgressType {
        DatabaseGarbageCollection,
    }

    lotus_json_with_self!(GetProgressType);
}

>>>>>>> 7863b34c
/// Node API
pub mod node_api {
    pub const NODE_STATUS: &str = "Filecoin.NodeStatus";
    pub type NodeStatusResult = NodeStatus;

    use serde::{Deserialize, Serialize};

    use crate::lotus_json::lotus_json_with_self;

    #[derive(Debug, Serialize, Deserialize, Default)]
    pub struct NodeSyncStatus {
        pub epoch: u64,
        pub behind: u64,
    }

    #[derive(Debug, Serialize, Deserialize, Default)]
    pub struct NodePeerStatus {
        pub peers_to_publish_msgs: u32,
        pub peers_to_publish_blocks: u32,
    }

    #[derive(Debug, Serialize, Deserialize, Default)]
    pub struct NodeChainStatus {
        pub blocks_per_tipset_last_100: f64,
        pub blocks_per_tipset_last_finality: f64,
    }

    #[derive(Debug, Deserialize, Default, Serialize)]
    pub struct NodeStatus {
        pub sync_status: NodeSyncStatus,
        pub peer_status: NodePeerStatus,
        pub chain_status: NodeChainStatus,
    }

    lotus_json_with_self!(NodeStatus);
}<|MERGE_RESOLUTION|>--- conflicted
+++ resolved
@@ -285,31 +285,6 @@
     pub const NET_DISCONNECT: &str = "Filecoin.NetDisconnect";
 }
 
-<<<<<<< HEAD
-=======
-/// DB API
-pub mod db_api {
-    pub const DB_GC: &str = "Filecoin.DatabaseGarbageCollection";
-}
-
-/// Progress API
-pub mod progress_api {
-    use crate::lotus_json::lotus_json_with_self;
-    use serde::{Deserialize, Serialize};
-
-    pub const GET_PROGRESS: &str = "Filecoin.GetProgress";
-    pub type GetProgressParams = (GetProgressType,);
-    pub type GetProgressResult = (u64, u64);
-
-    #[derive(Serialize, Deserialize)]
-    pub enum GetProgressType {
-        DatabaseGarbageCollection,
-    }
-
-    lotus_json_with_self!(GetProgressType);
-}
-
->>>>>>> 7863b34c
 /// Node API
 pub mod node_api {
     pub const NODE_STATUS: &str = "Filecoin.NodeStatus";
