// Copyright 2019-2023 ChainSafe Systems
// SPDX-License-Identifier: Apache-2.0, MIT
//! In general, `forest` wants to support the same RPC messages as `lotus` (go
//! implementation of Filecoin).
//!
//! Follow the pattern set below, and don't forget to add an entry to the
//! [`ACCESS_MAP`] with the relevant permissions (consult the go implementation,
//! looking for a comment like `// perm: admin`)
//!
//! Future work:
//! - Have an `RpcEndpoint` trait.
use ahash::{HashMap, HashMapExt};
use once_cell::sync::Lazy;

pub mod data_types;

/// Access levels to be checked against JWT claims
pub enum Access {
    Admin,
    Sign,
    Write,
    Read,
}

/// Access mapping between method names and access levels
/// Checked against JWT claims on every request
pub static ACCESS_MAP: Lazy<HashMap<&str, Access>> = Lazy::new(|| {
    let mut access = HashMap::new();

    // Auth API
    access.insert(auth_api::AUTH_NEW, Access::Admin);
    access.insert(auth_api::AUTH_VERIFY, Access::Read);

    // Beacon API
    access.insert(beacon_api::BEACON_GET_ENTRY, Access::Read);

    // Chain API
    access.insert(chain_api::CHAIN_GET_MESSAGE, Access::Read);
    access.insert(chain_api::CHAIN_EXPORT, Access::Read);
    access.insert(chain_api::CHAIN_READ_OBJ, Access::Read);
    access.insert(chain_api::CHAIN_HAS_OBJ, Access::Read);
    access.insert(chain_api::CHAIN_GET_BLOCK_MESSAGES, Access::Read);
    access.insert(chain_api::CHAIN_GET_TIPSET_BY_HEIGHT, Access::Read);
    access.insert(chain_api::CHAIN_GET_GENESIS, Access::Read);
    access.insert(chain_api::CHAIN_HEAD, Access::Read);
    access.insert(chain_api::CHAIN_GET_BLOCK, Access::Read);
    access.insert(chain_api::CHAIN_GET_TIPSET, Access::Read);
    access.insert(chain_api::CHAIN_SET_HEAD, Access::Admin);
    access.insert(chain_api::CHAIN_GET_MIN_BASE_FEE, Access::Admin);
    access.insert(chain_api::CHAIN_GET_MESSAGES_IN_TIPSET, Access::Read);
    access.insert(chain_api::CHAIN_GET_PARENT_MESSAGES, Access::Read);

    // Message Pool API
    access.insert(mpool_api::MPOOL_GET_NONCE, Access::Read);
    access.insert(mpool_api::MPOOL_PENDING, Access::Read);
    access.insert(mpool_api::MPOOL_PUSH, Access::Write);
    access.insert(mpool_api::MPOOL_PUSH_MESSAGE, Access::Sign);

    // Sync API
    access.insert(sync_api::SYNC_CHECK_BAD, Access::Read);
    access.insert(sync_api::SYNC_MARK_BAD, Access::Admin);
    access.insert(sync_api::SYNC_STATE, Access::Read);

    // Wallet API
    access.insert(wallet_api::WALLET_BALANCE, Access::Write);
    access.insert(wallet_api::WALLET_BALANCE, Access::Read);
    access.insert(wallet_api::WALLET_DEFAULT_ADDRESS, Access::Read);
    access.insert(wallet_api::WALLET_EXPORT, Access::Admin);
    access.insert(wallet_api::WALLET_HAS, Access::Write);
    access.insert(wallet_api::WALLET_IMPORT, Access::Admin);
    access.insert(wallet_api::WALLET_LIST, Access::Write);
    access.insert(wallet_api::WALLET_NEW, Access::Write);
    access.insert(wallet_api::WALLET_SET_DEFAULT, Access::Write);
    access.insert(wallet_api::WALLET_SIGN, Access::Sign);
    access.insert(wallet_api::WALLET_VERIFY, Access::Read);
    access.insert(wallet_api::WALLET_DELETE, Access::Write);

    // State API
    access.insert(state_api::STATE_CALL, Access::Read);
    access.insert(state_api::STATE_REPLAY, Access::Read);
    access.insert(state_api::STATE_GET_ACTOR, Access::Read);
    access.insert(state_api::STATE_MARKET_BALANCE, Access::Read);
    access.insert(state_api::STATE_MARKET_DEALS, Access::Read);
    access.insert(state_api::STATE_MINER_INFO, Access::Read);
    access.insert(state_api::MINER_GET_BASE_INFO, Access::Read);
    access.insert(state_api::STATE_MINER_ACTIVE_SECTORS, Access::Read);
    access.insert(state_api::STATE_MINER_FAULTS, Access::Read);
    access.insert(state_api::STATE_MINER_RECOVERIES, Access::Read);
    access.insert(state_api::STATE_MINER_POWER, Access::Read);
    access.insert(state_api::STATE_MINER_DEADLINES, Access::Read);
    access.insert(state_api::STATE_MINER_PROVING_DEADLINE, Access::Read);
    access.insert(state_api::STATE_GET_RECEIPT, Access::Read);
    access.insert(state_api::STATE_WAIT_MSG, Access::Read);
    access.insert(state_api::STATE_NETWORK_NAME, Access::Read);
    access.insert(state_api::STATE_NETWORK_VERSION, Access::Read);
    access.insert(state_api::STATE_ACCOUNT_KEY, Access::Read);
    access.insert(state_api::STATE_LOOKUP_ID, Access::Read);
    access.insert(state_api::STATE_FETCH_ROOT, Access::Read);
    access.insert(state_api::STATE_GET_RANDOMNESS_FROM_TICKETS, Access::Read);
    access.insert(state_api::STATE_GET_RANDOMNESS_FROM_BEACON, Access::Read);
    access.insert(state_api::STATE_READ_STATE, Access::Read);
    access.insert(state_api::STATE_CIRCULATING_SUPPLY, Access::Read);
    access.insert(state_api::STATE_SECTOR_GET_INFO, Access::Read);
    access.insert(state_api::STATE_LIST_MINERS, Access::Read);
    access.insert(state_api::STATE_MINER_SECTOR_COUNT, Access::Read);
    access.insert(
        state_api::STATE_VM_CIRCULATING_SUPPLY_INTERNAL,
        Access::Read,
    );

    // Gas API
    access.insert(gas_api::GAS_ESTIMATE_GAS_LIMIT, Access::Read);
    access.insert(gas_api::GAS_ESTIMATE_GAS_PREMIUM, Access::Read);
    access.insert(gas_api::GAS_ESTIMATE_FEE_CAP, Access::Read);
    access.insert(gas_api::GAS_ESTIMATE_MESSAGE_GAS, Access::Read);

    // Common API
    access.insert(common_api::VERSION, Access::Read);
    access.insert(common_api::SESSION, Access::Read);
    access.insert(common_api::SHUTDOWN, Access::Admin);
    access.insert(common_api::START_TIME, Access::Read);

    // Net API
    access.insert(net_api::NET_ADDRS_LISTEN, Access::Read);
    access.insert(net_api::NET_PEERS, Access::Read);
    access.insert(net_api::NET_INFO, Access::Read);
    access.insert(net_api::NET_CONNECT, Access::Write);
    access.insert(net_api::NET_DISCONNECT, Access::Write);

    // Node API
    access.insert(node_api::NODE_STATUS, Access::Read);

    // Eth API
    access.insert(eth_api::ETH_ACCOUNTS, Access::Read);
    access.insert(eth_api::ETH_BLOCK_NUMBER, Access::Read);
    access.insert(eth_api::ETH_CHAIN_ID, Access::Read);
    access.insert(eth_api::ETH_GAS_PRICE, Access::Read);
<<<<<<< HEAD
    access.insert(eth_api::STATE_MARKET_STORAGE_DEAL, Access::Read);

=======
    access.insert(eth_api::ETH_GET_BALANCE, Access::Read);
>>>>>>> a42fcec4
    access
});

/// Checks an access enumeration against provided JWT claims
pub fn check_access(access: &Access, claims: &[String]) -> bool {
    match access {
        Access::Admin => claims.contains(&"admin".to_owned()),
        Access::Sign => claims.contains(&"sign".to_owned()),
        Access::Write => claims.contains(&"write".to_owned()),
        Access::Read => claims.contains(&"read".to_owned()),
    }
}

/// JSON-RPC API definitions

/// Authorization API
pub mod auth_api {
    use chrono::Duration;
    use serde::{Deserialize, Serialize};
    use serde_with::{serde_as, DurationSeconds};

    use crate::lotus_json::lotus_json_with_self;

    pub const AUTH_NEW: &str = "Filecoin.AuthNew";
    #[serde_as]
    #[derive(Deserialize, Serialize)]
    pub struct AuthNewParams {
        pub perms: Vec<String>,
        #[serde_as(as = "DurationSeconds<i64>")]
        pub token_exp: Duration,
    }
    lotus_json_with_self!(AuthNewParams);

    pub const AUTH_VERIFY: &str = "Filecoin.AuthVerify";
}

/// Beacon API
pub mod beacon_api {
    pub const BEACON_GET_ENTRY: &str = "Filecoin.BeaconGetEntry";
}

/// Chain API
pub mod chain_api {
    use std::path::PathBuf;

    use crate::blocks::TipsetKeys;
    use crate::lotus_json::lotus_json_with_self;
    use crate::shim::clock::ChainEpoch;
    use serde::{Deserialize, Serialize};

    pub const CHAIN_GET_MESSAGE: &str = "Filecoin.ChainGetMessage";

    pub const CHAIN_EXPORT: &str = "Filecoin.ChainExport";

    #[derive(Debug, Clone, Serialize, Deserialize)]
    pub struct ChainExportParams {
        pub epoch: ChainEpoch,
        pub recent_roots: i64,
        pub output_path: PathBuf,
        #[serde(with = "crate::lotus_json")]
        pub tipset_keys: TipsetKeys,
        pub skip_checksum: bool,
        pub dry_run: bool,
    }

    lotus_json_with_self!(ChainExportParams);

    pub type ChainExportResult = Option<String>;

    pub const CHAIN_READ_OBJ: &str = "Filecoin.ChainReadObj";
    pub const CHAIN_HAS_OBJ: &str = "Filecoin.ChainHasObj";
    pub const CHAIN_GET_BLOCK_MESSAGES: &str = "Filecoin.ChainGetBlockMessages";
    pub const CHAIN_GET_TIPSET_BY_HEIGHT: &str = "Filecoin.ChainGetTipSetByHeight";
    pub const CHAIN_GET_GENESIS: &str = "Filecoin.ChainGetGenesis";
    pub const CHAIN_HEAD: &str = "Filecoin.ChainHead";
    pub const CHAIN_GET_BLOCK: &str = "Filecoin.ChainGetBlock";
    pub const CHAIN_GET_TIPSET: &str = "Filecoin.ChainGetTipSet";
    pub const CHAIN_SET_HEAD: &str = "Filecoin.ChainSetHead";
    pub const CHAIN_GET_MIN_BASE_FEE: &str = "Filecoin.ChainGetMinBaseFee";
    pub const CHAIN_GET_MESSAGES_IN_TIPSET: &str = "Filecoin.ChainGetMessagesInTipset";
    pub const CHAIN_GET_PARENT_MESSAGES: &str = "Filecoin.ChainGetParentMessages";
}

/// Message Pool API
pub mod mpool_api {
    pub const MPOOL_GET_NONCE: &str = "Filecoin.MpoolGetNonce";
    pub const MPOOL_PENDING: &str = "Filecoin.MpoolPending";
    pub const MPOOL_PUSH: &str = "Filecoin.MpoolPush";
    pub const MPOOL_PUSH_MESSAGE: &str = "Filecoin.MpoolPushMessage";
}

/// Sync API
pub mod sync_api {
    pub const SYNC_CHECK_BAD: &str = "Filecoin.SyncCheckBad";
    pub const SYNC_MARK_BAD: &str = "Filecoin.SyncMarkBad";
    pub const SYNC_STATE: &str = "Filecoin.SyncState";
}

/// Wallet API
pub mod wallet_api {
    pub const WALLET_BALANCE: &str = "Filecoin.WalletBalance";
    pub const WALLET_DEFAULT_ADDRESS: &str = "Filecoin.WalletDefaultAddress";
    pub const WALLET_EXPORT: &str = "Filecoin.WalletExport";
    pub const WALLET_HAS: &str = "Filecoin.WalletHas";
    pub const WALLET_IMPORT: &str = "Filecoin.WalletImport";
    pub const WALLET_LIST: &str = "Filecoin.WalletList";
    pub const WALLET_NEW: &str = "Filecoin.WalletNew";
    pub const WALLET_SET_DEFAULT: &str = "Filecoin.WalletSetDefault";
    pub const WALLET_SIGN: &str = "Filecoin.WalletSign";
    pub const WALLET_VERIFY: &str = "Filecoin.WalletVerify";
    pub const WALLET_DELETE: &str = "Filecoin.WalletDelete";
}

/// State API
pub mod state_api {
    pub const STATE_CALL: &str = "Filecoin.StateCall";
    pub const STATE_REPLAY: &str = "Filecoin.StateReplay";
    pub const STATE_NETWORK_NAME: &str = "Filecoin.StateNetworkName";
    pub const STATE_NETWORK_VERSION: &str = "Filecoin.StateNetworkVersion";
    pub const STATE_GET_ACTOR: &str = "Filecoin.StateGetActor";
    pub const STATE_MARKET_BALANCE: &str = "Filecoin.StateMarketBalance";
    pub const STATE_MARKET_DEALS: &str = "Filecoin.StateMarketDeals";
    pub const STATE_MINER_INFO: &str = "Filecoin.StateMinerInfo";
    pub const MINER_GET_BASE_INFO: &str = "Filecoin.MinerGetBaseInfo";
    pub const STATE_MINER_FAULTS: &str = "Filecoin.StateMinerFaults";
    pub const STATE_MINER_RECOVERIES: &str = "Filecoin.StateMinerRecoveries";
    pub const STATE_MINER_POWER: &str = "Filecoin.StateMinerPower";
    pub const STATE_MINER_DEADLINES: &str = "Filecoin.StateMinerDeadlines";
    pub const STATE_MINER_PROVING_DEADLINE: &str = "Filecoin.StateMinerProvingDeadline";
    pub const STATE_GET_RECEIPT: &str = "Filecoin.StateGetReceipt";
    pub const STATE_WAIT_MSG: &str = "Filecoin.StateWaitMsg";
    pub const STATE_FETCH_ROOT: &str = "Filecoin.StateFetchRoot";
    pub const STATE_GET_RANDOMNESS_FROM_TICKETS: &str = "Filecoin.StateGetRandomnessFromTickets";
    pub const STATE_GET_RANDOMNESS_FROM_BEACON: &str = "Filecoin.StateGetRandomnessFromBeacon";
    pub const STATE_READ_STATE: &str = "Filecoin.StateReadState";
    pub const STATE_MINER_ACTIVE_SECTORS: &str = "Filecoin.StateMinerActiveSectors";
    pub const STATE_LOOKUP_ID: &str = "Filecoin.StateLookupID";
    pub const STATE_ACCOUNT_KEY: &str = "Filecoin.StateAccountKey";
    pub const STATE_CIRCULATING_SUPPLY: &str = "Filecoin.StateCirculatingSupply";
    pub const STATE_DECODE_PARAMS: &str = "Filecoin.StateDecodeParams";
    pub const STATE_SECTOR_GET_INFO: &str = "Filecoin.StateSectorGetInfo";
    pub const STATE_SEARCH_MSG: &str = "Filecoin.StateSearchMsg";
    pub const STATE_SEARCH_MSG_LIMITED: &str = "Filecoin.StateSearchMsgLimited";
    pub const STATE_LIST_MINERS: &str = "Filecoin.StateListMiners";
    pub const STATE_MINER_SECTOR_COUNT: &str = "Filecoin.StateMinerSectorCount";
    pub const STATE_VM_CIRCULATING_SUPPLY_INTERNAL: &str =
        "Filecoin.StateVMCirculatingSupplyInternal";
}

/// Gas API
pub mod gas_api {
    pub const GAS_ESTIMATE_FEE_CAP: &str = "Filecoin.GasEstimateFeeCap";
    pub const GAS_ESTIMATE_GAS_PREMIUM: &str = "Filecoin.GasEstimateGasPremium";
    pub const GAS_ESTIMATE_GAS_LIMIT: &str = "Filecoin.GasEstimateGasLimit";
    pub const GAS_ESTIMATE_MESSAGE_GAS: &str = "Filecoin.GasEstimateMessageGas";
}

/// Common API
pub mod common_api {
    pub const VERSION: &str = "Filecoin.Version";
    pub const SHUTDOWN: &str = "Filecoin.Shutdown";
    pub const START_TIME: &str = "Filecoin.StartTime";
    pub const DISCOVER: &str = "Filecoin.Discover";
    pub const SESSION: &str = "Filecoin.Session";
}

/// Net API
pub mod net_api {
    use serde::{Deserialize, Serialize};

    use crate::lotus_json::lotus_json_with_self;

    pub const NET_ADDRS_LISTEN: &str = "Filecoin.NetAddrsListen";

    pub const NET_PEERS: &str = "Filecoin.NetPeers";

    pub const NET_INFO: &str = "Filecoin.NetInfo";

    #[derive(Debug, Default, Serialize, Deserialize)]
    pub struct NetInfoResult {
        pub num_peers: usize,
        pub num_connections: u32,
        pub num_pending: u32,
        pub num_pending_incoming: u32,
        pub num_pending_outgoing: u32,
        pub num_established: u32,
    }
    lotus_json_with_self!(NetInfoResult);

    impl From<libp2p::swarm::NetworkInfo> for NetInfoResult {
        fn from(i: libp2p::swarm::NetworkInfo) -> Self {
            let counters = i.connection_counters();
            Self {
                num_peers: i.num_peers(),
                num_connections: counters.num_connections(),
                num_pending: counters.num_pending(),
                num_pending_incoming: counters.num_pending_incoming(),
                num_pending_outgoing: counters.num_pending_outgoing(),
                num_established: counters.num_established(),
            }
        }
    }

    pub const NET_CONNECT: &str = "Filecoin.NetConnect";
    pub const NET_DISCONNECT: &str = "Filecoin.NetDisconnect";
}

/// Node API
pub mod node_api {
    pub const NODE_STATUS: &str = "Filecoin.NodeStatus";
    pub type NodeStatusResult = NodeStatus;

    use serde::{Deserialize, Serialize};

    use crate::lotus_json::lotus_json_with_self;

    #[derive(Debug, Serialize, Deserialize, Default)]
    pub struct NodeSyncStatus {
        pub epoch: u64,
        pub behind: u64,
    }

    #[derive(Debug, Serialize, Deserialize, Default)]
    pub struct NodePeerStatus {
        pub peers_to_publish_msgs: u32,
        pub peers_to_publish_blocks: u32,
    }

    #[derive(Debug, Serialize, Deserialize, Default)]
    pub struct NodeChainStatus {
        pub blocks_per_tipset_last_100: f64,
        pub blocks_per_tipset_last_finality: f64,
    }

    #[derive(Debug, Deserialize, Default, Serialize)]
    pub struct NodeStatus {
        pub sync_status: NodeSyncStatus,
        pub peer_status: NodePeerStatus,
        pub chain_status: NodeChainStatus,
    }

    lotus_json_with_self!(NodeStatus);
}

// Eth API
pub mod eth_api {
    use std::{fmt, str::FromStr};

    use cid::{
        multihash::{self, MultihashDigest},
        Cid,
    };
    use num_bigint;
    use serde::{Deserialize, Serialize};

    use crate::lotus_json::{lotus_json_with_self, HasLotusJson};
    use crate::shim::address::Address as FilecoinAddress;

    pub const ETH_ACCOUNTS: &str = "Filecoin.EthAccounts";
    pub const ETH_BLOCK_NUMBER: &str = "Filecoin.EthBlockNumber";
    pub const ETH_CHAIN_ID: &str = "Filecoin.EthChainId";
    pub const ETH_GAS_PRICE: &str = "Filecoin.EthGasPrice";
<<<<<<< HEAD
    pub const STATE_MARKET_STORAGE_DEAL: &str = "Filecoin.StateMarketStorageDeal";
=======
    pub const ETH_GET_BALANCE: &str = "Filecoin.EthGetBalance";

    const MASKED_ID_PREFIX: [u8; 12] = [0xff, 0, 0, 0, 0, 0, 0, 0, 0, 0, 0, 0];
>>>>>>> a42fcec4

    #[derive(Debug, Deserialize, Serialize, Default)]
    pub struct GasPriceResult(#[serde(with = "crate::lotus_json::hexify")] pub num_bigint::BigInt);

    lotus_json_with_self!(GasPriceResult);

    #[derive(PartialEq, Debug, Deserialize, Serialize, Default)]
    pub struct BigInt(#[serde(with = "crate::lotus_json::hexify")] pub num_bigint::BigInt);

    lotus_json_with_self!(BigInt);

    #[derive(Debug, Deserialize, Serialize, Default, Clone)]
    pub struct Address(
        #[serde(with = "crate::lotus_json::hexify_bytes")] pub ethereum_types::Address,
    );

    lotus_json_with_self!(Address);

    impl Address {
        pub fn to_filecoin_address(&self) -> Result<FilecoinAddress, anyhow::Error> {
            if self.is_masked_id() {
                // This is a masked ID address.
                let bytes: [u8; 8] =
                    core::array::from_fn(|i| self.0.as_fixed_bytes()[MASKED_ID_PREFIX.len() + i]);
                Ok(FilecoinAddress::new_id(u64::from_be_bytes(bytes)))
            } else {
                // Otherwise, translate the address into an address controlled by the
                // Ethereum Address Manager.
                Ok(FilecoinAddress::new_delegated(
                    FilecoinAddress::ETHEREUM_ACCOUNT_MANAGER_ACTOR.id()?,
                    self.0.as_bytes(),
                )?)
            }
        }

        fn is_masked_id(&self) -> bool {
            self.0.as_bytes().starts_with(&MASKED_ID_PREFIX)
        }
    }

    impl FromStr for Address {
        type Err = anyhow::Error;

        fn from_str(s: &str) -> Result<Self, Self::Err> {
            Ok(Address(
                ethereum_types::Address::from_str(s).map_err(|e| anyhow::anyhow!("{e}"))?,
            ))
        }
    }

    #[derive(Default, Clone)]
    pub struct Hash(pub ethereum_types::H256);

    impl Hash {
        // Should ONLY be used for blocks and Filecoin messages. Eth transactions expect a different hashing scheme.
        pub fn to_cid(&self) -> cid::Cid {
            let mh = multihash::Code::Blake2b256.digest(self.0.as_bytes());
            Cid::new_v1(fvm_ipld_encoding::DAG_CBOR, mh)
        }
    }

    impl FromStr for Hash {
        type Err = anyhow::Error;

        fn from_str(s: &str) -> Result<Self, Self::Err> {
            Ok(Hash(ethereum_types::H256::from_str(s)?))
        }
    }

    #[derive(Default, Clone)]
    pub enum Predefined {
        Earliest,
        Pending,
        #[default]
        Latest,
    }

    impl fmt::Display for Predefined {
        fn fmt(&self, f: &mut fmt::Formatter) -> fmt::Result {
            let s = match self {
                Predefined::Earliest => "earliest",
                Predefined::Pending => "pending",
                Predefined::Latest => "latest",
            };
            write!(f, "{}", s)
        }
    }

    #[allow(dead_code)]
    #[derive(Clone)]
    pub enum BlockNumberOrHash {
        PredefinedBlock(Predefined),
        BlockNumber(i64),
        BlockHash(Hash, bool),
    }

    impl BlockNumberOrHash {
        pub fn from_predefined(predefined: Predefined) -> Self {
            Self::PredefinedBlock(predefined)
        }

        pub fn from_block_number(number: i64) -> Self {
            Self::BlockNumber(number)
        }
    }

    impl HasLotusJson for BlockNumberOrHash {
        type LotusJson = String;

        fn snapshots() -> Vec<(serde_json::Value, Self)> {
            vec![]
        }

        fn into_lotus_json(self) -> Self::LotusJson {
            match self {
                Self::PredefinedBlock(predefined) => predefined.to_string(),
                Self::BlockNumber(number) => format!("0x{:x}", number),
                Self::BlockHash(hash, _require_canonical) => format!("0x{:x}", hash.0),
            }
        }

        fn from_lotus_json(lotus_json: Self::LotusJson) -> Self {
            match lotus_json.as_str() {
                "earliest" => return Self::PredefinedBlock(Predefined::Earliest),
                "pending" => return Self::PredefinedBlock(Predefined::Pending),
                "latest" => return Self::PredefinedBlock(Predefined::Latest),
                _ => (),
            };

            if lotus_json.len() > 2 && &lotus_json[..2] == "0x" {
                if let Ok(number) = i64::from_str_radix(&lotus_json[2..], 16) {
                    return Self::BlockNumber(number);
                }
            }

            // Return some default value if we can't convert
            Self::PredefinedBlock(Predefined::Latest)
        }
    }

    #[cfg(test)]
    mod test {
        use super::*;
        use quickcheck_macros::quickcheck;

        #[quickcheck]
        fn gas_price_result_serde_roundtrip(i: u128) {
            let r = GasPriceResult(i.into());
            let encoded = serde_json::to_string(&r).unwrap();
            assert_eq!(encoded, format!("\"0x{i:x}\""));
            let decoded: GasPriceResult = serde_json::from_str(&encoded).unwrap();
            assert_eq!(r.0, decoded.0);
        }
    }
}<|MERGE_RESOLUTION|>--- conflicted
+++ resolved
@@ -135,12 +135,9 @@
     access.insert(eth_api::ETH_BLOCK_NUMBER, Access::Read);
     access.insert(eth_api::ETH_CHAIN_ID, Access::Read);
     access.insert(eth_api::ETH_GAS_PRICE, Access::Read);
-<<<<<<< HEAD
+    access.insert(eth_api::ETH_GET_BALANCE, Access::Read);    
     access.insert(eth_api::STATE_MARKET_STORAGE_DEAL, Access::Read);
 
-=======
-    access.insert(eth_api::ETH_GET_BALANCE, Access::Read);
->>>>>>> a42fcec4
     access
 });
 
@@ -403,13 +400,10 @@
     pub const ETH_BLOCK_NUMBER: &str = "Filecoin.EthBlockNumber";
     pub const ETH_CHAIN_ID: &str = "Filecoin.EthChainId";
     pub const ETH_GAS_PRICE: &str = "Filecoin.EthGasPrice";
-<<<<<<< HEAD
+    pub const ETH_GET_BALANCE: &str = "Filecoin.EthGetBalance";
     pub const STATE_MARKET_STORAGE_DEAL: &str = "Filecoin.StateMarketStorageDeal";
-=======
-    pub const ETH_GET_BALANCE: &str = "Filecoin.EthGetBalance";
 
     const MASKED_ID_PREFIX: [u8; 12] = [0xff, 0, 0, 0, 0, 0, 0, 0, 0, 0, 0, 0];
->>>>>>> a42fcec4
 
     #[derive(Debug, Deserialize, Serialize, Default)]
     pub struct GasPriceResult(#[serde(with = "crate::lotus_json::hexify")] pub num_bigint::BigInt);
