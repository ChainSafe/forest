--- conflicted
+++ resolved
@@ -95,11 +95,8 @@
     access.insert(state_api::STATE_GET_RANDOMNESS_FROM_TICKETS, Access::Read);
     access.insert(state_api::STATE_GET_RANDOMNESS_FROM_BEACON, Access::Read);
     access.insert(state_api::STATE_READ_STATE, Access::Read);
-<<<<<<< HEAD
     access.insert(state_api::STATE_CIRCULATING_SUPPLY, Access::Read);
-=======
     access.insert(state_api::STATE_SECTOR_GET_INFO, Access::Read);
->>>>>>> 01523182
 
     // Gas API
     access.insert(gas_api::GAS_ESTIMATE_GAS_LIMIT, Access::Read);
