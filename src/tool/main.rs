--- conflicted
+++ resolved
@@ -21,16 +21,12 @@
         .block_on(async {
             // Run command
             match cmd {
-<<<<<<< HEAD
-                Subcommand::Benchmark(benchmark) => benchmark.run().await,
+                Subcommand::Benchmark(cmd) => cmd.run().await,
                 Subcommand::StateMigration(state_migration) => state_migration.run().await,
-=======
-                Subcommand::Benchmark(cmd) => cmd.run().await,
                 Subcommand::Snapshot(cmd) => cmd.run().await,
                 Subcommand::Fetch(cmd) => cmd.run().await,
                 Subcommand::Archive(cmd) => cmd.run().await,
                 Subcommand::DB(cmd) => cmd.run().await,
->>>>>>> a367479c
             }
         })
 }