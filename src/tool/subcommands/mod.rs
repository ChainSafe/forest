// Copyright 2019-2023 ChainSafe Systems
// SPDX-License-Identifier: Apache-2.0, MIT

pub mod archive_cmd;
pub mod benchmark_cmd;
<<<<<<< HEAD
pub mod state_migration_cmd;
=======
pub mod db_cmd;
pub mod fetch_params_cmd;
pub mod snapshot_cmd;
>>>>>>> a367479c

use crate::cli_shared::cli::HELP_MESSAGE;
use crate::cli_shared::cli::*;
use crate::networks::{ChainConfig, NetworkChain};
use crate::utils::version::FOREST_VERSION_STRING;
use crate::utils::{io::read_file_to_string, io::read_toml};
use clap::Parser;
use std::sync::Arc;

/// Command-line options for the `forest-tool` binary
#[derive(Parser)]
#[command(name = env!("CARGO_PKG_NAME"), author = env!("CARGO_PKG_AUTHORS"), version = FOREST_VERSION_STRING.as_str(), about = env!("CARGO_PKG_DESCRIPTION"))]
#[command(help_template(HELP_MESSAGE))]
pub struct Cli {
    #[command(subcommand)]
    pub cmd: Subcommand,
}

/// forest-tool sub-commands
#[derive(clap::Subcommand)]
pub enum Subcommand {
    /// Benchmark various Forest subsystems
    #[command(subcommand)]
    Benchmark(benchmark_cmd::BenchmarkCommands),

<<<<<<< HEAD
    /// State migration tools
    #[command(subcommand)]
    StateMigration(state_migration_cmd::StateMigrationCommands),
=======
    /// Manage snapshots
    #[command(subcommand)]
    Snapshot(snapshot_cmd::SnapshotCommands),

    /// Download parameters for generating and verifying proofs for given size
    #[command(name = "fetch-params")]
    Fetch(fetch_params_cmd::FetchCommands),

    /// Manage archives
    #[command(subcommand)]
    Archive(archive_cmd::ArchiveCommands),

    /// Database management
    #[command(subcommand)]
    DB(db_cmd::DBCommands),
}

fn read_config(config: &Option<String>, chain: &Option<NetworkChain>) -> anyhow::Result<Config> {
    let path = find_config_path(config);
    let mut cfg: Config = match &path {
        Some(path) => {
            // Read from config file
            let toml = read_file_to_string(path.to_path_buf())?;
            // Parse and return the configuration file
            read_toml(&toml)?
        }
        None => Config::default(),
    };

    // Override config with chain if some
    match chain {
        Some(NetworkChain::Mainnet) => cfg.chain = Arc::new(ChainConfig::mainnet()),
        Some(NetworkChain::Calibnet) => cfg.chain = Arc::new(ChainConfig::calibnet()),
        Some(NetworkChain::Devnet(_)) => cfg.chain = Arc::new(ChainConfig::devnet()),
        None => (),
    }

    Ok(cfg)
>>>>>>> a367479c
}<|MERGE_RESOLUTION|>--- conflicted
+++ resolved
@@ -3,13 +3,10 @@
 
 pub mod archive_cmd;
 pub mod benchmark_cmd;
-<<<<<<< HEAD
-pub mod state_migration_cmd;
-=======
 pub mod db_cmd;
 pub mod fetch_params_cmd;
 pub mod snapshot_cmd;
->>>>>>> a367479c
+pub mod state_migration_cmd;
 
 use crate::cli_shared::cli::HELP_MESSAGE;
 use crate::cli_shared::cli::*;
@@ -35,11 +32,10 @@
     #[command(subcommand)]
     Benchmark(benchmark_cmd::BenchmarkCommands),
 
-<<<<<<< HEAD
     /// State migration tools
     #[command(subcommand)]
     StateMigration(state_migration_cmd::StateMigrationCommands),
-=======
+
     /// Manage snapshots
     #[command(subcommand)]
     Snapshot(snapshot_cmd::SnapshotCommands),
@@ -78,5 +74,4 @@
     }
 
     Ok(cfg)
->>>>>>> a367479c
 }