// Copyright 2019-2023 ChainSafe Systems
// SPDX-License-Identifier: Apache-2.0, MIT

pub mod archive_cmd;
pub mod benchmark_cmd;
<<<<<<< HEAD
=======
pub mod db_cmd;
>>>>>>> 13774ab2
pub mod fetch_params_cmd;
pub mod snapshot_cmd;

use crate::cli_shared::cli::HELP_MESSAGE;
use crate::cli_shared::cli::*;
<<<<<<< HEAD
=======
use crate::networks::{ChainConfig, NetworkChain};
>>>>>>> 13774ab2
use crate::utils::version::FOREST_VERSION_STRING;
use crate::utils::{io::read_file_to_string, io::read_toml};
use clap::Parser;
use std::sync::Arc;

/// Command-line options for the `forest-tool` binary
#[derive(Parser)]
#[command(name = env!("CARGO_PKG_NAME"), author = env!("CARGO_PKG_AUTHORS"), version = FOREST_VERSION_STRING.as_str(), about = env!("CARGO_PKG_DESCRIPTION"))]
#[command(help_template(HELP_MESSAGE))]
pub struct Cli {
    #[command(subcommand)]
    pub cmd: Subcommand,
}

/// forest-tool sub-commands
#[derive(clap::Subcommand)]
pub enum Subcommand {
    /// Benchmark various Forest subsystems
    #[command(subcommand)]
    Benchmark(benchmark_cmd::BenchmarkCommands),

    /// Manage snapshots
    #[command(subcommand)]
    Snapshot(snapshot_cmd::SnapshotCommands),

    /// Download parameters for generating and verifying proofs for given size
    #[command(name = "fetch-params")]
    Fetch(fetch_params_cmd::FetchCommands),

    /// Manage archives
    #[command(subcommand)]
    Archive(archive_cmd::ArchiveCommands),
<<<<<<< HEAD
}

fn read_config(config: &Option<String>) -> anyhow::Result<Config> {
    Ok(match find_config_path(config) {
=======

    /// Database management
    #[command(subcommand)]
    DB(db_cmd::DBCommands),
}

fn read_config(config: &Option<String>, chain: &Option<NetworkChain>) -> anyhow::Result<Config> {
    let path = find_config_path(config);
    let mut cfg: Config = match &path {
>>>>>>> 13774ab2
        Some(path) => {
            // Read from config file
            let toml = read_file_to_string(path.to_path_buf())?;
            // Parse and return the configuration file
            read_toml(&toml)?
        }
        None => Config::default(),
<<<<<<< HEAD
    })
=======
    };

    // Override config with chain if some
    match chain {
        Some(NetworkChain::Mainnet) => cfg.chain = Arc::new(ChainConfig::mainnet()),
        Some(NetworkChain::Calibnet) => cfg.chain = Arc::new(ChainConfig::calibnet()),
        Some(NetworkChain::Devnet(_)) => cfg.chain = Arc::new(ChainConfig::devnet()),
        None => (),
    }

    Ok(cfg)
>>>>>>> 13774ab2
}<|MERGE_RESOLUTION|>--- conflicted
+++ resolved
@@ -3,19 +3,13 @@
 
 pub mod archive_cmd;
 pub mod benchmark_cmd;
-<<<<<<< HEAD
-=======
 pub mod db_cmd;
->>>>>>> 13774ab2
 pub mod fetch_params_cmd;
 pub mod snapshot_cmd;
 
 use crate::cli_shared::cli::HELP_MESSAGE;
 use crate::cli_shared::cli::*;
-<<<<<<< HEAD
-=======
 use crate::networks::{ChainConfig, NetworkChain};
->>>>>>> 13774ab2
 use crate::utils::version::FOREST_VERSION_STRING;
 use crate::utils::{io::read_file_to_string, io::read_toml};
 use clap::Parser;
@@ -48,12 +42,6 @@
     /// Manage archives
     #[command(subcommand)]
     Archive(archive_cmd::ArchiveCommands),
-<<<<<<< HEAD
-}
-
-fn read_config(config: &Option<String>) -> anyhow::Result<Config> {
-    Ok(match find_config_path(config) {
-=======
 
     /// Database management
     #[command(subcommand)]
@@ -63,7 +51,6 @@
 fn read_config(config: &Option<String>, chain: &Option<NetworkChain>) -> anyhow::Result<Config> {
     let path = find_config_path(config);
     let mut cfg: Config = match &path {
->>>>>>> 13774ab2
         Some(path) => {
             // Read from config file
             let toml = read_file_to_string(path.to_path_buf())?;
@@ -71,9 +58,6 @@
             read_toml(&toml)?
         }
         None => Config::default(),
-<<<<<<< HEAD
-    })
-=======
     };
 
     // Override config with chain if some
@@ -85,5 +69,4 @@
     }
 
     Ok(cfg)
->>>>>>> 13774ab2
 }