--- conflicted
+++ resolved
@@ -469,34 +469,16 @@
                         msg.from(),
                         root_tsk.clone(),
                     )));
-<<<<<<< HEAD
-                    tests.push(validate_message_lookup(ApiInfo::state_wait_msg_req(
-                        msg.cid()?,
-                        0,
-                    )));
-                    tests.push(validate_message_lookup(ApiInfo::state_search_msg_req(
-                        msg.cid()?,
-                    )));
-                    tests.push(validate_message_lookup(
-                        ApiInfo::state_search_msg_limited_req(msg.cid()?, 800),
-                    ));
-=======
                     tests.push(
                         validate_message_lookup(ApiInfo::state_wait_msg_req(msg.cid()?, 0))
                             .with_timeout(Duration::from_secs(30)),
                     );
-                    tests.push(
-                        validate_message_lookup(ApiInfo::state_search_msg_req(msg.cid()?))
-                            .ignore("Not implemented yet"),
-                    );
-                    tests.push(
-                        validate_message_lookup(ApiInfo::state_search_msg_limited_req(
-                            msg.cid()?,
-                            800,
-                        ))
-                        .ignore("Not implemented yet"),
-                    );
->>>>>>> 4a6e02fc
+                    tests.push(validate_message_lookup(ApiInfo::state_search_msg_req(
+                        msg.cid()?,
+                    )));
+                    tests.push(validate_message_lookup(
+                        ApiInfo::state_search_msg_limited_req(msg.cid()?, 800),
+                    ));
                 }
             }
             for msg in secp_messages {
@@ -516,34 +498,16 @@
                         msg.from(),
                         root_tsk.clone(),
                     )));
-<<<<<<< HEAD
-                    tests.push(validate_message_lookup(ApiInfo::state_wait_msg_req(
-                        msg.cid()?,
-                        0,
-                    )));
-                    tests.push(validate_message_lookup(ApiInfo::state_search_msg_req(
-                        msg.cid()?,
-                    )));
-                    tests.push(validate_message_lookup(
-                        ApiInfo::state_search_msg_limited_req(msg.cid()?, 800),
-                    ));
-=======
                     tests.push(
                         validate_message_lookup(ApiInfo::state_wait_msg_req(msg.cid()?, 0))
                             .with_timeout(Duration::from_secs(30)),
                     );
-                    tests.push(
-                        validate_message_lookup(ApiInfo::state_search_msg_req(msg.cid()?))
-                            .ignore("Not implemented yet"),
-                    );
-                    tests.push(
-                        validate_message_lookup(ApiInfo::state_search_msg_limited_req(
-                            msg.cid()?,
-                            800,
-                        ))
-                        .ignore("Not implemented yet"),
-                    );
->>>>>>> 4a6e02fc
+                    tests.push(validate_message_lookup(ApiInfo::state_search_msg_req(
+                        msg.cid()?,
+                    )));
+                    tests.push(validate_message_lookup(
+                        ApiInfo::state_search_msg_limited_req(msg.cid()?, 800),
+                    ));
                     tests.push(RpcTest::basic(ApiInfo::mpool_get_nonce_req(msg.from())));
 
                     if !msg.params().is_empty() {
