// Copyright 2019-2024 ChainSafe Systems
// SPDX-License-Identifier: Apache-2.0, MIT

use crate::blocks::{ElectionProof, Ticket, Tipset};
use crate::db::car::ManyCar;
use crate::eth::{EthChainId as EthChainIdType, SAFE_EPOCH_DELAY};
use crate::lotus_json::HasLotusJson;
use crate::message::{Message as _, SignedMessage};
use crate::networks::NetworkChain;
use crate::rpc::beacon::BeaconGetEntry;
use crate::rpc::eth::types::{EthAddress, EthBytes};
use crate::rpc::gas::GasEstimateGasLimit;
use crate::rpc::miner::BlockTemplate;
use crate::rpc::prelude::*;
use crate::rpc::state::StateGetAllClaims;
use crate::rpc::types::{ApiTipsetKey, MessageFilter, MessageLookup};
use crate::rpc::{
    self,
    eth::{types::*, *},
};
use crate::shim::actors::MarketActorStateLoad as _;
use crate::shim::{
    address::{Address, Protocol},
    crypto::Signature,
    econ::TokenAmount,
    message::{Message, METHOD_SEND},
    state_tree::StateTree,
};
use crate::tool::offline_server::start_offline_server;
use crate::utils::UrlFromMultiAddr;
use ahash::HashMap;
use anyhow::{bail, ensure};
use bls_signatures::Serialize as _;
use cid::Cid;
use clap::{Subcommand, ValueEnum};
use fil_actor_interface::market;
use fil_actors_shared::fvm_ipld_bitfield::BitField;
use fil_actors_shared::v10::runtime::DomainSeparationTag;
use futures::{stream::FuturesUnordered, StreamExt};
use fvm_ipld_blockstore::Blockstore;
use itertools::Itertools as _;
use jsonrpsee::types::ErrorCode;
use serde::de::DeserializeOwned;
use serde::{Deserialize, Serialize};
use serde_json::Value;
use similar::{ChangeTag, TextDiff};
use std::io;
use std::{
    path::{Path, PathBuf},
    str::FromStr,
    sync::Arc,
    time::Duration,
};
use tabled::{builder::Builder, settings::Style};
use tokio::sync::Semaphore;
use tracing::debug;
use types::BlockNumberOrPredefined;

const COLLECTION_SAMPLE_SIZE: usize = 5;

const CALIBNET_CHAIN_ID: EthChainIdType = crate::networks::calibnet::ETH_CHAIN_ID;

#[derive(Debug, Subcommand)]
#[allow(clippy::large_enum_variant)]
pub enum ApiCommands {
    // Serve
    Serve {
        /// Snapshot input paths. Supports `.car`, `.car.zst`, and `.forest.car.zst`.
        snapshot_files: Vec<PathBuf>,
        /// Filecoin network chain
        #[arg(long, default_value = "mainnet")]
        chain: NetworkChain,
        // RPC port
        #[arg(long, default_value_t = crate::rpc::DEFAULT_PORT)]
        port: u16,
        // Allow downloading snapshot automatically
        #[arg(long)]
        auto_download_snapshot: bool,
        /// Validate snapshot at given EPOCH, use a negative value -N to validate
        /// the last N EPOCH(s) starting at HEAD.
        #[arg(long, default_value_t = -50)]
        height: i64,
        /// Genesis file path, only applicable for devnet
        #[arg(long)]
        genesis: Option<PathBuf>,
    },
    /// Compare two RPC providers.
    ///
    /// The providers are labeled `forest` and `lotus`,
    /// but other nodes may be used (such as `venus`).
    ///
    /// The `lotus` node is assumed to be correct and the `forest` node will be
    /// marked as incorrect if it deviates.
    ///
    /// If snapshot files are provided,
    /// these files will be used to generate additional tests.
    ///
    /// Example output:
    /// ```markdown
    /// | RPC Method                        | Forest              | Lotus         |
    /// |-----------------------------------|---------------------|---------------|
    /// | Filecoin.ChainGetBlock            | Valid               | Valid         |
    /// | Filecoin.ChainGetGenesis          | Valid               | Valid         |
    /// | Filecoin.ChainGetMessage (67)     | InternalServerError | Valid         |
    /// ```
    /// The number after a method name indicates how many times an RPC call was tested.
    Compare {
        /// Forest address
        #[clap(long, default_value = "/ip4/127.0.0.1/tcp/2345/http")]
        forest: UrlFromMultiAddr,
        /// Lotus address
        #[clap(long, default_value = "/ip4/127.0.0.1/tcp/1234/http")]
        lotus: UrlFromMultiAddr,
        /// Filter which tests to run according to method name. Case sensitive.
        #[arg(long, default_value = "")]
        filter: String,
        /// Filter file which tests to run according to method name. Case sensitive.
        /// The file should contain one entry per line. Lines starting with `!`
        /// are considered as rejected methods, while the others are allowed.
        /// Empty lines and lines starting with `#` are ignored.
        #[arg(long)]
        filter_file: Option<PathBuf>,
        /// Cancel test run on the first failure
        #[arg(long)]
        fail_fast: bool,

        #[arg(long, value_enum, default_value_t = RunIgnored::Default)]
        /// Behavior for tests marked as `ignored`.
        run_ignored: RunIgnored,
        /// Maximum number of concurrent requests
        #[arg(long, default_value = "8")]
        max_concurrent_requests: usize,

        #[command(flatten)]
        create_tests_args: CreateTestsArgs,
    },
    DumpTests {
        #[command(flatten)]
        create_tests_args: CreateTestsArgs,
        /// Which API path to dump.
        #[arg(long)]
        path: rpc::ApiPath,
        #[arg(long)]
        include_ignored: bool,
    },
}

impl ApiCommands {
    pub async fn run(self) -> anyhow::Result<()> {
        match self {
            Self::Serve {
                snapshot_files,
                chain,
                port,
                auto_download_snapshot,
                height,
                genesis,
            } => {
                if chain.is_devnet() {
                    ensure!(
                        !auto_download_snapshot,
                        "auto_download_snapshot is not supported for devnet"
                    );
                    ensure!(genesis.is_some(), "genesis must be provided for devnet");
                }

                start_offline_server(
                    snapshot_files,
                    chain,
                    port,
                    auto_download_snapshot,
                    height,
                    genesis,
                )
                .await?;
            }
            Self::Compare {
                forest: UrlFromMultiAddr(forest),
                lotus: UrlFromMultiAddr(lotus),
                filter,
                filter_file,
                fail_fast,
                run_ignored,
                max_concurrent_requests,
                create_tests_args,
            } => {
                let forest = rpc::Client::from_url(forest);
                let lotus = rpc::Client::from_url(lotus);

                let tests = create_tests(create_tests_args)?;
                run_tests(
                    tests,
                    forest,
                    lotus,
                    max_concurrent_requests,
                    filter_file,
                    filter,
                    run_ignored,
                    fail_fast,
                )
                .await?
            }
            Self::DumpTests {
                create_tests_args,
                path,
                include_ignored,
            } => {
                for RpcTest {
                    request:
                        rpc::Request {
                            method_name,
                            params,
                            api_paths,
                            ..
                        },
                    ignore,
                    ..
                } in create_tests(create_tests_args)?
                {
                    if !api_paths.contains(path) {
                        continue;
                    }
                    if ignore.is_some() && !include_ignored {
                        continue;
                    }

                    let dialogue = Dialogue {
                        method: method_name.into(),
                        params: match params {
                            Value::Null | Value::Bool(_) | Value::Number(_) | Value::String(_) => {
                                bail!("params may not be a primitive")
                            }
                            Value::Array(v) => {
                                Some(ez_jsonrpc_types::RequestParameters::ByPosition(v))
                            }
                            Value::Object(it) => Some(ez_jsonrpc_types::RequestParameters::ByName(
                                it.into_iter().collect(),
                            )),
                        },
                        response: None,
                    };
                    serde_json::to_writer(io::stdout(), &dialogue)?;
                    println!();
                }
            }
        }
        Ok(())
    }
}

#[derive(clap::Args, Debug)]
pub struct CreateTestsArgs {
    /// The number of tipsets to use to generate test cases.
    #[arg(short, long, default_value = "10")]
    n_tipsets: usize,
    /// Miner address to use for miner tests. Miner worker key must be in the key-store.
    #[arg(long)]
    miner_address: Option<Address>,
    /// Worker address to use where key is applicable. Worker key must be in the key-store.
    #[arg(long)]
    worker_address: Option<Address>,
    /// Ethereum chain ID. Default to the calibnet chain ID.
    #[arg(long, default_value_t = CALIBNET_CHAIN_ID)]
    eth_chain_id: EthChainIdType,
    /// Snapshot input paths. Supports `.car`, `.car.zst`, and `.forest.car.zst`.
    snapshot_files: Vec<PathBuf>,
}

#[derive(Debug, Serialize, Deserialize)]
pub struct Dialogue {
    method: String,
    #[serde(skip_serializing_if = "Option::is_none")]
    params: Option<ez_jsonrpc_types::RequestParameters>,
    #[serde(skip_serializing_if = "Option::is_none")]
    response: Option<DialogueResponse>,
}

#[derive(Debug, Serialize, Deserialize)]
#[serde(rename_all = "lowercase")]
enum DialogueResponse {
    Result(Value),
    Error(ez_jsonrpc_types::Error),
}

#[derive(ValueEnum, Debug, Clone)]
#[clap(rename_all = "kebab_case")]
pub enum RunIgnored {
    Default,
    IgnoredOnly,
    All,
}

/// Brief description of a single method call against a single host
#[derive(Debug, Clone, PartialOrd, Ord, PartialEq, Eq, Hash)]
enum TestSummary {
    /// Server spoke JSON-RPC: no such method
    MissingMethod,
    /// Server spoke JSON-RPC: bad request (or other error)
    Rejected(String),
    /// Server doesn't seem to be speaking JSON-RPC
    NotJsonRPC,
    /// Transport or ask task management errors
    InfraError,
    /// Server returned JSON-RPC and it didn't match our schema
    BadJson,
    /// Server returned JSON-RPC and it matched our schema, but failed validation
    CustomCheckFailed,
    Timeout,
    Valid,
}

impl TestSummary {
    fn from_err(err: &rpc::ClientError) -> Self {
        match err {
            rpc::ClientError::Call(it) => match it.code().into() {
                ErrorCode::MethodNotFound => Self::MissingMethod,
                _ => Self::Rejected(it.message().to_string()),
            },
            rpc::ClientError::ParseError(_) => Self::NotJsonRPC,
            rpc::ClientError::RequestTimeout => Self::Timeout,

            rpc::ClientError::Transport(_)
            | rpc::ClientError::RestartNeeded(_)
            | rpc::ClientError::InvalidSubscriptionId
            | rpc::ClientError::InvalidRequestId(_)
            | rpc::ClientError::Custom(_)
            | rpc::ClientError::HttpNotImplemented
            | rpc::ClientError::EmptyBatchRequest(_)
            | rpc::ClientError::RegisterMethod(_) => Self::InfraError,
        }
    }
}

/// Data about a failed test. Used for debugging.
struct TestDump {
    request: rpc::Request,
    forest_response: Option<String>,
    lotus_response: Option<String>,
}

impl std::fmt::Display for TestDump {
    fn fmt(&self, f: &mut std::fmt::Formatter<'_>) -> std::fmt::Result {
        writeln!(f, "Request dump: {:?}", self.request)?;
        writeln!(f, "Request params JSON: {}", self.request.params)?;
        if let (Some(forest_response), Some(lotus_response)) =
            (&self.forest_response, &self.lotus_response)
        {
            let diff = TextDiff::from_lines(forest_response, lotus_response);
            let mut print_diff = Vec::new();
            for change in diff.iter_all_changes() {
                let sign = match change.tag() {
                    ChangeTag::Delete => "-",
                    ChangeTag::Insert => "+",
                    ChangeTag::Equal => " ",
                };
                print_diff.push(format!("{sign}{change}"));
            }
            writeln!(f, "Forest response: {}", forest_response)?;
            writeln!(f, "Lotus response: {}", lotus_response)?;
            writeln!(f, "Diff: {}", print_diff.join("\n"))?;
        } else {
            if let Some(forest_response) = &self.forest_response {
                writeln!(f, "Forest response: {}", forest_response)?;
            }
            if let Some(lotus_response) = &self.lotus_response {
                writeln!(f, "Lotus response: {}", lotus_response)?;
            }
        };
        Ok(())
    }
}

struct TestResult {
    /// Forest result after calling the RPC method.
    forest_status: TestSummary,
    /// Lotus result after calling the RPC method.
    lotus_status: TestSummary,
    /// Optional data dump if either status was invalid.
    test_dump: Option<TestDump>,
}

enum PolicyOnRejected {
    Fail,
    Pass,
    PassWithIdenticalError,
}

struct RpcTest {
    request: rpc::Request,
    check_syntax: Arc<dyn Fn(serde_json::Value) -> bool + Send + Sync>,
    check_semantics: Arc<dyn Fn(serde_json::Value, serde_json::Value) -> bool + Send + Sync>,
    ignore: Option<&'static str>,
    policy_on_rejected: PolicyOnRejected,
}

/// Duplication between `<method>` and `<method>_raw` is a temporary measure, and
/// should be removed when <https://github.com/ChainSafe/forest/issues/4032> is
/// completed.
impl RpcTest {
    /// Check that an endpoint exists and that both the Lotus and Forest JSON
    /// response follows the same schema.
    fn basic<T>(request: rpc::Request<T>) -> Self
    where
        T: HasLotusJson,
    {
        Self::basic_raw(request.map_ty::<T::LotusJson>())
    }
    /// See [Self::basic], and note on this `impl` block.
    fn basic_raw<T: DeserializeOwned>(request: rpc::Request<T>) -> Self {
        Self {
            request: request.map_ty(),
            check_syntax: Arc::new(|it| match serde_json::from_value::<T>(it) {
                Ok(_) => true,
                Err(e) => {
                    debug!(?e);
                    false
                }
            }),
            check_semantics: Arc::new(|_, _| true),
            ignore: None,
            policy_on_rejected: PolicyOnRejected::Fail,
        }
    }
    /// Check that an endpoint exists, has the same JSON schema, and do custom
    /// validation over both responses.
    fn validate<T: HasLotusJson>(
        request: rpc::Request<T>,
        validate: impl Fn(T, T) -> bool + Send + Sync + 'static,
    ) -> Self {
        Self::validate_raw(request.map_ty::<T::LotusJson>(), move |l, r| {
            validate(T::from_lotus_json(l), T::from_lotus_json(r))
        })
    }
    /// See [Self::validate], and note on this `impl` block.
    fn validate_raw<T: DeserializeOwned>(
        request: rpc::Request<T>,
        validate: impl Fn(T, T) -> bool + Send + Sync + 'static,
    ) -> Self {
        Self {
            request: request.map_ty(),
            check_syntax: Arc::new(|value| match serde_json::from_value::<T>(value) {
                Ok(_) => true,
                Err(e) => {
                    debug!("{e}");
                    false
                }
            }),
            check_semantics: Arc::new(move |forest_json, lotus_json| {
                match (
                    serde_json::from_value::<T>(forest_json),
                    serde_json::from_value::<T>(lotus_json),
                ) {
                    (Ok(forest), Ok(lotus)) => validate(forest, lotus),
                    (forest, lotus) => {
                        if let Err(e) = forest {
                            debug!("[forest] invalid json: {e}");
                        }
                        if let Err(e) = lotus {
                            debug!("[lotus] invalid json: {e}");
                        }
                        false
                    }
                }
            }),
            ignore: None,
            policy_on_rejected: PolicyOnRejected::Fail,
        }
    }
    /// Check that an endpoint exists and that Forest returns exactly the same
    /// JSON as Lotus.
    fn identity<T: PartialEq + HasLotusJson>(request: rpc::Request<T>) -> RpcTest {
        Self::validate(request, |forest, lotus| forest == lotus)
    }

    fn ignore(mut self, msg: &'static str) -> Self {
        self.ignore = Some(msg);
        self
    }

    fn policy_on_rejected(mut self, policy: PolicyOnRejected) -> Self {
        self.policy_on_rejected = policy;
        self
    }

    async fn run(&self, forest: &rpc::Client, lotus: &rpc::Client) -> TestResult {
        let forest_resp = forest.call(self.request.clone()).await;
        let lotus_resp = lotus.call(self.request.clone()).await;

        let forest_json_str = if let Ok(forest_resp) = forest_resp.as_ref() {
            serde_json::to_string_pretty(forest_resp).ok()
        } else {
            None
        };

        let lotus_json_str = if let Ok(lotus_resp) = lotus_resp.as_ref() {
            serde_json::to_string_pretty(lotus_resp).ok()
        } else {
            None
        };

        let (forest_status, lotus_status) = match (forest_resp, lotus_resp) {
            (Ok(forest), Ok(lotus))
                if (self.check_syntax)(forest.clone()) && (self.check_syntax)(lotus.clone()) =>
            {
                let forest_status = if (self.check_semantics)(forest, lotus) {
                    TestSummary::Valid
                } else {
                    TestSummary::CustomCheckFailed
                };
                (forest_status, TestSummary::Valid)
            }
            (forest_resp, lotus_resp) => {
                let forest_status = forest_resp.map_or_else(
                    |e| TestSummary::from_err(&e),
                    |value| {
                        if (self.check_syntax)(value) {
                            TestSummary::Valid
                        } else {
                            TestSummary::BadJson
                        }
                    },
                );
                let lotus_status = lotus_resp.map_or_else(
                    |e| TestSummary::from_err(&e),
                    |value| {
                        if (self.check_syntax)(value) {
                            TestSummary::Valid
                        } else {
                            TestSummary::BadJson
                        }
                    },
                );

                (forest_status, lotus_status)
            }
        };

        if forest_status == TestSummary::Valid && lotus_status == TestSummary::Valid {
            TestResult {
                forest_status,
                lotus_status,
                test_dump: None,
            }
        } else {
            TestResult {
                forest_status,
                lotus_status,
                test_dump: Some(TestDump {
                    request: self.request.clone(),
                    forest_response: forest_json_str,
                    lotus_response: lotus_json_str,
                }),
            }
        }
    }
}

fn common_tests() -> Vec<RpcTest> {
    vec![
        RpcTest::basic(Version::request(()).unwrap()),
        RpcTest::basic(StartTime::request(()).unwrap()),
        RpcTest::basic(Session::request(()).unwrap()),
    ]
}

fn beacon_tests() -> Vec<RpcTest> {
    vec![RpcTest::identity(
        BeaconGetEntry::request((10101,)).unwrap(),
    )]
}

fn chain_tests() -> Vec<RpcTest> {
    vec![
        RpcTest::basic(ChainHead::request(()).unwrap()),
        RpcTest::identity(ChainGetGenesis::request(()).unwrap()),
    ]
}

fn chain_tests_with_tipset<DB: Blockstore>(
    store: &Arc<DB>,
    tipset: &Tipset,
) -> anyhow::Result<Vec<RpcTest>> {
    let mut tests = vec![
        RpcTest::identity(ChainGetTipSetAfterHeight::request((
            tipset.epoch(),
            Default::default(),
        ))?),
        RpcTest::identity(ChainGetTipSetAfterHeight::request((
            tipset.epoch(),
            Default::default(),
        ))?),
        RpcTest::identity(ChainGetTipSet::request((tipset.key().clone().into(),))?),
        RpcTest::identity(ChainGetPath::request((
            tipset.key().clone(),
            tipset.parents().clone(),
        ))?),
        RpcTest::identity(ChainGetMessagesInTipset::request((tipset
            .key()
            .clone()
            .into(),))?),
        RpcTest::identity(ChainTipSetWeight::request((tipset.key().into(),))?),
    ];

    for block in tipset.block_headers() {
        let block_cid = *block.cid();
        tests.extend([
            RpcTest::identity(ChainReadObj::request((block_cid,))?),
            RpcTest::identity(ChainHasObj::request((block_cid,))?),
            RpcTest::identity(ChainGetBlock::request((block_cid,))?),
            RpcTest::identity(ChainGetBlockMessages::request((block_cid,))?),
            RpcTest::identity(ChainGetParentMessages::request((block_cid,))?),
            RpcTest::identity(ChainGetParentReceipts::request((block_cid,))?),
            RpcTest::identity(ChainStatObj::request((block.messages, None))?),
            RpcTest::identity(ChainStatObj::request((
                block.messages,
                Some(block.messages),
            ))?),
        ]);

        let (bls_messages, secp_messages) = crate::chain::store::block_messages(&store, block)?;
        for msg_cid in sample_message_cids(bls_messages.iter(), secp_messages.iter()) {
            tests.extend([RpcTest::identity(ChainGetMessage::request((msg_cid,))?)]);
        }
    }

    Ok(tests)
}

const TICKET_QUALITY_GREEDY: f64 = 0.9;
const TICKET_QUALITY_OPTIMAL: f64 = 0.8;

fn mpool_tests() -> Vec<RpcTest> {
    vec![
        RpcTest::basic(MpoolPending::request((ApiTipsetKey(None),)).unwrap()),
        RpcTest::basic(MpoolSelect::request((ApiTipsetKey(None), TICKET_QUALITY_GREEDY)).unwrap()),
        RpcTest::basic(MpoolSelect::request((ApiTipsetKey(None), TICKET_QUALITY_OPTIMAL)).unwrap())
            .ignore("https://github.com/ChainSafe/forest/issues/4490"),
    ]
}

fn mpool_tests_with_tipset(tipset: &Tipset) -> Vec<RpcTest> {
    vec![
        RpcTest::basic(MpoolPending::request((tipset.key().into(),)).unwrap()),
        RpcTest::basic(MpoolSelect::request((tipset.key().into(), TICKET_QUALITY_GREEDY)).unwrap()),
        RpcTest::basic(
            MpoolSelect::request((tipset.key().into(), TICKET_QUALITY_OPTIMAL)).unwrap(),
        )
        .ignore("https://github.com/ChainSafe/forest/issues/4490"),
    ]
}

fn net_tests() -> Vec<RpcTest> {
    // Tests with a known peer id tend to be flaky, use a random peer id to test the unhappy path only
    let random_peer_id = libp2p::PeerId::random().to_string();

    // More net commands should be tested. Tracking issue:
    // https://github.com/ChainSafe/forest/issues/3639
    vec![
        RpcTest::basic(NetAddrsListen::request(()).unwrap()),
        RpcTest::basic(NetPeers::request(()).unwrap()),
        RpcTest::identity(NetListening::request(()).unwrap()),
        RpcTest::basic(NetAgentVersion::request((random_peer_id.clone(),)).unwrap())
            .policy_on_rejected(PolicyOnRejected::PassWithIdenticalError),
        RpcTest::basic(NetFindPeer::request((random_peer_id,)).unwrap())
            .policy_on_rejected(PolicyOnRejected::Pass)
            .ignore("It times out in lotus when peer not found"),
        RpcTest::basic(NetInfo::request(()).unwrap())
            .ignore("Not implemented in Lotus. Why do we even have this method?"),
        RpcTest::basic(NetAutoNatStatus::request(()).unwrap()),
        RpcTest::identity(NetVersion::request(()).unwrap()),
    ]
}

fn node_tests() -> Vec<RpcTest> {
    vec![
        // This is a v1 RPC call. We don't support any v1 calls yet. Tracking
        // issue: https://github.com/ChainSafe/forest/issues/3640
        //RpcTest::basic(ApiInfo::node_status_req())
    ]
}

fn state_tests() -> Vec<RpcTest> {
    vec![
        RpcTest::identity(StateGetBeaconEntry::request((0.into(),)).unwrap()),
        RpcTest::identity(StateGetBeaconEntry::request((1.into(),)).unwrap()),
    ]
}

fn miner_tests_with_tipset<DB: Blockstore>(
    store: &Arc<DB>,
    tipset: &Tipset,
    miner_address: Option<Address>,
) -> anyhow::Result<Vec<RpcTest>> {
    // If no miner address is provided, we can't run any miner tests.
    let Some(miner_address) = miner_address else {
        return Ok(vec![]);
    };

    let mut tests = Vec::new();
    for block in tipset.block_headers() {
        let (bls_messages, secp_messages) = crate::chain::store::block_messages(store, block)?;
        tests.push(miner_create_block_test(
            miner_address,
            tipset,
            bls_messages,
            secp_messages,
        ));
    }
    tests.push(miner_create_block_no_messages_test(miner_address, tipset));
    Ok(tests)
}

fn miner_create_block_test(
    miner: Address,
    tipset: &Tipset,
    bls_messages: Vec<Message>,
    secp_messages: Vec<SignedMessage>,
) -> RpcTest {
    // randomly sign BLS messages so we can test the BLS signature aggregation
    let priv_key = bls_signatures::PrivateKey::generate(&mut rand::thread_rng());
    let signed_bls_msgs = bls_messages
        .into_iter()
        .map(|message| {
            let sig = priv_key.sign(message.cid().to_bytes());
            SignedMessage {
                message,
                signature: Signature::new_bls(sig.as_bytes().to_vec()),
            }
        })
        .collect_vec();

    let block_template = BlockTemplate {
        miner,
        parents: tipset.parents().to_owned(),
        ticket: Ticket::default(),
        eproof: ElectionProof::default(),
        beacon_values: tipset.block_headers().first().beacon_entries.to_owned(),
        messages: [signed_bls_msgs, secp_messages].concat(),
        epoch: tipset.epoch(),
        timestamp: tipset.min_timestamp(),
        winning_post_proof: Vec::default(),
    };
    RpcTest::identity(MinerCreateBlock::request((block_template,)).unwrap())
}

fn miner_create_block_no_messages_test(miner: Address, tipset: &Tipset) -> RpcTest {
    let block_template = BlockTemplate {
        miner,
        parents: tipset.parents().to_owned(),
        ticket: Ticket::default(),
        eproof: ElectionProof::default(),
        beacon_values: tipset.block_headers().first().beacon_entries.to_owned(),
        messages: Vec::default(),
        epoch: tipset.epoch(),
        timestamp: tipset.min_timestamp(),
        winning_post_proof: Vec::default(),
    };
    RpcTest::identity(MinerCreateBlock::request((block_template,)).unwrap())
}

fn state_tests_with_tipset<DB: Blockstore>(
    store: &Arc<DB>,
    tipset: &Tipset,
) -> anyhow::Result<Vec<RpcTest>> {
    let mut tests = vec![
        RpcTest::identity(StateNetworkName::request(())?),
        RpcTest::identity(StateGetNetworkParams::request(())?),
        RpcTest::identity(StateGetActor::request((
            Address::SYSTEM_ACTOR,
            tipset.key().into(),
        ))?),
        RpcTest::identity(StateGetRandomnessFromTickets::request((
            DomainSeparationTag::ElectionProofProduction as i64,
            tipset.epoch(),
            "dead beef".as_bytes().to_vec(),
            tipset.key().into(),
        ))?),
        RpcTest::identity(StateGetRandomnessDigestFromTickets::request((
            tipset.epoch(),
            tipset.key().into(),
        ))?),
        RpcTest::identity(StateGetRandomnessFromBeacon::request((
            DomainSeparationTag::ElectionProofProduction as i64,
            tipset.epoch(),
            "dead beef".as_bytes().to_vec(),
            tipset.key().into(),
        ))?),
        RpcTest::identity(StateGetRandomnessDigestFromBeacon::request((
            tipset.epoch(),
            tipset.key().into(),
        ))?),
        RpcTest::identity(StateReadState::request((
            Address::SYSTEM_ACTOR,
            tipset.key().into(),
        ))?),
        RpcTest::identity(StateReadState::request((
            Address::SYSTEM_ACTOR,
            Default::default(),
        ))?),
        // This should return `Address::new_id(0xdeadbeef)`
        RpcTest::identity(StateLookupID::request((
            Address::new_id(0xdeadbeef),
            tipset.key().into(),
        ))?),
        RpcTest::identity(StateVerifiedRegistryRootKey::request((tipset
            .key()
            .into(),))?),
        RpcTest::identity(StateVerifierStatus::request((
            Address::VERIFIED_REGISTRY_ACTOR,
            tipset.key().into(),
        ))?),
        RpcTest::identity(StateNetworkVersion::request((tipset.key().into(),))?),
        RpcTest::identity(StateListMiners::request((tipset.key().into(),))?),
        RpcTest::identity(StateListActors::request((tipset.key().into(),))?),
        RpcTest::identity(MsigGetAvailableBalance::request((
            Address::new_id(18101), // msig address id
            tipset.key().into(),
        ))?),
        RpcTest::identity(MsigGetPending::request((
            Address::new_id(18101), // msig address id
            tipset.key().into(),
        ))?),
        RpcTest::identity(MsigGetVested::request((
            Address::new_id(18101), // msig address id
            tipset.parents().into(),
            tipset.key().into(),
        ))?),
        RpcTest::identity(MsigGetVestingSchedule::request((
            Address::new_id(18101), // msig address id
            tipset.key().into(),
        ))?),
        RpcTest::identity(StateGetBeaconEntry::request((tipset.epoch(),))?),
        // Not easily verifiable by using addresses extracted from blocks as most of those yield `null`
        // for both Lotus and Forest. Therefore the actor addresses are hardcoded to values that allow
        // for API compatibility verification.
        RpcTest::identity(StateVerifiedClientStatus::request((
            Address::VERIFIED_REGISTRY_ACTOR,
            tipset.key().into(),
        ))?),
        RpcTest::identity(StateVerifiedClientStatus::request((
            Address::DATACAP_TOKEN_ACTOR,
            tipset.key().into(),
        ))?),
        RpcTest::identity(StateDealProviderCollateralBounds::request((
            1,
            true,
            tipset.key().into(),
        ))?),
        RpcTest::identity(StateCirculatingSupply::request((tipset.key().into(),))?),
        RpcTest::identity(StateVMCirculatingSupplyInternal::request((tipset
            .key()
            .into(),))?),
        RpcTest::identity(StateMarketParticipants::request((tipset.key().into(),))?),
        RpcTest::identity(StateMarketDeals::request((tipset.key().into(),))?),
        RpcTest::identity(StateSectorPreCommitInfo::request((
            Default::default(), // invalid address
            u16::MAX as _,
            tipset.key().into(),
        ))?)
        .policy_on_rejected(PolicyOnRejected::Pass),
        RpcTest::identity(StateSectorGetInfo::request((
            Default::default(), // invalid address
            u16::MAX as _,
            tipset.key().into(),
        ))?)
        .policy_on_rejected(PolicyOnRejected::Pass),
        RpcTest::identity(StateGetAllocationIdForPendingDeal::request((
            u16::MAX as _, // Invalid deal id
            tipset.key().into(),
        ))?),
        RpcTest::identity(StateGetAllocationForPendingDeal::request((
            u16::MAX as _, // Invalid deal id
            tipset.key().into(),
        ))?),
    ];

    for &pending_deal_id in
        StateGetAllocationIdForPendingDeal::get_allocations_for_pending_deals(store, tipset)?
            .keys()
            .take(COLLECTION_SAMPLE_SIZE)
    {
        tests.extend([
            RpcTest::identity(StateGetAllocationIdForPendingDeal::request((
                pending_deal_id,
                tipset.key().into(),
            ))?),
            RpcTest::identity(StateGetAllocationForPendingDeal::request((
                pending_deal_id,
                tipset.key().into(),
            ))?),
        ]);
    }

    // Get deals
    let (deals, deals_map) = {
        let state = StateTree::new_from_root(store.clone(), tipset.parent_state())?;
        let actor = state.get_required_actor(&Address::MARKET_ACTOR)?;
        let market_state = market::State::load(&store, actor.code, actor.state)?;
        let proposals = market_state.proposals(&store)?;
        let mut deals = vec![];
        let mut deals_map = HashMap::default();
        proposals.for_each(|deal_id, deal_proposal| {
            deals.push(deal_id);
            deals_map.insert(deal_id, deal_proposal);
            Ok(())
        })?;
        (deals, deals_map)
    };

    // Take 5 deals from each tipset
    for deal in deals.into_iter().take(COLLECTION_SAMPLE_SIZE) {
        tests.push(RpcTest::identity(StateMarketStorageDeal::request((
            deal,
            tipset.key().into(),
        ))?));
    }

    for block in tipset.block_headers() {
        tests.extend([
            RpcTest::identity(StateMinerAllocated::request((
                block.miner_address,
                tipset.key().into(),
            ))?),
            RpcTest::identity(StateMinerActiveSectors::request((
                block.miner_address,
                tipset.key().into(),
            ))?),
            RpcTest::identity(StateLookupID::request((
                block.miner_address,
                tipset.key().into(),
            ))?),
            RpcTest::identity(StateLookupRobustAddress::request((
                block.miner_address,
                tipset.key().into(),
            ))?),
            RpcTest::identity(StateMinerSectors::request((
                block.miner_address,
                None,
                tipset.key().into(),
            ))?),
            RpcTest::identity(StateMinerPartitions::request((
                block.miner_address,
                0,
                tipset.key().into(),
            ))?),
            RpcTest::identity(StateMarketBalance::request((
                block.miner_address,
                tipset.key().into(),
            ))?),
            RpcTest::identity(StateMinerInfo::request((
                block.miner_address,
                tipset.key().into(),
            ))?),
            RpcTest::identity(StateMinerPower::request((
                block.miner_address,
                tipset.key().into(),
            ))?),
            RpcTest::identity(StateMinerDeadlines::request((
                block.miner_address,
                tipset.key().into(),
            ))?),
            RpcTest::identity(StateMinerProvingDeadline::request((
                block.miner_address,
                tipset.key().into(),
            ))?),
            RpcTest::identity(StateMinerAvailableBalance::request((
                block.miner_address,
                tipset.key().into(),
            ))?),
            RpcTest::identity(StateMinerFaults::request((
                block.miner_address,
                tipset.key().into(),
            ))?),
            RpcTest::identity(MinerGetBaseInfo::request((
                block.miner_address,
                block.epoch,
                tipset.key().into(),
            ))?),
            RpcTest::identity(StateMinerRecoveries::request((
                block.miner_address,
                tipset.key().into(),
            ))?),
            RpcTest::identity(StateMinerSectorCount::request((
                block.miner_address,
                tipset.key().into(),
            ))?),
            RpcTest::identity(StateGetClaims::request((
                block.miner_address,
                tipset.key().into(),
            ))?),
            RpcTest::identity(StateGetAllClaims::request((tipset.key().into(),))?),
            RpcTest::identity(StateGetAllAllocations::request((tipset.key().into(),))?),
            RpcTest::identity(StateSectorPreCommitInfo::request((
                block.miner_address,
                u16::MAX as _, // invalid sector number
                tipset.key().into(),
            ))?)
            .policy_on_rejected(PolicyOnRejected::PassWithIdenticalError),
            RpcTest::identity(StateSectorGetInfo::request((
                block.miner_address,
                u16::MAX as _, // invalid sector number
                tipset.key().into(),
            ))?)
            .policy_on_rejected(PolicyOnRejected::PassWithIdenticalError),
        ]);
        for claim_id in StateGetClaims::get_claims(store, &block.miner_address, tipset)?
            .keys()
            .take(COLLECTION_SAMPLE_SIZE)
        {
            tests.extend([RpcTest::identity(StateGetClaim::request((
                block.miner_address,
                *claim_id,
                tipset.key().into(),
            ))?)]);
        }
        for address in StateGetAllocations::get_valid_actor_addresses(store, tipset)?
            .take(COLLECTION_SAMPLE_SIZE)
        {
            tests.extend([RpcTest::identity(StateGetAllocations::request((
                address,
                tipset.key().into(),
            ))?)]);
            for allocation_id in StateGetAllocations::get_allocations(store, &address, tipset)?
                .keys()
                .take(COLLECTION_SAMPLE_SIZE)
            {
                tests.extend([RpcTest::identity(StateGetAllocation::request((
                    address,
                    *allocation_id,
                    tipset.key().into(),
                ))?)]);
            }
        }
        for sector in StateSectorGetInfo::get_sectors(store, &block.miner_address, tipset)?
            .into_iter()
            .take(COLLECTION_SAMPLE_SIZE)
        {
            tests.extend([
                RpcTest::identity(StateSectorGetInfo::request((
                    block.miner_address,
                    sector,
                    tipset.key().into(),
                ))?),
                RpcTest::identity(StateMinerSectors::request((
                    block.miner_address,
                    {
                        let mut bf = BitField::new();
                        bf.set(sector);
                        Some(bf)
                    },
                    tipset.key().into(),
                ))?),
                RpcTest::identity(StateSectorExpiration::request((
                    block.miner_address,
                    sector,
                    tipset.key().into(),
                ))?)
                .policy_on_rejected(PolicyOnRejected::PassWithIdenticalError),
                RpcTest::identity(StateSectorPartition::request((
                    block.miner_address,
                    sector,
                    tipset.key().into(),
                ))?),
                RpcTest::identity(StateMinerSectorAllocated::request((
                    block.miner_address,
                    sector,
                    tipset.key().into(),
                ))?),
            ]);
        }
        for sector in StateSectorPreCommitInfo::get_sectors(store, &block.miner_address, tipset)?
            .into_iter()
            .take(COLLECTION_SAMPLE_SIZE)
        {
            tests.extend([RpcTest::identity(StateSectorPreCommitInfo::request((
                block.miner_address,
                sector,
                tipset.key().into(),
            ))?)]);
        }
        for info in StateSectorPreCommitInfo::get_sector_pre_commit_infos(
            store,
            &block.miner_address,
            tipset,
        )?
        .into_iter()
        .take(COLLECTION_SAMPLE_SIZE)
        .filter(|info| {
            !info.deal_ids.iter().any(|id| {
                if let Some(Ok(deal)) = deals_map.get(id) {
                    tipset.epoch() > deal.start_epoch || info.expiration > deal.end_epoch
                } else {
                    true
                }
            })
        }) {
            tests.extend([RpcTest::identity(
                StateMinerInitialPledgeCollateral::request((
                    block.miner_address,
                    info.clone(),
                    tipset.key().into(),
                ))?,
            )]);
            tests.extend([RpcTest::identity(
                StateMinerPreCommitDepositForPower::request((
                    block.miner_address,
                    info,
                    tipset.key().into(),
                ))?,
            )]);
        }

        let (bls_messages, secp_messages) = crate::chain::store::block_messages(store, block)?;
        for msg_cid in sample_message_cids(bls_messages.iter(), secp_messages.iter()) {
            tests.extend([
                RpcTest::identity(StateReplay::request((tipset.key().into(), msg_cid))?),
                validate_message_lookup(
                    StateWaitMsg::request((msg_cid, 0, 10101, true))?
                        .with_timeout(Duration::from_secs(15)),
                ),
                validate_message_lookup(
                    StateWaitMsg::request((msg_cid, 0, 10101, false))?
                        .with_timeout(Duration::from_secs(15)),
                ),
                validate_message_lookup(StateSearchMsg::request((msg_cid,))?),
                validate_message_lookup(StateSearchMsgLimited::request((msg_cid, 800))?),
            ]);
        }
        for msg in sample_messages(bls_messages.iter(), secp_messages.iter()) {
            tests.extend([
                RpcTest::identity(StateAccountKey::request((msg.from(), tipset.key().into()))?),
                RpcTest::identity(StateAccountKey::request((msg.from(), Default::default()))?),
                RpcTest::identity(StateLookupID::request((msg.from(), tipset.key().into()))?),
                RpcTest::identity(StateListMessages::request((
                    MessageFilter {
                        from: Some(msg.from()),
                        to: Some(msg.to()),
                    },
                    tipset.key().into(),
                    tipset.epoch(),
                ))?),
                RpcTest::identity(StateListMessages::request((
                    MessageFilter {
                        from: Some(msg.from()),
                        to: None,
                    },
                    tipset.key().into(),
                    tipset.epoch(),
                ))?),
                RpcTest::identity(StateListMessages::request((
                    MessageFilter {
                        from: None,
                        to: Some(msg.to()),
                    },
                    tipset.key().into(),
                    tipset.epoch(),
                ))?),
                RpcTest::identity(StateCall::request((msg.clone(), tipset.key().into()))?),
            ]);
        }
    }

    Ok(tests)
}

fn wallet_tests(worker_address: Option<Address>) -> Vec<RpcTest> {
    // This address has been funded by the calibnet faucet and the private keys
    // has been discarded. It should always have a non-zero balance.
    let known_wallet = Address::from_str("t1c4dkec3qhrnrsa4mccy7qntkyq2hhsma4sq7lui").unwrap();
    // "Hello world!" signed with the above address:
    let signature = "44364ca78d85e53dda5ac6f719a4f2de3261c17f58558ab7730f80c478e6d43775244e7d6855afad82e4a1fd6449490acfa88e3fcfe7c1fe96ed549c100900b400";
    let text = "Hello world!".as_bytes().to_vec();
    let sig_bytes = hex::decode(signature).unwrap();
    let signature = match known_wallet.protocol() {
        Protocol::Secp256k1 => Signature::new_secp256k1(sig_bytes),
        Protocol::BLS => Signature::new_bls(sig_bytes),
        _ => panic!("Invalid signature (must be bls or secp256k1)"),
    };

    let mut tests = vec![
        RpcTest::identity(WalletBalance::request((known_wallet,)).unwrap()),
        RpcTest::identity(WalletValidateAddress::request((known_wallet.to_string(),)).unwrap()),
        RpcTest::identity(WalletVerify::request((known_wallet, text, signature)).unwrap()),
    ];

    // If a worker address is provided, we can test wallet methods requiring
    // a shared key.
    if let Some(worker_address) = worker_address {
        use base64::{prelude::BASE64_STANDARD, Engine};
        let msg =
            BASE64_STANDARD.encode("Ph'nglui mglw'nafh Cthulhu R'lyeh wgah'nagl fhtagn".as_bytes());
        tests.push(RpcTest::identity(
            WalletSign::request((worker_address, msg.into())).unwrap(),
        ));
        tests.push(RpcTest::identity(
            WalletSign::request((worker_address, Vec::new())).unwrap(),
        ));
        let msg: Message = Message {
            from: worker_address,
            to: worker_address,
            value: TokenAmount::from_whole(1),
            method_num: METHOD_SEND,
            ..Default::default()
        };
        tests.push(RpcTest::identity(
            WalletSignMessage::request((worker_address, msg)).unwrap(),
        ));
    }
    tests
}

fn eth_tests() -> Vec<RpcTest> {
    let mut tests = vec![];
    for use_alias in [false, true] {
        tests.push(RpcTest::identity(
            EthAccounts::request_with_alias((), use_alias).unwrap(),
        ));
        tests.push(RpcTest::basic(
            EthBlockNumber::request_with_alias((), use_alias).unwrap(),
        ));
        tests.push(RpcTest::identity(
            EthChainId::request_with_alias((), use_alias).unwrap(),
        ));
        // There is randomness in the result of this API
        tests.push(RpcTest::basic(
            EthGasPrice::request_with_alias((), use_alias).unwrap(),
        ));
        tests.push(RpcTest::basic(
            EthSyncing::request_with_alias((), use_alias).unwrap(),
        ));
        tests.push(RpcTest::identity(
            EthGetBalance::request_with_alias(
                (
                    EthAddress::from_str("0xff38c072f286e3b20b3954ca9f99c05fbecc64aa").unwrap(),
                    BlockNumberOrHash::from_predefined(Predefined::Latest),
                ),
                use_alias,
            )
            .unwrap(),
        ));
        tests.push(RpcTest::identity(
            EthGetBalance::request_with_alias(
                (
                    EthAddress::from_str("0xff38c072f286e3b20b3954ca9f99c05fbecc64aa").unwrap(),
                    BlockNumberOrHash::from_predefined(Predefined::Pending),
                ),
                use_alias,
            )
            .unwrap(),
        ));
        tests.push(RpcTest::basic(
            Web3ClientVersion::request_with_alias((), use_alias).unwrap(),
        ));
        tests.push(RpcTest::basic(
            EthMaxPriorityFeePerGas::request_with_alias((), use_alias).unwrap(),
        ));
        tests.push(RpcTest::identity(
            EthProtocolVersion::request_with_alias((), use_alias).unwrap(),
        ));
<<<<<<< HEAD
        tests.push(RpcTest::basic(
            EthNewFilter::request_with_alias(
                (EthFilterSpec {
                    from_block: None,
                    to_block: None,
                    address: vec![EthAddress::from_str(
                        "0xff38c072f286e3b20b3954ca9f99c05fbecc64aa",
                    )
                    .unwrap()],
                    topics: EthTopicSpec(vec![]),
                    block_hash: None,
                },),
=======
        tests.push(RpcTest::identity(
            EthCall::request_with_alias(
                (
                    EthCallMessage {
                        to: Some(
                            EthAddress::from_str("0x0c1d86d34e469770339b53613f3a2343accd62cb")
                                .unwrap(),
                        ),
                        data: "0xf8b2cb4f000000000000000000000000CbfF24DED1CE6B53712078759233Ac8f91ea71B6".parse().unwrap(),
                        ..EthCallMessage::default()
                    },
                    BlockNumberOrHash::from_predefined(Predefined::Latest),
                ),
>>>>>>> 86050307
                use_alias,
            )
            .unwrap(),
        ));
    }
    tests
}

fn eth_tests_with_tipset<DB: Blockstore>(store: &Arc<DB>, shared_tipset: &Tipset) -> Vec<RpcTest> {
    let block_cid = shared_tipset.key().cid().unwrap();
    let block_hash: Hash = block_cid.into();

    let mut tests = vec![
        RpcTest::identity(
            EthGetBalance::request((
                EthAddress::from_str("0xff38c072f286e3b20b3954ca9f99c05fbecc64aa").unwrap(),
                BlockNumberOrHash::from_block_number(shared_tipset.epoch()),
            ))
            .unwrap(),
        ),
        RpcTest::identity(
            EthGetBalance::request((
                EthAddress::from_str("0xff000000000000000000000000000000000003ec").unwrap(),
                BlockNumberOrHash::from_block_number(shared_tipset.epoch()),
            ))
            .unwrap(),
        ),
        RpcTest::identity(
            EthGetBalance::request((
                EthAddress::from_str("0xff000000000000000000000000000000000003ec").unwrap(),
                BlockNumberOrHash::from_block_number_object(shared_tipset.epoch()),
            ))
            .unwrap(),
        ),
        RpcTest::identity(
            EthGetBalance::request((
                EthAddress::from_str("0xff000000000000000000000000000000000003ec").unwrap(),
                BlockNumberOrHash::from_block_hash_object(block_hash.clone(), false),
            ))
            .unwrap(),
        ),
        RpcTest::identity(
            EthGetBalance::request((
                EthAddress::from_str("0xff000000000000000000000000000000000003ec").unwrap(),
                BlockNumberOrHash::from_block_hash_object(block_hash.clone(), true),
            ))
            .unwrap(),
        ),
        RpcTest::identity(
            EthGetBlockByNumber::request((
                BlockNumberOrHash::from_block_number(shared_tipset.epoch()),
                false,
            ))
            .unwrap(),
        ),
        RpcTest::identity(
            EthGetBlockByNumber::request((
                BlockNumberOrHash::from_block_number(shared_tipset.epoch()),
                true,
            ))
            .unwrap(),
        ),
        RpcTest::identity(
            EthGetBlockByNumber::request((
                BlockNumberOrHash::from_predefined(Predefined::Safe),
                true,
            ))
            .unwrap(),
        ),
        RpcTest::identity(
            EthGetBlockByNumber::request((
                BlockNumberOrHash::from_predefined(Predefined::Finalized),
                true,
            ))
            .unwrap(),
        ),
        RpcTest::identity(
            EthGetBlockTransactionCountByHash::request((block_hash.clone(),)).unwrap(),
        ),
        RpcTest::identity(
            EthGetBlockTransactionCountByNumber::request((Int64(shared_tipset.epoch()),)).unwrap(),
        ),
        RpcTest::identity(
            EthGetTransactionCount::request((
                EthAddress::from_str("0xff000000000000000000000000000000000003ec").unwrap(),
                BlockNumberOrHash::from_block_hash_object(block_hash.clone(), true),
            ))
            .unwrap(),
        ),
        RpcTest::identity(
            EthGetStorageAt::request((
                // https://filfox.info/en/address/f410fpoidg73f7krlfohnla52dotowde5p2sejxnd4mq
                EthAddress::from_str("0x7B90337f65fAA2B2B8ed583ba1Ba6EB0C9D7eA44").unwrap(),
                EthBytes(vec![0xa]),
                BlockNumberOrHash::BlockNumber(Int64(shared_tipset.epoch())),
            ))
            .unwrap(),
        ),
        RpcTest::identity(
            EthFeeHistory::request((
                10.into(),
                BlockNumberOrPredefined::BlockNumber(shared_tipset.epoch().into()),
                None,
            ))
            .unwrap(),
        ),
        RpcTest::identity(
            EthFeeHistory::request((
                10.into(),
                BlockNumberOrPredefined::BlockNumber(shared_tipset.epoch().into()),
                Some(vec![10., 50., 90.]),
            ))
            .unwrap(),
        ),
        RpcTest::identity(
            EthGetCode::request((
                // https://filfox.info/en/address/f410fpoidg73f7krlfohnla52dotowde5p2sejxnd4mq
                EthAddress::from_str("0x7B90337f65fAA2B2B8ed583ba1Ba6EB0C9D7eA44").unwrap(),
                BlockNumberOrHash::from_block_number(shared_tipset.epoch()),
            ))
            .unwrap(),
        ),
        RpcTest::identity(
            EthGetCode::request((
                // https://filfox.info/en/address/f410fpoidg73f7krlfohnla52dotowde5p2sejxnd4mq
                Address::from_str("f410fpoidg73f7krlfohnla52dotowde5p2sejxnd4mq")
                    .unwrap()
                    .try_into()
                    .unwrap(),
                BlockNumberOrHash::from_block_number(shared_tipset.epoch()),
            ))
            .unwrap(),
        ),
        RpcTest::identity(
            EthGetBlockByHash::request((
                BlockNumberOrHash::from_block_hash(block_hash.clone()),
                false,
            ))
            .unwrap(),
        ),
        RpcTest::identity(
            EthGetBlockByHash::request((
                BlockNumberOrHash::from_block_hash(block_hash.clone()),
                true,
            ))
            .unwrap(),
        ),
        RpcTest::identity(EthGetTransactionHashByCid::request((block_cid,)).unwrap()),
    ];

    for block in shared_tipset.block_headers() {
        let (bls_messages, secp_messages) =
            crate::chain::store::block_messages(store, block).unwrap();
        for msg in sample_messages(bls_messages.iter(), secp_messages.iter()) {
            if let Ok(eth_to_addr) = msg.to.try_into() {
                tests.extend([RpcTest::identity(
                    EthEstimateGas::request((
                        EthCallMessage {
                            from: None,
                            to: Some(eth_to_addr),
                            value: msg.value.clone().into(),
                            data: msg.params.clone().into(),
                            ..Default::default()
                        },
                        Some(BlockNumberOrHash::BlockNumber(shared_tipset.epoch().into())),
                    ))
                    .unwrap(),
                )
                .policy_on_rejected(PolicyOnRejected::Pass)]);
            }
        }
    }

    tests
}

fn eth_state_tests_with_tipset<DB: Blockstore>(
    store: &Arc<DB>,
    shared_tipset: &Tipset,
    eth_chain_id: EthChainIdType,
) -> anyhow::Result<Vec<RpcTest>> {
    let mut tests = vec![];

    for block in shared_tipset.block_headers() {
        let state = StateTree::new_from_root(store.clone(), shared_tipset.parent_state())?;

        let (bls_messages, secp_messages) = crate::chain::store::block_messages(store, block)?;
        for smsg in sample_signed_messages(bls_messages.iter(), secp_messages.iter()) {
            let tx = new_eth_tx_from_signed_message(&smsg, &state, eth_chain_id)?;
            tests.push(RpcTest::identity(
                EthGetMessageCidByTransactionHash::request((tx.hash.clone(),))?,
            ));
            tests.push(RpcTest::identity(EthGetTransactionByHash::request((
                tx.hash,
            ))?));
        }
    }
    tests.push(RpcTest::identity(
        EthGetMessageCidByTransactionHash::request((Hash::from_str(
            "0x37690cfec6c1bf4c3b9288c7a5d783e98731e90b0a4c177c2a374c7a9427355f",
        )?,))?,
    ));

    Ok(tests)
}

fn gas_tests_with_tipset(shared_tipset: &Tipset) -> Vec<RpcTest> {
    // This is a testnet address with a few FILs. The private key has been
    // discarded. If calibnet is reset, a new address should be created.
    let addr = Address::from_str("t15ydyu3d65gznpp2qxwpkjsgz4waubeunn6upvla").unwrap();
    let message = Message {
        from: addr,
        to: addr,
        value: TokenAmount::from_whole(1),
        method_num: METHOD_SEND,
        ..Default::default()
    };

    // The tipset is only used for resolving the 'from' address and not when
    // computing the gas cost. This means that the `GasEstimateGasLimit` method
    // is inherently non-deterministic but I'm fairly sure we're compensated for
    // everything. If not, this test will be flaky. Instead of disabling it, we
    // should relax the verification requirement.
    vec![RpcTest::identity(
        GasEstimateGasLimit::request((message, shared_tipset.key().into())).unwrap(),
    )]
}

// Extract tests that use chain-specific data such as block CIDs or message
// CIDs. Right now, only the last `n_tipsets` tipsets are used.
fn snapshot_tests(
    store: Arc<ManyCar>,
    num_tipsets: usize,
    miner_address: Option<Address>,
    eth_chain_id: u64,
) -> anyhow::Result<Vec<RpcTest>> {
    let mut tests = vec![];
    // shared_tipset in the snapshot might not be finalized for the offline RPC server
    // use heaviest - 10 instead
    let shared_tipset = store
        .heaviest_tipset()?
        .chain(&store)
        .take(SAFE_EPOCH_DELAY as usize)
        .last()
        .expect("Infallible");

    for tipset in shared_tipset.chain(&store).take(num_tipsets) {
        tests.extend(chain_tests_with_tipset(&store, &tipset)?);
        tests.extend(miner_tests_with_tipset(&store, &tipset, miner_address)?);
        tests.extend(state_tests_with_tipset(&store, &tipset)?);
        tests.extend(eth_tests_with_tipset(&store, &tipset));
        tests.extend(gas_tests_with_tipset(&tipset));
        tests.extend(mpool_tests_with_tipset(&tipset));
        tests.extend(eth_state_tests_with_tipset(&store, &tipset, eth_chain_id)?);
    }
    Ok(tests)
}

fn sample_message_cids<'a>(
    bls_messages: impl Iterator<Item = &'a Message> + 'a,
    secp_messages: impl Iterator<Item = &'a SignedMessage> + 'a,
) -> impl Iterator<Item = Cid> + 'a {
    bls_messages
        .map(|m| m.cid())
        .unique()
        .take(COLLECTION_SAMPLE_SIZE)
        .chain(
            secp_messages
                .map(|m| m.cid())
                .unique()
                .take(COLLECTION_SAMPLE_SIZE),
        )
        .unique()
}

fn sample_messages<'a>(
    bls_messages: impl Iterator<Item = &'a Message> + 'a,
    secp_messages: impl Iterator<Item = &'a SignedMessage> + 'a,
) -> impl Iterator<Item = &'a Message> + 'a {
    bls_messages
        .unique()
        .take(COLLECTION_SAMPLE_SIZE)
        .chain(
            secp_messages
                .map(SignedMessage::message)
                .unique()
                .take(COLLECTION_SAMPLE_SIZE),
        )
        .unique()
}

fn sample_signed_messages<'a>(
    bls_messages: impl Iterator<Item = &'a Message> + 'a,
    secp_messages: impl Iterator<Item = &'a SignedMessage> + 'a,
) -> impl Iterator<Item = SignedMessage> + 'a {
    bls_messages
        .unique()
        .take(COLLECTION_SAMPLE_SIZE)
        .map(|msg| {
            let sig = Signature::new_bls(vec![]);
            SignedMessage::new_unchecked(msg.clone(), sig)
        })
        .chain(secp_messages.cloned().unique().take(COLLECTION_SAMPLE_SIZE))
        .unique()
}

fn create_tests(
    CreateTestsArgs {
        n_tipsets,
        miner_address,
        worker_address,
        eth_chain_id,
        snapshot_files,
    }: CreateTestsArgs,
) -> anyhow::Result<Vec<RpcTest>> {
    let mut tests = vec![];
    tests.extend(common_tests());
    tests.extend(beacon_tests());
    tests.extend(chain_tests());
    tests.extend(mpool_tests());
    tests.extend(net_tests());
    tests.extend(node_tests());
    tests.extend(wallet_tests(worker_address));
    tests.extend(eth_tests());
    tests.extend(state_tests());
    if !snapshot_files.is_empty() {
        let store = Arc::new(ManyCar::try_from(snapshot_files)?);
        tests.extend(snapshot_tests(
            store,
            n_tipsets,
            miner_address,
            eth_chain_id,
        )?);
    }
    tests.sort_by_key(|test| test.request.method_name);
    Ok(tests)
}

#[allow(clippy::too_many_arguments)]
async fn run_tests(
    tests: impl IntoIterator<Item = RpcTest>,
    forest: impl Into<Arc<rpc::Client>>,
    lotus: impl Into<Arc<rpc::Client>>,
    max_concurrent_requests: usize,
    filter_file: Option<PathBuf>,
    filter: String,
    run_ignored: RunIgnored,
    fail_fast: bool,
) -> anyhow::Result<()> {
    let forest = Into::<Arc<rpc::Client>>::into(forest);
    let lotus = Into::<Arc<rpc::Client>>::into(lotus);
    let semaphore = Arc::new(Semaphore::new(max_concurrent_requests));
    let mut futures = FuturesUnordered::new();

    let filter_list = if let Some(filter_file) = &filter_file {
        FilterList::new_from_file(filter_file)?
    } else {
        FilterList::default().allow(filter.clone())
    };

    // deduplicate tests by their hash-able representations
    for test in tests.into_iter().unique_by(
        |RpcTest {
             request:
                 rpc::Request {
                     method_name,
                     params,
                     api_paths,
                     ..
                 },
             ignore,
             ..
         }| (*method_name, params.clone(), *api_paths, ignore.is_some()),
    ) {
        // By default, do not run ignored tests.
        if matches!(run_ignored, RunIgnored::Default) && test.ignore.is_some() {
            continue;
        }
        // If in `IgnoreOnly` mode, only run ignored tests.
        if matches!(run_ignored, RunIgnored::IgnoredOnly) && test.ignore.is_none() {
            continue;
        }

        if !filter_list.authorize(test.request.method_name) {
            continue;
        }

        // Acquire a permit from the semaphore before spawning a test
        let permit = semaphore.clone().acquire_owned().await?;
        let forest = forest.clone();
        let lotus = lotus.clone();
        let future = tokio::spawn(async move {
            let test_result = test.run(&forest, &lotus).await;
            drop(permit); // Release the permit after test execution
            (test, test_result)
        });

        futures.push(future);
    }

    let mut success_results = HashMap::default();
    let mut failed_results = HashMap::default();
    let mut fail_details = Vec::new();
    while let Some(Ok((test, test_result))) = futures.next().await {
        let method_name = test.request.method_name;
        let forest_status = test_result.forest_status;
        let lotus_status = test_result.lotus_status;
        let success = match (&forest_status, &lotus_status) {
            (TestSummary::Valid, TestSummary::Valid)
            | (TestSummary::Timeout, TestSummary::Timeout) => true,
            (TestSummary::Rejected(ref reason_forest), TestSummary::Rejected(ref reason_lotus)) => {
                match test.policy_on_rejected {
                    PolicyOnRejected::Pass => true,
                    PolicyOnRejected::PassWithIdenticalError if reason_forest == reason_lotus => {
                        true
                    }
                    _ => false,
                }
            }
            _ => false,
        };
        let result_entry = (method_name, forest_status, lotus_status);
        if success {
            success_results
                .entry(result_entry)
                .and_modify(|v| *v += 1)
                .or_insert(1u32);
        } else {
            if let Some(test_result) = test_result.test_dump {
                fail_details.push(test_result);
            }
            failed_results
                .entry(result_entry)
                .and_modify(|v| *v += 1)
                .or_insert(1u32);
        }

        if !failed_results.is_empty() && fail_fast {
            break;
        }
    }
    print_error_details(&fail_details);
    print_test_results(&success_results, &failed_results);

    if failed_results.is_empty() {
        Ok(())
    } else {
        Err(anyhow::Error::msg("Some tests failed"))
    }
}

fn print_error_details(fail_details: &[TestDump]) {
    for dump in fail_details {
        println!("{dump}")
    }
}

fn print_test_results(
    success_results: &HashMap<(&'static str, TestSummary, TestSummary), u32>,
    failed_results: &HashMap<(&'static str, TestSummary, TestSummary), u32>,
) {
    // Combine all results
    let mut combined_results = success_results.clone();
    for (key, &value) in failed_results {
        combined_results.insert(key.clone(), value);
    }

    // Collect and display results in Markdown format
    let mut results = combined_results.into_iter().collect::<Vec<_>>();
    results.sort();
    println!("{}", format_as_markdown(&results));
}

fn format_as_markdown(results: &[((&'static str, TestSummary, TestSummary), u32)]) -> String {
    let mut builder = Builder::default();

    builder.push_record(["RPC Method", "Forest", "Lotus"]);

    for ((method, forest_status, lotus_status), n) in results {
        builder.push_record([
            if *n > 1 {
                format!("{} ({})", method, n)
            } else {
                method.to_string()
            },
            format!("{:?}", forest_status),
            format!("{:?}", lotus_status),
        ]);
    }

    builder.build().with(Style::markdown()).to_string()
}

fn validate_message_lookup(req: rpc::Request<MessageLookup>) -> RpcTest {
    use libipld_core::ipld::Ipld;

    RpcTest::validate(req, |mut forest, mut lotus| {
        // TODO(hanabi1224): https://github.com/ChainSafe/forest/issues/3784
        forest.return_dec = Ipld::Null;
        lotus.return_dec = Ipld::Null;
        forest == lotus
    })
}

/// A filter list that allows or rejects RPC methods based on their name.
#[derive(Default)]
struct FilterList {
    allow: Vec<String>,
    reject: Vec<String>,
}

impl FilterList {
    fn new_from_file(file: &Path) -> anyhow::Result<Self> {
        let (allow, reject) = Self::create_allow_reject_list(file)?;
        Ok(Self { allow, reject })
    }

    /// Authorize (or not) an RPC method based on its name.
    /// If the allow list is empty, all methods are authorized, unless they are rejected.
    fn authorize(&self, entry: &str) -> bool {
        (self.allow.is_empty() || self.allow.iter().any(|a| entry.contains(a)))
            && !self.reject.iter().any(|r| entry.contains(r))
    }

    fn allow(mut self, entry: String) -> Self {
        self.allow.push(entry);
        self
    }

    #[allow(dead_code)]
    fn reject(mut self, entry: String) -> Self {
        self.reject.push(entry);
        self
    }

    /// Create a list of allowed and rejected RPC methods from a file.
    fn create_allow_reject_list(file: &Path) -> anyhow::Result<(Vec<String>, Vec<String>)> {
        let filter_file = std::fs::read_to_string(file)?;
        let (reject, allow): (Vec<_>, Vec<_>) = filter_file
            .lines()
            .map(|line| line.trim().to_owned())
            .filter(|line| !line.is_empty() && !line.starts_with('#'))
            .partition(|line| line.starts_with('!'));

        let reject = reject
            .into_iter()
            .map(|entry| entry.trim_start_matches('!').to_owned())
            .collect::<Vec<_>>();

        Ok((allow, reject))
    }
}

#[cfg(test)]
mod tests {
    use super::*;
    use std::io::Write;

    #[test]
    fn test_filter_list_creation() {
        // Create a temporary file and write some test data to it
        let mut filter_file = tempfile::Builder::new().tempfile().unwrap();
        let list = FilterList::new_from_file(filter_file.path()).unwrap();
        assert!(list.allow.is_empty());
        assert!(list.reject.is_empty());

        write!(
            filter_file,
            r#"# This is a comment
            !cthulhu
            azathoth
            !nyarlathotep
            "#
        )
        .unwrap();

        let list = FilterList::new_from_file(filter_file.path()).unwrap();
        assert_eq!(list.allow, vec!["azathoth".to_string()]);
        assert_eq!(
            list.reject,
            vec!["cthulhu".to_string(), "nyarlathotep".to_string()]
        );

        let list = list
            .allow("shub-niggurath".to_string())
            .reject("yog-sothoth".to_string());
        assert_eq!(
            list.allow,
            vec!["azathoth".to_string(), "shub-niggurath".to_string()]
        );
    }

    #[test]
    fn test_filter_list_authorize() {
        let list = FilterList::default();
        // if allow is empty, all entries are authorized
        assert!(list.authorize("Filecoin.ChainGetBlock"));
        assert!(list.authorize("Filecoin.StateNetworkName"));

        // all entries are authorized, except the rejected ones
        let list = list.reject("Network".to_string());
        assert!(list.authorize("Filecoin.ChainGetBlock"));

        // case-sensitive
        assert!(list.authorize("Filecoin.StatenetworkName"));
        assert!(!list.authorize("Filecoin.StateNetworkName"));

        // if allow is not empty, only the allowed entries are authorized
        let list = FilterList::default().allow("Chain".to_string());
        assert!(list.authorize("Filecoin.ChainGetBlock"));
        assert!(!list.authorize("Filecoin.StateNetworkName"));

        // unless they are rejected
        let list = list.reject("GetBlock".to_string());
        assert!(!list.authorize("Filecoin.ChainGetBlock"));
        assert!(list.authorize("Filecoin.ChainGetMessage"));

        // reject takes precedence over allow
        let list = FilterList::default()
            .allow("Chain".to_string())
            .reject("Chain".to_string());
        assert!(!list.authorize("Filecoin.ChainGetBlock"));
    }
}<|MERGE_RESOLUTION|>--- conflicted
+++ resolved
@@ -1257,20 +1257,6 @@
         tests.push(RpcTest::identity(
             EthProtocolVersion::request_with_alias((), use_alias).unwrap(),
         ));
-<<<<<<< HEAD
-        tests.push(RpcTest::basic(
-            EthNewFilter::request_with_alias(
-                (EthFilterSpec {
-                    from_block: None,
-                    to_block: None,
-                    address: vec![EthAddress::from_str(
-                        "0xff38c072f286e3b20b3954ca9f99c05fbecc64aa",
-                    )
-                    .unwrap()],
-                    topics: EthTopicSpec(vec![]),
-                    block_hash: None,
-                },),
-=======
         tests.push(RpcTest::identity(
             EthCall::request_with_alias(
                 (
@@ -1284,7 +1270,22 @@
                     },
                     BlockNumberOrHash::from_predefined(Predefined::Latest),
                 ),
->>>>>>> 86050307
+                use_alias,
+            )
+            .unwrap(),
+        ));
+        tests.push(RpcTest::basic(
+            EthNewFilter::request_with_alias(
+                (EthFilterSpec {
+                    from_block: None,
+                    to_block: None,
+                    address: vec![EthAddress::from_str(
+                        "0xff38c072f286e3b20b3954ca9f99c05fbecc64aa",
+                    )
+                    .unwrap()],
+                    topics: EthTopicSpec(vec![]),
+                    block_hash: None,
+                },),
                 use_alias,
             )
             .unwrap(),
