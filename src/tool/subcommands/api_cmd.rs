--- conflicted
+++ resolved
@@ -42,11 +42,8 @@
 use itertools::Itertools as _;
 use jsonrpsee::types::ErrorCode;
 use serde::de::DeserializeOwned;
-<<<<<<< HEAD
 use serde_json::json;
-=======
 use similar::{ChangeTag, TextDiff};
->>>>>>> 0ffc0fa1
 use std::{
     net::{IpAddr, Ipv4Addr, SocketAddr},
     path::{Path, PathBuf},
