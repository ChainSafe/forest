--- conflicted
+++ resolved
@@ -401,11 +401,8 @@
     vec![
         RpcTest::basic(ApiInfo::net_addrs_listen_req()),
         RpcTest::basic(ApiInfo::net_peers_req()),
-<<<<<<< HEAD
         RpcTest::identity(ApiInfo::net_listening_req()),
-=======
         RpcTest::basic(ApiInfo::net_agent_version_req(peer_id)),
->>>>>>> d27a4ca7
         RpcTest::basic(ApiInfo::net_info_req())
             .ignore("Not implemented in Lotus. Why do we even have this method?"),
         RpcTest::basic(ApiInfo::net_auto_nat_status_req()),
