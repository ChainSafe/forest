--- conflicted
+++ resolved
@@ -327,11 +327,10 @@
 }
 
 fn eth_tests() -> Vec<RpcTest> {
-<<<<<<< HEAD
-    vec![RpcTest::identity(ApiInfo::eth_accounts_req())]
-=======
-    vec![RpcTest::identity(ApiInfo::eth_chain_id_req())]
->>>>>>> 2d48b1ae
+    vec![
+        RpcTest::identity(ApiInfo::eth_accounts_req()),
+        RpcTest::identity(ApiInfo::eth_chain_id_req()),
+    ]
 }
 
 // Extract tests that use chain-specific data such as block CIDs or message
