--- conflicted
+++ resolved
@@ -1143,11 +1143,8 @@
             .unwrap(),
         ),
         RpcTest::basic(Web3ClientVersion::request(()).unwrap()),
-<<<<<<< HEAD
         RpcTest::identity(EthMaxPriorityFeePerGas::request(()).unwrap()),
-=======
         RpcTest::identity(EthProtocolVersion::request(()).unwrap()),
->>>>>>> ffa93120
     ]
 }
 
