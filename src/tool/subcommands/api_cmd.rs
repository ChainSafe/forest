--- conflicted
+++ resolved
@@ -379,7 +379,6 @@
 fn snapshot_tests(store: &ManyCar, n_tipsets: usize) -> anyhow::Result<Vec<RpcTest>> {
     let mut tests = vec![];
     let shared_tipset = store.heaviest_tipset()?;
-    let shared_tipset_epoch = shared_tipset.epoch();
     let root_tsk = shared_tipset.key().clone();
     tests.extend(chain_tests_with_tipset(&shared_tipset));
     tests.extend(state_tests(&shared_tipset));
@@ -419,34 +418,18 @@
                         msg.from(),
                         root_tsk.clone(),
                     )));
-<<<<<<< HEAD
                     tests.push(RpcTest::identity(ApiInfo::state_wait_msg_req(
                         msg.cid()?,
                         0,
                     )));
-                    tests.push(RpcTest::identity(ApiInfo::state_search_msg_req(msg.cid()?)));
-                    tests.push(RpcTest::identity(ApiInfo::state_search_msg_limited_req(
-                        msg.cid()?,
-                        shared_tipset_epoch - n_tipsets as i64,
-                    )));
-=======
-                    // FIXME: StateWaitMsg API gets stuck in forest
-                    // tests.push(RpcTest::identity(ApiInfo::state_wait_msg_req(
-                    //     msg.cid()?,
-                    //     0,
-                    // )));
                     tests.push(
                         RpcTest::identity(ApiInfo::state_search_msg_req(msg.cid()?))
                             .ignore("Not implemented yet"),
                     );
                     tests.push(
-                        RpcTest::identity(ApiInfo::state_search_msg_limited_req(
-                            msg.cid()?,
-                            shared_tipset_epoch - n_tipsets as i64,
-                        ))
-                        .ignore("Not implemented yet"),
+                        RpcTest::identity(ApiInfo::state_search_msg_limited_req(msg.cid()?, 800))
+                            .ignore("Not implemented yet"),
                     );
->>>>>>> a185cbf1
                 }
             }
             for msg in secp_messages {
@@ -466,34 +449,19 @@
                         msg.from(),
                         root_tsk.clone(),
                     )));
-<<<<<<< HEAD
                     tests.push(RpcTest::identity(ApiInfo::state_wait_msg_req(
                         msg.cid()?,
                         0,
                     )));
-                    tests.push(RpcTest::identity(ApiInfo::state_search_msg_req(msg.cid()?)));
-                    tests.push(RpcTest::identity(ApiInfo::state_search_msg_limited_req(
-                        msg.cid()?,
-                        shared_tipset_epoch - n_tipsets as i64,
-                    )));
-=======
-                    // FIXME: StateWaitMsg API gets stuck in forest
-                    // tests.push(RpcTest::identity(ApiInfo::state_wait_msg_req(
-                    //     msg.cid()?,
-                    //     0,
-                    // )));
                     tests.push(
                         RpcTest::identity(ApiInfo::state_search_msg_req(msg.cid()?))
                             .ignore("Not implemented yet"),
                     );
                     tests.push(
-                        RpcTest::identity(ApiInfo::state_search_msg_limited_req(
-                            msg.cid()?,
-                            shared_tipset_epoch - n_tipsets as i64,
-                        ))
-                        .ignore("Not implemented yet"),
+                        RpcTest::identity(ApiInfo::state_search_msg_limited_req(msg.cid()?, 800))
+                            .ignore("Not implemented yet"),
                     );
->>>>>>> a185cbf1
+
                     if !msg.params().is_empty() {
                         tests.push(RpcTest::identity(ApiInfo::state_decode_params_req(
                             msg.to(),
