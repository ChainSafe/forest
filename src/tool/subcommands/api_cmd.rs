// Copyright 2019-2023 ChainSafe Systems
// SPDX-License-Identifier: Apache-2.0, MIT

use ahash::HashMap;
use clap::{Subcommand, ValueEnum};
use fil_actors_shared::v10::runtime::DomainSeparationTag;
use serde::de::DeserializeOwned;
use std::path::PathBuf;
use std::str::FromStr;
use tabled::{builder::Builder, settings::Style};

use crate::blocks::Tipset;
use crate::blocks::TipsetKeys;
use crate::cid_collections::CidHashSet;
use crate::db::car::ManyCar;
use crate::eth::{Address as EthAddress, BlockNumberOrHash, Predefined};
use crate::lotus_json::HasLotusJson;
use crate::message::Message as _;
use crate::rpc_client::{ApiInfo, JsonRpcError, RpcRequest};
use crate::shim::address::{Address, Protocol};
use crate::shim::crypto::Signature;

#[derive(Debug, Subcommand)]
pub enum ApiCommands {
    /// Compare
    Compare {
        /// Forest address
        #[clap(long, default_value_t = ApiInfo::from_str("/ip4/127.0.0.1/tcp/2345/http").expect("infallible"))]
        forest: ApiInfo,
        /// Lotus address
        #[clap(long, default_value_t = ApiInfo::from_str("/ip4/127.0.0.1/tcp/1234/http").expect("infallible"))]
        lotus: ApiInfo,
        /// Snapshot input paths. Supports `.car`, `.car.zst`, and `.forest.car.zst`.
        #[arg()]
        snapshot_files: Vec<PathBuf>,
        /// Filter which tests to run according to method name. Case sensitive.
        #[arg(long, default_value = "")]
        filter: String,
        /// Cancel test run on the first failure
        #[arg(long)]
        fail_fast: bool,
        #[arg(short, long, default_value = "20")]
        /// The number of tipsets to use to generate test cases.
        n_tipsets: usize,
        #[arg(long, value_enum, default_value_t = RunIgnored::Default)]
        /// Behavior for tests marked as `ignored`.
        run_ignored: RunIgnored,
    },
}

impl ApiCommands {
    pub async fn run(self) -> anyhow::Result<()> {
        match self {
            Self::Compare {
                forest,
                lotus,
                snapshot_files,
                filter,
                fail_fast,
                n_tipsets,
                run_ignored,
            } => {
                compare_apis(
                    forest,
                    lotus,
                    snapshot_files,
                    filter,
                    fail_fast,
                    n_tipsets,
                    run_ignored,
                )
                .await?
            }
        }
        Ok(())
    }
}

#[derive(ValueEnum, Debug, Clone)]
#[clap(rename_all = "kebab_case")]
pub enum RunIgnored {
    Default,
    IgnoredOnly,
    All,
}

#[derive(Debug, Clone, Copy, PartialOrd, Ord, PartialEq, Eq, Hash)]
enum EndpointStatus {
    // RPC method is missing
    MissingMethod,
    // Request isn't valid according to jsonrpc spec
    InvalidRequest,
    // Catch-all for errors on the node
    InternalServerError,
    // Unexpected JSON schema
    InvalidJSON,
    // Got response with the right JSON schema but it failed sanity checking
    InvalidResponse,
    Valid,
}

impl EndpointStatus {
    fn from_json_error(err: JsonRpcError) -> Self {
        if err.code == JsonRpcError::INVALID_REQUEST.code {
            EndpointStatus::InvalidRequest
        } else if err.code == JsonRpcError::METHOD_NOT_FOUND.code {
            EndpointStatus::MissingMethod
        } else if err.code == JsonRpcError::PARSE_ERROR.code {
            EndpointStatus::InvalidResponse
        } else {
            EndpointStatus::InternalServerError
        }
    }
}

struct RpcTest {
    request: RpcRequest,
    check_syntax: Box<dyn Fn(serde_json::Value) -> bool>,
    check_semantics: Box<dyn Fn(serde_json::Value, serde_json::Value) -> bool>,
    ignore: Option<&'static str>,
}

impl RpcTest {
    // Check that an endpoint exist and that both the Lotus and Forest JSON
    // response follows the same schema.
    fn basic<T: DeserializeOwned>(request: RpcRequest<T>) -> RpcTest
    where
        T: HasLotusJson,
    {
        RpcTest {
            request: request.lower(),
            check_syntax: Box::new(|value| serde_json::from_value::<T::LotusJson>(value).is_ok()),
            check_semantics: Box::new(|_, _| true),
            ignore: None,
        }
    }

    // Check that an endpoint exist, has the same JSON schema, and do custom
    // validation over both responses.
    fn validate<T>(request: RpcRequest<T>, validate: impl Fn(T, T) -> bool + 'static) -> RpcTest
    where
        T: HasLotusJson,
        T::LotusJson: DeserializeOwned,
    {
        RpcTest {
            request: request.lower(),
            check_syntax: Box::new(|value| serde_json::from_value::<T::LotusJson>(value).is_ok()),
            check_semantics: Box::new(move |forest_json, lotus_json| {
                serde_json::from_value::<T::LotusJson>(forest_json).is_ok_and(|forest| {
                    serde_json::from_value::<T::LotusJson>(lotus_json).is_ok_and(|lotus| {
                        validate(
                            HasLotusJson::from_lotus_json(forest),
                            HasLotusJson::from_lotus_json(lotus),
                        )
                    })
                })
            }),
            ignore: None,
        }
    }

    fn ignore(mut self, msg: &'static str) -> Self {
        self.ignore = Some(msg);
        self
    }

    // Check that an endpoint exist and that Forest returns exactly the same
    // JSON as Lotus.
    fn identity<T: PartialEq>(request: RpcRequest<T>) -> RpcTest
    where
        T: HasLotusJson,
        T::LotusJson: DeserializeOwned,
    {
        RpcTest::validate(request, |forest, lotus| forest == lotus)
    }

    async fn run(
        &self,
        forest_api: &ApiInfo,
        lotus_api: &ApiInfo,
    ) -> (EndpointStatus, EndpointStatus) {
        let forest_resp = forest_api.call(self.request.clone()).await;
        let lotus_resp = lotus_api.call(self.request.clone()).await;

        match (forest_resp, lotus_resp) {
            (Ok(forest), Ok(lotus))
                if (self.check_syntax)(forest.clone()) && (self.check_syntax)(lotus.clone()) =>
            {
                let forest_status = if (self.check_semantics)(forest, lotus) {
                    EndpointStatus::Valid
                } else {
                    EndpointStatus::InvalidResponse
                };
                (forest_status, EndpointStatus::Valid)
            }
            (forest_resp, lotus_resp) => {
                let forest_status =
                    forest_resp.map_or_else(EndpointStatus::from_json_error, |value| {
                        if (self.check_syntax)(value) {
                            EndpointStatus::Valid
                        } else {
                            EndpointStatus::InvalidJSON
                        }
                    });
                let lotus_status =
                    lotus_resp.map_or_else(EndpointStatus::from_json_error, |value| {
                        if (self.check_syntax)(value) {
                            EndpointStatus::Valid
                        } else {
                            EndpointStatus::InvalidJSON
                        }
                    });

                (forest_status, lotus_status)
            }
        }
    }
}

fn common_tests() -> Vec<RpcTest> {
    vec![
        RpcTest::basic(ApiInfo::version_req()),
        RpcTest::basic(ApiInfo::start_time_req()),
        RpcTest::basic(ApiInfo::discover_req()).ignore("Not implemented yet"),
        RpcTest::basic(ApiInfo::session_req()),
    ]
}

fn auth_tests() -> Vec<RpcTest> {
    // Auth commands should be tested as well. Tracking issue:
    // https://github.com/ChainSafe/forest/issues/3639
    vec![]
}

fn beacon_tests() -> Vec<RpcTest> {
    vec![RpcTest::identity(ApiInfo::beacon_get_entry_req(10101))]
}

fn chain_tests() -> Vec<RpcTest> {
    vec![
        RpcTest::validate(ApiInfo::chain_head_req(), |forest, lotus| {
            forest.epoch().abs_diff(lotus.epoch()) < 10
        }),
        RpcTest::identity(ApiInfo::chain_get_genesis_req()),
    ]
}

fn chain_tests_with_tipset(shared_tipset: &Tipset) -> Vec<RpcTest> {
    let shared_block = shared_tipset.min_ticket_block();

    vec![
        RpcTest::identity(ApiInfo::chain_get_block_req(*shared_block.cid())),
        RpcTest::identity(ApiInfo::chain_get_tipset_by_height_req(
            shared_tipset.epoch(),
            TipsetKeys::default(),
        )),
        RpcTest::identity(ApiInfo::chain_get_tipset_req(shared_tipset.key().clone())),
        RpcTest::identity(ApiInfo::chain_read_obj_req(*shared_block.cid())),
        RpcTest::identity(ApiInfo::chain_has_obj_req(*shared_block.cid())),
    ]
}

fn mpool_tests() -> Vec<RpcTest> {
    vec![RpcTest::basic(ApiInfo::mpool_pending_req(vec![]))]
}

fn net_tests() -> Vec<RpcTest> {
    // More net commands should be tested. Tracking issue:
    // https://github.com/ChainSafe/forest/issues/3639
    vec![
        RpcTest::basic(ApiInfo::net_addrs_listen_req()),
        RpcTest::basic(ApiInfo::net_peers_req()),
        RpcTest::basic(ApiInfo::net_info_req())
            .ignore("Not implemented in Lotus. Why do we even have this method?"),
    ]
}

fn node_tests() -> Vec<RpcTest> {
    vec![
        // This is a v1 RPC call. We don't support any v1 calls yet. Tracking
        // issue: https://github.com/ChainSafe/forest/issues/3640
        //RpcTest::basic(ApiInfo::node_status_req())
    ]
}

fn state_tests(shared_tipset: &Tipset) -> Vec<RpcTest> {
    let shared_block = shared_tipset.min_ticket_block();
    vec![
        RpcTest::identity(ApiInfo::state_network_name_req()),
        RpcTest::identity(ApiInfo::state_get_actor_req(
            Address::SYSTEM_ACTOR,
            shared_tipset.key().clone(),
        )),
        RpcTest::identity(ApiInfo::state_get_randomness_from_tickets_req(
            shared_tipset.key().clone(),
            DomainSeparationTag::ElectionProofProduction,
            shared_tipset.epoch(),
            "dead beef".as_bytes().to_vec(),
        )),
        RpcTest::identity(ApiInfo::state_get_randomness_from_beacon_req(
            shared_tipset.key().clone(),
            DomainSeparationTag::ElectionProofProduction,
            shared_tipset.epoch(),
            "dead beef".as_bytes().to_vec(),
        )),
        RpcTest::identity(ApiInfo::state_read_state_req(
            Address::SYSTEM_ACTOR,
            shared_tipset.key().clone(),
        )),
        RpcTest::identity(ApiInfo::state_read_state_req(
            Address::SYSTEM_ACTOR,
            TipsetKeys::from_iter(Vec::new()),
        )),
        RpcTest::identity(ApiInfo::state_miner_active_sectors_req(
            *shared_block.miner_address(),
            shared_tipset.key().clone(),
        )),
        RpcTest::identity(ApiInfo::state_lookup_id_req(
            *shared_block.miner_address(),
            shared_tipset.key().clone(),
        )),
        // This should return `Address::new_id(0xdeadbeef)`
        RpcTest::identity(ApiInfo::state_lookup_id_req(
            Address::new_id(0xdeadbeef),
            shared_tipset.key().clone(),
        )),
        RpcTest::identity(ApiInfo::state_network_version_req(
            shared_tipset.key().clone(),
        )),
        RpcTest::identity(ApiInfo::state_sector_get_info_req(
            *shared_block.miner_address(),
            101,
            shared_tipset.key().clone(),
        )),
    ]
}

fn wallet_tests() -> Vec<RpcTest> {
    // This address has been funded by the calibnet faucet and the private keys
    // has been discarded. It should always have a non-zero balance.
    let known_wallet = Address::from_str("t1c4dkec3qhrnrsa4mccy7qntkyq2hhsma4sq7lui").unwrap();
    // "Hello world!" signed with the above address:
    let signature = "44364ca78d85e53dda5ac6f719a4f2de3261c17f58558ab7730f80c478e6d43775244e7d6855afad82e4a1fd6449490acfa88e3fcfe7c1fe96ed549c100900b400";
    let text = "Hello world!".as_bytes().to_vec();
    let sig_bytes = hex::decode(signature).unwrap();
    let signature = match known_wallet.protocol() {
        Protocol::Secp256k1 => Signature::new_secp256k1(sig_bytes),
        Protocol::BLS => Signature::new_bls(sig_bytes),
        _ => panic!("Invalid signature (must be bls or secp256k1)"),
    };

    vec![
        RpcTest::identity(ApiInfo::wallet_balance_req(known_wallet.to_string())),
        RpcTest::identity(ApiInfo::wallet_verify_req(known_wallet, text, signature)),
        // These methods require write access in Lotus. Not sure why.
        // RpcTest::basic(ApiInfo::wallet_default_address_req()),
        // RpcTest::basic(ApiInfo::wallet_list_req()),
        // RpcTest::basic(ApiInfo::wallet_has_req(known_wallet.to_string())),
    ]
}

fn eth_tests() -> Vec<RpcTest> {
    vec![
        RpcTest::identity(ApiInfo::eth_accounts_req()),
        RpcTest::validate(ApiInfo::eth_block_number_req(), |forest, lotus| {
            fn parse_hex(inp: &str) -> i64 {
                let without_prefix = inp.trim_start_matches("0x");
                i64::from_str_radix(without_prefix, 16).unwrap_or_default()
            }
            parse_hex(&forest).abs_diff(parse_hex(&lotus)) < 10
        }),
        RpcTest::identity(ApiInfo::eth_chain_id_req()),
<<<<<<< HEAD
        RpcTest::identity(ApiInfo::eth_get_balance_req(
            EthAddress::from_str("0xff38c072f286e3b20b3954ca9f99c05fbecc64aa").unwrap(),
            BlockNumberOrHash::from_predefined(Predefined::Latest),
        )),
        RpcTest::identity(ApiInfo::eth_get_balance_req(
            EthAddress::from_str("0xff38c072f286e3b20b3954ca9f99c05fbecc64aa").unwrap(),
            BlockNumberOrHash::from_predefined(Predefined::Pending),
        )),
        RpcTest::identity(ApiInfo::eth_get_balance_req(
            EthAddress::from_str("0xff38c072f286e3b20b3954ca9f99c05fbecc64aa").unwrap(),
            BlockNumberOrHash::from_predefined(Predefined::Earliest),
        )),
    ]
}

fn eth_tests_with_tipset(shared_tipset: &Tipset) -> Vec<RpcTest> {
    vec![
        RpcTest::identity(ApiInfo::eth_get_balance_req(
            EthAddress::from_str("0xff38c072f286e3b20b3954ca9f99c05fbecc64aa").unwrap(),
            BlockNumberOrHash::from_block_number(shared_tipset.epoch() as u64),
        )),
        RpcTest::identity(ApiInfo::eth_get_balance_req(
            EthAddress::from_str("0xff000000000000000000000000000000000003ec").unwrap(),
            BlockNumberOrHash::from_block_number(shared_tipset.epoch() as u64),
        )),
=======
        // There is randomness in the result of this API
        RpcTest::basic(ApiInfo::eth_gas_price_req()),
>>>>>>> a185cbf1
    ]
}

// Extract tests that use chain-specific data such as block CIDs or message
// CIDs. Right now, only the last `n_tipsets` tipsets are used.
fn snapshot_tests(store: &ManyCar, n_tipsets: usize) -> anyhow::Result<Vec<RpcTest>> {
    let mut tests = vec![];
    let shared_tipset = store.heaviest_tipset()?;
    let shared_tipset_epoch = shared_tipset.epoch();
    let root_tsk = shared_tipset.key().clone();
    tests.extend(chain_tests_with_tipset(&shared_tipset));
    tests.extend(state_tests(&shared_tipset));
    tests.extend(eth_tests_with_tipset(&shared_tipset));

    let mut seen = CidHashSet::default();
    for tipset in shared_tipset.clone().chain(&store).take(n_tipsets) {
        tests.push(RpcTest::identity(
            ApiInfo::chain_get_messages_in_tipset_req(tipset.key().clone()),
        ));
        for block in tipset.blocks() {
            tests.push(RpcTest::identity(ApiInfo::chain_get_block_messages_req(
                *block.cid(),
            )));
            tests.push(RpcTest::identity(ApiInfo::chain_get_parent_messages_req(
                *block.cid(),
            )));
            tests.push(RpcTest::identity(ApiInfo::state_miner_active_sectors_req(
                *block.miner_address(),
                root_tsk.clone(),
            )));

            let (bls_messages, secp_messages) = crate::chain::store::block_messages(&store, block)?;
            for msg in bls_messages {
                if seen.insert(msg.cid()?) {
                    tests.push(RpcTest::identity(ApiInfo::chain_get_message_req(
                        msg.cid()?,
                    )));
                    tests.push(RpcTest::identity(ApiInfo::state_account_key_req(
                        msg.from(),
                        root_tsk.clone(),
                    )));
                    tests.push(RpcTest::identity(ApiInfo::state_account_key_req(
                        msg.from(),
                        Default::default(),
                    )));
                    tests.push(RpcTest::identity(ApiInfo::state_lookup_id_req(
                        msg.from(),
                        root_tsk.clone(),
                    )));
                    // FIXME: StateWaitMsg API gets stuck in forest
                    // tests.push(RpcTest::identity(ApiInfo::state_wait_msg_req(
                    //     msg.cid()?,
                    //     0,
                    // )));
                    tests.push(
                        RpcTest::identity(ApiInfo::state_search_msg_req(msg.cid()?))
                            .ignore("Not implemented yet"),
                    );
                    tests.push(
                        RpcTest::identity(ApiInfo::state_search_msg_limited_req(
                            msg.cid()?,
                            shared_tipset_epoch - n_tipsets as i64,
                        ))
                        .ignore("Not implemented yet"),
                    );
                }
            }
            for msg in secp_messages {
                if seen.insert(msg.cid()?) {
                    tests.push(RpcTest::identity(ApiInfo::chain_get_message_req(
                        msg.cid()?,
                    )));
                    tests.push(RpcTest::identity(ApiInfo::state_account_key_req(
                        msg.from(),
                        root_tsk.clone(),
                    )));
                    tests.push(RpcTest::identity(ApiInfo::state_account_key_req(
                        msg.from(),
                        Default::default(),
                    )));
                    tests.push(RpcTest::identity(ApiInfo::state_lookup_id_req(
                        msg.from(),
                        root_tsk.clone(),
                    )));
                    // FIXME: StateWaitMsg API gets stuck in forest
                    // tests.push(RpcTest::identity(ApiInfo::state_wait_msg_req(
                    //     msg.cid()?,
                    //     0,
                    // )));
                    tests.push(
                        RpcTest::identity(ApiInfo::state_search_msg_req(msg.cid()?))
                            .ignore("Not implemented yet"),
                    );
                    tests.push(
                        RpcTest::identity(ApiInfo::state_search_msg_limited_req(
                            msg.cid()?,
                            shared_tipset_epoch - n_tipsets as i64,
                        ))
                        .ignore("Not implemented yet"),
                    );
                    if !msg.params().is_empty() {
                        tests.push(RpcTest::identity(ApiInfo::state_decode_params_req(
                            msg.to(),
                            msg.method_num(),
                            msg.params().to_vec(),
                            root_tsk.clone(),
                        )).ignore("Difficult to implement. Tracking issue: https://github.com/ChainSafe/forest/issues/3769"));
                    }
                }
            }
            tests.push(RpcTest::identity(ApiInfo::state_miner_info_req(
                *block.miner_address(),
                tipset.key().clone(),
            )));
            tests.push(RpcTest::identity(ApiInfo::state_miner_power_req(
                *block.miner_address(),
                tipset.key().clone(),
            )));
            tests.push(RpcTest::identity(ApiInfo::state_miner_deadlines_req(
                *block.miner_address(),
                tipset.key().clone(),
            )));
            tests.push(RpcTest::identity(
                ApiInfo::state_miner_proving_deadline_req(
                    *block.miner_address(),
                    tipset.key().clone(),
                ),
            ));
            tests.push(RpcTest::identity(ApiInfo::state_miner_faults_req(
                *block.miner_address(),
                tipset.key().clone(),
            )));
            tests.push(RpcTest::identity(ApiInfo::miner_get_base_info_req(
                *block.miner_address(),
                block.epoch(),
                tipset.key().clone(),
            )));
            tests.push(RpcTest::identity(ApiInfo::state_miner_recoveries_req(
                *block.miner_address(),
                tipset.key().clone(),
            )));
        }
        tests.push(RpcTest::identity(ApiInfo::state_circulating_supply_req(
            tipset.key().clone(),
        )));
        tests.push(RpcTest::identity(
            ApiInfo::state_vm_circulating_supply_internal_req(tipset.key().clone()),
        ));

        for block in tipset.blocks() {
            let (bls_messages, secp_messages) = crate::chain::store::block_messages(&store, block)?;
            for msg in secp_messages {
                tests.push(RpcTest::identity(ApiInfo::state_call_req(
                    msg.message().clone(),
                    shared_tipset.key().clone(),
                )));
            }
            for msg in bls_messages {
                tests.push(RpcTest::identity(ApiInfo::state_call_req(
                    msg.clone(),
                    shared_tipset.key().clone(),
                )));
            }
        }
    }
    Ok(tests)
}

/// Compare two RPC providers. The providers are labeled `forest` and `lotus`,
/// but other nodes may be used (such as `venus`). The `lotus` node is assumed
/// to be correct and the `forest` node will be marked as incorrect if it
/// deviates.
///
/// If snapshot files are provided, these files will be used to generate
/// additional tests.
///
/// Example output:
/// ```markdown
/// | RPC Method                        | Forest              | Lotus         |
/// |-----------------------------------|---------------------|---------------|
/// | Filecoin.ChainGetBlock            | Valid               | Valid         |
/// | Filecoin.ChainGetGenesis          | Valid               | Valid         |
/// | Filecoin.ChainGetMessage (67)     | InternalServerError | Valid         |
/// ```
/// The number after a method name indicates how many times an RPC call was tested.
async fn compare_apis(
    forest: ApiInfo,
    lotus: ApiInfo,
    snapshot_files: Vec<PathBuf>,
    filter: String,
    fail_fast: bool,
    n_tipsets: usize,
    run_ignored: RunIgnored,
) -> anyhow::Result<()> {
    let mut tests = vec![];

    tests.extend(common_tests());
    tests.extend(auth_tests());
    tests.extend(beacon_tests());
    tests.extend(chain_tests());
    tests.extend(mpool_tests());
    tests.extend(net_tests());
    tests.extend(node_tests());
    tests.extend(wallet_tests());
    tests.extend(eth_tests());

    if !snapshot_files.is_empty() {
        let store = ManyCar::try_from(snapshot_files)?;
        tests.extend(snapshot_tests(&store, n_tipsets)?);
    }

    tests.sort_by_key(|test| test.request.method_name);

    let mut results = HashMap::default();

    for test in tests.into_iter() {
        // By default, do not run ignored tests.
        if matches!(run_ignored, RunIgnored::Default) && test.ignore.is_some() {
            continue;
        }
        // If in `IgnoreOnly` mode, only run ignored tests.
        if matches!(run_ignored, RunIgnored::IgnoredOnly) && test.ignore.is_none() {
            continue;
        }
        if !test.request.method_name.contains(&filter) {
            continue;
        }
        let (forest_status, lotus_status) = test.run(&forest, &lotus).await;
        results
            .entry((test.request.method_name, forest_status, lotus_status))
            .and_modify(|v| *v += 1)
            .or_insert(1u32);
        if (forest_status != EndpointStatus::Valid || lotus_status != EndpointStatus::Valid)
            && fail_fast
        {
            break;
        }
    }

    let mut results = results.into_iter().collect::<Vec<_>>();
    results.sort();
    println!("{}", format_as_markdown(&results));

    Ok(())
}

fn format_as_markdown(results: &[((&'static str, EndpointStatus, EndpointStatus), u32)]) -> String {
    let mut builder = Builder::default();

    builder.set_header(["RPC Method", "Forest", "Lotus"]);

    for ((method, forest_status, lotus_status), n) in results {
        builder.push_record([
            if *n > 1 {
                format!("{} ({})", method, n)
            } else {
                method.to_string()
            },
            format!("{:?}", forest_status),
            format!("{:?}", lotus_status),
        ]);
    }

    builder.build().with(Style::markdown()).to_string()
}<|MERGE_RESOLUTION|>--- conflicted
+++ resolved
@@ -370,7 +370,8 @@
             parse_hex(&forest).abs_diff(parse_hex(&lotus)) < 10
         }),
         RpcTest::identity(ApiInfo::eth_chain_id_req()),
-<<<<<<< HEAD
+        // There is randomness in the result of this API
+        RpcTest::basic(ApiInfo::eth_gas_price_req()),
         RpcTest::identity(ApiInfo::eth_get_balance_req(
             EthAddress::from_str("0xff38c072f286e3b20b3954ca9f99c05fbecc64aa").unwrap(),
             BlockNumberOrHash::from_predefined(Predefined::Latest),
@@ -396,10 +397,6 @@
             EthAddress::from_str("0xff000000000000000000000000000000000003ec").unwrap(),
             BlockNumberOrHash::from_block_number(shared_tipset.epoch() as u64),
         )),
-=======
-        // There is randomness in the result of this API
-        RpcTest::basic(ApiInfo::eth_gas_price_req()),
->>>>>>> a185cbf1
     ]
 }
 
