// Copyright 2019-2024 ChainSafe Systems
// SPDX-License-Identifier: Apache-2.0, MIT

use crate::blocks::{ElectionProof, Ticket, Tipset};
use crate::chain::ChainStore;
use crate::chain_sync::{SyncConfig, SyncStage};
use crate::cli_shared::snapshot::TrustedVendor;
use crate::daemon::db_util::download_to;
use crate::db::{car::ManyCar, MemoryDB};
use crate::genesis::{get_network_name_from_genesis, read_genesis_header};
use crate::key_management::{KeyStore, KeyStoreConfig};
use crate::lotus_json::HasLotusJson;
use crate::message::{Message as _, SignedMessage};
use crate::message_pool::{MessagePool, MpoolRpcProvider};
use crate::networks::{parse_bootstrap_peers, ChainConfig, NetworkChain};
use crate::rpc::beacon::BeaconGetEntry;
use crate::rpc::eth::types::EthAddress;
use crate::rpc::gas::GasEstimateGasLimit;
use crate::rpc::miner::BlockTemplate;
use crate::rpc::types::{ApiTipsetKey, MessageFilter, MessageLookup, SectorOnChainInfo};
use crate::rpc::{self, eth::*};
use crate::rpc::{prelude::*, start_rpc, RPCState};
use crate::shim::address::{CurrentNetwork, Network};
use crate::shim::{
    address::{Address, Protocol},
    crypto::Signature,
    econ::TokenAmount,
    message::{Message, METHOD_SEND},
    state_tree::StateTree,
};
use crate::state_manager::StateManager;
use crate::utils::UrlFromMultiAddr;
use ahash::HashMap;
use anyhow::Context as _;
use bls_signatures::Serialize;
use cid::Cid;
use clap::{Subcommand, ValueEnum};
use fil_actor_interface::market;
use fil_actors_shared::fvm_ipld_bitfield::BitField;
use fil_actors_shared::v10::runtime::DomainSeparationTag;
use futures::{stream::FuturesUnordered, StreamExt};
use fvm_ipld_blockstore::Blockstore;
use itertools::Itertools as _;
use jsonrpsee::types::ErrorCode;
use serde::de::DeserializeOwned;
use similar::{ChangeTag, TextDiff};
use std::{
    net::{IpAddr, Ipv4Addr, SocketAddr},
    path::{Path, PathBuf},
    str::FromStr,
    sync::Arc,
    time::Duration,
};
use tabled::{builder::Builder, settings::Style};
use tokio::{
    signal::{
        ctrl_c,
        unix::{signal, SignalKind},
    },
    sync::{mpsc, RwLock, Semaphore},
    task::JoinSet,
};
use tracing::{debug, info, warn};

const COLLECTION_SAMPLE_SIZE: usize = 5;

#[derive(Debug, Subcommand)]
#[allow(clippy::large_enum_variant)]
pub enum ApiCommands {
    // Serve
    Serve {
        /// Snapshot input paths. Supports `.car`, `.car.zst`, and `.forest.car.zst`.
        snapshot_files: Vec<PathBuf>,
        /// Filecoin network chain
        #[arg(long, default_value = "mainnet")]
        chain: NetworkChain,
        // RPC port
        #[arg(long, default_value_t = crate::rpc::DEFAULT_PORT)]
        port: u16,
        // Allow downloading snapshot automatically
        #[arg(long)]
        auto_download_snapshot: bool,
        /// Validate snapshot at given EPOCH, use a negative value -N to validate
        /// the last N EPOCH(s) starting at HEAD.
        #[arg(long, default_value_t = -50)]
        height: i64,
    },
    /// Compare
    Compare {
        /// Forest address
        #[clap(long, default_value = "/ip4/127.0.0.1/tcp/2345/http")]
        forest: UrlFromMultiAddr,
        /// Lotus address
        #[clap(long, default_value = "/ip4/127.0.0.1/tcp/1234/http")]
        lotus: UrlFromMultiAddr,
        /// Snapshot input paths. Supports `.car`, `.car.zst`, and `.forest.car.zst`.
        #[arg()]
        snapshot_files: Vec<PathBuf>,
        /// Filter which tests to run according to method name. Case sensitive.
        #[arg(long, default_value = "")]
        filter: String,
        /// Filter file which tests to run according to method name. Case sensitive.
        /// The file should contain one entry per line. Lines starting with `!`
        /// are considered as rejected methods, while the others are allowed.
        /// Empty lines and lines starting with `#` are ignored.
        #[arg(long)]
        filter_file: Option<PathBuf>,
        /// Cancel test run on the first failure
        #[arg(long)]
        fail_fast: bool,
        #[arg(short, long, default_value = "10")]
        /// The number of tipsets to use to generate test cases.
        n_tipsets: usize,
        #[arg(long, value_enum, default_value_t = RunIgnored::Default)]
        /// Behavior for tests marked as `ignored`.
        run_ignored: RunIgnored,
        /// Maximum number of concurrent requests
        #[arg(long, default_value = "8")]
        max_concurrent_requests: usize,
        /// Miner address to use for miner tests. Miner worker key must be in the key-store.
        #[arg(long)]
        miner_address: Option<Address>,
        /// Worker address to use where key is applicable. Worker key must be in the key-store.
        #[arg(long)]
        worker_address: Option<Address>,
    },
}

/// For more information about each flag, refer to the Forest documentation at:
/// <https://docs.forest.chainsafe.io/rustdoc/forest_filecoin/tool/subcommands/api_cmd/enum.ApiCommands.html>
struct ApiTestFlags {
    filter: String,
    filter_file: Option<PathBuf>,
    fail_fast: bool,
    n_tipsets: usize,
    run_ignored: RunIgnored,
    max_concurrent_requests: usize,
    miner_address: Option<Address>,
    worker_address: Option<Address>,
}

impl ApiCommands {
    pub async fn run(self) -> anyhow::Result<()> {
        match self {
            Self::Serve {
                snapshot_files,
                chain,
                port,
                auto_download_snapshot,
                height,
            } => {
                start_offline_server(snapshot_files, chain, port, auto_download_snapshot, height)
                    .await?;
            }
            Self::Compare {
                forest: UrlFromMultiAddr(forest),
                lotus: UrlFromMultiAddr(lotus),
                snapshot_files,
                filter,
                filter_file,
                fail_fast,
                n_tipsets,
                run_ignored,
                max_concurrent_requests,
                miner_address,
                worker_address,
            } => {
                let config = ApiTestFlags {
                    filter,
                    filter_file,
                    fail_fast,
                    n_tipsets,
                    run_ignored,
                    max_concurrent_requests,
                    miner_address,
                    worker_address,
                };

                compare_apis(
                    rpc::Client::from_url(forest),
                    rpc::Client::from_url(lotus),
                    snapshot_files,
                    config,
                )
                .await?
            }
        }
        Ok(())
    }
}

#[derive(ValueEnum, Debug, Clone)]
#[clap(rename_all = "kebab_case")]
pub enum RunIgnored {
    Default,
    IgnoredOnly,
    All,
}

/// Brief description of a single method call against a single host
#[derive(Debug, Clone, Copy, PartialOrd, Ord, PartialEq, Eq, Hash)]
enum TestSummary {
    /// Server spoke JSON-RPC: no such method
    MissingMethod,
    /// Server spoke JSON-RPC: bad request (or other error)
    Rejected,
    /// Server doesn't seem to be speaking JSON-RPC
    NotJsonRPC,
    /// Transport or ask task management errors
    InfraError,
    /// Server returned JSON-RPC and it didn't match our schema
    BadJson,
    /// Server returned JSON-RPC and it matched our schema, but failed validation
    CustomCheckFailed,
    Timeout,
    Valid,
}

impl TestSummary {
    fn from_err(err: &rpc::ClientError) -> Self {
        match err {
            rpc::ClientError::Call(it) => match it.code().into() {
                ErrorCode::MethodNotFound => Self::MissingMethod,
                _ => Self::Rejected,
            },
            rpc::ClientError::ParseError(_) => Self::NotJsonRPC,
            rpc::ClientError::RequestTimeout => Self::Timeout,

            rpc::ClientError::Transport(_)
            | rpc::ClientError::RestartNeeded(_)
            | rpc::ClientError::InvalidSubscriptionId
            | rpc::ClientError::InvalidRequestId(_)
            | rpc::ClientError::MaxSlotsExceeded
            | rpc::ClientError::Custom(_)
            | rpc::ClientError::HttpNotImplemented
            | rpc::ClientError::EmptyBatchRequest(_)
            | rpc::ClientError::RegisterMethod(_) => Self::InfraError,
        }
    }
}

/// Data about a failed test. Used for debugging.
struct TestDump {
    request: rpc::Request,
    forest_response: Option<String>,
    lotus_response: Option<String>,
}

impl std::fmt::Display for TestDump {
    fn fmt(&self, f: &mut std::fmt::Formatter<'_>) -> std::fmt::Result {
        writeln!(f, "Request dump: {:?}", self.request)?;
        writeln!(f, "Request params JSON: {}", self.request.params)?;
        if let (Some(forest_response), Some(lotus_response)) =
            (&self.forest_response, &self.lotus_response)
        {
            let diff = TextDiff::from_lines(forest_response, lotus_response);
            let mut print_diff = Vec::new();
            for change in diff.iter_all_changes() {
                let sign = match change.tag() {
                    ChangeTag::Delete => "-",
                    ChangeTag::Insert => "+",
                    ChangeTag::Equal => " ",
                };
                print_diff.push(format!("{sign}{change}"));
            }
            writeln!(f, "Forest response: {}", forest_response)?;
            writeln!(f, "Lotus response: {}", lotus_response)?;
            writeln!(f, "Diff: {}", print_diff.join("\n"))?;
        } else {
            if let Some(forest_response) = &self.forest_response {
                writeln!(f, "Forest response: {}", forest_response)?;
            }
            if let Some(lotus_response) = &self.lotus_response {
                writeln!(f, "Lotus response: {}", lotus_response)?;
            }
        };
        Ok(())
    }
}

struct TestResult {
    /// Forest result after calling the RPC method.
    forest_status: TestSummary,
    /// Lotus result after calling the RPC method.
    lotus_status: TestSummary,
    /// Optional data dump if either status was invalid.
    test_dump: Option<TestDump>,
}

/// This struct is the hash-able representation of [`RpcTest`]
#[derive(Clone, PartialEq, Eq, Hash)]
struct RpcTestHashable {
    request: String,
    ignore: bool,
}

impl From<&RpcTest> for RpcTestHashable {
    fn from(t: &RpcTest) -> Self {
        Self {
            request: serde_json::to_string(&(
                t.request.method_name,
                &t.request.api_version,
                &t.request.params,
            ))
            .unwrap_or_default(),
            ignore: t.ignore.is_some(),
        }
    }
}

struct RpcTest {
    request: rpc::Request,
    check_syntax: Arc<dyn Fn(serde_json::Value) -> bool + Send + Sync>,
    check_semantics: Arc<dyn Fn(serde_json::Value, serde_json::Value) -> bool + Send + Sync>,
    ignore: Option<&'static str>,
}

/// Duplication between `<method>` and `<method>_raw` is a temporary measure, and
/// should be removed when <https://github.com/ChainSafe/forest/issues/4032> is
/// completed.
impl RpcTest {
    /// Check that an endpoint exists and that both the Lotus and Forest JSON
    /// response follows the same schema.
    fn basic<T>(request: rpc::Request<T>) -> Self
    where
        T: HasLotusJson,
    {
        Self::basic_raw(request.map_ty::<T::LotusJson>())
    }
    /// See [Self::basic], and note on this `impl` block.
    fn basic_raw<T: DeserializeOwned>(request: rpc::Request<T>) -> Self {
        Self {
            request: request.map_ty(),
            check_syntax: Arc::new(|it| match serde_json::from_value::<T>(it) {
                Ok(_) => true,
                Err(e) => {
                    debug!(?e);
                    false
                }
            }),
            check_semantics: Arc::new(|_, _| true),
            ignore: None,
        }
    }
    /// Check that an endpoint exists, has the same JSON schema, and do custom
    /// validation over both responses.
    fn validate<T: HasLotusJson>(
        request: rpc::Request<T>,
        validate: impl Fn(T, T) -> bool + Send + Sync + 'static,
    ) -> Self {
        Self::validate_raw(request.map_ty::<T::LotusJson>(), move |l, r| {
            validate(T::from_lotus_json(l), T::from_lotus_json(r))
        })
    }
    /// See [Self::validate], and note on this `impl` block.
    fn validate_raw<T: DeserializeOwned>(
        request: rpc::Request<T>,
        validate: impl Fn(T, T) -> bool + Send + Sync + 'static,
    ) -> Self {
        Self {
            request: request.map_ty(),
            check_syntax: Arc::new(|value| match serde_json::from_value::<T>(value) {
                Ok(_) => true,
                Err(e) => {
                    debug!("{e}");
                    false
                }
            }),
            check_semantics: Arc::new(move |forest_json, lotus_json| {
                match (
                    serde_json::from_value::<T>(forest_json),
                    serde_json::from_value::<T>(lotus_json),
                ) {
                    (Ok(forest), Ok(lotus)) => validate(forest, lotus),
                    (forest, lotus) => {
                        if let Err(e) = forest {
                            debug!("[forest] invalid json: {e}");
                        }
                        if let Err(e) = lotus {
                            debug!("[lotus] invalid json: {e}");
                        }
                        false
                    }
                }
            }),
            ignore: None,
        }
    }
    /// Check that an endpoint exists and that Forest returns exactly the same
    /// JSON as Lotus.
    fn identity<T: PartialEq + HasLotusJson>(request: rpc::Request<T>) -> RpcTest {
        Self::validate(request, |forest, lotus| forest == lotus)
    }

    fn ignore(mut self, msg: &'static str) -> Self {
        self.ignore = Some(msg);
        self
    }

    async fn run(&self, forest: &rpc::Client, lotus: &rpc::Client) -> TestResult {
        let forest_resp = forest.call(self.request.clone()).await;
        let lotus_resp = lotus.call(self.request.clone()).await;

        let forest_json_str = if let Ok(forest_resp) = forest_resp.as_ref() {
            serde_json::to_string_pretty(forest_resp).ok()
        } else {
            None
        };

        let lotus_json_str = if let Ok(lotus_resp) = lotus_resp.as_ref() {
            serde_json::to_string_pretty(lotus_resp).ok()
        } else {
            None
        };

        let (forest_status, lotus_status) = match (forest_resp, lotus_resp) {
            (Ok(forest), Ok(lotus))
                if (self.check_syntax)(forest.clone()) && (self.check_syntax)(lotus.clone()) =>
            {
                let forest_status = if (self.check_semantics)(forest, lotus) {
                    TestSummary::Valid
                } else {
                    TestSummary::CustomCheckFailed
                };
                (forest_status, TestSummary::Valid)
            }
            (forest_resp, lotus_resp) => {
                let forest_status = forest_resp.map_or_else(
                    |e| TestSummary::from_err(&e),
                    |value| {
                        if (self.check_syntax)(value) {
                            TestSummary::Valid
                        } else {
                            TestSummary::BadJson
                        }
                    },
                );
                let lotus_status = lotus_resp.map_or_else(
                    |e| TestSummary::from_err(&e),
                    |value| {
                        if (self.check_syntax)(value) {
                            TestSummary::Valid
                        } else {
                            TestSummary::BadJson
                        }
                    },
                );

                (forest_status, lotus_status)
            }
        };

        if forest_status == TestSummary::Valid && lotus_status == TestSummary::Valid {
            TestResult {
                forest_status,
                lotus_status,
                test_dump: None,
            }
        } else {
            TestResult {
                forest_status,
                lotus_status,
                test_dump: Some(TestDump {
                    request: self.request.clone(),
                    forest_response: forest_json_str,
                    lotus_response: lotus_json_str,
                }),
            }
        }
    }
}

fn common_tests() -> Vec<RpcTest> {
    vec![
        RpcTest::basic(Version::request(()).unwrap()),
        RpcTest::basic(StartTime::request(()).unwrap()),
        RpcTest::basic(Session::request(()).unwrap()),
    ]
}

fn auth_tests() -> Vec<RpcTest> {
    // Auth commands should be tested as well. Tracking issue:
    // https://github.com/ChainSafe/forest/issues/3639
    vec![]
}

fn beacon_tests() -> Vec<RpcTest> {
    vec![RpcTest::identity(
        BeaconGetEntry::request((10101,)).unwrap(),
    )]
}

fn chain_tests() -> Vec<RpcTest> {
    vec![
        RpcTest::basic(ChainHead::request(()).unwrap()),
        RpcTest::identity(ChainGetGenesis::request(()).unwrap()),
    ]
}

fn chain_tests_with_tipset<DB: Blockstore>(
    store: &Arc<DB>,
    tipset: &Tipset,
) -> anyhow::Result<Vec<RpcTest>> {
    let mut tests = vec![
        RpcTest::identity(ChainGetTipSetAfterHeight::request((
            tipset.epoch(),
            Default::default(),
        ))?),
        RpcTest::identity(ChainGetTipSetAfterHeight::request((
            tipset.epoch(),
            Default::default(),
        ))?),
        RpcTest::identity(ChainGetTipSet::request((tipset.key().clone().into(),))?),
        RpcTest::identity(ChainGetPath::request((
            tipset.key().clone(),
            tipset.parents().clone(),
        ))?),
        RpcTest::identity(ChainGetMessagesInTipset::request((tipset
            .key()
            .clone()
            .into(),))?),
        RpcTest::identity(ChainTipSetWeight::request((tipset.key().into(),))?),
    ];

    for block in tipset.block_headers() {
        let block_cid = *block.cid();
        tests.extend([
            RpcTest::identity(ChainReadObj::request((block_cid,))?),
            RpcTest::identity(ChainHasObj::request((block_cid,))?),
            RpcTest::identity(ChainGetBlock::request((block_cid,))?),
            RpcTest::identity(ChainGetBlockMessages::request((block_cid,))?),
            RpcTest::identity(ChainGetParentMessages::request((block_cid,))?),
            RpcTest::identity(ChainGetParentReceipts::request((block_cid,))?),
        ]);

        let (bls_messages, secp_messages) = crate::chain::store::block_messages(&store, block)?;
        for msg_cid in sample_message_cids(bls_messages.iter(), secp_messages.iter()) {
            tests.extend([RpcTest::identity(ChainGetMessage::request((msg_cid,))?)]);
        }
    }

    Ok(tests)
}

fn mpool_tests() -> Vec<RpcTest> {
    vec![
        RpcTest::basic(MpoolPending::request((ApiTipsetKey(None),)).unwrap()),
        RpcTest::basic(MpoolSelect::request((ApiTipsetKey(None), 0.9_f64)).unwrap()),
    ]
}

fn net_tests() -> Vec<RpcTest> {
    let bootstrap_peers = parse_bootstrap_peers(include_str!("../../../build/bootstrap/calibnet"));
    let peer_id = bootstrap_peers
        .last()
        .expect("No bootstrap peers found - bootstrap file is empty or corrupted")
        .to_string()
        .rsplit_once('/')
        .expect("No peer id found - address is not in the expected format")
        .1
        .to_string();

    // More net commands should be tested. Tracking issue:
    // https://github.com/ChainSafe/forest/issues/3639
    vec![
        RpcTest::basic(NetAddrsListen::request(()).unwrap()),
        RpcTest::basic(NetPeers::request(()).unwrap()),
        RpcTest::identity(NetListening::request(()).unwrap()),
        RpcTest::basic(NetAgentVersion::request((peer_id,)).unwrap()),
        RpcTest::basic(NetInfo::request(()).unwrap())
            .ignore("Not implemented in Lotus. Why do we even have this method?"),
        RpcTest::basic(NetAutoNatStatus::request(()).unwrap()),
        RpcTest::identity(NetVersion::request(()).unwrap()),
    ]
}

fn node_tests() -> Vec<RpcTest> {
    vec![
        // This is a v1 RPC call. We don't support any v1 calls yet. Tracking
        // issue: https://github.com/ChainSafe/forest/issues/3640
        //RpcTest::basic(ApiInfo::node_status_req())
    ]
}

fn state_tests() -> Vec<RpcTest> {
    vec![
        RpcTest::identity(StateGetBeaconEntry::request((0.into(),)).unwrap()),
        RpcTest::identity(StateGetBeaconEntry::request((1.into(),)).unwrap()),
    ]
}

fn miner_tests_with_tipset<DB: Blockstore>(
    store: &Arc<DB>,
    tipset: &Tipset,
    miner_address: Option<Address>,
) -> anyhow::Result<Vec<RpcTest>> {
    // If no miner address is provided, we can't run any miner tests.
    let miner_address = if let Some(miner_address) = miner_address {
        miner_address
    } else {
        return Ok(vec![]);
    };

    let mut tests = Vec::new();
    for block in tipset.block_headers() {
        let (bls_messages, secp_messages) = crate::chain::store::block_messages(store, block)?;
        tests.push(miner_create_block_test(
            miner_address,
            tipset,
            bls_messages,
            secp_messages,
        ));
    }
    tests.push(miner_create_block_no_messages_test(miner_address, tipset));
    Ok(tests)
}

fn miner_create_block_test(
    miner: Address,
    tipset: &Tipset,
    bls_messages: Vec<Message>,
    secp_messages: Vec<SignedMessage>,
) -> RpcTest {
    // randomly sign BLS messages so we can test the BLS signature aggregation
    let priv_key = bls_signatures::PrivateKey::generate(&mut rand::thread_rng());
    let signed_bls_msgs = bls_messages
        .into_iter()
        .map(|message| {
            let sig = priv_key.sign(message.cid().expect("unexpected").to_bytes());
            SignedMessage {
                message,
                signature: Signature::new_bls(sig.as_bytes().to_vec()),
            }
        })
        .collect_vec();

    let block_template = BlockTemplate {
        miner,
        parents: tipset.parents().to_owned(),
        ticket: Ticket::default(),
        eproof: ElectionProof::default(),
        beacon_values: tipset.block_headers().first().beacon_entries.to_owned(),
        messages: [signed_bls_msgs, secp_messages].concat(),
        epoch: tipset.epoch(),
        timestamp: tipset.min_timestamp(),
        winning_post_proof: Vec::default(),
    };
    RpcTest::identity(MinerCreateBlock::request((block_template,)).unwrap())
}

fn miner_create_block_no_messages_test(miner: Address, tipset: &Tipset) -> RpcTest {
    let block_template = BlockTemplate {
        miner,
        parents: tipset.parents().to_owned(),
        ticket: Ticket::default(),
        eproof: ElectionProof::default(),
        beacon_values: tipset.block_headers().first().beacon_entries.to_owned(),
        messages: Vec::default(),
        epoch: tipset.epoch(),
        timestamp: tipset.min_timestamp(),
        winning_post_proof: Vec::default(),
    };
    RpcTest::identity(MinerCreateBlock::request((block_template,)).unwrap())
}

fn state_tests_with_tipset<DB: Blockstore>(
    store: &Arc<DB>,
    tipset: &Tipset,
) -> anyhow::Result<Vec<RpcTest>> {
    let mut tests = vec![
        RpcTest::identity(StateNetworkName::request(())?),
        RpcTest::identity(StateGetNetworkParams::request(())?),
        RpcTest::identity(StateGetActor::request((
            Address::SYSTEM_ACTOR,
            tipset.key().into(),
        ))?),
        RpcTest::identity(StateGetRandomnessFromTickets::request((
            DomainSeparationTag::ElectionProofProduction as i64,
            tipset.epoch(),
            "dead beef".as_bytes().to_vec(),
            tipset.key().into(),
        ))?),
        RpcTest::identity(StateGetRandomnessFromBeacon::request((
            DomainSeparationTag::ElectionProofProduction as i64,
            tipset.epoch(),
            "dead beef".as_bytes().to_vec(),
            tipset.key().into(),
        ))?),
        RpcTest::identity(StateReadState::request((
            Address::SYSTEM_ACTOR,
            tipset.key().into(),
        ))?),
        RpcTest::identity(StateReadState::request((
            Address::SYSTEM_ACTOR,
            Default::default(),
        ))?),
        // This should return `Address::new_id(0xdeadbeef)`
        RpcTest::identity(StateLookupID::request((
            Address::new_id(0xdeadbeef),
            tipset.key().into(),
        ))?),
        RpcTest::identity(StateVerifierStatus::request((
            Address::VERIFIED_REGISTRY_ACTOR,
            tipset.key().into(),
        ))?),
        RpcTest::identity(StateNetworkVersion::request((tipset.key().into(),))?),
        RpcTest::identity(StateListMiners::request((tipset.key().into(),))?),
        RpcTest::identity(MsigGetAvailableBalance::request((
            Address::new_id(18101), // msig address id
            tipset.key().into(),
        ))?),
        RpcTest::identity(MsigGetPending::request((
            Address::new_id(18101), // msig address id
            tipset.key().into(),
        ))?),
        RpcTest::identity(MsigGetVested::request((
            Address::new_id(18101), // msig address id
            tipset.parents().into(),
            tipset.key().into(),
        ))?),
        RpcTest::identity(MsigGetVestingSchedule::request((
            Address::new_id(18101), // msig address id
            tipset.key().into(),
        ))?),
        RpcTest::identity(StateGetBeaconEntry::request((tipset.epoch(),))?),
        // Not easily verifiable by using addresses extracted from blocks as most of those yield `null`
        // for both Lotus and Forest. Therefore the actor addresses are hardcoded to values that allow
        // for API compatibility verification.
        RpcTest::identity(StateVerifiedClientStatus::request((
            Address::VERIFIED_REGISTRY_ACTOR,
            tipset.key().into(),
        ))?),
        RpcTest::identity(StateVerifiedClientStatus::request((
            Address::DATACAP_TOKEN_ACTOR,
            tipset.key().into(),
        ))?),
        RpcTest::identity(StateDealProviderCollateralBounds::request((
            1,
            true,
            tipset.key().into(),
        ))?),
        RpcTest::identity(StateCirculatingSupply::request((tipset.key().into(),))?),
        RpcTest::identity(StateVMCirculatingSupplyInternal::request((tipset
            .key()
            .into(),))?),
        RpcTest::identity(StateMarketParticipants::request((tipset.key().into(),))?),
    ];

    // Get deals
    let (deals, deals_map) = {
        let state = StateTree::new_from_root(store.clone(), tipset.parent_state())?;
        let actor = state.get_required_actor(&Address::MARKET_ACTOR)?;
        let market_state = market::State::load(&store, actor.code, actor.state)?;
        let proposals = market_state.proposals(&store)?;
        let mut deals = vec![];
        let mut deals_map = HashMap::default();
        proposals.for_each(|deal_id, deal_proposal| {
            deals.push(deal_id);
            deals_map.insert(deal_id, deal_proposal);
            Ok(())
        })?;
        (deals, deals_map)
    };

    // Take 5 deals from each tipset
    for deal in deals.into_iter().take(COLLECTION_SAMPLE_SIZE) {
        tests.push(RpcTest::identity(StateMarketStorageDeal::request((
            deal,
            tipset.key().into(),
        ))?));
    }

    for block in tipset.block_headers() {
        tests.extend([
            validate_sector_on_chain_info_vec(StateMinerActiveSectors::request((
                block.miner_address,
                tipset.key().into(),
            ))?),
            RpcTest::identity(StateLookupID::request((
                block.miner_address,
                tipset.key().into(),
            ))?),
            validate_sector_on_chain_info_vec(StateMinerSectors::request((
                block.miner_address,
                None,
                tipset.key().into(),
            ))?),
            RpcTest::identity(StateMinerPartitions::request((
                block.miner_address,
                0,
                tipset.key().into(),
            ))?),
            RpcTest::identity(StateMarketBalance::request((
                block.miner_address,
                tipset.key().into(),
            ))?),
            RpcTest::identity(StateMinerInfo::request((
                block.miner_address,
                tipset.key().into(),
            ))?),
            RpcTest::identity(StateMinerPower::request((
                block.miner_address,
                tipset.key().into(),
            ))?),
            RpcTest::identity(StateMinerDeadlines::request((
                block.miner_address,
                tipset.key().into(),
            ))?),
            RpcTest::identity(StateMinerProvingDeadline::request((
                block.miner_address,
                tipset.key().into(),
            ))?),
            RpcTest::identity(StateMinerAvailableBalance::request((
                block.miner_address,
                tipset.key().into(),
            ))?),
            RpcTest::identity(StateMinerFaults::request((
                block.miner_address,
                tipset.key().into(),
            ))?),
            RpcTest::identity(MinerGetBaseInfo::request((
                block.miner_address,
                block.epoch,
                tipset.key().into(),
            ))?),
            RpcTest::identity(StateMinerRecoveries::request((
                block.miner_address,
                tipset.key().into(),
            ))?),
            RpcTest::identity(StateMinerSectorCount::request((
                block.miner_address,
                tipset.key().into(),
            ))?),
        ]);

        for sector in StateSectorGetInfo::get_sectors(store, &block.miner_address, tipset)?
            .into_iter()
            .take(COLLECTION_SAMPLE_SIZE)
        {
            tests.extend([
                validate_sector_on_chain_info(StateSectorGetInfo::request((
                    block.miner_address,
                    sector,
                    tipset.key().into(),
                ))?),
                validate_sector_on_chain_info_vec(StateMinerSectors::request((
                    block.miner_address,
                    {
                        let mut bf = BitField::new();
                        bf.set(sector);
                        Some(bf)
                    },
                    tipset.key().into(),
                ))?),
            ]);
        }
        for sector in StateSectorPreCommitInfo::get_sectors(store, &block.miner_address, tipset)?
            .into_iter()
            .take(COLLECTION_SAMPLE_SIZE)
        {
            tests.extend([RpcTest::identity(StateSectorPreCommitInfo::request((
                block.miner_address,
                sector,
                tipset.key().into(),
            ))?)]);
        }
        for info in StateSectorPreCommitInfo::get_sector_pre_commit_infos(
            store,
            &block.miner_address,
            tipset,
        )?
        .into_iter()
        .take(COLLECTION_SAMPLE_SIZE)
        .filter(|info| {
            !info.deal_ids.iter().any(|id| {
                if let Some(Ok(deal)) = deals_map.get(id) {
                    tipset.epoch() > deal.start_epoch || info.expiration > deal.end_epoch
                } else {
                    true
                }
            })
        }) {
            tests.extend([RpcTest::identity(
                StateMinerInitialPledgeCollateral::request((
                    block.miner_address,
                    info.clone(),
                    tipset.key().into(),
                ))?,
            )]);
            tests.extend([RpcTest::identity(
                StateMinerPreCommitDepositForPower::request((
                    block.miner_address,
                    info,
                    tipset.key().into(),
                ))?,
            )]);
        }

        let (bls_messages, secp_messages) = crate::chain::store::block_messages(store, block)?;
        for msg_cid in sample_message_cids(bls_messages.iter(), secp_messages.iter()) {
            tests.extend([
                validate_message_lookup(
                    StateWaitMsg::request((msg_cid, 0))?.with_timeout(Duration::from_secs(30)),
                ),
                validate_message_lookup(StateSearchMsg::request((msg_cid,))?),
                validate_message_lookup(StateSearchMsgLimited::request((msg_cid, 800))?),
            ]);
        }
        for msg in sample_messages(bls_messages.iter(), secp_messages.iter()) {
            tests.extend([
                RpcTest::identity(StateAccountKey::request((msg.from(), tipset.key().into()))?),
                RpcTest::identity(StateAccountKey::request((msg.from(), Default::default()))?),
                RpcTest::identity(StateLookupID::request((msg.from(), tipset.key().into()))?),
                RpcTest::identity(StateListMessages::request((
                    MessageFilter {
                        from: Some(msg.from()),
                        to: Some(msg.to()),
                    },
                    tipset.key().into(),
                    tipset.epoch(),
                ))?),
                RpcTest::identity(StateListMessages::request((
                    MessageFilter {
                        from: Some(msg.from()),
                        to: None,
                    },
                    tipset.key().into(),
                    tipset.epoch(),
                ))?),
                RpcTest::identity(StateListMessages::request((
                    MessageFilter {
                        from: None,
                        to: Some(msg.to()),
                    },
                    tipset.key().into(),
                    tipset.epoch(),
                ))?),
                RpcTest::identity(StateCall::request((msg.clone(), tipset.key().into()))?),
            ]);
        }
    }

    Ok(tests)
}

fn wallet_tests(config: &ApiTestFlags) -> Vec<RpcTest> {
    // This address has been funded by the calibnet faucet and the private keys
    // has been discarded. It should always have a non-zero balance.
    let known_wallet = Address::from_str("t1c4dkec3qhrnrsa4mccy7qntkyq2hhsma4sq7lui").unwrap();
    // "Hello world!" signed with the above address:
    let signature = "44364ca78d85e53dda5ac6f719a4f2de3261c17f58558ab7730f80c478e6d43775244e7d6855afad82e4a1fd6449490acfa88e3fcfe7c1fe96ed549c100900b400";
    let text = "Hello world!".as_bytes().to_vec();
    let sig_bytes = hex::decode(signature).unwrap();
    let signature = match known_wallet.protocol() {
        Protocol::Secp256k1 => Signature::new_secp256k1(sig_bytes),
        Protocol::BLS => Signature::new_bls(sig_bytes),
        _ => panic!("Invalid signature (must be bls or secp256k1)"),
    };

    let mut tests = vec![
        RpcTest::identity(WalletBalance::request((known_wallet,)).unwrap()),
        RpcTest::identity(WalletValidateAddress::request((known_wallet.to_string(),)).unwrap()),
        RpcTest::identity(WalletVerify::request((known_wallet, text, signature)).unwrap()),
    ];

    // If a worker address is provided, we can test wallet methods requiring
    // a shared key.
    if let Some(worker_address) = config.worker_address {
        use base64::{prelude::BASE64_STANDARD, Engine};
        let msg =
            BASE64_STANDARD.encode("Ph'nglui mglw'nafh Cthulhu R'lyeh wgah'nagl fhtagn".as_bytes());
        tests.push(RpcTest::identity(
            WalletSign::request((worker_address, msg.into())).unwrap(),
        ));
        tests.push(RpcTest::identity(
            WalletSign::request((worker_address, Vec::new())).unwrap(),
        ));
    }
    tests
}

fn eth_tests() -> Vec<RpcTest> {
    vec![
        RpcTest::identity(EthAccounts::request(()).unwrap()),
        RpcTest::basic(EthBlockNumber::request(()).unwrap()),
        RpcTest::identity(EthChainId::request(()).unwrap()),
        // There is randomness in the result of this API
        RpcTest::basic(EthGasPrice::request(()).unwrap()),
        RpcTest::basic(EthSyncing::request(()).unwrap()),
        RpcTest::identity(
            EthGetBalance::request((
                EthAddress::from_str("0xff38c072f286e3b20b3954ca9f99c05fbecc64aa").unwrap(),
                BlockNumberOrHash::from_predefined(Predefined::Latest),
            ))
            .unwrap(),
        ),
        RpcTest::identity(
            EthGetBalance::request((
                EthAddress::from_str("0xff38c072f286e3b20b3954ca9f99c05fbecc64aa").unwrap(),
                BlockNumberOrHash::from_predefined(Predefined::Pending),
            ))
            .unwrap(),
        ),
        RpcTest::basic(Web3ClientVersion::request(()).unwrap()),
    ]
}

fn eth_tests_with_tipset(shared_tipset: &Tipset) -> Vec<RpcTest> {
    let block_cid = shared_tipset.key().cid().unwrap();
    let block_hash: Hash = block_cid.into();

    vec![
        RpcTest::identity(
            EthGetBalance::request((
                EthAddress::from_str("0xff38c072f286e3b20b3954ca9f99c05fbecc64aa").unwrap(),
                BlockNumberOrHash::from_block_number(shared_tipset.epoch()),
            ))
            .unwrap(),
        ),
        RpcTest::identity(
            EthGetBalance::request((
                EthAddress::from_str("0xff000000000000000000000000000000000003ec").unwrap(),
                BlockNumberOrHash::from_block_number(shared_tipset.epoch()),
            ))
            .unwrap(),
        ),
        RpcTest::identity(
            EthGetBlockByNumber::request((
                BlockNumberOrHash::from_block_number(shared_tipset.epoch()),
                false,
            ))
            .unwrap(),
        ),
        RpcTest::identity(
            EthGetBlockByNumber::request((
                BlockNumberOrHash::from_block_number(shared_tipset.epoch()),
                true,
            ))
            .unwrap(),
        ),
        RpcTest::identity(
<<<<<<< HEAD
            EthGetBlockByHash::request((
                BlockNumberOrHash::from_block_hash(block_hash.clone(), false),
                false,
=======
            EthGetBlockTransactionCountByNumber::request((Int64(shared_tipset.epoch()),)).unwrap(),
        ),
        RpcTest::identity(
            EthGetCode::request((
                // https://filfox.info/en/address/f410fpoidg73f7krlfohnla52dotowde5p2sejxnd4mq
                EthAddress::from_str("0x7B90337f65fAA2B2B8ed583ba1Ba6EB0C9D7eA44").unwrap(),
                BlockNumberOrHash::BlockNumber(shared_tipset.epoch()),
>>>>>>> ee7de41a
            ))
            .unwrap(),
        ),
        RpcTest::identity(
<<<<<<< HEAD
            EthGetBlockByHash::request((
                BlockNumberOrHash::from_block_hash(block_hash, true),
                true,
=======
            EthGetCode::request((
                // https://filfox.info/en/address/f410fpoidg73f7krlfohnla52dotowde5p2sejxnd4mq
                Address::from_str("f410fpoidg73f7krlfohnla52dotowde5p2sejxnd4mq")
                    .unwrap()
                    .try_into()
                    .unwrap(),
                BlockNumberOrHash::BlockNumber(shared_tipset.epoch()),
>>>>>>> ee7de41a
            ))
            .unwrap(),
        ),
    ]
}

fn gas_tests_with_tipset(shared_tipset: &Tipset) -> Vec<RpcTest> {
    // This is a testnet address with a few FILs. The private key has been
    // discarded. If calibnet is reset, a new address should be created.
    let addr = Address::from_str("t15ydyu3d65gznpp2qxwpkjsgz4waubeunn6upvla").unwrap();
    let message = Message {
        from: addr,
        to: addr,
        value: TokenAmount::from_whole(1),
        method_num: METHOD_SEND,
        ..Default::default()
    };

    // The tipset is only used for resolving the 'from' address and not when
    // computing the gas cost. This means that the `GasEstimateGasLimit` method
    // is inherently non-deterministic but I'm fairly sure we're compensated for
    // everything. If not, this test will be flaky. Instead of disabling it, we
    // should relax the verification requirement.
    vec![RpcTest::identity(
        GasEstimateGasLimit::request((message, shared_tipset.key().into())).unwrap(),
    )]
}

// Extract tests that use chain-specific data such as block CIDs or message
// CIDs. Right now, only the last `n_tipsets` tipsets are used.
fn snapshot_tests(store: Arc<ManyCar>, config: &ApiTestFlags) -> anyhow::Result<Vec<RpcTest>> {
    let mut tests = vec![];
    // shared_tipset in the snapshot might not be finalized for the offline RPC server
    // use heaviest - 10 instead
    let shared_tipset = store
        .heaviest_tipset()?
        .chain(&store)
        .take(10)
        .last()
        .expect("Infallible");

    for tipset in shared_tipset.chain(&store).take(config.n_tipsets) {
        tests.extend(chain_tests_with_tipset(&store, &tipset)?);
        tests.extend(miner_tests_with_tipset(
            &store,
            &tipset,
            config.miner_address,
        )?);
        tests.extend(state_tests_with_tipset(&store, &tipset)?);
        tests.extend(eth_tests_with_tipset(&tipset));
        tests.extend(gas_tests_with_tipset(&tipset));
    }
    Ok(tests)
}

fn sample_message_cids<'a>(
    bls_messages: impl Iterator<Item = &'a Message> + 'a,
    secp_messages: impl Iterator<Item = &'a SignedMessage> + 'a,
) -> impl Iterator<Item = Cid> + 'a {
    bls_messages
        .filter_map(|m| m.cid().ok())
        .unique()
        .take(COLLECTION_SAMPLE_SIZE)
        .chain(
            secp_messages
                .filter_map(|m| m.cid().ok())
                .unique()
                .take(COLLECTION_SAMPLE_SIZE),
        )
        .unique()
}

fn sample_messages<'a>(
    bls_messages: impl Iterator<Item = &'a Message> + 'a,
    secp_messages: impl Iterator<Item = &'a SignedMessage> + 'a,
) -> impl Iterator<Item = &'a Message> + 'a {
    bls_messages
        .unique()
        .take(COLLECTION_SAMPLE_SIZE)
        .chain(
            secp_messages
                .map(SignedMessage::message)
                .unique()
                .take(COLLECTION_SAMPLE_SIZE),
        )
        .unique()
}

/// Compare two RPC providers. The providers are labeled `forest` and `lotus`,
/// but other nodes may be used (such as `venus`). The `lotus` node is assumed
/// to be correct and the `forest` node will be marked as incorrect if it
/// deviates.
///
/// If snapshot files are provided, these files will be used to generate
/// additional tests.
///
/// Example output:
/// ```markdown
/// | RPC Method                        | Forest              | Lotus         |
/// |-----------------------------------|---------------------|---------------|
/// | Filecoin.ChainGetBlock            | Valid               | Valid         |
/// | Filecoin.ChainGetGenesis          | Valid               | Valid         |
/// | Filecoin.ChainGetMessage (67)     | InternalServerError | Valid         |
/// ```
/// The number after a method name indicates how many times an RPC call was tested.
#[allow(clippy::too_many_arguments)]
async fn compare_apis(
    forest: rpc::Client,
    lotus: rpc::Client,
    snapshot_files: Vec<PathBuf>,
    config: ApiTestFlags,
) -> anyhow::Result<()> {
    let mut tests = vec![];

    tests.extend(common_tests());
    tests.extend(auth_tests());
    tests.extend(beacon_tests());
    tests.extend(chain_tests());
    tests.extend(mpool_tests());
    tests.extend(net_tests());
    tests.extend(node_tests());
    tests.extend(wallet_tests(&config));
    tests.extend(eth_tests());
    tests.extend(state_tests());

    if !snapshot_files.is_empty() {
        let store = Arc::new(ManyCar::try_from(snapshot_files)?);
        tests.extend(snapshot_tests(store, &config)?);
    }

    tests.sort_by_key(|test| test.request.method_name);

    run_tests(tests, forest, lotus, &config).await
}

async fn start_offline_server(
    snapshot_files: Vec<PathBuf>,
    chain: NetworkChain,
    rpc_port: u16,
    auto_download_snapshot: bool,
    height: i64,
) -> anyhow::Result<()> {
    info!("Configuring Offline RPC Server");
    let db = Arc::new(ManyCar::new(MemoryDB::default()));

    let snapshot_files = if snapshot_files.is_empty() {
        let (snapshot_url, num_bytes, path) =
            crate::cli_shared::snapshot::peek(TrustedVendor::default(), &chain)
                .await
                .context("couldn't get snapshot size")?;
        if !auto_download_snapshot {
            warn!("Automatic snapshot download is disabled.");
            let message = format!(
                "Fetch a {} snapshot to the current directory? (denying will exit the program). ",
                indicatif::HumanBytes(num_bytes)
            );
            let have_permission =
                dialoguer::Confirm::with_theme(&dialoguer::theme::ColorfulTheme::default())
                    .with_prompt(message)
                    .default(false)
                    .interact()
                    .unwrap_or(false);
            if !have_permission {
                anyhow::bail!("No snapshot provided, exiting offline RPC setup.");
            }
        }
        info!(
            "Downloading latest snapshot for {} size {}",
            chain,
            indicatif::HumanBytes(num_bytes)
        );
        let downloaded_snapshot_path = std::env::current_dir()?.join(path);
        download_to(&snapshot_url, &downloaded_snapshot_path).await?;
        info!("Snapshot downloaded");
        vec![downloaded_snapshot_path]
    } else {
        snapshot_files
    };
    db.read_only_files(snapshot_files.iter().cloned())?;
    info!("Using chain config for {chain}");
    let chain_config = Arc::new(ChainConfig::from_chain(&chain));
    if chain_config.is_testnet() {
        CurrentNetwork::set_global(Network::Testnet);
    }
    let sync_config = Arc::new(SyncConfig::default());
    let genesis_header =
        read_genesis_header(None, chain_config.genesis_bytes(&db).await?.as_deref(), &db).await?;
    let chain_store = Arc::new(ChainStore::new(
        db.clone(),
        db.clone(),
        chain_config.clone(),
        genesis_header.clone(),
    )?);
    let state_manager = Arc::new(StateManager::new(
        chain_store.clone(),
        chain_config,
        sync_config,
    )?);
    let head_ts = Arc::new(db.heaviest_tipset()?);

    state_manager
        .chain_store()
        .set_heaviest_tipset(head_ts.clone())?;

    let beacon = Arc::new(
        state_manager
            .chain_config()
            .get_beacon_schedule(chain_store.genesis_block_header().timestamp),
    );
    let (network_send, _) = flume::bounded(5);
    let (tipset_send, _) = flume::bounded(5);
    let network_name = get_network_name_from_genesis(&genesis_header, &state_manager)?;
    let message_pool = MessagePool::new(
        MpoolRpcProvider::new(chain_store.publisher().clone(), state_manager.clone()),
        network_name.clone(),
        network_send.clone(),
        Default::default(),
        state_manager.chain_config().clone(),
        &mut JoinSet::new(),
    )?;

    // Validate tipsets since the {height} EPOCH when `height >= 0`,
    // or valiadte the last {-height} EPOCH(s) when `height < 0`
    let n_ts_to_validate = if height > 0 {
        (head_ts.epoch() - height).max(0)
    } else {
        -height
    } as usize;
    if n_ts_to_validate > 0 {
        state_manager.validate_tipsets(head_ts.chain_arc(&db).take(n_ts_to_validate))?;
    }

    let (shutdown, shutdown_recv) = mpsc::channel(1);

    let rpc_state = RPCState {
        state_manager,
        keystore: Arc::new(RwLock::new(KeyStore::new(KeyStoreConfig::Memory)?)),
        mpool: Arc::new(message_pool),
        bad_blocks: Default::default(),
        sync_state: Arc::new(parking_lot::RwLock::new(Default::default())),
        network_send,
        network_name,
        start_time: chrono::Utc::now(),
        chain_store,
        beacon,
        shutdown,
        tipset_send,
    };
    rpc_state.sync_state.write().set_stage(SyncStage::Idle);
    start_offline_rpc(rpc_state, rpc_port, shutdown_recv).await?;

    Ok(())
}

async fn start_offline_rpc<DB>(
    state: RPCState<DB>,
    rpc_port: u16,
    mut shutdown_recv: mpsc::Receiver<()>,
) -> anyhow::Result<()>
where
    DB: Blockstore + Send + Sync + 'static,
{
    info!("Starting offline RPC Server");
    let rpc_address = SocketAddr::new(IpAddr::V4(Ipv4Addr::UNSPECIFIED), rpc_port);
    let mut terminate = signal(SignalKind::terminate())?;

    let result = tokio::select! {
        ret = start_rpc(state, rpc_address) => ret,
        _ = ctrl_c() => {
            info!("Keyboard interrupt.");
            Ok(())
        },
        _ = terminate.recv() => {
            info!("Received SIGTERM.");
            Ok(())
        },
        _ = shutdown_recv.recv() => {
            info!("Client requested a shutdown.");
            Ok(())
        },
    };
    crate::utils::io::terminal_cleanup();
    result
}

async fn run_tests(
    tests: impl IntoIterator<Item = RpcTest>,
    forest: impl Into<Arc<rpc::Client>>,
    lotus: impl Into<Arc<rpc::Client>>,
    config: &ApiTestFlags,
) -> anyhow::Result<()> {
    let forest = Into::<Arc<rpc::Client>>::into(forest);
    let lotus = Into::<Arc<rpc::Client>>::into(lotus);
    let semaphore = Arc::new(Semaphore::new(config.max_concurrent_requests));
    let mut futures = FuturesUnordered::new();

    let filter_list = if let Some(filter_file) = &config.filter_file {
        FilterList::new_from_file(filter_file)?
    } else {
        FilterList::default().allow(config.filter.clone())
    };

    // deduplicate tests by their hash-able representations
    for test in tests.into_iter().unique_by(|t| RpcTestHashable::from(t)) {
        // By default, do not run ignored tests.
        if matches!(config.run_ignored, RunIgnored::Default) && test.ignore.is_some() {
            continue;
        }
        // If in `IgnoreOnly` mode, only run ignored tests.
        if matches!(config.run_ignored, RunIgnored::IgnoredOnly) && test.ignore.is_none() {
            continue;
        }

        if !filter_list.authorize(test.request.method_name) {
            continue;
        }

        // Acquire a permit from the semaphore before spawning a test
        let permit = semaphore.clone().acquire_owned().await?;
        let forest = forest.clone();
        let lotus = lotus.clone();
        let future = tokio::spawn(async move {
            let test_result = test.run(&forest, &lotus).await;
            drop(permit); // Release the permit after test execution
            (test.request.method_name, test_result)
        });

        futures.push(future);
    }

    let mut success_results = HashMap::default();
    let mut failed_results = HashMap::default();
    let mut fail_details = Vec::new();
    while let Some(Ok((method_name, test_result))) = futures.next().await {
        let forest_status = test_result.forest_status;
        let lotus_status = test_result.lotus_status;
        let result_entry = (method_name, forest_status, lotus_status);
        if (forest_status == TestSummary::Valid && lotus_status == TestSummary::Valid)
            || (forest_status == TestSummary::Timeout && lotus_status == TestSummary::Timeout)
        {
            success_results
                .entry(result_entry)
                .and_modify(|v| *v += 1)
                .or_insert(1u32);
        } else {
            if let Some(test_result) = test_result.test_dump {
                fail_details.push(test_result);
            }
            failed_results
                .entry(result_entry)
                .and_modify(|v| *v += 1)
                .or_insert(1u32);
        }

        if !failed_results.is_empty() && config.fail_fast {
            break;
        }
    }
    print_error_details(&fail_details);
    print_test_results(&success_results, &failed_results);

    if failed_results.is_empty() {
        Ok(())
    } else {
        Err(anyhow::Error::msg("Some tests failed"))
    }
}

fn print_error_details(fail_details: &[TestDump]) {
    for dump in fail_details {
        println!("{dump}")
    }
}

fn print_test_results(
    success_results: &HashMap<(&'static str, TestSummary, TestSummary), u32>,
    failed_results: &HashMap<(&'static str, TestSummary, TestSummary), u32>,
) {
    // Combine all results
    let mut combined_results = success_results.clone();
    for (key, value) in failed_results {
        combined_results.insert(*key, *value);
    }

    // Collect and display results in Markdown format
    let mut results = combined_results.into_iter().collect::<Vec<_>>();
    results.sort();
    println!("{}", format_as_markdown(&results));
}

fn format_as_markdown(results: &[((&'static str, TestSummary, TestSummary), u32)]) -> String {
    let mut builder = Builder::default();

    builder.push_record(["RPC Method", "Forest", "Lotus"]);

    for ((method, forest_status, lotus_status), n) in results {
        builder.push_record([
            if *n > 1 {
                format!("{} ({})", method, n)
            } else {
                method.to_string()
            },
            format!("{:?}", forest_status),
            format!("{:?}", lotus_status),
        ]);
    }

    builder.build().with(Style::markdown()).to_string()
}

fn validate_message_lookup(req: rpc::Request<MessageLookup>) -> RpcTest {
    use libipld_core::ipld::Ipld;

    RpcTest::validate(req, |mut forest, mut lotus| {
        // TODO(hanabi1224): https://github.com/ChainSafe/forest/issues/3784
        forest.return_dec = Ipld::Null;
        lotus.return_dec = Ipld::Null;
        forest == lotus
    })
}

fn validate_sector_on_chain_info(req: rpc::Request<SectorOnChainInfo>) -> RpcTest {
    RpcTest::validate(req, |mut forest, mut lotus| {
        // https://github.com/filecoin-project/lotus/issues/11962
        forest.flags = 0;
        lotus.flags = 0;
        forest == lotus
    })
}

fn validate_sector_on_chain_info_vec(req: rpc::Request<Vec<SectorOnChainInfo>>) -> RpcTest {
    RpcTest::validate(req, |mut forest, mut lotus| {
        // https://github.com/filecoin-project/lotus/issues/11962
        for f in &mut forest {
            f.flags = 0;
        }
        for l in &mut lotus {
            l.flags = 0;
        }
        forest == lotus
    })
}

/// A filter list that allows or rejects RPC methods based on their name.
#[derive(Default)]
struct FilterList {
    allow: Vec<String>,
    reject: Vec<String>,
}

impl FilterList {
    fn new_from_file(file: &Path) -> anyhow::Result<Self> {
        let (allow, reject) = Self::create_allow_reject_list(file)?;
        Ok(Self { allow, reject })
    }

    /// Authorize (or not) an RPC method based on its name.
    /// If the allow list is empty, all methods are authorized, unless they are rejected.
    fn authorize(&self, entry: &str) -> bool {
        (self.allow.is_empty() || self.allow.iter().any(|a| entry.contains(a)))
            && !self.reject.iter().any(|r| entry.contains(r))
    }

    fn allow(mut self, entry: String) -> Self {
        self.allow.push(entry);
        self
    }

    #[allow(dead_code)]
    fn reject(mut self, entry: String) -> Self {
        self.reject.push(entry);
        self
    }

    /// Create a list of allowed and rejected RPC methods from a file.
    fn create_allow_reject_list(file: &Path) -> anyhow::Result<(Vec<String>, Vec<String>)> {
        let filter_file = std::fs::read_to_string(file)?;
        let (reject, allow): (Vec<_>, Vec<_>) = filter_file
            .lines()
            .map(|line| line.trim().to_owned())
            .filter(|line| !line.is_empty() && !line.starts_with('#'))
            .partition(|line| line.starts_with('!'));

        let reject = reject
            .into_iter()
            .map(|entry| entry.trim_start_matches('!').to_owned())
            .collect::<Vec<_>>();

        Ok((allow, reject))
    }
}

#[cfg(test)]
mod tests {
    use super::*;
    use std::io::Write;

    #[test]
    fn test_filter_list_creation() {
        // Create a temporary file and write some test data to it
        let mut filter_file = tempfile::Builder::new().tempfile().unwrap();
        let list = FilterList::new_from_file(filter_file.path()).unwrap();
        assert!(list.allow.is_empty());
        assert!(list.reject.is_empty());

        write!(
            filter_file,
            r#"# This is a comment
            !cthulhu
            azathoth
            !nyarlathotep
            "#
        )
        .unwrap();

        let list = FilterList::new_from_file(filter_file.path()).unwrap();
        assert_eq!(list.allow, vec!["azathoth".to_string()]);
        assert_eq!(
            list.reject,
            vec!["cthulhu".to_string(), "nyarlathotep".to_string()]
        );

        let list = list
            .allow("shub-niggurath".to_string())
            .reject("yog-sothoth".to_string());
        assert_eq!(
            list.allow,
            vec!["azathoth".to_string(), "shub-niggurath".to_string()]
        );
    }

    #[test]
    fn test_filter_list_authorize() {
        let list = FilterList::default();
        // if allow is empty, all entries are authorized
        assert!(list.authorize("Filecoin.ChainGetBlock"));
        assert!(list.authorize("Filecoin.StateNetworkName"));

        // all entries are authorized, except the rejected ones
        let list = list.reject("Network".to_string());
        assert!(list.authorize("Filecoin.ChainGetBlock"));

        // case-sensitive
        assert!(list.authorize("Filecoin.StatenetworkName"));
        assert!(!list.authorize("Filecoin.StateNetworkName"));

        // if allow is not empty, only the allowed entries are authorized
        let list = FilterList::default().allow("Chain".to_string());
        assert!(list.authorize("Filecoin.ChainGetBlock"));
        assert!(!list.authorize("Filecoin.StateNetworkName"));

        // unless they are rejected
        let list = list.reject("GetBlock".to_string());
        assert!(!list.authorize("Filecoin.ChainGetBlock"));
        assert!(list.authorize("Filecoin.ChainGetMessage"));

        // reject takes precedence over allow
        let list = FilterList::default()
            .allow("Chain".to_string())
            .reject("Chain".to_string());
        assert!(!list.authorize("Filecoin.ChainGetBlock"));
    }
}<|MERGE_RESOLUTION|>--- conflicted
+++ resolved
@@ -1039,11 +1039,6 @@
             .unwrap(),
         ),
         RpcTest::identity(
-<<<<<<< HEAD
-            EthGetBlockByHash::request((
-                BlockNumberOrHash::from_block_hash(block_hash.clone(), false),
-                false,
-=======
             EthGetBlockTransactionCountByNumber::request((Int64(shared_tipset.epoch()),)).unwrap(),
         ),
         RpcTest::identity(
@@ -1051,16 +1046,10 @@
                 // https://filfox.info/en/address/f410fpoidg73f7krlfohnla52dotowde5p2sejxnd4mq
                 EthAddress::from_str("0x7B90337f65fAA2B2B8ed583ba1Ba6EB0C9D7eA44").unwrap(),
                 BlockNumberOrHash::BlockNumber(shared_tipset.epoch()),
->>>>>>> ee7de41a
             ))
             .unwrap(),
         ),
         RpcTest::identity(
-<<<<<<< HEAD
-            EthGetBlockByHash::request((
-                BlockNumberOrHash::from_block_hash(block_hash, true),
-                true,
-=======
             EthGetCode::request((
                 // https://filfox.info/en/address/f410fpoidg73f7krlfohnla52dotowde5p2sejxnd4mq
                 Address::from_str("f410fpoidg73f7krlfohnla52dotowde5p2sejxnd4mq")
@@ -1068,7 +1057,20 @@
                     .try_into()
                     .unwrap(),
                 BlockNumberOrHash::BlockNumber(shared_tipset.epoch()),
->>>>>>> ee7de41a
+            ))
+            .unwrap(),
+        ),
+        RpcTest::identity(
+            EthGetBlockByHash::request((
+                BlockNumberOrHash::from_block_hash(block_hash.clone(), false),
+                false,
+            ))
+            .unwrap(),
+        ),
+        RpcTest::identity(
+            EthGetBlockByHash::request((
+                BlockNumberOrHash::from_block_hash(block_hash.clone(), false),
+                true,
             ))
             .unwrap(),
         ),
