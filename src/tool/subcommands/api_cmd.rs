--- conflicted
+++ resolved
@@ -419,32 +419,16 @@
                         msg.from(),
                         root_tsk.clone(),
                     )));
-<<<<<<< HEAD
-                    tests.push(RpcTest::identity(ApiInfo::state_wait_msg_req(
-                        msg.cid()?,
-                        0,
-                    )));
-                    tests.push(RpcTest::identity(ApiInfo::state_search_msg_req(msg.cid()?)));
-                    tests.push(RpcTest::identity(ApiInfo::state_search_msg_limited_req(
-                        msg.cid()?,
-                        800,
-=======
                     tests.push(validate_message_lookup(ApiInfo::state_wait_msg_req(
                         msg.cid()?,
                         0,
->>>>>>> a46fa5a0
-                    )));
-                    tests.push(
-                        validate_message_lookup(ApiInfo::state_search_msg_req(msg.cid()?))
-                            .ignore("Not implemented yet"),
-                    );
-                    tests.push(
-                        validate_message_lookup(ApiInfo::state_search_msg_limited_req(
-                            msg.cid()?,
-                            800,
-                        ))
-                        .ignore("Not implemented yet"),
-                    );
+                    )));
+                    tests.push(validate_message_lookup(ApiInfo::state_search_msg_req(
+                        msg.cid()?,
+                    )));
+                    tests.push(validate_message_lookup(
+                        ApiInfo::state_search_msg_limited_req(msg.cid()?, 800),
+                    ));
                 }
             }
             for msg in secp_messages {
@@ -464,32 +448,16 @@
                         msg.from(),
                         root_tsk.clone(),
                     )));
-<<<<<<< HEAD
-                    tests.push(RpcTest::identity(ApiInfo::state_wait_msg_req(
-                        msg.cid()?,
-                        0,
-                    )));
-                    tests.push(RpcTest::identity(ApiInfo::state_search_msg_req(msg.cid()?)));
-                    tests.push(RpcTest::identity(ApiInfo::state_search_msg_limited_req(
-                        msg.cid()?,
-                        800,
-=======
                     tests.push(validate_message_lookup(ApiInfo::state_wait_msg_req(
                         msg.cid()?,
                         0,
->>>>>>> a46fa5a0
-                    )));
-                    tests.push(
-                        validate_message_lookup(ApiInfo::state_search_msg_req(msg.cid()?))
-                            .ignore("Not implemented yet"),
-                    );
-                    tests.push(
-                        validate_message_lookup(ApiInfo::state_search_msg_limited_req(
-                            msg.cid()?,
-                            800,
-                        ))
-                        .ignore("Not implemented yet"),
-                    );
+                    )));
+                    tests.push(validate_message_lookup(ApiInfo::state_search_msg_req(
+                        msg.cid()?,
+                    )));
+                    tests.push(validate_message_lookup(
+                        ApiInfo::state_search_msg_limited_req(msg.cid()?, 800),
+                    ));
 
                     if !msg.params().is_empty() {
                         tests.push(RpcTest::identity(ApiInfo::state_decode_params_req(
