--- conflicted
+++ resolved
@@ -909,12 +909,6 @@
 {
     info!("Starting offline RPC Server");
     let rpc_address = SocketAddr::new(IpAddr::V4(Ipv4Addr::LOCALHOST), rpc_port);
-<<<<<<< HEAD
-    let rpc_endpoint = tokio::net::TcpListener::bind(rpc_address)
-        .await
-        .with_context(|| format!("could not bind to rpc address {}", rpc_address))?;
-=======
->>>>>>> f0058290
     let forest_version = FOREST_VERSION_STRING.as_str();
     let (shutdown_send, mut shutdown_recv) = mpsc::channel(1);
     let mut terminate = signal(SignalKind::terminate())?;
