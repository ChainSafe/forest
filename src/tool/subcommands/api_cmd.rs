--- conflicted
+++ resolved
@@ -15,12 +15,9 @@
 use crate::db::car::ManyCar;
 use crate::lotus_json::HasLotusJson;
 use crate::message::Message as _;
-<<<<<<< HEAD
 use crate::rpc_api::data_types::MessageLookup;
-=======
 use crate::rpc_api::eth_api::Address as EthAddress;
 use crate::rpc_api::eth_api::*;
->>>>>>> e7561aa6
 use crate::rpc_client::{ApiInfo, JsonRpcError, RpcRequest};
 use crate::shim::address::{Address, Protocol};
 use crate::shim::crypto::Signature;
@@ -507,11 +504,8 @@
                         ))
                         .ignore("Not implemented yet"),
                     );
-<<<<<<< HEAD
-
-=======
                     tests.push(RpcTest::basic(ApiInfo::mpool_get_nonce_req(msg.from())));
->>>>>>> e7561aa6
+
                     if !msg.params().is_empty() {
                         tests.push(RpcTest::identity(ApiInfo::state_decode_params_req(
                             msg.to(),
