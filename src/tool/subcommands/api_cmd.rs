--- conflicted
+++ resolved
@@ -329,17 +329,13 @@
 
 fn eth_tests() -> Vec<RpcTest> {
     vec![
-<<<<<<< HEAD
+        RpcTest::identity(ApiInfo::eth_accounts_req()),
+        RpcTest::identity(ApiInfo::eth_block_number_req()),
         RpcTest::identity(ApiInfo::eth_chain_id_req()),
         RpcTest::identity(ApiInfo::eth_get_balance_req(
             EthAddress::from_str("0xff38c072f286e3b20b3954ca9f99c05fbecc64aa").unwrap(),
             BlockNumberOrHash::default(),
         )),
-=======
-        RpcTest::identity(ApiInfo::eth_accounts_req()),
-        RpcTest::identity(ApiInfo::eth_block_number_req()),
-        RpcTest::identity(ApiInfo::eth_chain_id_req()),
->>>>>>> 74c43be8
     ]
 }
 
