// Copyright 2019-2024 ChainSafe Systems
// SPDX-License-Identifier: Apache-2.0, MIT

use crate::blocks::{ElectionProof, Ticket, Tipset};
use crate::db::car::ManyCar;
use crate::eth::{EthChainId as EthChainIdType, SAFE_EPOCH_DELAY};
use crate::lotus_json::HasLotusJson;
use crate::message::{Message as _, SignedMessage};
use crate::networks::NetworkChain;
use crate::rpc::beacon::BeaconGetEntry;
use crate::rpc::eth::types::{EthAddress, EthBytes};
use crate::rpc::gas::GasEstimateGasLimit;
use crate::rpc::miner::BlockTemplate;
use crate::rpc::prelude::*;
use crate::rpc::state::StateGetAllClaims;
use crate::rpc::types::{ApiTipsetKey, MessageFilter, MessageLookup};
use crate::rpc::{
    self,
    eth::{types::*, *},
};
use crate::shim::actors::MarketActorStateLoad as _;
use crate::shim::{
    address::{Address, Protocol},
    crypto::Signature,
    econ::TokenAmount,
    message::{Message, METHOD_SEND},
    state_tree::StateTree,
};
use crate::tool::offline_server::start_offline_server;
use crate::utils::UrlFromMultiAddr;
use ahash::HashMap;
use anyhow::{bail, ensure};
use bls_signatures::Serialize as _;
use cid::Cid;
use clap::{Subcommand, ValueEnum};
use fil_actor_interface::market;
use fil_actors_shared::fvm_ipld_bitfield::BitField;
use fil_actors_shared::v10::runtime::DomainSeparationTag;
use futures::{stream::FuturesUnordered, StreamExt};
use fvm_ipld_blockstore::Blockstore;
use itertools::Itertools as _;
use jsonrpsee::types::ErrorCode;
use serde::de::DeserializeOwned;
use serde::{Deserialize, Serialize};
use serde_json::Value;
use similar::{ChangeTag, TextDiff};
use std::io;
use std::{
    path::{Path, PathBuf},
    str::FromStr,
    sync::Arc,
    time::Duration,
};
use tabled::{builder::Builder, settings::Style};
use tokio::sync::Semaphore;
use tracing::debug;
use types::BlockNumberOrPredefined;

const COLLECTION_SAMPLE_SIZE: usize = 5;

const CALIBNET_CHAIN_ID: EthChainIdType = crate::networks::calibnet::ETH_CHAIN_ID;

#[derive(Debug, Subcommand)]
#[allow(clippy::large_enum_variant)]
pub enum ApiCommands {
    // Serve
    Serve {
        /// Snapshot input paths. Supports `.car`, `.car.zst`, and `.forest.car.zst`.
        snapshot_files: Vec<PathBuf>,
        /// Filecoin network chain
        #[arg(long, default_value = "mainnet")]
        chain: NetworkChain,
        // RPC port
        #[arg(long, default_value_t = crate::rpc::DEFAULT_PORT)]
        port: u16,
        // Allow downloading snapshot automatically
        #[arg(long)]
        auto_download_snapshot: bool,
        /// Validate snapshot at given EPOCH, use a negative value -N to validate
        /// the last N EPOCH(s) starting at HEAD.
        #[arg(long, default_value_t = -50)]
        height: i64,
        /// Genesis file path, only applicable for devnet
        #[arg(long)]
        genesis: Option<PathBuf>,
    },
    /// Compare two RPC providers.
    ///
    /// The providers are labeled `forest` and `lotus`,
    /// but other nodes may be used (such as `venus`).
    ///
    /// The `lotus` node is assumed to be correct and the `forest` node will be
    /// marked as incorrect if it deviates.
    ///
    /// If snapshot files are provided,
    /// these files will be used to generate additional tests.
    ///
    /// Example output:
    /// ```markdown
    /// | RPC Method                        | Forest              | Lotus         |
    /// |-----------------------------------|---------------------|---------------|
    /// | Filecoin.ChainGetBlock            | Valid               | Valid         |
    /// | Filecoin.ChainGetGenesis          | Valid               | Valid         |
    /// | Filecoin.ChainGetMessage (67)     | InternalServerError | Valid         |
    /// ```
    /// The number after a method name indicates how many times an RPC call was tested.
    Compare {
        /// Forest address
        #[clap(long, default_value = "/ip4/127.0.0.1/tcp/2345/http")]
        forest: UrlFromMultiAddr,
        /// Lotus address
        #[clap(long, default_value = "/ip4/127.0.0.1/tcp/1234/http")]
        lotus: UrlFromMultiAddr,
        /// Filter which tests to run according to method name. Case sensitive.
        #[arg(long, default_value = "")]
        filter: String,
        /// Filter file which tests to run according to method name. Case sensitive.
        /// The file should contain one entry per line. Lines starting with `!`
        /// are considered as rejected methods, while the others are allowed.
        /// Empty lines and lines starting with `#` are ignored.
        #[arg(long)]
        filter_file: Option<PathBuf>,
        /// Cancel test run on the first failure
        #[arg(long)]
        fail_fast: bool,

        #[arg(long, value_enum, default_value_t = RunIgnored::Default)]
        /// Behavior for tests marked as `ignored`.
        run_ignored: RunIgnored,
        /// Maximum number of concurrent requests
        #[arg(long, default_value = "8")]
        max_concurrent_requests: usize,

        #[command(flatten)]
        create_tests_args: CreateTestsArgs,
    },
    DumpTests {
        #[command(flatten)]
        create_tests_args: CreateTestsArgs,
        /// Which API path to dump.
        #[arg(long)]
        path: rpc::ApiPath,
        #[arg(long)]
        include_ignored: bool,
    },
}

impl ApiCommands {
    pub async fn run(self) -> anyhow::Result<()> {
        match self {
            Self::Serve {
                snapshot_files,
                chain,
                port,
                auto_download_snapshot,
                height,
                genesis,
            } => {
                if chain.is_devnet() {
                    ensure!(
                        !auto_download_snapshot,
                        "auto_download_snapshot is not supported for devnet"
                    );
                    ensure!(genesis.is_some(), "genesis must be provided for devnet");
                }

                start_offline_server(
                    snapshot_files,
                    chain,
                    port,
                    auto_download_snapshot,
                    height,
                    genesis,
                )
                .await?;
            }
            Self::Compare {
                forest: UrlFromMultiAddr(forest),
                lotus: UrlFromMultiAddr(lotus),
                filter,
                filter_file,
                fail_fast,
                run_ignored,
                max_concurrent_requests,
                create_tests_args,
            } => {
                let forest = rpc::Client::from_url(forest);
                let lotus = rpc::Client::from_url(lotus);

                let tests = create_tests(create_tests_args)?;
                run_tests(
                    tests,
                    forest,
                    lotus,
                    max_concurrent_requests,
                    filter_file,
                    filter,
                    run_ignored,
                    fail_fast,
                )
                .await?
            }
            Self::DumpTests {
                create_tests_args,
                path,
                include_ignored,
            } => {
                for RpcTest {
                    request:
                        rpc::Request {
                            method_name,
                            params,
                            api_paths,
                            ..
                        },
                    ignore,
                    ..
                } in create_tests(create_tests_args)?
                {
                    if !api_paths.contains(path) {
                        continue;
                    }
                    if ignore.is_some() && !include_ignored {
                        continue;
                    }

                    let dialogue = Dialogue {
                        method: method_name.into(),
                        params: match params {
                            Value::Null | Value::Bool(_) | Value::Number(_) | Value::String(_) => {
                                bail!("params may not be a primitive")
                            }
                            Value::Array(v) => {
                                Some(ez_jsonrpc_types::RequestParameters::ByPosition(v))
                            }
                            Value::Object(it) => Some(ez_jsonrpc_types::RequestParameters::ByName(
                                it.into_iter().collect(),
                            )),
                        },
                        response: None,
                    };
                    serde_json::to_writer(io::stdout(), &dialogue)?;
                    println!();
                }
            }
        }
        Ok(())
    }
}

#[derive(clap::Args, Debug)]
pub struct CreateTestsArgs {
    /// The number of tipsets to use to generate test cases.
    #[arg(short, long, default_value = "10")]
    n_tipsets: usize,
    /// Miner address to use for miner tests. Miner worker key must be in the key-store.
    #[arg(long)]
    miner_address: Option<Address>,
    /// Worker address to use where key is applicable. Worker key must be in the key-store.
    #[arg(long)]
    worker_address: Option<Address>,
    /// Ethereum chain ID. Default to the calibnet chain ID.
    #[arg(long, default_value_t = CALIBNET_CHAIN_ID)]
    eth_chain_id: EthChainIdType,
    /// Snapshot input paths. Supports `.car`, `.car.zst`, and `.forest.car.zst`.
    snapshot_files: Vec<PathBuf>,
}

#[derive(Debug, Serialize, Deserialize)]
pub struct Dialogue {
    method: String,
    #[serde(skip_serializing_if = "Option::is_none")]
    params: Option<ez_jsonrpc_types::RequestParameters>,
    #[serde(skip_serializing_if = "Option::is_none")]
    response: Option<DialogueResponse>,
}

#[derive(Debug, Serialize, Deserialize)]
#[serde(rename_all = "lowercase")]
enum DialogueResponse {
    Result(Value),
    Error(ez_jsonrpc_types::Error),
}

#[derive(ValueEnum, Debug, Clone)]
#[clap(rename_all = "kebab_case")]
pub enum RunIgnored {
    Default,
    IgnoredOnly,
    All,
}

/// Brief description of a single method call against a single host
#[derive(Debug, Clone, PartialOrd, Ord, PartialEq, Eq, Hash)]
enum TestSummary {
    /// Server spoke JSON-RPC: no such method
    MissingMethod,
    /// Server spoke JSON-RPC: bad request (or other error)
    Rejected(String),
    /// Server doesn't seem to be speaking JSON-RPC
    NotJsonRPC,
    /// Transport or ask task management errors
    InfraError,
    /// Server returned JSON-RPC and it didn't match our schema
    BadJson,
    /// Server returned JSON-RPC and it matched our schema, but failed validation
    CustomCheckFailed,
    Timeout,
    Valid,
}

impl TestSummary {
    fn from_err(err: &rpc::ClientError) -> Self {
        match err {
            rpc::ClientError::Call(it) => match it.code().into() {
                ErrorCode::MethodNotFound => Self::MissingMethod,
                _ => Self::Rejected(it.message().to_string()),
            },
            rpc::ClientError::ParseError(_) => Self::NotJsonRPC,
            rpc::ClientError::RequestTimeout => Self::Timeout,

            rpc::ClientError::Transport(_)
            | rpc::ClientError::RestartNeeded(_)
            | rpc::ClientError::InvalidSubscriptionId
            | rpc::ClientError::InvalidRequestId(_)
            | rpc::ClientError::Custom(_)
            | rpc::ClientError::HttpNotImplemented
            | rpc::ClientError::EmptyBatchRequest(_)
            | rpc::ClientError::RegisterMethod(_) => Self::InfraError,
        }
    }
}

/// Data about a failed test. Used for debugging.
struct TestDump {
    request: rpc::Request,
    forest_response: Option<String>,
    lotus_response: Option<String>,
}

impl std::fmt::Display for TestDump {
    fn fmt(&self, f: &mut std::fmt::Formatter<'_>) -> std::fmt::Result {
        writeln!(f, "Request dump: {:?}", self.request)?;
        writeln!(f, "Request params JSON: {}", self.request.params)?;
        if let (Some(forest_response), Some(lotus_response)) =
            (&self.forest_response, &self.lotus_response)
        {
            let diff = TextDiff::from_lines(forest_response, lotus_response);
            let mut print_diff = Vec::new();
            for change in diff.iter_all_changes() {
                let sign = match change.tag() {
                    ChangeTag::Delete => "-",
                    ChangeTag::Insert => "+",
                    ChangeTag::Equal => " ",
                };
                print_diff.push(format!("{sign}{change}"));
            }
            writeln!(f, "Forest response: {}", forest_response)?;
            writeln!(f, "Lotus response: {}", lotus_response)?;
            writeln!(f, "Diff: {}", print_diff.join("\n"))?;
        } else {
            if let Some(forest_response) = &self.forest_response {
                writeln!(f, "Forest response: {}", forest_response)?;
            }
            if let Some(lotus_response) = &self.lotus_response {
                writeln!(f, "Lotus response: {}", lotus_response)?;
            }
        };
        Ok(())
    }
}

struct TestResult {
    /// Forest result after calling the RPC method.
    forest_status: TestSummary,
    /// Lotus result after calling the RPC method.
    lotus_status: TestSummary,
    /// Optional data dump if either status was invalid.
    test_dump: Option<TestDump>,
}

enum PolicyOnRejected {
    Fail,
    Pass,
    PassWithIdenticalError,
}

struct RpcTest {
    request: rpc::Request,
    check_syntax: Arc<dyn Fn(serde_json::Value) -> bool + Send + Sync>,
    check_semantics: Arc<dyn Fn(serde_json::Value, serde_json::Value) -> bool + Send + Sync>,
    ignore: Option<&'static str>,
    policy_on_rejected: PolicyOnRejected,
}

/// Duplication between `<method>` and `<method>_raw` is a temporary measure, and
/// should be removed when <https://github.com/ChainSafe/forest/issues/4032> is
/// completed.
impl RpcTest {
    /// Check that an endpoint exists and that both the Lotus and Forest JSON
    /// response follows the same schema.
    fn basic<T>(request: rpc::Request<T>) -> Self
    where
        T: HasLotusJson,
    {
        Self::basic_raw(request.map_ty::<T::LotusJson>())
    }
    /// See [Self::basic], and note on this `impl` block.
    fn basic_raw<T: DeserializeOwned>(request: rpc::Request<T>) -> Self {
        Self {
            request: request.map_ty(),
            check_syntax: Arc::new(|it| match serde_json::from_value::<T>(it) {
                Ok(_) => true,
                Err(e) => {
                    debug!(?e);
                    false
                }
            }),
            check_semantics: Arc::new(|_, _| true),
            ignore: None,
            policy_on_rejected: PolicyOnRejected::Fail,
        }
    }
    /// Check that an endpoint exists, has the same JSON schema, and do custom
    /// validation over both responses.
    fn validate<T: HasLotusJson>(
        request: rpc::Request<T>,
        validate: impl Fn(T, T) -> bool + Send + Sync + 'static,
    ) -> Self {
        Self::validate_raw(request.map_ty::<T::LotusJson>(), move |l, r| {
            validate(T::from_lotus_json(l), T::from_lotus_json(r))
        })
    }
    /// See [Self::validate], and note on this `impl` block.
    fn validate_raw<T: DeserializeOwned>(
        request: rpc::Request<T>,
        validate: impl Fn(T, T) -> bool + Send + Sync + 'static,
    ) -> Self {
        Self {
            request: request.map_ty(),
            check_syntax: Arc::new(|value| match serde_json::from_value::<T>(value) {
                Ok(_) => true,
                Err(e) => {
                    debug!("{e}");
                    false
                }
            }),
            check_semantics: Arc::new(move |forest_json, lotus_json| {
                match (
                    serde_json::from_value::<T>(forest_json),
                    serde_json::from_value::<T>(lotus_json),
                ) {
                    (Ok(forest), Ok(lotus)) => validate(forest, lotus),
                    (forest, lotus) => {
                        if let Err(e) = forest {
                            debug!("[forest] invalid json: {e}");
                        }
                        if let Err(e) = lotus {
                            debug!("[lotus] invalid json: {e}");
                        }
                        false
                    }
                }
            }),
            ignore: None,
            policy_on_rejected: PolicyOnRejected::Fail,
        }
    }
    /// Check that an endpoint exists and that Forest returns exactly the same
    /// JSON as Lotus.
    fn identity<T: PartialEq + HasLotusJson>(request: rpc::Request<T>) -> RpcTest {
        Self::validate(request, |forest, lotus| forest == lotus)
    }

    fn ignore(mut self, msg: &'static str) -> Self {
        self.ignore = Some(msg);
        self
    }

    fn policy_on_rejected(mut self, policy: PolicyOnRejected) -> Self {
        self.policy_on_rejected = policy;
        self
    }

    async fn run(&self, forest: &rpc::Client, lotus: &rpc::Client) -> TestResult {
        let forest_resp = forest.call(self.request.clone()).await;
        let lotus_resp = lotus.call(self.request.clone()).await;

        let forest_json_str = if let Ok(forest_resp) = forest_resp.as_ref() {
            serde_json::to_string_pretty(forest_resp).ok()
        } else {
            None
        };

        let lotus_json_str = if let Ok(lotus_resp) = lotus_resp.as_ref() {
            serde_json::to_string_pretty(lotus_resp).ok()
        } else {
            None
        };

        let (forest_status, lotus_status) = match (forest_resp, lotus_resp) {
            (Ok(forest), Ok(lotus))
                if (self.check_syntax)(forest.clone()) && (self.check_syntax)(lotus.clone()) =>
            {
                let forest_status = if (self.check_semantics)(forest, lotus) {
                    TestSummary::Valid
                } else {
                    TestSummary::CustomCheckFailed
                };
                (forest_status, TestSummary::Valid)
            }
            (forest_resp, lotus_resp) => {
                let forest_status = forest_resp.map_or_else(
                    |e| TestSummary::from_err(&e),
                    |value| {
                        if (self.check_syntax)(value) {
                            TestSummary::Valid
                        } else {
                            TestSummary::BadJson
                        }
                    },
                );
                let lotus_status = lotus_resp.map_or_else(
                    |e| TestSummary::from_err(&e),
                    |value| {
                        if (self.check_syntax)(value) {
                            TestSummary::Valid
                        } else {
                            TestSummary::BadJson
                        }
                    },
                );

                (forest_status, lotus_status)
            }
        };

        if forest_status == TestSummary::Valid && lotus_status == TestSummary::Valid {
            TestResult {
                forest_status,
                lotus_status,
                test_dump: None,
            }
        } else {
            TestResult {
                forest_status,
                lotus_status,
                test_dump: Some(TestDump {
                    request: self.request.clone(),
                    forest_response: forest_json_str,
                    lotus_response: lotus_json_str,
                }),
            }
        }
    }
}

fn common_tests() -> Vec<RpcTest> {
    vec![
        // We don't check the `version` field as it differs between Lotus and Forest.
        RpcTest::validate(Version::request(()).unwrap(), |forest, lotus| {
            forest.api_version == lotus.api_version && forest.block_delay == lotus.block_delay
        }),
        RpcTest::basic(StartTime::request(()).unwrap()),
        RpcTest::basic(Session::request(()).unwrap()),
    ]
}

fn beacon_tests() -> Vec<RpcTest> {
    // TODO(forest): https://github.com/ChainSafe/forest/issues/4718
    // Blocked by Lotus.
    //vec![RpcTest::identity(
    //    BeaconGetEntry::request((10101,)).unwrap(),
    //)]
    vec![]
}

fn chain_tests() -> Vec<RpcTest> {
    vec![
        RpcTest::basic(ChainHead::request(()).unwrap()),
        RpcTest::identity(ChainGetGenesis::request(()).unwrap()),
    ]
}

fn chain_tests_with_tipset<DB: Blockstore>(
    store: &Arc<DB>,
    tipset: &Tipset,
) -> anyhow::Result<Vec<RpcTest>> {
    let mut tests = vec![
        RpcTest::identity(ChainGetTipSetAfterHeight::request((
            tipset.epoch(),
            Default::default(),
        ))?),
        RpcTest::identity(ChainGetTipSetAfterHeight::request((
            tipset.epoch(),
            Default::default(),
        ))?),
        RpcTest::identity(ChainGetTipSet::request((tipset.key().clone().into(),))?),
        RpcTest::identity(ChainGetPath::request((
            tipset.key().clone(),
            tipset.parents().clone(),
        ))?),
        RpcTest::identity(ChainGetMessagesInTipset::request((tipset
            .key()
            .clone()
            .into(),))?),
        RpcTest::identity(ChainTipSetWeight::request((tipset.key().into(),))?),
    ];

    for block in tipset.block_headers() {
        let block_cid = *block.cid();
        tests.extend([
            RpcTest::identity(ChainReadObj::request((block_cid,))?),
            RpcTest::identity(ChainHasObj::request((block_cid,))?),
            RpcTest::identity(ChainGetBlock::request((block_cid,))?),
            RpcTest::identity(ChainGetBlockMessages::request((block_cid,))?),
            RpcTest::identity(ChainGetParentMessages::request((block_cid,))?),
            RpcTest::identity(ChainGetParentReceipts::request((block_cid,))?),
            RpcTest::identity(ChainStatObj::request((block.messages, None))?),
            RpcTest::identity(ChainStatObj::request((
                block.messages,
                Some(block.messages),
            ))?),
        ]);

        let (bls_messages, secp_messages) = crate::chain::store::block_messages(&store, block)?;
        for msg_cid in sample_message_cids(bls_messages.iter(), secp_messages.iter()) {
            tests.extend([RpcTest::identity(ChainGetMessage::request((msg_cid,))?)]);
        }
    }

    Ok(tests)
}

const TICKET_QUALITY_GREEDY: f64 = 0.9;
const TICKET_QUALITY_OPTIMAL: f64 = 0.8;

fn mpool_tests() -> Vec<RpcTest> {
    vec![
        RpcTest::basic(MpoolPending::request((ApiTipsetKey(None),)).unwrap()),
        RpcTest::basic(MpoolSelect::request((ApiTipsetKey(None), TICKET_QUALITY_GREEDY)).unwrap()),
        RpcTest::basic(MpoolSelect::request((ApiTipsetKey(None), TICKET_QUALITY_OPTIMAL)).unwrap())
            .ignore("https://github.com/ChainSafe/forest/issues/4490"),
    ]
}

fn mpool_tests_with_tipset(tipset: &Tipset) -> Vec<RpcTest> {
    vec![
        RpcTest::basic(MpoolPending::request((tipset.key().into(),)).unwrap()),
        RpcTest::basic(MpoolSelect::request((tipset.key().into(), TICKET_QUALITY_GREEDY)).unwrap()),
        RpcTest::basic(
            MpoolSelect::request((tipset.key().into(), TICKET_QUALITY_OPTIMAL)).unwrap(),
        )
        .ignore("https://github.com/ChainSafe/forest/issues/4490"),
    ]
}

fn net_tests() -> Vec<RpcTest> {
    // Tests with a known peer id tend to be flaky, use a random peer id to test the unhappy path only
    let random_peer_id = libp2p::PeerId::random().to_string();

    // More net commands should be tested. Tracking issue:
    // https://github.com/ChainSafe/forest/issues/3639
    vec![
        RpcTest::basic(NetAddrsListen::request(()).unwrap()),
        RpcTest::basic(NetPeers::request(()).unwrap()),
        RpcTest::identity(NetListening::request(()).unwrap()),
        RpcTest::basic(NetAgentVersion::request((random_peer_id.clone(),)).unwrap())
            .policy_on_rejected(PolicyOnRejected::PassWithIdenticalError),
        RpcTest::basic(NetFindPeer::request((random_peer_id,)).unwrap())
            .policy_on_rejected(PolicyOnRejected::Pass)
            .ignore("It times out in lotus when peer not found"),
        RpcTest::basic(NetInfo::request(()).unwrap())
            .ignore("Not implemented in Lotus. Why do we even have this method?"),
        RpcTest::basic(NetAutoNatStatus::request(()).unwrap()),
        RpcTest::identity(NetVersion::request(()).unwrap()),
    ]
}

fn node_tests() -> Vec<RpcTest> {
    vec![
        // This is a v1 RPC call. We don't support any v1 calls yet. Tracking
        // issue: https://github.com/ChainSafe/forest/issues/3640
        //RpcTest::basic(ApiInfo::node_status_req())
    ]
}

fn state_tests() -> Vec<RpcTest> {
    // TODO(forest): https://github.com/ChainSafe/forest/issues/4718
    // Blocked by Lotus.
    //vec![
    //    RpcTest::identity(StateGetBeaconEntry::request((0.into(),)).unwrap()),
    //    RpcTest::identity(StateGetBeaconEntry::request((1.into(),)).unwrap()),
    //]
    vec![]
}

fn miner_tests_with_tipset<DB: Blockstore>(
    store: &Arc<DB>,
    tipset: &Tipset,
    miner_address: Option<Address>,
) -> anyhow::Result<Vec<RpcTest>> {
    // If no miner address is provided, we can't run any miner tests.
    let Some(miner_address) = miner_address else {
        return Ok(vec![]);
    };

    let mut tests = Vec::new();
    for block in tipset.block_headers() {
        let (bls_messages, secp_messages) = crate::chain::store::block_messages(store, block)?;
        tests.push(miner_create_block_test(
            miner_address,
            tipset,
            bls_messages,
            secp_messages,
        ));
    }
    tests.push(miner_create_block_no_messages_test(miner_address, tipset));
    Ok(tests)
}

fn miner_create_block_test(
    miner: Address,
    tipset: &Tipset,
    bls_messages: Vec<Message>,
    secp_messages: Vec<SignedMessage>,
) -> RpcTest {
    // randomly sign BLS messages so we can test the BLS signature aggregation
    let priv_key = bls_signatures::PrivateKey::generate(&mut rand::thread_rng());
    let signed_bls_msgs = bls_messages
        .into_iter()
        .map(|message| {
            let sig = priv_key.sign(message.cid().to_bytes());
            SignedMessage {
                message,
                signature: Signature::new_bls(sig.as_bytes().to_vec()),
            }
        })
        .collect_vec();

    let block_template = BlockTemplate {
        miner,
        parents: tipset.parents().to_owned(),
        ticket: Ticket::default(),
        eproof: ElectionProof::default(),
        beacon_values: tipset.block_headers().first().beacon_entries.to_owned(),
        messages: [signed_bls_msgs, secp_messages].concat(),
        epoch: tipset.epoch(),
        timestamp: tipset.min_timestamp(),
        winning_post_proof: Vec::default(),
    };
    RpcTest::identity(MinerCreateBlock::request((block_template,)).unwrap())
}

fn miner_create_block_no_messages_test(miner: Address, tipset: &Tipset) -> RpcTest {
    let block_template = BlockTemplate {
        miner,
        parents: tipset.parents().to_owned(),
        ticket: Ticket::default(),
        eproof: ElectionProof::default(),
        beacon_values: tipset.block_headers().first().beacon_entries.to_owned(),
        messages: Vec::default(),
        epoch: tipset.epoch(),
        timestamp: tipset.min_timestamp(),
        winning_post_proof: Vec::default(),
    };
    RpcTest::identity(MinerCreateBlock::request((block_template,)).unwrap())
}

fn state_tests_with_tipset<DB: Blockstore>(
    store: &Arc<DB>,
    tipset: &Tipset,
) -> anyhow::Result<Vec<RpcTest>> {
    let mut tests = vec![
        RpcTest::identity(StateNetworkName::request(())?),
        RpcTest::identity(StateGetNetworkParams::request(())?),
        RpcTest::identity(StateGetActor::request((
            Address::SYSTEM_ACTOR,
            tipset.key().into(),
        ))?),
        RpcTest::identity(StateGetRandomnessFromTickets::request((
            DomainSeparationTag::ElectionProofProduction as i64,
            tipset.epoch(),
            "dead beef".as_bytes().to_vec(),
            tipset.key().into(),
        ))?),
        RpcTest::identity(StateGetRandomnessDigestFromTickets::request((
            tipset.epoch(),
            tipset.key().into(),
        ))?),
        RpcTest::identity(StateGetRandomnessFromBeacon::request((
            DomainSeparationTag::ElectionProofProduction as i64,
            tipset.epoch(),
            "dead beef".as_bytes().to_vec(),
            tipset.key().into(),
        ))?),
        RpcTest::identity(StateGetRandomnessDigestFromBeacon::request((
            tipset.epoch(),
            tipset.key().into(),
        ))?),
        RpcTest::identity(StateReadState::request((
            Address::SYSTEM_ACTOR,
            tipset.key().into(),
        ))?),
        RpcTest::identity(StateReadState::request((
            Address::SYSTEM_ACTOR,
            Default::default(),
        ))?),
        // This should return `Address::new_id(0xdeadbeef)`
        RpcTest::identity(StateLookupID::request((
            Address::new_id(0xdeadbeef),
            tipset.key().into(),
        ))?),
        RpcTest::identity(StateVerifiedRegistryRootKey::request((tipset
            .key()
            .into(),))?),
        RpcTest::identity(StateVerifierStatus::request((
            Address::VERIFIED_REGISTRY_ACTOR,
            tipset.key().into(),
        ))?),
        RpcTest::identity(StateNetworkVersion::request((tipset.key().into(),))?),
        RpcTest::identity(StateListMiners::request((tipset.key().into(),))?),
        RpcTest::identity(StateListActors::request((tipset.key().into(),))?),
        RpcTest::identity(MsigGetAvailableBalance::request((
            Address::new_id(18101), // msig address id
            tipset.key().into(),
        ))?),
        RpcTest::identity(MsigGetPending::request((
            Address::new_id(18101), // msig address id
            tipset.key().into(),
        ))?),
        RpcTest::identity(MsigGetVested::request((
            Address::new_id(18101), // msig address id
            tipset.parents().into(),
            tipset.key().into(),
        ))?),
        RpcTest::identity(MsigGetVestingSchedule::request((
            Address::new_id(18101), // msig address id
            tipset.key().into(),
        ))?),
        RpcTest::identity(BeaconGetEntry::request((tipset.epoch(),))?),
        RpcTest::identity(StateGetBeaconEntry::request((tipset.epoch(),))?),
        // Not easily verifiable by using addresses extracted from blocks as most of those yield `null`
        // for both Lotus and Forest. Therefore the actor addresses are hardcoded to values that allow
        // for API compatibility verification.
        RpcTest::identity(StateVerifiedClientStatus::request((
            Address::VERIFIED_REGISTRY_ACTOR,
            tipset.key().into(),
        ))?),
        RpcTest::identity(StateVerifiedClientStatus::request((
            Address::DATACAP_TOKEN_ACTOR,
            tipset.key().into(),
        ))?),
        RpcTest::identity(StateDealProviderCollateralBounds::request((
            1,
            true,
            tipset.key().into(),
        ))?),
        RpcTest::identity(StateCirculatingSupply::request((tipset.key().into(),))?),
        RpcTest::identity(StateVMCirculatingSupplyInternal::request((tipset
            .key()
            .into(),))?),
        RpcTest::identity(StateMarketParticipants::request((tipset.key().into(),))?),
        RpcTest::identity(StateMarketDeals::request((tipset.key().into(),))?),
        RpcTest::identity(StateSectorPreCommitInfo::request((
            Default::default(), // invalid address
            u16::MAX as _,
            tipset.key().into(),
        ))?)
        .policy_on_rejected(PolicyOnRejected::Pass),
        RpcTest::identity(StateSectorGetInfo::request((
            Default::default(), // invalid address
            u16::MAX as _,
            tipset.key().into(),
        ))?)
        .policy_on_rejected(PolicyOnRejected::Pass),
        RpcTest::identity(StateGetAllocationIdForPendingDeal::request((
            u16::MAX as _, // Invalid deal id
            tipset.key().into(),
        ))?),
        RpcTest::identity(StateGetAllocationForPendingDeal::request((
            u16::MAX as _, // Invalid deal id
            tipset.key().into(),
        ))?),
    ];

    for &pending_deal_id in
        StateGetAllocationIdForPendingDeal::get_allocations_for_pending_deals(store, tipset)?
            .keys()
            .take(COLLECTION_SAMPLE_SIZE)
    {
        tests.extend([
            RpcTest::identity(StateGetAllocationIdForPendingDeal::request((
                pending_deal_id,
                tipset.key().into(),
            ))?),
            RpcTest::identity(StateGetAllocationForPendingDeal::request((
                pending_deal_id,
                tipset.key().into(),
            ))?),
        ]);
    }

    // Get deals
    let (deals, deals_map) = {
        let state = StateTree::new_from_root(store.clone(), tipset.parent_state())?;
        let actor = state.get_required_actor(&Address::MARKET_ACTOR)?;
        let market_state = market::State::load(&store, actor.code, actor.state)?;
        let proposals = market_state.proposals(&store)?;
        let mut deals = vec![];
        let mut deals_map = HashMap::default();
        proposals.for_each(|deal_id, deal_proposal| {
            deals.push(deal_id);
            deals_map.insert(deal_id, deal_proposal);
            Ok(())
        })?;
        (deals, deals_map)
    };

    // Take 5 deals from each tipset
    for deal in deals.into_iter().take(COLLECTION_SAMPLE_SIZE) {
        tests.push(RpcTest::identity(StateMarketStorageDeal::request((
            deal,
            tipset.key().into(),
        ))?));
    }

    for block in tipset.block_headers() {
        tests.extend([
            RpcTest::identity(StateMinerAllocated::request((
                block.miner_address,
                tipset.key().into(),
            ))?),
            RpcTest::identity(StateMinerActiveSectors::request((
                block.miner_address,
                tipset.key().into(),
            ))?),
            RpcTest::identity(StateLookupID::request((
                block.miner_address,
                tipset.key().into(),
            ))?),
            RpcTest::identity(StateLookupRobustAddress::request((
                block.miner_address,
                tipset.key().into(),
            ))?),
            RpcTest::identity(StateMinerSectors::request((
                block.miner_address,
                None,
                tipset.key().into(),
            ))?),
            RpcTest::identity(StateMinerPartitions::request((
                block.miner_address,
                0,
                tipset.key().into(),
            ))?),
            RpcTest::identity(StateMarketBalance::request((
                block.miner_address,
                tipset.key().into(),
            ))?),
            RpcTest::identity(StateMinerInfo::request((
                block.miner_address,
                tipset.key().into(),
            ))?),
            RpcTest::identity(StateMinerPower::request((
                block.miner_address,
                tipset.key().into(),
            ))?),
            RpcTest::identity(StateMinerDeadlines::request((
                block.miner_address,
                tipset.key().into(),
            ))?),
            RpcTest::identity(StateMinerProvingDeadline::request((
                block.miner_address,
                tipset.key().into(),
            ))?),
            RpcTest::identity(StateMinerAvailableBalance::request((
                block.miner_address,
                tipset.key().into(),
            ))?),
            RpcTest::identity(StateMinerFaults::request((
                block.miner_address,
                tipset.key().into(),
            ))?),
            RpcTest::identity(MinerGetBaseInfo::request((
                block.miner_address,
                block.epoch,
                tipset.key().into(),
            ))?),
            RpcTest::identity(StateMinerRecoveries::request((
                block.miner_address,
                tipset.key().into(),
            ))?),
            RpcTest::identity(StateMinerSectorCount::request((
                block.miner_address,
                tipset.key().into(),
            ))?),
            RpcTest::identity(StateGetClaims::request((
                block.miner_address,
                tipset.key().into(),
            ))?),
            RpcTest::identity(StateGetAllClaims::request((tipset.key().into(),))?),
            RpcTest::identity(StateGetAllAllocations::request((tipset.key().into(),))?),
            RpcTest::identity(StateSectorPreCommitInfo::request((
                block.miner_address,
                u16::MAX as _, // invalid sector number
                tipset.key().into(),
            ))?)
            .policy_on_rejected(PolicyOnRejected::PassWithIdenticalError),
            RpcTest::identity(StateSectorGetInfo::request((
                block.miner_address,
                u16::MAX as _, // invalid sector number
                tipset.key().into(),
            ))?)
            .policy_on_rejected(PolicyOnRejected::PassWithIdenticalError),
        ]);
        for claim_id in StateGetClaims::get_claims(store, &block.miner_address, tipset)?
            .keys()
            .take(COLLECTION_SAMPLE_SIZE)
        {
            tests.extend([RpcTest::identity(StateGetClaim::request((
                block.miner_address,
                *claim_id,
                tipset.key().into(),
            ))?)]);
        }
        for address in StateGetAllocations::get_valid_actor_addresses(store, tipset)?
            .take(COLLECTION_SAMPLE_SIZE)
        {
            tests.extend([RpcTest::identity(StateGetAllocations::request((
                address,
                tipset.key().into(),
            ))?)]);
            for allocation_id in StateGetAllocations::get_allocations(store, &address, tipset)?
                .keys()
                .take(COLLECTION_SAMPLE_SIZE)
            {
                tests.extend([RpcTest::identity(StateGetAllocation::request((
                    address,
                    *allocation_id,
                    tipset.key().into(),
                ))?)]);
            }
        }
        for sector in StateSectorGetInfo::get_sectors(store, &block.miner_address, tipset)?
            .into_iter()
            .take(COLLECTION_SAMPLE_SIZE)
        {
            tests.extend([
                RpcTest::identity(StateSectorGetInfo::request((
                    block.miner_address,
                    sector,
                    tipset.key().into(),
                ))?),
                RpcTest::identity(StateMinerSectors::request((
                    block.miner_address,
                    {
                        let mut bf = BitField::new();
                        bf.set(sector);
                        Some(bf)
                    },
                    tipset.key().into(),
                ))?),
                RpcTest::identity(StateSectorExpiration::request((
                    block.miner_address,
                    sector,
                    tipset.key().into(),
                ))?)
                .policy_on_rejected(PolicyOnRejected::PassWithIdenticalError),
                RpcTest::identity(StateSectorPartition::request((
                    block.miner_address,
                    sector,
                    tipset.key().into(),
                ))?),
                RpcTest::identity(StateMinerSectorAllocated::request((
                    block.miner_address,
                    sector,
                    tipset.key().into(),
                ))?),
            ]);
        }
        for sector in StateSectorPreCommitInfo::get_sectors(store, &block.miner_address, tipset)?
            .into_iter()
            .take(COLLECTION_SAMPLE_SIZE)
        {
            tests.extend([RpcTest::identity(StateSectorPreCommitInfo::request((
                block.miner_address,
                sector,
                tipset.key().into(),
            ))?)]);
        }
        for info in StateSectorPreCommitInfo::get_sector_pre_commit_infos(
            store,
            &block.miner_address,
            tipset,
        )?
        .into_iter()
        .take(COLLECTION_SAMPLE_SIZE)
        .filter(|info| {
            !info.deal_ids.iter().any(|id| {
                if let Some(Ok(deal)) = deals_map.get(id) {
                    tipset.epoch() > deal.start_epoch || info.expiration > deal.end_epoch
                } else {
                    true
                }
            })
        }) {
            tests.extend([RpcTest::identity(
                StateMinerInitialPledgeCollateral::request((
                    block.miner_address,
                    info.clone(),
                    tipset.key().into(),
                ))?,
            )]);
            tests.extend([RpcTest::identity(
                StateMinerPreCommitDepositForPower::request((
                    block.miner_address,
                    info,
                    tipset.key().into(),
                ))?,
            )]);
        }

        let (bls_messages, secp_messages) = crate::chain::store::block_messages(store, block)?;
        for msg_cid in sample_message_cids(bls_messages.iter(), secp_messages.iter()) {
            tests.extend([
                RpcTest::identity(StateReplay::request((tipset.key().into(), msg_cid))?),
                validate_message_lookup(
                    StateWaitMsg::request((msg_cid, 0, 10101, true))?
                        .with_timeout(Duration::from_secs(15)),
                ),
                validate_message_lookup(
                    StateWaitMsg::request((msg_cid, 0, 10101, false))?
                        .with_timeout(Duration::from_secs(15)),
                ),
                validate_message_lookup(StateSearchMsg::request((msg_cid,))?),
                validate_message_lookup(StateSearchMsgLimited::request((msg_cid, 800))?),
            ]);
        }
        for msg in sample_messages(bls_messages.iter(), secp_messages.iter()) {
            tests.extend([
                RpcTest::identity(StateAccountKey::request((msg.from(), tipset.key().into()))?),
                RpcTest::identity(StateAccountKey::request((msg.from(), Default::default()))?),
                RpcTest::identity(StateLookupID::request((msg.from(), tipset.key().into()))?),
                RpcTest::identity(StateListMessages::request((
                    MessageFilter {
                        from: Some(msg.from()),
                        to: Some(msg.to()),
                    },
                    tipset.key().into(),
                    tipset.epoch(),
                ))?),
                RpcTest::identity(StateListMessages::request((
                    MessageFilter {
                        from: Some(msg.from()),
                        to: None,
                    },
                    tipset.key().into(),
                    tipset.epoch(),
                ))?),
                RpcTest::identity(StateListMessages::request((
                    MessageFilter {
                        from: None,
                        to: Some(msg.to()),
                    },
                    tipset.key().into(),
                    tipset.epoch(),
                ))?),
                RpcTest::identity(StateCall::request((msg.clone(), tipset.key().into()))?),
            ]);
        }
    }

    Ok(tests)
}

fn wallet_tests(worker_address: Option<Address>) -> Vec<RpcTest> {
    // This address has been funded by the calibnet faucet and the private keys
    // has been discarded. It should always have a non-zero balance.
    let known_wallet = Address::from_str("t1c4dkec3qhrnrsa4mccy7qntkyq2hhsma4sq7lui").unwrap();
    // "Hello world!" signed with the above address:
    let signature = "44364ca78d85e53dda5ac6f719a4f2de3261c17f58558ab7730f80c478e6d43775244e7d6855afad82e4a1fd6449490acfa88e3fcfe7c1fe96ed549c100900b400";
    let text = "Hello world!".as_bytes().to_vec();
    let sig_bytes = hex::decode(signature).unwrap();
    let signature = match known_wallet.protocol() {
        Protocol::Secp256k1 => Signature::new_secp256k1(sig_bytes),
        Protocol::BLS => Signature::new_bls(sig_bytes),
        _ => panic!("Invalid signature (must be bls or secp256k1)"),
    };

    let mut tests = vec![
        RpcTest::identity(WalletBalance::request((known_wallet,)).unwrap()),
        RpcTest::identity(WalletValidateAddress::request((known_wallet.to_string(),)).unwrap()),
        RpcTest::identity(WalletVerify::request((known_wallet, text, signature)).unwrap()),
    ];

    // If a worker address is provided, we can test wallet methods requiring
    // a shared key.
    if let Some(worker_address) = worker_address {
        use base64::{prelude::BASE64_STANDARD, Engine};
        let msg =
            BASE64_STANDARD.encode("Ph'nglui mglw'nafh Cthulhu R'lyeh wgah'nagl fhtagn".as_bytes());
        tests.push(RpcTest::identity(
            WalletSign::request((worker_address, msg.into())).unwrap(),
        ));
        tests.push(RpcTest::identity(
            WalletSign::request((worker_address, Vec::new())).unwrap(),
        ));
        let msg: Message = Message {
            from: worker_address,
            to: worker_address,
            value: TokenAmount::from_whole(1),
            method_num: METHOD_SEND,
            ..Default::default()
        };
        tests.push(RpcTest::identity(
            WalletSignMessage::request((worker_address, msg)).unwrap(),
        ));
    }
    tests
}

fn eth_tests() -> Vec<RpcTest> {
    let mut tests = vec![];
    for use_alias in [false, true] {
        tests.push(RpcTest::identity(
            EthAccounts::request_with_alias((), use_alias).unwrap(),
        ));
        tests.push(RpcTest::basic(
            EthBlockNumber::request_with_alias((), use_alias).unwrap(),
        ));
        tests.push(RpcTest::identity(
            EthChainId::request_with_alias((), use_alias).unwrap(),
        ));
        // There is randomness in the result of this API
        tests.push(RpcTest::basic(
            EthGasPrice::request_with_alias((), use_alias).unwrap(),
        ));
        tests.push(RpcTest::basic(
            EthSyncing::request_with_alias((), use_alias).unwrap(),
        ));
        tests.push(RpcTest::identity(
            EthGetBalance::request_with_alias(
                (
                    EthAddress::from_str("0xff38c072f286e3b20b3954ca9f99c05fbecc64aa").unwrap(),
                    BlockNumberOrHash::from_predefined(Predefined::Latest),
                ),
                use_alias,
            )
            .unwrap(),
        ));
        tests.push(RpcTest::identity(
            EthGetBalance::request_with_alias(
                (
                    EthAddress::from_str("0xff38c072f286e3b20b3954ca9f99c05fbecc64aa").unwrap(),
                    BlockNumberOrHash::from_predefined(Predefined::Pending),
                ),
                use_alias,
            )
            .unwrap(),
        ));
        tests.push(RpcTest::basic(
            Web3ClientVersion::request_with_alias((), use_alias).unwrap(),
        ));
        tests.push(RpcTest::basic(
            EthMaxPriorityFeePerGas::request_with_alias((), use_alias).unwrap(),
        ));
        tests.push(RpcTest::identity(
            EthProtocolVersion::request_with_alias((), use_alias).unwrap(),
        ));
        tests.push(RpcTest::identity(
            EthCall::request_with_alias(
                (
                    EthCallMessage {
                        to: Some(
                            EthAddress::from_str("0x0c1d86d34e469770339b53613f3a2343accd62cb")
                                .unwrap(),
                        ),
                        data: "0xf8b2cb4f000000000000000000000000CbfF24DED1CE6B53712078759233Ac8f91ea71B6".parse().unwrap(),
                        ..EthCallMessage::default()
                    },
                    BlockNumberOrHash::from_predefined(Predefined::Latest),
                ),
                use_alias,
            )
            .unwrap(),
        ));
        tests.push(RpcTest::basic(
            EthNewFilter::request_with_alias(
                (EthFilterSpec {
                    from_block: None,
                    to_block: None,
                    address: vec![EthAddress::from_str(
                        "0xff38c072f286e3b20b3954ca9f99c05fbecc64aa",
                    )
                    .unwrap()],
                    topics: EthTopicSpec(vec![]),
                    block_hash: None,
                },),
                use_alias,
            )
            .unwrap(),
        ));
        tests.push(RpcTest::basic(
<<<<<<< HEAD
            EthNewPendingTransactionFilter::request_with_alias((), use_alias).unwrap(),
=======
            EthNewBlockFilter::request_with_alias((), use_alias).unwrap(),
>>>>>>> 4f99e305
        ));
        tests.push(RpcTest::identity(
            EthAddressToFilecoinAddress::request((EthAddress::from_str(
                "0xff38c072f286e3b20b3954ca9f99c05fbecc64aa",
            )
            .unwrap(),))
            .unwrap(),
        ));
    }
    tests
}

fn eth_tests_with_tipset<DB: Blockstore>(store: &Arc<DB>, shared_tipset: &Tipset) -> Vec<RpcTest> {
    let block_cid = shared_tipset.key().cid().unwrap();
    let block_hash: EthHash = block_cid.into();

    let mut tests = vec![
        RpcTest::identity(
            EthGetBalance::request((
                EthAddress::from_str("0xff38c072f286e3b20b3954ca9f99c05fbecc64aa").unwrap(),
                BlockNumberOrHash::from_block_number(shared_tipset.epoch()),
            ))
            .unwrap(),
        ),
        RpcTest::identity(
            EthGetBalance::request((
                EthAddress::from_str("0xff000000000000000000000000000000000003ec").unwrap(),
                BlockNumberOrHash::from_block_number(shared_tipset.epoch()),
            ))
            .unwrap(),
        ),
        RpcTest::identity(
            EthGetBalance::request((
                EthAddress::from_str("0xff000000000000000000000000000000000003ec").unwrap(),
                BlockNumberOrHash::from_block_number_object(shared_tipset.epoch()),
            ))
            .unwrap(),
        ),
        RpcTest::identity(
            EthGetBalance::request((
                EthAddress::from_str("0xff000000000000000000000000000000000003ec").unwrap(),
                BlockNumberOrHash::from_block_hash_object(block_hash.clone(), false),
            ))
            .unwrap(),
        ),
        RpcTest::identity(
            EthGetBalance::request((
                EthAddress::from_str("0xff000000000000000000000000000000000003ec").unwrap(),
                BlockNumberOrHash::from_block_hash_object(block_hash.clone(), true),
            ))
            .unwrap(),
        ),
        RpcTest::identity(
            EthGetBlockByNumber::request((
                BlockNumberOrHash::from_block_number(shared_tipset.epoch()),
                false,
            ))
            .unwrap(),
        ),
        RpcTest::identity(
            EthGetBlockByNumber::request((
                BlockNumberOrHash::from_block_number(shared_tipset.epoch()),
                true,
            ))
            .unwrap(),
        ),
        RpcTest::identity(
            EthGetBlockByNumber::request((
                BlockNumberOrHash::from_predefined(Predefined::Safe),
                true,
            ))
            .unwrap(),
        ),
        RpcTest::identity(
            EthGetBlockByNumber::request((
                BlockNumberOrHash::from_predefined(Predefined::Finalized),
                true,
            ))
            .unwrap(),
        ),
        RpcTest::identity(
            EthGetBlockTransactionCountByHash::request((block_hash.clone(),)).unwrap(),
        ),
        RpcTest::identity(
            EthGetBlockTransactionCountByNumber::request((Int64(shared_tipset.epoch()),)).unwrap(),
        ),
        RpcTest::identity(
            EthGetTransactionCount::request((
                EthAddress::from_str("0xff000000000000000000000000000000000003ec").unwrap(),
                BlockNumberOrHash::from_block_hash_object(block_hash.clone(), true),
            ))
            .unwrap(),
        ),
        RpcTest::identity(
            EthGetStorageAt::request((
                // https://filfox.info/en/address/f410fpoidg73f7krlfohnla52dotowde5p2sejxnd4mq
                EthAddress::from_str("0x7B90337f65fAA2B2B8ed583ba1Ba6EB0C9D7eA44").unwrap(),
                EthBytes(vec![0xa]),
                BlockNumberOrHash::BlockNumber(Int64(shared_tipset.epoch())),
            ))
            .unwrap(),
        ),
        RpcTest::identity(
            EthFeeHistory::request((
                10.into(),
                BlockNumberOrPredefined::BlockNumber(shared_tipset.epoch().into()),
                None,
            ))
            .unwrap(),
        ),
        RpcTest::identity(
            EthFeeHistory::request((
                10.into(),
                BlockNumberOrPredefined::BlockNumber(shared_tipset.epoch().into()),
                Some(vec![10., 50., 90.]),
            ))
            .unwrap(),
        ),
        RpcTest::identity(
            EthGetCode::request((
                // https://filfox.info/en/address/f410fpoidg73f7krlfohnla52dotowde5p2sejxnd4mq
                EthAddress::from_str("0x7B90337f65fAA2B2B8ed583ba1Ba6EB0C9D7eA44").unwrap(),
                BlockNumberOrHash::from_block_number(shared_tipset.epoch()),
            ))
            .unwrap(),
        ),
        RpcTest::identity(
            EthGetCode::request((
                // https://filfox.info/en/address/f410fpoidg73f7krlfohnla52dotowde5p2sejxnd4mq
                Address::from_str("f410fpoidg73f7krlfohnla52dotowde5p2sejxnd4mq")
                    .unwrap()
                    .try_into()
                    .unwrap(),
                BlockNumberOrHash::from_block_number(shared_tipset.epoch()),
            ))
            .unwrap(),
        ),
        RpcTest::identity(
            EthGetTransactionByBlockNumberAndIndex::request((
                (shared_tipset.epoch() as u64).into(),
                0.into(),
            ))
            .unwrap(),
        )
        .policy_on_rejected(PolicyOnRejected::PassWithIdenticalError),
        RpcTest::identity(
            EthGetTransactionByBlockHashAndIndex::request((block_hash.clone(), 0.into())).unwrap(),
        )
        .policy_on_rejected(PolicyOnRejected::PassWithIdenticalError),
        RpcTest::identity(
            EthGetBlockByHash::request((
                BlockNumberOrHash::from_block_hash(block_hash.clone()),
                false,
            ))
            .unwrap(),
        ),
        RpcTest::identity(
            EthGetBlockByHash::request((
                BlockNumberOrHash::from_block_hash(block_hash.clone()),
                true,
            ))
            .unwrap(),
        ),
        RpcTest::identity(EthGetTransactionHashByCid::request((block_cid,)).unwrap()),
    ];

    for block in shared_tipset.block_headers() {
        let (bls_messages, secp_messages) =
            crate::chain::store::block_messages(store, block).unwrap();
        for msg in sample_messages(bls_messages.iter(), secp_messages.iter()) {
            if let Ok(eth_to_addr) = msg.to.try_into() {
                tests.extend([RpcTest::identity(
                    EthEstimateGas::request((
                        EthCallMessage {
                            from: None,
                            to: Some(eth_to_addr),
                            value: msg.value.clone().into(),
                            data: msg.params.clone().into(),
                            ..Default::default()
                        },
                        Some(BlockNumberOrHash::BlockNumber(shared_tipset.epoch().into())),
                    ))
                    .unwrap(),
                )
                .policy_on_rejected(PolicyOnRejected::Pass)]);
            }
        }
    }

    tests
}

fn eth_state_tests_with_tipset<DB: Blockstore>(
    store: &Arc<DB>,
    shared_tipset: &Tipset,
    eth_chain_id: EthChainIdType,
) -> anyhow::Result<Vec<RpcTest>> {
    let mut tests = vec![];

    for block in shared_tipset.block_headers() {
        let state = StateTree::new_from_root(store.clone(), shared_tipset.parent_state())?;

        let (bls_messages, secp_messages) = crate::chain::store::block_messages(store, block)?;
        for smsg in sample_signed_messages(bls_messages.iter(), secp_messages.iter()) {
            let tx = new_eth_tx_from_signed_message(&smsg, &state, eth_chain_id)?;
            tests.push(RpcTest::identity(
                EthGetMessageCidByTransactionHash::request((tx.hash.clone(),))?,
            ));
            tests.push(RpcTest::identity(EthGetTransactionByHash::request((
                tx.hash,
            ))?));
        }
    }
    tests.push(RpcTest::identity(
        EthGetMessageCidByTransactionHash::request((EthHash::from_str(
            "0x37690cfec6c1bf4c3b9288c7a5d783e98731e90b0a4c177c2a374c7a9427355f",
        )?,))?,
    ));

    Ok(tests)
}

fn gas_tests_with_tipset(shared_tipset: &Tipset) -> Vec<RpcTest> {
    // This is a testnet address with a few FILs. The private key has been
    // discarded. If calibnet is reset, a new address should be created.
    let addr = Address::from_str("t15ydyu3d65gznpp2qxwpkjsgz4waubeunn6upvla").unwrap();
    let message = Message {
        from: addr,
        to: addr,
        value: TokenAmount::from_whole(1),
        method_num: METHOD_SEND,
        ..Default::default()
    };

    // The tipset is only used for resolving the 'from' address and not when
    // computing the gas cost. This means that the `GasEstimateGasLimit` method
    // is inherently non-deterministic but I'm fairly sure we're compensated for
    // everything. If not, this test will be flaky. Instead of disabling it, we
    // should relax the verification requirement.
    vec![RpcTest::identity(
        GasEstimateGasLimit::request((message, shared_tipset.key().into())).unwrap(),
    )]
}

// Extract tests that use chain-specific data such as block CIDs or message
// CIDs. Right now, only the last `n_tipsets` tipsets are used.
fn snapshot_tests(
    store: Arc<ManyCar>,
    num_tipsets: usize,
    miner_address: Option<Address>,
    eth_chain_id: u64,
) -> anyhow::Result<Vec<RpcTest>> {
    let mut tests = vec![];
    // shared_tipset in the snapshot might not be finalized for the offline RPC server
    // use heaviest - 10 instead
    let shared_tipset = store
        .heaviest_tipset()?
        .chain(&store)
        .take(SAFE_EPOCH_DELAY as usize)
        .last()
        .expect("Infallible");

    for tipset in shared_tipset.chain(&store).take(num_tipsets) {
        tests.extend(chain_tests_with_tipset(&store, &tipset)?);
        tests.extend(miner_tests_with_tipset(&store, &tipset, miner_address)?);
        tests.extend(state_tests_with_tipset(&store, &tipset)?);
        tests.extend(eth_tests_with_tipset(&store, &tipset));
        tests.extend(gas_tests_with_tipset(&tipset));
        tests.extend(mpool_tests_with_tipset(&tipset));
        tests.extend(eth_state_tests_with_tipset(&store, &tipset, eth_chain_id)?);
    }
    Ok(tests)
}

fn sample_message_cids<'a>(
    bls_messages: impl Iterator<Item = &'a Message> + 'a,
    secp_messages: impl Iterator<Item = &'a SignedMessage> + 'a,
) -> impl Iterator<Item = Cid> + 'a {
    bls_messages
        .map(|m| m.cid())
        .unique()
        .take(COLLECTION_SAMPLE_SIZE)
        .chain(
            secp_messages
                .map(|m| m.cid())
                .unique()
                .take(COLLECTION_SAMPLE_SIZE),
        )
        .unique()
}

fn sample_messages<'a>(
    bls_messages: impl Iterator<Item = &'a Message> + 'a,
    secp_messages: impl Iterator<Item = &'a SignedMessage> + 'a,
) -> impl Iterator<Item = &'a Message> + 'a {
    bls_messages
        .unique()
        .take(COLLECTION_SAMPLE_SIZE)
        .chain(
            secp_messages
                .map(SignedMessage::message)
                .unique()
                .take(COLLECTION_SAMPLE_SIZE),
        )
        .unique()
}

fn sample_signed_messages<'a>(
    bls_messages: impl Iterator<Item = &'a Message> + 'a,
    secp_messages: impl Iterator<Item = &'a SignedMessage> + 'a,
) -> impl Iterator<Item = SignedMessage> + 'a {
    bls_messages
        .unique()
        .take(COLLECTION_SAMPLE_SIZE)
        .map(|msg| {
            let sig = Signature::new_bls(vec![]);
            SignedMessage::new_unchecked(msg.clone(), sig)
        })
        .chain(secp_messages.cloned().unique().take(COLLECTION_SAMPLE_SIZE))
        .unique()
}

fn create_tests(
    CreateTestsArgs {
        n_tipsets,
        miner_address,
        worker_address,
        eth_chain_id,
        snapshot_files,
    }: CreateTestsArgs,
) -> anyhow::Result<Vec<RpcTest>> {
    let mut tests = vec![];
    tests.extend(common_tests());
    tests.extend(beacon_tests());
    tests.extend(chain_tests());
    tests.extend(mpool_tests());
    tests.extend(net_tests());
    tests.extend(node_tests());
    tests.extend(wallet_tests(worker_address));
    tests.extend(eth_tests());
    tests.extend(state_tests());
    if !snapshot_files.is_empty() {
        let store = Arc::new(ManyCar::try_from(snapshot_files)?);
        tests.extend(snapshot_tests(
            store,
            n_tipsets,
            miner_address,
            eth_chain_id,
        )?);
    }
    tests.sort_by_key(|test| test.request.method_name);
    Ok(tests)
}

#[allow(clippy::too_many_arguments)]
async fn run_tests(
    tests: impl IntoIterator<Item = RpcTest>,
    forest: impl Into<Arc<rpc::Client>>,
    lotus: impl Into<Arc<rpc::Client>>,
    max_concurrent_requests: usize,
    filter_file: Option<PathBuf>,
    filter: String,
    run_ignored: RunIgnored,
    fail_fast: bool,
) -> anyhow::Result<()> {
    let forest = Into::<Arc<rpc::Client>>::into(forest);
    let lotus = Into::<Arc<rpc::Client>>::into(lotus);
    let semaphore = Arc::new(Semaphore::new(max_concurrent_requests));
    let mut futures = FuturesUnordered::new();

    let filter_list = if let Some(filter_file) = &filter_file {
        FilterList::new_from_file(filter_file)?
    } else {
        FilterList::default().allow(filter.clone())
    };

    // deduplicate tests by their hash-able representations
    for test in tests.into_iter().unique_by(
        |RpcTest {
             request:
                 rpc::Request {
                     method_name,
                     params,
                     api_paths,
                     ..
                 },
             ignore,
             ..
         }| (*method_name, params.clone(), *api_paths, ignore.is_some()),
    ) {
        // By default, do not run ignored tests.
        if matches!(run_ignored, RunIgnored::Default) && test.ignore.is_some() {
            continue;
        }
        // If in `IgnoreOnly` mode, only run ignored tests.
        if matches!(run_ignored, RunIgnored::IgnoredOnly) && test.ignore.is_none() {
            continue;
        }

        if !filter_list.authorize(test.request.method_name) {
            continue;
        }

        // Acquire a permit from the semaphore before spawning a test
        let permit = semaphore.clone().acquire_owned().await?;
        let forest = forest.clone();
        let lotus = lotus.clone();
        let future = tokio::spawn(async move {
            let test_result = test.run(&forest, &lotus).await;
            drop(permit); // Release the permit after test execution
            (test, test_result)
        });

        futures.push(future);
    }

    let mut success_results = HashMap::default();
    let mut failed_results = HashMap::default();
    let mut fail_details = Vec::new();
    while let Some(Ok((test, test_result))) = futures.next().await {
        let method_name = test.request.method_name;
        let forest_status = test_result.forest_status;
        let lotus_status = test_result.lotus_status;
        let success = match (&forest_status, &lotus_status) {
            (TestSummary::Valid, TestSummary::Valid)
            | (TestSummary::Timeout, TestSummary::Timeout) => true,
            (TestSummary::Rejected(ref reason_forest), TestSummary::Rejected(ref reason_lotus)) => {
                match test.policy_on_rejected {
                    PolicyOnRejected::Pass => true,
                    PolicyOnRejected::PassWithIdenticalError if reason_forest == reason_lotus => {
                        true
                    }
                    _ => false,
                }
            }
            _ => false,
        };
        let result_entry = (method_name, forest_status, lotus_status);
        if success {
            success_results
                .entry(result_entry)
                .and_modify(|v| *v += 1)
                .or_insert(1u32);
        } else {
            if let Some(test_result) = test_result.test_dump {
                fail_details.push(test_result);
            }
            failed_results
                .entry(result_entry)
                .and_modify(|v| *v += 1)
                .or_insert(1u32);
        }

        if !failed_results.is_empty() && fail_fast {
            break;
        }
    }
    print_error_details(&fail_details);
    print_test_results(&success_results, &failed_results);

    if failed_results.is_empty() {
        Ok(())
    } else {
        Err(anyhow::Error::msg("Some tests failed"))
    }
}

fn print_error_details(fail_details: &[TestDump]) {
    for dump in fail_details {
        println!("{dump}")
    }
}

fn print_test_results(
    success_results: &HashMap<(&'static str, TestSummary, TestSummary), u32>,
    failed_results: &HashMap<(&'static str, TestSummary, TestSummary), u32>,
) {
    // Combine all results
    let mut combined_results = success_results.clone();
    for (key, &value) in failed_results {
        combined_results.insert(key.clone(), value);
    }

    // Collect and display results in Markdown format
    let mut results = combined_results.into_iter().collect::<Vec<_>>();
    results.sort();
    println!("{}", format_as_markdown(&results));
}

fn format_as_markdown(results: &[((&'static str, TestSummary, TestSummary), u32)]) -> String {
    let mut builder = Builder::default();

    builder.push_record(["RPC Method", "Forest", "Lotus"]);

    for ((method, forest_status, lotus_status), n) in results {
        builder.push_record([
            if *n > 1 {
                format!("{} ({})", method, n)
            } else {
                method.to_string()
            },
            format!("{:?}", forest_status),
            format!("{:?}", lotus_status),
        ]);
    }

    builder.build().with(Style::markdown()).to_string()
}

fn validate_message_lookup(req: rpc::Request<MessageLookup>) -> RpcTest {
    use libipld_core::ipld::Ipld;

    RpcTest::validate(req, |mut forest, mut lotus| {
        // TODO(hanabi1224): https://github.com/ChainSafe/forest/issues/3784
        forest.return_dec = Ipld::Null;
        lotus.return_dec = Ipld::Null;
        forest == lotus
    })
}

/// A filter list that allows or rejects RPC methods based on their name.
#[derive(Default)]
struct FilterList {
    allow: Vec<String>,
    reject: Vec<String>,
}

impl FilterList {
    fn new_from_file(file: &Path) -> anyhow::Result<Self> {
        let (allow, reject) = Self::create_allow_reject_list(file)?;
        Ok(Self { allow, reject })
    }

    /// Authorize (or not) an RPC method based on its name.
    /// If the allow list is empty, all methods are authorized, unless they are rejected.
    fn authorize(&self, entry: &str) -> bool {
        (self.allow.is_empty() || self.allow.iter().any(|a| entry.contains(a)))
            && !self.reject.iter().any(|r| entry.contains(r))
    }

    fn allow(mut self, entry: String) -> Self {
        self.allow.push(entry);
        self
    }

    #[allow(dead_code)]
    fn reject(mut self, entry: String) -> Self {
        self.reject.push(entry);
        self
    }

    /// Create a list of allowed and rejected RPC methods from a file.
    fn create_allow_reject_list(file: &Path) -> anyhow::Result<(Vec<String>, Vec<String>)> {
        let filter_file = std::fs::read_to_string(file)?;
        let (reject, allow): (Vec<_>, Vec<_>) = filter_file
            .lines()
            .map(|line| line.trim().to_owned())
            .filter(|line| !line.is_empty() && !line.starts_with('#'))
            .partition(|line| line.starts_with('!'));

        let reject = reject
            .into_iter()
            .map(|entry| entry.trim_start_matches('!').to_owned())
            .collect::<Vec<_>>();

        Ok((allow, reject))
    }
}

#[cfg(test)]
mod tests {
    use super::*;
    use std::io::Write;

    #[test]
    fn test_filter_list_creation() {
        // Create a temporary file and write some test data to it
        let mut filter_file = tempfile::Builder::new().tempfile().unwrap();
        let list = FilterList::new_from_file(filter_file.path()).unwrap();
        assert!(list.allow.is_empty());
        assert!(list.reject.is_empty());

        write!(
            filter_file,
            r#"# This is a comment
            !cthulhu
            azathoth
            !nyarlathotep
            "#
        )
        .unwrap();

        let list = FilterList::new_from_file(filter_file.path()).unwrap();
        assert_eq!(list.allow, vec!["azathoth".to_string()]);
        assert_eq!(
            list.reject,
            vec!["cthulhu".to_string(), "nyarlathotep".to_string()]
        );

        let list = list
            .allow("shub-niggurath".to_string())
            .reject("yog-sothoth".to_string());
        assert_eq!(
            list.allow,
            vec!["azathoth".to_string(), "shub-niggurath".to_string()]
        );
    }

    #[test]
    fn test_filter_list_authorize() {
        let list = FilterList::default();
        // if allow is empty, all entries are authorized
        assert!(list.authorize("Filecoin.ChainGetBlock"));
        assert!(list.authorize("Filecoin.StateNetworkName"));

        // all entries are authorized, except the rejected ones
        let list = list.reject("Network".to_string());
        assert!(list.authorize("Filecoin.ChainGetBlock"));

        // case-sensitive
        assert!(list.authorize("Filecoin.StatenetworkName"));
        assert!(!list.authorize("Filecoin.StateNetworkName"));

        // if allow is not empty, only the allowed entries are authorized
        let list = FilterList::default().allow("Chain".to_string());
        assert!(list.authorize("Filecoin.ChainGetBlock"));
        assert!(!list.authorize("Filecoin.StateNetworkName"));

        // unless they are rejected
        let list = list.reject("GetBlock".to_string());
        assert!(!list.authorize("Filecoin.ChainGetBlock"));
        assert!(list.authorize("Filecoin.ChainGetMessage"));

        // reject takes precedence over allow
        let list = FilterList::default()
            .allow("Chain".to_string())
            .reject("Chain".to_string());
        assert!(!list.authorize("Filecoin.ChainGetBlock"));
    }
}<|MERGE_RESOLUTION|>--- conflicted
+++ resolved
@@ -1301,11 +1301,10 @@
             .unwrap(),
         ));
         tests.push(RpcTest::basic(
-<<<<<<< HEAD
             EthNewPendingTransactionFilter::request_with_alias((), use_alias).unwrap(),
-=======
+        ));
+        tests.push(RpcTest::basic(
             EthNewBlockFilter::request_with_alias((), use_alias).unwrap(),
->>>>>>> 4f99e305
         ));
         tests.push(RpcTest::identity(
             EthAddressToFilecoinAddress::request((EthAddress::from_str(
