// Copyright 2019-2023 ChainSafe Systems
// SPDX-License-Identifier: Apache-2.0, MIT

use ahash::HashMap;
use clap::Subcommand;
use fil_actors_shared::v10::runtime::DomainSeparationTag;
use serde::de::DeserializeOwned;
use std::path::PathBuf;
use std::str::FromStr;
use tabled::{builder::Builder, settings::Style};

use crate::blocks::Tipset;
use crate::blocks::TipsetKeys;
use crate::cid_collections::CidHashSet;
use crate::db::car::ManyCar;
use crate::lotus_json::HasLotusJson;
use crate::message::Message as _;
use crate::rpc_client::{ApiInfo, JsonRpcError, RpcRequest};
use crate::shim::address::Address;

#[derive(Debug, Subcommand)]
pub enum ApiCommands {
    /// Compare
    Compare {
        /// Forest address
        #[clap(long, default_value_t = ApiInfo::from_str("/ip4/127.0.0.1/tcp/2345/http").expect("infallible"))]
        forest: ApiInfo,
        /// Lotus address
        #[clap(long, default_value_t = ApiInfo::from_str("/ip4/127.0.0.1/tcp/1234/http").expect("infallible"))]
        lotus: ApiInfo,
        /// Snapshot input paths. Supports `.car`, `.car.zst`, and `.forest.car.zst`.
        #[arg()]
        snapshot_files: Vec<PathBuf>,
        /// Filter which tests to run according to method name. Case sensitive.
        #[arg(long, default_value = "")]
        filter: String,
        /// Cancel test run on the first failure
        #[arg(long)]
        fail_fast: bool,
    },
}

impl ApiCommands {
    pub async fn run(self) -> anyhow::Result<()> {
        match self {
            Self::Compare {
                forest,
                lotus,
                snapshot_files,
                filter,
                fail_fast,
            } => compare_apis(forest, lotus, snapshot_files, filter, fail_fast).await?,
        }
        Ok(())
    }
}

#[derive(Debug, Clone, Copy, PartialOrd, Ord, PartialEq, Eq, Hash)]
enum EndpointStatus {
    // RPC method is missing
    MissingMethod,
    // Request isn't valid according to jsonrpc spec
    InvalidRequest,
    // Catch-all for errors on the node
    InternalServerError,
    // Unexpected JSON schema
    InvalidJSON,
    // Got response with the right JSON schema but it failed sanity checking
    InvalidResponse,
    Valid,
}

impl EndpointStatus {
    fn from_json_error(err: JsonRpcError) -> Self {
        if err.code == JsonRpcError::INVALID_REQUEST.code {
            EndpointStatus::InvalidRequest
        } else if err.code == JsonRpcError::METHOD_NOT_FOUND.code {
            EndpointStatus::MissingMethod
        } else if err.code == JsonRpcError::PARSE_ERROR.code {
            EndpointStatus::InvalidResponse
        } else {
            EndpointStatus::InternalServerError
        }
    }
}

struct RpcTest {
    request: RpcRequest,
    check_syntax: Box<dyn Fn(serde_json::Value) -> bool>,
    check_semantics: Box<dyn Fn(serde_json::Value, serde_json::Value) -> bool>,
}

impl RpcTest {
    // Check that an endpoint exist and that both the Lotus and Forest JSON
    // response follows the same schema.
    fn basic<T: DeserializeOwned>(request: RpcRequest<T>) -> RpcTest
    where
        T: HasLotusJson,
    {
        RpcTest {
            request: request.lower(),
            check_syntax: Box::new(|value| serde_json::from_value::<T::LotusJson>(value).is_ok()),
            check_semantics: Box::new(|_, _| true),
        }
    }

    // Check that an endpoint exist, has the same JSON schema, and do custom
    // validation over both responses.
    fn validate<T>(request: RpcRequest<T>, validate: impl Fn(T, T) -> bool + 'static) -> RpcTest
    where
        T: HasLotusJson,
        T::LotusJson: DeserializeOwned,
    {
        RpcTest {
            request: request.lower(),
            check_syntax: Box::new(|value| serde_json::from_value::<T::LotusJson>(value).is_ok()),
            check_semantics: Box::new(move |forest_json, lotus_json| {
                serde_json::from_value::<T::LotusJson>(forest_json).is_ok_and(|forest| {
                    serde_json::from_value::<T::LotusJson>(lotus_json).is_ok_and(|lotus| {
                        validate(
                            HasLotusJson::from_lotus_json(forest),
                            HasLotusJson::from_lotus_json(lotus),
                        )
                    })
                })
            }),
        }
    }

    // Check that an endpoint exist and that Forest returns exactly the same
    // JSON as Lotus.
    fn identity<T: PartialEq>(request: RpcRequest<T>) -> RpcTest
    where
        T: HasLotusJson,
        T::LotusJson: DeserializeOwned,
    {
        RpcTest::validate(request, |forest, lotus| forest == lotus)
    }

    async fn run(
        &self,
        forest_api: &ApiInfo,
        lotus_api: &ApiInfo,
    ) -> (EndpointStatus, EndpointStatus) {
        let forest_resp = forest_api.call(self.request.clone()).await;
        let lotus_resp = lotus_api.call(self.request.clone()).await;

        match (forest_resp, lotus_resp) {
            (Ok(forest), Ok(lotus))
                if (self.check_syntax)(forest.clone()) && (self.check_syntax)(lotus.clone()) =>
            {
                let forest_status = if (self.check_semantics)(forest, lotus) {
                    EndpointStatus::Valid
                } else {
                    EndpointStatus::InvalidResponse
                };
                (forest_status, EndpointStatus::Valid)
            }
            (forest_resp, lotus_resp) => {
                let forest_status =
                    forest_resp.map_or_else(EndpointStatus::from_json_error, |value| {
                        if (self.check_syntax)(value) {
                            EndpointStatus::Valid
                        } else {
                            EndpointStatus::InvalidJSON
                        }
                    });
                let lotus_status =
                    lotus_resp.map_or_else(EndpointStatus::from_json_error, |value| {
                        if (self.check_syntax)(value) {
                            EndpointStatus::Valid
                        } else {
                            EndpointStatus::InvalidJSON
                        }
                    });

                (forest_status, lotus_status)
            }
        }
    }
}

fn common_tests() -> Vec<RpcTest> {
    vec![
        RpcTest::basic(ApiInfo::version_req()),
        RpcTest::basic(ApiInfo::start_time_req()),
        RpcTest::basic(ApiInfo::discover_req()),
        RpcTest::basic(ApiInfo::session_req()),
    ]
}

fn auth_tests() -> Vec<RpcTest> {
    // Auth commands should be tested as well. Tracking issue:
    // https://github.com/ChainSafe/forest/issues/3639
    vec![]
}

fn chain_tests() -> Vec<RpcTest> {
    vec![
        RpcTest::validate(ApiInfo::chain_head_req(), |forest, lotus| {
            forest.epoch().abs_diff(lotus.epoch()) < 10
        }),
        RpcTest::identity(ApiInfo::chain_get_genesis_req()),
    ]
}

fn chain_tests_with_tipset(shared_tipset: &Tipset) -> Vec<RpcTest> {
    let shared_block = shared_tipset.min_ticket_block();

    vec![
        RpcTest::identity(ApiInfo::chain_get_block_req(*shared_block.cid())),
        RpcTest::identity(ApiInfo::chain_get_tipset_by_height_req(
            shared_tipset.epoch(),
            TipsetKeys::default(),
        )),
        RpcTest::identity(ApiInfo::chain_get_tipset_req(shared_tipset.key().clone())),
        RpcTest::identity(ApiInfo::chain_read_obj_req(*shared_block.cid())),
    ]
}

fn mpool_tests() -> Vec<RpcTest> {
    vec![RpcTest::basic(ApiInfo::mpool_pending_req(vec![]))]
}

fn net_tests() -> Vec<RpcTest> {
    // More net commands should be tested. Tracking issue:
    // https://github.com/ChainSafe/forest/issues/3639
    vec![
        RpcTest::basic(ApiInfo::net_addrs_listen_req()),
        RpcTest::basic(ApiInfo::net_peers_req()),
        RpcTest::basic(ApiInfo::net_info_req()),
    ]
}

fn node_tests() -> Vec<RpcTest> {
    vec![
        // This is a v1 RPC call. We don't support any v1 calls yet. Tracking
        // issue: https://github.com/ChainSafe/forest/issues/3640
        //RpcTest::basic(ApiInfo::node_status_req())
    ]
}

fn state_tests(shared_tipset: &Tipset) -> Vec<RpcTest> {
    let shared_block = shared_tipset.min_ticket_block();
    vec![
        RpcTest::identity(ApiInfo::state_network_name_req()),
        RpcTest::identity(ApiInfo::state_get_actor_req(
            Address::SYSTEM_ACTOR,
            shared_tipset.key().clone(),
        )),
        RpcTest::identity(ApiInfo::state_get_randomness_from_beacon_req(
            shared_tipset.key().clone(),
            DomainSeparationTag::ElectionProofProduction,
            shared_tipset.epoch(),
            "dead beef".as_bytes().to_vec(),
        )),
        RpcTest::identity(ApiInfo::state_read_state_req(
            Address::SYSTEM_ACTOR,
            shared_tipset.key().clone(),
        )),
        RpcTest::identity(ApiInfo::state_miner_active_sectors_req(
            *shared_block.miner_address(),
            shared_tipset.key().clone(),
        )),
    ]
}

// Extract tests that use chain-specific data such as block CIDs or message
// CIDs. Right now, only the last 20 tipsets are used. It would be nice to
// sample a greater range.
fn snapshot_tests(store: &ManyCar) -> anyhow::Result<Vec<RpcTest>> {
    let mut tests = vec![];
    let shared_tipset = store.heaviest_tipset()?;
    let root_tsk = shared_tipset.key().clone();
    tests.extend(chain_tests_with_tipset(&shared_tipset));
    tests.extend(state_tests(&shared_tipset));

    let mut seen = CidHashSet::default();
    for tipset in shared_tipset.chain(&store).take(20) {
        tests.push(RpcTest::identity(
            ApiInfo::chain_get_messages_in_tipset_req(tipset.key().clone()),
        ));
        for block in tipset.blocks() {
            tests.push(RpcTest::identity(ApiInfo::chain_get_block_messages_req(
                *block.cid(),
            )));
            tests.push(RpcTest::identity(ApiInfo::chain_get_parent_messages_req(
                *block.cid(),
            )));

            let (bls_messages, secp_messages) = crate::chain::store::block_messages(&store, block)?;
            for msg in bls_messages {
                if seen.insert(msg.cid()?) {
                    tests.push(RpcTest::identity(ApiInfo::chain_get_message_req(
                        msg.cid()?,
                    )));
                    tests.push(RpcTest::identity(ApiInfo::state_account_key_req(
                        msg.from(),
                        root_tsk.clone(),
                    )));
                }
            }
            for msg in secp_messages {
                if seen.insert(msg.cid()?) {
                    tests.push(RpcTest::identity(ApiInfo::chain_get_message_req(
                        msg.cid()?,
                    )));
                    tests.push(RpcTest::identity(ApiInfo::state_account_key_req(
                        msg.from(),
                        root_tsk.clone(),
                    )));
                    if !msg.params().is_empty() {
                        tests.push(RpcTest::identity(ApiInfo::state_decode_params_req(
                            msg.to(),
                            msg.method_num(),
                            msg.params().to_vec(),
                            root_tsk.clone(),
                        )));
                    }
                }
            }
<<<<<<< HEAD
            tests.push(RpcTest::identity(ApiInfo::state_miner_power_req(
=======
            tests.push(RpcTest::basic(ApiInfo::state_miner_power_req(
>>>>>>> 19d13125
                *block.miner_address(),
                tipset.key().clone(),
            )))
        }
        tests.push(RpcTest::basic(ApiInfo::state_circulating_supply_req(
            tipset.key().clone(),
        )))
    }
    Ok(tests)
}

/// Compare two RPC providers. The providers are labeled `forest` and `lotus`,
/// but other nodes may be used (such as `venus`). The `lotus` node is assumed
/// to be correct and the `forest` node will be marked as incorrect if it
/// deviates.
///
/// If snapshot files are provided, these files will be used to generate
/// additional tests.
///
/// Example output:
/// ```markdown
/// | RPC Method                        | Forest              | Lotus         |
/// |-----------------------------------|---------------------|---------------|
/// | Filecoin.ChainGetBlock            | Valid               | Valid         |
/// | Filecoin.ChainGetGenesis          | Valid               | Valid         |
/// | Filecoin.ChainGetMessage (67)     | InternalServerError | Valid         |
/// ```
/// The number after a method name indicates how many times an RPC call was tested.
async fn compare_apis(
    forest: ApiInfo,
    lotus: ApiInfo,
    snapshot_files: Vec<PathBuf>,
    filter: String,
    fail_fast: bool,
) -> anyhow::Result<()> {
    let mut tests = vec![];

    tests.extend(common_tests());
    tests.extend(auth_tests());
    tests.extend(chain_tests());
    tests.extend(mpool_tests());
    tests.extend(net_tests());
    tests.extend(node_tests());

    if !snapshot_files.is_empty() {
        let store = ManyCar::try_from(snapshot_files)?;
        tests.extend(snapshot_tests(&store)?);
    }

    tests.sort_by_key(|test| test.request.method_name);

    let mut results = HashMap::default();

    for test in tests.into_iter() {
        if !test.request.method_name.contains(&filter) {
            continue;
        }
        let (forest_status, lotus_status) = test.run(&forest, &lotus).await;
        results
            .entry((test.request.method_name, forest_status, lotus_status))
            .and_modify(|v| *v += 1)
            .or_insert(1u32);
        if (forest_status != EndpointStatus::Valid || lotus_status != EndpointStatus::Valid)
            && fail_fast
        {
            break;
        }
    }

    let mut results = results.into_iter().collect::<Vec<_>>();
    results.sort();
    println!("{}", format_as_markdown(&results));

    Ok(())
}

fn format_as_markdown(results: &[((&'static str, EndpointStatus, EndpointStatus), u32)]) -> String {
    let mut builder = Builder::default();

    builder.set_header(["RPC Method", "Forest", "Lotus"]);

    for ((method, forest_status, lotus_status), n) in results {
        builder.push_record([
            if *n > 1 {
                format!("{} ({})", method, n)
            } else {
                method.to_string()
            },
            format!("{:?}", forest_status),
            format!("{:?}", lotus_status),
        ]);
    }

    builder.build().with(Style::markdown()).to_string()
}<|MERGE_RESOLUTION|>--- conflicted
+++ resolved
@@ -319,11 +319,7 @@
                     }
                 }
             }
-<<<<<<< HEAD
             tests.push(RpcTest::identity(ApiInfo::state_miner_power_req(
-=======
-            tests.push(RpcTest::basic(ApiInfo::state_miner_power_req(
->>>>>>> 19d13125
                 *block.miner_address(),
                 tipset.key().clone(),
             )))
