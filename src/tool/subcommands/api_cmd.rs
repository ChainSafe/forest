// Copyright 2019-2024 ChainSafe Systems
// SPDX-License-Identifier: Apache-2.0, MIT

use crate::blocks::Tipset;
use crate::chain::ChainStore;
<<<<<<< HEAD
use crate::chain_sync::SyncConfig;
use crate::chain_sync::SyncStage;
=======
use crate::chain_sync::{SyncConfig, SyncStage};
use crate::cid_collections::CidHashSet;
>>>>>>> 2577449f
use crate::cli_shared::snapshot::TrustedVendor;
use crate::daemon::db_util::download_to;
use crate::db::{car::ManyCar, MemoryDB};
use crate::genesis::{get_network_name_from_genesis, read_genesis_header};
use crate::key_management::{KeyStore, KeyStoreConfig};
use crate::lotus_json::HasLotusJson;
use crate::message::Message as _;
use crate::message_pool::{MessagePool, MpoolRpcProvider};
use crate::networks::{parse_bootstrap_peers, ChainConfig, NetworkChain};
use crate::rpc::{start_rpc, RPCState};
use crate::rpc_api::{
    data_types::{MessageFilter, MessageLookup},
    eth_api::{Address as EthAddress, *},
};
use crate::rpc_client::{ApiInfo, CommunicationProtocol, JsonRpcError, RpcRequest, DEFAULT_PORT};
use crate::shim::{
    address::{Address, Protocol},
    crypto::Signature,
    state_tree::StateTree,
};
use crate::state_manager::StateManager;
use crate::utils::version::FOREST_VERSION_STRING;
use ahash::HashMap;
use anyhow::{bail, Context as _};
use clap::{Subcommand, ValueEnum};
use fil_actor_interface::market;
use fil_actors_shared::v10::runtime::DomainSeparationTag;
use futures::{stream::FuturesUnordered, StreamExt};
use fvm_ipld_blockstore::Blockstore;
use itertools::Itertools as _;
use jsonrpsee::types::ErrorCode;
use serde::de::DeserializeOwned;
use std::{
    net::{IpAddr, Ipv4Addr, SocketAddr},
    path::{Path, PathBuf},
    str::FromStr,
    sync::Arc,
    time::Duration,
};
use tabled::{builder::Builder, settings::Style};
use tokio::{
    signal::{
        ctrl_c,
        unix::{signal, SignalKind},
    },
    sync::{mpsc, RwLock, Semaphore},
    task::JoinSet,
};
use tracing::{info, warn};

#[derive(Debug, Subcommand)]
pub enum ApiCommands {
    // Serve
    Serve {
        /// Snapshot input paths. Supports `.car`, `.car.zst`, and `.forest.car.zst`.
        snapshot_files: Vec<PathBuf>,
        /// Filecoin network chain
        #[arg(long, default_value = "mainnet")]
        chain: NetworkChain,
        // RPC port
        #[arg(long, default_value_t = DEFAULT_PORT)]
        port: u16,
        // Allow downloading snapshot automatically
        #[arg(long)]
        auto_download_snapshot: bool,
        /// Validate snapshot at given EPOCH, use a negative value -N to validate
        /// the last N EPOCH(s) starting at HEAD.
        #[arg(long, default_value_t = -20)]
        height: i64,
    },
    /// Compare
    Compare {
        /// Forest address
        #[clap(long, default_value_t = ApiInfo::from_str("/ip4/127.0.0.1/tcp/2345/http").expect("infallible"))]
        forest: ApiInfo,
        /// Lotus address
        #[clap(long, default_value_t = ApiInfo::from_str("/ip4/127.0.0.1/tcp/1234/http").expect("infallible"))]
        lotus: ApiInfo,
        /// Snapshot input paths. Supports `.car`, `.car.zst`, and `.forest.car.zst`.
        #[arg()]
        snapshot_files: Vec<PathBuf>,
        /// Filter which tests to run according to method name. Case sensitive.
        #[arg(long, default_value = "")]
        filter: String,
        /// Filter file which tests to run according to method name. Case sensitive.
        /// The file should contain one entry per line. Lines starting with `!`
        /// are considered as rejected methods, while the others are allowed.
        /// Empty lines and lines starting with `#` are ignored.
        #[arg(long)]
        filter_file: Option<PathBuf>,
        /// Cancel test run on the first failure
        #[arg(long)]
        fail_fast: bool,
        #[arg(short, long, default_value = "20")]
        /// The number of tipsets to use to generate test cases.
        n_tipsets: usize,
        #[arg(long, value_enum, default_value_t = RunIgnored::Default)]
        /// Behavior for tests marked as `ignored`.
        run_ignored: RunIgnored,
        /// Maximum number of concurrent requests
        #[arg(long, default_value = "8")]
        max_concurrent_requests: usize,
    },
}

/// For more information about each flag, refer to the Forest documentation at:
/// <https://docs.forest.chainsafe.io/rustdoc/forest_filecoin/tool/subcommands/api_cmd/enum.ApiCommands.html>
struct ApiTestFlags {
    filter: String,
    filter_file: Option<PathBuf>,
    fail_fast: bool,
    n_tipsets: usize,
    run_ignored: RunIgnored,
    max_concurrent_requests: usize,
}

impl ApiCommands {
    pub async fn run(self) -> anyhow::Result<()> {
        match self {
            Self::Serve {
                snapshot_files,
                chain,
                port,
                auto_download_snapshot,
                height,
            } => {
<<<<<<< HEAD
                start_offline_server(
                    snapshot_files,
                    chain,
                    port,
                    data_dir,
                    auto_download_snapshot,
                    height,
                )
                .await?;
=======
                start_offline_server(snapshot_files, chain, port, auto_download_snapshot).await?;
>>>>>>> 2577449f
            }
            Self::Compare {
                forest,
                lotus,
                snapshot_files,
                filter,
                filter_file,
                fail_fast,
                n_tipsets,
                run_ignored,
                max_concurrent_requests,
            } => {
                let config = ApiTestFlags {
                    filter,
                    filter_file,
                    fail_fast,
                    n_tipsets,
                    run_ignored,
                    max_concurrent_requests,
                };

                compare_apis(forest, lotus, snapshot_files, config).await?
            }
        }
        Ok(())
    }
}

#[derive(ValueEnum, Debug, Clone)]
#[clap(rename_all = "kebab_case")]
pub enum RunIgnored {
    Default,
    IgnoredOnly,
    All,
}

#[derive(Debug, Clone, Copy, PartialOrd, Ord, PartialEq, Eq, Hash)]
enum EndpointStatus {
    // RPC method is missing
    MissingMethod,
    // Request isn't valid according to jsonrpc spec
    InvalidRequest,
    // Catch-all for errors on the node
    InternalServerError,
    // Unexpected JSON schema
    InvalidJSON,
    // Got response with the right JSON schema but it failed sanity checking
    InvalidResponse,
    Timeout,
    Valid,
}

impl EndpointStatus {
    fn from_json_error(err: JsonRpcError) -> Self {
        match err.known_code() {
            ErrorCode::ParseError => Self::InvalidResponse,
            ErrorCode::OversizedRequest => Self::InvalidRequest,
            ErrorCode::InvalidRequest => Self::InvalidRequest,
            ErrorCode::MethodNotFound => Self::MissingMethod,
            it if it.code() == 0 && it.message().contains("timed out") => Self::Timeout,
            _ => {
                tracing::debug!(?err);
                Self::InternalServerError
            }
        }
    }
}
struct RpcTest {
    request: RpcRequest,
    check_syntax: Arc<dyn Fn(serde_json::Value) -> bool + Send + Sync>,
    check_semantics: Arc<dyn Fn(serde_json::Value, serde_json::Value) -> bool + Send + Sync>,
    ignore: Option<&'static str>,
}

impl RpcTest {
    // Check that an endpoint exist and that both the Lotus and Forest JSON
    // response follows the same schema.
    fn basic<T>(request: RpcRequest<T>) -> RpcTest
    where
        T: HasLotusJson,
    {
        RpcTest {
            request: request.lower(),
            check_syntax: Arc::new(|value| serde_json::from_value::<T::LotusJson>(value).is_ok()),
            check_semantics: Arc::new(|_, _| true),
            ignore: None,
        }
    }

    // Check that an endpoint exist, has the same JSON schema, and do custom
    // validation over both responses.
    fn validate<T>(
        request: RpcRequest<T>,
        validate: impl Fn(T, T) -> bool + Send + Sync + 'static,
    ) -> RpcTest
    where
        T: HasLotusJson,
        T::LotusJson: DeserializeOwned,
    {
        RpcTest {
            request: request.lower(),
            check_syntax: Arc::new(|value| serde_json::from_value::<T::LotusJson>(value).is_ok()),
            check_semantics: Arc::new(move |forest_json, lotus_json| {
                serde_json::from_value::<T::LotusJson>(forest_json).is_ok_and(|forest| {
                    serde_json::from_value::<T::LotusJson>(lotus_json).is_ok_and(|lotus| {
                        validate(
                            HasLotusJson::from_lotus_json(forest),
                            HasLotusJson::from_lotus_json(lotus),
                        )
                    })
                })
            }),
            ignore: None,
        }
    }

    fn ignore(mut self, msg: &'static str) -> Self {
        self.ignore = Some(msg);
        self
    }

    // Check that an endpoint exist and that Forest returns exactly the same
    // JSON as Lotus.
    fn identity<T: PartialEq>(request: RpcRequest<T>) -> RpcTest
    where
        T: HasLotusJson,
        T::LotusJson: DeserializeOwned,
    {
        RpcTest::validate(request, |forest, lotus| forest == lotus)
    }

    fn with_timeout(mut self, timeout: Duration) -> Self {
        self.request.set_timeout(timeout);
        self
    }

    async fn run(
        &self,
        forest_api: &ApiInfo,
        lotus_api: &ApiInfo,
        use_websocket: bool,
    ) -> (EndpointStatus, EndpointStatus) {
        let (forest_resp, lotus_resp) = if use_websocket {
            (
                forest_api.ws_call(self.request.clone()).await,
                lotus_api.ws_call(self.request.clone()).await,
            )
        } else {
            (
                forest_api.call(self.request.clone()).await,
                lotus_api.call(self.request.clone()).await,
            )
        };

        match (forest_resp, lotus_resp) {
            (Ok(forest), Ok(lotus))
                if (self.check_syntax)(forest.clone()) && (self.check_syntax)(lotus.clone()) =>
            {
                let forest_status = if (self.check_semantics)(forest, lotus) {
                    EndpointStatus::Valid
                } else {
                    EndpointStatus::InvalidResponse
                };
                (forest_status, EndpointStatus::Valid)
            }
            (Err(forest_err), Err(lotus_err)) if forest_err == lotus_err => {
                // Both Forest and Lotus have the same error, consider it as valid
                (EndpointStatus::Valid, EndpointStatus::Valid)
            }
            (forest_resp, lotus_resp) => {
                let forest_status =
                    forest_resp.map_or_else(EndpointStatus::from_json_error, |value| {
                        if (self.check_syntax)(value) {
                            EndpointStatus::Valid
                        } else {
                            EndpointStatus::InvalidJSON
                        }
                    });
                let lotus_status =
                    lotus_resp.map_or_else(EndpointStatus::from_json_error, |value| {
                        if (self.check_syntax)(value) {
                            EndpointStatus::Valid
                        } else {
                            EndpointStatus::InvalidJSON
                        }
                    });

                (forest_status, lotus_status)
            }
        }
    }
}

fn common_tests() -> Vec<RpcTest> {
    vec![
        RpcTest::basic(ApiInfo::version_req()),
        RpcTest::basic(ApiInfo::start_time_req()),
        RpcTest::basic(ApiInfo::discover_req()).ignore("Not implemented yet"),
        RpcTest::basic(ApiInfo::session_req()),
    ]
}

fn auth_tests() -> Vec<RpcTest> {
    // Auth commands should be tested as well. Tracking issue:
    // https://github.com/ChainSafe/forest/issues/3639
    vec![]
}

fn beacon_tests() -> Vec<RpcTest> {
    vec![RpcTest::identity(ApiInfo::beacon_get_entry_req(10101))]
}

fn chain_tests() -> Vec<RpcTest> {
    vec![
        RpcTest::validate(ApiInfo::chain_head_req(), |forest, lotus| {
            forest.epoch().abs_diff(lotus.epoch()) < 10
        }),
        RpcTest::identity(ApiInfo::chain_get_genesis_req()),
    ]
}

fn chain_tests_with_tipset(shared_tipset: &Tipset) -> Vec<RpcTest> {
    let shared_block = shared_tipset.min_ticket_block();

    vec![
        RpcTest::identity(ApiInfo::chain_get_block_req(*shared_block.cid())),
        RpcTest::identity(ApiInfo::chain_get_tipset_by_height_req(
            shared_tipset.epoch(),
            Default::default(),
        )),
        RpcTest::identity(ApiInfo::chain_get_tipset_after_height_req(
            shared_tipset.epoch(),
            Default::default(),
        )),
        RpcTest::identity(ApiInfo::chain_get_tipset_req(shared_tipset.key().clone())),
        RpcTest::identity(ApiInfo::chain_read_obj_req(*shared_block.cid())),
        RpcTest::identity(ApiInfo::chain_has_obj_req(*shared_block.cid())),
        RpcTest::identity(ApiInfo::chain_get_path_req(
            shared_tipset.key().clone(),
            shared_tipset.parents().clone(),
        )),
    ]
}

fn mpool_tests() -> Vec<RpcTest> {
    vec![RpcTest::basic(ApiInfo::mpool_pending_req(vec![]))]
}

fn net_tests() -> Vec<RpcTest> {
    let bootstrap_peers = parse_bootstrap_peers(include_str!("../../../build/bootstrap/calibnet"));
    let peer_id = bootstrap_peers
        .last()
        .expect("No bootstrap peers found - bootstrap file is empty or corrupted")
        .to_string()
        .rsplit_once('/')
        .expect("No peer id found - address is not in the expected format")
        .1
        .to_string();

    // More net commands should be tested. Tracking issue:
    // https://github.com/ChainSafe/forest/issues/3639
    vec![
        RpcTest::basic(ApiInfo::net_addrs_listen_req()),
        RpcTest::basic(ApiInfo::net_peers_req()),
        RpcTest::identity(ApiInfo::net_listening_req()),
        RpcTest::basic(ApiInfo::net_agent_version_req(peer_id)),
        RpcTest::basic(ApiInfo::net_info_req())
            .ignore("Not implemented in Lotus. Why do we even have this method?"),
        RpcTest::basic(ApiInfo::net_auto_nat_status_req()),
        RpcTest::identity(ApiInfo::net_version_req()),
    ]
}

fn node_tests() -> Vec<RpcTest> {
    vec![
        // This is a v1 RPC call. We don't support any v1 calls yet. Tracking
        // issue: https://github.com/ChainSafe/forest/issues/3640
        //RpcTest::basic(ApiInfo::node_status_req())
    ]
}

fn state_tests(shared_tipset: &Tipset) -> Vec<RpcTest> {
    let shared_block = shared_tipset.min_ticket_block();
    vec![
        RpcTest::identity(ApiInfo::state_network_name_req()),
        RpcTest::identity(ApiInfo::state_get_actor_req(
            Address::SYSTEM_ACTOR,
            shared_tipset.key().clone(),
        )),
        RpcTest::identity(ApiInfo::state_get_randomness_from_tickets_req(
            shared_tipset.key().into(),
            DomainSeparationTag::ElectionProofProduction,
            shared_tipset.epoch(),
            "dead beef".as_bytes().to_vec(),
        )),
        RpcTest::identity(ApiInfo::state_get_randomness_from_beacon_req(
            shared_tipset.key().into(),
            DomainSeparationTag::ElectionProofProduction,
            shared_tipset.epoch(),
            "dead beef".as_bytes().to_vec(),
        )),
        RpcTest::identity(ApiInfo::state_read_state_req(
            Address::SYSTEM_ACTOR,
            shared_tipset.key().into(),
        )),
        RpcTest::identity(ApiInfo::state_read_state_req(
            Address::SYSTEM_ACTOR,
            Default::default(),
        )),
        RpcTest::identity(ApiInfo::state_miner_active_sectors_req(
            shared_block.miner_address,
            shared_tipset.key().into(),
        )),
        RpcTest::identity(ApiInfo::state_lookup_id_req(
            shared_block.miner_address,
            shared_tipset.key().into(),
        )),
        // This should return `Address::new_id(0xdeadbeef)`
        RpcTest::identity(ApiInfo::state_lookup_id_req(
            Address::new_id(0xdeadbeef),
            shared_tipset.key().into(),
        )),
        RpcTest::identity(ApiInfo::state_network_version_req(
            shared_tipset.key().into(),
        )),
        RpcTest::identity(ApiInfo::state_list_miners_req(shared_tipset.key().into())),
        RpcTest::identity(ApiInfo::state_sector_get_info_req(
            shared_block.miner_address,
            101,
            shared_tipset.key().into(),
        )),
        RpcTest::identity(ApiInfo::msig_get_available_balance_req(
            Address::new_id(18101), // msig address id
            shared_tipset.key().into(),
        )),
        RpcTest::identity(ApiInfo::msig_get_pending_req(
            Address::new_id(18101), // msig address id
            shared_tipset.key().into(),
        )),
    ]
}

fn wallet_tests() -> Vec<RpcTest> {
    // This address has been funded by the calibnet faucet and the private keys
    // has been discarded. It should always have a non-zero balance.
    let known_wallet = Address::from_str("t1c4dkec3qhrnrsa4mccy7qntkyq2hhsma4sq7lui").unwrap();
    // "Hello world!" signed with the above address:
    let signature = "44364ca78d85e53dda5ac6f719a4f2de3261c17f58558ab7730f80c478e6d43775244e7d6855afad82e4a1fd6449490acfa88e3fcfe7c1fe96ed549c100900b400";
    let text = "Hello world!".as_bytes().to_vec();
    let sig_bytes = hex::decode(signature).unwrap();
    let signature = match known_wallet.protocol() {
        Protocol::Secp256k1 => Signature::new_secp256k1(sig_bytes),
        Protocol::BLS => Signature::new_bls(sig_bytes),
        _ => panic!("Invalid signature (must be bls or secp256k1)"),
    };

    vec![
        RpcTest::identity(ApiInfo::wallet_balance_req(known_wallet.to_string())),
        RpcTest::identity(ApiInfo::wallet_validate_address_req(
            known_wallet.to_string(),
        )),
        RpcTest::identity(ApiInfo::wallet_verify_req(known_wallet, text, signature)),
        // These methods require write access in Lotus. Not sure why.
        // RpcTest::basic(ApiInfo::wallet_default_address_req()),
        // RpcTest::basic(ApiInfo::wallet_list_req()),
        // RpcTest::basic(ApiInfo::wallet_has_req(known_wallet.to_string())),
    ]
}

fn eth_tests() -> Vec<RpcTest> {
    vec![
        RpcTest::identity(ApiInfo::eth_accounts_req()),
        RpcTest::validate(ApiInfo::eth_block_number_req(), |forest, lotus| {
            fn parse_hex(inp: &str) -> i64 {
                let without_prefix = inp.trim_start_matches("0x");
                i64::from_str_radix(without_prefix, 16).unwrap_or_default()
            }
            parse_hex(&forest).abs_diff(parse_hex(&lotus)) < 10
        }),
        RpcTest::identity(ApiInfo::eth_chain_id_req()),
        // There is randomness in the result of this API
        RpcTest::basic(ApiInfo::eth_gas_price_req()),
        RpcTest::basic(ApiInfo::eth_syncing_req()),
        RpcTest::identity(ApiInfo::eth_get_balance_req(
            EthAddress::from_str("0xff38c072f286e3b20b3954ca9f99c05fbecc64aa").unwrap(),
            BlockNumberOrHash::from_predefined(Predefined::Latest),
        )),
        RpcTest::identity(ApiInfo::eth_get_balance_req(
            EthAddress::from_str("0xff38c072f286e3b20b3954ca9f99c05fbecc64aa").unwrap(),
            BlockNumberOrHash::from_predefined(Predefined::Pending),
        )),
    ]
}

fn eth_tests_with_tipset(shared_tipset: &Tipset) -> Vec<RpcTest> {
    vec![
        RpcTest::identity(ApiInfo::eth_get_balance_req(
            EthAddress::from_str("0xff38c072f286e3b20b3954ca9f99c05fbecc64aa").unwrap(),
            BlockNumberOrHash::from_block_number(shared_tipset.epoch()),
        )),
        RpcTest::identity(ApiInfo::eth_get_balance_req(
            EthAddress::from_str("0xff000000000000000000000000000000000003ec").unwrap(),
            BlockNumberOrHash::from_block_number(shared_tipset.epoch()),
        )),
    ]
}

// Extract tests that use chain-specific data such as block CIDs or message
// CIDs. Right now, only the last `n_tipsets` tipsets are used.
fn snapshot_tests(store: Arc<ManyCar>, n_tipsets: usize) -> anyhow::Result<Vec<RpcTest>> {
    let mut tests = vec![];
    let shared_tipset = store.heaviest_tipset()?;
    let root_tsk = shared_tipset.key();
    tests.extend(chain_tests_with_tipset(&shared_tipset));
    tests.extend(state_tests(&shared_tipset));
    tests.extend(eth_tests_with_tipset(&shared_tipset));

    // Not easily verifiable by using addresses extracted from blocks as most of those yield `null`
    // for both Lotus and Forest. Therefore the actor addresses are hardcoded to values that allow
    // for API compatibility verification.
    tests.push(RpcTest::identity(ApiInfo::state_verified_client_status(
        Address::VERIFIED_REGISTRY_ACTOR,
        shared_tipset.key().into(),
    )));
    tests.push(RpcTest::identity(ApiInfo::state_verified_client_status(
        Address::DATACAP_TOKEN_ACTOR,
        shared_tipset.key().into(),
    )));

    for tipset in shared_tipset.clone().chain(&store).take(n_tipsets) {
        tests.push(RpcTest::identity(
            ApiInfo::chain_get_messages_in_tipset_req(tipset.key().clone()),
        ));
        for block in tipset.block_headers() {
            tests.push(RpcTest::identity(ApiInfo::chain_get_block_messages_req(
                *block.cid(),
            )));
            tests.push(RpcTest::identity(ApiInfo::chain_get_parent_messages_req(
                *block.cid(),
            )));
            tests.push(RpcTest::identity(ApiInfo::chain_get_parent_receipts_req(
                *block.cid(),
            )));
            tests.push(RpcTest::identity(ApiInfo::state_miner_active_sectors_req(
                block.miner_address,
                root_tsk.into(),
            )));

            let (bls_messages, secp_messages) = crate::chain::store::block_messages(&store, block)?;
            for msg in bls_messages.into_iter().unique() {
                tests.push(RpcTest::identity(ApiInfo::chain_get_message_req(
                    msg.cid()?,
                )));
                tests.push(RpcTest::identity(ApiInfo::state_account_key_req(
                    msg.from(),
                    root_tsk.into(),
                )));
                tests.push(RpcTest::identity(ApiInfo::state_account_key_req(
                    msg.from(),
                    Default::default(),
                )));
                tests.push(RpcTest::identity(ApiInfo::state_lookup_id_req(
                    msg.from(),
                    root_tsk.into(),
                )));
                tests.push(
                    validate_message_lookup(ApiInfo::state_wait_msg_req(msg.cid()?, 0))
                        .with_timeout(Duration::from_secs(30)),
                );
                tests.push(validate_message_lookup(ApiInfo::state_search_msg_req(
                    msg.cid()?,
                )));
                tests.push(validate_message_lookup(
                    ApiInfo::state_search_msg_limited_req(msg.cid()?, 800),
                ));
                tests.push(RpcTest::identity(ApiInfo::state_list_messages_req(
                    MessageFilter {
                        from: Some(msg.from()),
                        to: Some(msg.to()),
                    },
                    root_tsk.into(),
                    shared_tipset.epoch(),
                )));
                tests.push(validate_message_lookup(ApiInfo::state_search_msg_req(
                    msg.cid()?,
                )));
                tests.push(validate_message_lookup(
                    ApiInfo::state_search_msg_limited_req(msg.cid()?, 800),
                ));
            }
            for msg in secp_messages.into_iter().unique() {
                tests.push(RpcTest::identity(ApiInfo::chain_get_message_req(
                    msg.cid()?,
                )));
                tests.push(RpcTest::identity(ApiInfo::state_account_key_req(
                    msg.from(),
                    root_tsk.into(),
                )));
                tests.push(RpcTest::identity(ApiInfo::state_account_key_req(
                    msg.from(),
                    Default::default(),
                )));
                tests.push(RpcTest::identity(ApiInfo::state_lookup_id_req(
                    msg.from(),
                    root_tsk.into(),
                )));
                tests.push(
                    validate_message_lookup(ApiInfo::state_wait_msg_req(msg.cid()?, 0))
                        .with_timeout(Duration::from_secs(30)),
                );
                tests.push(validate_message_lookup(ApiInfo::state_search_msg_req(
                    msg.cid()?,
                )));
                tests.push(validate_message_lookup(
                    ApiInfo::state_search_msg_limited_req(msg.cid()?, 800),
                ));
                tests.push(RpcTest::basic(ApiInfo::mpool_get_nonce_req(msg.from())));
                tests.push(RpcTest::identity(ApiInfo::state_list_messages_req(
                    MessageFilter {
                        from: None,
                        to: Some(msg.to()),
                    },
                    root_tsk.into(),
                    shared_tipset.epoch(),
                )));
                tests.push(RpcTest::identity(ApiInfo::state_list_messages_req(
                    MessageFilter {
                        from: Some(msg.from()),
                        to: None,
                    },
                    root_tsk.into(),
                    shared_tipset.epoch(),
                )));
                tests.push(RpcTest::identity(ApiInfo::state_list_messages_req(
                    MessageFilter {
                        from: None,
                        to: None,
                    },
                    root_tsk.into(),
                    shared_tipset.epoch(),
                )));

                if !msg.params().is_empty() {
                    tests.push(RpcTest::identity(ApiInfo::state_decode_params_req(
                            msg.to(),
                            msg.method_num(),
                            msg.params().to_vec(),
                            root_tsk.into(),
                        )).ignore("Difficult to implement. Tracking issue: https://github.com/ChainSafe/forest/issues/3769"));
                }
            }
            tests.push(RpcTest::identity(ApiInfo::state_miner_info_req(
                block.miner_address,
                tipset.key().into(),
            )));
            tests.push(RpcTest::identity(ApiInfo::state_miner_power_req(
                block.miner_address,
                tipset.key().into(),
            )));
            tests.push(RpcTest::identity(ApiInfo::state_miner_deadlines_req(
                block.miner_address,
                tipset.key().into(),
            )));
            tests.push(RpcTest::identity(
                ApiInfo::state_miner_proving_deadline_req(block.miner_address, tipset.key().into()),
            ));
            tests.push(RpcTest::identity(
                ApiInfo::state_miner_available_balance_req(
                    block.miner_address,
                    tipset.key().into(),
                ),
            ));
            tests.push(RpcTest::identity(ApiInfo::state_miner_faults_req(
                block.miner_address,
                tipset.key().into(),
            )));
            tests.push(RpcTest::identity(ApiInfo::miner_get_base_info_req(
                block.miner_address,
                block.epoch,
                tipset.key().into(),
            )));
            tests.push(RpcTest::identity(ApiInfo::state_miner_recoveries_req(
                block.miner_address,
                tipset.key().into(),
            )));
            tests.push(RpcTest::identity(ApiInfo::state_miner_sector_count_req(
                block.miner_address,
                tipset.key().into(),
            )));
        }
        tests.push(RpcTest::identity(ApiInfo::state_circulating_supply_req(
            tipset.key().into(),
        )));
        tests.push(RpcTest::identity(
            ApiInfo::state_vm_circulating_supply_internal_req(tipset.key().into()),
        ));

        for block in tipset.block_headers() {
            let (bls_messages, secp_messages) = crate::chain::store::block_messages(&store, block)?;
            for msg in secp_messages {
                tests.push(RpcTest::identity(ApiInfo::state_call_req(
                    msg.message().clone(),
                    shared_tipset.key().into(),
                )));
            }
            for msg in bls_messages {
                tests.push(RpcTest::identity(ApiInfo::state_call_req(
                    msg.clone(),
                    shared_tipset.key().into(),
                )));
            }
        }

        // Get deals
        let deals = {
            let state = StateTree::new_from_root(store.clone(), tipset.parent_state())?;
            let actor = state
                .get_actor(&Address::MARKET_ACTOR)?
                .context("Market actor not found")?;
            let market_state = market::State::load(&store, actor.code, actor.state)?;
            let proposals = market_state.proposals(&store)?;
            let mut deals = vec![];
            proposals.for_each(|deal_id, _| {
                deals.push(deal_id);
                Ok(())
            })?;
            deals
        };

        // Take 5 deals from each tipset
        for deal in deals.into_iter().take(5) {
            tests.push(RpcTest::identity(ApiInfo::state_market_storage_deal_req(
                deal,
                tipset.key().into(),
            )));
        }
    }
    Ok(tests)
}

fn websocket_tests() -> Vec<RpcTest> {
    let test = RpcTest::identity(ApiInfo::chain_notify_req()).ignore("Not implemented yet");
    vec![test]
}

fn derive_protocol(forest: &ApiInfo, lotus: &ApiInfo) -> anyhow::Result<CommunicationProtocol> {
    let a = forest.multiaddr.clone().pop().map(|p| p.tag());
    let b = lotus.multiaddr.clone().pop().map(|p| p.tag());

    // Both `ApiInfo` should end with the same tag to be valid, and the protocol should be supported
    match (a, b) {
        (Some(x), Some(y)) if x == y => Ok(x.try_into()?),
        _ => bail!(
            "communication protocols mismatch: {:?} (Forest) is different from {:?} (Lotus)",
            a,
            b
        ),
    }
}

/// Compare two RPC providers. The providers are labeled `forest` and `lotus`,
/// but other nodes may be used (such as `venus`). The `lotus` node is assumed
/// to be correct and the `forest` node will be marked as incorrect if it
/// deviates.
///
/// If snapshot files are provided, these files will be used to generate
/// additional tests.
///
/// Example output:
/// ```markdown
/// | RPC Method                        | Forest              | Lotus         |
/// |-----------------------------------|---------------------|---------------|
/// | Filecoin.ChainGetBlock            | Valid               | Valid         |
/// | Filecoin.ChainGetGenesis          | Valid               | Valid         |
/// | Filecoin.ChainGetMessage (67)     | InternalServerError | Valid         |
/// ```
/// The number after a method name indicates how many times an RPC call was tested.
#[allow(clippy::too_many_arguments)]
async fn compare_apis(
    forest: ApiInfo,
    lotus: ApiInfo,
    snapshot_files: Vec<PathBuf>,
    config: ApiTestFlags,
) -> anyhow::Result<()> {
    let communication = derive_protocol(&forest, &lotus)?;

    let mut tests = vec![];

    tests.extend(common_tests());
    tests.extend(auth_tests());
    tests.extend(beacon_tests());
    tests.extend(chain_tests());
    tests.extend(mpool_tests());
    tests.extend(net_tests());
    tests.extend(node_tests());
    tests.extend(wallet_tests());
    tests.extend(eth_tests());

    if !snapshot_files.is_empty() {
        let store = Arc::new(ManyCar::try_from(snapshot_files)?);
        tests.extend(snapshot_tests(store, config.n_tipsets)?);
    }

    let use_websocket = communication == CommunicationProtocol::Ws;
    if use_websocket {
        tests.extend(websocket_tests());
    }

    tests.sort_by_key(|test| test.request.method_name);

    run_tests(tests, &forest, &lotus, &config, use_websocket).await
}

async fn start_offline_server(
    snapshot_files: Vec<PathBuf>,
    chain: NetworkChain,
    rpc_port: u16,
    auto_download_snapshot: bool,
    height: i64,
) -> anyhow::Result<()> {
    info!("Configuring Offline RPC Server");
    let db = Arc::new(ManyCar::new(MemoryDB::default()));

    let snapshot_files = if snapshot_files.is_empty() {
        let (snapshot_url, num_bytes, path) =
            crate::cli_shared::snapshot::peek(TrustedVendor::default(), &chain)
                .await
                .context("couldn't get snapshot size")?;
        if !auto_download_snapshot {
            warn!("Automatic snapshot download is disabled.");
            let message = format!(
                "Fetch a {} snapshot to the current directory? (denying will exit the program). ",
                indicatif::HumanBytes(num_bytes)
            );
            let have_permission =
                dialoguer::Confirm::with_theme(&dialoguer::theme::ColorfulTheme::default())
                    .with_prompt(message)
                    .default(false)
                    .interact()
                    .unwrap_or(false);
            if !have_permission {
                anyhow::bail!("No snapshot provided, exiting offline RPC setup.");
            }
        }
        info!(
            "Downloading latest snapshot for {} size {}",
            chain,
            indicatif::HumanBytes(num_bytes)
        );
        let downloaded_snapshot_path = std::env::current_dir()?.join(path);
        download_to(&snapshot_url, &downloaded_snapshot_path).await?;
        info!("Snapshot downloaded");
        vec![downloaded_snapshot_path]
    } else {
        snapshot_files
    };
    db.read_only_files(snapshot_files.iter().cloned())?;

    let chain_config = Arc::new(ChainConfig::from_chain(&chain));
    let sync_config = Arc::new(SyncConfig::default());
    let genesis_header =
        read_genesis_header(None, chain_config.genesis_bytes(&db).await?.as_deref(), &db).await?;
    let chain_store = Arc::new(ChainStore::new(
        db.clone(),
        db.clone(),
        chain_config.clone(),
        genesis_header.clone(),
    )?);
    let state_manager = Arc::new(StateManager::new(
        chain_store.clone(),
        chain_config,
        sync_config,
    )?);
    let head_ts = Arc::new(db.heaviest_tipset()?);

    state_manager
        .chain_store()
        .set_heaviest_tipset(head_ts.clone())?;

    let beacon = Arc::new(
        state_manager
            .chain_config()
            .get_beacon_schedule(chain_store.genesis_block_header().timestamp),
    );
    let (network_send, _) = flume::bounded(5);
    let network_name = get_network_name_from_genesis(&genesis_header, &state_manager)?;
    let message_pool = MessagePool::new(
        MpoolRpcProvider::new(chain_store.publisher().clone(), state_manager.clone()),
        network_name.clone(),
        network_send.clone(),
        Default::default(),
        state_manager.chain_config().clone(),
        &mut JoinSet::new(),
    )?;

    // Validate tipsets since the {height} EPOCH when `height >= 0`,
    // or valiadte the last {-height} EPOCH(s) when `height < 0`
    let n_ts_to_validate = if height > 0 {
        (head_ts.epoch() - height).max(0)
    } else {
        -height
    } as usize;
    if n_ts_to_validate > 0 {
        if let Err(e) =
            state_manager.validate_tipsets(head_ts.chain_arc(&db).take(n_ts_to_validate))
        {
            warn!("{e}");
        }
    }

    let rpc_state = RPCState {
        state_manager,
        keystore: Arc::new(RwLock::new(KeyStore::new(KeyStoreConfig::Memory)?)),
        mpool: Arc::new(message_pool),
        bad_blocks: Default::default(),
        sync_state: Arc::new(parking_lot::RwLock::new(Default::default())),
        network_send,
        network_name,
        start_time: chrono::Utc::now(),
        chain_store,
        beacon,
    };
    rpc_state.sync_state.write().set_stage(SyncStage::Idle);
    start_offline_rpc(rpc_state, rpc_port).await?;

    Ok(())
}

pub async fn start_offline_rpc<DB>(state: RPCState<DB>, rpc_port: u16) -> anyhow::Result<()>
where
    DB: Blockstore + Send + Sync + 'static,
{
    info!("Starting offline RPC Server");
    let rpc_address = SocketAddr::new(IpAddr::V4(Ipv4Addr::UNSPECIFIED), rpc_port);
    let forest_version = FOREST_VERSION_STRING.as_str();
    let (shutdown_send, mut shutdown_recv) = mpsc::channel(1);
    let mut terminate = signal(SignalKind::terminate())?;

    let result = tokio::select! {
        ret = start_rpc(state, rpc_address, forest_version, shutdown_send) => ret,
        _ = ctrl_c() => {
            info!("Keyboard interrupt.");
            Ok(())
        },
        _ = terminate.recv() => {
            info!("Received SIGTERM.");
            Ok(())
        },
        _ = shutdown_recv.recv() => {
            info!("Client requested a shutdown.");
            Ok(())
        },
    };
    crate::utils::io::terminal_cleanup();
    result
}

async fn run_tests(
    tests: Vec<RpcTest>,
    forest: &ApiInfo,
    lotus: &ApiInfo,
    config: &ApiTestFlags,
    use_websocket: bool,
) -> anyhow::Result<()> {
    let semaphore = Arc::new(Semaphore::new(config.max_concurrent_requests));
    let mut futures = FuturesUnordered::new();

    let filter_list = if let Some(filter_file) = &config.filter_file {
        FilterList::new_from_file(filter_file)?
    } else {
        FilterList::default().allow(config.filter.clone())
    };

    for test in tests.into_iter() {
        // By default, do not run ignored tests.
        if matches!(config.run_ignored, RunIgnored::Default) && test.ignore.is_some() {
            continue;
        }
        // If in `IgnoreOnly` mode, only run ignored tests.
        if matches!(config.run_ignored, RunIgnored::IgnoredOnly) && test.ignore.is_none() {
            continue;
        }

        if !filter_list.authorize(test.request.method_name) {
            continue;
        }

        // Acquire a permit from the semaphore before spawning a test
        let permit = semaphore.clone().acquire_owned().await?;
        let forest = forest.clone();
        let lotus = lotus.clone();
        let future = tokio::spawn(async move {
            let (forest_status, lotus_status) = test.run(&forest, &lotus, use_websocket).await;
            drop(permit); // Release the permit after test execution
            (test.request.method_name, forest_status, lotus_status)
        });

        futures.push(future);
    }

    let mut success_results = HashMap::default();
    let mut failed_results = HashMap::default();
    while let Some(Ok((method_name, forest_status, lotus_status))) = futures.next().await {
        let result_entry = (method_name, forest_status, lotus_status);
        if (forest_status == EndpointStatus::Valid && lotus_status == EndpointStatus::Valid)
            || (forest_status == EndpointStatus::Timeout && lotus_status == EndpointStatus::Timeout)
        {
            success_results
                .entry(result_entry)
                .and_modify(|v| *v += 1)
                .or_insert(1u32);
        } else {
            failed_results
                .entry(result_entry)
                .and_modify(|v| *v += 1)
                .or_insert(1u32);
        }

        if !failed_results.is_empty() && config.fail_fast {
            break;
        }
    }
    print_test_results(&success_results, &failed_results);

    if failed_results.is_empty() {
        Ok(())
    } else {
        Err(anyhow::Error::msg("Some tests failed"))
    }
}

fn print_test_results(
    success_results: &HashMap<(&'static str, EndpointStatus, EndpointStatus), u32>,
    failed_results: &HashMap<(&'static str, EndpointStatus, EndpointStatus), u32>,
) {
    // Combine all results
    let mut combined_results = success_results.clone();
    for (key, value) in failed_results {
        combined_results.insert(*key, *value);
    }

    // Collect and display results in Markdown format
    let mut results = combined_results.into_iter().collect::<Vec<_>>();
    results.sort();
    println!("{}", format_as_markdown(&results));
}

fn format_as_markdown(results: &[((&'static str, EndpointStatus, EndpointStatus), u32)]) -> String {
    let mut builder = Builder::default();

    builder.push_record(["RPC Method", "Forest", "Lotus"]);

    for ((method, forest_status, lotus_status), n) in results {
        builder.push_record([
            if *n > 1 {
                format!("{} ({})", method, n)
            } else {
                method.to_string()
            },
            format!("{:?}", forest_status),
            format!("{:?}", lotus_status),
        ]);
    }

    builder.build().with(Style::markdown()).to_string()
}

fn validate_message_lookup(req: RpcRequest<Option<MessageLookup>>) -> RpcTest {
    use libipld_core::ipld::Ipld;

    RpcTest::validate(req, |mut forest, mut lotus| {
        // FIXME: https://github.com/ChainSafe/forest/issues/3784
        if let Some(json) = forest.as_mut() {
            json.return_dec = Ipld::Null;
        }
        if let Some(json) = lotus.as_mut() {
            json.return_dec = Ipld::Null;
        }
        forest == lotus
    })
}

/// A filter list that allows or rejects RPC methods based on their name.
#[derive(Default)]
struct FilterList {
    allow: Vec<String>,
    reject: Vec<String>,
}

impl FilterList {
    fn new_from_file(file: &Path) -> anyhow::Result<Self> {
        let (allow, reject) = Self::create_allow_reject_list(file)?;
        Ok(Self { allow, reject })
    }

    /// Authorize (or not) an RPC method based on its name.
    /// If the allow list is empty, all methods are authorized, unless they are rejected.
    fn authorize(&self, entry: &str) -> bool {
        (self.allow.is_empty() || self.allow.iter().any(|a| entry.contains(a)))
            && !self.reject.iter().any(|r| entry.contains(r))
    }

    fn allow(mut self, entry: String) -> Self {
        self.allow.push(entry);
        self
    }

    #[allow(dead_code)]
    fn reject(mut self, entry: String) -> Self {
        self.reject.push(entry);
        self
    }

    /// Create a list of allowed and rejected RPC methods from a file.
    fn create_allow_reject_list(file: &Path) -> anyhow::Result<(Vec<String>, Vec<String>)> {
        let filter_file = std::fs::read_to_string(file)?;
        let (reject, allow): (Vec<_>, Vec<_>) = filter_file
            .lines()
            .map(|line| line.trim().to_owned())
            .filter(|line| !line.is_empty() && !line.starts_with('#'))
            .partition(|line| line.starts_with('!'));

        let reject = reject
            .into_iter()
            .map(|entry| entry.trim_start_matches('!').to_owned())
            .collect::<Vec<_>>();

        Ok((allow, reject))
    }
}

#[cfg(test)]
mod tests {
    use super::*;
    use std::io::Write;

    #[test]
    fn test_filter_list_creation() {
        // Create a temporary file and write some test data to it
        let mut filter_file = tempfile::Builder::new().tempfile().unwrap();
        let list = FilterList::new_from_file(filter_file.path()).unwrap();
        assert!(list.allow.is_empty());
        assert!(list.reject.is_empty());

        write!(
            filter_file,
            r#"# This is a comment
            !cthulhu
            azathoth
            !nyarlathotep
            "#
        )
        .unwrap();

        let list = FilterList::new_from_file(filter_file.path()).unwrap();
        assert_eq!(list.allow, vec!["azathoth".to_string()]);
        assert_eq!(
            list.reject,
            vec!["cthulhu".to_string(), "nyarlathotep".to_string()]
        );

        let list = list
            .allow("shub-niggurath".to_string())
            .reject("yog-sothoth".to_string());
        assert_eq!(
            list.allow,
            vec!["azathoth".to_string(), "shub-niggurath".to_string()]
        );
    }

    #[test]
    fn test_filter_list_authorize() {
        let list = FilterList::default();
        // if allow is empty, all entries are authorized
        assert!(list.authorize("Filecoin.ChainGetBlock"));
        assert!(list.authorize("Filecoin.StateNetworkName"));

        // all entries are authorized, except the rejected ones
        let list = list.reject("Network".to_string());
        assert!(list.authorize("Filecoin.ChainGetBlock"));

        // case-sensitive
        assert!(list.authorize("Filecoin.StatenetworkName"));
        assert!(!list.authorize("Filecoin.StateNetworkName"));

        // if allow is not empty, only the allowed entries are authorized
        let list = FilterList::default().allow("Chain".to_string());
        assert!(list.authorize("Filecoin.ChainGetBlock"));
        assert!(!list.authorize("Filecoin.StateNetworkName"));

        // unless they are rejected
        let list = list.reject("GetBlock".to_string());
        assert!(!list.authorize("Filecoin.ChainGetBlock"));
        assert!(list.authorize("Filecoin.ChainGetMessage"));

        // reject takes precedence over allow
        let list = FilterList::default()
            .allow("Chain".to_string())
            .reject("Chain".to_string());
        assert!(!list.authorize("Filecoin.ChainGetBlock"));
    }

    #[test]
    fn test_derive_protocol() {
        let forest = ApiInfo::from_str("/ip4/127.0.0.1/tcp/2345/http").expect("infallible");
        let lotus = ApiInfo::from_str("/ip4/127.0.0.1/tcp/1234/http").expect("infallible");
        assert!(matches!(
            derive_protocol(&forest, &lotus),
            Ok(CommunicationProtocol::Http)
        ));

        let forest = ApiInfo::from_str("/ip4/127.0.0.1/tcp/2345/ws").expect("infallible");
        let lotus = ApiInfo::from_str("/ip4/127.0.0.1/tcp/1234/ws").expect("infallible");
        assert!(matches!(
            derive_protocol(&forest, &lotus),
            Ok(CommunicationProtocol::Ws)
        ));

        let forest = ApiInfo::from_str("/ip4/127.0.0.1/tcp/2345/http").expect("infallible");
        let lotus = ApiInfo::from_str("/ip4/127.0.0.1/tcp/1234/ws").expect("infallible");
        assert!(derive_protocol(&forest, &lotus).is_err());

        let forest = ApiInfo::from_str("/ip4/127.0.0.1/tcp/2345/wss").expect("infallible");
        let lotus = ApiInfo::from_str("/ip4/127.0.0.1/tcp/1234/wss").expect("infallible");
        assert!(derive_protocol(&forest, &lotus).is_err());
    }
}<|MERGE_RESOLUTION|>--- conflicted
+++ resolved
@@ -3,13 +3,7 @@
 
 use crate::blocks::Tipset;
 use crate::chain::ChainStore;
-<<<<<<< HEAD
-use crate::chain_sync::SyncConfig;
-use crate::chain_sync::SyncStage;
-=======
 use crate::chain_sync::{SyncConfig, SyncStage};
-use crate::cid_collections::CidHashSet;
->>>>>>> 2577449f
 use crate::cli_shared::snapshot::TrustedVendor;
 use crate::daemon::db_util::download_to;
 use crate::db::{car::ManyCar, MemoryDB};
@@ -136,19 +130,8 @@
                 auto_download_snapshot,
                 height,
             } => {
-<<<<<<< HEAD
-                start_offline_server(
-                    snapshot_files,
-                    chain,
-                    port,
-                    data_dir,
-                    auto_download_snapshot,
-                    height,
-                )
-                .await?;
-=======
-                start_offline_server(snapshot_files, chain, port, auto_download_snapshot).await?;
->>>>>>> 2577449f
+                start_offline_server(snapshot_files, chain, port, auto_download_snapshot, height)
+                    .await?;
             }
             Self::Compare {
                 forest,
