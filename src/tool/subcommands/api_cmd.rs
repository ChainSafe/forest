--- conflicted
+++ resolved
@@ -9,13 +9,8 @@
 use crate::db::{car::ManyCar, MemoryDB};
 use crate::genesis::{get_network_name_from_genesis, read_genesis_header};
 use crate::key_management::{KeyStore, KeyStoreConfig};
-<<<<<<< HEAD
 use crate::lotus_json::HasLotusJson;
-use crate::message::Message as _;
-=======
-use crate::lotus_json::{HasLotusJson, LotusJson};
 use crate::message::{Message as _, SignedMessage};
->>>>>>> fffa0951
 use crate::message_pool::{MessagePool, MpoolRpcProvider};
 use crate::networks::{parse_bootstrap_peers, ChainConfig, NetworkChain};
 use crate::rpc::beacon::BeaconGetEntry;
@@ -474,29 +469,6 @@
     ]
 }
 
-<<<<<<< HEAD
-fn chain_tests_with_tipset(shared_tipset: &Tipset) -> Vec<RpcTest> {
-    let shared_block_cid = *shared_tipset.min_ticket_block().cid();
-
-    vec![
-        RpcTest::identity(ChainReadObj::request((shared_block_cid,)).unwrap()),
-        RpcTest::identity(ChainHasObj::request((shared_block_cid,)).unwrap()),
-        RpcTest::identity(ChainGetBlock::request((shared_block_cid,)).unwrap()),
-        RpcTest::identity(
-            ChainGetTipSetAfterHeight::request((shared_tipset.epoch(), Default::default()))
-                .unwrap(),
-        ),
-        RpcTest::identity(
-            ChainGetTipSetAfterHeight::request((shared_tipset.epoch(), Default::default()))
-                .unwrap(),
-        ),
-        RpcTest::identity(ChainGetTipSet::request((shared_tipset.key().clone().into(),)).unwrap()),
-        RpcTest::identity(
-            ChainGetPath::request((shared_tipset.key().clone(), shared_tipset.parents().clone()))
-                .unwrap(),
-        ),
-    ]
-=======
 fn chain_tests_with_tipset<DB: Blockstore>(
     store: &Arc<DB>,
     tipset: &Tipset,
@@ -510,43 +482,36 @@
             tipset.epoch(),
             Default::default(),
         ))?),
-        RpcTest::identity(ChainGetTipSet::request((LotusJson(
-            tipset.key().clone().into(),
-        ),))?),
+        RpcTest::identity(ChainGetTipSet::request((tipset.key().clone().into(),))?),
         RpcTest::identity(ChainGetPath::request((
-            tipset.key().clone().into(),
-            tipset.parents().clone().into(),
+            tipset.key().clone(),
+            tipset.parents().clone(),
         ))?),
         RpcTest::identity(ChainGetMessagesInTipset::request((tipset
             .key()
             .clone()
             .into(),))?),
-        RpcTest::identity(ChainTipSetWeight::request((LotusJson(
-            tipset.key().into(),
-        ),))?),
+        RpcTest::identity(ChainTipSetWeight::request((tipset.key().into(),))?),
     ];
 
     for block in tipset.block_headers() {
         let block_cid = *block.cid();
         tests.extend([
-            RpcTest::identity(ChainReadObj::request((block_cid.into(),))?),
-            RpcTest::identity(ChainHasObj::request((block_cid.into(),))?),
-            RpcTest::identity(ChainGetBlock::request((block_cid.into(),))?),
-            RpcTest::identity(ChainGetBlockMessages::request((block_cid.into(),))?),
-            RpcTest::identity(ChainGetParentMessages::request((block_cid.into(),))?),
-            RpcTest::identity(ChainGetParentReceipts::request((block_cid.into(),))?),
+            RpcTest::identity(ChainReadObj::request((block_cid,))?),
+            RpcTest::identity(ChainHasObj::request((block_cid,))?),
+            RpcTest::identity(ChainGetBlock::request((block_cid,))?),
+            RpcTest::identity(ChainGetBlockMessages::request((block_cid,))?),
+            RpcTest::identity(ChainGetParentMessages::request((block_cid,))?),
+            RpcTest::identity(ChainGetParentReceipts::request((block_cid,))?),
         ]);
 
         let (bls_messages, secp_messages) = crate::chain::store::block_messages(&store, block)?;
         for msg_cid in sample_message_cids(bls_messages.iter(), secp_messages.iter()) {
-            tests.extend([RpcTest::identity(ChainGetMessage::request((
-                msg_cid.into(),
-            ))?)]);
+            tests.extend([RpcTest::identity(ChainGetMessage::request((msg_cid,))?)]);
         }
     }
 
     Ok(tests)
->>>>>>> fffa0951
 }
 
 fn mpool_tests() -> Vec<RpcTest> {
@@ -641,11 +606,7 @@
             Address::new_id(18101), // msig address id
             tipset.key().into(),
         )),
-<<<<<<< HEAD
-        RpcTest::identity(StateGetBeaconEntry::request((shared_tipset.epoch(),)).unwrap()),
-    ]
-=======
-        RpcTest::identity(StateGetBeaconEntry::request((tipset.epoch().into(),))?),
+        RpcTest::identity(StateGetBeaconEntry::request((tipset.epoch(),))?),
         // Not easily verifiable by using addresses extracted from blocks as most of those yield `null`
         // for both Lotus and Forest. Therefore the actor addresses are hardcoded to values that allow
         // for API compatibility verification.
@@ -741,9 +702,9 @@
                 tipset.key().into(),
             )),
             RpcTest::identity(MinerGetBaseInfo::request((
-                block.miner_address.into(),
+                block.miner_address,
                 block.epoch,
-                LotusJson(tipset.key().into()),
+                tipset.key().into(),
             ))?),
             RpcTest::identity(ApiInfo::state_miner_recoveries_req(
                 block.miner_address,
@@ -761,9 +722,9 @@
         {
             tests.extend([
                 RpcTest::identity(StateSectorGetInfo::request((
-                    block.miner_address.into(),
-                    sector.into(),
-                    LotusJson(tipset.key().into()),
+                    block.miner_address,
+                    sector,
+                    tipset.key().into(),
                 ))?),
                 RpcTest::identity(ApiInfo::state_miner_sectors_req(
                     block.miner_address,
@@ -781,9 +742,9 @@
             .take(COLLECTION_SAMPLE_SIZE)
         {
             tests.extend([RpcTest::identity(StateSectorPreCommitInfo::request((
-                block.miner_address.into(),
-                sector.into(),
-                LotusJson(tipset.key().into()),
+                block.miner_address,
+                sector,
+                tipset.key().into(),
             ))?)]);
         }
 
@@ -814,33 +775,27 @@
                     MessageFilter {
                         from: Some(msg.from()),
                         to: Some(msg.to()),
-                    }
-                    .into(),
-                    LotusJson(tipset.key().into()),
-                    tipset.epoch().into(),
+                    },
+                    tipset.key().into(),
+                    tipset.epoch(),
                 ))?),
                 RpcTest::identity(StateListMessages::request((
                     MessageFilter {
                         from: Some(msg.from()),
                         to: None,
-                    }
-                    .into(),
-                    LotusJson(tipset.key().into()),
-                    tipset.epoch().into(),
+                    },
+                    tipset.key().into(),
+                    tipset.epoch(),
                 ))?),
                 RpcTest::identity(StateListMessages::request((
                     MessageFilter {
                         from: None,
                         to: Some(msg.to()),
-                    }
-                    .into(),
-                    LotusJson(tipset.key().into()),
-                    tipset.epoch().into(),
+                    },
+                    tipset.key().into(),
+                    tipset.epoch(),
                 ))?),
-                RpcTest::identity(StateCall::request((
-                    msg.clone().into(),
-                    LotusJson(tipset.key().into()),
-                ))?),
+                RpcTest::identity(StateCall::request((msg.clone(), tipset.key().into()))?),
             ]);
             if !msg.params().is_empty() {
                 tests.extend([RpcTest::identity(ApiInfo::state_decode_params_req(
@@ -855,7 +810,6 @@
     }
 
     Ok(tests)
->>>>>>> fffa0951
 }
 
 fn wallet_tests() -> Vec<RpcTest> {
@@ -950,284 +904,11 @@
         .take(10)
         .last()
         .expect("Infallible");
-<<<<<<< HEAD
-    let shared_tipset_key = shared_tipset.key();
-    tests.extend(chain_tests_with_tipset(&shared_tipset));
-    tests.extend(state_tests_with_tipset(&shared_tipset));
-    tests.extend(eth_tests_with_tipset(&shared_tipset));
-    tests.extend(gas_tests_with_tipset(&shared_tipset));
-
-    // Not easily verifiable by using addresses extracted from blocks as most of those yield `null`
-    // for both Lotus and Forest. Therefore the actor addresses are hardcoded to values that allow
-    // for API compatibility verification.
-    tests.push(RpcTest::identity(ApiInfo::state_verified_client_status(
-        Address::VERIFIED_REGISTRY_ACTOR,
-        shared_tipset.key().into(),
-    )));
-    tests.push(RpcTest::identity(ApiInfo::state_verified_client_status(
-        Address::DATACAP_TOKEN_ACTOR,
-        shared_tipset.key().into(),
-    )));
-
-    for tipset in shared_tipset.clone().chain(&store).take(n_tipsets) {
-        tests.push(RpcTest::identity(ChainGetMessagesInTipset::request((
-            tipset.key().clone().into(),
-        ))?));
-        tests.push(RpcTest::identity(
-            ApiInfo::state_deal_provider_collateral_bounds_req(
-                PaddedPieceSize(1),
-                true,
-                tipset.key().into(),
-            ),
-        ));
-        tests.push(RpcTest::identity(ChainTipSetWeight::request((tipset
-            .key()
-            .into(),))?));
-        for block in tipset.block_headers() {
-            let block_cid = *block.cid();
-            tests.extend([
-                RpcTest::identity(ChainGetBlockMessages::request((block_cid,))?),
-                RpcTest::identity(ChainGetParentMessages::request((block_cid,))?),
-                RpcTest::identity(ChainGetParentReceipts::request((block_cid,))?),
-            ]);
-            tests.push(RpcTest::identity(ApiInfo::state_miner_active_sectors_req(
-                block.miner_address,
-                shared_tipset_key.into(),
-            )));
-            for sector in StateSectorGetInfo::get_sectors(&store, &block.miner_address, &tipset)?
-                .into_iter()
-                .take(5)
-            {
-                tests.push(RpcTest::identity(StateSectorGetInfo::request((
-                    block.miner_address,
-                    sector,
-                    tipset.key().into(),
-                ))?));
-            }
-            for sector in
-                StateSectorPreCommitInfo::get_sectors(&store, &block.miner_address, &tipset)?
-                    .into_iter()
-                    .take(5)
-            {
-                tests.push(RpcTest::identity(StateSectorPreCommitInfo::request((
-                    block.miner_address,
-                    sector,
-                    tipset.key().into(),
-                ))?));
-            }
-
-            let (bls_messages, secp_messages) = crate::chain::store::block_messages(&store, block)?;
-            for msg in bls_messages.into_iter().unique().take(5) {
-                tests.push(RpcTest::identity(ChainGetMessage::request((msg.cid()?,))?));
-                tests.push(RpcTest::identity(ApiInfo::state_account_key_req(
-                    msg.from(),
-                    shared_tipset_key.into(),
-                )));
-                tests.push(RpcTest::identity(ApiInfo::state_account_key_req(
-                    msg.from(),
-                    Default::default(),
-                )));
-                tests.push(RpcTest::identity(ApiInfo::state_lookup_id_req(
-                    msg.from(),
-                    shared_tipset_key.into(),
-                )));
-                tests.push(
-                    validate_message_lookup(ApiInfo::state_wait_msg_req(msg.cid()?, 0))
-                        .with_timeout(Duration::from_secs(30)),
-                );
-                tests.push(validate_message_lookup(ApiInfo::state_search_msg_req(
-                    msg.cid()?,
-                )));
-                tests.push(validate_message_lookup(
-                    ApiInfo::state_search_msg_limited_req(msg.cid()?, 800),
-                ));
-                tests.push(RpcTest::identity(StateListMessages::request((
-                    MessageFilter {
-                        from: Some(msg.from()),
-                        to: Some(msg.to()),
-                    },
-                    tipset.key().into(),
-                    tipset.epoch(),
-                ))?));
-                tests.push(RpcTest::identity(StateListMessages::request((
-                    MessageFilter {
-                        from: Some(msg.to()),
-                        to: None,
-                    },
-                    tipset.key().into(),
-                    tipset.epoch(),
-                ))?));
-                tests.push(RpcTest::identity(StateListMessages::request((
-                    MessageFilter {
-                        from: None,
-                        to: Some(msg.to()),
-                    },
-                    tipset.key().into(),
-                    tipset.epoch(),
-                ))?));
-                tests.push(validate_message_lookup(ApiInfo::state_search_msg_req(
-                    msg.cid()?,
-                )));
-                tests.push(validate_message_lookup(
-                    ApiInfo::state_search_msg_limited_req(msg.cid()?, 800),
-                ));
-            }
-            for msg in secp_messages.into_iter().unique().take(5) {
-                tests.push(RpcTest::identity(ChainGetMessage::request((msg.cid()?,))?));
-                tests.push(RpcTest::identity(ApiInfo::state_account_key_req(
-                    msg.from(),
-                    shared_tipset_key.into(),
-                )));
-                tests.push(RpcTest::identity(ApiInfo::state_account_key_req(
-                    msg.from(),
-                    Default::default(),
-                )));
-                tests.push(RpcTest::identity(ApiInfo::state_lookup_id_req(
-                    msg.from(),
-                    shared_tipset_key.into(),
-                )));
-                tests.push(
-                    validate_message_lookup(ApiInfo::state_wait_msg_req(msg.cid()?, 0))
-                        .with_timeout(Duration::from_secs(30)),
-                );
-                tests.push(validate_message_lookup(ApiInfo::state_search_msg_req(
-                    msg.cid()?,
-                )));
-                tests.push(validate_message_lookup(
-                    ApiInfo::state_search_msg_limited_req(msg.cid()?, 800),
-                ));
-                tests.push(RpcTest::basic(
-                    MpoolGetNonce::request((msg.from(),)).unwrap(),
-                ));
-                tests.push(RpcTest::identity(StateListMessages::request((
-                    MessageFilter {
-                        from: Some(msg.from()),
-                        to: Some(msg.to()),
-                    },
-                    tipset.key().into(),
-                    tipset.epoch(),
-                ))?));
-                tests.push(RpcTest::identity(StateListMessages::request((
-                    MessageFilter {
-                        from: Some(msg.to()),
-                        to: None,
-                    },
-                    tipset.key().into(),
-                    tipset.epoch(),
-                ))?));
-                tests.push(RpcTest::identity(StateListMessages::request((
-                    MessageFilter {
-                        from: None,
-                        to: Some(msg.to()),
-                    },
-                    tipset.key().into(),
-                    tipset.epoch(),
-                ))?));
-
-                if !msg.params().is_empty() {
-                    tests.push(RpcTest::identity(ApiInfo::state_decode_params_req(
-                            msg.to(),
-                            msg.method_num(),
-                            msg.params().to_vec(),
-                            shared_tipset_key.into(),
-                        )).ignore("Difficult to implement. Tracking issue: https://github.com/ChainSafe/forest/issues/3769"));
-                }
-            }
-            tests.push(RpcTest::identity(ApiInfo::state_miner_info_req(
-                block.miner_address,
-                tipset.key().into(),
-            )));
-            tests.push(RpcTest::identity(ApiInfo::state_miner_power_req(
-                block.miner_address,
-                tipset.key().into(),
-            )));
-            tests.push(RpcTest::identity(ApiInfo::state_miner_deadlines_req(
-                block.miner_address,
-                tipset.key().into(),
-            )));
-            tests.push(RpcTest::identity(
-                ApiInfo::state_miner_proving_deadline_req(block.miner_address, tipset.key().into()),
-            ));
-            tests.push(RpcTest::identity(
-                ApiInfo::state_miner_available_balance_req(
-                    block.miner_address,
-                    tipset.key().into(),
-                ),
-            ));
-            tests.push(RpcTest::identity(ApiInfo::state_miner_faults_req(
-                block.miner_address,
-                tipset.key().into(),
-            )));
-            tests.push(RpcTest::identity(
-                MinerGetBaseInfo::request((block.miner_address, block.epoch, tipset.key().into()))
-                    .unwrap(),
-            ));
-            tests.push(RpcTest::identity(ApiInfo::state_miner_recoveries_req(
-                block.miner_address,
-                tipset.key().into(),
-            )));
-            tests.push(RpcTest::identity(ApiInfo::state_miner_sector_count_req(
-                block.miner_address,
-                tipset.key().into(),
-            )));
-        }
-        tests.push(RpcTest::identity(ApiInfo::state_circulating_supply_req(
-            tipset.key().into(),
-        )));
-        tests.push(RpcTest::identity(
-            ApiInfo::state_vm_circulating_supply_internal_req(tipset.key().into()),
-        ));
-
-        for block in tipset.block_headers() {
-            let (bls_messages, secp_messages) = crate::chain::store::block_messages(&store, block)?;
-            for msg in secp_messages {
-                tests.push(RpcTest::identity(
-                    StateCall::request((msg.message().clone(), shared_tipset.key().into()))
-                        .unwrap(),
-                ));
-            }
-            for msg in bls_messages {
-                tests.push(RpcTest::identity(
-                    StateCall::request((msg.clone(), shared_tipset.key().into())).unwrap(),
-                ));
-            }
-
-            tests.push(RpcTest::identity(ApiInfo::state_market_balance_req(
-                block.miner_address,
-                tipset.key().into(),
-            )));
-        }
-
-        // Get deals
-        let deals = {
-            let state = StateTree::new_from_root(store.clone(), tipset.parent_state())?;
-            let actor = state
-                .get_actor(&Address::MARKET_ACTOR)?
-                .context("Market actor not found")?;
-            let market_state = market::State::load(&store, actor.code, actor.state)?;
-            let proposals = market_state.proposals(&store)?;
-            let mut deals = vec![];
-            proposals.for_each(|deal_id, _| {
-                deals.push(deal_id);
-                Ok(())
-            })?;
-            deals
-        };
-
-        // Take 5 deals from each tipset
-        for deal in deals.into_iter().take(5) {
-            tests.push(RpcTest::identity(ApiInfo::state_market_storage_deal_req(
-                deal,
-                tipset.key().into(),
-            )));
-        }
-=======
     for tipset in shared_tipset.chain(&store).take(n_tipsets) {
         tests.extend(chain_tests_with_tipset(&store, &tipset)?);
         tests.extend(state_tests_with_tipset(&store, &tipset)?);
         tests.extend(eth_tests_with_tipset(&tipset));
         tests.extend(gas_tests_with_tipset(&tipset));
->>>>>>> fffa0951
     }
     Ok(tests)
 }
