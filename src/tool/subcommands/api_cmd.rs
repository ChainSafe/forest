--- conflicted
+++ resolved
@@ -507,7 +507,6 @@
                         validate_message_lookup(ApiInfo::state_wait_msg_req(msg.cid()?, 0))
                             .with_timeout(Duration::from_secs(30)),
                     );
-<<<<<<< HEAD
                     tests.push(
                         validate_message_lookup(ApiInfo::state_search_msg_req(msg.cid()?))
                             .ignore("Not implemented yet"),
@@ -527,14 +526,12 @@
                         root_tsk.clone(),
                         shared_tipset_epoch,
                     )));
-=======
                     tests.push(validate_message_lookup(ApiInfo::state_search_msg_req(
                         msg.cid()?,
                     )));
                     tests.push(validate_message_lookup(
                         ApiInfo::state_search_msg_limited_req(msg.cid()?, 800),
                     ));
->>>>>>> e1aa2d6b
                 }
             }
             for msg in secp_messages {
