// Copyright 2019-2024 ChainSafe Systems
// SPDX-License-Identifier: Apache-2.0, MIT

use crate::blocks::Tipset;
use crate::chain::ChainStore;
use crate::chain_sync::SyncConfig;
use crate::chain_sync::SyncStage;
use crate::cid_collections::CidHashSet;
use crate::cli_shared::snapshot::TrustedVendor;
use crate::daemon::db_util::download_to;
use crate::db::car::ManyCar;
use crate::db::{parity_db::ParityDb, parity_db_config::ParityDbConfig};
use crate::genesis::{get_network_name_from_genesis, read_genesis_header};
use crate::key_management::{KeyStore, KeyStoreConfig};
use crate::lotus_json::HasLotusJson;
use crate::message::Message as _;
use crate::message_pool::{MessagePool, MpoolRpcProvider};
use crate::networks::parse_bootstrap_peers;
use crate::networks::ChainConfig;
use crate::networks::NetworkChain;
use crate::rpc::start_rpc;
use crate::rpc_api::data_types::{MessageFilter, MessageLookup};
use crate::rpc_api::eth_api::Address as EthAddress;
use crate::rpc_api::{data_types::RPCState, eth_api::*};
use crate::rpc_client::CommunicationProtocol;
use crate::rpc_client::{ApiInfo, JsonRpcError, RpcRequest, DEFAULT_PORT};
use crate::shim::address::{Address, Protocol};
use crate::shim::crypto::Signature;
use crate::state_manager::StateManager;
use crate::utils::version::FOREST_VERSION_STRING;
use crate::Client;
use ahash::HashMap;
use anyhow::{bail, Context as _};
use clap::{Subcommand, ValueEnum};
use fil_actors_shared::v10::runtime::DomainSeparationTag;
use futures::stream::FuturesUnordered;
use futures::StreamExt;
use fvm_ipld_blockstore::Blockstore;
use serde::de::DeserializeOwned;
use std::net::{IpAddr, Ipv4Addr, SocketAddr};
use std::path::Path;
use std::path::PathBuf;
use std::str::FromStr;
use std::sync::Arc;
use std::time::Duration;
use tabled::{builder::Builder, settings::Style};
use tokio::sync::Semaphore;
use tokio::{
    signal::{
        ctrl_c,
        unix::{signal, SignalKind},
    },
    sync::{mpsc, RwLock},
    task::JoinSet,
};
use tracing::{info, warn};

#[derive(Debug, Subcommand)]
pub enum ApiCommands {
    // Serve
    Serve {
        /// Snapshot input paths. Supports `.car`, `.car.zst`, and `.forest.car.zst`.
        snapshot_files: Vec<PathBuf>,
        /// Filecoin network chain
        #[arg(long, default_value = "mainnet")]
        chain: NetworkChain,
        // RPC port
        #[arg(long, default_value_t = DEFAULT_PORT)]
        port: u16,
        // Data Directory
        #[arg(long, default_value = "offline-rpc-db")]
        data_dir: PathBuf,
        // Allow downloading snapshot automatically
        #[arg(long)]
        auto_download_snapshot: bool,
    },
    /// Compare
    Compare {
        /// Forest address
        #[clap(long, default_value_t = ApiInfo::from_str("/ip4/127.0.0.1/tcp/2345/http").expect("infallible"))]
        forest: ApiInfo,
        /// Lotus address
        #[clap(long, default_value_t = ApiInfo::from_str("/ip4/127.0.0.1/tcp/1234/http").expect("infallible"))]
        lotus: ApiInfo,
        /// Snapshot input paths. Supports `.car`, `.car.zst`, and `.forest.car.zst`.
        #[arg()]
        snapshot_files: Vec<PathBuf>,
        /// Filter which tests to run according to method name. Case sensitive.
        #[arg(long, default_value = "")]
        filter: String,
        /// Filter file which tests to run according to method name. Case sensitive.
        /// The file should contain one entry per line. Lines starting with `!`
        /// are considered as rejected methods, while the others are allowed.
        /// Empty lines and lines starting with `#` are ignored.
        #[arg(long)]
        filter_file: Option<PathBuf>,
        /// Cancel test run on the first failure
        #[arg(long)]
        fail_fast: bool,
        #[arg(short, long, default_value = "20")]
        /// The number of tipsets to use to generate test cases.
        n_tipsets: usize,
        #[arg(long, value_enum, default_value_t = RunIgnored::Default)]
        /// Behavior for tests marked as `ignored`.
        run_ignored: RunIgnored,
        /// Maximum number of concurrent requests
        #[arg(long, default_value = "8")]
        max_concurrent_requests: usize,
    },
}

/// For more information about each flag, refer to the Forest documentation at:
/// <https://docs.forest.chainsafe.io/rustdoc/forest_filecoin/tool/subcommands/api_cmd/enum.ApiCommands.html>
struct ApiTestFlags {
    filter: String,
    filter_file: Option<PathBuf>,
    fail_fast: bool,
    n_tipsets: usize,
    run_ignored: RunIgnored,
    max_concurrent_requests: usize,
}

impl ApiCommands {
    pub async fn run(self) -> anyhow::Result<()> {
        match self {
            Self::Serve {
                snapshot_files,
                chain,
                port,
                data_dir,
                auto_download_snapshot,
            } => {
                start_offline_server(
                    snapshot_files,
                    chain,
                    port,
                    data_dir.clone(),
                    auto_download_snapshot,
                )
                .await?;
            }
            Self::Compare {
                forest,
                lotus,
                snapshot_files,
                filter,
                filter_file,
                fail_fast,
                n_tipsets,
                run_ignored,
                max_concurrent_requests,
            } => {
                let config = ApiTestFlags {
                    filter,
                    filter_file,
                    fail_fast,
                    n_tipsets,
                    run_ignored,
                    max_concurrent_requests,
                };

                compare_apis(forest, lotus, snapshot_files, config).await?
            }
        }
        Ok(())
    }
}

#[derive(ValueEnum, Debug, Clone)]
#[clap(rename_all = "kebab_case")]
pub enum RunIgnored {
    Default,
    IgnoredOnly,
    All,
}

#[derive(Debug, Clone, Copy, PartialOrd, Ord, PartialEq, Eq, Hash)]
enum EndpointStatus {
    // RPC method is missing
    MissingMethod,
    // Request isn't valid according to jsonrpc spec
    InvalidRequest,
    // Catch-all for errors on the node
    InternalServerError,
    // Unexpected JSON schema
    InvalidJSON,
    // Got response with the right JSON schema but it failed sanity checking
    InvalidResponse,
    Timeout,
    Valid,
}

impl EndpointStatus {
    fn from_json_error(err: JsonRpcError) -> Self {
        if err.code == JsonRpcError::INVALID_REQUEST.code {
            EndpointStatus::InvalidRequest
        } else if err.code == JsonRpcError::METHOD_NOT_FOUND.code {
            EndpointStatus::MissingMethod
        } else if err.code == JsonRpcError::PARSE_ERROR.code {
            EndpointStatus::InvalidResponse
        } else if err.code == 0 && err.message.contains("timed out") {
            EndpointStatus::Timeout
        } else {
            tracing::debug!("{err}");
            EndpointStatus::InternalServerError
        }
    }
}
struct RpcTest {
    request: RpcRequest,
    check_syntax: Arc<dyn Fn(serde_json::Value) -> bool + Send + Sync>,
    check_semantics: Arc<dyn Fn(serde_json::Value, serde_json::Value) -> bool + Send + Sync>,
    ignore: Option<&'static str>,
}

impl RpcTest {
    // Check that an endpoint exist and that both the Lotus and Forest JSON
    // response follows the same schema.
    fn basic<T: DeserializeOwned>(request: RpcRequest<T>) -> RpcTest
    where
        T: HasLotusJson,
    {
        RpcTest {
            request: request.lower(),
            check_syntax: Arc::new(|value| serde_json::from_value::<T::LotusJson>(value).is_ok()),
            check_semantics: Arc::new(|_, _| true),
            ignore: None,
        }
    }

    // Check that an endpoint exist, has the same JSON schema, and do custom
    // validation over both responses.
    fn validate<T>(
        request: RpcRequest<T>,
        validate: impl Fn(T, T) -> bool + Send + Sync + 'static,
    ) -> RpcTest
    where
        T: HasLotusJson,
        T::LotusJson: DeserializeOwned,
    {
        RpcTest {
            request: request.lower(),
            check_syntax: Arc::new(|value| serde_json::from_value::<T::LotusJson>(value).is_ok()),
            check_semantics: Arc::new(move |forest_json, lotus_json| {
                serde_json::from_value::<T::LotusJson>(forest_json).is_ok_and(|forest| {
                    serde_json::from_value::<T::LotusJson>(lotus_json).is_ok_and(|lotus| {
                        validate(
                            HasLotusJson::from_lotus_json(forest),
                            HasLotusJson::from_lotus_json(lotus),
                        )
                    })
                })
            }),
            ignore: None,
        }
    }

    fn ignore(mut self, msg: &'static str) -> Self {
        self.ignore = Some(msg);
        self
    }

    // Check that an endpoint exist and that Forest returns exactly the same
    // JSON as Lotus.
    fn identity<T: PartialEq>(request: RpcRequest<T>) -> RpcTest
    where
        T: HasLotusJson,
        T::LotusJson: DeserializeOwned,
    {
        RpcTest::validate(request, |forest, lotus| forest == lotus)
    }

    fn with_timeout(mut self, timeout: Duration) -> Self {
        self.request.set_timeout(timeout);
        self
    }

    async fn run(
        &self,
        forest_api: &ApiInfo,
        lotus_api: &ApiInfo,
        use_websocket: bool,
    ) -> (EndpointStatus, EndpointStatus) {
        let (forest_resp, lotus_resp) = if use_websocket {
            (
                forest_api.ws_call(self.request.clone()).await,
                lotus_api.ws_call(self.request.clone()).await,
            )
        } else {
            (
                forest_api.call(self.request.clone()).await,
                lotus_api.call(self.request.clone()).await,
            )
        };

        match (forest_resp, lotus_resp) {
            (Ok(forest), Ok(lotus))
                if (self.check_syntax)(forest.clone()) && (self.check_syntax)(lotus.clone()) =>
            {
                let forest_status = if (self.check_semantics)(forest, lotus) {
                    EndpointStatus::Valid
                } else {
                    EndpointStatus::InvalidResponse
                };
                (forest_status, EndpointStatus::Valid)
            }
            (Err(forest_err), Err(lotus_err)) if forest_err == lotus_err => {
                // Both Forest and Lotus have the same error, consider it as valid
                (EndpointStatus::Valid, EndpointStatus::Valid)
            }
            (forest_resp, lotus_resp) => {
                let forest_status =
                    forest_resp.map_or_else(EndpointStatus::from_json_error, |value| {
                        if (self.check_syntax)(value) {
                            EndpointStatus::Valid
                        } else {
                            EndpointStatus::InvalidJSON
                        }
                    });
                let lotus_status =
                    lotus_resp.map_or_else(EndpointStatus::from_json_error, |value| {
                        if (self.check_syntax)(value) {
                            EndpointStatus::Valid
                        } else {
                            EndpointStatus::InvalidJSON
                        }
                    });

                (forest_status, lotus_status)
            }
        }
    }
}

fn common_tests() -> Vec<RpcTest> {
    vec![
        RpcTest::basic(ApiInfo::version_req()),
        RpcTest::basic(ApiInfo::start_time_req()),
        RpcTest::basic(ApiInfo::discover_req()).ignore("Not implemented yet"),
        RpcTest::basic(ApiInfo::session_req()),
    ]
}

fn auth_tests() -> Vec<RpcTest> {
    // Auth commands should be tested as well. Tracking issue:
    // https://github.com/ChainSafe/forest/issues/3639
    vec![]
}

fn beacon_tests() -> Vec<RpcTest> {
    vec![RpcTest::identity(ApiInfo::beacon_get_entry_req(10101))]
}

fn chain_tests() -> Vec<RpcTest> {
    vec![
        RpcTest::validate(ApiInfo::chain_head_req(), |forest, lotus| {
            forest.epoch().abs_diff(lotus.epoch()) < 10
        }),
        RpcTest::identity(ApiInfo::chain_get_genesis_req()),
    ]
}

fn chain_tests_with_tipset(shared_tipset: &Tipset) -> Vec<RpcTest> {
    let shared_block = shared_tipset.min_ticket_block();

    vec![
        RpcTest::identity(ApiInfo::chain_get_block_req(*shared_block.cid())),
        RpcTest::identity(ApiInfo::chain_get_tipset_by_height_req(
            shared_tipset.epoch(),
            Default::default(),
        )),
        RpcTest::identity(ApiInfo::chain_get_tipset_after_height_req(
            shared_tipset.epoch(),
            Default::default(),
        )),
        RpcTest::identity(ApiInfo::chain_get_tipset_req(shared_tipset.key().clone())),
        RpcTest::identity(ApiInfo::chain_read_obj_req(*shared_block.cid())),
        RpcTest::identity(ApiInfo::chain_has_obj_req(*shared_block.cid())),
        RpcTest::identity(ApiInfo::chain_get_path_req(
            shared_tipset.key().clone(),
            shared_tipset.parents().clone(),
        )),
    ]
}

fn mpool_tests() -> Vec<RpcTest> {
    vec![RpcTest::basic(ApiInfo::mpool_pending_req(vec![]))]
}

fn net_tests() -> Vec<RpcTest> {
    let bootstrap_peers = parse_bootstrap_peers(include_str!("../../../build/bootstrap/calibnet"));
    let peer_id = bootstrap_peers
        .last()
        .expect("No bootstrap peers found - bootstrap file is empty or corrupted")
        .to_string()
        .rsplit_once('/')
        .expect("No peer id found - address is not in the expected format")
        .1
        .to_string();

    // More net commands should be tested. Tracking issue:
    // https://github.com/ChainSafe/forest/issues/3639
    vec![
        RpcTest::basic(ApiInfo::net_addrs_listen_req()),
        RpcTest::basic(ApiInfo::net_peers_req()),
        RpcTest::identity(ApiInfo::net_listening_req()),
        RpcTest::basic(ApiInfo::net_agent_version_req(peer_id)),
        RpcTest::basic(ApiInfo::net_info_req())
            .ignore("Not implemented in Lotus. Why do we even have this method?"),
        RpcTest::basic(ApiInfo::net_auto_nat_status_req()),
    ]
}

fn node_tests() -> Vec<RpcTest> {
    vec![
        // This is a v1 RPC call. We don't support any v1 calls yet. Tracking
        // issue: https://github.com/ChainSafe/forest/issues/3640
        //RpcTest::basic(ApiInfo::node_status_req())
    ]
}

fn state_tests(shared_tipset: &Tipset) -> Vec<RpcTest> {
    let shared_block = shared_tipset.min_ticket_block();
    vec![
        RpcTest::identity(ApiInfo::state_network_name_req()),
        RpcTest::identity(ApiInfo::state_get_actor_req(
            Address::SYSTEM_ACTOR,
            shared_tipset.key().clone(),
        )),
        RpcTest::identity(ApiInfo::state_get_randomness_from_tickets_req(
            shared_tipset.key().into(),
            DomainSeparationTag::ElectionProofProduction,
            shared_tipset.epoch(),
            "dead beef".as_bytes().to_vec(),
        )),
        RpcTest::identity(ApiInfo::state_get_randomness_from_beacon_req(
            shared_tipset.key().into(),
            DomainSeparationTag::ElectionProofProduction,
            shared_tipset.epoch(),
            "dead beef".as_bytes().to_vec(),
        )),
        RpcTest::identity(ApiInfo::state_read_state_req(
            Address::SYSTEM_ACTOR,
            shared_tipset.key().into(),
        )),
        RpcTest::identity(ApiInfo::state_read_state_req(
            Address::SYSTEM_ACTOR,
            Default::default(),
        )),
        RpcTest::identity(ApiInfo::state_miner_active_sectors_req(
            shared_block.miner_address,
            shared_tipset.key().into(),
        )),
        RpcTest::identity(ApiInfo::state_lookup_id_req(
            shared_block.miner_address,
            shared_tipset.key().into(),
        )),
        // This should return `Address::new_id(0xdeadbeef)`
        RpcTest::identity(ApiInfo::state_lookup_id_req(
            Address::new_id(0xdeadbeef),
            shared_tipset.key().into(),
        )),
        RpcTest::identity(ApiInfo::state_network_version_req(
            shared_tipset.key().into(),
        )),
        RpcTest::identity(ApiInfo::state_list_miners_req(shared_tipset.key().into())),
        RpcTest::identity(ApiInfo::state_sector_get_info_req(
            shared_block.miner_address,
            101,
            shared_tipset.key().into(),
        )),
        RpcTest::identity(ApiInfo::msig_get_available_balance_req(
            Address::new_id(18101), // msig address id
            shared_tipset.key().into(),
        )),
        RpcTest::identity(ApiInfo::msig_get_pending_req(
            Address::new_id(18101), // msig address id
            shared_tipset.key().into(),
        )),
    ]
}

fn wallet_tests() -> Vec<RpcTest> {
    // This address has been funded by the calibnet faucet and the private keys
    // has been discarded. It should always have a non-zero balance.
    let known_wallet = Address::from_str("t1c4dkec3qhrnrsa4mccy7qntkyq2hhsma4sq7lui").unwrap();
    // "Hello world!" signed with the above address:
    let signature = "44364ca78d85e53dda5ac6f719a4f2de3261c17f58558ab7730f80c478e6d43775244e7d6855afad82e4a1fd6449490acfa88e3fcfe7c1fe96ed549c100900b400";
    let text = "Hello world!".as_bytes().to_vec();
    let sig_bytes = hex::decode(signature).unwrap();
    let signature = match known_wallet.protocol() {
        Protocol::Secp256k1 => Signature::new_secp256k1(sig_bytes),
        Protocol::BLS => Signature::new_bls(sig_bytes),
        _ => panic!("Invalid signature (must be bls or secp256k1)"),
    };

    vec![
        RpcTest::identity(ApiInfo::wallet_balance_req(known_wallet.to_string())),
        RpcTest::identity(ApiInfo::wallet_validate_address_req(
            known_wallet.to_string(),
        )),
        RpcTest::identity(ApiInfo::wallet_verify_req(known_wallet, text, signature)),
        // These methods require write access in Lotus. Not sure why.
        // RpcTest::basic(ApiInfo::wallet_default_address_req()),
        // RpcTest::basic(ApiInfo::wallet_list_req()),
        // RpcTest::basic(ApiInfo::wallet_has_req(known_wallet.to_string())),
    ]
}

fn eth_tests() -> Vec<RpcTest> {
    vec![
        RpcTest::identity(ApiInfo::eth_accounts_req()),
        RpcTest::validate(ApiInfo::eth_block_number_req(), |forest, lotus| {
            fn parse_hex(inp: &str) -> i64 {
                let without_prefix = inp.trim_start_matches("0x");
                i64::from_str_radix(without_prefix, 16).unwrap_or_default()
            }
            parse_hex(&forest).abs_diff(parse_hex(&lotus)) < 10
        }),
        RpcTest::identity(ApiInfo::eth_chain_id_req()),
        // There is randomness in the result of this API
        RpcTest::basic(ApiInfo::eth_gas_price_req()),
        RpcTest::identity(ApiInfo::eth_get_balance_req(
            EthAddress::from_str("0xff38c072f286e3b20b3954ca9f99c05fbecc64aa").unwrap(),
            BlockNumberOrHash::from_predefined(Predefined::Latest),
        )),
        RpcTest::identity(ApiInfo::eth_get_balance_req(
            EthAddress::from_str("0xff38c072f286e3b20b3954ca9f99c05fbecc64aa").unwrap(),
            BlockNumberOrHash::from_predefined(Predefined::Pending),
        )),
    ]
}

fn eth_tests_with_tipset(shared_tipset: &Tipset) -> Vec<RpcTest> {
    vec![
        RpcTest::identity(ApiInfo::eth_get_balance_req(
            EthAddress::from_str("0xff38c072f286e3b20b3954ca9f99c05fbecc64aa").unwrap(),
            BlockNumberOrHash::from_block_number(shared_tipset.epoch()),
        )),
        RpcTest::identity(ApiInfo::eth_get_balance_req(
            EthAddress::from_str("0xff000000000000000000000000000000000003ec").unwrap(),
            BlockNumberOrHash::from_block_number(shared_tipset.epoch()),
        )),
    ]
}

// Extract tests that use chain-specific data such as block CIDs or message
// CIDs. Right now, only the last `n_tipsets` tipsets are used.
fn snapshot_tests(store: &ManyCar, n_tipsets: usize) -> anyhow::Result<Vec<RpcTest>> {
    let mut tests = vec![];
    let shared_tipset = store.heaviest_tipset()?;
    let root_tsk = shared_tipset.key();
    tests.extend(chain_tests_with_tipset(&shared_tipset));
    tests.extend(state_tests(&shared_tipset));
    tests.extend(eth_tests_with_tipset(&shared_tipset));

    // Not easily verifiable by using addresses extracted from blocks as most of those yield `null`
    // for both Lotus and Forest. Therefore the actor addresses are hardcoded to values that allow
    // for API compatibility verification.
    tests.push(RpcTest::identity(ApiInfo::state_verified_client_status(
        Address::VERIFIED_REGISTRY_ACTOR,
        shared_tipset.key().into(),
    )));
    tests.push(RpcTest::identity(ApiInfo::state_verified_client_status(
        Address::DATACAP_TOKEN_ACTOR,
        shared_tipset.key().into(),
    )));

    let mut seen = CidHashSet::default();
    for tipset in shared_tipset.clone().chain(&store).take(n_tipsets) {
        tests.push(RpcTest::identity(
            ApiInfo::chain_get_messages_in_tipset_req(tipset.key().clone()),
        ));
        for block in tipset.block_headers() {
            tests.push(RpcTest::identity(ApiInfo::chain_get_block_messages_req(
                *block.cid(),
            )));
            tests.push(RpcTest::identity(ApiInfo::chain_get_parent_messages_req(
                *block.cid(),
            )));
            tests.push(RpcTest::identity(ApiInfo::chain_get_parent_receipts_req(
                *block.cid(),
            )));
            tests.push(RpcTest::identity(ApiInfo::state_miner_active_sectors_req(
                block.miner_address,
                root_tsk.into(),
            )));

            let (bls_messages, secp_messages) = crate::chain::store::block_messages(&store, block)?;
            for msg in bls_messages {
                if seen.insert(msg.cid()?) {
                    tests.push(RpcTest::identity(ApiInfo::chain_get_message_req(
                        msg.cid()?,
                    )));
                    tests.push(RpcTest::identity(ApiInfo::state_account_key_req(
                        msg.from(),
                        root_tsk.into(),
                    )));
                    tests.push(RpcTest::identity(ApiInfo::state_account_key_req(
                        msg.from(),
                        Default::default(),
                    )));
                    tests.push(RpcTest::identity(ApiInfo::state_lookup_id_req(
                        msg.from(),
                        root_tsk.into(),
                    )));
                    tests.push(
                        validate_message_lookup(ApiInfo::state_wait_msg_req(msg.cid()?, 0))
                            .with_timeout(Duration::from_secs(30)),
                    );
                    tests.push(
                        validate_message_lookup(ApiInfo::state_search_msg_req(msg.cid()?))
                            .ignore("Not implemented yet"),
                    );
                    tests.push(
                        validate_message_lookup(ApiInfo::state_search_msg_limited_req(
                            msg.cid()?,
                            800,
                        ))
                        .ignore("Not implemented yet"),
                    );
                    tests.push(RpcTest::identity(ApiInfo::state_list_messages_req(
                        MessageFilter {
                            from: Some(msg.from()),
                            to: Some(msg.to()),
                        },
                        root_tsk.into(),
                        shared_tipset.epoch(),
                    )));
                    tests.push(validate_message_lookup(ApiInfo::state_search_msg_req(
                        msg.cid()?,
                    )));
                    tests.push(validate_message_lookup(
                        ApiInfo::state_search_msg_limited_req(msg.cid()?, 800),
                    ));
                }
            }
            for msg in secp_messages {
                if seen.insert(msg.cid()?) {
                    tests.push(RpcTest::identity(ApiInfo::chain_get_message_req(
                        msg.cid()?,
                    )));
                    tests.push(RpcTest::identity(ApiInfo::state_account_key_req(
                        msg.from(),
                        root_tsk.into(),
                    )));
                    tests.push(RpcTest::identity(ApiInfo::state_account_key_req(
                        msg.from(),
                        Default::default(),
                    )));
                    tests.push(RpcTest::identity(ApiInfo::state_lookup_id_req(
                        msg.from(),
                        root_tsk.into(),
                    )));
                    tests.push(
                        validate_message_lookup(ApiInfo::state_wait_msg_req(msg.cid()?, 0))
                            .with_timeout(Duration::from_secs(30)),
                    );
                    tests.push(validate_message_lookup(ApiInfo::state_search_msg_req(
                        msg.cid()?,
                    )));
                    tests.push(validate_message_lookup(
                        ApiInfo::state_search_msg_limited_req(msg.cid()?, 800),
                    ));
                    tests.push(RpcTest::basic(ApiInfo::mpool_get_nonce_req(msg.from())));
                    tests.push(RpcTest::identity(ApiInfo::state_list_messages_req(
                        MessageFilter {
                            from: None,
                            to: Some(msg.to()),
                        },
                        root_tsk.into(),
                        shared_tipset.epoch(),
                    )));
                    tests.push(RpcTest::identity(ApiInfo::state_list_messages_req(
                        MessageFilter {
                            from: Some(msg.from()),
                            to: None,
                        },
                        root_tsk.into(),
                        shared_tipset.epoch(),
                    )));
                    tests.push(RpcTest::identity(ApiInfo::state_list_messages_req(
                        MessageFilter {
                            from: None,
                            to: None,
                        },
                        root_tsk.into(),
                        shared_tipset.epoch(),
                    )));

                    if !msg.params().is_empty() {
                        tests.push(RpcTest::identity(ApiInfo::state_decode_params_req(
                            msg.to(),
                            msg.method_num(),
                            msg.params().to_vec(),
                            root_tsk.into(),
                        )).ignore("Difficult to implement. Tracking issue: https://github.com/ChainSafe/forest/issues/3769"));
                    }
                }
            }
            tests.push(RpcTest::identity(ApiInfo::state_miner_info_req(
                block.miner_address,
                tipset.key().into(),
            )));
            tests.push(RpcTest::identity(ApiInfo::state_miner_power_req(
                block.miner_address,
                tipset.key().into(),
            )));
            tests.push(RpcTest::identity(ApiInfo::state_miner_deadlines_req(
                block.miner_address,
                tipset.key().into(),
            )));
            tests.push(RpcTest::identity(
                ApiInfo::state_miner_proving_deadline_req(block.miner_address, tipset.key().into()),
            ));
            tests.push(RpcTest::identity(
                ApiInfo::state_miner_available_balance_req(
                    block.miner_address,
                    tipset.key().into(),
                ),
            ));
            tests.push(RpcTest::identity(ApiInfo::state_miner_faults_req(
                block.miner_address,
                tipset.key().into(),
            )));
            tests.push(RpcTest::identity(ApiInfo::miner_get_base_info_req(
                block.miner_address,
                block.epoch,
                tipset.key().into(),
            )));
            tests.push(RpcTest::identity(ApiInfo::state_miner_recoveries_req(
                block.miner_address,
                tipset.key().into(),
            )));
            tests.push(RpcTest::identity(ApiInfo::state_miner_sector_count_req(
                block.miner_address,
                tipset.key().into(),
            )));
        }
        tests.push(RpcTest::identity(ApiInfo::state_circulating_supply_req(
            tipset.key().into(),
        )));
        tests.push(RpcTest::identity(
            ApiInfo::state_vm_circulating_supply_internal_req(tipset.key().into()),
        ));

        for block in tipset.block_headers() {
            let (bls_messages, secp_messages) = crate::chain::store::block_messages(&store, block)?;
            for msg in secp_messages {
                tests.push(RpcTest::identity(ApiInfo::state_call_req(
                    msg.message().clone(),
                    shared_tipset.key().into(),
                )));
            }
            for msg in bls_messages {
                tests.push(RpcTest::identity(ApiInfo::state_call_req(
                    msg.clone(),
                    shared_tipset.key().into(),
                )));
            }
        }
    }
    Ok(tests)
}

fn websocket_tests() -> Vec<RpcTest> {
    let test = RpcTest::identity(ApiInfo::chain_notify_req()).ignore("Not implemented yet");
    vec![test]
}

fn derive_protocol(forest: &ApiInfo, lotus: &ApiInfo) -> anyhow::Result<CommunicationProtocol> {
    let a = forest.multiaddr.clone().pop().map(|p| p.tag());
    let b = lotus.multiaddr.clone().pop().map(|p| p.tag());

    // Both `ApiInfo` should end with the same tag to be valid, and the protocol should be supported
    match (a, b) {
        (Some(x), Some(y)) if x == y => Ok(x.try_into()?),
        _ => bail!(
            "communication protocols mismatch: {:?} (Forest) is different from {:?} (Lotus)",
            a,
            b
        ),
    }
}

/// Compare two RPC providers. The providers are labeled `forest` and `lotus`,
/// but other nodes may be used (such as `venus`). The `lotus` node is assumed
/// to be correct and the `forest` node will be marked as incorrect if it
/// deviates.
///
/// If snapshot files are provided, these files will be used to generate
/// additional tests.
///
/// Example output:
/// ```markdown
/// | RPC Method                        | Forest              | Lotus         |
/// |-----------------------------------|---------------------|---------------|
/// | Filecoin.ChainGetBlock            | Valid               | Valid         |
/// | Filecoin.ChainGetGenesis          | Valid               | Valid         |
/// | Filecoin.ChainGetMessage (67)     | InternalServerError | Valid         |
/// ```
/// The number after a method name indicates how many times an RPC call was tested.
#[allow(clippy::too_many_arguments)]
async fn compare_apis(
    forest: ApiInfo,
    lotus: ApiInfo,
    snapshot_files: Vec<PathBuf>,
    config: ApiTestFlags,
) -> anyhow::Result<()> {
    let communication = derive_protocol(&forest, &lotus)?;

    let mut tests = vec![];

    tests.extend(common_tests());
    tests.extend(auth_tests());
    tests.extend(beacon_tests());
    tests.extend(chain_tests());
    tests.extend(mpool_tests());
    tests.extend(net_tests());
    tests.extend(node_tests());
    tests.extend(wallet_tests());
    tests.extend(eth_tests());

    if !snapshot_files.is_empty() {
        let store = ManyCar::try_from(snapshot_files)?;
        tests.extend(snapshot_tests(&store, config.n_tipsets)?);
    }

    let use_websocket = communication == CommunicationProtocol::Ws;
    if use_websocket {
        tests.extend(websocket_tests());
    }

    tests.sort_by_key(|test| test.request.method_name);

    run_tests(tests, &forest, &lotus, &config, use_websocket).await
}

async fn start_offline_server(
    snapshot_files: Vec<PathBuf>,
    chain: NetworkChain,
    rpc_port: u16,
    rpc_data_dir: PathBuf,
    auto_download_snapshot: bool,
) -> anyhow::Result<()> {
    info!("Configuring Offline RPC Server");
    let client = Client::default();
    let db_path = client.data_dir.as_path().join(rpc_data_dir);
    let db_writer = Arc::new(ParityDb::open(&db_path, &ParityDbConfig::default())?);
    let db = Arc::new(ManyCar::new(db_writer.clone()));

    let snapshot_files = if snapshot_files.is_empty() {
        let (snapshot_url, num_bytes, path) =
            crate::cli_shared::snapshot::peek(TrustedVendor::default(), &chain)
                .await
                .context("couldn't get snapshot size")?;
        if !auto_download_snapshot {
            warn!("Automatic snapshot download is disabled.");
            let message = format!(
                "Fetch a {} snapshot to the current directory? (denying will exit the program). ",
                indicatif::HumanBytes(num_bytes)
            );
            let have_permission =
                dialoguer::Confirm::with_theme(&dialoguer::theme::ColorfulTheme::default())
                    .with_prompt(message)
                    .default(false)
                    .interact()
                    .unwrap_or(false);
            if !have_permission {
                anyhow::bail!("No snapshot provided, exiting offline RPC setup.");
            }
        }
        info!(
            "Downloading latest snapshot for {} size {}",
            chain,
            indicatif::HumanBytes(num_bytes)
        );
        let downloaded_snapshot_path = std::env::current_dir()?.join(path);
        download_to(&snapshot_url, &downloaded_snapshot_path).await?;
        info!("Snapshot downloaded");
        vec![downloaded_snapshot_path]
    } else {
        snapshot_files
    };
    db.read_only_files(snapshot_files.iter().cloned())?;

    let chain_config = Arc::new(ChainConfig::from_chain(&chain));
    let sync_config = Arc::new(SyncConfig::default());
    let genesis_header =
        read_genesis_header(None, chain_config.genesis_bytes(&db).await?.as_deref(), &db).await?;
    let chain_store = Arc::new(ChainStore::new(
        db.clone(),
        db.clone(),
        chain_config.clone(),
        genesis_header.clone(),
    )?);
    let state_manager = Arc::new(StateManager::new(
        chain_store.clone(),
        chain_config,
        sync_config,
    )?);
    let ts = db.heaviest_tipset()?;

    state_manager
        .chain_store()
        .set_heaviest_tipset(Arc::new(ts))?;

    let beacon = Arc::new(
        state_manager
            .chain_config()
            .get_beacon_schedule(chain_store.genesis_block_header().timestamp),
    );
    let (network_send, _) = flume::bounded(5);
    let network_name = get_network_name_from_genesis(&genesis_header, &state_manager)?;
    let message_pool = MessagePool::new(
        MpoolRpcProvider::new(chain_store.publisher().clone(), state_manager.clone()),
        network_name.clone(),
        network_send.clone(),
        Default::default(),
        state_manager.chain_config().clone(),
        &mut JoinSet::new(),
    )?;
    let rpc_state = RPCState {
        state_manager,
        keystore: Arc::new(RwLock::new(KeyStore::new(KeyStoreConfig::Memory)?)),
        mpool: Arc::new(message_pool),
        bad_blocks: Default::default(),
        sync_state: Arc::new(parking_lot::RwLock::new(Default::default())),
        network_send,
        network_name,
        start_time: chrono::Utc::now(),
        chain_store,
        beacon,
    };
    rpc_state.sync_state.write().set_stage(SyncStage::Idle);
    start_offline_rpc(rpc_state, rpc_port).await?;

    // TODO: this should more be done in a script
    // Cleanup offline RPC resources
    info!("Cleaning offline RPC data directory: {}", db_path.display());
    std::fs::remove_dir_all(&db_path)?;
    Ok(())
}

pub async fn start_offline_rpc<DB>(state: RPCState<DB>, rpc_port: u16) -> anyhow::Result<()>
where
    DB: Blockstore + Send + Sync + 'static,
{
    info!("Starting offline RPC Server");
    let rpc_address = SocketAddr::new(IpAddr::V4(Ipv4Addr::LOCALHOST), rpc_port);
    let forest_version = FOREST_VERSION_STRING.as_str();
    let (shutdown_send, mut shutdown_recv) = mpsc::channel(1);
    let mut terminate = signal(SignalKind::terminate())?;

    let result = tokio::select! {
        ret = start_rpc(state, rpc_address, forest_version, shutdown_send) => ret,
        _ = ctrl_c() => {
            info!("Keyboard interrupt.");
            Ok(())
        },
        _ = terminate.recv() => {
            info!("Received SIGTERM.");
            Ok(())
        },
        _ = shutdown_recv.recv() => {
            info!("Client requested a shutdown.");
            Ok(())
        },
    };
    crate::utils::io::terminal_cleanup();
    result.map_err(|err| anyhow::anyhow!("{:?}", serde_json::to_string(&err)))
}

async fn run_tests(
    tests: Vec<RpcTest>,
    forest: &ApiInfo,
    lotus: &ApiInfo,
    config: &ApiTestFlags,
    use_websocket: bool,
) -> anyhow::Result<()> {
    let semaphore = Arc::new(Semaphore::new(config.max_concurrent_requests));
    let mut futures = FuturesUnordered::new();

    let filter_list = if let Some(filter_file) = &config.filter_file {
        FilterList::new_from_file(filter_file)?
    } else {
        FilterList::default().allow(config.filter.clone())
    };

    for test in tests.into_iter() {
        // By default, do not run ignored tests.
        if matches!(config.run_ignored, RunIgnored::Default) && test.ignore.is_some() {
            continue;
        }
        // If in `IgnoreOnly` mode, only run ignored tests.
        if matches!(config.run_ignored, RunIgnored::IgnoredOnly) && test.ignore.is_none() {
            continue;
        }

        if !filter_list.authorize(test.request.method_name) {
            continue;
        }

        // Acquire a permit from the semaphore before spawning a test
        let permit = semaphore.clone().acquire_owned().await?;
<<<<<<< HEAD
=======
        let use_websocket = config.use_websocket;
        let forest = forest.clone();
        let lotus = lotus.clone();
>>>>>>> 95090c0f
        let future = tokio::spawn(async move {
            let (forest_status, lotus_status) = test.run(&forest, &lotus, use_websocket).await;
            drop(permit); // Release the permit after test execution
            (test.request.method_name, forest_status, lotus_status)
        });

        futures.push(future);
    }

    let mut success_results = HashMap::default();
    let mut failed_results = HashMap::default();
    while let Some(Ok((method_name, forest_status, lotus_status))) = futures.next().await {
        let result_entry = (method_name, forest_status, lotus_status);
        if (forest_status == EndpointStatus::Valid && lotus_status == EndpointStatus::Valid)
            || (forest_status == EndpointStatus::Timeout && lotus_status == EndpointStatus::Timeout)
        {
            success_results
                .entry(result_entry)
                .and_modify(|v| *v += 1)
                .or_insert(1u32);
        } else {
            failed_results
                .entry(result_entry)
                .and_modify(|v| *v += 1)
                .or_insert(1u32);
        }

        if !failed_results.is_empty() && config.fail_fast {
            break;
        }
    }
    print_test_results(&success_results, &failed_results);

    if failed_results.is_empty() {
        Ok(())
    } else {
        Err(anyhow::Error::msg("Some tests failed"))
    }
}

fn print_test_results(
    success_results: &HashMap<(&'static str, EndpointStatus, EndpointStatus), u32>,
    failed_results: &HashMap<(&'static str, EndpointStatus, EndpointStatus), u32>,
) {
    // Combine all results
    let mut combined_results = success_results.clone();
    for (key, value) in failed_results {
        combined_results.insert(*key, *value);
    }

    // Collect and display results in Markdown format
    let mut results = combined_results.into_iter().collect::<Vec<_>>();
    results.sort();
    println!("{}", format_as_markdown(&results));
}

fn format_as_markdown(results: &[((&'static str, EndpointStatus, EndpointStatus), u32)]) -> String {
    let mut builder = Builder::default();

    builder.push_record(["RPC Method", "Forest", "Lotus"]);

    for ((method, forest_status, lotus_status), n) in results {
        builder.push_record([
            if *n > 1 {
                format!("{} ({})", method, n)
            } else {
                method.to_string()
            },
            format!("{:?}", forest_status),
            format!("{:?}", lotus_status),
        ]);
    }

    builder.build().with(Style::markdown()).to_string()
}

fn validate_message_lookup(req: RpcRequest<Option<MessageLookup>>) -> RpcTest {
    use libipld_core::ipld::Ipld;

    RpcTest::validate(req, |mut forest, mut lotus| {
        // FIXME: https://github.com/ChainSafe/forest/issues/3784
        if let Some(json) = forest.as_mut() {
            json.return_dec = Ipld::Null;
        }
        if let Some(json) = lotus.as_mut() {
            json.return_dec = Ipld::Null;
        }
        forest == lotus
    })
}

<<<<<<< HEAD
#[cfg(test)]
mod test {
    use super::*;

    #[test]
    fn test_derive_protocol() {
        let forest = ApiInfo::from_str("/ip4/127.0.0.1/tcp/2345/http").expect("infallible");
        let lotus = ApiInfo::from_str("/ip4/127.0.0.1/tcp/1234/http").expect("infallible");
        assert!(matches!(
            derive_protocol(&forest, &lotus),
            Ok(CommunicationProtocol::Http)
        ));

        let forest = ApiInfo::from_str("/ip4/127.0.0.1/tcp/2345/ws").expect("infallible");
        let lotus = ApiInfo::from_str("/ip4/127.0.0.1/tcp/1234/ws").expect("infallible");
        assert!(matches!(
            derive_protocol(&forest, &lotus),
            Ok(CommunicationProtocol::Ws)
        ));

        let forest = ApiInfo::from_str("/ip4/127.0.0.1/tcp/2345/http").expect("infallible");
        let lotus = ApiInfo::from_str("/ip4/127.0.0.1/tcp/1234/ws").expect("infallible");
        assert!(derive_protocol(&forest, &lotus).is_err());

        let forest = ApiInfo::from_str("/ip4/127.0.0.1/tcp/2345/wss").expect("infallible");
        let lotus = ApiInfo::from_str("/ip4/127.0.0.1/tcp/1234/wss").expect("infallible");
        assert!(derive_protocol(&forest, &lotus).is_err());
=======
/// A filter list that allows or rejects RPC methods based on their name.
#[derive(Default)]
struct FilterList {
    allow: Vec<String>,
    reject: Vec<String>,
}

impl FilterList {
    fn new_from_file(file: &Path) -> anyhow::Result<Self> {
        let (allow, reject) = Self::create_allow_reject_list(file)?;
        Ok(Self { allow, reject })
    }

    /// Authorize (or not) an RPC method based on its name.
    /// If the allow list is empty, all methods are authorized, unless they are rejected.
    fn authorize(&self, entry: &str) -> bool {
        (self.allow.is_empty() || self.allow.iter().any(|a| entry.contains(a)))
            && !self.reject.iter().any(|r| entry.contains(r))
    }

    fn allow(mut self, entry: String) -> Self {
        self.allow.push(entry);
        self
    }

    #[allow(dead_code)]
    fn reject(mut self, entry: String) -> Self {
        self.reject.push(entry);
        self
    }

    /// Create a list of allowed and rejected RPC methods from a file.
    fn create_allow_reject_list(file: &Path) -> anyhow::Result<(Vec<String>, Vec<String>)> {
        let filter_file = std::fs::read_to_string(file)?;
        let (reject, allow): (Vec<_>, Vec<_>) = filter_file
            .lines()
            .map(|line| line.trim().to_owned())
            .filter(|line| !line.is_empty() && !line.starts_with('#'))
            .partition(|line| line.starts_with('!'));

        let reject = reject
            .into_iter()
            .map(|entry| entry.trim_start_matches('!').to_owned())
            .collect::<Vec<_>>();

        Ok((allow, reject))
    }
}

#[cfg(test)]
mod tests {
    use super::*;
    use std::io::Write;

    #[test]
    fn test_filter_list_creation() {
        // Create a temporary file and write some test data to it
        let mut filter_file = tempfile::Builder::new().tempfile().unwrap();
        let list = FilterList::new_from_file(filter_file.path()).unwrap();
        assert!(list.allow.is_empty());
        assert!(list.reject.is_empty());

        write!(
            filter_file,
            r#"# This is a comment
            !cthulhu
            azathoth
            !nyarlathotep
            "#
        )
        .unwrap();

        let list = FilterList::new_from_file(filter_file.path()).unwrap();
        assert_eq!(list.allow, vec!["azathoth".to_string()]);
        assert_eq!(
            list.reject,
            vec!["cthulhu".to_string(), "nyarlathotep".to_string()]
        );

        let list = list
            .allow("shub-niggurath".to_string())
            .reject("yog-sothoth".to_string());
        assert_eq!(
            list.allow,
            vec!["azathoth".to_string(), "shub-niggurath".to_string()]
        );
    }

    #[test]
    fn test_filter_list_authorize() {
        let list = FilterList::default();
        // if allow is empty, all entries are authorized
        assert!(list.authorize("Filecoin.ChainGetBlock"));
        assert!(list.authorize("Filecoin.StateNetworkName"));

        // all entries are authorized, except the rejected ones
        let list = list.reject("Network".to_string());
        assert!(list.authorize("Filecoin.ChainGetBlock"));

        // case-sensitive
        assert!(list.authorize("Filecoin.StatenetworkName"));
        assert!(!list.authorize("Filecoin.StateNetworkName"));

        // if allow is not empty, only the allowed entries are authorized
        let list = FilterList::default().allow("Chain".to_string());
        assert!(list.authorize("Filecoin.ChainGetBlock"));
        assert!(!list.authorize("Filecoin.StateNetworkName"));

        // unless they are rejected
        let list = list.reject("GetBlock".to_string());
        assert!(!list.authorize("Filecoin.ChainGetBlock"));
        assert!(list.authorize("Filecoin.ChainGetMessage"));

        // reject takes precedence over allow
        let list = FilterList::default()
            .allow("Chain".to_string())
            .reject("Chain".to_string());
        assert!(!list.authorize("Filecoin.ChainGetBlock"));
>>>>>>> 95090c0f
    }
}<|MERGE_RESOLUTION|>--- conflicted
+++ resolved
@@ -1003,12 +1003,8 @@
 
         // Acquire a permit from the semaphore before spawning a test
         let permit = semaphore.clone().acquire_owned().await?;
-<<<<<<< HEAD
-=======
-        let use_websocket = config.use_websocket;
         let forest = forest.clone();
         let lotus = lotus.clone();
->>>>>>> 95090c0f
         let future = tokio::spawn(async move {
             let (forest_status, lotus_status) = test.run(&forest, &lotus, use_websocket).await;
             drop(permit); // Release the permit after test execution
@@ -1100,35 +1096,6 @@
     })
 }
 
-<<<<<<< HEAD
-#[cfg(test)]
-mod test {
-    use super::*;
-
-    #[test]
-    fn test_derive_protocol() {
-        let forest = ApiInfo::from_str("/ip4/127.0.0.1/tcp/2345/http").expect("infallible");
-        let lotus = ApiInfo::from_str("/ip4/127.0.0.1/tcp/1234/http").expect("infallible");
-        assert!(matches!(
-            derive_protocol(&forest, &lotus),
-            Ok(CommunicationProtocol::Http)
-        ));
-
-        let forest = ApiInfo::from_str("/ip4/127.0.0.1/tcp/2345/ws").expect("infallible");
-        let lotus = ApiInfo::from_str("/ip4/127.0.0.1/tcp/1234/ws").expect("infallible");
-        assert!(matches!(
-            derive_protocol(&forest, &lotus),
-            Ok(CommunicationProtocol::Ws)
-        ));
-
-        let forest = ApiInfo::from_str("/ip4/127.0.0.1/tcp/2345/http").expect("infallible");
-        let lotus = ApiInfo::from_str("/ip4/127.0.0.1/tcp/1234/ws").expect("infallible");
-        assert!(derive_protocol(&forest, &lotus).is_err());
-
-        let forest = ApiInfo::from_str("/ip4/127.0.0.1/tcp/2345/wss").expect("infallible");
-        let lotus = ApiInfo::from_str("/ip4/127.0.0.1/tcp/1234/wss").expect("infallible");
-        assert!(derive_protocol(&forest, &lotus).is_err());
-=======
 /// A filter list that allows or rejects RPC methods based on their name.
 #[derive(Default)]
 struct FilterList {
@@ -1247,6 +1214,30 @@
             .allow("Chain".to_string())
             .reject("Chain".to_string());
         assert!(!list.authorize("Filecoin.ChainGetBlock"));
->>>>>>> 95090c0f
+    }
+
+    #[test]
+    fn test_derive_protocol() {
+        let forest = ApiInfo::from_str("/ip4/127.0.0.1/tcp/2345/http").expect("infallible");
+        let lotus = ApiInfo::from_str("/ip4/127.0.0.1/tcp/1234/http").expect("infallible");
+        assert!(matches!(
+            derive_protocol(&forest, &lotus),
+            Ok(CommunicationProtocol::Http)
+        ));
+
+        let forest = ApiInfo::from_str("/ip4/127.0.0.1/tcp/2345/ws").expect("infallible");
+        let lotus = ApiInfo::from_str("/ip4/127.0.0.1/tcp/1234/ws").expect("infallible");
+        assert!(matches!(
+            derive_protocol(&forest, &lotus),
+            Ok(CommunicationProtocol::Ws)
+        ));
+
+        let forest = ApiInfo::from_str("/ip4/127.0.0.1/tcp/2345/http").expect("infallible");
+        let lotus = ApiInfo::from_str("/ip4/127.0.0.1/tcp/1234/ws").expect("infallible");
+        assert!(derive_protocol(&forest, &lotus).is_err());
+
+        let forest = ApiInfo::from_str("/ip4/127.0.0.1/tcp/2345/wss").expect("infallible");
+        let lotus = ApiInfo::from_str("/ip4/127.0.0.1/tcp/1234/wss").expect("infallible");
+        assert!(derive_protocol(&forest, &lotus).is_err());
     }
 }