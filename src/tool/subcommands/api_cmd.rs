--- conflicted
+++ resolved
@@ -29,11 +29,7 @@
         /// Snapshot input paths. Supports `.car`, `.car.zst`, and `.forest.car.zst`.
         #[arg()]
         snapshot_files: Vec<PathBuf>,
-<<<<<<< HEAD
-        /// Test filter
-=======
         /// Filter which tests to run according to method name. Case sensitive.
->>>>>>> c2840a4e
         #[arg(long, default_value = "")]
         filter: String,
         /// Cancel test run on the first failure
