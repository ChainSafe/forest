--- conflicted
+++ resolved
@@ -342,20 +342,10 @@
         true => output_path.join(snapshot::filename(
             TrustedVendor::Forest,
             chain,
-<<<<<<< HEAD
-            #[allow(deprecated)] // TODO(forest): https://github.com/ChainSafe/forest/issues/4034
-            NaiveDateTime::from_timestamp_opt(
-                genesis_timestamp as i64 + epoch * EPOCH_DURATION_SECONDS,
-                0,
-            )
-            .unwrap_or_default()
-            .into(),
-=======
             DateTime::from_timestamp(genesis_timestamp as i64 + epoch * EPOCH_DURATION_SECONDS, 0)
                 .unwrap_or_default()
                 .naive_utc()
                 .date(),
->>>>>>> 921f2e64
             epoch,
             true,
         )),
