--- conflicted
+++ resolved
@@ -128,12 +128,8 @@
         )?)),
         mpool: Arc::new(message_pool),
         bad_blocks: Default::default(),
-<<<<<<< HEAD
+        msgs_in_tipset: Default::default(),
         sync_states: Arc::new(RwLock::new(nunny::vec![Default::default()])),
-=======
-        msgs_in_tipset: Default::default(),
-        sync_state: Arc::new(RwLock::new(Default::default())),
->>>>>>> 729f2d78
         eth_event_handler: Arc::new(EthEventHandler::new()),
         sync_network_context,
         network_name,
