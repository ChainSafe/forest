// Copyright 2019-2025 ChainSafe Systems
// SPDX-License-Identifier: Apache-2.0, MIT
use super::{CreateTestsArgs, ReportMode, RunIgnored, TestCriteriaOverride};
use crate::blocks::{ElectionProof, Ticket, Tipset};
use crate::chain::ChainStore;
use crate::db::car::ManyCar;
use crate::eth::{EthChainId as EthChainIdType, SAFE_EPOCH_DELAY};
use crate::lotus_json::HasLotusJson;
use crate::message::{Message as _, SignedMessage};
use crate::rpc::FilterList;
use crate::rpc::auth::AuthNewParams;
use crate::rpc::beacon::BeaconGetEntry;
use crate::rpc::eth::{
    BlockNumberOrHash, EthInt64, ExtBlockNumberOrHash, ExtPredefined, Predefined,
    new_eth_tx_from_signed_message, types::*,
};
use crate::rpc::gas::GasEstimateGasLimit;
use crate::rpc::miner::BlockTemplate;
use crate::rpc::misc::ActorEventFilter;
use crate::rpc::state::StateGetAllClaims;
use crate::rpc::types::{ApiTipsetKey, MessageFilter, MessageLookup};
use crate::rpc::{Permission, prelude::*};
use crate::shim::actors::MarketActorStateLoad as _;
use crate::shim::actors::market;
use crate::shim::executor::Receipt;
use crate::shim::sector::SectorSize;
use crate::shim::{
    address::{Address, Protocol},
    crypto::Signature,
    econ::TokenAmount,
    message::{METHOD_SEND, Message},
    state_tree::StateTree,
};
use crate::state_manager::StateManager;
use crate::tool::offline_server::server::handle_chain_config;
use crate::tool::subcommands::api_cmd::NetworkChain;
use crate::tool::subcommands::api_cmd::report::ReportBuilder;
use crate::utils::proofs_api::{self, ensure_proof_params_downloaded};
use crate::{Config, rpc};
use ahash::HashMap;
use bls_signatures::Serialize as _;
use chrono::Utc;
use cid::Cid;
use fil_actors_shared::fvm_ipld_bitfield::BitField;
use fil_actors_shared::v10::runtime::DomainSeparationTag;
use futures::stream::FuturesUnordered;
use futures::stream::StreamExt as _;
use fvm_ipld_blockstore::Blockstore;
use fvm_ipld_encoding::to_vec;
use ipld_core::ipld::Ipld;
use itertools::Itertools as _;
use jsonrpsee::types::ErrorCode;
use libp2p::PeerId;
use num_traits::Signed;
use once_cell::sync::Lazy;
use serde::de::DeserializeOwned;
use serde::{Deserialize, Serialize};
use serde_json::Value;
use similar::{ChangeTag, TextDiff};
use std::path::Path;
use std::time::Instant;
use std::{path::PathBuf, str::FromStr, sync::Arc, time::Duration};
use tokio::sync::Semaphore;
use tracing::debug;

const COLLECTION_SAMPLE_SIZE: usize = 5;

/// This address has been funded by the calibnet faucet and the private keys
/// has been discarded. It should always have a non-zero balance.
static KNOWN_CALIBNET_ADDRESS: Lazy<Address> = Lazy::new(|| {
    crate::shim::address::Network::Testnet
        .parse_address("t1c4dkec3qhrnrsa4mccy7qntkyq2hhsma4sq7lui")
        .unwrap()
        .into()
});

const TICKET_QUALITY_GREEDY: f64 = 0.9;
const TICKET_QUALITY_OPTIMAL: f64 = 0.8;
const ZERO_ADDRESS: &str = "0x0000000000000000000000000000000000000000";
// miner actor address `t078216`
const MINER_ADDRESS: Address = Address::new_id(78216); // https://calibration.filscan.io/en/miner/t078216
const ACCOUNT_ADDRESS: Address = Address::new_id(1234); // account actor address `t01234`
const EVM_ADDRESS: &str = "t410fbqoynu2oi2lxam43knqt6ordiowm2ywlml27z4i";

/// Brief description of a single method call against a single host
#[derive(Debug, Clone, PartialOrd, Ord, PartialEq, Eq, Hash)]
pub enum TestSummary {
    /// Server spoke JSON-RPC: no such method
    MissingMethod,
    /// Server spoke JSON-RPC: bad request (or other error)
    Rejected(String),
    /// Server doesn't seem to be speaking JSON-RPC
    NotJsonRPC,
    /// Transport or ask task management errors
    InfraError,
    /// Server returned JSON-RPC and it didn't match our schema
    BadJson,
    /// Server returned JSON-RPC and it matched our schema, but failed validation
    CustomCheckFailed,
    Timeout,
    Valid,
}

impl TestSummary {
    fn from_err(err: &rpc::ClientError) -> Self {
        match err {
            rpc::ClientError::Call(it) => match it.code().into() {
                ErrorCode::MethodNotFound => Self::MissingMethod,
                _ => Self::Rejected(it.message().to_string()),
            },
            rpc::ClientError::ParseError(_) => Self::NotJsonRPC,
            rpc::ClientError::RequestTimeout => Self::Timeout,
            rpc::ClientError::Transport(_)
            | rpc::ClientError::RestartNeeded(_)
            | rpc::ClientError::InvalidSubscriptionId
            | rpc::ClientError::InvalidRequestId(_)
            | rpc::ClientError::Custom(_)
            | rpc::ClientError::HttpNotImplemented
            | rpc::ClientError::EmptyBatchRequest(_)
            | rpc::ClientError::RegisterMethod(_) => Self::InfraError,
            _ => unimplemented!(),
        }
    }
}

/// Data about a failed test. Used for debugging.
#[derive(Debug, Clone, Serialize, Deserialize)]
pub(super) struct TestDump {
    pub request: rpc::Request,
    pub forest_response: Result<Value, String>,
    pub lotus_response: Result<Value, String>,
}

impl std::fmt::Display for TestDump {
    fn fmt(&self, f: &mut std::fmt::Formatter<'_>) -> std::fmt::Result {
        writeln!(f, "Request dump: {:?}", self.request)?;
        writeln!(f, "Request params JSON: {}", self.request.params)?;
        let (forest_response, lotus_response) = (
            self.forest_response
                .as_ref()
                .ok()
                .and_then(|v| serde_json::to_string_pretty(v).ok()),
            self.lotus_response
                .as_ref()
                .ok()
                .and_then(|v| serde_json::to_string_pretty(v).ok()),
        );
        if let Some(forest_response) = &forest_response
            && let Some(lotus_response) = &lotus_response
        {
            let diff = TextDiff::from_lines(forest_response, lotus_response);
            let mut print_diff = Vec::new();
            for change in diff.iter_all_changes() {
                let sign = match change.tag() {
                    ChangeTag::Delete => "-",
                    ChangeTag::Insert => "+",
                    ChangeTag::Equal => " ",
                };
                print_diff.push(format!("{sign}{change}"));
            }
            writeln!(f, "Forest response: {forest_response}")?;
            writeln!(f, "Lotus response: {lotus_response}")?;
            writeln!(f, "Diff: {}", print_diff.join("\n"))?;
        } else {
            if let Some(forest_response) = &forest_response {
                writeln!(f, "Forest response: {forest_response}")?;
            }
            if let Some(lotus_response) = &lotus_response {
                writeln!(f, "Lotus response: {lotus_response}")?;
            }
        };
        Ok(())
    }
}

/// Result of running a single RPC test
pub struct TestResult {
    /// Forest result after calling the RPC method.
    pub forest_status: TestSummary,
    /// Lotus result after calling the RPC method.
    pub lotus_status: TestSummary,
    /// Optional data dump if either status was invalid.
    pub test_dump: Option<TestDump>,
    /// Duration of the RPC call.
    pub duration: Duration,
}

pub(super) enum PolicyOnRejected {
    Fail,
    Pass,
    PassWithIdenticalError,
    /// If Forest reason is a subset of Lotus reason, the test passes.
    /// We don't always bubble up errors and format the error chain like Lotus.
    PassWithQuasiIdenticalError,
}

pub(super) enum SortPolicy {
    /// Recursively sorts both arrays and maps in a JSON value.
    All,
}

pub(super) struct RpcTest {
    pub request: rpc::Request,
    pub check_syntax: Arc<dyn Fn(serde_json::Value) -> bool + Send + Sync>,
    pub check_semantics: Arc<dyn Fn(serde_json::Value, serde_json::Value) -> bool + Send + Sync>,
    pub ignore: Option<&'static str>,
    pub policy_on_rejected: PolicyOnRejected,
    pub sort_policy: Option<SortPolicy>,
}

fn sort_json(value: &mut Value) {
    match value {
        Value::Array(arr) => {
            for v in arr.iter_mut() {
                sort_json(v);
            }
            arr.sort_by_key(|a| a.to_string());
        }
        Value::Object(obj) => {
            let mut sorted_map: serde_json::Map<String, Value> = serde_json::Map::new();
            let mut keys: Vec<String> = obj.keys().cloned().collect();
            keys.sort();
            for k in keys {
                let mut v = obj.remove(&k).unwrap();
                sort_json(&mut v);
                sorted_map.insert(k, v);
            }
            *obj = sorted_map;
        }
        _ => (),
    }
}

/// Duplication between `<method>` and `<method>_raw` is a temporary measure, and
/// should be removed when <https://github.com/ChainSafe/forest/issues/4032> is
/// completed.
impl RpcTest {
    /// Check that an endpoint exists and that both the Lotus and Forest JSON
    /// response follows the same schema.
    fn basic<T>(request: rpc::Request<T>) -> Self
    where
        T: HasLotusJson,
    {
        Self::basic_raw(request.map_ty::<T::LotusJson>())
    }
    /// See [Self::basic], and note on this `impl` block.
    fn basic_raw<T: DeserializeOwned>(request: rpc::Request<T>) -> Self {
        Self {
            request: request.map_ty(),
            check_syntax: Arc::new(|it| match serde_json::from_value::<T>(it) {
                Ok(_) => true,
                Err(e) => {
                    debug!(?e);
                    false
                }
            }),
            check_semantics: Arc::new(|_, _| true),
            ignore: None,
            policy_on_rejected: PolicyOnRejected::Fail,
            sort_policy: None,
        }
    }
    /// Check that an endpoint exists, has the same JSON schema, and do custom
    /// validation over both responses.
    fn validate<T: HasLotusJson>(
        request: rpc::Request<T>,
        validate: impl Fn(T, T) -> bool + Send + Sync + 'static,
    ) -> Self {
        Self::validate_raw(request.map_ty::<T::LotusJson>(), move |l, r| {
            validate(T::from_lotus_json(l), T::from_lotus_json(r))
        })
    }
    /// See [Self::validate], and note on this `impl` block.
    fn validate_raw<T: DeserializeOwned>(
        request: rpc::Request<T>,
        validate: impl Fn(T, T) -> bool + Send + Sync + 'static,
    ) -> Self {
        Self {
            request: request.map_ty(),
            check_syntax: Arc::new(|value| match serde_json::from_value::<T>(value) {
                Ok(_) => true,
                Err(e) => {
                    debug!("{e}");
                    false
                }
            }),
            check_semantics: Arc::new(move |forest_json, lotus_json| {
                match (
                    serde_json::from_value::<T>(forest_json),
                    serde_json::from_value::<T>(lotus_json),
                ) {
                    (Ok(forest), Ok(lotus)) => validate(forest, lotus),
                    (forest, lotus) => {
                        if let Err(e) = forest {
                            debug!("[forest] invalid json: {e}");
                        }
                        if let Err(e) = lotus {
                            debug!("[lotus] invalid json: {e}");
                        }
                        false
                    }
                }
            }),
            ignore: None,
            policy_on_rejected: PolicyOnRejected::Fail,
            sort_policy: None,
        }
    }
    /// Check that an endpoint exists and that Forest returns exactly the same
    /// JSON as Lotus.
    fn identity<T: PartialEq + HasLotusJson>(request: rpc::Request<T>) -> RpcTest {
        Self::validate(request, |forest, lotus| forest == lotus)
    }

    fn ignore(mut self, msg: &'static str) -> Self {
        self.ignore = Some(msg);
        self
    }

    fn policy_on_rejected(mut self, policy: PolicyOnRejected) -> Self {
        self.policy_on_rejected = policy;
        self
    }

    fn sort_policy(mut self, policy: SortPolicy) -> Self {
        self.sort_policy = Some(policy);
        self
    }

    async fn run(&self, forest: &rpc::Client, lotus: &rpc::Client) -> TestResult {
        let start = Instant::now();
        let forest_resp = forest.call(self.request.clone()).await;
        let forest_response = forest_resp.as_ref().map_err(|e| e.to_string()).cloned();
        let lotus_resp = lotus.call(self.request.clone()).await;
        let lotus_response = lotus_resp.as_ref().map_err(|e| e.to_string()).cloned();

        let (forest_status, lotus_status) = match (forest_resp, lotus_resp) {
            (Ok(forest), Ok(lotus))
                if (self.check_syntax)(forest.clone()) && (self.check_syntax)(lotus.clone()) =>
            {
                let (forest, lotus) = if self.sort_policy.is_some() {
                    let mut sorted_forest = forest.clone();
                    sort_json(&mut sorted_forest);
                    let mut sorted_lotus = lotus.clone();
                    sort_json(&mut sorted_lotus);
                    (sorted_forest, sorted_lotus)
                } else {
                    (forest, lotus)
                };
                let forest_status = if (self.check_semantics)(forest, lotus) {
                    TestSummary::Valid
                } else {
                    TestSummary::CustomCheckFailed
                };
                (forest_status, TestSummary::Valid)
            }
            (forest_resp, lotus_resp) => {
                let forest_status = forest_resp.map_or_else(
                    |e| TestSummary::from_err(&e),
                    |value| {
                        if (self.check_syntax)(value) {
                            TestSummary::Valid
                        } else {
                            TestSummary::BadJson
                        }
                    },
                );
                let lotus_status = lotus_resp.map_or_else(
                    |e| TestSummary::from_err(&e),
                    |value| {
                        if (self.check_syntax)(value) {
                            TestSummary::Valid
                        } else {
                            TestSummary::BadJson
                        }
                    },
                );

                (forest_status, lotus_status)
            }
        };

        TestResult {
            forest_status,
            lotus_status,
            test_dump: Some(TestDump {
                request: self.request.clone(),
                forest_response,
                lotus_response,
            }),
            duration: start.elapsed(),
        }
    }
}

fn common_tests() -> Vec<RpcTest> {
    vec![
        // We don't check the `version` field as it differs between Lotus and Forest.
        RpcTest::validate(Version::request(()).unwrap(), |forest, lotus| {
            forest.api_version == lotus.api_version && forest.block_delay == lotus.block_delay
        }),
        RpcTest::basic(StartTime::request(()).unwrap()),
        RpcTest::basic(Session::request(()).unwrap()),
    ]
}

fn chain_tests() -> Vec<RpcTest> {
    vec![
        RpcTest::basic(ChainHead::request(()).unwrap()),
        RpcTest::identity(ChainGetGenesis::request(()).unwrap()),
    ]
}

fn chain_tests_with_tipset<DB: Blockstore>(
    store: &Arc<DB>,
    tipset: &Tipset,
) -> anyhow::Result<Vec<RpcTest>> {
    let mut tests = vec![
        RpcTest::identity(ChainGetTipSetByHeight::request((
            tipset.epoch(),
            Default::default(),
        ))?),
        RpcTest::identity(ChainGetTipSetAfterHeight::request((
            tipset.epoch(),
            Default::default(),
        ))?),
        RpcTest::identity(ChainGetTipSet::request((tipset.key().clone().into(),))?),
        RpcTest::identity(ChainGetPath::request((
            tipset.key().clone(),
            tipset.parents().clone(),
        ))?),
        RpcTest::identity(ChainGetMessagesInTipset::request((tipset
            .key()
            .clone()
            .into(),))?),
        RpcTest::identity(ChainTipSetWeight::request((tipset.key().into(),))?),
    ];

    for block in tipset.block_headers() {
        let block_cid = *block.cid();
        tests.extend([
            RpcTest::identity(ChainReadObj::request((block_cid,))?),
            RpcTest::identity(ChainHasObj::request((block_cid,))?),
            RpcTest::identity(ChainGetBlock::request((block_cid,))?),
            RpcTest::identity(ChainGetBlockMessages::request((block_cid,))?),
            RpcTest::identity(ChainGetParentMessages::request((block_cid,))?),
            RpcTest::identity(ChainGetParentReceipts::request((block_cid,))?),
            RpcTest::identity(ChainStatObj::request((block.messages, None))?),
            RpcTest::identity(ChainStatObj::request((
                block.messages,
                Some(block.messages),
            ))?),
        ]);

        let (bls_messages, secp_messages) = crate::chain::store::block_messages(&store, block)?;
        for msg_cid in sample_message_cids(bls_messages.iter(), secp_messages.iter()) {
            tests.extend([RpcTest::identity(ChainGetMessage::request((msg_cid,))?)]);
        }

        for receipt in Receipt::get_receipts(store, block.message_receipts)? {
            if let Some(events_root) = receipt.events_root() {
                tests.extend([RpcTest::identity(ChainGetEvents::request((events_root,))?)
                    .sort_policy(SortPolicy::All)]);
            }
        }
    }

    Ok(tests)
}

fn auth_tests() -> anyhow::Result<Vec<RpcTest>> {
    // Note: The second optional parameter of `AuthNew` is not supported in Lotus
    Ok(vec![
        RpcTest::basic(AuthNew::request((
            AuthNewParams::process_perms(Permission::Admin.to_string())?,
            None,
        ))?),
        RpcTest::basic(AuthNew::request((
            AuthNewParams::process_perms(Permission::Sign.to_string())?,
            None,
        ))?),
        RpcTest::basic(AuthNew::request((
            AuthNewParams::process_perms(Permission::Write.to_string())?,
            None,
        ))?),
        RpcTest::basic(AuthNew::request((
            AuthNewParams::process_perms(Permission::Read.to_string())?,
            None,
        ))?),
    ])
}

fn mpool_tests() -> Vec<RpcTest> {
    vec![
        RpcTest::identity(MpoolGetNonce::request((*KNOWN_CALIBNET_ADDRESS,)).unwrap()),
        RpcTest::basic(MpoolPending::request((ApiTipsetKey(None),)).unwrap()),
        RpcTest::basic(MpoolSelect::request((ApiTipsetKey(None), TICKET_QUALITY_GREEDY)).unwrap()),
        RpcTest::basic(MpoolSelect::request((ApiTipsetKey(None), TICKET_QUALITY_OPTIMAL)).unwrap())
            .ignore("https://github.com/ChainSafe/forest/issues/4490"),
    ]
}

fn mpool_tests_with_tipset(tipset: &Tipset) -> Vec<RpcTest> {
    vec![
        RpcTest::basic(MpoolPending::request((tipset.key().into(),)).unwrap()),
        RpcTest::basic(MpoolSelect::request((tipset.key().into(), TICKET_QUALITY_GREEDY)).unwrap()),
        RpcTest::basic(
            MpoolSelect::request((tipset.key().into(), TICKET_QUALITY_OPTIMAL)).unwrap(),
        )
        .ignore("https://github.com/ChainSafe/forest/issues/4490"),
    ]
}

fn net_tests() -> Vec<RpcTest> {
    // More net commands should be tested. Tracking issue:
    // https://github.com/ChainSafe/forest/issues/3639
    vec![
        RpcTest::basic(NetAddrsListen::request(()).unwrap()),
        RpcTest::basic(NetPeers::request(()).unwrap()),
        RpcTest::identity(NetListening::request(()).unwrap()),
        // Tests with a known peer id tend to be flaky, use a random peer id to test the unhappy path only
        RpcTest::basic(NetAgentVersion::request((PeerId::random().to_string(),)).unwrap())
            .policy_on_rejected(PolicyOnRejected::PassWithIdenticalError),
        RpcTest::basic(NetFindPeer::request((PeerId::random().to_string(),)).unwrap())
            .policy_on_rejected(PolicyOnRejected::Pass)
            .ignore("It times out in lotus when peer not found"),
        RpcTest::basic(NetInfo::request(()).unwrap())
            .ignore("Not implemented in Lotus. Why do we even have this method?"),
        RpcTest::basic(NetAutoNatStatus::request(()).unwrap()),
        RpcTest::identity(NetVersion::request(()).unwrap()),
        RpcTest::identity(NetProtectAdd::request((vec![PeerId::random().to_string()],)).unwrap()),
        RpcTest::identity(
            NetProtectRemove::request((vec![PeerId::random().to_string()],)).unwrap(),
        ),
        RpcTest::basic(NetProtectList::request(()).unwrap()),
    ]
}

fn node_tests() -> Vec<RpcTest> {
    vec![
        // This is a v1 RPC call. We don't support any v1 calls yet. Tracking
        // issue: https://github.com/ChainSafe/forest/issues/3640
        //RpcTest::basic(ApiInfo::node_status_req())
    ]
}

fn state_tests() -> Vec<RpcTest> {
    // TODO(forest): https://github.com/ChainSafe/forest/issues/4718
    // Blocked by Lotus.
    //vec![RpcTest::identity(
    //    BeaconGetEntry::request((10101,)).unwrap(),
    //)]
    vec![]
}

fn event_tests_with_tipset<DB: Blockstore>(_store: &Arc<DB>, tipset: &Tipset) -> Vec<RpcTest> {
    let epoch = tipset.epoch();
    vec![
        RpcTest::identity(GetActorEventsRaw::request((None,)).unwrap()),
        RpcTest::identity(
            GetActorEventsRaw::request((Some(ActorEventFilter {
                addresses: vec![],
                fields: Default::default(),
                from_height: Some(epoch),
                to_height: Some(epoch),
                tipset_key: None,
            }),))
            .unwrap(),
        )
        .sort_policy(SortPolicy::All),
        RpcTest::identity(
            GetActorEventsRaw::request((Some(ActorEventFilter {
                addresses: vec![],
                fields: Default::default(),
                from_height: Some(epoch - 100),
                to_height: Some(epoch),
                tipset_key: None,
            }),))
            .unwrap(),
        )
        .sort_policy(SortPolicy::All),
        RpcTest::identity(
            GetActorEventsRaw::request((Some(ActorEventFilter {
                addresses: vec![],
                fields: Default::default(),
                from_height: None,
                to_height: None,
                tipset_key: Some(tipset.key().clone().into()),
            }),))
            .unwrap(),
        )
        .sort_policy(SortPolicy::All),
        RpcTest::identity(
            GetActorEventsRaw::request((Some(ActorEventFilter {
                addresses: vec![
                    Address::from_str("t410fvtakbtytk4otbnfymn4zn5ow252nj7lcpbtersq")
                        .unwrap()
                        .into(),
                ],
                fields: Default::default(),
                from_height: Some(epoch - 100),
                to_height: Some(epoch),
                tipset_key: None,
            }),))
            .unwrap(),
        )
        .sort_policy(SortPolicy::All),
        {
            use std::collections::BTreeMap;

            use base64::{Engine, prelude::BASE64_STANDARD};

            use crate::lotus_json::LotusJson;
            use crate::rpc::misc::ActorEventBlock;

            let topic = BASE64_STANDARD
                .decode("0Gprf0kYSUs3GSF9GAJ4bB9REqbB2I/iz+wAtFhPauw=")
                .unwrap();
            let mut fields: BTreeMap<String, Vec<ActorEventBlock>> = Default::default();
            fields.insert(
                "t1".into(),
                vec![ActorEventBlock {
                    codec: 85,
                    value: LotusJson(topic),
                }],
            );
            RpcTest::identity(
                GetActorEventsRaw::request((Some(ActorEventFilter {
                    addresses: vec![],
                    fields,
                    from_height: Some(epoch - 100),
                    to_height: Some(epoch),
                    tipset_key: None,
                }),))
                .unwrap(),
            )
            .sort_policy(SortPolicy::All)
        },
    ]
}

fn miner_tests_with_tipset<DB: Blockstore>(
    store: &Arc<DB>,
    tipset: &Tipset,
    miner_address: Option<Address>,
) -> anyhow::Result<Vec<RpcTest>> {
    // If no miner address is provided, we can't run any miner tests.
    let Some(miner_address) = miner_address else {
        return Ok(vec![]);
    };

    let mut tests = Vec::new();
    for block in tipset.block_headers() {
        let (bls_messages, secp_messages) = crate::chain::store::block_messages(store, block)?;
        tests.push(miner_create_block_test(
            miner_address,
            tipset,
            bls_messages,
            secp_messages,
        ));
    }
    tests.push(miner_create_block_no_messages_test(miner_address, tipset));
    Ok(tests)
}

fn miner_create_block_test(
    miner: Address,
    tipset: &Tipset,
    bls_messages: Vec<Message>,
    secp_messages: Vec<SignedMessage>,
) -> RpcTest {
    // randomly sign BLS messages so we can test the BLS signature aggregation
    let priv_key = bls_signatures::PrivateKey::generate(&mut crate::utils::rand::forest_rng());
    let signed_bls_msgs = bls_messages
        .into_iter()
        .map(|message| {
            let sig = priv_key.sign(message.cid().to_bytes());
            SignedMessage {
                message,
                signature: Signature::new_bls(sig.as_bytes().to_vec()),
            }
        })
        .collect_vec();

    let block_template = BlockTemplate {
        miner,
        parents: tipset.parents().to_owned(),
        ticket: Ticket::default(),
        eproof: ElectionProof::default(),
        beacon_values: tipset.block_headers().first().beacon_entries.to_owned(),
        messages: [signed_bls_msgs, secp_messages].concat(),
        epoch: tipset.epoch(),
        timestamp: tipset.min_timestamp(),
        winning_post_proof: Vec::default(),
    };
    RpcTest::identity(MinerCreateBlock::request((block_template,)).unwrap())
}

fn miner_create_block_no_messages_test(miner: Address, tipset: &Tipset) -> RpcTest {
    let block_template = BlockTemplate {
        miner,
        parents: tipset.parents().to_owned(),
        ticket: Ticket::default(),
        eproof: ElectionProof::default(),
        beacon_values: tipset.block_headers().first().beacon_entries.to_owned(),
        messages: Vec::default(),
        epoch: tipset.epoch(),
        timestamp: tipset.min_timestamp(),
        winning_post_proof: Vec::default(),
    };
    RpcTest::identity(MinerCreateBlock::request((block_template,)).unwrap())
}

fn state_tests_with_tipset<DB: Blockstore>(
    store: &Arc<DB>,
    tipset: &Tipset,
) -> anyhow::Result<Vec<RpcTest>> {
    let mut tests = vec![
        RpcTest::identity(StateNetworkName::request(())?),
        RpcTest::identity(StateGetNetworkParams::request(())?),
        RpcTest::identity(StateMinerInitialPledgeForSector::request((
            1,
            SectorSize::_32GiB,
            1024,
            tipset.key().into(),
        ))?),
        RpcTest::identity(StateGetActor::request((
            Address::SYSTEM_ACTOR,
            tipset.key().into(),
        ))?),
        RpcTest::identity(StateGetRandomnessFromTickets::request((
            DomainSeparationTag::ElectionProofProduction as i64,
            tipset.epoch(),
            "dead beef".as_bytes().to_vec(),
            tipset.key().into(),
        ))?),
        RpcTest::identity(StateGetRandomnessDigestFromTickets::request((
            tipset.epoch(),
            tipset.key().into(),
        ))?),
        RpcTest::identity(StateGetRandomnessFromBeacon::request((
            DomainSeparationTag::ElectionProofProduction as i64,
            tipset.epoch(),
            "dead beef".as_bytes().to_vec(),
            tipset.key().into(),
        ))?),
        RpcTest::identity(StateGetRandomnessDigestFromBeacon::request((
            tipset.epoch(),
            tipset.key().into(),
        ))?),
        // This should return `Address::new_id(0xdeadbeef)`
        RpcTest::identity(StateLookupID::request((
            Address::new_id(0xdeadbeef),
            tipset.key().into(),
        ))?),
        RpcTest::identity(StateVerifiedRegistryRootKey::request((tipset
            .key()
            .into(),))?),
        RpcTest::identity(StateVerifierStatus::request((
            Address::VERIFIED_REGISTRY_ACTOR,
            tipset.key().into(),
        ))?),
        RpcTest::identity(StateNetworkVersion::request((tipset.key().into(),))?),
        RpcTest::identity(StateListMiners::request((tipset.key().into(),))?),
        RpcTest::identity(StateListActors::request((tipset.key().into(),))?),
        RpcTest::identity(MsigGetAvailableBalance::request((
            Address::new_id(18101), // msig address id
            tipset.key().into(),
        ))?),
        RpcTest::identity(MsigGetPending::request((
            Address::new_id(18101), // msig address id
            tipset.key().into(),
        ))?),
        RpcTest::identity(MsigGetVested::request((
            Address::new_id(18101), // msig address id
            tipset.parents().into(),
            tipset.key().into(),
        ))?),
        RpcTest::identity(MsigGetVestingSchedule::request((
            Address::new_id(18101), // msig address id
            tipset.key().into(),
        ))?),
        RpcTest::identity(BeaconGetEntry::request((tipset.epoch(),))?),
        RpcTest::identity(StateGetBeaconEntry::request((tipset.epoch(),))?),
        // Not easily verifiable by using addresses extracted from blocks as most of those yield `null`
        // for both Lotus and Forest. Therefore the actor addresses are hardcoded to values that allow
        // for API compatibility verification.
        RpcTest::identity(StateVerifiedClientStatus::request((
            Address::VERIFIED_REGISTRY_ACTOR,
            tipset.key().into(),
        ))?),
        RpcTest::identity(StateVerifiedClientStatus::request((
            Address::DATACAP_TOKEN_ACTOR,
            tipset.key().into(),
        ))?),
        RpcTest::identity(StateDealProviderCollateralBounds::request((
            1,
            true,
            tipset.key().into(),
        ))?),
        RpcTest::identity(StateCirculatingSupply::request((tipset.key().into(),))?),
        RpcTest::identity(StateVMCirculatingSupplyInternal::request((tipset
            .key()
            .into(),))?),
        RpcTest::identity(StateMarketParticipants::request((tipset.key().into(),))?),
        RpcTest::identity(StateMarketDeals::request((tipset.key().into(),))?),
        RpcTest::identity(StateSectorPreCommitInfo::request((
            Default::default(), // invalid address
            u16::MAX as _,
            tipset.key().into(),
        ))?)
        .policy_on_rejected(PolicyOnRejected::Pass),
        RpcTest::identity(StateSectorGetInfo::request((
            Default::default(), // invalid address
            u16::MAX as _,      // invalid sector number
            tipset.key().into(),
        ))?)
        .policy_on_rejected(PolicyOnRejected::Pass),
        RpcTest::identity(StateGetAllocationIdForPendingDeal::request((
            u16::MAX as _, // Invalid deal id
            tipset.key().into(),
        ))?),
        RpcTest::identity(StateGetAllocationForPendingDeal::request((
            u16::MAX as _, // Invalid deal id
            tipset.key().into(),
        ))?),
        RpcTest::identity(StateCompute::request((
            tipset.epoch(),
            vec![],
            tipset.key().into(),
        ))?),
    ];

    tests.extend(read_state_api_tests(tipset)?);
    tests.extend(state_decode_params_api_tests(tipset)?);

    for &pending_deal_id in
        StateGetAllocationIdForPendingDeal::get_allocations_for_pending_deals(store, tipset)?
            .keys()
            .take(COLLECTION_SAMPLE_SIZE)
    {
        tests.extend([
            RpcTest::identity(StateGetAllocationIdForPendingDeal::request((
                pending_deal_id,
                tipset.key().into(),
            ))?),
            RpcTest::identity(StateGetAllocationForPendingDeal::request((
                pending_deal_id,
                tipset.key().into(),
            ))?),
        ]);
    }

    // Get deals
    let (deals, deals_map) = {
        let state = StateTree::new_from_root(store.clone(), tipset.parent_state())?;
        let actor = state.get_required_actor(&Address::MARKET_ACTOR)?;
        let market_state = market::State::load(&store, actor.code, actor.state)?;
        let proposals = market_state.proposals(&store)?;
        let mut deals = vec![];
        let mut deals_map = HashMap::default();
        proposals.for_each(|deal_id, deal_proposal| {
            deals.push(deal_id);
            deals_map.insert(deal_id, deal_proposal);
            Ok(())
        })?;
        (deals, deals_map)
    };

    // Take 5 deals from each tipset
    for deal in deals.into_iter().take(COLLECTION_SAMPLE_SIZE) {
        tests.push(RpcTest::identity(StateMarketStorageDeal::request((
            deal,
            tipset.key().into(),
        ))?));
    }

    for block in tipset.block_headers() {
        tests.extend([
            RpcTest::identity(StateMinerAllocated::request((
                block.miner_address,
                tipset.key().into(),
            ))?),
            RpcTest::identity(StateMinerActiveSectors::request((
                block.miner_address,
                tipset.key().into(),
            ))?),
            RpcTest::identity(StateLookupID::request((
                block.miner_address,
                tipset.key().into(),
            ))?),
            RpcTest::identity(StateLookupRobustAddress::request((
                block.miner_address,
                tipset.key().into(),
            ))?),
            RpcTest::identity(StateMinerSectors::request((
                block.miner_address,
                None,
                tipset.key().into(),
            ))?),
            RpcTest::identity(StateMinerPartitions::request((
                block.miner_address,
                0,
                tipset.key().into(),
            ))?),
            RpcTest::identity(StateMarketBalance::request((
                block.miner_address,
                tipset.key().into(),
            ))?),
            RpcTest::identity(StateMinerInfo::request((
                block.miner_address,
                tipset.key().into(),
            ))?),
            RpcTest::identity(StateMinerPower::request((
                block.miner_address,
                tipset.key().into(),
            ))?),
            RpcTest::identity(StateMinerDeadlines::request((
                block.miner_address,
                tipset.key().into(),
            ))?),
            RpcTest::identity(StateMinerProvingDeadline::request((
                block.miner_address,
                tipset.key().into(),
            ))?),
            RpcTest::identity(StateMinerAvailableBalance::request((
                block.miner_address,
                tipset.key().into(),
            ))?),
            RpcTest::identity(StateMinerFaults::request((
                block.miner_address,
                tipset.key().into(),
            ))?),
            RpcTest::identity(MinerGetBaseInfo::request((
                block.miner_address,
                block.epoch,
                tipset.key().into(),
            ))?),
            RpcTest::identity(StateMinerRecoveries::request((
                block.miner_address,
                tipset.key().into(),
            ))?),
            RpcTest::identity(StateMinerSectorCount::request((
                block.miner_address,
                tipset.key().into(),
            ))?),
            RpcTest::identity(StateGetClaims::request((
                block.miner_address,
                tipset.key().into(),
            ))?),
            RpcTest::identity(StateGetAllClaims::request((tipset.key().into(),))?),
            RpcTest::identity(StateGetAllAllocations::request((tipset.key().into(),))?),
            RpcTest::identity(StateSectorPreCommitInfo::request((
                block.miner_address,
                u16::MAX as _, // invalid sector number
                tipset.key().into(),
            ))?)
            .policy_on_rejected(PolicyOnRejected::PassWithIdenticalError),
            RpcTest::identity(StateSectorGetInfo::request((
                block.miner_address,
                u16::MAX as _, // invalid sector number
                tipset.key().into(),
            ))?)
            .policy_on_rejected(PolicyOnRejected::PassWithIdenticalError),
        ]);
        for claim_id in StateGetClaims::get_claims(store, &block.miner_address, tipset)?
            .keys()
            .take(COLLECTION_SAMPLE_SIZE)
        {
            tests.extend([RpcTest::identity(StateGetClaim::request((
                block.miner_address,
                *claim_id,
                tipset.key().into(),
            ))?)]);
        }
        for address in StateGetAllocations::get_valid_actor_addresses(store, tipset)?
            .take(COLLECTION_SAMPLE_SIZE)
        {
            tests.extend([RpcTest::identity(StateGetAllocations::request((
                address,
                tipset.key().into(),
            ))?)]);
            for allocation_id in StateGetAllocations::get_allocations(store, &address, tipset)?
                .keys()
                .take(COLLECTION_SAMPLE_SIZE)
            {
                tests.extend([RpcTest::identity(StateGetAllocation::request((
                    address,
                    *allocation_id,
                    tipset.key().into(),
                ))?)]);
            }
        }
        for sector in StateSectorGetInfo::get_sectors(store, &block.miner_address, tipset)?
            .into_iter()
            .take(COLLECTION_SAMPLE_SIZE)
        {
            tests.extend([
                RpcTest::identity(StateSectorGetInfo::request((
                    block.miner_address,
                    sector,
                    tipset.key().into(),
                ))?),
                RpcTest::identity(StateMinerSectors::request((
                    block.miner_address,
                    {
                        let mut bf = BitField::new();
                        bf.set(sector);
                        Some(bf)
                    },
                    tipset.key().into(),
                ))?),
                RpcTest::identity(StateSectorExpiration::request((
                    block.miner_address,
                    sector,
                    tipset.key().into(),
                ))?)
                .policy_on_rejected(PolicyOnRejected::PassWithIdenticalError),
                RpcTest::identity(StateSectorPartition::request((
                    block.miner_address,
                    sector,
                    tipset.key().into(),
                ))?),
                RpcTest::identity(StateMinerSectorAllocated::request((
                    block.miner_address,
                    sector,
                    tipset.key().into(),
                ))?),
            ]);
        }
        for sector in StateSectorPreCommitInfo::get_sectors(store, &block.miner_address, tipset)?
            .into_iter()
            .take(COLLECTION_SAMPLE_SIZE)
        {
            tests.extend([RpcTest::identity(StateSectorPreCommitInfo::request((
                block.miner_address,
                sector,
                tipset.key().into(),
            ))?)]);
        }
        for info in StateSectorPreCommitInfo::get_sector_pre_commit_infos(
            store,
            &block.miner_address,
            tipset,
        )?
        .into_iter()
        .take(COLLECTION_SAMPLE_SIZE)
        .filter(|info| {
            !info.deal_ids.iter().any(|id| {
                if let Some(Ok(deal)) = deals_map.get(id) {
                    tipset.epoch() > deal.start_epoch || info.expiration > deal.end_epoch
                } else {
                    true
                }
            })
        }) {
            tests.extend([RpcTest::identity(
                StateMinerInitialPledgeCollateral::request((
                    block.miner_address,
                    info.clone(),
                    tipset.key().into(),
                ))?,
            )]);
            tests.extend([RpcTest::identity(
                StateMinerPreCommitDepositForPower::request((
                    block.miner_address,
                    info,
                    tipset.key().into(),
                ))?,
            )]);
        }

        let (bls_messages, secp_messages) = crate::chain::store::block_messages(store, block)?;
        for msg_cid in sample_message_cids(bls_messages.iter(), secp_messages.iter()) {
            tests.extend([
                RpcTest::identity(StateReplay::request((tipset.key().into(), msg_cid))?),
                validate_message_lookup(
                    StateWaitMsg::request((msg_cid, 0, 10101, true))?
                        .with_timeout(Duration::from_secs(15)),
                ),
                validate_message_lookup(
                    StateWaitMsg::request((msg_cid, 0, 10101, false))?
                        .with_timeout(Duration::from_secs(15)),
                ),
                validate_message_lookup(StateSearchMsg::request((
                    None.into(),
                    msg_cid,
                    800,
                    true,
                ))?),
                validate_message_lookup(StateSearchMsg::request((
                    None.into(),
                    msg_cid,
                    800,
                    false,
                ))?),
                validate_message_lookup(StateSearchMsgLimited::request((msg_cid, 800))?),
            ]);
        }
        for msg in sample_messages(bls_messages.iter(), secp_messages.iter()) {
            tests.extend([
                RpcTest::identity(StateAccountKey::request((msg.from(), tipset.key().into()))?),
                RpcTest::identity(StateAccountKey::request((msg.from(), Default::default()))?),
                RpcTest::identity(StateLookupID::request((msg.from(), tipset.key().into()))?),
                RpcTest::identity(StateListMessages::request((
                    MessageFilter {
                        from: Some(msg.from()),
                        to: Some(msg.to()),
                    },
                    tipset.key().into(),
                    tipset.epoch(),
                ))?),
                RpcTest::identity(StateListMessages::request((
                    MessageFilter {
                        from: Some(msg.from()),
                        to: None,
                    },
                    tipset.key().into(),
                    tipset.epoch(),
                ))?),
                RpcTest::identity(StateListMessages::request((
                    MessageFilter {
                        from: None,
                        to: Some(msg.to()),
                    },
                    tipset.key().into(),
                    tipset.epoch(),
                ))?),
                RpcTest::identity(StateCall::request((msg.clone(), tipset.key().into()))?),
            ]);
        }
    }

    Ok(tests)
}

fn wallet_tests(worker_address: Option<Address>) -> Vec<RpcTest> {
    let known_wallet = *KNOWN_CALIBNET_ADDRESS;
    // "Hello world!" signed with the above address:
    let signature = "44364ca78d85e53dda5ac6f719a4f2de3261c17f58558ab7730f80c478e6d43775244e7d6855afad82e4a1fd6449490acfa88e3fcfe7c1fe96ed549c100900b400";
    let text = "Hello world!".as_bytes().to_vec();
    let sig_bytes = hex::decode(signature).unwrap();
    let signature = match known_wallet.protocol() {
        Protocol::Secp256k1 => Signature::new_secp256k1(sig_bytes),
        Protocol::BLS => Signature::new_bls(sig_bytes),
        _ => panic!("Invalid signature (must be bls or secp256k1)"),
    };

    let mut tests = vec![
        RpcTest::identity(WalletBalance::request((known_wallet,)).unwrap()),
        RpcTest::identity(WalletValidateAddress::request((known_wallet.to_string(),)).unwrap()),
        RpcTest::identity(WalletVerify::request((known_wallet, text, signature)).unwrap()),
    ];

    // If a worker address is provided, we can test wallet methods requiring
    // a shared key.
    if let Some(worker_address) = worker_address {
        use base64::{Engine, prelude::BASE64_STANDARD};
        let msg =
            BASE64_STANDARD.encode("Ph'nglui mglw'nafh Cthulhu R'lyeh wgah'nagl fhtagn".as_bytes());
        tests.push(RpcTest::identity(
            WalletSign::request((worker_address, msg.into())).unwrap(),
        ));
        tests.push(RpcTest::identity(
            WalletSign::request((worker_address, Vec::new())).unwrap(),
        ));
        let msg: Message = Message {
            from: worker_address,
            to: worker_address,
            value: TokenAmount::from_whole(1),
            method_num: METHOD_SEND,
            ..Default::default()
        };
        tests.push(RpcTest::identity(
            WalletSignMessage::request((worker_address, msg)).unwrap(),
        ));
    }
    tests
}

fn eth_tests() -> Vec<RpcTest> {
    let mut tests = vec![];
    for use_alias in [false, true] {
        tests.push(RpcTest::identity(
            EthAccounts::request_with_alias((), use_alias).unwrap(),
        ));
        tests.push(RpcTest::basic(
            EthBlockNumber::request_with_alias((), use_alias).unwrap(),
        ));
        tests.push(RpcTest::identity(
            EthChainId::request_with_alias((), use_alias).unwrap(),
        ));
        // There is randomness in the result of this API, but at least check that the results are non-zero.
        tests.push(RpcTest::validate(
            EthGasPrice::request_with_alias((), use_alias).unwrap(),
            |forest, lotus| forest.0.is_positive() && lotus.0.is_positive(),
        ));
        tests.push(RpcTest::basic(
            EthSyncing::request_with_alias((), use_alias).unwrap(),
        ));
        tests.push(RpcTest::identity(
            EthGetBalance::request_with_alias(
                (
                    EthAddress::from_str("0xff38c072f286e3b20b3954ca9f99c05fbecc64aa").unwrap(),
                    BlockNumberOrHash::from_predefined(Predefined::Latest),
                ),
                use_alias,
            )
            .unwrap(),
        ));
        tests.push(RpcTest::identity(
            EthGetBalance::request_with_alias(
                (
                    EthAddress::from_str("0xff38c072f286e3b20b3954ca9f99c05fbecc64aa").unwrap(),
                    BlockNumberOrHash::from_predefined(Predefined::Pending),
                ),
                use_alias,
            )
            .unwrap(),
        ));
        tests.push(RpcTest::basic(
            Web3ClientVersion::request_with_alias((), use_alias).unwrap(),
        ));
        tests.push(RpcTest::basic(
            EthMaxPriorityFeePerGas::request_with_alias((), use_alias).unwrap(),
        ));
        tests.push(RpcTest::identity(
            EthProtocolVersion::request_with_alias((), use_alias).unwrap(),
        ));

        let cases = [
            (
                Some(EthAddress::from_str("0x0c1d86d34e469770339b53613f3a2343accd62cb").unwrap()),
                Some(
                    "0xf8b2cb4f000000000000000000000000CbfF24DED1CE6B53712078759233Ac8f91ea71B6"
                        .parse()
                        .unwrap(),
                ),
            ),
            (Some(EthAddress::from_str(ZERO_ADDRESS).unwrap()), None),
            // Assert contract creation, which is invoked via setting the `to` field to `None` and
            // providing the contract bytecode in the `data` field.
            (
                None,
                Some(
                    EthBytes::from_str(
                        concat!("0x", include_str!("contracts/cthulhu/invoke.hex")).trim(),
                    )
                    .unwrap(),
                ),
            ),
        ];

        for (to, data) in cases {
            tests.push(RpcTest::identity(
                EthCall::request_with_alias(
                    (
                        EthCallMessage {
                            to,
                            data,
                            ..EthCallMessage::default()
                        },
                        BlockNumberOrHash::from_predefined(Predefined::Latest),
                    ),
                    use_alias,
                )
                .unwrap(),
            ));
        }

        let cases = [
            EthAddressList::List(vec![]),
            EthAddressList::List(vec![
                EthAddress::from_str("0x0c1d86d34e469770339b53613f3a2343accd62cb").unwrap(),
                EthAddress::from_str("0x89beb26addec4bc7e9f475aacfd084300d6de719").unwrap(),
            ]),
            EthAddressList::Single(
                EthAddress::from_str("0x0c1d86d34e469770339b53613f3a2343accd62cb").unwrap(),
            ),
        ];

        for address in cases {
            tests.push(RpcTest::basic(
                EthNewFilter::request_with_alias(
                    (EthFilterSpec {
                        address,
                        ..Default::default()
                    },),
                    use_alias,
                )
                .unwrap(),
            ));
        }
        tests.push(RpcTest::basic(
            EthNewPendingTransactionFilter::request_with_alias((), use_alias).unwrap(),
        ));
        tests.push(RpcTest::basic(
            EthNewBlockFilter::request_with_alias((), use_alias).unwrap(),
        ));
        tests.push(RpcTest::identity(
            EthUninstallFilter::request_with_alias((FilterID::new().unwrap(),), use_alias).unwrap(),
        ));
        tests.push(RpcTest::identity(
            EthAddressToFilecoinAddress::request((EthAddress::from_str(
                "0xff38c072f286e3b20b3954ca9f99c05fbecc64aa",
            )
            .unwrap(),))
            .unwrap(),
        ));
    }
    tests
}

fn eth_call_api_err_tests(epoch: i64) -> Vec<RpcTest> {
    let contract_codes = [
        include_str!("./contracts/arithmetic_err/arithmetic_overflow_err.hex"),
        include_str!("contracts/assert_err/assert_err.hex"),
        include_str!("./contracts/divide_by_zero_err/divide_by_zero_err.hex"),
        include_str!("./contracts/generic_panic_err/generic_panic_err.hex"),
        include_str!("./contracts/index_out_of_bounds_err/index_out_of_bounds_err.hex"),
        include_str!("./contracts/invalid_enum_err/invalid_enum_err.hex"),
        include_str!("./contracts/invalid_storage_array_err/invalid_storage_array_err.hex"),
        include_str!("./contracts/out_of_memory_err/out_of_memory_err.hex"),
        include_str!("./contracts/pop_empty_array_err/pop_empty_array_err.hex"),
        include_str!("./contracts/uninitialized_fn_err/uninitialized_fn_err.hex"),
    ];

    contract_codes
        .iter()
        .map(|&contract_hex| {
            let contract_code =
                EthBytes::from_str(contract_hex).expect("Contract bytecode should be valid hex");

            let zero_address = EthAddress::from_str(ZERO_ADDRESS).unwrap();
            // Setting the `EthCallMessage` `to` field to null will deploy the contract.
            let eth_call_request = EthCall::request((
                EthCallMessage {
                    from: Some(zero_address),
                    data: Some(contract_code),
                    ..EthCallMessage::default()
                },
                BlockNumberOrHash::from_block_number(epoch),
            ))
            .unwrap();

            RpcTest::identity(eth_call_request)
                .policy_on_rejected(PolicyOnRejected::PassWithIdenticalError)
        })
        .collect()
}

fn eth_tests_with_tipset<DB: Blockstore>(store: &Arc<DB>, shared_tipset: &Tipset) -> Vec<RpcTest> {
    let block_cid = shared_tipset.key().cid().unwrap();
    let block_hash: EthHash = block_cid.into();

    let mut tests = vec![
        RpcTest::identity(
            EthGetBalance::request((
                EthAddress::from_str("0xff38c072f286e3b20b3954ca9f99c05fbecc64aa").unwrap(),
                BlockNumberOrHash::from_block_number(shared_tipset.epoch()),
            ))
            .unwrap(),
        ),
        RpcTest::identity(
            EthGetBalance::request((
                EthAddress::from_str("0xff000000000000000000000000000000000003ec").unwrap(),
                BlockNumberOrHash::from_block_number(shared_tipset.epoch()),
            ))
            .unwrap(),
        ),
        RpcTest::identity(
            EthGetBalance::request((
                EthAddress::from_str("0xff000000000000000000000000000000000003ec").unwrap(),
                BlockNumberOrHash::from_block_number_object(shared_tipset.epoch()),
            ))
            .unwrap(),
        ),
        RpcTest::identity(
            EthGetBalance::request((
                EthAddress::from_str("0xff000000000000000000000000000000000003ec").unwrap(),
                BlockNumberOrHash::from_block_hash_object(block_hash.clone(), false),
            ))
            .unwrap(),
        ),
        RpcTest::identity(
            EthGetBalance::request((
                EthAddress::from_str("0xff000000000000000000000000000000000003ec").unwrap(),
                BlockNumberOrHash::from_block_hash_object(block_hash.clone(), true),
            ))
            .unwrap(),
        ),
        RpcTest::identity(
            EthGetBalance::request((
                EthAddress::from_str("0xff000000000000000000000000000000000003ec").unwrap(),
                BlockNumberOrHash::from_predefined(Predefined::Earliest),
            ))
            .unwrap(),
        )
        .policy_on_rejected(PolicyOnRejected::PassWithQuasiIdenticalError),
        RpcTest::basic(
            EthGetBalance::request((
                EthAddress::from_str("0xff000000000000000000000000000000000003ec").unwrap(),
                BlockNumberOrHash::from_predefined(Predefined::Pending),
            ))
            .unwrap(),
        ),
        RpcTest::basic(
            EthGetBalance::request((
                EthAddress::from_str("0xff000000000000000000000000000000000003ec").unwrap(),
                BlockNumberOrHash::from_predefined(Predefined::Latest),
            ))
            .unwrap(),
        ),
        RpcTest::identity(
            EthGetBlockByNumber::request((
                ExtBlockNumberOrHash::from_block_number(shared_tipset.epoch()),
                false,
            ))
            .unwrap(),
        ),
        RpcTest::identity(
            EthGetBlockByNumber::request((
                ExtBlockNumberOrHash::from_block_number(shared_tipset.epoch()),
                true,
            ))
            .unwrap(),
        ),
        RpcTest::identity(
            EthGetBlockByNumber::request((
                ExtBlockNumberOrHash::from_predefined(ExtPredefined::Earliest),
                true,
            ))
            .unwrap(),
        )
        .policy_on_rejected(PolicyOnRejected::PassWithQuasiIdenticalError),
        RpcTest::basic(
            EthGetBlockByNumber::request((
                ExtBlockNumberOrHash::from_predefined(ExtPredefined::Pending),
                true,
            ))
            .unwrap(),
        ),
        RpcTest::basic(
            EthGetBlockByNumber::request((
                ExtBlockNumberOrHash::from_predefined(ExtPredefined::Latest),
                true,
            ))
            .unwrap(),
        ),
        RpcTest::basic(
            EthGetBlockByNumber::request((
                ExtBlockNumberOrHash::from_predefined(ExtPredefined::Safe),
                true,
            ))
            .unwrap(),
        ),
        RpcTest::basic(
            EthGetBlockByNumber::request((
                ExtBlockNumberOrHash::from_predefined(ExtPredefined::Finalized),
                true,
            ))
            .unwrap(),
        ),
        RpcTest::identity(
            EthGetBlockReceipts::request((BlockNumberOrHash::from_block_hash_object(
                block_hash.clone(),
                true,
            ),))
            .unwrap(),
        ),
        // Nodes might be synced to different epochs, so we can't assert the exact result here.
        // Regardless, we want to check if the node returns a valid response and accepts predefined
        // values.
        RpcTest::basic(
            EthGetBlockReceipts::request((BlockNumberOrHash::from_predefined(Predefined::Latest),))
                .unwrap(),
        ),
        RpcTest::identity(
            EthGetBlockTransactionCountByHash::request((block_hash.clone(),)).unwrap(),
        ),
        RpcTest::identity(
            EthGetBlockReceiptsLimited::request((
                BlockNumberOrHash::from_block_hash_object(block_hash.clone(), true),
                4,
            ))
            .unwrap(),
        )
        .policy_on_rejected(PolicyOnRejected::PassWithIdenticalError),
        RpcTest::identity(
            EthGetBlockReceiptsLimited::request((
                BlockNumberOrHash::from_block_hash_object(block_hash.clone(), true),
                -1,
            ))
            .unwrap(),
        ),
        RpcTest::identity(
            EthGetBlockTransactionCountByNumber::request((EthInt64(shared_tipset.epoch()),))
                .unwrap(),
        ),
        RpcTest::identity(
            EthGetTransactionCount::request((
                EthAddress::from_str("0xff000000000000000000000000000000000003ec").unwrap(),
                BlockNumberOrHash::from_block_hash_object(block_hash.clone(), true),
            ))
            .unwrap(),
        ),
        RpcTest::identity(
            EthGetTransactionCount::request((
                EthAddress::from_str("0xff000000000000000000000000000000000003ec").unwrap(),
                BlockNumberOrHash::from_predefined(Predefined::Earliest),
            ))
            .unwrap(),
        )
        .policy_on_rejected(PolicyOnRejected::PassWithQuasiIdenticalError),
        RpcTest::basic(
            EthGetTransactionCount::request((
                EthAddress::from_str("0xff000000000000000000000000000000000003ec").unwrap(),
                BlockNumberOrHash::from_predefined(Predefined::Pending),
            ))
            .unwrap(),
        ),
        RpcTest::basic(
            EthGetTransactionCount::request((
                EthAddress::from_str("0xff000000000000000000000000000000000003ec").unwrap(),
                BlockNumberOrHash::from_predefined(Predefined::Latest),
            ))
            .unwrap(),
        ),
        RpcTest::identity(
            EthGetStorageAt::request((
                // https://filfox.info/en/address/f410fpoidg73f7krlfohnla52dotowde5p2sejxnd4mq
                EthAddress::from_str("0x7B90337f65fAA2B2B8ed583ba1Ba6EB0C9D7eA44").unwrap(),
                EthBytes(vec![0xa]),
                BlockNumberOrHash::BlockNumber(EthInt64(shared_tipset.epoch())),
            ))
            .unwrap(),
        ),
        RpcTest::identity(
            EthGetStorageAt::request((
                EthAddress::from_str("0x7B90337f65fAA2B2B8ed583ba1Ba6EB0C9D7eA44").unwrap(),
                EthBytes(vec![0xa]),
                BlockNumberOrHash::from_predefined(Predefined::Earliest),
            ))
            .unwrap(),
        )
        .policy_on_rejected(PolicyOnRejected::PassWithQuasiIdenticalError),
        RpcTest::basic(
            EthGetStorageAt::request((
                EthAddress::from_str("0x7B90337f65fAA2B2B8ed583ba1Ba6EB0C9D7eA44").unwrap(),
                EthBytes(vec![0xa]),
                BlockNumberOrHash::from_predefined(Predefined::Pending),
            ))
            .unwrap(),
        ),
        RpcTest::basic(
            EthGetStorageAt::request((
                EthAddress::from_str("0x7B90337f65fAA2B2B8ed583ba1Ba6EB0C9D7eA44").unwrap(),
                EthBytes(vec![0xa]),
                BlockNumberOrHash::from_predefined(Predefined::Latest),
            ))
            .unwrap(),
        ),
        RpcTest::identity(
            EthFeeHistory::request((
                10.into(),
                BlockNumberOrPredefined::BlockNumber(shared_tipset.epoch().into()),
                None,
            ))
            .unwrap(),
        ),
        RpcTest::identity(
            EthFeeHistory::request((
                10.into(),
                BlockNumberOrPredefined::BlockNumber(shared_tipset.epoch().into()),
                Some(vec![10., 50., 90.]),
            ))
            .unwrap(),
        ),
        RpcTest::identity(
            EthFeeHistory::request((
                10.into(),
                BlockNumberOrPredefined::PredefinedBlock(ExtPredefined::Earliest),
                None,
            ))
            .unwrap(),
        )
        .policy_on_rejected(PolicyOnRejected::PassWithQuasiIdenticalError),
        RpcTest::basic(
            EthFeeHistory::request((
                10.into(),
                BlockNumberOrPredefined::PredefinedBlock(ExtPredefined::Pending),
                Some(vec![10., 50., 90.]),
            ))
            .unwrap(),
        ),
        RpcTest::basic(
            EthFeeHistory::request((
                10.into(),
                BlockNumberOrPredefined::PredefinedBlock(ExtPredefined::Latest),
                None,
            ))
            .unwrap(),
        ),
        RpcTest::basic(
            EthFeeHistory::request((
                10.into(),
                BlockNumberOrPredefined::PredefinedBlock(ExtPredefined::Safe),
                None,
            ))
            .unwrap(),
        ),
        RpcTest::basic(
            EthFeeHistory::request((
                10.into(),
                BlockNumberOrPredefined::PredefinedBlock(ExtPredefined::Finalized),
                Some(vec![10., 50., 90.]),
            ))
            .unwrap(),
        ),
        RpcTest::identity(
            EthGetCode::request((
                // https://filfox.info/en/address/f410fpoidg73f7krlfohnla52dotowde5p2sejxnd4mq
                EthAddress::from_str("0x7B90337f65fAA2B2B8ed583ba1Ba6EB0C9D7eA44").unwrap(),
                BlockNumberOrHash::from_block_number(shared_tipset.epoch()),
            ))
            .unwrap(),
        ),
        RpcTest::identity(
            EthGetCode::request((
                // https://filfox.info/en/address/f410fpoidg73f7krlfohnla52dotowde5p2sejxnd4mq
                Address::from_str("f410fpoidg73f7krlfohnla52dotowde5p2sejxnd4mq")
                    .unwrap()
                    .try_into()
                    .unwrap(),
                BlockNumberOrHash::from_block_number(shared_tipset.epoch()),
            ))
            .unwrap(),
        ),
        RpcTest::identity(
            EthGetCode::request((
                EthAddress::from_str("0x7B90337f65fAA2B2B8ed583ba1Ba6EB0C9D7eA44").unwrap(),
                BlockNumberOrHash::from_predefined(Predefined::Earliest),
            ))
            .unwrap(),
        )
        .policy_on_rejected(PolicyOnRejected::PassWithQuasiIdenticalError),
        RpcTest::basic(
            EthGetCode::request((
                EthAddress::from_str("0x7B90337f65fAA2B2B8ed583ba1Ba6EB0C9D7eA44").unwrap(),
                BlockNumberOrHash::from_predefined(Predefined::Pending),
            ))
            .unwrap(),
        ),
        RpcTest::basic(
            EthGetCode::request((
                EthAddress::from_str("0x7B90337f65fAA2B2B8ed583ba1Ba6EB0C9D7eA44").unwrap(),
                BlockNumberOrHash::from_predefined(Predefined::Latest),
            ))
            .unwrap(),
        ),
        RpcTest::identity(
            EthGetTransactionByBlockNumberAndIndex::request((
                BlockNumberOrPredefined::BlockNumber(shared_tipset.epoch().into()),
                0.into(),
            ))
            .unwrap(),
        )
        .policy_on_rejected(PolicyOnRejected::PassWithQuasiIdenticalError),
        RpcTest::identity(
            EthGetTransactionByBlockNumberAndIndex::request((
                BlockNumberOrPredefined::PredefinedBlock(ExtPredefined::Earliest),
                0.into(),
            ))
            .unwrap(),
        )
        .policy_on_rejected(PolicyOnRejected::PassWithQuasiIdenticalError),
        RpcTest::identity(
            EthGetTransactionByBlockHashAndIndex::request((block_hash.clone(), 0.into())).unwrap(),
        )
        .policy_on_rejected(PolicyOnRejected::PassWithIdenticalError),
        RpcTest::identity(EthGetBlockByHash::request((block_hash.clone(), false)).unwrap()),
        RpcTest::identity(EthGetBlockByHash::request((block_hash.clone(), true)).unwrap()),
        RpcTest::identity(
            EthGetLogs::request((EthFilterSpec {
                from_block: Some(format!("0x{:x}", shared_tipset.epoch())),
                to_block: Some(format!("0x{:x}", shared_tipset.epoch())),
                address: Default::default(),
                topics: None,
                block_hash: None,
            },))
            .unwrap(),
        )
        .sort_policy(SortPolicy::All),
        RpcTest::identity(
            EthGetLogs::request((EthFilterSpec {
                from_block: Some(format!("0x{:x}", shared_tipset.epoch() - 100)),
                to_block: Some(format!("0x{:x}", shared_tipset.epoch())),
                address: Default::default(),
                topics: None,
                block_hash: None,
            },))
            .unwrap(),
        )
        .sort_policy(SortPolicy::All),
        RpcTest::identity(
            EthGetLogs::request((EthFilterSpec {
                address: EthAddressList::Single(
                    EthAddress::from_str("0x7B90337f65fAA2B2B8ed583ba1Ba6EB0C9D7eA44").unwrap(),
                ),
                ..Default::default()
            },))
            .unwrap(),
        )
        .sort_policy(SortPolicy::All),
        RpcTest::identity(EthGetFilterLogs::request((FilterID::new().unwrap(),)).unwrap())
            .policy_on_rejected(PolicyOnRejected::PassWithIdenticalError),
        RpcTest::identity(EthGetFilterChanges::request((FilterID::new().unwrap(),)).unwrap())
            .policy_on_rejected(PolicyOnRejected::PassWithIdenticalError),
        RpcTest::identity(EthGetTransactionHashByCid::request((block_cid,)).unwrap()),
        RpcTest::identity(
            EthTraceBlock::request((ExtBlockNumberOrHash::from_block_number(
                shared_tipset.epoch(),
            ),))
            .unwrap(),
        ),
        RpcTest::identity(
            EthTraceBlock::request((ExtBlockNumberOrHash::from_predefined(
                ExtPredefined::Earliest,
            ),))
            .unwrap(),
        )
        .policy_on_rejected(PolicyOnRejected::PassWithQuasiIdenticalError),
        RpcTest::basic(
            EthTraceBlock::request((ExtBlockNumberOrHash::from_predefined(
                ExtPredefined::Pending,
            ),))
            .unwrap(),
        ),
        RpcTest::basic(
            EthTraceBlock::request((ExtBlockNumberOrHash::from_predefined(ExtPredefined::Latest),))
                .unwrap(),
        ),
        RpcTest::basic(
            EthTraceBlock::request((ExtBlockNumberOrHash::from_predefined(ExtPredefined::Safe),))
                .unwrap(),
        ),
        RpcTest::basic(
            EthTraceBlock::request((ExtBlockNumberOrHash::from_predefined(
                ExtPredefined::Finalized,
            ),))
            .unwrap(),
        ),
        RpcTest::identity(
            EthTraceReplayBlockTransactions::request((
                ExtBlockNumberOrHash::from_block_number(shared_tipset.epoch()),
                vec!["trace".to_string()],
            ))
            .unwrap(),
        ),
        RpcTest::identity(
            EthTraceFilter::request((EthTraceFilterCriteria {
                from_block: Some(format!("0x{:x}", shared_tipset.epoch() - 100)),
                to_block: Some(format!("0x{:x}", shared_tipset.epoch() - SAFE_EPOCH_DELAY)),
                ..Default::default()
            },))
            .unwrap(),
        )
        // both nodes could fail on, e.g., "too many results, maximum supported is 500, try paginating
        // requests with After and Count"
        .policy_on_rejected(PolicyOnRejected::PassWithIdenticalError),
    ];

    for block in shared_tipset.block_headers() {
        let (bls_messages, secp_messages) =
            crate::chain::store::block_messages(store, block).unwrap();
        for msg in sample_messages(bls_messages.iter(), secp_messages.iter()) {
            if let Ok(eth_to_addr) = msg.to.try_into() {
                tests.extend([RpcTest::identity(
                    EthEstimateGas::request((
                        EthCallMessage {
                            to: Some(eth_to_addr),
                            value: Some(msg.value.clone().into()),
                            data: Some(msg.params.clone().into()),
                            ..Default::default()
                        },
                        Some(BlockNumberOrHash::BlockNumber(shared_tipset.epoch().into())),
                    ))
                    .unwrap(),
                )
                .policy_on_rejected(PolicyOnRejected::Pass)]);
            }
        }
    }

    tests
}

fn state_decode_params_api_tests(tipset: &Tipset) -> anyhow::Result<Vec<RpcTest>> {
    let account_constructor_params = fil_actor_account_state::v16::types::ConstructorParams {
        address: Address::new_id(1234).into(),
    };

    let account_auth_params = fil_actor_account_state::v16::types::AuthenticateMessageParams {
        signature: vec![0x00; 32], // dummy signature
        message: b"test message".to_vec(),
    };

    let miner_constructor_params = fil_actor_miner_state::v16::MinerConstructorParams {
        owner: Address::new_id(1000).into(),
        worker: Address::new_id(1001).into(),
        control_addresses: vec![Address::new_id(1002).into(), Address::new_id(1003).into()],
        window_post_proof_type: fvm_shared4::sector::RegisteredPoStProof::StackedDRGWindow32GiBV1P1,
        peer_id: b"miner".to_vec(),
        multi_addresses: Default::default(),
    };

    let miner_change_worker_params = fil_actor_miner_state::v16::ChangeWorkerAddressParams {
        new_worker: Address::new_id(2000).into(),
        new_control_addresses: vec![Address::new_id(2001).into()],
    };

    let evm_constructor_params = fil_actor_evm_state::v16::ConstructorParams {
        creator: fil_actor_evm_state::evm_shared::v16::address::EthAddress([0; 20]),
        initcode: fvm_ipld_encoding::RawBytes::new(vec![0x12, 0x34, 0x56]), // dummy bytecode
    };

    let init_constructor_params = fil_actor_init_state::v16::ConstructorParams {
        network_name: "calibnet".to_string(),
    };

    let init_exec4_params = fil_actor_init_state::v16::Exec4Params {
        code_cid: Cid::default(),
        constructor_params: fvm_ipld_encoding::RawBytes::new(vec![0x12, 0x34, 0x56]), // dummy bytecode
        subaddress: fvm_ipld_encoding::RawBytes::new(vec![0x12, 0x34, 0x56]), // dummy bytecode
    };

    let init_exec_params = fil_actor_init_state::v16::ExecParams {
        code_cid: Cid::default(),
        constructor_params: fvm_ipld_encoding::RawBytes::new(vec![0x12, 0x34, 0x56]), // dummy bytecode
    };

    let tests = vec![
        RpcTest::identity(StateDecodeParams::request((
            MINER_ADDRESS,
            1,
            to_vec(&miner_constructor_params)?,
            tipset.key().into(),
        ))?),
        RpcTest::identity(StateDecodeParams::request((
            MINER_ADDRESS,
            3,
            to_vec(&miner_change_worker_params)?,
            tipset.key().into(),
        ))?),
        RpcTest::identity(StateDecodeParams::request((
            ACCOUNT_ADDRESS,
            1,
            to_vec(&account_constructor_params)?,
            tipset.key().into(),
        ))?),
        RpcTest::identity(StateDecodeParams::request((
            ACCOUNT_ADDRESS,
            2643134072, // frc42_dispatch::method_hash!("AuthenticateMessage"),
            to_vec(&account_auth_params)?,
            tipset.key().into(),
        ))?),
        RpcTest::identity(StateDecodeParams::request((
            Address::from_str(EVM_ADDRESS).unwrap(), // evm actor
            1,
            to_vec(&evm_constructor_params)?,
            tipset.key().into(),
        ))?),
        RpcTest::identity(StateDecodeParams::request((
            Address::INIT_ACTOR,
            1,
            to_vec(&init_constructor_params)?,
            tipset.key().into(),
        ))?),
        RpcTest::identity(StateDecodeParams::request((
            Address::INIT_ACTOR,
            2,
            to_vec(&init_exec_params)?,
            tipset.key().into(),
        ))?),
        RpcTest::identity(StateDecodeParams::request((
            Address::INIT_ACTOR,
            3,
            to_vec(&init_exec4_params)?,
            tipset.key().into(),
        ))?),
    ];

    Ok(tests)
}

fn read_state_api_tests(tipset: &Tipset) -> anyhow::Result<Vec<RpcTest>> {
    let tests = vec![
        RpcTest::identity(StateReadState::request((
            Address::SYSTEM_ACTOR,
            tipset.key().into(),
        ))?),
        RpcTest::identity(StateReadState::request((
            Address::SYSTEM_ACTOR,
            Default::default(),
        ))?),
        RpcTest::identity(StateReadState::request((
            Address::CRON_ACTOR,
            tipset.key().into(),
        ))?),
        RpcTest::identity(StateReadState::request((
            Address::MARKET_ACTOR,
            tipset.key().into(),
        ))?),
        RpcTest::identity(StateReadState::request((
            Address::INIT_ACTOR,
            tipset.key().into(),
        ))?),
        RpcTest::identity(StateReadState::request((
            Address::POWER_ACTOR,
            tipset.key().into(),
        ))?),
        RpcTest::identity(StateReadState::request((
            Address::REWARD_ACTOR,
            tipset.key().into(),
        ))?),
        RpcTest::identity(StateReadState::request((
            Address::VERIFIED_REGISTRY_ACTOR,
            tipset.key().into(),
        ))?),
        RpcTest::identity(StateReadState::request((
            Address::DATACAP_TOKEN_ACTOR,
            tipset.key().into(),
        ))?),
        RpcTest::identity(StateReadState::request((
            // payment channel actor address `t066116`
            Address::new_id(66116), // https://calibration.filscan.io/en/address/t066116/
            tipset.key().into(),
        ))?),
        RpcTest::identity(StateReadState::request((
            // multisig actor address `t018101`
            Address::new_id(18101), // https://calibration.filscan.io/en/address/t018101/
            tipset.key().into(),
        ))?),
        RpcTest::identity(StateReadState::request((
            ACCOUNT_ADDRESS,
            tipset.key().into(),
        ))?),
        RpcTest::identity(StateReadState::request((
            MINER_ADDRESS,
            tipset.key().into(),
        ))?),
        RpcTest::identity(StateReadState::request((
            Address::from_str(EVM_ADDRESS).unwrap(), // evm actor
            tipset.key().into(),
        ))?),
    ];

    Ok(tests)
}

fn eth_state_tests_with_tipset<DB: Blockstore>(
    store: &Arc<DB>,
    shared_tipset: &Tipset,
    eth_chain_id: EthChainIdType,
) -> anyhow::Result<Vec<RpcTest>> {
    let mut tests = vec![];

    for block in shared_tipset.block_headers() {
        let state = StateTree::new_from_root(store.clone(), shared_tipset.parent_state())?;

        let (bls_messages, secp_messages) = crate::chain::store::block_messages(store, block)?;
        for smsg in sample_signed_messages(bls_messages.iter(), secp_messages.iter()) {
            let tx = new_eth_tx_from_signed_message(&smsg, &state, eth_chain_id)?;
            tests.push(RpcTest::identity(
                EthGetMessageCidByTransactionHash::request((tx.hash.clone(),))?,
            ));
            tests.push(RpcTest::identity(EthGetTransactionByHash::request((tx
                .hash
                .clone(),))?));
            tests.push(RpcTest::identity(EthGetTransactionByHashLimited::request(
                (tx.hash.clone(), shared_tipset.epoch()),
            )?));
            tests.push(RpcTest::identity(
                EthTraceTransaction::request((tx.hash.to_string(),)).unwrap(),
            ));
            if smsg.message.from.protocol() == Protocol::Delegated
                && smsg.message.to.protocol() == Protocol::Delegated
            {
                tests.push(
                    RpcTest::identity(EthGetTransactionReceipt::request((tx.hash.clone(),))?)
                        .policy_on_rejected(PolicyOnRejected::PassWithQuasiIdenticalError),
                );
                tests.push(
                    RpcTest::identity(EthGetTransactionReceiptLimited::request((tx.hash, 800))?)
                        .policy_on_rejected(PolicyOnRejected::PassWithQuasiIdenticalError),
                );
            }
        }
    }
    tests.push(RpcTest::identity(
        EthGetMessageCidByTransactionHash::request((EthHash::from_str(
            "0x37690cfec6c1bf4c3b9288c7a5d783e98731e90b0a4c177c2a374c7a9427355f",
        )?,))?,
    ));

    // Test eth_call API errors
    tests.extend(eth_call_api_err_tests(shared_tipset.epoch()));

    Ok(tests)
}

fn gas_tests_with_tipset(shared_tipset: &Tipset) -> Vec<RpcTest> {
    // This is a testnet address with a few FILs. The private key has been
    // discarded. If calibnet is reset, a new address should be created.
    let addr = Address::from_str("t15ydyu3d65gznpp2qxwpkjsgz4waubeunn6upvla").unwrap();
    let message = Message {
        from: addr,
        to: addr,
        value: TokenAmount::from_whole(1),
        method_num: METHOD_SEND,
        ..Default::default()
    };

    // The tipset is only used for resolving the 'from' address and not when
    // computing the gas cost. This means that the `GasEstimateGasLimit` method
    // is inherently non-deterministic but I'm fairly sure we're compensated for
    // everything. If not, this test will be flaky. Instead of disabling it, we
    // should relax the verification requirement.
    vec![RpcTest::identity(
        GasEstimateGasLimit::request((message, shared_tipset.key().into())).unwrap(),
    )]
}

fn f3_tests() -> anyhow::Result<Vec<RpcTest>> {
    Ok(vec![
        // using basic because 2 nodes are not garanteed to be at the same head
        RpcTest::basic(F3GetECPowerTable::request((None.into(),))?),
        RpcTest::basic(F3GetLatestCertificate::request(())?),
        RpcTest::basic(F3ListParticipants::request(())?),
        RpcTest::basic(F3GetProgress::request(())?),
        RpcTest::basic(F3GetOrRenewParticipationTicket::request((
            Address::new_id(1000),
            vec![],
            3,
        ))?),
        RpcTest::identity(F3IsRunning::request(())?),
        RpcTest::identity(F3GetCertificate::request((0,))?),
        RpcTest::identity(F3GetCertificate::request((100,))?),
        RpcTest::identity(F3GetManifest::request(())?),
    ])
}

fn f3_tests_with_tipset(tipset: &Tipset) -> anyhow::Result<Vec<RpcTest>> {
    Ok(vec![
        RpcTest::identity(F3GetECPowerTable::request((tipset.key().into(),))?),
        RpcTest::identity(F3GetF3PowerTable::request((tipset.key().into(),))?),
    ])
}

// Extract tests that use chain-specific data such as block CIDs or message
// CIDs. Right now, only the last `n_tipsets` tipsets are used.
fn snapshot_tests(
    store: Arc<ManyCar>,
    num_tipsets: usize,
    miner_address: Option<Address>,
    eth_chain_id: u64,
) -> anyhow::Result<Vec<RpcTest>> {
    let mut tests = vec![];
    // shared_tipset in the snapshot might not be finalized for the offline RPC server
    // use heaviest - SAFE_EPOCH_DELAY instead
    let shared_tipset = store
        .heaviest_tipset()?
        .chain(&store)
        .take(SAFE_EPOCH_DELAY as usize)
        .last()
        .expect("Infallible");

    for tipset in shared_tipset.chain(&store).take(num_tipsets) {
        tests.extend(chain_tests_with_tipset(&store, &tipset)?);
        tests.extend(miner_tests_with_tipset(&store, &tipset, miner_address)?);
        tests.extend(state_tests_with_tipset(&store, &tipset)?);
        tests.extend(eth_tests_with_tipset(&store, &tipset));
        tests.extend(event_tests_with_tipset(&store, &tipset));
        tests.extend(gas_tests_with_tipset(&tipset));
        tests.extend(mpool_tests_with_tipset(&tipset));
        tests.extend(eth_state_tests_with_tipset(&store, &tipset, eth_chain_id)?);
        tests.extend(f3_tests_with_tipset(&tipset)?);
    }

    Ok(tests)
}

fn sample_message_cids<'a>(
    bls_messages: impl Iterator<Item = &'a Message> + 'a,
    secp_messages: impl Iterator<Item = &'a SignedMessage> + 'a,
) -> impl Iterator<Item = Cid> + 'a {
    bls_messages
        .map(|m| m.cid())
        .unique()
        .take(COLLECTION_SAMPLE_SIZE)
        .chain(
            secp_messages
                .map(|m| m.cid())
                .unique()
                .take(COLLECTION_SAMPLE_SIZE),
        )
        .unique()
}

fn sample_messages<'a>(
    bls_messages: impl Iterator<Item = &'a Message> + 'a,
    secp_messages: impl Iterator<Item = &'a SignedMessage> + 'a,
) -> impl Iterator<Item = &'a Message> + 'a {
    bls_messages
        .unique()
        .take(COLLECTION_SAMPLE_SIZE)
        .chain(
            secp_messages
                .map(SignedMessage::message)
                .unique()
                .take(COLLECTION_SAMPLE_SIZE),
        )
        .unique()
}

fn sample_signed_messages<'a>(
    bls_messages: impl Iterator<Item = &'a Message> + 'a,
    secp_messages: impl Iterator<Item = &'a SignedMessage> + 'a,
) -> impl Iterator<Item = SignedMessage> + 'a {
    bls_messages
        .unique()
        .take(COLLECTION_SAMPLE_SIZE)
        .map(|msg| {
            let sig = Signature::new_bls(vec![]);
            SignedMessage::new_unchecked(msg.clone(), sig)
        })
        .chain(secp_messages.cloned().unique().take(COLLECTION_SAMPLE_SIZE))
        .unique()
}

pub(super) async fn create_tests(
    CreateTestsArgs {
        n_tipsets,
        miner_address,
        worker_address,
        eth_chain_id,
        snapshot_files,
    }: CreateTestsArgs,
) -> anyhow::Result<Vec<RpcTest>> {
    let mut tests = vec![];
    tests.extend(auth_tests()?);
    tests.extend(common_tests());
    tests.extend(chain_tests());
    tests.extend(mpool_tests());
    tests.extend(net_tests());
    tests.extend(node_tests());
    tests.extend(wallet_tests(worker_address));
    tests.extend(eth_tests());
    tests.extend(state_tests());
    tests.extend(f3_tests()?);
    if !snapshot_files.is_empty() {
        let store = Arc::new(ManyCar::try_from(snapshot_files)?);
        revalidate_chain(store.clone(), n_tipsets).await?;
        tests.extend(snapshot_tests(
            store,
            n_tipsets,
            miner_address,
            eth_chain_id,
        )?);
    }
    tests.sort_by_key(|test| test.request.method_name.clone());
    Ok(tests)
}

async fn revalidate_chain(db: Arc<ManyCar>, n_ts_to_validate: usize) -> anyhow::Result<()> {
    if n_ts_to_validate == 0 {
        return Ok(());
    }
    let chain_config = Arc::new(handle_chain_config(&NetworkChain::Calibnet)?);

    let genesis_header = crate::genesis::read_genesis_header(
        None,
        chain_config.genesis_bytes(&db).await?.as_deref(),
        &db,
    )
    .await?;
    let chain_store = Arc::new(ChainStore::new(
        db.clone(),
        db.clone(),
        db.clone(),
        db.clone(),
        chain_config.clone(),
        genesis_header.clone(),
    )?);
    let state_manager = Arc::new(StateManager::new(chain_store.clone(), chain_config)?);
    let head_ts = Arc::new(db.heaviest_tipset()?);

    // Set proof parameter data dir and make sure the proofs are available. Otherwise,
    // validation might fail due to missing proof parameters.
    proofs_api::maybe_set_proofs_parameter_cache_dir_env(&Config::default().client.data_dir);
    ensure_proof_params_downloaded().await?;
    state_manager.validate_tipsets(
        head_ts
            .chain_arc(&db)
            .take(SAFE_EPOCH_DELAY as usize + n_ts_to_validate),
    )?;

    Ok(())
}

pub(super) fn create_tests_pass_2(
    CreateTestsArgs { snapshot_files, .. }: CreateTestsArgs,
) -> anyhow::Result<Vec<RpcTest>> {
    let mut tests = vec![];

    if !snapshot_files.is_empty() {
        let store = Arc::new(ManyCar::try_from(snapshot_files)?);
        tests.push(RpcTest::identity(ChainSetHead::request((store
            .heaviest_tipset()?
            .key()
            .clone(),))?));
    }

    Ok(tests)
}

#[allow(clippy::too_many_arguments)]
pub(super) async fn run_tests(
    tests: impl IntoIterator<Item = RpcTest>,
    forest: impl Into<Arc<rpc::Client>>,
    lotus: impl Into<Arc<rpc::Client>>,
    max_concurrent_requests: usize,
    filter_file: Option<PathBuf>,
    filter: String,
    run_ignored: RunIgnored,
    fail_fast: bool,
    dump_dir: Option<PathBuf>,
    test_criteria_overrides: &[TestCriteriaOverride],
    report_dir: Option<PathBuf>,
    report_mode: ReportMode,
) -> anyhow::Result<()> {
    let forest = Into::<Arc<rpc::Client>>::into(forest);
    let lotus = Into::<Arc<rpc::Client>>::into(lotus);
    let semaphore = Arc::new(Semaphore::new(max_concurrent_requests));
    let mut futures = FuturesUnordered::new();

    let filter_list = if let Some(filter_file) = &filter_file {
        FilterList::new_from_file(filter_file)?
    } else {
        FilterList::default().allow(filter.clone())
    };

    // Always use ReportBuilder for consistency
    let mut report_builder = ReportBuilder::new(&filter_list, report_mode);

    // deduplicate tests by their hash-able representations
    for test in tests.into_iter().unique_by(
        |RpcTest {
             request:
                 rpc::Request {
                     method_name,
                     params,
                     api_paths,
                     ..
                 },
             ignore,
             ..
         }| {
            (
                method_name.clone(),
                params.clone(),
                *api_paths,
                ignore.is_some(),
            )
        },
    ) {
        // By default, do not run ignored tests.
        if matches!(run_ignored, RunIgnored::Default) && test.ignore.is_some() {
            continue;
        }
        // If in `IgnoreOnly` mode, only run ignored tests.
        if matches!(run_ignored, RunIgnored::IgnoredOnly) && test.ignore.is_none() {
            continue;
        }

        if !filter_list.authorize(&test.request.method_name) {
            continue;
        }

        // Acquire a permit from the semaphore before spawning a test
        let permit = semaphore.clone().acquire_owned().await?;
        let forest = forest.clone();
        let lotus = lotus.clone();
        let future = tokio::spawn(async move {
            let test_result = test.run(&forest, &lotus).await;
            drop(permit); // Release the permit after test execution
            (test, test_result)
        });

        futures.push(future);
    }

    // If no tests to run after filtering, return early without saving/printing
    if futures.is_empty() {
        return Ok(());
    }

    while let Some(Ok((test, test_result))) = futures.next().await {
        let method_name = test.request.method_name.clone();
        let success = evaluate_test_success(&test_result, &test, test_criteria_overrides);

        report_builder.track_test_result(
            method_name.as_ref(),
            success,
            &test_result,
            &test.request.params,
        );

<<<<<<< HEAD
        // Dump test data if configured
        if let (Some(dump_dir), Some(test_dump)) = (&dump_dir, &test_result.test_dump) {
            dump_test_data(dump_dir, success, test_dump)?;
=======
        if let Some(dump_dir) = &dump_dir
            && let Some(test_dump) = &test_result.test_dump
        {
            let dir = dump_dir.join(if success { "valid" } else { "invalid" });
            if !dir.is_dir() {
                std::fs::create_dir_all(&dir)?;
            }
            let filename = format!(
                "{}_{}.json",
                test_dump
                    .request
                    .method_name
                    .as_ref()
                    .replace(".", "_")
                    .to_lowercase(),
                chrono::Utc::now().timestamp_micros()
            );
            std::fs::write(dir.join(filename), serde_json::to_string_pretty(test_dump)?)?;
>>>>>>> 5957ff84
        }

        if !success && fail_fast {
            break;
        }
    }

    let has_failures = report_builder.has_failures();
    // Save the report if configured
    if let Some(path) = report_dir {
        report_builder.finalize_and_save(&path)?;
    } else {
        // Print detailed summary
        report_builder.print_summary();
    }

    // Return error if any tests failed
    if has_failures {
        Err(anyhow::Error::msg("Some tests failed"))
    } else {
        Ok(())
    }
}

/// Evaluate whether a test is successful based on the test result and criteria
fn evaluate_test_success(
    test_result: &TestResult,
    test: &RpcTest,
    test_criteria_overrides: &[TestCriteriaOverride],
) -> bool {
    match (&test_result.forest_status, &test_result.lotus_status) {
        (TestSummary::Valid, TestSummary::Valid) => true,
        (TestSummary::Valid, TestSummary::Timeout) => {
            test_criteria_overrides.contains(&TestCriteriaOverride::ValidAndTimeout)
        }
        (TestSummary::Timeout, TestSummary::Timeout) => {
            test_criteria_overrides.contains(&TestCriteriaOverride::TimeoutAndTimeout)
        }
        (TestSummary::Rejected(reason_forest), TestSummary::Rejected(reason_lotus)) => {
            match test.policy_on_rejected {
                PolicyOnRejected::Pass => true,
                PolicyOnRejected::PassWithIdenticalError => reason_forest == reason_lotus,
                PolicyOnRejected::PassWithQuasiIdenticalError => {
                    reason_lotus.contains(reason_forest) || reason_forest.contains(reason_lotus)
                }
                _ => false,
            }
        }
        _ => false,
    }
}

<<<<<<< HEAD
/// Dump test data to the specified directory
fn dump_test_data(dump_dir: &Path, success: bool, test_dump: &TestDump) -> anyhow::Result<()> {
    let dir = dump_dir.join(if success { "valid" } else { "invalid" });
    if !dir.is_dir() {
        std::fs::create_dir_all(&dir)?;
=======
#[allow(clippy::type_complexity)]
fn format_as_markdown(results: &[((Cow<'static, str>, TestSummary, TestSummary), u32)]) -> String {
    let mut builder = Builder::default();

    builder.push_record(["RPC Method", "Forest", "Lotus"]);

    for ((method, forest_status, lotus_status), n) in results {
        builder.push_record([
            if *n > 1 {
                format!("{method} ({n})")
            } else {
                method.to_string()
            },
            format!("{forest_status:?}"),
            format!("{lotus_status:?}"),
        ]);
>>>>>>> 5957ff84
    }
    let file_name = format!(
        "{}_{}.json",
        test_dump
            .request
            .method_name
            .as_ref()
            .replace(".", "_")
            .to_lowercase(),
        Utc::now().timestamp_micros()
    );
    std::fs::write(
        dir.join(file_name),
        serde_json::to_string_pretty(test_dump)?,
    )?;
    Ok(())
}

fn validate_message_lookup(req: rpc::Request<MessageLookup>) -> RpcTest {
    RpcTest::validate(req, |mut forest, mut lotus| {
        // TODO(hanabi1224): https://github.com/ChainSafe/forest/issues/3784
        forest.return_dec = Ipld::Null;
        lotus.return_dec = Ipld::Null;
        forest == lotus
    })
}<|MERGE_RESOLUTION|>--- conflicted
+++ resolved
@@ -2316,30 +2316,9 @@
             &test.request.params,
         );
 
-<<<<<<< HEAD
         // Dump test data if configured
         if let (Some(dump_dir), Some(test_dump)) = (&dump_dir, &test_result.test_dump) {
             dump_test_data(dump_dir, success, test_dump)?;
-=======
-        if let Some(dump_dir) = &dump_dir
-            && let Some(test_dump) = &test_result.test_dump
-        {
-            let dir = dump_dir.join(if success { "valid" } else { "invalid" });
-            if !dir.is_dir() {
-                std::fs::create_dir_all(&dir)?;
-            }
-            let filename = format!(
-                "{}_{}.json",
-                test_dump
-                    .request
-                    .method_name
-                    .as_ref()
-                    .replace(".", "_")
-                    .to_lowercase(),
-                chrono::Utc::now().timestamp_micros()
-            );
-            std::fs::write(dir.join(filename), serde_json::to_string_pretty(test_dump)?)?;
->>>>>>> 5957ff84
         }
 
         if !success && fail_fast {
@@ -2392,30 +2371,11 @@
     }
 }
 
-<<<<<<< HEAD
 /// Dump test data to the specified directory
 fn dump_test_data(dump_dir: &Path, success: bool, test_dump: &TestDump) -> anyhow::Result<()> {
     let dir = dump_dir.join(if success { "valid" } else { "invalid" });
     if !dir.is_dir() {
         std::fs::create_dir_all(&dir)?;
-=======
-#[allow(clippy::type_complexity)]
-fn format_as_markdown(results: &[((Cow<'static, str>, TestSummary, TestSummary), u32)]) -> String {
-    let mut builder = Builder::default();
-
-    builder.push_record(["RPC Method", "Forest", "Lotus"]);
-
-    for ((method, forest_status, lotus_status), n) in results {
-        builder.push_record([
-            if *n > 1 {
-                format!("{method} ({n})")
-            } else {
-                method.to_string()
-            },
-            format!("{forest_status:?}"),
-            format!("{lotus_status:?}"),
-        ]);
->>>>>>> 5957ff84
     }
     let file_name = format!(
         "{}_{}.json",
