--- conflicted
+++ resolved
@@ -1902,54 +1902,12 @@
     tests.extend(datacap_actor_state_decode_params_tests(tipset)?);
     tests.extend(multisig_actor_state_decode_params_tests(tipset)?);
     tests.extend(verified_reg_actor_state_decode_params_tests(tipset)?);
-<<<<<<< HEAD
+    tests.extend(paych_actor_state_decode_params_tests(tipset)?);
     tests.extend(eam_actor_state_decode_params_tests(tipset)?);
-=======
-    tests.extend(paych_actor_state_decode_params_tests(tipset)?);
->>>>>>> 8025e390
 
     Ok(tests)
 }
 
-<<<<<<< HEAD
-fn eam_actor_state_decode_params_tests(tipset: &Tipset) -> anyhow::Result<Vec<RpcTest>> {
-    let create_params = fil_actor_eam_state::v16::CreateParams {
-        initcode: vec![0x11, 0x22, 0x33, 0x44, 0x55], // dummy data
-        nonce: 2,
-    };
-
-    let create_params2 = fil_actor_eam_state::v16::Create2Params {
-        initcode: vec![0x11, 0x22, 0x33, 0x44, 0x55], // dummy data
-        salt: [0; 32],
-    };
-
-    let create_external_params =
-        fil_actor_eam_state::v16::CreateExternalParams(vec![0x11, 0x22, 0x33, 0x44, 0x55]);
-
-    Ok(vec![
-        RpcTest::identity(StateDecodeParams::request((
-            Address::ETHEREUM_ACCOUNT_MANAGER_ACTOR,
-            fil_actor_eam_state::v16::Method::Constructor as u64,
-            vec![],
-            tipset.key().into(),
-        ))?),
-        RpcTest::identity(StateDecodeParams::request((
-            Address::ETHEREUM_ACCOUNT_MANAGER_ACTOR,
-            fil_actor_eam_state::v16::Method::Create as u64,
-            to_vec(&create_params)?,
-            tipset.key().into(),
-        ))?),
-        RpcTest::identity(StateDecodeParams::request((
-            Address::ETHEREUM_ACCOUNT_MANAGER_ACTOR,
-            fil_actor_eam_state::v16::Method::Create2 as u64,
-            to_vec(&create_params2)?,
-            tipset.key().into(),
-        ))?),
-        RpcTest::identity(StateDecodeParams::request((
-            Address::ETHEREUM_ACCOUNT_MANAGER_ACTOR,
-            fil_actor_eam_state::v16::Method::CreateExternal as u64,
-            to_vec(&create_external_params)?,
-=======
 fn paych_actor_state_decode_params_tests(tipset: &Tipset) -> anyhow::Result<Vec<RpcTest>> {
     // payment channel actor address `t066116`
     // https://calibration.filscan.io/en/address/t066116/
@@ -2004,7 +1962,48 @@
             paych_address,
             fil_actor_paych_state::v16::Method::Collect as u64,
             vec![],
->>>>>>> 8025e390
+            tipset.key().into(),
+        ))?),
+    ])
+}
+
+fn eam_actor_state_decode_params_tests(tipset: &Tipset) -> anyhow::Result<Vec<RpcTest>> {
+    let create_params = fil_actor_eam_state::v16::CreateParams {
+        initcode: vec![0x11, 0x22, 0x33, 0x44, 0x55], // dummy data
+        nonce: 2,
+    };
+
+    let create_params2 = fil_actor_eam_state::v16::Create2Params {
+        initcode: vec![0x11, 0x22, 0x33, 0x44, 0x55], // dummy data
+        salt: [0; 32],
+    };
+
+    let create_external_params =
+        fil_actor_eam_state::v16::CreateExternalParams(vec![0x11, 0x22, 0x33, 0x44, 0x55]);
+
+    Ok(vec![
+        RpcTest::identity(StateDecodeParams::request((
+            Address::ETHEREUM_ACCOUNT_MANAGER_ACTOR,
+            fil_actor_eam_state::v16::Method::Constructor as u64,
+            vec![],
+            tipset.key().into(),
+        ))?),
+        RpcTest::identity(StateDecodeParams::request((
+            Address::ETHEREUM_ACCOUNT_MANAGER_ACTOR,
+            fil_actor_eam_state::v16::Method::Create as u64,
+            to_vec(&create_params)?,
+            tipset.key().into(),
+        ))?),
+        RpcTest::identity(StateDecodeParams::request((
+            Address::ETHEREUM_ACCOUNT_MANAGER_ACTOR,
+            fil_actor_eam_state::v16::Method::Create2 as u64,
+            to_vec(&create_params2)?,
+            tipset.key().into(),
+        ))?),
+        RpcTest::identity(StateDecodeParams::request((
+            Address::ETHEREUM_ACCOUNT_MANAGER_ACTOR,
+            fil_actor_eam_state::v16::Method::CreateExternal as u64,
+            to_vec(&create_external_params)?,
             tipset.key().into(),
         ))?),
     ])
