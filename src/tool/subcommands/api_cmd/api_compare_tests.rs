--- conflicted
+++ resolved
@@ -104,7 +104,7 @@
     NotJsonRPC,
     /// Transport or ask task management errors
     InfraError,
-    /// Server returned JSON-RPC, and it didn't match our schema
+    /// Server returned JSON-RPC and it didn't match our schema
     BadJson,
     /// Server returned JSON-RPC, and it matched our schema, but failed validation
     CustomCheckFailed,
@@ -1800,18 +1800,6 @@
 }
 
 fn state_decode_params_api_tests(tipset: &Tipset) -> anyhow::Result<Vec<RpcTest>> {
-<<<<<<< HEAD
-    let account_constructor_params = fil_actor_account_state::v16::types::ConstructorParams {
-        address: Address::new_id(1234).into(),
-    };
-
-    let account_auth_params = fil_actor_account_state::v16::types::AuthenticateMessageParams {
-        signature: vec![0x00; 32], // dummy signature
-        message: b"test message".to_vec(),
-    };
-
-=======
->>>>>>> f70961ef
     let evm_constructor_params = fil_actor_evm_state::v16::ConstructorParams {
         creator: fil_actor_evm_state::evm_shared::v16::address::EthAddress([0; 20]),
         initcode: fvm_ipld_encoding::RawBytes::new(vec![0x12, 0x34, 0x56]), // dummy bytecode
@@ -1865,39 +1853,6 @@
     Ok(tests)
 }
 
-fn miner_actor_state_decode_params_tests(tipset: &Tipset) -> anyhow::Result<Vec<RpcTest>> {
-    let miner_constructor_params = fil_actor_miner_state::v16::MinerConstructorParams {
-        owner: Address::new_id(1000).into(),
-        worker: Address::new_id(1001).into(),
-        control_addresses: vec![Address::new_id(1002).into(), Address::new_id(1003).into()],
-        window_post_proof_type: fvm_shared4::sector::RegisteredPoStProof::StackedDRGWindow32GiBV1P1,
-        peer_id: b"miner".to_vec(),
-        multi_addresses: Default::default(),
-    };
-
-    let miner_change_worker_params = fil_actor_miner_state::v16::ChangeWorkerAddressParams {
-        new_worker: Address::new_id(2000).into(),
-        new_control_addresses: vec![Address::new_id(2001).into()],
-    };
-
-    Ok(vec![
-        RpcTest::identity(StateDecodeParams::request((
-<<<<<<< HEAD
-=======
-            MINER_ADDRESS,
-            1,
-            to_vec(&miner_constructor_params)?,
-            tipset.key().into(),
-        ))?),
-        RpcTest::identity(StateDecodeParams::request((
-            MINER_ADDRESS,
-            3,
-            to_vec(&miner_change_worker_params)?,
-            tipset.key().into(),
-        ))?),
-    ])
-}
-
 fn account_actor_state_decode_params_tests(tipset: &Tipset) -> anyhow::Result<Vec<RpcTest>> {
     let account_constructor_params = fil_actor_account_state::v16::types::ConstructorParams {
         address: Address::new_id(1234).into(),
@@ -1910,7 +1865,6 @@
 
     Ok(vec![
         RpcTest::identity(StateDecodeParams::request((
->>>>>>> f70961ef
             ACCOUNT_ADDRESS,
             1,
             to_vec(&account_constructor_params)?,
@@ -2120,16 +2074,7 @@
             vec![],
             tipset.key().into(),
         ))?),
-<<<<<<< HEAD
-    ];
-
-    tests.extend(miner_actor_state_decode_params_tests(tipset)?);
-    tests.extend(datacap_actor_state_decode_params_tests(tipset)?);
-
-    Ok(tests)
-=======
     ])
->>>>>>> f70961ef
 }
 
 fn datacap_actor_state_decode_params_tests(tipset: &Tipset) -> anyhow::Result<Vec<RpcTest>> {
@@ -2300,7 +2245,6 @@
     Ok(tests)
 }
 
-<<<<<<< HEAD
 fn miner_actor_state_decode_params_tests(tipset: &Tipset) -> anyhow::Result<Vec<RpcTest>> {
     let miner_constructor_params = fil_actor_miner_state::v16::MinerConstructorParams {
         owner: Address::new_id(1000).into(),
@@ -2850,7 +2794,9 @@
         //     vec![],
         //     tipset.key().into(),
         // ))?),
-=======
+    ])
+}
+
 fn multisig_actor_state_decode_params_tests(tipset: &Tipset) -> anyhow::Result<Vec<RpcTest>> {
     let multisig_constructor_params = fil_actor_multisig_state::v16::ConstructorParams {
         signers: vec![Address::new_id(1000).into(), Address::new_id(1001).into()],
@@ -3154,7 +3100,6 @@
             to_vec(&verified_reg_universal_receiver_params)?,
             tipset.key().into(),
         ))?),
->>>>>>> f70961ef
     ])
 }
 
