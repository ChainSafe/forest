// Copyright 2019-2025 ChainSafe Systems
// SPDX-License-Identifier: Apache-2.0, MIT

use super::{CreateTestsArgs, ReportMode, RunIgnored, TestCriteriaOverride};
use crate::blocks::{ElectionProof, Ticket, Tipset};
use crate::chain::ChainStore;
use crate::db::car::ManyCar;
use crate::eth::{EthChainId as EthChainIdType, SAFE_EPOCH_DELAY};
use crate::lotus_json::HasLotusJson;
use crate::message::{Message as _, SignedMessage};
use crate::rpc::FilterList;
use crate::rpc::auth::AuthNewParams;
use crate::rpc::beacon::BeaconGetEntry;
use crate::rpc::eth::{
    BlockNumberOrHash, EthInt64, ExtBlockNumberOrHash, ExtPredefined, Predefined,
    new_eth_tx_from_signed_message, types::*,
};
use crate::rpc::gas::GasEstimateGasLimit;
use crate::rpc::miner::BlockTemplate;
use crate::rpc::misc::ActorEventFilter;
use crate::rpc::state::StateGetAllClaims;
use crate::rpc::types::{ApiTipsetKey, MessageFilter, MessageLookup};
use crate::rpc::{Permission, prelude::*};
use crate::shim::actors::MarketActorStateLoad as _;
use crate::shim::actors::market;
use crate::shim::executor::Receipt;
use crate::shim::sector::{SectorSize, StoragePower};
use crate::shim::{
    address::{Address, Protocol},
    crypto::Signature,
    econ::TokenAmount,
    message::{METHOD_SEND, Message},
    state_tree::StateTree,
};
use crate::state_manager::StateManager;
use crate::tool::offline_server::server::handle_chain_config;
use crate::tool::subcommands::api_cmd::NetworkChain;
use crate::tool::subcommands::api_cmd::report::ReportBuilder;
use crate::utils::proofs_api::{self, ensure_proof_params_downloaded};
use crate::{Config, rpc};
use ahash::HashMap;
use bls_signatures::Serialize as _;
use chrono::Utc;
use cid::Cid;
use fil_actors_shared::fvm_ipld_bitfield::BitField;
use fil_actors_shared::v10::runtime::DomainSeparationTag;
use futures::stream::FuturesUnordered;
use futures::stream::StreamExt as _;
use fvm_ipld_blockstore::Blockstore;
use fvm_ipld_encoding::to_vec;
use ipld_core::ipld::Ipld;
use itertools::Itertools as _;
use jsonrpsee::types::ErrorCode;
use libp2p::PeerId;
use num_bigint::BigInt;
use num_traits::Signed;
use serde::de::DeserializeOwned;
use serde::{Deserialize, Serialize};
use serde_json::Value;
use similar::{ChangeTag, TextDiff};
use std::path::Path;
use std::time::Instant;
use std::{
    path::PathBuf,
    str::FromStr,
    sync::{Arc, LazyLock},
    time::Duration,
};
use tokio::sync::Semaphore;
use tracing::debug;

const COLLECTION_SAMPLE_SIZE: usize = 5;

/// This address has been funded by the calibnet faucet and the private keys
/// has been discarded. It should always have a non-zero balance.
static KNOWN_CALIBNET_ADDRESS: LazyLock<Address> = LazyLock::new(|| {
    crate::shim::address::Network::Testnet
        .parse_address("t1c4dkec3qhrnrsa4mccy7qntkyq2hhsma4sq7lui")
        .unwrap()
        .into()
});

const TICKET_QUALITY_GREEDY: f64 = 0.9;
const TICKET_QUALITY_OPTIMAL: f64 = 0.8;
const ZERO_ADDRESS: &str = "0x0000000000000000000000000000000000000000";
// miner actor address `t078216`
const MINER_ADDRESS: Address = Address::new_id(78216); // https://calibration.filscan.io/en/miner/t078216
const ACCOUNT_ADDRESS: Address = Address::new_id(1234); // account actor address `t01234`
const EVM_ADDRESS: &str = "t410fbqoynu2oi2lxam43knqt6ordiowm2ywlml27z4i";

/// Brief description of a single method call against a single host
#[derive(
    Debug, Clone, PartialOrd, Ord, PartialEq, Eq, Hash, Serialize, Deserialize, strum::Display,
)]
#[serde(rename_all = "snake_case")]
pub enum TestSummary {
    /// Server spoke JSON-RPC: no such method
    MissingMethod,
    /// Server spoke JSON-RPC: bad request (or other error)
    Rejected(String),
    /// Server doesn't seem to be speaking JSON-RPC
    NotJsonRPC,
    /// Transport or ask task management errors
    InfraError,
    /// Server returned JSON-RPC and it didn't match our schema
    BadJson,
    /// Server returned JSON-RPC, and it matched our schema, but failed validation
    CustomCheckFailed,
    /// Server timed out
    Timeout,
    /// Server returned JSON-RPC, and it matched our schema, and passed validation
    Valid,
}

impl TestSummary {
    fn from_err(err: &rpc::ClientError) -> Self {
        match err {
            rpc::ClientError::Call(it) => match it.code().into() {
                ErrorCode::MethodNotFound => Self::MissingMethod,
                _ => Self::Rejected(it.message().to_string()),
            },
            rpc::ClientError::ParseError(_) => Self::NotJsonRPC,
            rpc::ClientError::RequestTimeout => Self::Timeout,
            rpc::ClientError::Transport(_)
            | rpc::ClientError::RestartNeeded(_)
            | rpc::ClientError::InvalidSubscriptionId
            | rpc::ClientError::InvalidRequestId(_)
            | rpc::ClientError::Custom(_)
            | rpc::ClientError::HttpNotImplemented
            | rpc::ClientError::EmptyBatchRequest(_)
            | rpc::ClientError::RegisterMethod(_) => Self::InfraError,
            _ => unimplemented!(),
        }
    }
}

/// Data about a failed test. Used for debugging.
#[derive(Debug, Clone, Serialize, Deserialize)]
pub(super) struct TestDump {
    pub request: rpc::Request,
    pub forest_response: Result<Value, String>,
    pub lotus_response: Result<Value, String>,
}

impl std::fmt::Display for TestDump {
    fn fmt(&self, f: &mut std::fmt::Formatter<'_>) -> std::fmt::Result {
        writeln!(f, "Request dump: {:?}", self.request)?;
        writeln!(f, "Request params JSON: {}", self.request.params)?;
        let (forest_response, lotus_response) = (
            self.forest_response
                .as_ref()
                .ok()
                .and_then(|v| serde_json::to_string_pretty(v).ok()),
            self.lotus_response
                .as_ref()
                .ok()
                .and_then(|v| serde_json::to_string_pretty(v).ok()),
        );
        if let Some(forest_response) = &forest_response
            && let Some(lotus_response) = &lotus_response
        {
            let diff = TextDiff::from_lines(forest_response, lotus_response);
            let mut print_diff = Vec::new();
            for change in diff.iter_all_changes() {
                let sign = match change.tag() {
                    ChangeTag::Delete => "-",
                    ChangeTag::Insert => "+",
                    ChangeTag::Equal => " ",
                };
                print_diff.push(format!("{sign}{change}"));
            }
            writeln!(f, "Forest response: {forest_response}")?;
            writeln!(f, "Lotus response: {lotus_response}")?;
            writeln!(f, "Diff: {}", print_diff.join("\n"))?;
        } else {
            if let Some(forest_response) = &forest_response {
                writeln!(f, "Forest response: {forest_response}")?;
            }
            if let Some(lotus_response) = &lotus_response {
                writeln!(f, "Lotus response: {lotus_response}")?;
            }
        };
        Ok(())
    }
}

/// Result of running a single RPC test
pub struct TestResult {
    /// Forest result after calling the RPC method.
    pub forest_status: TestSummary,
    /// Lotus result after calling the RPC method.
    pub lotus_status: TestSummary,
    /// Optional data dump if either status was invalid.
    pub test_dump: Option<TestDump>,
    /// Duration of the RPC call.
    pub duration: Duration,
}

pub(super) enum PolicyOnRejected {
    Fail,
    Pass,
    PassWithIdenticalError,
    /// If Forest reason is a subset of Lotus reason, the test passes.
    /// We don't always bubble up errors and format the error chain like Lotus.
    PassWithQuasiIdenticalError,
}

pub(super) enum SortPolicy {
    /// Recursively sorts both arrays and maps in a JSON value.
    All,
}

pub(super) struct RpcTest {
    pub request: rpc::Request,
    pub check_syntax: Arc<dyn Fn(serde_json::Value) -> bool + Send + Sync>,
    pub check_semantics: Arc<dyn Fn(serde_json::Value, serde_json::Value) -> bool + Send + Sync>,
    pub ignore: Option<&'static str>,
    pub policy_on_rejected: PolicyOnRejected,
    pub sort_policy: Option<SortPolicy>,
}

fn sort_json(value: &mut Value) {
    match value {
        Value::Array(arr) => {
            for v in arr.iter_mut() {
                sort_json(v);
            }
            arr.sort_by_key(|a| a.to_string());
        }
        Value::Object(obj) => {
            let mut sorted_map: serde_json::Map<String, Value> = serde_json::Map::new();
            let mut keys: Vec<String> = obj.keys().cloned().collect();
            keys.sort();
            for k in keys {
                let mut v = obj.remove(&k).unwrap();
                sort_json(&mut v);
                sorted_map.insert(k, v);
            }
            *obj = sorted_map;
        }
        _ => (),
    }
}

/// Duplication between `<method>` and `<method>_raw` is a temporary measure, and
/// should be removed when <https://github.com/ChainSafe/forest/issues/4032> is
/// completed.
impl RpcTest {
    /// Check that an endpoint exists and that both the Lotus and Forest JSON
    /// response follows the same schema.
    fn basic<T>(request: rpc::Request<T>) -> Self
    where
        T: HasLotusJson,
    {
        Self::basic_raw(request.map_ty::<T::LotusJson>())
    }
    /// See [Self::basic], and note on this `impl` block.
    fn basic_raw<T: DeserializeOwned>(request: rpc::Request<T>) -> Self {
        Self {
            request: request.map_ty(),
            check_syntax: Arc::new(|it| match serde_json::from_value::<T>(it) {
                Ok(_) => true,
                Err(e) => {
                    debug!(?e);
                    false
                }
            }),
            check_semantics: Arc::new(|_, _| true),
            ignore: None,
            policy_on_rejected: PolicyOnRejected::Fail,
            sort_policy: None,
        }
    }
    /// Check that an endpoint exists, has the same JSON schema, and do custom
    /// validation over both responses.
    fn validate<T: HasLotusJson>(
        request: rpc::Request<T>,
        validate: impl Fn(T, T) -> bool + Send + Sync + 'static,
    ) -> Self {
        Self::validate_raw(request.map_ty::<T::LotusJson>(), move |l, r| {
            validate(T::from_lotus_json(l), T::from_lotus_json(r))
        })
    }
    /// See [Self::validate], and note on this `impl` block.
    fn validate_raw<T: DeserializeOwned>(
        request: rpc::Request<T>,
        validate: impl Fn(T, T) -> bool + Send + Sync + 'static,
    ) -> Self {
        Self {
            request: request.map_ty(),
            check_syntax: Arc::new(|value| match serde_json::from_value::<T>(value) {
                Ok(_) => true,
                Err(e) => {
                    debug!("{e}");
                    false
                }
            }),
            check_semantics: Arc::new(move |forest_json, lotus_json| {
                match (
                    serde_json::from_value::<T>(forest_json),
                    serde_json::from_value::<T>(lotus_json),
                ) {
                    (Ok(forest), Ok(lotus)) => validate(forest, lotus),
                    (forest, lotus) => {
                        if let Err(e) = forest {
                            debug!("[forest] invalid json: {e}");
                        }
                        if let Err(e) = lotus {
                            debug!("[lotus] invalid json: {e}");
                        }
                        false
                    }
                }
            }),
            ignore: None,
            policy_on_rejected: PolicyOnRejected::Fail,
            sort_policy: None,
        }
    }
    /// Check that an endpoint exists and that Forest returns exactly the same
    /// JSON as Lotus.
    fn identity<T: PartialEq + HasLotusJson>(request: rpc::Request<T>) -> RpcTest {
        Self::validate(request, |forest, lotus| forest == lotus)
    }

    fn ignore(mut self, msg: &'static str) -> Self {
        self.ignore = Some(msg);
        self
    }

    fn policy_on_rejected(mut self, policy: PolicyOnRejected) -> Self {
        self.policy_on_rejected = policy;
        self
    }

    fn sort_policy(mut self, policy: SortPolicy) -> Self {
        self.sort_policy = Some(policy);
        self
    }

    async fn run(&self, forest: &rpc::Client, lotus: &rpc::Client) -> TestResult {
        let start = Instant::now();
        let forest_resp = forest.call(self.request.clone()).await;
        let forest_response = forest_resp.as_ref().map_err(|e| e.to_string()).cloned();
        let lotus_resp = lotus.call(self.request.clone()).await;
        let lotus_response = lotus_resp.as_ref().map_err(|e| e.to_string()).cloned();

        let (forest_status, lotus_status) = match (forest_resp, lotus_resp) {
            (Ok(forest), Ok(lotus))
                if (self.check_syntax)(forest.clone()) && (self.check_syntax)(lotus.clone()) =>
            {
                let (forest, lotus) = if self.sort_policy.is_some() {
                    let mut sorted_forest = forest.clone();
                    sort_json(&mut sorted_forest);
                    let mut sorted_lotus = lotus.clone();
                    sort_json(&mut sorted_lotus);
                    (sorted_forest, sorted_lotus)
                } else {
                    (forest, lotus)
                };
                let forest_status = if (self.check_semantics)(forest, lotus) {
                    TestSummary::Valid
                } else {
                    TestSummary::CustomCheckFailed
                };
                (forest_status, TestSummary::Valid)
            }
            (forest_resp, lotus_resp) => {
                let forest_status = forest_resp.map_or_else(
                    |e| TestSummary::from_err(&e),
                    |value| {
                        if (self.check_syntax)(value) {
                            TestSummary::Valid
                        } else {
                            TestSummary::BadJson
                        }
                    },
                );
                let lotus_status = lotus_resp.map_or_else(
                    |e| TestSummary::from_err(&e),
                    |value| {
                        if (self.check_syntax)(value) {
                            TestSummary::Valid
                        } else {
                            TestSummary::BadJson
                        }
                    },
                );

                (forest_status, lotus_status)
            }
        };

        TestResult {
            forest_status,
            lotus_status,
            test_dump: Some(TestDump {
                request: self.request.clone(),
                forest_response,
                lotus_response,
            }),
            duration: start.elapsed(),
        }
    }
}

fn common_tests() -> Vec<RpcTest> {
    vec![
        // We don't check the `version` field as it differs between Lotus and Forest.
        RpcTest::validate(Version::request(()).unwrap(), |forest, lotus| {
            forest.api_version == lotus.api_version && forest.block_delay == lotus.block_delay
        }),
        RpcTest::basic(StartTime::request(()).unwrap()),
        RpcTest::basic(Session::request(()).unwrap()),
    ]
}

fn chain_tests() -> Vec<RpcTest> {
    vec![
        RpcTest::basic(ChainHead::request(()).unwrap()),
        RpcTest::identity(ChainGetGenesis::request(()).unwrap()),
    ]
}

fn chain_tests_with_tipset<DB: Blockstore>(
    store: &Arc<DB>,
    tipset: &Tipset,
) -> anyhow::Result<Vec<RpcTest>> {
    let mut tests = vec![
        RpcTest::identity(ChainGetTipSetByHeight::request((
            tipset.epoch(),
            Default::default(),
        ))?),
        RpcTest::identity(ChainGetTipSetAfterHeight::request((
            tipset.epoch(),
            Default::default(),
        ))?),
        RpcTest::identity(ChainGetTipSet::request((tipset.key().clone().into(),))?),
        RpcTest::identity(ChainGetPath::request((
            tipset.key().clone(),
            tipset.parents().clone(),
        ))?),
        RpcTest::identity(ChainGetMessagesInTipset::request((tipset
            .key()
            .clone()
            .into(),))?),
        RpcTest::identity(ChainTipSetWeight::request((tipset.key().into(),))?),
    ];

    for block in tipset.block_headers() {
        let block_cid = *block.cid();
        tests.extend([
            RpcTest::identity(ChainReadObj::request((block_cid,))?),
            RpcTest::identity(ChainHasObj::request((block_cid,))?),
            RpcTest::identity(ChainGetBlock::request((block_cid,))?),
            RpcTest::identity(ChainGetBlockMessages::request((block_cid,))?),
            RpcTest::identity(ChainGetParentMessages::request((block_cid,))?),
            RpcTest::identity(ChainGetParentReceipts::request((block_cid,))?),
            RpcTest::identity(ChainStatObj::request((block.messages, None))?),
            RpcTest::identity(ChainStatObj::request((
                block.messages,
                Some(block.messages),
            ))?),
        ]);

        let (bls_messages, secp_messages) = crate::chain::store::block_messages(&store, block)?;
        for msg_cid in sample_message_cids(bls_messages.iter(), secp_messages.iter()) {
            tests.extend([RpcTest::identity(ChainGetMessage::request((msg_cid,))?)]);
        }

        for receipt in Receipt::get_receipts(store, block.message_receipts)? {
            if let Some(events_root) = receipt.events_root() {
                tests.extend([RpcTest::identity(ChainGetEvents::request((events_root,))?)
                    .sort_policy(SortPolicy::All)]);
            }
        }
    }

    Ok(tests)
}

fn auth_tests() -> anyhow::Result<Vec<RpcTest>> {
    // Note: The second optional parameter of `AuthNew` is not supported in Lotus
    Ok(vec![
        RpcTest::basic(AuthNew::request((
            AuthNewParams::process_perms(Permission::Admin.to_string())?,
            None,
        ))?),
        RpcTest::basic(AuthNew::request((
            AuthNewParams::process_perms(Permission::Sign.to_string())?,
            None,
        ))?),
        RpcTest::basic(AuthNew::request((
            AuthNewParams::process_perms(Permission::Write.to_string())?,
            None,
        ))?),
        RpcTest::basic(AuthNew::request((
            AuthNewParams::process_perms(Permission::Read.to_string())?,
            None,
        ))?),
    ])
}

fn mpool_tests() -> Vec<RpcTest> {
    vec![
        RpcTest::identity(MpoolGetNonce::request((*KNOWN_CALIBNET_ADDRESS,)).unwrap()),
        RpcTest::basic(MpoolPending::request((ApiTipsetKey(None),)).unwrap()),
        RpcTest::basic(MpoolSelect::request((ApiTipsetKey(None), TICKET_QUALITY_GREEDY)).unwrap()),
        RpcTest::basic(MpoolSelect::request((ApiTipsetKey(None), TICKET_QUALITY_OPTIMAL)).unwrap())
            .ignore("https://github.com/ChainSafe/forest/issues/4490"),
    ]
}

fn mpool_tests_with_tipset(tipset: &Tipset) -> Vec<RpcTest> {
    vec![
        RpcTest::basic(MpoolPending::request((tipset.key().into(),)).unwrap()),
        RpcTest::basic(MpoolSelect::request((tipset.key().into(), TICKET_QUALITY_GREEDY)).unwrap()),
        RpcTest::basic(
            MpoolSelect::request((tipset.key().into(), TICKET_QUALITY_OPTIMAL)).unwrap(),
        )
        .ignore("https://github.com/ChainSafe/forest/issues/4490"),
    ]
}

fn net_tests() -> Vec<RpcTest> {
    // More net commands should be tested. Tracking issue:
    // https://github.com/ChainSafe/forest/issues/3639
    vec![
        RpcTest::basic(NetAddrsListen::request(()).unwrap()),
        RpcTest::basic(NetPeers::request(()).unwrap()),
        RpcTest::identity(NetListening::request(()).unwrap()),
        // Tests with a known peer id tend to be flaky, use a random peer id to test the unhappy path only
        RpcTest::basic(NetAgentVersion::request((PeerId::random().to_string(),)).unwrap())
            .policy_on_rejected(PolicyOnRejected::PassWithIdenticalError),
        RpcTest::basic(NetFindPeer::request((PeerId::random().to_string(),)).unwrap())
            .policy_on_rejected(PolicyOnRejected::Pass)
            .ignore("It times out in lotus when peer not found"),
        RpcTest::basic(NetInfo::request(()).unwrap())
            .ignore("Not implemented in Lotus. Why do we even have this method?"),
        RpcTest::basic(NetAutoNatStatus::request(()).unwrap()),
        RpcTest::identity(NetVersion::request(()).unwrap()),
        RpcTest::identity(NetProtectAdd::request((vec![PeerId::random().to_string()],)).unwrap()),
        RpcTest::identity(
            NetProtectRemove::request((vec![PeerId::random().to_string()],)).unwrap(),
        ),
        RpcTest::basic(NetProtectList::request(()).unwrap()),
    ]
}

fn node_tests() -> Vec<RpcTest> {
    vec![
        // This is a v1 RPC call. We don't support any v1 calls yet. Tracking
        // issue: https://github.com/ChainSafe/forest/issues/3640
        //RpcTest::basic(ApiInfo::node_status_req())
    ]
}

fn state_tests() -> Vec<RpcTest> {
    // TODO(forest): https://github.com/ChainSafe/forest/issues/4718
    // Blocked by Lotus.
    //vec![RpcTest::identity(
    //    BeaconGetEntry::request((10101,)).unwrap(),
    //)]
    vec![]
}

fn event_tests_with_tipset<DB: Blockstore>(_store: &Arc<DB>, tipset: &Tipset) -> Vec<RpcTest> {
    let epoch = tipset.epoch();
    vec![
        RpcTest::identity(GetActorEventsRaw::request((None,)).unwrap()),
        RpcTest::identity(
            GetActorEventsRaw::request((Some(ActorEventFilter {
                addresses: vec![],
                fields: Default::default(),
                from_height: Some(epoch),
                to_height: Some(epoch),
                tipset_key: None,
            }),))
            .unwrap(),
        )
        .sort_policy(SortPolicy::All),
        RpcTest::identity(
            GetActorEventsRaw::request((Some(ActorEventFilter {
                addresses: vec![],
                fields: Default::default(),
                from_height: Some(epoch - 100),
                to_height: Some(epoch),
                tipset_key: None,
            }),))
            .unwrap(),
        )
        .sort_policy(SortPolicy::All),
        RpcTest::identity(
            GetActorEventsRaw::request((Some(ActorEventFilter {
                addresses: vec![],
                fields: Default::default(),
                from_height: None,
                to_height: None,
                tipset_key: Some(tipset.key().clone().into()),
            }),))
            .unwrap(),
        )
        .sort_policy(SortPolicy::All),
        RpcTest::identity(
            GetActorEventsRaw::request((Some(ActorEventFilter {
                addresses: vec![
                    Address::from_str("t410fvtakbtytk4otbnfymn4zn5ow252nj7lcpbtersq")
                        .unwrap()
                        .into(),
                ],
                fields: Default::default(),
                from_height: Some(epoch - 100),
                to_height: Some(epoch),
                tipset_key: None,
            }),))
            .unwrap(),
        )
        .sort_policy(SortPolicy::All),
        {
            use std::collections::BTreeMap;

            use base64::{Engine, prelude::BASE64_STANDARD};

            use crate::lotus_json::LotusJson;
            use crate::rpc::misc::ActorEventBlock;

            let topic = BASE64_STANDARD
                .decode("0Gprf0kYSUs3GSF9GAJ4bB9REqbB2I/iz+wAtFhPauw=")
                .unwrap();
            let mut fields: BTreeMap<String, Vec<ActorEventBlock>> = Default::default();
            fields.insert(
                "t1".into(),
                vec![ActorEventBlock {
                    codec: 85,
                    value: LotusJson(topic),
                }],
            );
            RpcTest::identity(
                GetActorEventsRaw::request((Some(ActorEventFilter {
                    addresses: vec![],
                    fields,
                    from_height: Some(epoch - 100),
                    to_height: Some(epoch),
                    tipset_key: None,
                }),))
                .unwrap(),
            )
            .sort_policy(SortPolicy::All)
        },
    ]
}

fn miner_tests_with_tipset<DB: Blockstore>(
    store: &Arc<DB>,
    tipset: &Tipset,
    miner_address: Option<Address>,
) -> anyhow::Result<Vec<RpcTest>> {
    // If no miner address is provided, we can't run any miner tests.
    let Some(miner_address) = miner_address else {
        return Ok(vec![]);
    };

    let mut tests = Vec::new();
    for block in tipset.block_headers() {
        let (bls_messages, secp_messages) = crate::chain::store::block_messages(store, block)?;
        tests.push(miner_create_block_test(
            miner_address,
            tipset,
            bls_messages,
            secp_messages,
        ));
    }
    tests.push(miner_create_block_no_messages_test(miner_address, tipset));
    Ok(tests)
}

fn miner_create_block_test(
    miner: Address,
    tipset: &Tipset,
    bls_messages: Vec<Message>,
    secp_messages: Vec<SignedMessage>,
) -> RpcTest {
    // randomly sign BLS messages so we can test the BLS signature aggregation
    let priv_key = bls_signatures::PrivateKey::generate(&mut crate::utils::rand::forest_rng());
    let signed_bls_msgs = bls_messages
        .into_iter()
        .map(|message| {
            let sig = priv_key.sign(message.cid().to_bytes());
            SignedMessage {
                message,
                signature: Signature::new_bls(sig.as_bytes().to_vec()),
            }
        })
        .collect_vec();

    let block_template = BlockTemplate {
        miner,
        parents: tipset.parents().to_owned(),
        ticket: Ticket::default(),
        eproof: ElectionProof::default(),
        beacon_values: tipset.block_headers().first().beacon_entries.to_owned(),
        messages: [signed_bls_msgs, secp_messages].concat(),
        epoch: tipset.epoch(),
        timestamp: tipset.min_timestamp(),
        winning_post_proof: Vec::default(),
    };
    RpcTest::identity(MinerCreateBlock::request((block_template,)).unwrap())
}

fn miner_create_block_no_messages_test(miner: Address, tipset: &Tipset) -> RpcTest {
    let block_template = BlockTemplate {
        miner,
        parents: tipset.parents().to_owned(),
        ticket: Ticket::default(),
        eproof: ElectionProof::default(),
        beacon_values: tipset.block_headers().first().beacon_entries.to_owned(),
        messages: Vec::default(),
        epoch: tipset.epoch(),
        timestamp: tipset.min_timestamp(),
        winning_post_proof: Vec::default(),
    };
    RpcTest::identity(MinerCreateBlock::request((block_template,)).unwrap())
}

fn state_tests_with_tipset<DB: Blockstore>(
    store: &Arc<DB>,
    tipset: &Tipset,
) -> anyhow::Result<Vec<RpcTest>> {
    let mut tests = vec![
        RpcTest::identity(StateNetworkName::request(())?),
        RpcTest::identity(StateGetNetworkParams::request(())?),
        RpcTest::identity(StateMinerInitialPledgeForSector::request((
            1,
            SectorSize::_32GiB,
            1024,
            tipset.key().into(),
        ))?),
        RpcTest::identity(StateGetActor::request((
            Address::SYSTEM_ACTOR,
            tipset.key().into(),
        ))?),
        RpcTest::identity(StateGetRandomnessFromTickets::request((
            DomainSeparationTag::ElectionProofProduction as i64,
            tipset.epoch(),
            "dead beef".as_bytes().to_vec(),
            tipset.key().into(),
        ))?),
        RpcTest::identity(StateGetRandomnessDigestFromTickets::request((
            tipset.epoch(),
            tipset.key().into(),
        ))?),
        RpcTest::identity(StateGetRandomnessFromBeacon::request((
            DomainSeparationTag::ElectionProofProduction as i64,
            tipset.epoch(),
            "dead beef".as_bytes().to_vec(),
            tipset.key().into(),
        ))?),
        RpcTest::identity(StateGetRandomnessDigestFromBeacon::request((
            tipset.epoch(),
            tipset.key().into(),
        ))?),
        // This should return `Address::new_id(0xdeadbeef)`
        RpcTest::identity(StateLookupID::request((
            Address::new_id(0xdeadbeef),
            tipset.key().into(),
        ))?),
        RpcTest::identity(StateVerifiedRegistryRootKey::request((tipset
            .key()
            .into(),))?),
        RpcTest::identity(StateVerifierStatus::request((
            Address::VERIFIED_REGISTRY_ACTOR,
            tipset.key().into(),
        ))?),
        RpcTest::identity(StateNetworkVersion::request((tipset.key().into(),))?),
        RpcTest::identity(StateListMiners::request((tipset.key().into(),))?),
        RpcTest::identity(StateListActors::request((tipset.key().into(),))?),
        RpcTest::identity(MsigGetAvailableBalance::request((
            Address::new_id(18101), // msig address id
            tipset.key().into(),
        ))?),
        RpcTest::identity(MsigGetPending::request((
            Address::new_id(18101), // msig address id
            tipset.key().into(),
        ))?),
        RpcTest::identity(MsigGetVested::request((
            Address::new_id(18101), // msig address id
            tipset.parents().into(),
            tipset.key().into(),
        ))?),
        RpcTest::identity(MsigGetVestingSchedule::request((
            Address::new_id(18101), // msig address id
            tipset.key().into(),
        ))?),
        RpcTest::identity(BeaconGetEntry::request((tipset.epoch(),))?),
        RpcTest::identity(StateGetBeaconEntry::request((tipset.epoch(),))?),
        // Not easily verifiable by using addresses extracted from blocks as most of those yield `null`
        // for both Lotus and Forest. Therefore the actor addresses are hardcoded to values that allow
        // for API compatibility verification.
        RpcTest::identity(StateVerifiedClientStatus::request((
            Address::VERIFIED_REGISTRY_ACTOR,
            tipset.key().into(),
        ))?),
        RpcTest::identity(StateVerifiedClientStatus::request((
            Address::DATACAP_TOKEN_ACTOR,
            tipset.key().into(),
        ))?),
        RpcTest::identity(StateDealProviderCollateralBounds::request((
            1,
            true,
            tipset.key().into(),
        ))?),
        RpcTest::identity(StateCirculatingSupply::request((tipset.key().into(),))?),
        RpcTest::identity(StateVMCirculatingSupplyInternal::request((tipset
            .key()
            .into(),))?),
        RpcTest::identity(StateMarketParticipants::request((tipset.key().into(),))?),
        RpcTest::identity(StateMarketDeals::request((tipset.key().into(),))?),
        RpcTest::identity(StateSectorPreCommitInfo::request((
            Default::default(), // invalid address
            u16::MAX as _,
            tipset.key().into(),
        ))?)
        .policy_on_rejected(PolicyOnRejected::Pass),
        RpcTest::identity(StateSectorGetInfo::request((
            Default::default(), // invalid address
            u16::MAX as _,      // invalid sector number
            tipset.key().into(),
        ))?)
        .policy_on_rejected(PolicyOnRejected::Pass),
        RpcTest::identity(StateGetAllocationIdForPendingDeal::request((
            u16::MAX as _, // Invalid deal id
            tipset.key().into(),
        ))?),
        RpcTest::identity(StateGetAllocationForPendingDeal::request((
            u16::MAX as _, // Invalid deal id
            tipset.key().into(),
        ))?),
        RpcTest::identity(StateCompute::request((
            tipset.epoch(),
            vec![],
            tipset.key().into(),
        ))?),
    ];

    tests.extend(read_state_api_tests(tipset)?);
    tests.extend(state_decode_params_api_tests(tipset)?);

    for &pending_deal_id in
        StateGetAllocationIdForPendingDeal::get_allocations_for_pending_deals(store, tipset)?
            .keys()
            .take(COLLECTION_SAMPLE_SIZE)
    {
        tests.extend([
            RpcTest::identity(StateGetAllocationIdForPendingDeal::request((
                pending_deal_id,
                tipset.key().into(),
            ))?),
            RpcTest::identity(StateGetAllocationForPendingDeal::request((
                pending_deal_id,
                tipset.key().into(),
            ))?),
        ]);
    }

    // Get deals
    let (deals, deals_map) = {
        let state = StateTree::new_from_root(store.clone(), tipset.parent_state())?;
        let actor = state.get_required_actor(&Address::MARKET_ACTOR)?;
        let market_state = market::State::load(&store, actor.code, actor.state)?;
        let proposals = market_state.proposals(&store)?;
        let mut deals = vec![];
        let mut deals_map = HashMap::default();
        proposals.for_each(|deal_id, deal_proposal| {
            deals.push(deal_id);
            deals_map.insert(deal_id, deal_proposal);
            Ok(())
        })?;
        (deals, deals_map)
    };

    // Take 5 deals from each tipset
    for deal in deals.into_iter().take(COLLECTION_SAMPLE_SIZE) {
        tests.push(RpcTest::identity(StateMarketStorageDeal::request((
            deal,
            tipset.key().into(),
        ))?));
    }

    for block in tipset.block_headers() {
        tests.extend([
            RpcTest::identity(StateMinerAllocated::request((
                block.miner_address,
                tipset.key().into(),
            ))?),
            RpcTest::identity(StateMinerActiveSectors::request((
                block.miner_address,
                tipset.key().into(),
            ))?),
            RpcTest::identity(StateLookupID::request((
                block.miner_address,
                tipset.key().into(),
            ))?),
            RpcTest::identity(StateLookupRobustAddress::request((
                block.miner_address,
                tipset.key().into(),
            ))?),
            RpcTest::identity(StateMinerSectors::request((
                block.miner_address,
                None,
                tipset.key().into(),
            ))?),
            RpcTest::identity(StateMinerPartitions::request((
                block.miner_address,
                0,
                tipset.key().into(),
            ))?),
            RpcTest::identity(StateMarketBalance::request((
                block.miner_address,
                tipset.key().into(),
            ))?),
            RpcTest::identity(StateMinerInfo::request((
                block.miner_address,
                tipset.key().into(),
            ))?),
            RpcTest::identity(StateMinerPower::request((
                block.miner_address,
                tipset.key().into(),
            ))?),
            RpcTest::identity(StateMinerDeadlines::request((
                block.miner_address,
                tipset.key().into(),
            ))?),
            RpcTest::identity(StateMinerProvingDeadline::request((
                block.miner_address,
                tipset.key().into(),
            ))?),
            RpcTest::identity(StateMinerAvailableBalance::request((
                block.miner_address,
                tipset.key().into(),
            ))?),
            RpcTest::identity(StateMinerFaults::request((
                block.miner_address,
                tipset.key().into(),
            ))?),
            RpcTest::identity(MinerGetBaseInfo::request((
                block.miner_address,
                block.epoch,
                tipset.key().into(),
            ))?),
            RpcTest::identity(StateMinerRecoveries::request((
                block.miner_address,
                tipset.key().into(),
            ))?),
            RpcTest::identity(StateMinerSectorCount::request((
                block.miner_address,
                tipset.key().into(),
            ))?),
            RpcTest::identity(StateGetClaims::request((
                block.miner_address,
                tipset.key().into(),
            ))?),
            RpcTest::identity(StateGetAllClaims::request((tipset.key().into(),))?),
            RpcTest::identity(StateGetAllAllocations::request((tipset.key().into(),))?),
            RpcTest::identity(StateSectorPreCommitInfo::request((
                block.miner_address,
                u16::MAX as _, // invalid sector number
                tipset.key().into(),
            ))?)
            .policy_on_rejected(PolicyOnRejected::PassWithIdenticalError),
            RpcTest::identity(StateSectorGetInfo::request((
                block.miner_address,
                u16::MAX as _, // invalid sector number
                tipset.key().into(),
            ))?)
            .policy_on_rejected(PolicyOnRejected::PassWithIdenticalError),
        ]);
        for claim_id in StateGetClaims::get_claims(store, &block.miner_address, tipset)?
            .keys()
            .take(COLLECTION_SAMPLE_SIZE)
        {
            tests.extend([RpcTest::identity(StateGetClaim::request((
                block.miner_address,
                *claim_id,
                tipset.key().into(),
            ))?)]);
        }
        for address in StateGetAllocations::get_valid_actor_addresses(store, tipset)?
            .take(COLLECTION_SAMPLE_SIZE)
        {
            tests.extend([RpcTest::identity(StateGetAllocations::request((
                address,
                tipset.key().into(),
            ))?)]);
            for allocation_id in StateGetAllocations::get_allocations(store, &address, tipset)?
                .keys()
                .take(COLLECTION_SAMPLE_SIZE)
            {
                tests.extend([RpcTest::identity(StateGetAllocation::request((
                    address,
                    *allocation_id,
                    tipset.key().into(),
                ))?)]);
            }
        }
        for sector in StateSectorGetInfo::get_sectors(store, &block.miner_address, tipset)?
            .into_iter()
            .take(COLLECTION_SAMPLE_SIZE)
        {
            tests.extend([
                RpcTest::identity(StateSectorGetInfo::request((
                    block.miner_address,
                    sector,
                    tipset.key().into(),
                ))?),
                RpcTest::identity(StateMinerSectors::request((
                    block.miner_address,
                    {
                        let mut bf = BitField::new();
                        bf.set(sector);
                        Some(bf)
                    },
                    tipset.key().into(),
                ))?),
                RpcTest::identity(StateSectorExpiration::request((
                    block.miner_address,
                    sector,
                    tipset.key().into(),
                ))?)
                .policy_on_rejected(PolicyOnRejected::PassWithIdenticalError),
                RpcTest::identity(StateSectorPartition::request((
                    block.miner_address,
                    sector,
                    tipset.key().into(),
                ))?),
                RpcTest::identity(StateMinerSectorAllocated::request((
                    block.miner_address,
                    sector,
                    tipset.key().into(),
                ))?),
            ]);
        }
        for sector in StateSectorPreCommitInfo::get_sectors(store, &block.miner_address, tipset)?
            .into_iter()
            .take(COLLECTION_SAMPLE_SIZE)
        {
            tests.extend([RpcTest::identity(StateSectorPreCommitInfo::request((
                block.miner_address,
                sector,
                tipset.key().into(),
            ))?)]);
        }
        for info in StateSectorPreCommitInfo::get_sector_pre_commit_infos(
            store,
            &block.miner_address,
            tipset,
        )?
        .into_iter()
        .take(COLLECTION_SAMPLE_SIZE)
        .filter(|info| {
            !info.deal_ids.iter().any(|id| {
                if let Some(Ok(deal)) = deals_map.get(id) {
                    tipset.epoch() > deal.start_epoch || info.expiration > deal.end_epoch
                } else {
                    true
                }
            })
        }) {
            tests.extend([RpcTest::identity(
                StateMinerInitialPledgeCollateral::request((
                    block.miner_address,
                    info.clone(),
                    tipset.key().into(),
                ))?,
            )]);
            tests.extend([RpcTest::identity(
                StateMinerPreCommitDepositForPower::request((
                    block.miner_address,
                    info,
                    tipset.key().into(),
                ))?,
            )]);
        }

        let (bls_messages, secp_messages) = crate::chain::store::block_messages(store, block)?;
        for msg_cid in sample_message_cids(bls_messages.iter(), secp_messages.iter()) {
            tests.extend([
                RpcTest::identity(StateReplay::request((tipset.key().into(), msg_cid))?),
                validate_message_lookup(
                    StateWaitMsg::request((msg_cid, 0, 10101, true))?
                        .with_timeout(Duration::from_secs(15)),
                ),
                validate_message_lookup(
                    StateWaitMsg::request((msg_cid, 0, 10101, false))?
                        .with_timeout(Duration::from_secs(15)),
                ),
                validate_message_lookup(StateSearchMsg::request((
                    None.into(),
                    msg_cid,
                    800,
                    true,
                ))?),
                validate_message_lookup(StateSearchMsg::request((
                    None.into(),
                    msg_cid,
                    800,
                    false,
                ))?),
                validate_message_lookup(StateSearchMsgLimited::request((msg_cid, 800))?),
            ]);
        }
        for msg in sample_messages(bls_messages.iter(), secp_messages.iter()) {
            tests.extend([
                RpcTest::identity(StateAccountKey::request((msg.from(), tipset.key().into()))?),
                RpcTest::identity(StateAccountKey::request((msg.from(), Default::default()))?),
                RpcTest::identity(StateLookupID::request((msg.from(), tipset.key().into()))?),
                RpcTest::identity(StateListMessages::request((
                    MessageFilter {
                        from: Some(msg.from()),
                        to: Some(msg.to()),
                    },
                    tipset.key().into(),
                    tipset.epoch(),
                ))?),
                RpcTest::identity(StateListMessages::request((
                    MessageFilter {
                        from: Some(msg.from()),
                        to: None,
                    },
                    tipset.key().into(),
                    tipset.epoch(),
                ))?),
                RpcTest::identity(StateListMessages::request((
                    MessageFilter {
                        from: None,
                        to: Some(msg.to()),
                    },
                    tipset.key().into(),
                    tipset.epoch(),
                ))?),
                RpcTest::identity(StateCall::request((msg.clone(), tipset.key().into()))?),
            ]);
        }
    }

    Ok(tests)
}

fn wallet_tests(worker_address: Option<Address>) -> Vec<RpcTest> {
    let known_wallet = *KNOWN_CALIBNET_ADDRESS;
    // "Hello world!" signed with the above address:
    let signature = "44364ca78d85e53dda5ac6f719a4f2de3261c17f58558ab7730f80c478e6d43775244e7d6855afad82e4a1fd6449490acfa88e3fcfe7c1fe96ed549c100900b400";
    let text = "Hello world!".as_bytes().to_vec();
    let sig_bytes = hex::decode(signature).unwrap();
    let signature = match known_wallet.protocol() {
        Protocol::Secp256k1 => Signature::new_secp256k1(sig_bytes),
        Protocol::BLS => Signature::new_bls(sig_bytes),
        _ => panic!("Invalid signature (must be bls or secp256k1)"),
    };

    let mut tests = vec![
        RpcTest::identity(WalletBalance::request((known_wallet,)).unwrap()),
        RpcTest::identity(WalletValidateAddress::request((known_wallet.to_string(),)).unwrap()),
        RpcTest::identity(WalletVerify::request((known_wallet, text, signature)).unwrap()),
    ];

    // If a worker address is provided, we can test wallet methods requiring
    // a shared key.
    if let Some(worker_address) = worker_address {
        use base64::{Engine, prelude::BASE64_STANDARD};
        let msg =
            BASE64_STANDARD.encode("Ph'nglui mglw'nafh Cthulhu R'lyeh wgah'nagl fhtagn".as_bytes());
        tests.push(RpcTest::identity(
            WalletSign::request((worker_address, msg.into())).unwrap(),
        ));
        tests.push(RpcTest::identity(
            WalletSign::request((worker_address, Vec::new())).unwrap(),
        ));
        let msg: Message = Message {
            from: worker_address,
            to: worker_address,
            value: TokenAmount::from_whole(1),
            method_num: METHOD_SEND,
            ..Default::default()
        };
        tests.push(RpcTest::identity(
            WalletSignMessage::request((worker_address, msg)).unwrap(),
        ));
    }
    tests
}

fn eth_tests() -> Vec<RpcTest> {
    let mut tests = vec![];
    for use_alias in [false, true] {
        tests.push(RpcTest::identity(
            EthAccounts::request_with_alias((), use_alias).unwrap(),
        ));
        tests.push(RpcTest::basic(
            EthBlockNumber::request_with_alias((), use_alias).unwrap(),
        ));
        tests.push(RpcTest::identity(
            EthChainId::request_with_alias((), use_alias).unwrap(),
        ));
        // There is randomness in the result of this API, but at least check that the results are non-zero.
        tests.push(RpcTest::validate(
            EthGasPrice::request_with_alias((), use_alias).unwrap(),
            |forest, lotus| forest.0.is_positive() && lotus.0.is_positive(),
        ));
        tests.push(RpcTest::basic(
            EthSyncing::request_with_alias((), use_alias).unwrap(),
        ));
        tests.push(RpcTest::identity(
            EthGetBalance::request_with_alias(
                (
                    EthAddress::from_str("0xff38c072f286e3b20b3954ca9f99c05fbecc64aa").unwrap(),
                    BlockNumberOrHash::from_predefined(Predefined::Latest),
                ),
                use_alias,
            )
            .unwrap(),
        ));
        tests.push(RpcTest::identity(
            EthGetBalance::request_with_alias(
                (
                    EthAddress::from_str("0xff38c072f286e3b20b3954ca9f99c05fbecc64aa").unwrap(),
                    BlockNumberOrHash::from_predefined(Predefined::Pending),
                ),
                use_alias,
            )
            .unwrap(),
        ));
        tests.push(RpcTest::basic(
            Web3ClientVersion::request_with_alias((), use_alias).unwrap(),
        ));
        tests.push(RpcTest::basic(
            EthMaxPriorityFeePerGas::request_with_alias((), use_alias).unwrap(),
        ));
        tests.push(RpcTest::identity(
            EthProtocolVersion::request_with_alias((), use_alias).unwrap(),
        ));

        let cases = [
            (
                Some(EthAddress::from_str("0x0c1d86d34e469770339b53613f3a2343accd62cb").unwrap()),
                Some(
                    "0xf8b2cb4f000000000000000000000000CbfF24DED1CE6B53712078759233Ac8f91ea71B6"
                        .parse()
                        .unwrap(),
                ),
            ),
            (Some(EthAddress::from_str(ZERO_ADDRESS).unwrap()), None),
            // Assert contract creation, which is invoked via setting the `to` field to `None` and
            // providing the contract bytecode in the `data` field.
            (
                None,
                Some(
                    EthBytes::from_str(
                        concat!("0x", include_str!("contracts/cthulhu/invoke.hex")).trim(),
                    )
                    .unwrap(),
                ),
            ),
        ];

        for (to, data) in cases {
            tests.push(RpcTest::identity(
                EthCall::request_with_alias(
                    (
                        EthCallMessage {
                            to,
                            data,
                            ..EthCallMessage::default()
                        },
                        BlockNumberOrHash::from_predefined(Predefined::Latest),
                    ),
                    use_alias,
                )
                .unwrap(),
            ));
        }

        let cases = [
            EthAddressList::List(vec![]),
            EthAddressList::List(vec![
                EthAddress::from_str("0x0c1d86d34e469770339b53613f3a2343accd62cb").unwrap(),
                EthAddress::from_str("0x89beb26addec4bc7e9f475aacfd084300d6de719").unwrap(),
            ]),
            EthAddressList::Single(
                EthAddress::from_str("0x0c1d86d34e469770339b53613f3a2343accd62cb").unwrap(),
            ),
        ];

        for address in cases {
            tests.push(RpcTest::basic(
                EthNewFilter::request_with_alias(
                    (EthFilterSpec {
                        address,
                        ..Default::default()
                    },),
                    use_alias,
                )
                .unwrap(),
            ));
        }
        tests.push(RpcTest::basic(
            EthNewPendingTransactionFilter::request_with_alias((), use_alias).unwrap(),
        ));
        tests.push(RpcTest::basic(
            EthNewBlockFilter::request_with_alias((), use_alias).unwrap(),
        ));
        tests.push(RpcTest::identity(
            EthUninstallFilter::request_with_alias((FilterID::new().unwrap(),), use_alias).unwrap(),
        ));
        tests.push(RpcTest::identity(
            EthAddressToFilecoinAddress::request((EthAddress::from_str(
                "0xff38c072f286e3b20b3954ca9f99c05fbecc64aa",
            )
            .unwrap(),))
            .unwrap(),
        ));
    }
    tests
}

fn eth_call_api_err_tests(epoch: i64) -> Vec<RpcTest> {
    let contract_codes = [
        include_str!("./contracts/arithmetic_err/arithmetic_overflow_err.hex"),
        include_str!("contracts/assert_err/assert_err.hex"),
        include_str!("./contracts/divide_by_zero_err/divide_by_zero_err.hex"),
        include_str!("./contracts/generic_panic_err/generic_panic_err.hex"),
        include_str!("./contracts/index_out_of_bounds_err/index_out_of_bounds_err.hex"),
        include_str!("./contracts/invalid_enum_err/invalid_enum_err.hex"),
        include_str!("./contracts/invalid_storage_array_err/invalid_storage_array_err.hex"),
        include_str!("./contracts/out_of_memory_err/out_of_memory_err.hex"),
        include_str!("./contracts/pop_empty_array_err/pop_empty_array_err.hex"),
        include_str!("./contracts/uninitialized_fn_err/uninitialized_fn_err.hex"),
    ];

    contract_codes
        .iter()
        .map(|&contract_hex| {
            let contract_code =
                EthBytes::from_str(contract_hex).expect("Contract bytecode should be valid hex");

            let zero_address = EthAddress::from_str(ZERO_ADDRESS).unwrap();
            // Setting the `EthCallMessage` `to` field to null will deploy the contract.
            let eth_call_request = EthCall::request((
                EthCallMessage {
                    from: Some(zero_address),
                    data: Some(contract_code),
                    ..EthCallMessage::default()
                },
                BlockNumberOrHash::from_block_number(epoch),
            ))
            .unwrap();

            RpcTest::identity(eth_call_request)
                .policy_on_rejected(PolicyOnRejected::PassWithIdenticalError)
        })
        .collect()
}

fn eth_tests_with_tipset<DB: Blockstore>(store: &Arc<DB>, shared_tipset: &Tipset) -> Vec<RpcTest> {
    let block_cid = shared_tipset.key().cid().unwrap();
    let block_hash: EthHash = block_cid.into();

    let mut tests = vec![
        RpcTest::identity(
            EthGetBalance::request((
                EthAddress::from_str("0xff38c072f286e3b20b3954ca9f99c05fbecc64aa").unwrap(),
                BlockNumberOrHash::from_block_number(shared_tipset.epoch()),
            ))
            .unwrap(),
        ),
        RpcTest::identity(
            EthGetBalance::request((
                EthAddress::from_str("0xff000000000000000000000000000000000003ec").unwrap(),
                BlockNumberOrHash::from_block_number(shared_tipset.epoch()),
            ))
            .unwrap(),
        ),
        RpcTest::identity(
            EthGetBalance::request((
                EthAddress::from_str("0xff000000000000000000000000000000000003ec").unwrap(),
                BlockNumberOrHash::from_block_number_object(shared_tipset.epoch()),
            ))
            .unwrap(),
        ),
        RpcTest::identity(
            EthGetBalance::request((
                EthAddress::from_str("0xff000000000000000000000000000000000003ec").unwrap(),
                BlockNumberOrHash::from_block_hash_object(block_hash.clone(), false),
            ))
            .unwrap(),
        ),
        RpcTest::identity(
            EthGetBalance::request((
                EthAddress::from_str("0xff000000000000000000000000000000000003ec").unwrap(),
                BlockNumberOrHash::from_block_hash_object(block_hash.clone(), true),
            ))
            .unwrap(),
        ),
        RpcTest::identity(
            EthGetBalance::request((
                EthAddress::from_str("0xff000000000000000000000000000000000003ec").unwrap(),
                BlockNumberOrHash::from_predefined(Predefined::Earliest),
            ))
            .unwrap(),
        )
        .policy_on_rejected(PolicyOnRejected::PassWithQuasiIdenticalError),
        RpcTest::basic(
            EthGetBalance::request((
                EthAddress::from_str("0xff000000000000000000000000000000000003ec").unwrap(),
                BlockNumberOrHash::from_predefined(Predefined::Pending),
            ))
            .unwrap(),
        ),
        RpcTest::basic(
            EthGetBalance::request((
                EthAddress::from_str("0xff000000000000000000000000000000000003ec").unwrap(),
                BlockNumberOrHash::from_predefined(Predefined::Latest),
            ))
            .unwrap(),
        ),
        RpcTest::identity(
            EthGetBlockByNumber::request((
                ExtBlockNumberOrHash::from_block_number(shared_tipset.epoch()),
                false,
            ))
            .unwrap(),
        ),
        RpcTest::identity(
            EthGetBlockByNumber::request((
                ExtBlockNumberOrHash::from_block_number(shared_tipset.epoch()),
                true,
            ))
            .unwrap(),
        ),
        RpcTest::identity(
            EthGetBlockByNumber::request((
                ExtBlockNumberOrHash::from_predefined(ExtPredefined::Earliest),
                true,
            ))
            .unwrap(),
        )
        .policy_on_rejected(PolicyOnRejected::PassWithQuasiIdenticalError),
        RpcTest::basic(
            EthGetBlockByNumber::request((
                ExtBlockNumberOrHash::from_predefined(ExtPredefined::Pending),
                true,
            ))
            .unwrap(),
        ),
        RpcTest::basic(
            EthGetBlockByNumber::request((
                ExtBlockNumberOrHash::from_predefined(ExtPredefined::Latest),
                true,
            ))
            .unwrap(),
        ),
        RpcTest::basic(
            EthGetBlockByNumber::request((
                ExtBlockNumberOrHash::from_predefined(ExtPredefined::Safe),
                true,
            ))
            .unwrap(),
        ),
        RpcTest::basic(
            EthGetBlockByNumber::request((
                ExtBlockNumberOrHash::from_predefined(ExtPredefined::Finalized),
                true,
            ))
            .unwrap(),
        ),
        RpcTest::identity(
            EthGetBlockReceipts::request((BlockNumberOrHash::from_block_hash_object(
                block_hash.clone(),
                true,
            ),))
            .unwrap(),
        ),
        // Nodes might be synced to different epochs, so we can't assert the exact result here.
        // Regardless, we want to check if the node returns a valid response and accepts predefined
        // values.
        RpcTest::basic(
            EthGetBlockReceipts::request((BlockNumberOrHash::from_predefined(Predefined::Latest),))
                .unwrap(),
        ),
        RpcTest::identity(
            EthGetBlockTransactionCountByHash::request((block_hash.clone(),)).unwrap(),
        ),
        RpcTest::identity(
            EthGetBlockReceiptsLimited::request((
                BlockNumberOrHash::from_block_hash_object(block_hash.clone(), true),
                4,
            ))
            .unwrap(),
        )
        .policy_on_rejected(PolicyOnRejected::PassWithIdenticalError),
        RpcTest::identity(
            EthGetBlockReceiptsLimited::request((
                BlockNumberOrHash::from_block_hash_object(block_hash.clone(), true),
                -1,
            ))
            .unwrap(),
        ),
        RpcTest::identity(
            EthGetBlockTransactionCountByNumber::request((EthInt64(shared_tipset.epoch()),))
                .unwrap(),
        ),
        RpcTest::identity(
            EthGetTransactionCount::request((
                EthAddress::from_str("0xff000000000000000000000000000000000003ec").unwrap(),
                BlockNumberOrHash::from_block_hash_object(block_hash.clone(), true),
            ))
            .unwrap(),
        ),
        RpcTest::identity(
            EthGetTransactionCount::request((
                EthAddress::from_str("0xff000000000000000000000000000000000003ec").unwrap(),
                BlockNumberOrHash::from_predefined(Predefined::Earliest),
            ))
            .unwrap(),
        )
        .policy_on_rejected(PolicyOnRejected::PassWithQuasiIdenticalError),
        RpcTest::basic(
            EthGetTransactionCount::request((
                EthAddress::from_str("0xff000000000000000000000000000000000003ec").unwrap(),
                BlockNumberOrHash::from_predefined(Predefined::Pending),
            ))
            .unwrap(),
        ),
        RpcTest::basic(
            EthGetTransactionCount::request((
                EthAddress::from_str("0xff000000000000000000000000000000000003ec").unwrap(),
                BlockNumberOrHash::from_predefined(Predefined::Latest),
            ))
            .unwrap(),
        ),
        RpcTest::identity(
            EthGetStorageAt::request((
                // https://filfox.info/en/address/f410fpoidg73f7krlfohnla52dotowde5p2sejxnd4mq
                EthAddress::from_str("0x7B90337f65fAA2B2B8ed583ba1Ba6EB0C9D7eA44").unwrap(),
                EthBytes(vec![0xa]),
                BlockNumberOrHash::BlockNumber(EthInt64(shared_tipset.epoch())),
            ))
            .unwrap(),
        ),
        RpcTest::identity(
            EthGetStorageAt::request((
                EthAddress::from_str("0x7B90337f65fAA2B2B8ed583ba1Ba6EB0C9D7eA44").unwrap(),
                EthBytes(vec![0xa]),
                BlockNumberOrHash::from_predefined(Predefined::Earliest),
            ))
            .unwrap(),
        )
        .policy_on_rejected(PolicyOnRejected::PassWithQuasiIdenticalError),
        RpcTest::basic(
            EthGetStorageAt::request((
                EthAddress::from_str("0x7B90337f65fAA2B2B8ed583ba1Ba6EB0C9D7eA44").unwrap(),
                EthBytes(vec![0xa]),
                BlockNumberOrHash::from_predefined(Predefined::Pending),
            ))
            .unwrap(),
        ),
        RpcTest::basic(
            EthGetStorageAt::request((
                EthAddress::from_str("0x7B90337f65fAA2B2B8ed583ba1Ba6EB0C9D7eA44").unwrap(),
                EthBytes(vec![0xa]),
                BlockNumberOrHash::from_predefined(Predefined::Latest),
            ))
            .unwrap(),
        ),
        RpcTest::identity(
            EthFeeHistory::request((
                10.into(),
                BlockNumberOrPredefined::BlockNumber(shared_tipset.epoch().into()),
                None,
            ))
            .unwrap(),
        ),
        RpcTest::identity(
            EthFeeHistory::request((
                10.into(),
                BlockNumberOrPredefined::BlockNumber(shared_tipset.epoch().into()),
                Some(vec![10., 50., 90.]),
            ))
            .unwrap(),
        ),
        RpcTest::identity(
            EthFeeHistory::request((
                10.into(),
                BlockNumberOrPredefined::PredefinedBlock(ExtPredefined::Earliest),
                None,
            ))
            .unwrap(),
        )
        .policy_on_rejected(PolicyOnRejected::PassWithQuasiIdenticalError),
        RpcTest::basic(
            EthFeeHistory::request((
                10.into(),
                BlockNumberOrPredefined::PredefinedBlock(ExtPredefined::Pending),
                Some(vec![10., 50., 90.]),
            ))
            .unwrap(),
        ),
        RpcTest::basic(
            EthFeeHistory::request((
                10.into(),
                BlockNumberOrPredefined::PredefinedBlock(ExtPredefined::Latest),
                None,
            ))
            .unwrap(),
        ),
        RpcTest::basic(
            EthFeeHistory::request((
                10.into(),
                BlockNumberOrPredefined::PredefinedBlock(ExtPredefined::Safe),
                None,
            ))
            .unwrap(),
        ),
        RpcTest::basic(
            EthFeeHistory::request((
                10.into(),
                BlockNumberOrPredefined::PredefinedBlock(ExtPredefined::Finalized),
                Some(vec![10., 50., 90.]),
            ))
            .unwrap(),
        ),
        RpcTest::identity(
            EthGetCode::request((
                // https://filfox.info/en/address/f410fpoidg73f7krlfohnla52dotowde5p2sejxnd4mq
                EthAddress::from_str("0x7B90337f65fAA2B2B8ed583ba1Ba6EB0C9D7eA44").unwrap(),
                BlockNumberOrHash::from_block_number(shared_tipset.epoch()),
            ))
            .unwrap(),
        ),
        RpcTest::identity(
            EthGetCode::request((
                // https://filfox.info/en/address/f410fpoidg73f7krlfohnla52dotowde5p2sejxnd4mq
                Address::from_str("f410fpoidg73f7krlfohnla52dotowde5p2sejxnd4mq")
                    .unwrap()
                    .try_into()
                    .unwrap(),
                BlockNumberOrHash::from_block_number(shared_tipset.epoch()),
            ))
            .unwrap(),
        ),
        RpcTest::identity(
            EthGetCode::request((
                EthAddress::from_str("0x7B90337f65fAA2B2B8ed583ba1Ba6EB0C9D7eA44").unwrap(),
                BlockNumberOrHash::from_predefined(Predefined::Earliest),
            ))
            .unwrap(),
        )
        .policy_on_rejected(PolicyOnRejected::PassWithQuasiIdenticalError),
        RpcTest::basic(
            EthGetCode::request((
                EthAddress::from_str("0x7B90337f65fAA2B2B8ed583ba1Ba6EB0C9D7eA44").unwrap(),
                BlockNumberOrHash::from_predefined(Predefined::Pending),
            ))
            .unwrap(),
        ),
        RpcTest::basic(
            EthGetCode::request((
                EthAddress::from_str("0x7B90337f65fAA2B2B8ed583ba1Ba6EB0C9D7eA44").unwrap(),
                BlockNumberOrHash::from_predefined(Predefined::Latest),
            ))
            .unwrap(),
        ),
        RpcTest::identity(
            EthGetTransactionByBlockNumberAndIndex::request((
                BlockNumberOrPredefined::BlockNumber(shared_tipset.epoch().into()),
                0.into(),
            ))
            .unwrap(),
        )
        .policy_on_rejected(PolicyOnRejected::PassWithQuasiIdenticalError),
        RpcTest::identity(
            EthGetTransactionByBlockNumberAndIndex::request((
                BlockNumberOrPredefined::PredefinedBlock(ExtPredefined::Earliest),
                0.into(),
            ))
            .unwrap(),
        )
        .policy_on_rejected(PolicyOnRejected::PassWithQuasiIdenticalError),
        RpcTest::identity(
            EthGetTransactionByBlockHashAndIndex::request((block_hash.clone(), 0.into())).unwrap(),
        )
        .policy_on_rejected(PolicyOnRejected::PassWithIdenticalError),
        RpcTest::identity(EthGetBlockByHash::request((block_hash.clone(), false)).unwrap()),
        RpcTest::identity(EthGetBlockByHash::request((block_hash.clone(), true)).unwrap()),
        RpcTest::identity(
            EthGetLogs::request((EthFilterSpec {
                from_block: Some(format!("0x{:x}", shared_tipset.epoch())),
                to_block: Some(format!("0x{:x}", shared_tipset.epoch())),
                address: Default::default(),
                topics: None,
                block_hash: None,
            },))
            .unwrap(),
        )
        .sort_policy(SortPolicy::All),
        RpcTest::identity(
            EthGetLogs::request((EthFilterSpec {
                from_block: Some(format!("0x{:x}", shared_tipset.epoch() - 100)),
                to_block: Some(format!("0x{:x}", shared_tipset.epoch())),
                address: Default::default(),
                topics: None,
                block_hash: None,
            },))
            .unwrap(),
        )
        .sort_policy(SortPolicy::All),
        RpcTest::identity(
            EthGetLogs::request((EthFilterSpec {
                address: EthAddressList::Single(
                    EthAddress::from_str("0x7B90337f65fAA2B2B8ed583ba1Ba6EB0C9D7eA44").unwrap(),
                ),
                ..Default::default()
            },))
            .unwrap(),
        )
        .sort_policy(SortPolicy::All),
        RpcTest::identity(EthGetFilterLogs::request((FilterID::new().unwrap(),)).unwrap())
            .policy_on_rejected(PolicyOnRejected::PassWithIdenticalError),
        RpcTest::identity(EthGetFilterChanges::request((FilterID::new().unwrap(),)).unwrap())
            .policy_on_rejected(PolicyOnRejected::PassWithIdenticalError),
        RpcTest::identity(EthGetTransactionHashByCid::request((block_cid,)).unwrap()),
        RpcTest::identity(
            EthTraceBlock::request((ExtBlockNumberOrHash::from_block_number(
                shared_tipset.epoch(),
            ),))
            .unwrap(),
        ),
        RpcTest::identity(
            EthTraceBlock::request((ExtBlockNumberOrHash::from_predefined(
                ExtPredefined::Earliest,
            ),))
            .unwrap(),
        )
        .policy_on_rejected(PolicyOnRejected::PassWithQuasiIdenticalError),
        RpcTest::basic(
            EthTraceBlock::request((ExtBlockNumberOrHash::from_predefined(
                ExtPredefined::Pending,
            ),))
            .unwrap(),
        ),
        RpcTest::basic(
            EthTraceBlock::request((ExtBlockNumberOrHash::from_predefined(ExtPredefined::Latest),))
                .unwrap(),
        ),
        RpcTest::basic(
            EthTraceBlock::request((ExtBlockNumberOrHash::from_predefined(ExtPredefined::Safe),))
                .unwrap(),
        ),
        RpcTest::basic(
            EthTraceBlock::request((ExtBlockNumberOrHash::from_predefined(
                ExtPredefined::Finalized,
            ),))
            .unwrap(),
        ),
        RpcTest::identity(
            EthTraceReplayBlockTransactions::request((
                ExtBlockNumberOrHash::from_block_number(shared_tipset.epoch()),
                vec!["trace".to_string()],
            ))
            .unwrap(),
        ),
        RpcTest::identity(
            EthTraceFilter::request((EthTraceFilterCriteria {
                from_block: Some(format!("0x{:x}", shared_tipset.epoch() - 100)),
                to_block: Some(format!("0x{:x}", shared_tipset.epoch() - SAFE_EPOCH_DELAY)),
                ..Default::default()
            },))
            .unwrap(),
        )
        // both nodes could fail on, e.g., "too many results, maximum supported is 500, try paginating
        // requests with After and Count"
        .policy_on_rejected(PolicyOnRejected::PassWithIdenticalError),
    ];

    for block in shared_tipset.block_headers() {
        let (bls_messages, secp_messages) =
            crate::chain::store::block_messages(store, block).unwrap();
        for msg in sample_messages(bls_messages.iter(), secp_messages.iter()) {
            if let Ok(eth_to_addr) = msg.to.try_into() {
                tests.extend([RpcTest::identity(
                    EthEstimateGas::request((
                        EthCallMessage {
                            to: Some(eth_to_addr),
                            value: Some(msg.value.clone().into()),
                            data: Some(msg.params.clone().into()),
                            ..Default::default()
                        },
                        Some(BlockNumberOrHash::BlockNumber(shared_tipset.epoch().into())),
                    ))
                    .unwrap(),
                )
                .policy_on_rejected(PolicyOnRejected::Pass)]);
            }
        }
    }

    tests
}

fn state_decode_params_api_tests(tipset: &Tipset) -> anyhow::Result<Vec<RpcTest>> {
    let account_constructor_params = fil_actor_account_state::v16::types::ConstructorParams {
        address: Address::new_id(1234).into(),
    };

    let account_auth_params = fil_actor_account_state::v16::types::AuthenticateMessageParams {
        signature: vec![0x00; 32], // dummy signature
        message: b"test message".to_vec(),
    };

    let miner_constructor_params = fil_actor_miner_state::v16::MinerConstructorParams {
        owner: Address::new_id(1000).into(),
        worker: Address::new_id(1001).into(),
        control_addresses: vec![Address::new_id(1002).into(), Address::new_id(1003).into()],
        window_post_proof_type: fvm_shared4::sector::RegisteredPoStProof::StackedDRGWindow32GiBV1P1,
        peer_id: b"miner".to_vec(),
        multi_addresses: Default::default(),
    };

    let miner_change_worker_params = fil_actor_miner_state::v16::ChangeWorkerAddressParams {
        new_worker: Address::new_id(2000).into(),
        new_control_addresses: vec![Address::new_id(2001).into()],
    };

    let evm_constructor_params = fil_actor_evm_state::v16::ConstructorParams {
        creator: fil_actor_evm_state::evm_shared::v16::address::EthAddress([0; 20]),
        initcode: fvm_ipld_encoding::RawBytes::new(vec![0x12, 0x34, 0x56]), // dummy bytecode
    };

    let init_constructor_params = fil_actor_init_state::v16::ConstructorParams {
        network_name: "calibnet".to_string(),
    };

    let init_exec4_params = fil_actor_init_state::v16::Exec4Params {
        code_cid: Cid::default(),
        constructor_params: fvm_ipld_encoding::RawBytes::new(vec![0x12, 0x34, 0x56]), // dummy bytecode
        subaddress: fvm_ipld_encoding::RawBytes::new(vec![0x12, 0x34, 0x56]), // dummy bytecode
    };

    let init_exec_params = fil_actor_init_state::v16::ExecParams {
        code_cid: Cid::default(),
        constructor_params: fvm_ipld_encoding::RawBytes::new(vec![0x12, 0x34, 0x56]), // dummy bytecode
    };

<<<<<<< HEAD
    let reward_constructor_params = fil_actor_reward_state::v16::ConstructorParams {
        power: Some(Default::default()),
    };

    let reward_award_block_reward_params = fil_actor_reward_state::v16::AwardBlockRewardParams {
        miner: Address::new_id(1000).into(),
        penalty: Default::default(),
        gas_reward: Default::default(),
        win_count: 0,
    };

    let reward_update_network_params = fil_actor_reward_state::v16::UpdateNetworkKPIParams {
        curr_realized_power: Option::from(fvm_shared4::bigint::bigint_ser::BigIntDe(BigInt::from(
            111,
        ))),
    };

    use fil_actor_reward_state::v16::Method;
=======
    let power_create_miner_params = fil_actor_power_state::v16::CreateMinerParams {
        owner: Address::new_id(1000).into(),
        worker: Address::new_id(1001).into(),
        window_post_proof_type: fvm_shared4::sector::RegisteredPoStProof::StackedDRGWinning2KiBV1,
        peer: b"miner".to_vec(),
        multiaddrs: Default::default(),
    };

    // not supported by the lotus
    // let _power_miner_power_exp_params = fil_actor_power_state::v16::MinerPowerParams{
    //     miner: 1234,
    // };

    let power_update_claim_params = fil_actor_power_state::v16::UpdateClaimedPowerParams {
        raw_byte_delta: StoragePower::from(1024u64),
        quality_adjusted_delta: StoragePower::from(2048u64),
    };

    let power_enroll_event_params = fil_actor_power_state::v16::EnrollCronEventParams {
        event_epoch: 123,
        payload: Default::default(),
    };

    let power_update_pledge_ttl_params = fil_actor_power_state::v16::UpdatePledgeTotalParams {
        pledge_delta: Default::default(),
    };

    let power_miner_raw_params = fil_actor_power_state::v16::MinerRawPowerParams { miner: 1234 };

    use fil_actor_power_state::v16::Method;
>>>>>>> 8a6827c9
    let tests = vec![
        RpcTest::identity(StateDecodeParams::request((
            MINER_ADDRESS,
            1,
            to_vec(&miner_constructor_params)?,
            tipset.key().into(),
        ))?),
        RpcTest::identity(StateDecodeParams::request((
            MINER_ADDRESS,
            3,
            to_vec(&miner_change_worker_params)?,
            tipset.key().into(),
        ))?),
        RpcTest::identity(StateDecodeParams::request((
            ACCOUNT_ADDRESS,
            1,
            to_vec(&account_constructor_params)?,
            tipset.key().into(),
        ))?),
        RpcTest::identity(StateDecodeParams::request((
            ACCOUNT_ADDRESS,
            2643134072, // frc42_dispatch::method_hash!("AuthenticateMessage"),
            to_vec(&account_auth_params)?,
            tipset.key().into(),
        ))?),
        RpcTest::identity(StateDecodeParams::request((
            Address::from_str(EVM_ADDRESS).unwrap(), // evm actor
            1,
            to_vec(&evm_constructor_params)?,
            tipset.key().into(),
        ))?),
        RpcTest::identity(StateDecodeParams::request((
            Address::INIT_ACTOR,
            1,
            to_vec(&init_constructor_params)?,
            tipset.key().into(),
        ))?),
        RpcTest::identity(StateDecodeParams::request((
            Address::INIT_ACTOR,
            2,
            to_vec(&init_exec_params)?,
            tipset.key().into(),
        ))?),
        RpcTest::identity(StateDecodeParams::request((
            Address::INIT_ACTOR,
            3,
            to_vec(&init_exec4_params)?,
            tipset.key().into(),
        ))?),
        RpcTest::identity(StateDecodeParams::request((
<<<<<<< HEAD
            Address::REWARD_ACTOR,
            Method::Constructor as u64,
            to_vec(&reward_constructor_params)?,
            tipset.key().into(),
        ))?),
        RpcTest::identity(StateDecodeParams::request((
            Address::REWARD_ACTOR,
            Method::AwardBlockReward as u64,
            to_vec(&reward_award_block_reward_params)?,
            tipset.key().into(),
        ))?),
        RpcTest::identity(StateDecodeParams::request((
            Address::REWARD_ACTOR,
            Method::UpdateNetworkKPI as u64,
            to_vec(&reward_update_network_params)?,
            tipset.key().into(),
        ))?),
=======
            Address::POWER_ACTOR,
            Method::CreateMiner as u64,
            to_vec(&power_create_miner_params)?,
            tipset.key().into(),
        ))?),
        RpcTest::identity(StateDecodeParams::request((
            Address::POWER_ACTOR,
            Method::UpdateClaimedPower as u64,
            to_vec(&power_update_claim_params)?,
            tipset.key().into(),
        ))?),
        RpcTest::identity(StateDecodeParams::request((
            Address::POWER_ACTOR,
            Method::EnrollCronEvent as u64,
            to_vec(&power_enroll_event_params)?,
            tipset.key().into(),
        ))?),
        RpcTest::identity(StateDecodeParams::request((
            Address::POWER_ACTOR,
            Method::UpdatePledgeTotal as u64,
            to_vec(&power_update_pledge_ttl_params)?,
            tipset.key().into(),
        ))?),
        RpcTest::identity(StateDecodeParams::request((
            Address::POWER_ACTOR,
            Method::CreateMinerExported as u64,
            to_vec(&power_create_miner_params)?,
            tipset.key().into(),
        ))?),
        RpcTest::identity(StateDecodeParams::request((
            Address::POWER_ACTOR,
            Method::MinerRawPowerExported as u64,
            to_vec(&power_miner_raw_params)?,
            tipset.key().into(),
        ))?),
        // Not supported by the lotus,
        // TODO(go-state-types): https://github.com/filecoin-project/go-state-types/issues/401
        // RpcTest::identity(StateDecodeParams::request((
        //     Address::POWER_ACTOR,
        //     Method::MinerPowerExported as u64,
        //     to_vec(&power_miner_power_exp_params)?,
        //     tipset.key().into(),
        // ))?),
>>>>>>> 8a6827c9
    ];

    Ok(tests)
}

fn read_state_api_tests(tipset: &Tipset) -> anyhow::Result<Vec<RpcTest>> {
    let tests = vec![
        RpcTest::identity(StateReadState::request((
            Address::SYSTEM_ACTOR,
            tipset.key().into(),
        ))?),
        RpcTest::identity(StateReadState::request((
            Address::SYSTEM_ACTOR,
            Default::default(),
        ))?),
        RpcTest::identity(StateReadState::request((
            Address::CRON_ACTOR,
            tipset.key().into(),
        ))?),
        RpcTest::identity(StateReadState::request((
            Address::MARKET_ACTOR,
            tipset.key().into(),
        ))?),
        RpcTest::identity(StateReadState::request((
            Address::INIT_ACTOR,
            tipset.key().into(),
        ))?),
        RpcTest::identity(StateReadState::request((
            Address::POWER_ACTOR,
            tipset.key().into(),
        ))?),
        RpcTest::identity(StateReadState::request((
            Address::REWARD_ACTOR,
            tipset.key().into(),
        ))?),
        RpcTest::identity(StateReadState::request((
            Address::VERIFIED_REGISTRY_ACTOR,
            tipset.key().into(),
        ))?),
        RpcTest::identity(StateReadState::request((
            Address::DATACAP_TOKEN_ACTOR,
            tipset.key().into(),
        ))?),
        RpcTest::identity(StateReadState::request((
            // payment channel actor address `t066116`
            Address::new_id(66116), // https://calibration.filscan.io/en/address/t066116/
            tipset.key().into(),
        ))?),
        RpcTest::identity(StateReadState::request((
            // multisig actor address `t018101`
            Address::new_id(18101), // https://calibration.filscan.io/en/address/t018101/
            tipset.key().into(),
        ))?),
        RpcTest::identity(StateReadState::request((
            ACCOUNT_ADDRESS,
            tipset.key().into(),
        ))?),
        RpcTest::identity(StateReadState::request((
            MINER_ADDRESS,
            tipset.key().into(),
        ))?),
        RpcTest::identity(StateReadState::request((
            Address::from_str(EVM_ADDRESS).unwrap(), // evm actor
            tipset.key().into(),
        ))?),
    ];

    Ok(tests)
}

fn eth_state_tests_with_tipset<DB: Blockstore>(
    store: &Arc<DB>,
    shared_tipset: &Tipset,
    eth_chain_id: EthChainIdType,
) -> anyhow::Result<Vec<RpcTest>> {
    let mut tests = vec![];

    for block in shared_tipset.block_headers() {
        let state = StateTree::new_from_root(store.clone(), shared_tipset.parent_state())?;

        let (bls_messages, secp_messages) = crate::chain::store::block_messages(store, block)?;
        for smsg in sample_signed_messages(bls_messages.iter(), secp_messages.iter()) {
            let tx = new_eth_tx_from_signed_message(&smsg, &state, eth_chain_id)?;
            tests.push(RpcTest::identity(
                EthGetMessageCidByTransactionHash::request((tx.hash.clone(),))?,
            ));
            tests.push(RpcTest::identity(EthGetTransactionByHash::request((tx
                .hash
                .clone(),))?));
            tests.push(RpcTest::identity(EthGetTransactionByHashLimited::request(
                (tx.hash.clone(), shared_tipset.epoch()),
            )?));
            tests.push(RpcTest::identity(
                EthTraceTransaction::request((tx.hash.to_string(),)).unwrap(),
            ));
            if smsg.message.from.protocol() == Protocol::Delegated
                && smsg.message.to.protocol() == Protocol::Delegated
            {
                tests.push(
                    RpcTest::identity(EthGetTransactionReceipt::request((tx.hash.clone(),))?)
                        .policy_on_rejected(PolicyOnRejected::PassWithQuasiIdenticalError),
                );
                tests.push(
                    RpcTest::identity(EthGetTransactionReceiptLimited::request((tx.hash, 800))?)
                        .policy_on_rejected(PolicyOnRejected::PassWithQuasiIdenticalError),
                );
            }
        }
    }
    tests.push(RpcTest::identity(
        EthGetMessageCidByTransactionHash::request((EthHash::from_str(
            "0x37690cfec6c1bf4c3b9288c7a5d783e98731e90b0a4c177c2a374c7a9427355f",
        )?,))?,
    ));

    // Test eth_call API errors
    tests.extend(eth_call_api_err_tests(shared_tipset.epoch()));

    Ok(tests)
}

fn gas_tests_with_tipset(shared_tipset: &Tipset) -> Vec<RpcTest> {
    // This is a testnet address with a few FILs. The private key has been
    // discarded. If calibnet is reset, a new address should be created.
    let addr = Address::from_str("t15ydyu3d65gznpp2qxwpkjsgz4waubeunn6upvla").unwrap();
    let message = Message {
        from: addr,
        to: addr,
        value: TokenAmount::from_whole(1),
        method_num: METHOD_SEND,
        ..Default::default()
    };

    // The tipset is only used for resolving the 'from' address and not when
    // computing the gas cost. This means that the `GasEstimateGasLimit` method
    // is inherently non-deterministic but I'm fairly sure we're compensated for
    // everything. If not, this test will be flaky. Instead of disabling it, we
    // should relax the verification requirement.
    vec![RpcTest::identity(
        GasEstimateGasLimit::request((message, shared_tipset.key().into())).unwrap(),
    )]
}

fn f3_tests() -> anyhow::Result<Vec<RpcTest>> {
    Ok(vec![
        // using basic because 2 nodes are not garanteed to be at the same head
        RpcTest::basic(F3GetECPowerTable::request((None.into(),))?),
        RpcTest::basic(F3GetLatestCertificate::request(())?),
        RpcTest::basic(F3ListParticipants::request(())?),
        RpcTest::basic(F3GetProgress::request(())?),
        RpcTest::basic(F3GetOrRenewParticipationTicket::request((
            Address::new_id(1000),
            vec![],
            3,
        ))?),
        RpcTest::identity(F3IsRunning::request(())?),
        RpcTest::identity(F3GetCertificate::request((0,))?),
        RpcTest::identity(F3GetCertificate::request((100,))?),
        RpcTest::identity(F3GetManifest::request(())?),
    ])
}

fn f3_tests_with_tipset(tipset: &Tipset) -> anyhow::Result<Vec<RpcTest>> {
    Ok(vec![
        RpcTest::identity(F3GetECPowerTable::request((tipset.key().into(),))?),
        RpcTest::identity(F3GetF3PowerTable::request((tipset.key().into(),))?),
    ])
}

// Extract tests that use chain-specific data such as block CIDs or message
// CIDs. Right now, only the last `n_tipsets` tipsets are used.
fn snapshot_tests(
    store: Arc<ManyCar>,
    num_tipsets: usize,
    miner_address: Option<Address>,
    eth_chain_id: u64,
) -> anyhow::Result<Vec<RpcTest>> {
    let mut tests = vec![];
    // shared_tipset in the snapshot might not be finalized for the offline RPC server
    // use heaviest - SAFE_EPOCH_DELAY instead
    let shared_tipset = store
        .heaviest_tipset()?
        .chain(&store)
        .take(SAFE_EPOCH_DELAY as usize)
        .last()
        .expect("Infallible");

    for tipset in shared_tipset.chain(&store).take(num_tipsets) {
        tests.extend(chain_tests_with_tipset(&store, &tipset)?);
        tests.extend(miner_tests_with_tipset(&store, &tipset, miner_address)?);
        tests.extend(state_tests_with_tipset(&store, &tipset)?);
        tests.extend(eth_tests_with_tipset(&store, &tipset));
        tests.extend(event_tests_with_tipset(&store, &tipset));
        tests.extend(gas_tests_with_tipset(&tipset));
        tests.extend(mpool_tests_with_tipset(&tipset));
        tests.extend(eth_state_tests_with_tipset(&store, &tipset, eth_chain_id)?);
        tests.extend(f3_tests_with_tipset(&tipset)?);
    }

    Ok(tests)
}

fn sample_message_cids<'a>(
    bls_messages: impl Iterator<Item = &'a Message> + 'a,
    secp_messages: impl Iterator<Item = &'a SignedMessage> + 'a,
) -> impl Iterator<Item = Cid> + 'a {
    bls_messages
        .map(|m| m.cid())
        .unique()
        .take(COLLECTION_SAMPLE_SIZE)
        .chain(
            secp_messages
                .map(|m| m.cid())
                .unique()
                .take(COLLECTION_SAMPLE_SIZE),
        )
        .unique()
}

fn sample_messages<'a>(
    bls_messages: impl Iterator<Item = &'a Message> + 'a,
    secp_messages: impl Iterator<Item = &'a SignedMessage> + 'a,
) -> impl Iterator<Item = &'a Message> + 'a {
    bls_messages
        .unique()
        .take(COLLECTION_SAMPLE_SIZE)
        .chain(
            secp_messages
                .map(SignedMessage::message)
                .unique()
                .take(COLLECTION_SAMPLE_SIZE),
        )
        .unique()
}

fn sample_signed_messages<'a>(
    bls_messages: impl Iterator<Item = &'a Message> + 'a,
    secp_messages: impl Iterator<Item = &'a SignedMessage> + 'a,
) -> impl Iterator<Item = SignedMessage> + 'a {
    bls_messages
        .unique()
        .take(COLLECTION_SAMPLE_SIZE)
        .map(|msg| {
            let sig = Signature::new_bls(vec![]);
            SignedMessage::new_unchecked(msg.clone(), sig)
        })
        .chain(secp_messages.cloned().unique().take(COLLECTION_SAMPLE_SIZE))
        .unique()
}

pub(super) async fn create_tests(
    CreateTestsArgs {
        n_tipsets,
        miner_address,
        worker_address,
        eth_chain_id,
        snapshot_files,
    }: CreateTestsArgs,
) -> anyhow::Result<Vec<RpcTest>> {
    let mut tests = vec![];
    tests.extend(auth_tests()?);
    tests.extend(common_tests());
    tests.extend(chain_tests());
    tests.extend(mpool_tests());
    tests.extend(net_tests());
    tests.extend(node_tests());
    tests.extend(wallet_tests(worker_address));
    tests.extend(eth_tests());
    tests.extend(state_tests());
    tests.extend(f3_tests()?);
    if !snapshot_files.is_empty() {
        let store = Arc::new(ManyCar::try_from(snapshot_files.clone())?);
        revalidate_chain(store.clone(), n_tipsets).await?;
        tests.extend(snapshot_tests(
            store,
            n_tipsets,
            miner_address,
            eth_chain_id,
        )?);
    }
    tests.sort_by_key(|test| test.request.method_name.clone());

    tests.extend(create_deferred_tests(snapshot_files)?);
    Ok(tests)
}

// Some tests, especially those mutating the node's state, need to be run last.
fn create_deferred_tests(snapshot_files: Vec<PathBuf>) -> anyhow::Result<Vec<RpcTest>> {
    let mut tests = vec![];

    if !snapshot_files.is_empty() {
        let store = Arc::new(ManyCar::try_from(snapshot_files)?);
        tests.push(RpcTest::identity(ChainSetHead::request((store
            .heaviest_tipset()?
            .key()
            .clone(),))?));
    }

    Ok(tests)
}

async fn revalidate_chain(db: Arc<ManyCar>, n_ts_to_validate: usize) -> anyhow::Result<()> {
    if n_ts_to_validate == 0 {
        return Ok(());
    }
    let chain_config = Arc::new(handle_chain_config(&NetworkChain::Calibnet)?);

    let genesis_header = crate::genesis::read_genesis_header(
        None,
        chain_config.genesis_bytes(&db).await?.as_deref(),
        &db,
    )
    .await?;
    let chain_store = Arc::new(ChainStore::new(
        db.clone(),
        db.clone(),
        db.clone(),
        db.clone(),
        chain_config.clone(),
        genesis_header.clone(),
    )?);
    let state_manager = Arc::new(StateManager::new(chain_store.clone(), chain_config)?);
    let head_ts = Arc::new(db.heaviest_tipset()?);

    // Set proof parameter data dir and make sure the proofs are available. Otherwise,
    // validation might fail due to missing proof parameters.
    proofs_api::maybe_set_proofs_parameter_cache_dir_env(&Config::default().client.data_dir);
    ensure_proof_params_downloaded().await?;
    state_manager.validate_tipsets(
        head_ts
            .chain_arc(&db)
            .take(SAFE_EPOCH_DELAY as usize + n_ts_to_validate),
    )?;

    Ok(())
}

#[allow(clippy::too_many_arguments)]
pub(super) async fn run_tests(
    tests: impl IntoIterator<Item = RpcTest>,
    forest: impl Into<Arc<rpc::Client>>,
    lotus: impl Into<Arc<rpc::Client>>,
    max_concurrent_requests: usize,
    filter_file: Option<PathBuf>,
    filter: String,
    run_ignored: RunIgnored,
    fail_fast: bool,
    dump_dir: Option<PathBuf>,
    test_criteria_overrides: &[TestCriteriaOverride],
    report_dir: Option<PathBuf>,
    report_mode: ReportMode,
) -> anyhow::Result<()> {
    let forest = Into::<Arc<rpc::Client>>::into(forest);
    let lotus = Into::<Arc<rpc::Client>>::into(lotus);
    let semaphore = Arc::new(Semaphore::new(max_concurrent_requests));
    let mut futures = FuturesUnordered::new();

    let filter_list = if let Some(filter_file) = &filter_file {
        FilterList::new_from_file(filter_file)?
    } else {
        FilterList::default().allow(filter.clone())
    };

    // Always use ReportBuilder for consistency
    let mut report_builder = ReportBuilder::new(&filter_list, report_mode);

    // deduplicate tests by their hash-able representations
    for test in tests.into_iter().unique_by(
        |RpcTest {
             request:
                 rpc::Request {
                     method_name,
                     params,
                     api_paths,
                     ..
                 },
             ignore,
             ..
         }| {
            (
                method_name.clone(),
                params.clone(),
                *api_paths,
                ignore.is_some(),
            )
        },
    ) {
        // By default, do not run ignored tests.
        if matches!(run_ignored, RunIgnored::Default) && test.ignore.is_some() {
            continue;
        }
        // If in `IgnoreOnly` mode, only run ignored tests.
        if matches!(run_ignored, RunIgnored::IgnoredOnly) && test.ignore.is_none() {
            continue;
        }

        if !filter_list.authorize(&test.request.method_name) {
            continue;
        }

        // Acquire a permit from the semaphore before spawning a test
        let permit = semaphore.clone().acquire_owned().await?;
        let forest = forest.clone();
        let lotus = lotus.clone();
        let future = tokio::spawn(async move {
            let test_result = test.run(&forest, &lotus).await;
            drop(permit); // Release the permit after test execution
            (test, test_result)
        });

        futures.push(future);
    }

    // If no tests to run after filtering, return early without saving/printing
    if futures.is_empty() {
        return Ok(());
    }

    while let Some(Ok((test, test_result))) = futures.next().await {
        let method_name = test.request.method_name.clone();
        let success = evaluate_test_success(&test_result, &test, test_criteria_overrides);

        report_builder.track_test_result(
            method_name.as_ref(),
            success,
            &test_result,
            &test.request.params,
        );

        // Dump test data if configured
        if let (Some(dump_dir), Some(test_dump)) = (&dump_dir, &test_result.test_dump) {
            dump_test_data(dump_dir, success, test_dump)?;
        }

        if !success && fail_fast {
            break;
        }
    }

    let has_failures = report_builder.has_failures();
    // Save the report if configured
    if let Some(path) = report_dir {
        report_builder.finalize_and_save(&path)?;
    } else {
        // Print detailed summary
        report_builder.print_summary();
    }

    anyhow::ensure!(!has_failures, "Some tests failed");

    Ok(())
}

/// Evaluate whether a test is successful based on the test result and criteria
fn evaluate_test_success(
    test_result: &TestResult,
    test: &RpcTest,
    test_criteria_overrides: &[TestCriteriaOverride],
) -> bool {
    match (&test_result.forest_status, &test_result.lotus_status) {
        (TestSummary::Valid, TestSummary::Valid) => true,
        (TestSummary::Valid, TestSummary::Timeout) => {
            test_criteria_overrides.contains(&TestCriteriaOverride::ValidAndTimeout)
        }
        (TestSummary::Timeout, TestSummary::Timeout) => {
            test_criteria_overrides.contains(&TestCriteriaOverride::TimeoutAndTimeout)
        }
        (TestSummary::Rejected(reason_forest), TestSummary::Rejected(reason_lotus)) => {
            match test.policy_on_rejected {
                PolicyOnRejected::Pass => true,
                PolicyOnRejected::PassWithIdenticalError => reason_forest == reason_lotus,
                PolicyOnRejected::PassWithQuasiIdenticalError => {
                    reason_lotus.contains(reason_forest) || reason_forest.contains(reason_lotus)
                }
                _ => false,
            }
        }
        _ => false,
    }
}

/// Dump test data to the specified directory
fn dump_test_data(dump_dir: &Path, success: bool, test_dump: &TestDump) -> anyhow::Result<()> {
    let dir = dump_dir.join(if success { "valid" } else { "invalid" });
    if !dir.is_dir() {
        std::fs::create_dir_all(&dir)?;
    }
    let file_name = format!(
        "{}_{}.json",
        test_dump
            .request
            .method_name
            .as_ref()
            .replace(".", "_")
            .to_lowercase(),
        Utc::now().timestamp_micros()
    );
    std::fs::write(
        dir.join(file_name),
        serde_json::to_string_pretty(test_dump)?,
    )?;
    Ok(())
}

fn validate_message_lookup(req: rpc::Request<MessageLookup>) -> RpcTest {
    RpcTest::validate(req, |mut forest, mut lotus| {
        // TODO(hanabi1224): https://github.com/ChainSafe/forest/issues/3784
        forest.return_dec = Ipld::Null;
        lotus.return_dec = Ipld::Null;
        forest == lotus
    })
}<|MERGE_RESOLUTION|>--- conflicted
+++ resolved
@@ -1850,26 +1850,6 @@
         constructor_params: fvm_ipld_encoding::RawBytes::new(vec![0x12, 0x34, 0x56]), // dummy bytecode
     };
 
-<<<<<<< HEAD
-    let reward_constructor_params = fil_actor_reward_state::v16::ConstructorParams {
-        power: Some(Default::default()),
-    };
-
-    let reward_award_block_reward_params = fil_actor_reward_state::v16::AwardBlockRewardParams {
-        miner: Address::new_id(1000).into(),
-        penalty: Default::default(),
-        gas_reward: Default::default(),
-        win_count: 0,
-    };
-
-    let reward_update_network_params = fil_actor_reward_state::v16::UpdateNetworkKPIParams {
-        curr_realized_power: Option::from(fvm_shared4::bigint::bigint_ser::BigIntDe(BigInt::from(
-            111,
-        ))),
-    };
-
-    use fil_actor_reward_state::v16::Method;
-=======
     let power_create_miner_params = fil_actor_power_state::v16::CreateMinerParams {
         owner: Address::new_id(1000).into(),
         worker: Address::new_id(1001).into(),
@@ -1899,8 +1879,23 @@
 
     let power_miner_raw_params = fil_actor_power_state::v16::MinerRawPowerParams { miner: 1234 };
 
-    use fil_actor_power_state::v16::Method;
->>>>>>> 8a6827c9
+    let reward_constructor_params = fil_actor_reward_state::v16::ConstructorParams {
+        power: Some(Default::default()),
+    };
+
+    let reward_award_block_reward_params = fil_actor_reward_state::v16::AwardBlockRewardParams {
+        miner: Address::new_id(1000).into(),
+        penalty: Default::default(),
+        gas_reward: Default::default(),
+        win_count: 0,
+    };
+
+    let reward_update_network_params = fil_actor_reward_state::v16::UpdateNetworkKPIParams {
+        curr_realized_power: Option::from(fvm_shared4::bigint::bigint_ser::BigIntDe(BigInt::from(
+            111,
+        ))),
+    };
+
     let tests = vec![
         RpcTest::identity(StateDecodeParams::request((
             MINER_ADDRESS,
@@ -1951,57 +1946,56 @@
             tipset.key().into(),
         ))?),
         RpcTest::identity(StateDecodeParams::request((
-<<<<<<< HEAD
             Address::REWARD_ACTOR,
-            Method::Constructor as u64,
+            fil_actor_reward_state::v16::Method::Constructor as u64,
             to_vec(&reward_constructor_params)?,
             tipset.key().into(),
         ))?),
         RpcTest::identity(StateDecodeParams::request((
             Address::REWARD_ACTOR,
-            Method::AwardBlockReward as u64,
+            fil_actor_reward_state::v16::Method::AwardBlockReward as u64,
             to_vec(&reward_award_block_reward_params)?,
             tipset.key().into(),
         ))?),
         RpcTest::identity(StateDecodeParams::request((
             Address::REWARD_ACTOR,
-            Method::UpdateNetworkKPI as u64,
+            fil_actor_reward_state::v16::Method::UpdateNetworkKPI as u64,
             to_vec(&reward_update_network_params)?,
-            tipset.key().into(),
-        ))?),
-=======
-            Address::POWER_ACTOR,
-            Method::CreateMiner as u64,
-            to_vec(&power_create_miner_params)?,
             tipset.key().into(),
         ))?),
         RpcTest::identity(StateDecodeParams::request((
             Address::POWER_ACTOR,
-            Method::UpdateClaimedPower as u64,
-            to_vec(&power_update_claim_params)?,
+            fil_actor_power_state::v16::Method::CreateMiner as u64,
+            to_vec(&power_create_miner_params)?,
             tipset.key().into(),
         ))?),
         RpcTest::identity(StateDecodeParams::request((
             Address::POWER_ACTOR,
-            Method::EnrollCronEvent as u64,
-            to_vec(&power_enroll_event_params)?,
+            fil_actor_power_state::v16::Method::UpdateClaimedPower as u64,
+            to_vec(&power_update_claim_params)?,
             tipset.key().into(),
         ))?),
         RpcTest::identity(StateDecodeParams::request((
             Address::POWER_ACTOR,
-            Method::UpdatePledgeTotal as u64,
-            to_vec(&power_update_pledge_ttl_params)?,
+            fil_actor_power_state::v16::Method::EnrollCronEvent as u64,
+            to_vec(&power_enroll_event_params)?,
             tipset.key().into(),
         ))?),
         RpcTest::identity(StateDecodeParams::request((
             Address::POWER_ACTOR,
-            Method::CreateMinerExported as u64,
-            to_vec(&power_create_miner_params)?,
+            fil_actor_power_state::v16::Method::UpdatePledgeTotal as u64,
+            to_vec(&power_update_pledge_ttl_params)?,
             tipset.key().into(),
         ))?),
         RpcTest::identity(StateDecodeParams::request((
             Address::POWER_ACTOR,
-            Method::MinerRawPowerExported as u64,
+            fil_actor_power_state::v16::Method::CreateMinerExported as u64,
+            to_vec(&power_create_miner_params)?,
+            tipset.key().into(),
+        ))?),
+        RpcTest::identity(StateDecodeParams::request((
+            Address::POWER_ACTOR,
+            fil_actor_power_state::v16::Method::MinerRawPowerExported as u64,
             to_vec(&power_miner_raw_params)?,
             tipset.key().into(),
         ))?),
@@ -2013,7 +2007,6 @@
         //     to_vec(&power_miner_power_exp_params)?,
         //     tipset.key().into(),
         // ))?),
->>>>>>> 8a6827c9
     ];
 
     Ok(tests)
