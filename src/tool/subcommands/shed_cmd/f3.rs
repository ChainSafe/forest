--- conflicted
+++ resolved
@@ -32,16 +32,7 @@
                 unimplemented!("Will be done in a subsequent PR");
             }
             Self::CheckActivationRaw { contract } => {
-<<<<<<< HEAD
-                let eth_call_message = EthCallMessage {
-                    to: Some(contract),
-                    data: Some(EthBytes::from_str("0x2587660d")?), // method ID of activationInformation()
-                    ..Default::default()
-                };
-                let filecoin_message = Message::try_from(eth_call_message)?;
-=======
                 let eth_call_message = GetManifestFromContract::create_eth_call_message(contract);
->>>>>>> a67d86a3
                 let api_invoc_result =
                     StateCall::call(&client, (eth_call_message.try_into()?, None.into())).await?;
                 let Some(message_receipt) = api_invoc_result.msg_rct else {
