--- conflicted
+++ resolved
@@ -27,15 +27,6 @@
 /// Newest network version for all networks
 pub const NEWEST_NETWORK_VERSION: NetworkVersion = NetworkVersion::V17;
 
-<<<<<<< HEAD
-const DEFAULT_RECENT_STATE_ROOTS: ChainEpochDelta = 2000;
-
-// Sync the messages for one or many tipsets @ a time
-// Lotus uses a window size of 8: https://github.com/filecoin-project/lotus/blob/c1d22d8b3298fdce573107413729be608e72187d/chain/sync.go#L56
-const DEFAULT_REQUEST_WINDOW: usize = 8;
-
-=======
->>>>>>> 8d6a84c5
 /// Forest builtin `filecoin` network chains. In general only `mainnet` and its
 /// chain information should be considered stable.
 #[derive(Debug, Clone, PartialEq, Eq, Serialize, Deserialize, Default)]
