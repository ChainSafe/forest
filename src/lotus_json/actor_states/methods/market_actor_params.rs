--- conflicted
+++ resolved
@@ -72,7 +72,7 @@
 impl_lotus_json_for_add_balance_params!(8, 9, 10, 11, 12, 13, 14, 15, 16);
 
 macro_rules! impl_lotus_json_for_withdraw_balance_params {
-    ($type_suffix:path: $($version:literal),+) => {
+    ($($version:literal),+) => {
         $(
             paste! {
                 impl HasLotusJson for fil_actor_market_state::[<v $version>]::WithdrawBalanceParams {
@@ -80,7 +80,6 @@
 
                     #[cfg(test)]
                     fn snapshots() -> Vec<(serde_json::Value, Self)> {
-<<<<<<< HEAD
                         vec![(
                              json!({
                                     "ProviderOrClient": "f01234",
@@ -91,20 +90,6 @@
                                  amount: TokenAmount::from_atto(1000000000000000000u64).into(),
                              },
                         )]
-=======
-                        vec![
-                            (
-                                serde_json::json!({
-                                    "ProviderOrClientAddress": "f0100",
-                                    "Amount": "1000"
-                                }),
-                                Self {
-                                    provider_or_client: $type_suffix::address::Address::new_id(100),
-                                    amount: $type_suffix::econ::TokenAmount::from_atto(1000),
-                                }
-                            ),
-                        ]
->>>>>>> 6e9a28cd
                     }
 
                     fn into_lotus_json(self) -> Self::LotusJson {
@@ -126,9 +111,7 @@
     };
 }
 
-impl_lotus_json_for_withdraw_balance_params!(fvm_shared2: 8, 9);
-impl_lotus_json_for_withdraw_balance_params!(fvm_shared3: 10, 11);
-impl_lotus_json_for_withdraw_balance_params!(fvm_shared4: 12, 13, 14, 15, 16);
+impl_lotus_json_for_withdraw_balance_params!(8, 9, 10, 11, 12, 13, 14, 15, 16);
 
 #[derive(Debug, PartialEq, Clone, Serialize, Deserialize, JsonSchema)]
 #[serde(untagged)]
@@ -913,7 +896,6 @@
 
 impl_lotus_json_for_settle_deal_payments_params!(13, 14, 15, 16);
 
-<<<<<<< HEAD
 #[derive(Serialize, Deserialize, JsonSchema, Debug, Clone, PartialEq)]
 #[serde(rename_all = "PascalCase")]
 pub struct PieceChangeLotusJson {
@@ -999,10 +981,7 @@
 impl_lotus_json_for_sector_content_changed_params!(13, 14, 15, 16);
 
 test_snapshots!(fil_actor_market_state: AddBalanceParams: 8, 9, 10, 11, 12, 13, 14, 15, 16);
-=======
-test_snapshots!(fil_actor_market_state: AddBalanceParams: 8, 9, 10, 11, 12, 13, 14, 15, 16);
 test_snapshots!(fil_actor_market_state: WithdrawBalanceParams: 8, 9, 10, 11, 12, 13, 14, 15, 16);
 test_snapshots!(fil_actor_market_state: Label: 8, 9, 10, 11, 12, 13, 14, 15, 16);
 test_snapshots!(fil_actor_market_state: ActivateDealsParams: 8, 9, 10, 11);
-test_snapshots!(fil_actor_market_state: OnMinerSectorsTerminateParams: 8, 9, 10, 11, 12);
->>>>>>> 6e9a28cd
+test_snapshots!(fil_actor_market_state: OnMinerSectorsTerminateParams: 8, 9, 10, 11, 12);