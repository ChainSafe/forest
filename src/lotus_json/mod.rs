// Copyright 2019-2024 ChainSafe Systems
// SPDX-License-Identifier: Apache-2.0, MIT

//! In the Filecoin ecosystem, there are TWO different ways to present a domain object:
//! - CBOR (defined in [`fvm_ipld_encoding`]).
//!   This is the wire format.
//! - JSON (see [`serde_json`]).
//!   This is used in e.g RPC code, or in lotus printouts
//!
//! We care about compatibility with lotus/the Filecoin ecosystem for both.
//! This module defines traits and types for handling both.
//!
//! # Terminology and background
//! - A "domain object" is the _concept_ of an object.
//!   E.g `"a CID with version = 1, codec = 0, and a multihash which is all zero"`
//!   (This happens to be the default CID).
//! - The "in memory" representation is how (rust) lays that out in memory.
//!   See the definition of [`struct Cid { .. }`](`::cid::Cid`).
//! - The "lotus JSON" is how [lotus](https://github.com/filecoin-project/lotus),
//!   the reference Filecoin implementation, displays that object in JSON.
//!   ```json
//!   { "/": "baeaaaaa" }
//!   ```
//! - The "lotus CBOR" is how lotus represents that object on the wire.
//!   ```rust
//!   let in_memory = ::cid::Cid::default();
//!   let cbor = fvm_ipld_encoding::to_vec(&in_memory).unwrap();
//!   assert_eq!(
//!       cbor,
//!       0b_11011000_00101010_01000101_00000000_00000001_00000000_00000000_00000000_u64.to_be_bytes(),
//!   );
//!   ```
//!
//! In rust, the most common serialization framework is [`serde`].
//! It has ONE (de)serialization model for each struct - the serialization code _cannot_ know
//! if it's writing JSON or CBOR.
//!
//! The cleanest way handle the distinction would be a serde-compatible trait:
//! ```rust
//! # use serde::Serializer;
//! pub trait LotusSerialize {
//!     fn serialize_cbor<S>(&self, serializer: S) -> Result<S::Ok, S::Error>
//!     where
//!         S: Serializer;
//!
//!     fn serialize_json<S>(&self, serializer: S) -> Result<S::Ok, S::Error>
//!     where
//!         S: Serializer;
//! }
//! pub trait LotusDeserialize<'de> { /* ... */ }
//! ```
//!
//! However, that would require writing and maintaining a custom derive macro - can we lean on
//! [`macro@serde::Serialize`] and [`macro@serde::Deserialize`] instead?
//!
//! # Lotus JSON in Forest
//! - Have a struct which represents a domain object: e.g [`GossipBlock`](crate::blocks::GossipBlock).
//! - Implement [`serde::Serialize`] on that object, normally using [`serde_tuple::Serialize_tuple`].
//!   This corresponds to the CBOR representation.
//! - Implement [`HasLotusJson`] on the domain object.
//!   This attaches a separate JSON type, which should implement (`#[derive(...)]`) [`serde::Serialize`] and [`serde::Deserialize`] AND conversions to and from the domain object
//!   E.g [`gossip_block`]
//!
//! Whenever you need the lotus JSON of an object, use the [`LotusJson`] wrapper.
//! Note that the actual [`HasLotusJson::LotusJson`] types should be private - we don't want these names
//! proliferating over the codebase.
//!
//! ## Implementation notes
//! ### Illegal states are unrepresentable
//! Consider [Address](crate::shim::address::Address) - it is represented as a simple string in JSON,
//! so there are two possible definitions of `AddressLotusJson`:
//! ```rust
//! # use serde::{Deserialize, Serialize};
//! # #[derive(Serialize, Deserialize)] enum Address {}
//! # mod stringify {
//! #     pub fn serialize<T, S: serde::Serializer>(_: &T, _: S) -> Result<S::Ok, S::Error> { unimplemented!() }
//! #     pub fn deserialize<'de, T, D: serde::Deserializer<'de>>(_: D) -> Result<T, D::Error> { unimplemented!() }
//! # }
//! #[derive(Serialize, Deserialize)]
//! pub struct AddressLotusJson(#[serde(with = "stringify")] Address);
//! ```
//! ```rust
//! # use serde::{Deserialize, Serialize};
//! #[derive(Serialize, Deserialize)]
//! pub struct AddressLotusJson(String);
//! ```
//! However, with the second implementation, `impl From<AddressLotusJson> for Address` would involve unwrapping
//! a call to [std::primitive::str::parse], which is unacceptable - malformed JSON could cause a crash!
//!
//! ### Location
//! Prefer implementing in this module, as [`decl_and_test`] will handle `quickcheck`-ing and snapshot testing.
//!
//! If you require access to private fields, consider:
//! - implementing an exhaustive helper method, e.g [`crate::beacon::BeaconEntry::into_parts`].
//! - moving implementation to the module where the struct is defined, e.g [`crate::blocks::tipset::lotus_json`].
//!   If you do this, you MUST manually add snapshot and `quickcheck` tests.
//!
//! ### Compound structs
//! - Each field of a struct should be wrapped with [`LotusJson`].
//! - Implementations of [`HasLotusJson::into_lotus_json`] and [`HasLotusJson::from_lotus_json`]
//!   should use [`Into`] and [`LotusJson::into_inner`] calls
//! - Use destructuring to ensure exhaustiveness
//!
//! ### Optional fields
//! It's not clear if optional fields should be serialized as `null` or not.
//! See e.g `LotusJson<Receipt>`.
//!
//! For now, fields are recommended to have the following annotations:
//! ```rust,ignore
//! # struct Foo {
//! #[serde(skip_serializing_if = "LotusJson::is_none", default)]
//! foo: LotusJson<Option<usize>>,
//! # }
//! ```
//!
//! # API hazards
//! - Avoid using `#[serde(with = ...)]` except for leaf types
//! - There is a hazard if the same type can be de/serialized in multiple ways.
//!
//! # Future work
//! - use [`proptest`](https://docs.rs/proptest/) to test the parser pipeline
//! - use a derive macro for simple compound structs

use crate::ipld::{json::IpldJson, Ipld};
use derive_more::From;
use fil_actor_interface::{miner::DeadlineInfo, power::Claim};
use fil_actors_shared::fvm_ipld_bitfield::json::BitFieldJson;
use fil_actors_shared::fvm_ipld_bitfield::BitField;
use serde::{de::DeserializeOwned, Deserialize, Deserializer, Serialize, Serializer};
#[cfg(test)]
use serde_json::json;
use std::{fmt::Display, str::FromStr};
#[cfg(test)]
use {pretty_assertions::assert_eq, quickcheck::quickcheck};

pub trait HasLotusJson: Sized {
    /// The struct representing JSON. You should `#[derive(Deserialize, Serialize)]` on it.
    type LotusJson: Serialize + DeserializeOwned;
    /// To ensure code quality, conversion to/from lotus JSON MUST be tested.
    /// Provide snapshots of the JSON, and the domain type it should serialize to.
    ///
    /// Serialization and de-serialization of the domain type should match the snapshot.
    ///
    /// If using [`decl_and_test`], this test is automatically run for you, but if the test
    /// is out-of-module, you must call [`assert_all_snapshots`] manually.
    #[cfg(test)]
    fn snapshots() -> Vec<(serde_json::Value, Self)>;
    fn into_lotus_json(self) -> Self::LotusJson;
    fn from_lotus_json(lotus_json: Self::LotusJson) -> Self;
}

macro_rules! decl_and_test {
    ($($mod_name:ident for $domain_ty:ty),* $(,)?) => {
        $(
            mod $mod_name;
        )*
        #[test]
        fn all_snapshots() {
            $(
                print!("test snapshots for {}...", std::any::type_name::<$domain_ty>());
                std::io::Write::flush(&mut std::io::stdout()).unwrap();
                // ^ make sure the above line is flushed in case the test fails
                assert_all_snapshots::<$domain_ty>();
                println!("ok.");
            )*
        }
        #[test]
        fn all_quickchecks() {
            $(
                print!("quickcheck for {}...", std::any::type_name::<$domain_ty>());
                std::io::Write::flush(&mut std::io::stdout()).unwrap();
                // ^ make sure the above line is flushed in case the test fails
                ::quickcheck::quickcheck(assert_unchanged_via_json::<$domain_ty> as fn(_));
                println!("ok.");
            )*
        }
    }
}
#[cfg(doc)]
pub(crate) use decl_and_test;

decl_and_test!(
    address for crate::shim::address::Address,
    beacon_entry for crate::beacon::BeaconEntry,
    big_int for num::BigInt,
    block_header for crate::blocks::CachingBlockHeader,
    election_proof for crate::blocks::ElectionProof,
    gossip_block for crate::blocks::GossipBlock,
    key_info for crate::key_management::KeyInfo,
    message for crate::shim::message::Message,
    po_st_proof for crate::shim::sector::PoStProof,
    registered_po_st_proof for crate::shim::sector::RegisteredPoStProof,
    registered_seal_proof for crate::shim::sector::RegisteredSealProof,
    sector_info for crate::shim::sector::SectorInfo,
    signature for crate::shim::crypto::Signature,
    signature_type for crate::shim::crypto::SignatureType,
    signed_message for  crate::message::SignedMessage,
    sync_stage for crate::chain_sync::SyncStage,
    ticket for crate::blocks::Ticket,
    tipset_keys for crate::blocks::TipsetKey,
    token_amount for crate::shim::econ::TokenAmount,
    vec_u8 for Vec<u8>,
    vrf_proof for crate::blocks::VRFProof,
);

mod cid; // can't make snapshots of generic type
mod nonempty;
mod opt; // can't make snapshots of generic type
mod raw_bytes; // fvm_ipld_encoding::RawBytes: !quickcheck::Arbitrary
mod receipt; // shim type roundtrip is wrong - see module
mod vec; // can't make snapshots of generic type

#[cfg(any(test, doc))]
pub fn assert_all_snapshots<T>()
where
    T: HasLotusJson + PartialEq + std::fmt::Debug + Clone,
{
    let snapshots = T::snapshots();
    assert!(!snapshots.is_empty());
    for (lotus_json, val) in snapshots {
        assert_one_snapshot(lotus_json, val);
    }
}

#[cfg(test)]
pub fn assert_one_snapshot<T>(lotus_json: serde_json::Value, val: T)
where
    T: HasLotusJson + PartialEq + std::fmt::Debug + Clone,
{
    // T -> T::LotusJson -> lotus_json
    let serialized = serde_json::to_value(val.clone().into_lotus_json()).unwrap();
    assert_eq!(
        serialized.to_string(),
        lotus_json.to_string(),
        "snapshot failed for {}",
        std::any::type_name::<T>()
    );

    // lotus_json -> T::LotusJson -> T
    let deserialized = match serde_json::from_value::<T::LotusJson>(lotus_json.clone()) {
        Ok(lotus_json) => T::from_lotus_json(lotus_json),
        Err(e) => panic!(
            "couldn't deserialize a {} from {}: {e}",
            std::any::type_name::<T::LotusJson>(),
            lotus_json
        ),
    };
    assert_eq!(deserialized, val);
}

#[cfg(any(test, doc))]
pub fn assert_unchanged_via_json<T>(val: T)
where
    T: HasLotusJson + Clone + PartialEq + std::fmt::Debug,
    T::LotusJson: Serialize + serde::de::DeserializeOwned,
{
    // T -> T::LotusJson -> lotus_json -> T::LotusJson -> T

    // T -> T::LotusJson
    let temp = val.clone().into_lotus_json();
    // T::LotusJson -> lotus_json
    let temp = serde_json::to_value(temp).unwrap();
    // lotus_json -> T::LotusJson
    let temp = serde_json::from_value::<T::LotusJson>(temp).unwrap();
    // T::LotusJson -> T
    let temp = T::from_lotus_json(temp);

    assert_eq!(val, temp);
}

/// Usage: `#[serde(with = "stringify")]`
pub mod stringify {
    use super::*;

    pub fn serialize<T, S>(value: &T, serializer: S) -> Result<S::Ok, S::Error>
    where
        T: Display,
        S: Serializer,
    {
        serializer.collect_str(value)
    }

    pub fn deserialize<'de, T, D>(deserializer: D) -> Result<T, D::Error>
    where
        T: FromStr,
        T::Err: Display,
        D: Deserializer<'de>,
    {
        String::deserialize(deserializer)?
            .parse()
            .map_err(serde::de::Error::custom)
    }
}

/// Usage: `#[serde(with = "hexify_bytes")]`
pub mod hexify_bytes {
    use super::*;

    pub fn serialize<T, S>(value: &T, serializer: S) -> Result<S::Ok, S::Error>
    where
        T: Display + std::fmt::LowerHex,
        S: Serializer,
    {
        // `ethereum_types` crate serializes bytes as compressed addresses, i.e. `0xff00…03ec`
        // so we can't just use `serializer.collect_str` here
        serializer.serialize_str(&format!("{:#x}", value))
    }

    pub fn deserialize<'de, T, D>(deserializer: D) -> Result<T, D::Error>
    where
        T: FromStr,
        T::Err: Display,
        D: Deserializer<'de>,
    {
        String::deserialize(deserializer)?
            .parse()
            .map_err(serde::de::Error::custom)
    }
}

/// Usage: `#[serde(with = "hexify")]`
pub mod hexify {
    use super::*;
    use num_traits::Num;
    use serde::{Deserializer, Serializer};

    pub fn serialize<T, S>(value: &T, serializer: S) -> Result<S::Ok, S::Error>
    where
        T: Num + std::fmt::LowerHex,
        S: Serializer,
    {
        serializer.serialize_str(format!("0x{value:x}").as_str())
    }

    pub fn deserialize<'de, T, D>(deserializer: D) -> Result<T, D::Error>
    where
        T: Num,
        <T as Num>::FromStrRadixErr: std::fmt::Display,
        D: Deserializer<'de>,
    {
        let s = String::deserialize(deserializer)?;
        #[allow(clippy::indexing_slicing)]
        if s.len() > 2 && &s[..2] == "0x" {
            T::from_str_radix(&s[2..], 16).map_err(serde::de::Error::custom)
        } else {
            Err(serde::de::Error::custom("Invalid hex"))
        }
    }
}

/// Usage: `#[serde(with = "base64_standard")]`
pub mod base64_standard {
    use super::*;

    use base64::engine::{general_purpose::STANDARD, Engine as _};

    pub fn serialize<S>(value: &[u8], serializer: S) -> Result<S::Ok, S::Error>
    where
        S: Serializer,
    {
        STANDARD.encode(value).serialize(serializer)
    }

    pub fn deserialize<'de, D>(deserializer: D) -> Result<Vec<u8>, D::Error>
    where
        D: Deserializer<'de>,
    {
        STANDARD
            .decode(String::deserialize(deserializer)?)
            .map_err(serde::de::Error::custom)
    }
}

/// MUST NOT be used in any `LotusJson` structs
pub fn serialize<S, T>(value: &T, serializer: S) -> Result<S::Ok, S::Error>
where
    S: Serializer,
    T: HasLotusJson + Clone,
{
    value.clone().into_lotus_json().serialize(serializer)
}

/// MUST NOT be used in any `LotusJson` structs.
pub fn deserialize<'de, D, T>(deserializer: D) -> Result<T, D::Error>
where
    D: Deserializer<'de>,
    T: HasLotusJson,
{
    Ok(T::from_lotus_json(Deserialize::deserialize(deserializer)?))
}

/// A domain struct that is (de) serialized through its lotus JSON representation.
#[derive(Debug, Serialize, Deserialize, From, Default, Clone)]
#[serde(bound = "T: HasLotusJson + Clone")]
pub struct LotusJson<T>(#[serde(with = "self")] pub T);

impl<T> LotusJson<T> {
    pub fn into_inner(self) -> T {
        self.0
    }
}

impl<T> LotusJson<Option<T>> {
    // don't want to impl Deref<T> for LotusJson<T>
    pub fn is_none(&self) -> bool {
        self.0.is_none()
    }
}

/// A struct that is (de) serialized through its [`Display`] and [`FromStr`] implementations.
#[derive(Serialize, Deserialize, From, Default)]
#[serde(bound = "T: Display + FromStr, T::Err: Display")]
pub struct Stringify<T>(#[serde(with = "stringify")] pub T);

impl<T> Stringify<T> {
    pub fn into_inner(self) -> T {
        self.0
    }
}

macro_rules! lotus_json_with_self {
    ($($domain_ty:ty),* $(,)?) => {
        $(
            impl $crate::lotus_json::HasLotusJson for $domain_ty {
                type LotusJson = Self;
<<<<<<< HEAD
                #[cfg(test)]
                fn snapshots() -> Vec<(serde_json::Value, Self)> {
=======
                #[cfg(test)] fn snapshots() -> Vec<(serde_json::Value, Self)> {
>>>>>>> 1da0fb62
                    unimplemented!("tests are trivial for HasLotusJson<LotusJson = Self>")
                }
                fn into_lotus_json(self) -> Self::LotusJson {
                    self
                }
                fn from_lotus_json(lotus_json: Self::LotusJson) -> Self {
                    lotus_json
                }
            }
        )*
    }
}
pub(crate) use lotus_json_with_self;

lotus_json_with_self!(
    u32,
    u64,
    i64,
    String,
    chrono::DateTime<chrono::Utc>,
    serde_json::Value,
    (),
    std::path::PathBuf,
    bool,
    DeadlineInfo,
);

#[derive(Default, Debug, Serialize, Deserialize)]
#[serde(rename_all = "PascalCase")]
pub struct ClaimLotusJson {
    /// Sum of raw byte power for a miner's sectors.
    pub raw_byte_power: LotusJson<num::BigInt>,
    /// Sum of quality adjusted power for a miner's sectors.
    pub quality_adj_power: LotusJson<num::BigInt>,
}

impl HasLotusJson for Claim {
    type LotusJson = ClaimLotusJson;
    #[cfg(test)]
    fn snapshots() -> Vec<(serde_json::Value, Self)> {
        vec![]
    }
    fn into_lotus_json(self) -> Self::LotusJson {
        ClaimLotusJson {
            raw_byte_power: LotusJson(self.raw_byte_power),
            quality_adj_power: LotusJson(self.quality_adj_power),
        }
    }
    fn from_lotus_json(lotus_json: Self::LotusJson) -> Self {
        Claim {
            raw_byte_power: lotus_json.raw_byte_power.into_inner(),
            quality_adj_power: lotus_json.quality_adj_power.into_inner(),
        }
    }
}

impl<T: HasLotusJson> HasLotusJson for (T,) {
    type LotusJson = (T::LotusJson,);
    #[cfg(test)]
    fn snapshots() -> Vec<(serde_json::Value, Self)> {
        unimplemented!("tests are trivial for HasLotusJson<LotusJson = Self>")
    }
    fn into_lotus_json(self) -> Self::LotusJson {
        (self.0.into_lotus_json(),)
    }
    fn from_lotus_json(lotus_json: Self::LotusJson) -> Self {
        (HasLotusJson::from_lotus_json(lotus_json.0),)
    }
}

impl<A: HasLotusJson, B: HasLotusJson> HasLotusJson for (A, B) {
    type LotusJson = (A::LotusJson, B::LotusJson);
    #[cfg(test)]
    fn snapshots() -> Vec<(serde_json::Value, Self)> {
        unimplemented!("tests are trivial for HasLotusJson<LotusJson = Self>")
    }
    fn into_lotus_json(self) -> Self::LotusJson {
        (self.0.into_lotus_json(), self.1.into_lotus_json())
    }
    fn from_lotus_json(lotus_json: Self::LotusJson) -> Self {
        (
            HasLotusJson::from_lotus_json(lotus_json.0),
            HasLotusJson::from_lotus_json(lotus_json.1),
        )
    }
}

impl<A: HasLotusJson, B: HasLotusJson, C: HasLotusJson> HasLotusJson for (A, B, C) {
    type LotusJson = (A::LotusJson, B::LotusJson, C::LotusJson);
    #[cfg(test)]
    fn snapshots() -> Vec<(serde_json::Value, Self)> {
        unimplemented!("tests are trivial for HasLotusJson<LotusJson = Self>")
    }
    fn into_lotus_json(self) -> Self::LotusJson {
        (
            self.0.into_lotus_json(),
            self.1.into_lotus_json(),
            self.2.into_lotus_json(),
        )
    }
    fn from_lotus_json(lotus_json: Self::LotusJson) -> Self {
        (
            HasLotusJson::from_lotus_json(lotus_json.0),
            HasLotusJson::from_lotus_json(lotus_json.1),
            HasLotusJson::from_lotus_json(lotus_json.2),
        )
    }
}

impl<A: HasLotusJson, B: HasLotusJson, C: HasLotusJson, D: HasLotusJson> HasLotusJson
    for (A, B, C, D)
{
    type LotusJson = (A::LotusJson, B::LotusJson, C::LotusJson, D::LotusJson);
    #[cfg(test)]
    fn snapshots() -> Vec<(serde_json::Value, Self)> {
        unimplemented!("tests are trivial for HasLotusJson<LotusJson = Self>")
    }
    fn into_lotus_json(self) -> Self::LotusJson {
        (
            self.0.into_lotus_json(),
            self.1.into_lotus_json(),
            self.2.into_lotus_json(),
            self.3.into_lotus_json(),
        )
    }
    fn from_lotus_json(lotus_json: Self::LotusJson) -> Self {
        (
            HasLotusJson::from_lotus_json(lotus_json.0),
            HasLotusJson::from_lotus_json(lotus_json.1),
            HasLotusJson::from_lotus_json(lotus_json.2),
            HasLotusJson::from_lotus_json(lotus_json.3),
        )
    }
}

impl HasLotusJson for Ipld {
    type LotusJson = IpldJson;
    #[cfg(test)]
    fn snapshots() -> Vec<(serde_json::Value, Self)> {
        vec![]
    }
    fn into_lotus_json(self) -> Self::LotusJson {
        IpldJson(self)
    }
    fn from_lotus_json(lotus_json: Self::LotusJson) -> Self {
        lotus_json.0
    }
}

impl HasLotusJson for BitField {
    type LotusJson = BitFieldJson;
    #[cfg(test)]
    fn snapshots() -> Vec<(serde_json::Value, Self)> {
        vec![]
    }
    fn into_lotus_json(self) -> Self::LotusJson {
        BitFieldJson(self)
    }
    fn from_lotus_json(lotus_json: Self::LotusJson) -> Self {
        lotus_json.0
    }
}<|MERGE_RESOLUTION|>--- conflicted
+++ resolved
@@ -423,12 +423,8 @@
         $(
             impl $crate::lotus_json::HasLotusJson for $domain_ty {
                 type LotusJson = Self;
-<<<<<<< HEAD
                 #[cfg(test)]
                 fn snapshots() -> Vec<(serde_json::Value, Self)> {
-=======
-                #[cfg(test)] fn snapshots() -> Vec<(serde_json::Value, Self)> {
->>>>>>> 1da0fb62
                     unimplemented!("tests are trivial for HasLotusJson<LotusJson = Self>")
                 }
                 fn into_lotus_json(self) -> Self::LotusJson {
