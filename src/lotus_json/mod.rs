--- conflicted
+++ resolved
@@ -225,11 +225,8 @@
 mod miner_power; // fil_actor_interface::miner::MinerInfo: !quickcheck::Arbitrary
 mod nonempty; // can't make snapshots of generic type
 mod opt; // can't make snapshots of generic type
-<<<<<<< HEAD
 mod pending_beneficiary_change; // fil_actor_miner_state::v12::PendingBeneficiaryChange: !quickcheck::Arbitrary
-=======
 mod power_claim; // fil_actor_interface::power::Claim: !quickcheck::Arbitrary
->>>>>>> b9782f79
 mod raw_bytes; // fvm_ipld_encoding::RawBytes: !quickcheck::Arbitrary
 mod receipt; // shim type roundtrip is wrong - see module
 mod vec; // can't make snapshots of generic type
