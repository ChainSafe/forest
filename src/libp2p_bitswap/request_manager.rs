--- conflicted
+++ resolved
@@ -180,8 +180,6 @@
             self.response_channels.write().insert(cid, channels);
         }
 
-<<<<<<< HEAD
-        let have_request = BitswapRequest::new_have(cid).send_dont_have(false);
         let peers: Vec<_> = self.peers.read().iter().cloned().collect();
         let validated_peers: Vec<_> = peers
             .iter()
@@ -198,11 +196,7 @@
         };
 
         for peer in selected_peers {
-            if let Err(e) = self.outbound_request_tx.send((peer, have_request.clone())) {
-=======
-        for &peer in self.peers.read().iter() {
             if let Err(e) = self.outbound_have_request_tx.send((peer, cid)) {
->>>>>>> d4f2b814
                 warn!("{e}");
             }
         }
