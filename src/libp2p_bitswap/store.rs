// Copyright 2019-2024 ChainSafe Systems
// SPDX-License-Identifier: Apache-2.0, MIT

use super::*;
<<<<<<< HEAD
use std::sync::Arc;
=======
use cid::multihash::MultihashDigest;
use std::ops::Deref;
use std::{marker::PhantomData, sync::Arc};
>>>>>>> ca86bd19

/// Trait implemented by a block store for reading.
pub trait BitswapStoreRead {
    /// A have query needs to know if the block store contains the block.
    fn contains(&self, cid: &Cid) -> anyhow::Result<bool>;

    /// A block query needs to retrieve the block from the store.
    fn get(&self, cid: &Cid) -> anyhow::Result<Option<Vec<u8>>>;
}

/// Trait implemented by a block store for reading and writing.
pub trait BitswapStoreReadWrite: BitswapStoreRead + Send + Sync + 'static {
    /// The hashes parameters.
    type Hashes: cid::multihash::MultihashDigest<64>;

    /// A block response needs to insert the block into the store.
    fn insert(&self, block: &Block64<Self::Hashes>) -> anyhow::Result<()>;
}

impl<T: BitswapStoreRead> BitswapStoreRead for Arc<T> {
    fn contains(&self, cid: &Cid) -> anyhow::Result<bool> {
        BitswapStoreRead::contains(self.as_ref(), cid)
    }

    fn get(&self, cid: &Cid) -> anyhow::Result<Option<Vec<u8>>> {
        BitswapStoreRead::get(self.as_ref(), cid)
    }
}

impl<T: BitswapStoreReadWrite> BitswapStoreReadWrite for Arc<T> {
    type Hashes = <T as BitswapStoreReadWrite>::Hashes;

    fn insert(&self, block: &Block64<Self::Hashes>) -> anyhow::Result<()> {
        BitswapStoreReadWrite::insert(self.as_ref(), block)
    }
}

<<<<<<< HEAD
/// Block
#[derive(Clone)]
pub struct Block<S> {
    _marker: PhantomData<S>,
=======
pub type Block64<H> = Block<H, 64>;

/// Block
#[derive(Clone, Debug)]
pub struct Block<H, const S: usize> {
>>>>>>> ca86bd19
    /// Content identifier.
    cid: Cid,
    /// Binary data.
    data: Vec<u8>,
<<<<<<< HEAD
}

// /// The store parameters.
// pub trait BitswapStoreParams: std::fmt::Debug + Clone + Send + Sync + Unpin + 'static {
//     /// The multihash type of the store.
//     type Hashes: MultihashDigest<64>;
//     /// The codec type of the store.
//     type Codecs: Codec;
//     /// The maximum block size supported by the store.
//     const MAX_BLOCK_SIZE: usize;
// }

// /// Default store parameters.
// #[derive(Clone, Debug, Default)]
// pub struct DefaultBitswapStoreParams;

// impl BitswapStoreParams for DefaultBitswapStoreParams {
//     const MAX_BLOCK_SIZE: usize = 1_048_576;
//     type Codecs = libipld::IpldCodec;
//     type Hashes = multihash_codetable::Code;
// }
=======
    _pd: PhantomData<H>,
}

impl<H, const S: usize> Deref for Block<H, S> {
    type Target = Cid;

    fn deref(&self) -> &Self::Target {
        &self.cid
    }
}

impl<H, const S: usize> PartialEq for Block<H, S> {
    fn eq(&self, other: &Self) -> bool {
        self.cid == other.cid
    }
}

impl<H, const S: usize> Eq for Block<H, S> {}

impl<H: MultihashDigest<S>, const S: usize> Block<H, S> {
    /// Creates a new block. Returns an error if the hash doesn't match
    /// the data.
    pub fn new(cid: Cid, data: Vec<u8>) -> anyhow::Result<Self> {
        Self::verify_cid(&cid, &data)?;
        Ok(Self {
            cid,
            data,
            _pd: Default::default(),
        })
    }

    /// Returns the [`Cid`].
    pub fn cid(&self) -> &Cid {
        &self.cid
    }

    /// Returns the payload.
    pub fn data(&self) -> &[u8] {
        &self.data
    }

    fn verify_cid(cid: &Cid, payload: &[u8]) -> anyhow::Result<()> {
        let code = cid.hash().code();
        let mh = H::try_from(code)
            .map_err(|_| anyhow::anyhow!("unsupported multihash code {code}"))?
            .digest(payload);
        if mh.digest() != cid.hash().digest() {
            anyhow::bail!("invalid multihash digest");
        }
        Ok(())
    }
}
>>>>>>> ca86bd19
<|MERGE_RESOLUTION|>--- conflicted
+++ resolved
@@ -2,13 +2,9 @@
 // SPDX-License-Identifier: Apache-2.0, MIT
 
 use super::*;
-<<<<<<< HEAD
-use std::sync::Arc;
-=======
-use cid::multihash::MultihashDigest;
+use multihash_derive::MultihashDigest;
 use std::ops::Deref;
 use std::{marker::PhantomData, sync::Arc};
->>>>>>> ca86bd19
 
 /// Trait implemented by a block store for reading.
 pub trait BitswapStoreRead {
@@ -22,7 +18,7 @@
 /// Trait implemented by a block store for reading and writing.
 pub trait BitswapStoreReadWrite: BitswapStoreRead + Send + Sync + 'static {
     /// The hashes parameters.
-    type Hashes: cid::multihash::MultihashDigest<64>;
+    type Hashes: MultihashDigest<64>;
 
     /// A block response needs to insert the block into the store.
     fn insert(&self, block: &Block64<Self::Hashes>) -> anyhow::Result<()>;
@@ -46,45 +42,15 @@
     }
 }
 
-<<<<<<< HEAD
-/// Block
-#[derive(Clone)]
-pub struct Block<S> {
-    _marker: PhantomData<S>,
-=======
 pub type Block64<H> = Block<H, 64>;
 
 /// Block
 #[derive(Clone, Debug)]
 pub struct Block<H, const S: usize> {
->>>>>>> ca86bd19
     /// Content identifier.
     cid: Cid,
     /// Binary data.
     data: Vec<u8>,
-<<<<<<< HEAD
-}
-
-// /// The store parameters.
-// pub trait BitswapStoreParams: std::fmt::Debug + Clone + Send + Sync + Unpin + 'static {
-//     /// The multihash type of the store.
-//     type Hashes: MultihashDigest<64>;
-//     /// The codec type of the store.
-//     type Codecs: Codec;
-//     /// The maximum block size supported by the store.
-//     const MAX_BLOCK_SIZE: usize;
-// }
-
-// /// Default store parameters.
-// #[derive(Clone, Debug, Default)]
-// pub struct DefaultBitswapStoreParams;
-
-// impl BitswapStoreParams for DefaultBitswapStoreParams {
-//     const MAX_BLOCK_SIZE: usize = 1_048_576;
-//     type Codecs = libipld::IpldCodec;
-//     type Hashes = multihash_codetable::Code;
-// }
-=======
     _pd: PhantomData<H>,
 }
 
@@ -136,5 +102,4 @@
         }
         Ok(())
     }
-}
->>>>>>> ca86bd19
+}