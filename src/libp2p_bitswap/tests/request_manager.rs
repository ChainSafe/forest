--- conflicted
+++ resolved
@@ -4,18 +4,9 @@
 #[cfg(test)]
 mod tests {
     use crate::libp2p_bitswap::*;
+    use crate::utils::multihash::prelude::*;
     use ahash::HashMap;
-<<<<<<< HEAD
-    use futures::StreamExt;
-    use libipld::{
-        multihash::{self, MultihashDigest as _},
-        Block, Cid,
-=======
-    use cid::{
-        multihash::{Code, MultihashDigest as _},
-        Cid,
->>>>>>> ca86bd19
-    };
+    use cid::Cid;
     use futures::StreamExt;
     use libp2p::{multiaddr::Protocol, swarm::SwarmEvent, Multiaddr, PeerId, Swarm};
     use libp2p_swarm_test::SwarmExt as _;
@@ -153,7 +144,7 @@
         // 100KB
         let mut data = vec![0; 100 * 1024];
         OsRng.fill(&mut data[..]);
-        let cid = Cid::new_v0(Code::Sha2_256.digest(data.as_slice()))?;
+        let cid = Cid::new_v0(MultihashCode::Sha2_256.digest(data.as_slice()))?;
         Block::new(cid, data)
     }
 
@@ -173,7 +164,7 @@
     }
 
     impl BitswapStoreReadWrite for TestStoreInner {
-        type Hashes = cid::multihash::Code;
+        type Hashes = MultihashCode;
 
         fn insert(&self, block: &Block<Self::Hashes, 64>) -> anyhow::Result<()> {
             self.0
