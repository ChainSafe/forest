// Copyright 2019-2023 ChainSafe Systems
// SPDX-License-Identifier: Apache-2.0, MIT

#[cfg(test)]
mod tests {
    use std::{sync::Arc, time::Duration};

    use crate::libp2p_bitswap::*;
    use ahash::HashMap;
    use futures::StreamExt;
    use libipld::{
        multihash::{self, MultihashDigest},
        Block, Cid,
    };
<<<<<<< HEAD
    use libp2p::{
        multiaddr::Protocol, noise, swarm::SwarmEvent, tcp, yamux, Multiaddr, PeerId, Swarm,
        SwarmBuilder,
    };
=======
    use libp2p::{multiaddr::Protocol, swarm::SwarmEvent, Multiaddr, PeerId, Swarm};
    use libp2p_swarm_test::SwarmExt;
>>>>>>> d34299b2
    use parking_lot::RwLock;
    use rand::{rngs::OsRng, Rng};
    use tokio::{select, task::JoinSet};

    const TIMEOUT: Duration = Duration::from_secs(5);
    const N_SERVER: usize = 10;

    #[tokio::test(flavor = "multi_thread")]
    async fn request_manager_e2e_test() {
        let block_exist = new_random_block().unwrap();
        let block_not_exist = new_random_block().unwrap();

        // 1. Set up N servers, one of them have `block_exist` in its store
        let mut joinset = JoinSet::new();
        let mut server_addr_vec = vec![];
        let server_index_with_block = OsRng.gen_range(0..N_SERVER);
        for i in 0..N_SERVER {
            let (server, server_peer_id, server_peer_addr) = create_swarm().await.unwrap();
            println!("Server peer id: {server_peer_id}, address: {server_peer_addr}");
            server_addr_vec.push(server_peer_addr.with(Protocol::P2p(server_peer_id)));

            let server_store = TestStore::default();
            if i == server_index_with_block {
                server_store.insert(&block_exist).unwrap();
            }
            joinset.spawn(run_swarm_loop(server, server_store));
        }

        let (mut client, client_peer_id, client_peer_addr) = create_swarm().await.unwrap();
        println!("Client peer id: {client_peer_id}, address: {client_peer_addr}");
        // 2. Connect the client to all servers
        for addr in server_addr_vec {
            client.dial(addr).unwrap();
        }

        let client_request_manager = client.behaviour().request_manager();
        let client_store = TestStore::default();
        joinset.spawn(run_swarm_loop(client, client_store.clone()));
        // Wait for 1s to establish connections
        tokio::time::sleep(Duration::from_secs(1)).await;

        // 3. Get a block that does not exist on any server
        {
            let (request_tx, request_rx) = flume::unbounded();
            client_request_manager.clone().get_block(
                client_store.clone(),
                *block_not_exist.cid(),
                TIMEOUT,
                Some(request_tx),
            );
            // Use a small timeout here
            tokio::task::spawn_blocking(move || request_rx.recv_timeout(Duration::from_secs(1)))
                .await.unwrap()
                .expect_err(
                    "Should timeout, it does not fail fast (atm) in this case to reduce code complexity.",
                );
            assert!(!client_store.contains(block_not_exist.cid()).unwrap());
        }

        // 4. Get a block that exists on one of the servers
        {
            let (request_tx, request_rx) = flume::unbounded();
            client_request_manager.get_block(
                client_store.clone(),
                *block_exist.cid(),
                TIMEOUT,
                Some(request_tx),
            );
            let success = tokio::task::spawn_blocking(move || request_rx.recv_timeout(TIMEOUT))
                .await
                .unwrap()
                .unwrap();
            assert!(success);
            assert!(client_store.contains(block_exist.cid()).unwrap());
        }
    }

    async fn create_swarm() -> anyhow::Result<(Swarm<BitswapBehaviour>, PeerId, Multiaddr)> {
<<<<<<< HEAD
        let mut swarm = SwarmBuilder::with_new_identity()
            .with_tokio()
            .with_tcp(
                tcp::Config::default().port_reuse(true).nodelay(true),
                noise::Config::new,
                yamux::Config::default,
            )?
            .with_behaviour(|_keypair| {
                BitswapBehaviour::new(&["/test/ipfs/bitswap/1.0.0"], Default::default())
            })?
            .with_swarm_config(|cfg| cfg.with_idle_connection_timeout(TIMEOUT))
            .build();

        swarm.listen_on(LISTEN_ADDR.parse()?)?;
        let peer_addr = loop {
            let event = swarm.select_next_some().await;
            if let SwarmEvent::NewListenAddr { address, .. } = event {
                break address;
            }
        };
=======
        let mut swarm = Swarm::new_ephemeral(|_| {
            BitswapBehaviour::new(&["/test/ipfs/bitswap/1.0.0"], Default::default())
        });
        let peer_id = *swarm.local_peer_id();
        let (peer_addr, _) = swarm.listen().await;
>>>>>>> d34299b2

        let peer_id = *swarm.local_peer_id();
        Ok((swarm, peer_id, peer_addr))
    }

    async fn run_swarm_loop(
        swarm: Swarm<BitswapBehaviour>,
        store: TestStore,
    ) -> anyhow::Result<()> {
        let request_manager = swarm.behaviour().request_manager();
        let mut outbound_request_rx_stream = request_manager.outbound_request_rx().stream().fuse();
        let mut swarm_stream = swarm.fuse();

        loop {
            select! {
                // Hook libp2p swarm events
                swarm_event_opt = swarm_stream.next() => {
                    // `store` implements `BitswapStoreRead`
                    _ = handle_swarm_event(
                        swarm_stream.get_mut(),
                        swarm_event_opt,
                        store.as_ref(),
                    );
                },
                request_opt = outbound_request_rx_stream.next() => if let Some((peer, request)) = request_opt {
                    swarm_stream.get_mut().behaviour_mut().send_request(&peer, request);
                },
            }
        }
    }

    fn handle_swarm_event(
        swarm: &mut Swarm<BitswapBehaviour>,
        swarm_event_opt: Option<SwarmEvent<BitswapBehaviourEvent>>,
        store: &impl BitswapStoreRead,
    ) -> anyhow::Result<()> {
        if let Some(SwarmEvent::Behaviour(event)) = swarm_event_opt {
            let bitswap = &mut swarm.behaviour_mut();
            bitswap.handle_event(store, event)?;
        };

        Ok(())
    }

    fn new_random_block() -> anyhow::Result<libipld::Block<libipld::DefaultParams>> {
        // 100KB
        let mut data = vec![0; 100 * 1024];
        OsRng.fill(&mut data[..]);
        let cid = Cid::new_v0(multihash::Code::Sha2_256.digest(data.as_slice()))?;
        Block::new(cid, data)
    }

    #[derive(Debug, Default)]
    struct TestStoreInner(RwLock<HashMap<Vec<u8>, Vec<u8>>>);

    type TestStore = Arc<TestStoreInner>;

    impl BitswapStoreRead for TestStoreInner {
        fn contains(&self, cid: &libipld::Cid) -> anyhow::Result<bool> {
            Ok(self.0.read().contains_key(&cid.to_bytes()))
        }

        fn get(&self, cid: &libipld::Cid) -> anyhow::Result<Option<Vec<u8>>> {
            Ok(self.0.read().get(&cid.to_bytes()).cloned())
        }
    }

    impl BitswapStoreReadWrite for TestStoreInner {
        type Params = libipld::DefaultParams;

        fn insert(&self, block: &libipld::Block<Self::Params>) -> anyhow::Result<()> {
            self.0
                .write()
                .insert(block.cid().to_bytes(), block.data().to_vec());
            Ok(())
        }
    }
}<|MERGE_RESOLUTION|>--- conflicted
+++ resolved
@@ -12,15 +12,8 @@
         multihash::{self, MultihashDigest},
         Block, Cid,
     };
-<<<<<<< HEAD
-    use libp2p::{
-        multiaddr::Protocol, noise, swarm::SwarmEvent, tcp, yamux, Multiaddr, PeerId, Swarm,
-        SwarmBuilder,
-    };
-=======
     use libp2p::{multiaddr::Protocol, swarm::SwarmEvent, Multiaddr, PeerId, Swarm};
     use libp2p_swarm_test::SwarmExt;
->>>>>>> d34299b2
     use parking_lot::RwLock;
     use rand::{rngs::OsRng, Rng};
     use tokio::{select, task::JoinSet};
@@ -99,36 +92,12 @@
     }
 
     async fn create_swarm() -> anyhow::Result<(Swarm<BitswapBehaviour>, PeerId, Multiaddr)> {
-<<<<<<< HEAD
-        let mut swarm = SwarmBuilder::with_new_identity()
-            .with_tokio()
-            .with_tcp(
-                tcp::Config::default().port_reuse(true).nodelay(true),
-                noise::Config::new,
-                yamux::Config::default,
-            )?
-            .with_behaviour(|_keypair| {
-                BitswapBehaviour::new(&["/test/ipfs/bitswap/1.0.0"], Default::default())
-            })?
-            .with_swarm_config(|cfg| cfg.with_idle_connection_timeout(TIMEOUT))
-            .build();
-
-        swarm.listen_on(LISTEN_ADDR.parse()?)?;
-        let peer_addr = loop {
-            let event = swarm.select_next_some().await;
-            if let SwarmEvent::NewListenAddr { address, .. } = event {
-                break address;
-            }
-        };
-=======
         let mut swarm = Swarm::new_ephemeral(|_| {
             BitswapBehaviour::new(&["/test/ipfs/bitswap/1.0.0"], Default::default())
         });
         let peer_id = *swarm.local_peer_id();
-        let (peer_addr, _) = swarm.listen().await;
->>>>>>> d34299b2
+        let (peer_addr, _) = swarm.listen().with_memory_addr_external().await;
 
-        let peer_id = *swarm.local_peer_id();
         Ok((swarm, peer_id, peer_addr))
     }
 
