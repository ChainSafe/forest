// Copyright 2019-2023 ChainSafe Systems
// SPDX-License-Identifier: Apache-2.0, MIT
use async_compression::tokio::bufread::ZstdDecoder;
use bytes::{Buf, BufMut, Bytes, BytesMut};
use cid::{
    multihash::{Code, MultihashDigest},
    Cid,
};
use futures::ready;
use futures::{sink::Sink, Stream, StreamExt};
use fvm_ipld_encoding::to_vec;
use integer_encoding::VarInt;
use pin_project_lite::pin_project;
use serde::{Deserialize, Serialize};
use std::io::{self, Cursor, SeekFrom};
use std::pin::Pin;
use std::task::{Context, Poll};
use tokio::io::{AsyncBufRead, AsyncRead, AsyncSeek, AsyncSeekExt, AsyncWrite};
use tokio_util::codec::Encoder;
use tokio_util::codec::FramedRead;
use tokio_util::either::Either;
use unsigned_varint::codec::UviBytes;

use crate::utils::encoding::from_slice_with_fallback;

#[derive(Debug, Default, Serialize, Deserialize, PartialEq, Eq)]
pub struct CarHeader {
    pub roots: Vec<Cid>,
    pub version: u64,
}

<<<<<<< HEAD
#[derive(Debug, Clone, PartialEq)]
pub struct Block {
=======
#[derive(Debug, Clone)]
pub struct CarBlock {
>>>>>>> a042f39b
    pub cid: Cid,
    pub data: Vec<u8>,
}

impl CarBlock {
    // Write a varint frame containing the cid and the data
    pub fn write(&self, mut writer: &mut impl std::io::Write) -> io::Result<()> {
        let frame_length = self.cid.encoded_len() + self.data.len();
        writer.write_all(&frame_length.encode_var_vec())?;
        self.cid
            .write_bytes(&mut writer)
            .map_err(|e| io::Error::new(io::ErrorKind::InvalidData, e))?;
        writer.write_all(&self.data)?;
        Ok(())
    }

    pub fn from_bytes(bytes: impl Into<Bytes>) -> Option<CarBlock> {
        let bytes: Bytes = bytes.into();
        let mut cursor = Cursor::new(bytes);
        let cid = Cid::read_bytes(&mut cursor).ok()?;
        let data_offset = cursor.position();
        let mut bytes = cursor.into_inner();
        bytes.advance(data_offset as usize);
        Some(CarBlock {
            cid,
            data: bytes.to_vec(),
        })
    }

    pub fn valid(&self) -> bool {
        if let Ok(code) = Code::try_from(self.cid.hash().code()) {
            let actual = Cid::new_v1(self.cid.codec(), code.digest(&self.data));
            actual == self.cid
        } else {
            false
        }
    }
}

pin_project! {
    /// Stream of CAR blocks. If the input data is compressed with zstd, it will
    /// automatically be decompressed.
    pub struct CarStream<ReaderT> {
        #[pin]
        reader: FramedRead<Either<ReaderT, ZstdDecoder<ReaderT>>, UviBytes>,
        pub header: CarHeader,
    }
}

impl<ReaderT: AsyncSeek + AsyncBufRead + Unpin> CarStream<ReaderT> {
    pub async fn new(mut reader: ReaderT) -> io::Result<Self> {
        let start_position = reader.stream_position().await?;
        if let Some(header) = read_header(&mut reader).await {
            reader.seek(SeekFrom::Start(start_position)).await?;
            let mut framed_reader = FramedRead::new(Either::Left(reader), UviBytes::default());
            let _ = framed_reader.next().await;
            Ok(CarStream {
                reader: framed_reader,
                header,
            })
        } else {
            reader.seek(SeekFrom::Start(start_position)).await?;
            let mut zstd = ZstdDecoder::new(reader);
            zstd.multiple_members(true);
            if let Some(header) = read_header(&mut zstd).await {
                let mut reader = zstd.into_inner();

                reset_bufread(&mut reader).await?;

                reader.seek(SeekFrom::Start(start_position)).await?;
                let mut zstd = ZstdDecoder::new(reader);
                zstd.multiple_members(true);
                let mut framed_reader = FramedRead::new(Either::Right(zstd), UviBytes::default());
                let _ = framed_reader.next().await;
                Ok(CarStream {
                    reader: framed_reader,
                    header,
                })
            } else {
                Err(io::Error::new(
                    io::ErrorKind::InvalidData,
                    "CAR data not recognized",
                ))
            }
        }
    }
}

impl<ReaderT: AsyncBufRead> Stream for CarStream<ReaderT> {
    type Item = io::Result<CarBlock>;

    fn poll_next(self: Pin<&mut Self>, cx: &mut Context<'_>) -> Poll<Option<Self::Item>> {
        let this = self.project();
        let item = futures::ready!(this.reader.poll_next(cx));
        Poll::Ready(item.map(|ret| {
            ret.and_then(|bytes| {
                let mut cursor = Cursor::new(bytes);
                let cid = Cid::read_bytes(&mut cursor)
                    .map_err(|e| io::Error::new(io::ErrorKind::InvalidData, e))?;
                let data_offset = cursor.position();
                let mut bytes = cursor.into_inner();
                bytes.advance(data_offset as usize);
                Ok(CarBlock {
                    cid,
                    data: bytes.to_vec(),
                })
            })
        }))
    }
}

pin_project! {
    pub struct CarWriter<W> {
        #[pin]
        inner: W,
        buffer: BytesMut,
    }
}

impl<W: AsyncWrite> CarWriter<W> {
    pub fn new_carv1(roots: Vec<Cid>, writer: W) -> anyhow::Result<Self> {
        let car_header = CarHeader { roots, version: 1 };

        let mut header_uvi_frame = BytesMut::new();
        UviBytes::default().encode(Bytes::from(to_vec(&car_header)?), &mut header_uvi_frame)?;

        Ok(Self {
            inner: writer,
            buffer: header_uvi_frame,
        })
    }
}

impl<W: AsyncWrite> Sink<Block> for CarWriter<W> {
    type Error = io::Error;

    fn poll_ready(mut self: Pin<&mut Self>, cx: &mut Context<'_>) -> Poll<Result<(), Self::Error>> {
        let mut this = self.as_mut().project();

        while !this.buffer.is_empty() {
            this = self.as_mut().project();
            let bytes_written = ready!(this.inner.poll_write(cx, this.buffer))?;
            this.buffer.advance(bytes_written);
        }
        Poll::Ready(Ok(()))
    }
    fn start_send(self: Pin<&mut Self>, item: Block) -> Result<(), Self::Error> {
        item.write(&mut self.project().buffer.writer())
    }
    fn poll_flush(mut self: Pin<&mut Self>, cx: &mut Context<'_>) -> Poll<Result<(), Self::Error>> {
        ready!(self.as_mut().poll_ready(cx))?;
        self.project().inner.poll_flush(cx)
    }
    fn poll_close(mut self: Pin<&mut Self>, cx: &mut Context<'_>) -> Poll<Result<(), Self::Error>> {
        ready!(self.as_mut().poll_ready(cx))?;
        self.project().inner.poll_shutdown(cx)
    }
}

async fn read_header<ReaderT: AsyncRead + Unpin>(reader: &mut ReaderT) -> Option<CarHeader> {
    let mut framed_reader = FramedRead::new(reader, UviBytes::<Bytes>::default());
    let header = from_slice_with_fallback::<CarHeader>(&framed_reader.next().await?.ok()?).ok()?;
    if header.version != 1 {
        return None;
    }
    let first_block = CarBlock::from_bytes(framed_reader.next().await?.ok()?)?;
    if !first_block.valid() {
        return None;
    }

    Some(header)
}

// Seeking fails after we've used the Reader for zstd decoding. Flushing the
// buffer "fixes" the problem.
async fn reset_bufread<ReaderT: AsyncBufRead + Unpin>(mut reader: &mut ReaderT) -> io::Result<()> {
    let size = futures::future::poll_fn(|cx| {
        let buf = futures::ready!(Pin::new(&mut reader).poll_fill_buf(cx))?;
        Poll::Ready(Ok::<usize, io::Error>(buf.len()))
    })
    .await?;
    Pin::new(&mut reader).consume(size);
    Ok(())
}

#[cfg(test)]
mod tests {
    use super::*;
    use quickcheck::{Arbitrary, Gen};
    // use quickcheck_macros::quickcheck;

    impl Arbitrary for CarBlock {
        fn arbitrary(g: &mut Gen) -> CarBlock {
            let data = Vec::<u8>::arbitrary(g);
            let encoding = g
                .choose(&[
                    fvm_ipld_encoding::DAG_CBOR,
                    fvm_ipld_encoding::CBOR,
                    fvm_ipld_encoding::IPLD_RAW,
                ])
                .unwrap();
            let code = g.choose(&[Code::Blake2b256, Code::Sha2_256]).unwrap();
            let cid = Cid::new_v1(*encoding, code.digest(&data));
            CarBlock { cid, data }
        }
    }
}<|MERGE_RESOLUTION|>--- conflicted
+++ resolved
@@ -29,13 +29,8 @@
     pub version: u64,
 }
 
-<<<<<<< HEAD
 #[derive(Debug, Clone, PartialEq)]
-pub struct Block {
-=======
-#[derive(Debug, Clone)]
 pub struct CarBlock {
->>>>>>> a042f39b
     pub cid: Cid,
     pub data: Vec<u8>,
 }
@@ -169,7 +164,7 @@
     }
 }
 
-impl<W: AsyncWrite> Sink<Block> for CarWriter<W> {
+impl<W: AsyncWrite> Sink<CarBlock> for CarWriter<W> {
     type Error = io::Error;
 
     fn poll_ready(mut self: Pin<&mut Self>, cx: &mut Context<'_>) -> Poll<Result<(), Self::Error>> {
@@ -182,7 +177,7 @@
         }
         Poll::Ready(Ok(()))
     }
-    fn start_send(self: Pin<&mut Self>, item: Block) -> Result<(), Self::Error> {
+    fn start_send(self: Pin<&mut Self>, item: CarBlock) -> Result<(), Self::Error> {
         item.write(&mut self.project().buffer.writer())
     }
     fn poll_flush(mut self: Pin<&mut Self>, cx: &mut Context<'_>) -> Poll<Result<(), Self::Error>> {
