--- conflicted
+++ resolved
@@ -91,584 +91,6 @@
     }
 }
 
-<<<<<<< HEAD
-#[derive(Debug, Copy, Clone)]
-enum InvalidBlockStrategy {
-    #[allow(dead_code)]
-    Strict,
-    Forgiving,
-}
-
-pub(in crate::chain_sync) struct TipsetRangeSyncer<DB> {
-    pub proposed_head: Arc<Tipset>,
-    pub current_head: Arc<Tipset>,
-    tipsets_included: HashSet<TipsetKey>,
-    tipset_tasks: JoinSet<Result<(), TipsetRangeSyncerError>>,
-    state_manager: Arc<StateManager<DB>>,
-    network: SyncNetworkContext<DB>,
-    chain_store: Arc<ChainStore<DB>>,
-    bad_block_cache: Arc<BadBlockCache>,
-    genesis: Arc<Tipset>,
-}
-
-impl<DB> TipsetRangeSyncer<DB>
-where
-    DB: Blockstore + Sync + Send + 'static,
-{
-    #[allow(clippy::too_many_arguments)]
-    pub fn new(
-        tracker: crate::chain_sync::chain_muxer::WorkerState,
-        proposed_head: Arc<Tipset>,
-        current_head: Arc<Tipset>,
-        state_manager: Arc<StateManager<DB>>,
-        network: SyncNetworkContext<DB>,
-        chain_store: Arc<ChainStore<DB>>,
-        bad_block_cache: Arc<BadBlockCache>,
-        genesis: Arc<Tipset>,
-    ) -> Result<Self, TipsetRangeSyncerError> {
-        let mut tipset_tasks = JoinSet::new();
-        let tipset_range_length = proposed_head.epoch() - current_head.epoch();
-
-        // Ensure the difference in epochs between the proposed and current head is >= 0
-        if tipset_range_length < 0 {
-            return Err(TipsetRangeSyncerError::InvalidTipsetRangeLength);
-        }
-
-        tipset_tasks.spawn(sync_tipset_range(
-            proposed_head.clone(),
-            current_head.clone(),
-            tracker,
-            state_manager.clone(),
-            chain_store.clone(),
-            network.clone(),
-            bad_block_cache.clone(),
-            genesis.clone(),
-        ));
-
-        let tipsets_included = HashSet::from_iter([proposed_head.key().clone()]);
-        Ok(Self {
-            proposed_head,
-            current_head,
-            tipsets_included,
-            tipset_tasks,
-            state_manager,
-            network,
-            chain_store,
-            bad_block_cache,
-            genesis,
-        })
-    }
-
-    pub fn add_tipset(
-        &mut self,
-        additional_head: Arc<Tipset>,
-    ) -> Result<bool, TipsetRangeSyncerError> {
-        let new_key = additional_head.key().clone();
-        // Ignore duplicate tipsets
-        if self.tipsets_included.contains(&new_key) {
-            return Ok(false);
-        }
-        // Verify that the proposed Tipset has the same epoch and parent
-        // as the original proposed Tipset
-        if additional_head.epoch() != self.proposed_head.epoch() {
-            error!(
-                "Epoch for tipset ({}) added to TipsetSyncer does not match initialized tipset ({})",
-                additional_head.epoch(),
-                self.proposed_head.epoch(),
-            );
-            return Err(TipsetRangeSyncerError::InvalidTipsetEpoch);
-        }
-        if additional_head.parents() != self.proposed_head.parents() {
-            error!("Parents for tipset added to TipsetSyncer do not match initialized tipset");
-            return Err(TipsetRangeSyncerError::InvalidTipsetParent);
-        }
-        // Keep track of tipsets included
-        self.tipsets_included.insert(new_key);
-
-        self.tipset_tasks.spawn(sync_tipset(
-            additional_head,
-            self.state_manager.clone(),
-            self.chain_store.clone(),
-            self.network.clone(),
-            self.bad_block_cache.clone(),
-            self.genesis.clone(),
-        ));
-        Ok(true)
-    }
-
-    pub fn proposed_head_epoch(&self) -> i64 {
-        self.proposed_head.epoch()
-    }
-
-    pub fn proposed_head_parents(&self) -> TipsetKey {
-        self.proposed_head.parents().clone()
-    }
-}
-
-impl<DB> Future for TipsetRangeSyncer<DB>
-where
-    DB: Blockstore + Sync + Send + 'static,
-{
-    type Output = Result<(), TipsetRangeSyncerError>;
-
-    fn poll(mut self: Pin<&mut Self>, cx: &mut Context) -> Poll<Self::Output> {
-        loop {
-            match std::task::ready!(self.as_mut().tipset_tasks.poll_join_next(cx)) {
-                Some(Ok(Ok(_))) => continue,
-                Some(Ok(Err(e))) => return Poll::Ready(Err(e)),
-                Some(Err(e)) => {
-                    if let Ok(p) = e.try_into_panic() {
-                        std::panic::resume_unwind(p);
-                    } else {
-                        panic!("Internal error: Tipset range syncer task unexpectedly canceled");
-                    }
-                }
-                None => return Poll::Ready(Ok(())),
-            }
-        }
-    }
-}
-
-/// Sync headers backwards from the proposed head to the current one, requesting
-/// missing tipsets from the network. Once headers are available, download
-/// messages going forward on the chain and validate each extension. Finally set
-/// the proposed head as the heaviest tipset.
-#[allow(clippy::too_many_arguments)]
-async fn sync_tipset_range<DB: Blockstore + Sync + Send + 'static>(
-    proposed_head: Arc<Tipset>,
-    current_head: Arc<Tipset>,
-    tracker: crate::chain_sync::chain_muxer::WorkerState,
-    state_manager: Arc<StateManager<DB>>,
-    chain_store: Arc<ChainStore<DB>>,
-    network: SyncNetworkContext<DB>,
-    bad_block_cache: Arc<BadBlockCache>,
-    genesis: Arc<Tipset>,
-) -> Result<(), TipsetRangeSyncerError> {
-    if proposed_head == current_head {
-        return Ok(());
-    }
-
-    tracker
-        .write()
-        .init(current_head.clone(), proposed_head.clone());
-
-    let parent_tipsets = match sync_headers_in_reverse(
-        tracker.clone(),
-        proposed_head.clone(),
-        &current_head,
-        &bad_block_cache,
-        &chain_store,
-        network.clone(),
-    )
-    .await
-    {
-        Ok(parent_tipsets) => parent_tipsets,
-        Err(why) => {
-            tracker.write().error(why.to_string());
-            return Err(why);
-        }
-    };
-
-    // Persist the blocks from the synced Tipsets into the store
-    tracker.write().set_stage(SyncStage::Headers);
-    let headers: Vec<&CachingBlockHeader> = parent_tipsets
-        .iter()
-        .flat_map(|t| t.block_headers())
-        .collect();
-    if let Err(why) = persist_objects(chain_store.blockstore(), headers.iter()) {
-        tracker.write().error(why.to_string());
-        return Err(why.into());
-    };
-
-    // Sync and validate messages from the tipsets
-    tracker.write().set_stage(SyncStage::Messages);
-    if let Err(why) = sync_messages_check_state(
-        tracker.clone(),
-        state_manager,
-        network,
-        chain_store.clone(),
-        &bad_block_cache,
-        parent_tipsets.clone(),
-        &genesis,
-        InvalidBlockStrategy::Forgiving,
-    )
-    .await
-    {
-        error!("Sync messages check state failed for tipset range");
-        tracker.write().error(why.to_string());
-        return Err(why);
-    };
-
-    // At this point the head is synced and it can be set in the store as the
-    // heaviest
-    debug!(
-        "Tipset range successfully verified: EPOCH = [{}, {}], HEAD_KEY = {}",
-        proposed_head.epoch(),
-        current_head.epoch(),
-        proposed_head.key()
-    );
-    if let Err(why) = chain_store.put_tipset(&proposed_head) {
-        error!(
-            "Putting tipset range head [EPOCH = {}, KEYS = {}] in the store failed: {}",
-            proposed_head.epoch(),
-            proposed_head.key(),
-            why
-        );
-        return Err(why.into());
-    };
-    Ok(())
-}
-
-/// Download headers between the proposed head and the current one available
-/// locally. If they turn out to be on different forks, download more headers up
-/// to a certain limit to try to find a common ancestor.
-///
-/// Also checkout corresponding lotus code at <https://github.com/filecoin-project/lotus/blob/v1.27.0/chain/sync.go#L684>
-async fn sync_headers_in_reverse<DB: Blockstore + Sync + Send + 'static>(
-    tracker: crate::chain_sync::chain_muxer::WorkerState,
-    proposed_head: Arc<Tipset>,
-    current_head: &Tipset,
-    bad_block_cache: &BadBlockCache,
-    chain_store: &ChainStore<DB>,
-    network: SyncNetworkContext<DB>,
-) -> Result<NonEmpty<Arc<Tipset>>, TipsetRangeSyncerError> {
-    let until_epoch = current_head.epoch() + 1;
-    let total_size = proposed_head.epoch() - until_epoch + 1;
-
-    let mut accepted_blocks: Vec<Cid> = vec![];
-    let mut pending_tipsets = nonempty![proposed_head];
-    tracker.write().set_epoch(current_head.epoch());
-
-    #[allow(deprecated)] // Tracking issue: https://github.com/ChainSafe/forest/issues/3157
-    let wp = WithProgressRaw::new("Downloading headers", total_size as u64);
-    while pending_tipsets.last().epoch() > until_epoch {
-        let oldest_pending_tipset = pending_tipsets.last();
-        let work_to_be_done = oldest_pending_tipset.epoch() - until_epoch + 1;
-        wp.set((work_to_be_done - total_size).unsigned_abs());
-        validate_tipset_against_cache(
-            bad_block_cache,
-            oldest_pending_tipset.parents(),
-            &accepted_blocks,
-        )?;
-
-        // Attempt to load the parent tipset from local store
-        if let Some(tipset) = chain_store
-            .chain_index
-            .load_tipset(oldest_pending_tipset.parents())?
-        {
-            accepted_blocks.extend(tipset.cids());
-            pending_tipsets.push(tipset);
-            continue;
-        }
-
-        let window = min(
-            oldest_pending_tipset.epoch() - until_epoch, // (oldest_pending_tipset.epoch() - 1) - until_epoch + 1
-            MAX_TIPSETS_TO_REQUEST as i64,
-        );
-        let network_tipsets = network
-            .chain_exchange_headers(
-                None,
-                oldest_pending_tipset.parents(),
-                NonZeroU64::new(window as _).expect("Infallible"),
-            )
-            .await
-            .map_err(TipsetRangeSyncerError::NetworkTipsetQueryFailed)?;
-        if network_tipsets.is_empty() {
-            return Err(TipsetRangeSyncerError::NetworkTipsetQueryFailed(
-                "0 network tipsets have been fetched".into(),
-            ));
-        }
-
-        let callback = |tipset: Arc<Tipset>| {
-            validate_tipset_against_cache(bad_block_cache, tipset.key(), &accepted_blocks)?;
-            accepted_blocks.extend(tipset.cids());
-            tracker.write().set_epoch(tipset.epoch());
-            pending_tipsets.push(tipset);
-            Ok(())
-        };
-        // Breaks the loop when `until_epoch` is overreached, which happens
-        // when there are null tipsets in the queried range.
-        // Note that when the `until_epoch` is null, the outer while condition
-        // is always true, and it relies on the returned boolean value(until epoch is overreached)
-        // to break the loop.
-        if for_each_tipset_until_epoch_overreached(network_tipsets, until_epoch, callback)? {
-            // Breaks when the `until_epoch` is overreached.
-            break;
-        }
-    }
-    drop(wp);
-
-    let oldest_pending_tipset = pending_tipsets.last();
-    // common case: receiving a block that's potentially part of the same tipset as our best block
-    if oldest_pending_tipset.as_ref() == current_head
-        || oldest_pending_tipset.is_child_of(current_head)
-    {
-        return Ok(pending_tipsets);
-    }
-
-    info!("Fork detected, searching for a common ancestor between the local chain and the network chain");
-    const FORK_LENGTH_THRESHOLD: u64 = 500;
-    let fork_tipsets = network
-        .chain_exchange_headers(
-            None,
-            oldest_pending_tipset.parents(),
-            NonZeroU64::new(FORK_LENGTH_THRESHOLD).expect("Infallible"),
-        )
-        .await
-        .map_err(TipsetRangeSyncerError::NetworkTipsetQueryFailed)?;
-    let mut potential_common_ancestor = chain_store
-        .chain_index
-        .load_required_tipset(current_head.parents())?;
-    let mut i = 0;
-    let mut fork_length = 1;
-    while let Some(fork_tipset) = fork_tipsets.get(i) {
-        if fork_tipset.epoch() == 0 {
-            return Err(TipsetRangeSyncerError::ForkAtGenesisBlock(format!(
-                "{:?}",
-                oldest_pending_tipset.cids()
-            )));
-        }
-        if &potential_common_ancestor == fork_tipset {
-            // Remove elements from the vector since the Drain
-            // iterator is immediately dropped
-            let mut fork_tipsets = fork_tipsets;
-            fork_tipsets.drain((i + 1)..);
-            pending_tipsets.extend(fork_tipsets);
-            break;
-        }
-
-        // If the potential common ancestor has an epoch which
-        // is lower than the current fork tipset under evaluation
-        // move to the next iteration without updated the potential common ancestor
-        if potential_common_ancestor.epoch() < fork_tipset.epoch() {
-            i += 1;
-        } else {
-            fork_length += 1;
-            // Increment the fork length and enforce the fork length check
-            if fork_length > FORK_LENGTH_THRESHOLD {
-                return Err(TipsetRangeSyncerError::ChainForkLengthExceedsMaximum);
-            }
-            // If we have not found a common ancestor by the last iteration, then return an
-            // error
-            if i == (fork_tipsets.len() - 1) {
-                return Err(TipsetRangeSyncerError::ChainForkLengthExceedsFinalityThreshold);
-            }
-            potential_common_ancestor = chain_store
-                .chain_index
-                .load_required_tipset(potential_common_ancestor.parents())?;
-        }
-    }
-
-    Ok(pending_tipsets)
-}
-
-// tipsets is sorted by epoch in descending order
-// returns true when `until_epoch_inclusive` is overreached
-fn for_each_tipset_until_epoch_overreached(
-    tipsets: impl IntoIterator<Item = Arc<Tipset>>,
-    until_epoch_inclusive: ChainEpoch,
-    mut callback: impl FnMut(Arc<Tipset>) -> Result<(), TipsetRangeSyncerError>,
-) -> Result<bool, TipsetRangeSyncerError> {
-    for tipset in tipsets {
-        if tipset.epoch() < until_epoch_inclusive {
-            return Ok(true);
-        }
-        callback(tipset)?;
-    }
-    Ok(false)
-}
-
-#[allow(clippy::too_many_arguments)]
-async fn sync_tipset<DB: Blockstore + Sync + Send + 'static>(
-    proposed_head: Arc<Tipset>,
-    state_manager: Arc<StateManager<DB>>,
-    chain_store: Arc<ChainStore<DB>>,
-    network: SyncNetworkContext<DB>,
-    bad_block_cache: Arc<BadBlockCache>,
-    genesis: Arc<Tipset>,
-) -> Result<(), TipsetRangeSyncerError> {
-    // Persist the blocks from the proposed tipsets into the store
-    persist_objects(
-        chain_store.blockstore(),
-        proposed_head.block_headers().iter(),
-    )?;
-
-    // Sync and validate messages from the tipsets
-    if let Err(e) = sync_messages_check_state(
-        // Include a dummy WorkerState
-        crate::chain_sync::chain_muxer::WorkerState::default(),
-        state_manager,
-        network,
-        chain_store.clone(),
-        &bad_block_cache,
-        nonempty![proposed_head.clone()],
-        &genesis,
-        InvalidBlockStrategy::Forgiving,
-    )
-    .await
-    {
-        warn!("Sync messages check state failed for single tipset");
-        return Err(e);
-    }
-
-    // Add the tipset to the store. The tipset will be expanded with other blocks
-    // with the same [epoch, parents] before updating the heaviest Tipset in
-    // the store.
-    if let Err(why) = chain_store.put_tipset(&proposed_head) {
-        error!(
-            "Putting tipset [EPOCH = {}, KEYS = {:?}] in the store failed: {}",
-            proposed_head.epoch(),
-            proposed_head.key(),
-            why
-        );
-        return Err(why.into());
-    };
-    Ok(())
-}
-
-/// Ask peers for the [`Message`]s that these [`Tipset`]s should contain.
-/// Requests covering too many tipsets may be rejected. As of 2023-07-13,
-/// requesting for 8 tipsets works fine but requesting for 64 is flaky.
-async fn fetch_batch<DB: Blockstore>(
-    batch: Vec<Arc<Tipset>>,
-    network: &SyncNetworkContext<DB>,
-    db: &DB,
-) -> Result<Vec<FullTipset>, TipsetRangeSyncerError> {
-    const MAX_RETRY_ON_ERROR: usize = 3;
-    let mut n_retry_left = MAX_RETRY_ON_ERROR;
-    let mut error = None;
-
-    let mut result = vec![];
-    let mut n_missing = batch.len();
-
-    while n_missing > 0 {
-        #[allow(clippy::indexing_slicing)]
-        match fetch_batch_inner(&batch[..n_missing], network, db).await {
-            Ok(mut fetched) => {
-                fetched.extend(result);
-                result = fetched;
-                n_missing = batch.len().saturating_sub(result.len());
-            }
-            Err(e) => {
-                error = Some(e);
-                if n_retry_left > 0 {
-                    n_retry_left -= 1;
-                } else {
-                    break;
-                }
-            }
-        }
-    }
-
-    match (result.len(), error) {
-        (0, Some(e)) => Err(e),
-        _ => Ok(result),
-    }
-}
-
-async fn fetch_batch_inner<DB: Blockstore>(
-    batch: &[Arc<Tipset>],
-    network: &SyncNetworkContext<DB>,
-    db: &DB,
-) -> Result<Vec<FullTipset>, TipsetRangeSyncerError> {
-    if let Some(cached) = batch
-        .iter()
-        .map(|tipset| tipset.fill_from_blockstore(db))
-        .collect()
-    {
-        // user has already seeded the database with this information (or we're
-        // recovering from e.g a crash)
-        return Ok(cached);
-    }
-
-    // Tipsets in `batch` are already in chronological order
-    if !batch.is_empty() {
-        let compacted_messages = network
-            .chain_exchange_messages(None, batch)
-            .await
-            .map_err(TipsetRangeSyncerError::NetworkMessageQueryFailed)?;
-
-        // inflate our tipsets with the messages from the wire format
-        // Note: compacted_messages.len() can be not equal to batch.len()
-        compacted_messages
-            .into_iter()
-            .zip(batch.iter().rev())
-            .rev()
-            .map(|(messages, tipset)| {
-                let bundle = TipsetBundle {
-                    blocks: tipset.block_headers().iter().cloned().collect_vec(),
-                    messages: Some(messages),
-                };
-
-                let full_tipset = FullTipset::try_from(&bundle)
-                    .map_err(TipsetRangeSyncerError::GeneratingTipsetFromTipsetBundle)?;
-
-                // Persist the messages in the store
-                if let Some(m) = bundle.messages {
-                    crate::chain::persist_objects(db, m.bls_msgs.iter())?;
-                    crate::chain::persist_objects(db, m.secp_msgs.iter())?;
-                } else {
-                    warn!("ChainExchange request for messages returned null messages");
-                }
-                Ok(full_tipset)
-            })
-            .collect()
-    } else {
-        Ok(vec![])
-    }
-}
-
-/// Going forward along the tipsets, try to load the messages in them from the
-/// `BlockStore`, or download them from the network, then validate the full
-/// tipset on each epoch.
-#[allow(clippy::too_many_arguments)]
-async fn sync_messages_check_state<DB: Blockstore + Send + Sync + 'static>(
-    tracker: crate::chain_sync::chain_muxer::WorkerState,
-    state_manager: Arc<StateManager<DB>>,
-    network: SyncNetworkContext<DB>,
-    chainstore: Arc<ChainStore<DB>>,
-    bad_block_cache: &BadBlockCache,
-    tipsets: NonEmpty<Arc<Tipset>>,
-    genesis: &Tipset,
-    invalid_block_strategy: InvalidBlockStrategy,
-) -> Result<(), TipsetRangeSyncerError> {
-    let request_window = state_manager.sync_config().request_window;
-    let db = chainstore.blockstore();
-
-    // Stream through the tipsets from lowest epoch to highest epoch
-    stream::iter(tipsets.into_iter().rev())
-        // Chunk tipsets in batches (default batch size is 8)
-        .chunks(request_window)
-        // Request batches from the p2p network
-        .map(|batch| fetch_batch(batch, &network, db))
-        // run 64 batches concurrently
-        .buffered(64)
-        // validate each full tipset in each batch
-        .try_for_each(|batch| async {
-            for full_tipset in batch {
-                let current_epoch = full_tipset.epoch();
-                let timer = metrics::TIPSET_PROCESSING_TIME.start_timer();
-                validate_tipset(
-                    state_manager.clone(),
-                    &chainstore,
-                    bad_block_cache,
-                    full_tipset.clone(),
-                    genesis,
-                    invalid_block_strategy,
-                )
-                .await?;
-                drop(timer);
-                chainstore.set_heaviest_tipset(Arc::new(full_tipset.into_tipset()))?;
-                tracker.write().set_epoch(current_epoch);
-                metrics::LAST_VALIDATED_TIPSET_EPOCH.set(current_epoch);
-            }
-            Ok(())
-        })
-        .await
-}
-
-=======
->>>>>>> 498316cb
 /// Validates full blocks in the tipset in parallel (since the messages are not
 /// executed), adding the successful ones to the tipset tracker, and the failed
 /// ones to the bad block cache, depending on strategy. Any bad block fails
