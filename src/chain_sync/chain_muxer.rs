// Copyright 2019-2024 ChainSafe Systems
// SPDX-License-Identifier: Apache-2.0, MIT

use std::{
    pin::Pin,
    sync::Arc,
    task::{Context, Poll},
    time::SystemTime,
};

use crate::chain::{ChainStore, Error as ChainStoreError};
use crate::chain_sync::{
    bad_block_cache::BadBlockCache,
    metrics,
    network_context::SyncNetworkContext,
    sync_state::SyncState,
    tipset_syncer::{
        TipsetProcessor, TipsetProcessorError, TipsetRangeSyncer, TipsetRangeSyncerError,
    },
    validation::{TipsetValidationError, TipsetValidator},
};
use crate::libp2p::{
    hello::HelloRequest, NetworkEvent, NetworkMessage, PeerId, PeerManager, PubsubMessage,
};
use crate::message::SignedMessage;
use crate::message_pool::{MessagePool, Provider};
use crate::shim::{clock::SECONDS_IN_DAY, message::Message};
use crate::state_manager::StateManager;
use crate::{
    blocks::{Block, CreateTipsetError, FullTipset, GossipBlock, Tipset, TipsetKey},
    networks::calculate_expected_epoch,
};
use cid::Cid;
use futures::{
    future::{try_join_all, Future},
    stream::FuturesUnordered,
    try_join, StreamExt,
};
use fvm_ipld_blockstore::Blockstore;
use itertools::{Either, Itertools};
use parking_lot::RwLock;
use serde::{Deserialize, Serialize};
use thiserror::Error;
use tracing::{debug, error, info, trace, warn};

// Sync the messages for one or many tipsets @ a time
// Lotus uses a window size of 8: https://github.com/filecoin-project/lotus/blob/c1d22d8b3298fdce573107413729be608e72187d/chain/sync.go#L56
const DEFAULT_REQUEST_WINDOW: usize = 8;
const DEFAULT_TIPSET_SAMPLE_SIZE: usize = 1;
const DEFAULT_RECENT_STATE_ROOTS: i64 = 2000;

pub(in crate::chain_sync) type WorkerState = Arc<RwLock<SyncState>>;

type ChainMuxerFuture<T, E> = Pin<Box<dyn Future<Output = Result<T, E>> + Send>>;

#[derive(Debug, Error)]
pub enum ChainMuxerError {
    #[error("Tipset processor error: {0}")]
    TipsetProcessor(#[from] TipsetProcessorError),
    #[error("Tipset range syncer error: {0}")]
    TipsetRangeSyncer(#[from] TipsetRangeSyncerError),
    #[error("Tipset validation error: {0}")]
    TipsetValidator(#[from] Box<TipsetValidationError>),
    #[error("Sending tipset on channel failed: {0}")]
    TipsetChannelSend(String),
    #[error("Receiving p2p network event failed: {0}")]
    P2PEventStreamReceive(String),
    #[error("Chain store error: {0}")]
    ChainStore(#[from] ChainStoreError),
    #[error("Chain exchange: {0}")]
    ChainExchange(String),
    #[error("Bitswap: {0}")]
    Bitswap(String),
    #[error("Block error: {0}")]
    Block(#[from] CreateTipsetError),
    #[error("Following network unexpectedly failed: {0}")]
    NetworkFollowingFailure(String),
}

/// Structure that defines syncing configuration options
#[derive(Debug, Deserialize, Serialize, Clone, PartialEq, Eq)]
#[cfg_attr(test, derive(derive_quickcheck_arbitrary::Arbitrary))]
pub struct SyncConfig {
    /// Request window length for tipsets during chain exchange
    #[cfg_attr(test, arbitrary(gen(|g| u32::arbitrary(g) as _)))]
    pub request_window: usize,
    /// Number of recent state roots to keep in the database after `sync`
    /// and to include in the exported snapshot.
    pub recent_state_roots: i64,
    /// Sample size of tipsets to acquire before determining what the network
    /// head is
    #[cfg_attr(test, arbitrary(gen(|g| u32::arbitrary(g) as _)))]
    pub tipset_sample_size: usize,
}

impl Default for SyncConfig {
    fn default() -> Self {
        Self {
            request_window: DEFAULT_REQUEST_WINDOW,
            recent_state_roots: DEFAULT_RECENT_STATE_ROOTS,
            tipset_sample_size: DEFAULT_TIPSET_SAMPLE_SIZE,
        }
    }
}

/// Represents the result of evaluating the network head tipset against the
/// local head tipset
enum NetworkHeadEvaluation {
    /// Local head is behind the network and needs move into the BOOTSTRAP state
    Behind {
        network_head: FullTipset,
        local_head: Arc<Tipset>,
    },
    /// Local head is the direct ancestor of the network head. The node should
    /// move into the FOLLOW state and immediately sync the network head
    InRange { network_head: FullTipset },
    /// Local head is at the same height as the network head. The node should
    /// move into the FOLLOW state and wait for new tipsets
    InSync,
}

/// Represents whether received messages should be added to message pool
enum PubsubMessageProcessingStrategy {
    /// Messages should be added to the message pool
    Process,
    /// Message _should not_ be added to the message pool
    DoNotProcess,
}

/// The `ChainMuxer` handles events from the P2P network and orchestrates the
/// chain synchronization.
pub struct ChainMuxer<DB, M> {
    /// State of the `ChainSyncer` `Future` implementation
    state: ChainMuxerState,

    /// Syncing state of chain sync workers.
    worker_state: WorkerState,

    /// manages retrieving and updates state objects
    state_manager: Arc<StateManager<DB>>,

    /// Context to be able to send requests to P2P network
    network: SyncNetworkContext<DB>,

    /// Genesis tipset
    genesis: Arc<Tipset>,

    /// Bad blocks cache, updates based on invalid state transitions.
    /// Will mark any invalid blocks and all children as bad in this bounded
    /// cache
    bad_blocks: Arc<BadBlockCache>,

    /// Incoming network events to be handled by synchronizer
    net_handler: flume::Receiver<NetworkEvent>,

    /// Message pool
    mpool: Arc<MessagePool<M>>,

    /// Tipset channel sender
    tipset_sender: flume::Sender<Arc<Tipset>>,

    /// Tipset channel receiver
    tipset_receiver: flume::Receiver<Arc<Tipset>>,

    /// When `stateless_mode` is true, forest connects to the P2P network but does not sync to HEAD.
    stateless_mode: bool,
}

impl<DB, M> ChainMuxer<DB, M>
where
    DB: Blockstore + Sync + Send + 'static,
    M: Provider + Sync + Send + 'static,
{
    #[allow(clippy::too_many_arguments)]
    pub fn new(
        state_manager: Arc<StateManager<DB>>,
        peer_manager: Arc<PeerManager>,
        mpool: Arc<MessagePool<M>>,
        network_send: flume::Sender<NetworkMessage>,
        network_rx: flume::Receiver<NetworkEvent>,
        genesis: Arc<Tipset>,
        tipset_sender: flume::Sender<Arc<Tipset>>,
        tipset_receiver: flume::Receiver<Arc<Tipset>>,
        stateless_mode: bool,
    ) -> Result<Self, ChainMuxerError> {
        let network =
            SyncNetworkContext::new(network_send, peer_manager, state_manager.blockstore_owned());

        Ok(Self {
            state: ChainMuxerState::Idle,
            worker_state: Default::default(),
            network,
            genesis,
            bad_blocks: Arc::new(BadBlockCache::default()),
            net_handler: network_rx,
            mpool,
            tipset_sender,
            tipset_receiver,
            state_manager,
            stateless_mode,
        })
    }

    /// Returns a clone of the bad blocks cache to be used outside of chain
    /// sync.
    pub fn bad_blocks_cloned(&self) -> Arc<BadBlockCache> {
        self.bad_blocks.clone()
    }

    /// Returns a cloned `Arc` of the sync worker state.
    pub fn sync_state_cloned(&self) -> WorkerState {
        self.worker_state.clone()
    }

    async fn get_full_tipset(
        network: SyncNetworkContext<DB>,
        chain_store: Arc<ChainStore<DB>>,
        peer_id: PeerId,
        tipset_keys: TipsetKey,
    ) -> Result<FullTipset, ChainMuxerError> {
        // Attempt to load from the store
        if let Ok(full_tipset) = Self::load_full_tipset(chain_store, tipset_keys.clone()) {
            return Ok(full_tipset);
        }
        // Load from the network
        network
            .chain_exchange_fts(Some(peer_id), &tipset_keys.clone())
            .await
            .map_err(ChainMuxerError::ChainExchange)
    }

    fn load_full_tipset(
        chain_store: Arc<ChainStore<DB>>,
        tipset_keys: TipsetKey,
    ) -> Result<FullTipset, ChainMuxerError> {
        // Retrieve tipset from store based on passed in TipsetKey
        let ts = chain_store.chain_index.load_required_tipset(&tipset_keys)?;

        let blocks: Vec<_> = ts
            .block_headers()
            .iter()
            .map(|header| -> Result<Block, ChainMuxerError> {
                let (bls_msgs, secp_msgs) =
                    crate::chain::block_messages(chain_store.blockstore(), header)?;
                Ok(Block {
                    header: header.clone(),
                    bls_messages: bls_msgs,
                    secp_messages: secp_msgs,
                })
            })
            .try_collect()?;

        // Construct FullTipset
        let fts = FullTipset::new(blocks)?;
        Ok(fts)
    }

    async fn handle_peer_connected_event(
        network: SyncNetworkContext<DB>,
        chain_store: Arc<ChainStore<DB>>,
        peer_id: PeerId,
        genesis_block_cid: Cid,
    ) {
        // Query the heaviest TipSet from the store
        if network.peer_manager().is_peer_new(&peer_id) {
            // Since the peer is new, send them a hello request
            // Query the heaviest TipSet from the store
            let heaviest = chain_store.heaviest_tipset();
            let request = HelloRequest {
                heaviest_tip_set: heaviest.cids(),
                heaviest_tipset_height: heaviest.epoch(),
                heaviest_tipset_weight: heaviest.weight().clone().into(),
                genesis_cid: genesis_block_cid,
            };
            let (peer_id, moment_sent, response) =
                match network.hello_request(peer_id, request).await {
                    Ok(response) => response,
                    Err(e) => {
                        debug!("Hello request failed: {}", e);
                        return;
                    }
                };
            let dur = SystemTime::now()
                .duration_since(moment_sent)
                .unwrap_or_default();

            // Update the peer metadata based on the response
            match response {
                Some(_) => {
                    network.peer_manager().log_success(&peer_id, dur);
                }
                None => {
                    network.peer_manager().log_failure(&peer_id, dur);
                }
            }
        }
    }

    async fn handle_peer_disconnected_event(network: SyncNetworkContext<DB>, peer_id: PeerId) {
        network.peer_manager().remove_peer(&peer_id);
        network.peer_manager().unmark_peer_bad(&peer_id);
    }

    async fn gossipsub_block_to_full_tipset(
        block: GossipBlock,
        source: PeerId,
        network: SyncNetworkContext<DB>,
    ) -> Result<FullTipset, ChainMuxerError> {
        debug!(
            "Received block over GossipSub: {} height {} from {}",
            block.header.cid(),
            block.header.epoch,
            source,
        );

        let epoch = block.header.epoch;

        debug!(
            "Getting messages of gossipblock, epoch: {epoch}, block: {}",
            block.header.cid()
        );
        // Get bls_message in the store or over Bitswap
        let bls_messages: Vec<_> = block
            .bls_messages
            .into_iter()
            .map(|m| network.bitswap_get::<Message>(m, Some(epoch)))
            .collect();

        // Get secp_messages in the store or over Bitswap
        let secp_messages: Vec<_> = block
            .secpk_messages
            .into_iter()
            .map(|m| network.bitswap_get::<SignedMessage>(m, Some(epoch)))
            .collect();

        let (bls_messages, secp_messages) =
            match try_join!(try_join_all(bls_messages), try_join_all(secp_messages)) {
                Ok(msgs) => msgs,
                Err(e) => return Err(ChainMuxerError::Bitswap(e)),
            };

        let block = Block {
            header: block.header,
            bls_messages,
            secp_messages,
        };
        Ok(FullTipset::from(block))
    }

    fn handle_pubsub_message(mem_pool: Arc<MessagePool<M>>, message: SignedMessage) {
        if let Err(why) = mem_pool.add(message) {
            debug!(
                "GossipSub message could not be added to the mem pool: {}",
                why
            );
        }
    }

    #[allow(clippy::too_many_arguments)]
    async fn process_gossipsub_event(
        event: NetworkEvent,
        network: SyncNetworkContext<DB>,
        chain_store: Arc<ChainStore<DB>>,
        bad_block_cache: Arc<BadBlockCache>,
        mem_pool: Arc<MessagePool<M>>,
        genesis: Arc<Tipset>,
        message_processing_strategy: PubsubMessageProcessingStrategy,
        block_delay: u32,
        stateless_mode: bool,
    ) -> Result<Option<(FullTipset, PeerId)>, ChainMuxerError> {
        let (tipset, source) = match event {
            NetworkEvent::HelloRequestInbound => {
                metrics::LIBP2P_MESSAGE_TOTAL
                    .get_or_create(&metrics::values::HELLO_REQUEST_INBOUND)
                    .inc();
                return Ok(None);
            }
            NetworkEvent::HelloResponseOutbound { request, source } => {
                metrics::LIBP2P_MESSAGE_TOTAL
                    .get_or_create(&metrics::values::HELLO_RESPONSE_OUTBOUND)
                    .inc();
                let tipset_keys = TipsetKey::from(request.heaviest_tip_set.clone());
                network.peer_manager().update_peer_head(
                    source,
                    if let Ok(Some(ts)) = Tipset::load(chain_store.blockstore(), &tipset_keys) {
                        Either::Right(Arc::new(ts))
                    } else {
                        Either::Left(tipset_keys.clone())
                    },
                );
                let tipset = match Self::get_full_tipset(
                    network.clone(),
                    chain_store.clone(),
                    source,
                    tipset_keys,
                )
                .await
                {
                    Ok(tipset) => tipset,
                    Err(why) => {
                        debug!("Querying full tipset failed: {}", why);
                        return Err(why);
                    }
                };
                (tipset, source)
            }
            NetworkEvent::HelloRequestOutbound => {
                metrics::LIBP2P_MESSAGE_TOTAL
                    .get_or_create(&metrics::values::HELLO_REQUEST_OUTBOUND)
                    .inc();
                return Ok(None);
            }
            NetworkEvent::HelloResponseInbound => {
                metrics::LIBP2P_MESSAGE_TOTAL
                    .get_or_create(&metrics::values::HELLO_RESPONSE_INBOUND)
                    .inc();
                return Ok(None);
            }
            NetworkEvent::PeerConnected(peer_id) => {
                metrics::LIBP2P_MESSAGE_TOTAL
                    .get_or_create(&metrics::values::PEER_CONNECTED)
                    .inc();
                // Spawn and immediately move on to the next event
                tokio::task::spawn(Self::handle_peer_connected_event(
                    network.clone(),
                    chain_store.clone(),
                    peer_id,
                    *genesis.block_headers().first().cid(),
                ));
                return Ok(None);
            }
            NetworkEvent::PeerDisconnected(peer_id) => {
                metrics::LIBP2P_MESSAGE_TOTAL
                    .get_or_create(&metrics::values::PEER_DISCONNECTED)
                    .inc();
                // Spawn and immediately move on to the next event
                tokio::task::spawn(Self::handle_peer_disconnected_event(
                    network.clone(),
                    peer_id,
                ));
                return Ok(None);
            }
            NetworkEvent::PubsubMessage { source, message } => match message {
                PubsubMessage::Block(b) => {
                    metrics::LIBP2P_MESSAGE_TOTAL
                        .get_or_create(&metrics::values::PUBSUB_BLOCK)
                        .inc();
                    if stateless_mode {
                        return Ok(None);
                    }
                    // Assemble full tipset from block only in stateful mode
                    let tipset =
                        Self::gossipsub_block_to_full_tipset(b, source, network.clone()).await?;
                    (tipset, source)
                }
                PubsubMessage::Message(m) => {
                    metrics::LIBP2P_MESSAGE_TOTAL
                        .get_or_create(&metrics::values::PUBSUB_MESSAGE)
                        .inc();
                    if let PubsubMessageProcessingStrategy::Process = message_processing_strategy {
                        Self::handle_pubsub_message(mem_pool, m);
                    }
                    return Ok(None);
                }
            },
            NetworkEvent::ChainExchangeRequestOutbound => {
                metrics::LIBP2P_MESSAGE_TOTAL
                    .get_or_create(&metrics::values::CHAIN_EXCHANGE_REQUEST_OUTBOUND)
                    .inc();
                return Ok(None);
            }
            NetworkEvent::ChainExchangeResponseInbound => {
                metrics::LIBP2P_MESSAGE_TOTAL
                    .get_or_create(&metrics::values::CHAIN_EXCHANGE_RESPONSE_INBOUND)
                    .inc();
                return Ok(None);
            }
            NetworkEvent::ChainExchangeRequestInbound => {
                metrics::LIBP2P_MESSAGE_TOTAL
                    .get_or_create(&metrics::values::CHAIN_EXCHANGE_REQUEST_INBOUND)
                    .inc();
                return Ok(None);
            }
            NetworkEvent::ChainExchangeResponseOutbound => {
                metrics::LIBP2P_MESSAGE_TOTAL
                    .get_or_create(&metrics::values::CHAIN_EXCHANGE_RESPONSE_OUTBOUND)
                    .inc();
                return Ok(None);
            }
        };

        // Update the peer head
<<<<<<< HEAD
        network
            .peer_manager()
            .update_peer_head(source, Arc::new(tipset.clone().into_tipset()));
=======
        network.peer_manager().update_peer_head(
            source,
            Either::Right(Arc::new(tipset.clone().into_tipset())),
        );
>>>>>>> e1b80c9a

        if tipset.epoch() + (SECONDS_IN_DAY / block_delay as i64)
            < chain_store.heaviest_tipset().epoch()
        {
            debug!(
                "Skip processing tipset at epoch {} from {source} that is too old",
                tipset.epoch()
            );
            return Ok(None);
        }

        // Validate tipset
        if let Err(why) = TipsetValidator(&tipset).validate(
            chain_store.clone(),
            bad_block_cache.clone(),
            genesis.clone(),
            block_delay,
        ) {
            metrics::INVALID_TIPSET_TOTAL.inc();
            warn!(
                "Validating tipset received through GossipSub failed: {}",
                why
            );
            return Err(why.into());
        }

        // Store block messages in the block store
        for block in tipset.blocks() {
            block.persist(&chain_store.db)?;
        }

        // This is needed for the Ethereum mapping
        chain_store.put_tipset_key(tipset.key())?;

        Ok(Some((tipset, source)))
    }

    fn stateless_node(&self) -> ChainMuxerFuture<(), ChainMuxerError> {
        let p2p_messages = self.net_handler.clone();
        let chain_store = self.state_manager.chain_store().clone();
        let network = self.network.clone();
        let genesis = self.genesis.clone();
        let bad_block_cache = self.bad_blocks.clone();
        let mem_pool = self.mpool.clone();
        let block_delay = self.state_manager.chain_config().block_delay_secs;
        let stateless_mode = self.stateless_mode;

        let future = async move {
            loop {
                let event = match p2p_messages.recv_async().await {
                    Ok(event) => event,
                    Err(why) => {
                        debug!("Receiving event from p2p event stream failed: {why}");
                        return Err(ChainMuxerError::P2PEventStreamReceive(why.to_string()));
                    }
                };

                match Self::process_gossipsub_event(
                    event,
                    network.clone(),
                    chain_store.clone(),
                    bad_block_cache.clone(),
                    mem_pool.clone(),
                    genesis.clone(),
                    PubsubMessageProcessingStrategy::DoNotProcess,
                    block_delay,
                    stateless_mode,
                )
                .await
                {
                    Ok(_) => {}
                    Err(why) => {
                        debug!("Processing GossipSub event failed: {why:?}");
                    }
                };
            }
        };

        Box::pin(future)
    }

    fn evaluate_network_head(&self) -> ChainMuxerFuture<NetworkHeadEvaluation, ChainMuxerError> {
        let p2p_messages = self.net_handler.clone();
        let chain_store = self.state_manager.chain_store().clone();
        let network = self.network.clone();
        let genesis = self.genesis.clone();
        let genesis_timestamp = self.genesis.block_headers().first().timestamp;
        let bad_block_cache = self.bad_blocks.clone();
        let mem_pool = self.mpool.clone();
        let tipset_sample_size = self.state_manager.sync_config().tipset_sample_size;
        let block_delay = self.state_manager.chain_config().block_delay_secs;
        let stateless_mode = self.stateless_mode;

        let evaluator = async move {
            // If `local_epoch >= now_epoch`, return `NetworkHeadEvaluation::InSync`
            // and enter FOLLOW mode directly instead of waiting to collect `tipset_sample_size` tipsets.
            // Otherwise in some conditions, `forest-cli sync wait` takes very long to exit (only when the node enters FOLLOW mode)
            match (
                chain_store.heaviest_tipset().epoch(),
                calculate_expected_epoch(
                    chrono::Utc::now().timestamp() as u64,
                    genesis_timestamp,
                    block_delay,
                ) as i64,
            ) {
                (local_epoch, now_epoch) if local_epoch >= now_epoch => {
                    return Ok(NetworkHeadEvaluation::InSync)
                }
                (local_epoch, now_epoch) => {
                    info!("local head is behind the network, local_epoch: {local_epoch}, now_epoch: {now_epoch}");
                }
            };

            let mut tipsets = Vec::with_capacity(tipset_sample_size);
            while tipsets.len() < tipset_sample_size {
                let event = match p2p_messages.recv_async().await {
                    Ok(event) => event,
                    Err(why) => {
                        debug!("Receiving event from p2p event stream failed: {}", why);
                        return Err(ChainMuxerError::P2PEventStreamReceive(why.to_string()));
                    }
                };

                let (tipset, _) = match Self::process_gossipsub_event(
                    event,
                    network.clone(),
                    chain_store.clone(),
                    bad_block_cache.clone(),
                    mem_pool.clone(),
                    genesis.clone(),
                    PubsubMessageProcessingStrategy::Process,
                    block_delay,
                    stateless_mode,
                )
                .await
                {
                    Ok(Some((tipset, source))) => (tipset, source),
                    Ok(None) => continue,
                    Err(why) => {
                        debug!("Processing GossipSub event failed: {:?}", why);
                        continue;
                    }
                };

                let now_epoch = calculate_expected_epoch(
                    chrono::Utc::now().timestamp() as u64,
                    genesis_timestamp,
                    block_delay,
                ) as i64;
                let is_block_valid = |block: &Block| -> bool {
                    let header = &block.header;
                    if !header.is_within_clock_drift() {
                        warn!(
                            "Skipping tipset with invalid block timestamp from the future, now_epoch: {now_epoch}, epoch: {}, timestamp: {}",
                            header.epoch, header.timestamp
                        );
                        false
                    } else if tipset.epoch() > now_epoch {
                        warn!(
                                "Skipping tipset with invalid epoch from the future, now_epoch: {now_epoch}, epoch: {}, timestamp: {}",
                                header.epoch, header.timestamp
                            );
                        false
                    } else {
                        true
                    }
                };

                if tipset.blocks().iter().all(is_block_valid) {
                    // Add to tipset sample
                    tipsets.push(tipset);
                }
            }

            // Find the heaviest tipset in the sample
            // Unwrapping is safe because we ensure the sample size is not 0
            let network_head = tipsets
                .into_iter()
                .max_by_key(|ts| ts.weight().clone())
                .unwrap();

            // Query the heaviest tipset in the store
            let local_head = chain_store.heaviest_tipset();

            // We are in sync if the local head weight is heavier or
            // as heavy as the network head
            if local_head.weight() >= network_head.weight() {
                return Ok(NetworkHeadEvaluation::InSync);
            }
            // We are in range if the network epoch is only 1 ahead of the local epoch
            if (network_head.epoch() - local_head.epoch()) == 1 {
                return Ok(NetworkHeadEvaluation::InRange { network_head });
            }
            // Local node is behind the network and we need to do an initial sync
            Ok(NetworkHeadEvaluation::Behind {
                network_head,
                local_head,
            })
        };

        Box::pin(evaluator)
    }

    fn bootstrap(
        &self,
        network_head: FullTipset,
        local_head: Arc<Tipset>,
    ) -> ChainMuxerFuture<(), ChainMuxerError> {
        // Instantiate a TipsetRangeSyncer
        let trs_state_manager = self.state_manager.clone();
        let trs_bad_block_cache = self.bad_blocks.clone();
        let trs_chain_store = self.state_manager.chain_store().clone();
        let trs_network = self.network.clone();
        let trs_tracker = self.worker_state.clone();
        let trs_genesis = self.genesis.clone();
        let tipset_range_syncer: ChainMuxerFuture<(), ChainMuxerError> = Box::pin(async move {
            let network_head_epoch = network_head.epoch();
            let tipset_range_syncer = match TipsetRangeSyncer::new(
                trs_tracker,
                Arc::new(network_head.into_tipset()),
                local_head,
                trs_state_manager,
                trs_network,
                trs_chain_store,
                trs_bad_block_cache,
                trs_genesis,
            ) {
                Ok(tipset_range_syncer) => tipset_range_syncer,
                Err(why) => {
                    metrics::TIPSET_RANGE_SYNC_FAILURE_TOTAL.inc();
                    return Err(ChainMuxerError::TipsetRangeSyncer(why));
                }
            };

            tipset_range_syncer
                .await
                .map_err(ChainMuxerError::TipsetRangeSyncer)?;

            metrics::HEAD_EPOCH.set(network_head_epoch);

            Ok(())
        });

        // The stream processor _must_ only error if the stream ends
        let p2p_messages = self.net_handler.clone();
        let chain_store = self.state_manager.chain_store().clone();
        let network = self.network.clone();
        let genesis = self.genesis.clone();
        let bad_block_cache = self.bad_blocks.clone();
        let mem_pool = self.mpool.clone();
        let block_delay = self.state_manager.chain_config().block_delay_secs;
        let stateless_mode = self.stateless_mode;
        let stream_processor: ChainMuxerFuture<(), ChainMuxerError> = Box::pin(async move {
            loop {
                let event = match p2p_messages.recv_async().await {
                    Ok(event) => event,
                    Err(why) => {
                        debug!("Receiving event from p2p event stream failed: {}", why);
                        return Err(ChainMuxerError::P2PEventStreamReceive(why.to_string()));
                    }
                };

                let (_tipset, _) = match Self::process_gossipsub_event(
                    event,
                    network.clone(),
                    chain_store.clone(),
                    bad_block_cache.clone(),
                    mem_pool.clone(),
                    genesis.clone(),
                    PubsubMessageProcessingStrategy::DoNotProcess,
                    block_delay,
                    stateless_mode,
                )
                .await
                {
                    Ok(Some((tipset, source))) => (tipset, source),
                    Ok(None) => continue,
                    Err(why) => {
                        debug!("Processing GossipSub event failed: {:?}", why);
                        continue;
                    }
                };

                // Drop tipsets while we are bootstrapping
            }
        });

        let mut tasks = FuturesUnordered::new();
        tasks.push(tipset_range_syncer);
        tasks.push(stream_processor);

        Box::pin(async move {
            // The stream processor will not return unless the p2p event stream is closed.
            // In this case it will return with an error. Only wait for one task
            // to complete before returning to the caller
            match tasks.next().await {
                Some(Ok(_)) => Ok(()),
                Some(Err(e)) => Err(e),
                // This arm is reliably unreachable because the FuturesUnordered
                // has two futures and we only wait for one before returning
                None => unreachable!(),
            }
        })
    }

    fn follow(&self, tipset_opt: Option<FullTipset>) -> ChainMuxerFuture<(), ChainMuxerError> {
        // Instantiate a TipsetProcessor
        let tp_state_manager = self.state_manager.clone();
        let tp_network = self.network.clone();
        let tp_chain_store = self.state_manager.chain_store().clone();
        let tp_bad_block_cache = self.bad_blocks.clone();
        let tp_tipset_receiver = self.tipset_receiver.clone();
        let tp_tracker = self.worker_state.clone();
        let tp_genesis = self.genesis.clone();
        enum UnexpectedReturnKind {
            TipsetProcessor,
        }
        let tipset_processor: ChainMuxerFuture<UnexpectedReturnKind, ChainMuxerError> =
            Box::pin(async move {
                TipsetProcessor::new(
                    tp_tracker,
                    Box::pin(tp_tipset_receiver.into_stream()),
                    tp_state_manager,
                    tp_network,
                    tp_chain_store,
                    tp_bad_block_cache,
                    tp_genesis,
                )
                .await
                .map_err(ChainMuxerError::TipsetProcessor)?;

                Ok(UnexpectedReturnKind::TipsetProcessor)
            });

        // The stream processor _must_ only error if the p2p event stream ends or if the
        // tipset channel is unexpectedly closed
        let p2p_messages = self.net_handler.clone();
        let chain_store = self.state_manager.chain_store().clone();
        let network = self.network.clone();
        let genesis = self.genesis.clone();
        let bad_block_cache = self.bad_blocks.clone();
        let mem_pool = self.mpool.clone();
        let tipset_sender = self.tipset_sender.clone();
        let block_delay = self.state_manager.chain_config().block_delay_secs;
        let stateless_mode = self.stateless_mode;
        let stream_processor: ChainMuxerFuture<UnexpectedReturnKind, ChainMuxerError> = Box::pin(
            async move {
                // If a tipset has been provided, pass it to the tipset processor
                if let Some(tipset) = tipset_opt {
                    if let Err(why) = tipset_sender
                        .send_async(Arc::new(tipset.into_tipset()))
                        .await
                    {
                        debug!("Sending tipset to TipsetProcessor failed: {}", why);
                        return Err(ChainMuxerError::TipsetChannelSend(why.to_string()));
                    };
                }
                loop {
                    let event = match p2p_messages.recv_async().await {
                        Ok(event) => event,
                        Err(why) => {
                            debug!("Receiving event from p2p event stream failed: {}", why);
                            return Err(ChainMuxerError::P2PEventStreamReceive(why.to_string()));
                        }
                    };

                    let (tipset, _) = match Self::process_gossipsub_event(
                        event,
                        network.clone(),
                        chain_store.clone(),
                        bad_block_cache.clone(),
                        mem_pool.clone(),
                        genesis.clone(),
                        PubsubMessageProcessingStrategy::Process,
                        block_delay,
                        stateless_mode,
                    )
                    .await
                    {
                        Ok(Some((tipset, source))) => (tipset, source),
                        Ok(None) => continue,
                        Err(why) => {
                            debug!("Processing GossipSub event failed: {:?}", why);
                            continue;
                        }
                    };

                    // Validate that the tipset is heavier that the heaviest
                    // tipset in the store
                    if tipset.weight() < chain_store.heaviest_tipset().weight() {
                        // Only send heavier Tipsets to the TipsetProcessor
                        trace!("Dropping tipset [Key = {:?}] that is not heavier than the heaviest tipset in the store", tipset.key());
                        continue;
                    }

                    if let Err(why) = tipset_sender
                        .send_async(Arc::new(tipset.into_tipset()))
                        .await
                    {
                        debug!("Sending tipset to TipsetProcessor failed: {}", why);
                        return Err(ChainMuxerError::TipsetChannelSend(why.to_string()));
                    };
                }
            },
        );

        let mut tasks = FuturesUnordered::new();
        tasks.push(tipset_processor);
        tasks.push(stream_processor);

        Box::pin(async move {
            // Only wait for one of the tasks to complete before returning to the caller
            match tasks.next().await {
                // Either the TipsetProcessor or the StreamProcessor has returned.
                // Both of these should be long running, so we have to return control
                // back to caller in order to direct the next action.
                Some(Ok(kind)) => {
                    // Log the expected return
                    match kind {
                        UnexpectedReturnKind::TipsetProcessor => {
                            Err(ChainMuxerError::NetworkFollowingFailure(String::from(
                                "Tipset processor unexpectedly returned",
                            )))
                        }
                    }
                }
                Some(Err(e)) => {
                    error!("Following the network failed unexpectedly: {}", e);
                    Err(e)
                }
                // This arm is reliably unreachable because the FuturesUnordered
                // has two futures and we only resolve one before returning
                None => unreachable!(),
            }
        })
    }
}

enum ChainMuxerState {
    Idle,
    Connect(ChainMuxerFuture<NetworkHeadEvaluation, ChainMuxerError>),
    Bootstrap(ChainMuxerFuture<(), ChainMuxerError>),
    Follow(ChainMuxerFuture<(), ChainMuxerError>),
    /// In stateless mode, forest still connects to the P2P swarm but does not sync to HEAD.
    Stateless(ChainMuxerFuture<(), ChainMuxerError>),
}

impl<DB, M> Future for ChainMuxer<DB, M>
where
    DB: Blockstore + Sync + Send + 'static,
    M: Provider + Sync + Send + 'static,
{
    type Output = ChainMuxerError;

    fn poll(mut self: Pin<&mut Self>, cx: &mut Context) -> Poll<Self::Output> {
        loop {
            match self.state {
                ChainMuxerState::Idle => {
                    if self.stateless_mode {
                        info!("Running chain muxer in stateless mode...");
                        self.state = ChainMuxerState::Stateless(self.stateless_node());
                    } else if self.state_manager.sync_config().tipset_sample_size == 0 {
                        // A standalone node might use this option to not be stuck waiting for P2P
                        // messages.
                        info!("Skip evaluating network head, assume in-sync.");
                        self.state = ChainMuxerState::Follow(self.follow(None));
                    } else {
                        // Create the connect future and set the state to connect
                        info!("Evaluating network head...");
                        self.state = ChainMuxerState::Connect(self.evaluate_network_head());
                    }
                }
                ChainMuxerState::Stateless(ref mut future) => {
                    if let Err(why) = std::task::ready!(future.as_mut().poll(cx)) {
                        return Poll::Ready(why);
                    }
                }
                ChainMuxerState::Connect(ref mut connect) => match connect.as_mut().poll(cx) {
                    Poll::Ready(Ok(evaluation)) => match evaluation {
                        NetworkHeadEvaluation::Behind {
                            network_head,
                            local_head,
                        } => {
                            info!("Local node is behind the network, starting BOOTSTRAP from LOCAL_HEAD = {} -> NETWORK_HEAD = {}", local_head.epoch(), network_head.epoch());
                            self.state = ChainMuxerState::Bootstrap(
                                self.bootstrap(network_head, local_head),
                            );
                        }
                        NetworkHeadEvaluation::InRange { network_head } => {
                            info!("Local node is within range of the NETWORK_HEAD = {}, starting FOLLOW", network_head.epoch());
                            self.state = ChainMuxerState::Follow(self.follow(Some(network_head)));
                        }
                        NetworkHeadEvaluation::InSync => {
                            info!("Local node is in sync with the network");
                            self.state = ChainMuxerState::Follow(self.follow(None));
                        }
                    },
                    Poll::Ready(Err(why)) => {
                        error!(
                            "Evaluating the network head failed, retrying. Error = {:?}",
                            why
                        );
                        metrics::NETWORK_HEAD_EVALUATION_ERRORS.inc();
                        self.state = ChainMuxerState::Idle;

                        // By default bail on errors
                        return Poll::Ready(why);
                    }
                    Poll::Pending => return Poll::Pending,
                },
                ChainMuxerState::Bootstrap(ref mut bootstrap) => {
                    match bootstrap.as_mut().poll(cx) {
                        Poll::Ready(Ok(_)) => {
                            info!("Bootstrap successfully completed, now evaluating the network head to ensure the node is in sync");
                            self.state = ChainMuxerState::Idle;
                        }
                        Poll::Ready(Err(why)) => {
                            error!("Bootstrapping failed, re-evaluating the network head to retry the bootstrap. Error = {:?}", why);
                            metrics::BOOTSTRAP_ERRORS.inc();
                            self.state = ChainMuxerState::Idle;
                        }
                        Poll::Pending => return Poll::Pending,
                    }
                }
                ChainMuxerState::Follow(ref mut follow) => match follow.as_mut().poll(cx) {
                    Poll::Ready(Ok(_)) => {
                        error!("Following the network unexpectedly ended without an error; restarting the sync process.");
                        metrics::FOLLOW_NETWORK_INTERRUPTIONS.inc();
                        self.state = ChainMuxerState::Idle;
                    }
                    Poll::Ready(Err(why)) => {
                        error!("Following the network failed, restarted. Error = {:?}", why);
                        metrics::FOLLOW_NETWORK_ERRORS.inc();
                        self.state = ChainMuxerState::Idle;
                    }
                    Poll::Pending => {
                        let tp_tracker = self.worker_state.clone();
                        tp_tracker
                            .write()
                            .set_stage(crate::chain_sync::SyncStage::Complete);

                        return Poll::Pending;
                    }
                },
            }
        }
    }
}<|MERGE_RESOLUTION|>--- conflicted
+++ resolved
@@ -490,16 +490,10 @@
         };
 
         // Update the peer head
-<<<<<<< HEAD
-        network
-            .peer_manager()
-            .update_peer_head(source, Arc::new(tipset.clone().into_tipset()));
-=======
         network.peer_manager().update_peer_head(
             source,
             Either::Right(Arc::new(tipset.clone().into_tipset())),
         );
->>>>>>> e1b80c9a
 
         if tipset.epoch() + (SECONDS_IN_DAY / block_delay as i64)
             < chain_store.heaviest_tipset().epoch()
