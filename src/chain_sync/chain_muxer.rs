// Copyright 2019-2024 ChainSafe Systems
// SPDX-License-Identifier: Apache-2.0, MIT

use std::{
    pin::Pin,
    sync::Arc,
    task::{Context, Poll},
    time::SystemTime,
};

use crate::chain::{ChainStore, Error as ChainStoreError};
use crate::chain_sync::{
    bad_block_cache::BadBlockCache,
    metrics,
    network_context::SyncNetworkContext,
    sync_state::SyncState,
    tipset_syncer::{
        TipsetProcessor, TipsetProcessorError, TipsetRangeSyncer, TipsetRangeSyncerError,
    },
    validation::{TipsetValidationError, TipsetValidator},
};
use crate::libp2p::{
    hello::HelloRequest, NetworkEvent, NetworkMessage, PeerId, PeerManager, PubsubMessage,
};
use crate::message::SignedMessage;
use crate::message_pool::{MessagePool, Provider};
use crate::shim::{clock::SECONDS_IN_DAY, message::Message};
use crate::state_manager::StateManager;
use crate::{
    blocks::{Block, CreateTipsetError, FullTipset, GossipBlock, Tipset, TipsetKey},
    networks::calculate_expected_epoch,
};
use cid::Cid;
use futures::{
    future::{try_join_all, Future},
    stream::FuturesUnordered,
    try_join, StreamExt,
};
use fvm_ipld_blockstore::Blockstore;
use itertools::Itertools;
use parking_lot::RwLock;
use serde::{Deserialize, Serialize};
use thiserror::Error;
use tracing::{debug, error, info, trace, warn};

// Sync the messages for one or many tipsets @ a time
// Lotus uses a window size of 8: https://github.com/filecoin-project/lotus/blob/c1d22d8b3298fdce573107413729be608e72187d/chain/sync.go#L56
const DEFAULT_REQUEST_WINDOW: usize = 8;
const DEFAULT_TIPSET_SAMPLE_SIZE: usize = 1;
const DEFAULT_RECENT_STATE_ROOTS: i64 = 2000;

pub(in crate::chain_sync) type WorkerState = Arc<RwLock<SyncState>>;

type ChainMuxerFuture<T, E> = Pin<Box<dyn Future<Output = Result<T, E>> + Send>>;

#[derive(Debug, Error)]
pub enum ChainMuxerError {
    #[error("Tipset processor error: {0}")]
    TipsetProcessor(#[from] TipsetProcessorError),
    #[error("Tipset range syncer error: {0}")]
    TipsetRangeSyncer(#[from] TipsetRangeSyncerError),
    #[error("Tipset validation error: {0}")]
    TipsetValidator(#[from] Box<TipsetValidationError>),
    #[error("Sending tipset on channel failed: {0}")]
    TipsetChannelSend(String),
    #[error("Receiving p2p network event failed: {0}")]
    P2PEventStreamReceive(String),
    #[error("Chain store error: {0}")]
    ChainStore(#[from] ChainStoreError),
    #[error("Chain exchange: {0}")]
    ChainExchange(String),
    #[error("Bitswap: {0}")]
    Bitswap(String),
    #[error("Block error: {0}")]
    Block(#[from] CreateTipsetError),
    #[error("Following network unexpectedly failed: {0}")]
    NetworkFollowingFailure(String),
}

/// Structure that defines syncing configuration options
#[derive(Debug, Deserialize, Serialize, Clone, PartialEq, Eq)]
#[cfg_attr(test, derive(derive_quickcheck_arbitrary::Arbitrary))]
pub struct SyncConfig {
    /// Request window length for tipsets during chain exchange
    #[cfg_attr(test, arbitrary(gen(|g| u32::arbitrary(g) as _)))]
    pub request_window: usize,
    /// Number of recent state roots to keep in the database after `sync`
    /// and to include in the exported snapshot.
    pub recent_state_roots: i64,
    /// Sample size of tipsets to acquire before determining what the network
    /// head is
    #[cfg_attr(test, arbitrary(gen(|g| u32::arbitrary(g) as _)))]
    pub tipset_sample_size: usize,
}

impl Default for SyncConfig {
    fn default() -> Self {
        Self {
            request_window: DEFAULT_REQUEST_WINDOW,
            recent_state_roots: DEFAULT_RECENT_STATE_ROOTS,
            tipset_sample_size: DEFAULT_TIPSET_SAMPLE_SIZE,
        }
    }
}

/// Represents the result of evaluating the network head tipset against the
/// local head tipset
enum NetworkHeadEvaluation {
    /// Local head is behind the network and needs move into the BOOTSTRAP state
    Behind {
        network_head: FullTipset,
        local_head: Arc<Tipset>,
    },
    /// Local head is the direct ancestor of the network head. The node should
    /// move into the FOLLOW state and immediately sync the network head
    InRange { network_head: FullTipset },
    /// Local head is at the same height as the network head. The node should
    /// move into the FOLLOW state and wait for new tipsets
    InSync,
}

/// Represents whether received messages should be added to message pool
enum PubsubMessageProcessingStrategy {
    /// Messages should be added to the message pool
    Process,
    /// Message _should not_ be added to the message pool
    DoNotProcess,
}

/// The `ChainMuxer` handles events from the P2P network and orchestrates the
/// chain synchronization.
pub struct ChainMuxer<DB, M> {
    /// State of the `ChainSyncer` `Future` implementation
    state: ChainMuxerState,

    /// Syncing state of chain sync workers.
    worker_state: WorkerState,

    /// manages retrieving and updates state objects
    state_manager: Arc<StateManager<DB>>,

    /// Context to be able to send requests to P2P network
    network: SyncNetworkContext<DB>,

    /// Genesis tipset
    genesis: Arc<Tipset>,

    /// Bad blocks cache, updates based on invalid state transitions.
    /// Will mark any invalid blocks and all children as bad in this bounded
    /// cache
    bad_blocks: Arc<BadBlockCache>,

    /// Incoming network events to be handled by synchronizer
    net_handler: flume::Receiver<NetworkEvent>,

    /// Message pool
    mpool: Arc<MessagePool<M>>,

    /// Tipset channel sender
    tipset_sender: flume::Sender<Arc<Tipset>>,

    /// Tipset channel receiver
    tipset_receiver: flume::Receiver<Arc<Tipset>>,

    /// When `stateless_mode` is true, forest connects to the P2P network but does not sync to HEAD.
    stateless_mode: bool,
}

impl<DB, M> ChainMuxer<DB, M>
where
    DB: Blockstore + Sync + Send + 'static,
    M: Provider + Sync + Send + 'static,
{
    #[allow(clippy::too_many_arguments)]
    pub fn new(
        state_manager: Arc<StateManager<DB>>,
        peer_manager: Arc<PeerManager>,
        mpool: Arc<MessagePool<M>>,
        network_send: flume::Sender<NetworkMessage>,
        network_rx: flume::Receiver<NetworkEvent>,
        genesis: Arc<Tipset>,
        tipset_sender: flume::Sender<Arc<Tipset>>,
        tipset_receiver: flume::Receiver<Arc<Tipset>>,
        stateless_mode: bool,
    ) -> Result<Self, ChainMuxerError> {
        let network =
            SyncNetworkContext::new(network_send, peer_manager, state_manager.blockstore_owned());

        Ok(Self {
            state: ChainMuxerState::Idle,
            worker_state: Default::default(),
            network,
            genesis,
            bad_blocks: Arc::new(BadBlockCache::default()),
            net_handler: network_rx,
            mpool,
            tipset_sender,
            tipset_receiver,
            state_manager,
            stateless_mode,
        })
    }

    /// Returns a clone of the bad blocks cache to be used outside of chain
    /// sync.
    pub fn bad_blocks_cloned(&self) -> Arc<BadBlockCache> {
        self.bad_blocks.clone()
    }

    /// Returns a cloned `Arc` of the sync worker state.
    pub fn sync_state_cloned(&self) -> WorkerState {
        self.worker_state.clone()
    }

    async fn get_full_tipset(
        network: SyncNetworkContext<DB>,
        chain_store: Arc<ChainStore<DB>>,
        peer_id: PeerId,
        tipset_keys: TipsetKey,
    ) -> Result<FullTipset, ChainMuxerError> {
        // Attempt to load from the store
        if let Ok(full_tipset) = Self::load_full_tipset(chain_store, tipset_keys.clone()) {
            return Ok(full_tipset);
        }
        // Load from the network
        network
            .chain_exchange_fts(Some(peer_id), &tipset_keys.clone())
            .await
            .map_err(ChainMuxerError::ChainExchange)
    }

    fn load_full_tipset(
        chain_store: Arc<ChainStore<DB>>,
        tipset_keys: TipsetKey,
    ) -> Result<FullTipset, ChainMuxerError> {
        // Retrieve tipset from store based on passed in TipsetKey
        let ts = chain_store.chain_index.load_required_tipset(&tipset_keys)?;

        let blocks: Vec<_> = ts
            .block_headers()
            .iter()
            .map(|header| -> Result<Block, ChainMuxerError> {
                let (bls_msgs, secp_msgs) =
                    crate::chain::block_messages(chain_store.blockstore(), header)?;
                Ok(Block {
                    header: header.clone(),
                    bls_messages: bls_msgs,
                    secp_messages: secp_msgs,
                })
            })
            .try_collect()?;

        // Construct FullTipset
        let fts = FullTipset::new(blocks)?;
        Ok(fts)
    }

    async fn handle_peer_connected_event(
        network: SyncNetworkContext<DB>,
        chain_store: Arc<ChainStore<DB>>,
        peer_id: PeerId,
        genesis_block_cid: Cid,
    ) {
        // Query the heaviest TipSet from the store
        if network.peer_manager().is_peer_new(&peer_id) {
            // Since the peer is new, send them a hello request
            // Query the heaviest TipSet from the store
            let heaviest = chain_store.heaviest_tipset();
            let request = HelloRequest {
                heaviest_tip_set: heaviest.cids(),
                heaviest_tipset_height: heaviest.epoch(),
                heaviest_tipset_weight: heaviest.weight().clone().into(),
                genesis_cid: genesis_block_cid,
            };
            let (peer_id, moment_sent, response) =
                match network.hello_request(peer_id, request).await {
                    Ok(response) => response,
                    Err(e) => {
                        debug!("Hello request failed: {}", e);
                        return;
                    }
                };
            let dur = SystemTime::now()
                .duration_since(moment_sent)
                .unwrap_or_default();

            // Update the peer metadata based on the response
            match response {
                Some(_) => {
                    network.peer_manager().log_success(&peer_id, dur);
                }
                None => {
                    network.peer_manager().log_failure(&peer_id, dur);
                }
            }
        }
    }

    async fn handle_peer_disconnected_event(network: SyncNetworkContext<DB>, peer_id: PeerId) {
        network.peer_manager().remove_peer(&peer_id);
        network.peer_manager().unmark_peer_bad(&peer_id);
    }

    async fn gossipsub_block_to_full_tipset(
        block: GossipBlock,
        source: PeerId,
        network: SyncNetworkContext<DB>,
    ) -> Result<FullTipset, ChainMuxerError> {
        debug!(
            "Received block over GossipSub: {} height {} from {}",
            block.header.cid(),
            block.header.epoch,
            source,
        );

        let epoch = block.header.epoch;

        debug!(
            "Getting messages of gossipblock, epoch: {epoch}, block: {}",
            block.header.cid()
        );
        // Get bls_message in the store or over Bitswap
        let bls_messages: Vec<_> = block
            .bls_messages
            .into_iter()
            .map(|m| network.bitswap_get::<Message>(m, Some(epoch)))
            .collect();

        // Get secp_messages in the store or over Bitswap
        let secp_messages: Vec<_> = block
            .secpk_messages
            .into_iter()
            .map(|m| network.bitswap_get::<SignedMessage>(m, Some(epoch)))
            .collect();

        let (bls_messages, secp_messages) =
            match try_join!(try_join_all(bls_messages), try_join_all(secp_messages)) {
                Ok(msgs) => msgs,
                Err(e) => return Err(ChainMuxerError::Bitswap(e)),
            };

        let block = Block {
            header: block.header,
            bls_messages,
            secp_messages,
        };
        Ok(FullTipset::from(block))
    }

    fn handle_pubsub_message(mem_pool: Arc<MessagePool<M>>, message: SignedMessage) {
        if let Err(why) = mem_pool.add(message) {
            debug!(
                "GossipSub message could not be added to the mem pool: {}",
                why
            );
        }
    }

    #[allow(clippy::too_many_arguments)]
    async fn process_gossipsub_event(
        event: NetworkEvent,
        network: SyncNetworkContext<DB>,
        chain_store: Arc<ChainStore<DB>>,
        bad_block_cache: Arc<BadBlockCache>,
        mem_pool: Arc<MessagePool<M>>,
        genesis: Arc<Tipset>,
        message_processing_strategy: PubsubMessageProcessingStrategy,
        block_delay: u32,
        stateless_mode: bool,
    ) -> Result<Option<(FullTipset, PeerId)>, ChainMuxerError> {
        let (tipset, source) = match event {
            NetworkEvent::HelloRequestInbound => {
                metrics::LIBP2P_MESSAGE_TOTAL
                    .get_or_create(&metrics::values::HELLO_REQUEST_INBOUND)
                    .inc();
                return Ok(None);
            }
            NetworkEvent::HelloResponseOutbound { request, source } => {
                metrics::LIBP2P_MESSAGE_TOTAL
                    .get_or_create(&metrics::values::HELLO_RESPONSE_OUTBOUND)
                    .inc();
                let tipset_keys = TipsetKey::from(request.heaviest_tip_set.clone());
                let tipset = match Self::get_full_tipset(
                    network.clone(),
                    chain_store.clone(),
                    source,
                    tipset_keys,
                )
                .await
                {
                    Ok(tipset) => tipset,
                    Err(why) => {
                        debug!("Querying full tipset failed: {}", why);
                        return Err(why);
                    }
                };
                (tipset, source)
            }
            NetworkEvent::HelloRequestOutbound => {
                metrics::LIBP2P_MESSAGE_TOTAL
                    .get_or_create(&metrics::values::HELLO_REQUEST_OUTBOUND)
                    .inc();
                return Ok(None);
            }
            NetworkEvent::HelloResponseInbound => {
                metrics::LIBP2P_MESSAGE_TOTAL
                    .get_or_create(&metrics::values::HELLO_RESPONSE_INBOUND)
                    .inc();
                return Ok(None);
            }
            NetworkEvent::PeerConnected(peer_id) => {
                metrics::LIBP2P_MESSAGE_TOTAL
                    .get_or_create(&metrics::values::PEER_CONNECTED)
                    .inc();
                // Spawn and immediately move on to the next event
                tokio::task::spawn(Self::handle_peer_connected_event(
                    network.clone(),
                    chain_store.clone(),
                    peer_id,
                    *genesis.block_headers().first().cid(),
                ));
                return Ok(None);
            }
            NetworkEvent::PeerDisconnected(peer_id) => {
                metrics::LIBP2P_MESSAGE_TOTAL
                    .get_or_create(&metrics::values::PEER_DISCONNECTED)
                    .inc();
                // Spawn and immediately move on to the next event
                tokio::task::spawn(Self::handle_peer_disconnected_event(
                    network.clone(),
                    peer_id,
                ));
                return Ok(None);
            }
            NetworkEvent::PubsubMessage { source, message } => match message {
                PubsubMessage::Block(b) => {
                    metrics::LIBP2P_MESSAGE_TOTAL
                        .get_or_create(&metrics::values::PUBSUB_BLOCK)
                        .inc();
                    if stateless_mode {
                        return Ok(None);
                    }
                    // Assemble full tipset from block only in stateful mode
                    let tipset =
                        Self::gossipsub_block_to_full_tipset(b, source, network.clone()).await?;
                    (tipset, source)
                }
                PubsubMessage::Message(m) => {
                    metrics::LIBP2P_MESSAGE_TOTAL
                        .get_or_create(&metrics::values::PUBSUB_MESSAGE)
                        .inc();
                    if let PubsubMessageProcessingStrategy::Process = message_processing_strategy {
                        Self::handle_pubsub_message(mem_pool, m);
                    }
                    return Ok(None);
                }
            },
            NetworkEvent::ChainExchangeRequestOutbound => {
                metrics::LIBP2P_MESSAGE_TOTAL
                    .get_or_create(&metrics::values::CHAIN_EXCHANGE_REQUEST_OUTBOUND)
                    .inc();
                return Ok(None);
            }
            NetworkEvent::ChainExchangeResponseInbound => {
                metrics::LIBP2P_MESSAGE_TOTAL
                    .get_or_create(&metrics::values::CHAIN_EXCHANGE_RESPONSE_INBOUND)
                    .inc();
                return Ok(None);
            }
            NetworkEvent::ChainExchangeRequestInbound => {
                metrics::LIBP2P_MESSAGE_TOTAL
                    .get_or_create(&metrics::values::CHAIN_EXCHANGE_REQUEST_INBOUND)
                    .inc();
                return Ok(None);
            }
            NetworkEvent::ChainExchangeResponseOutbound => {
                metrics::LIBP2P_MESSAGE_TOTAL
                    .get_or_create(&metrics::values::CHAIN_EXCHANGE_RESPONSE_OUTBOUND)
                    .inc();
                return Ok(None);
            }
        };

        // Update the peer head
        network
            .peer_manager()
            .update_peer_head(source, Arc::new(tipset.clone().into_tipset()));

        if tipset.epoch() + (SECONDS_IN_DAY / block_delay as i64)
            < chain_store.heaviest_tipset().epoch()
        {
            debug!(
                "Skip processing tipset at epoch {} from {source} that is too old",
                tipset.epoch()
            );
            return Ok(None);
        }

        // Validate tipset
        if let Err(why) = TipsetValidator(&tipset).validate(
            chain_store.clone(),
            bad_block_cache.clone(),
            genesis.clone(),
            block_delay,
        ) {
            metrics::INVALID_TIPSET_TOTAL.inc();
            warn!(
                "Validating tipset received through GossipSub failed: {}",
                why
            );
            return Err(why.into());
        }

        // Store block messages in the block store
        for block in tipset.blocks() {
            block.persist(&chain_store.db)?;
        }

<<<<<<< HEAD
=======
        // This is needed for the Ethereum mapping
        chain_store.put_tipset_key(tipset.key())?;

        // Update the peer head
        network
            .peer_manager()
            .update_peer_head(source, Arc::new(tipset.clone().into_tipset()));

>>>>>>> 671c30c4
        Ok(Some((tipset, source)))
    }

    fn stateless_node(&self) -> ChainMuxerFuture<(), ChainMuxerError> {
        let p2p_messages = self.net_handler.clone();
        let chain_store = self.state_manager.chain_store().clone();
        let network = self.network.clone();
        let genesis = self.genesis.clone();
        let bad_block_cache = self.bad_blocks.clone();
        let mem_pool = self.mpool.clone();
        let block_delay = self.state_manager.chain_config().block_delay_secs;
        let stateless_mode = self.stateless_mode;

        let future = async move {
            loop {
                let event = match p2p_messages.recv_async().await {
                    Ok(event) => event,
                    Err(why) => {
                        debug!("Receiving event from p2p event stream failed: {why}");
                        return Err(ChainMuxerError::P2PEventStreamReceive(why.to_string()));
                    }
                };

                match Self::process_gossipsub_event(
                    event,
                    network.clone(),
                    chain_store.clone(),
                    bad_block_cache.clone(),
                    mem_pool.clone(),
                    genesis.clone(),
                    PubsubMessageProcessingStrategy::DoNotProcess,
                    block_delay,
                    stateless_mode,
                )
                .await
                {
                    Ok(_) => {}
                    Err(why) => {
                        debug!("Processing GossipSub event failed: {why:?}");
                    }
                };
            }
        };

        Box::pin(future)
    }

    fn evaluate_network_head(&self) -> ChainMuxerFuture<NetworkHeadEvaluation, ChainMuxerError> {
        let p2p_messages = self.net_handler.clone();
        let chain_store = self.state_manager.chain_store().clone();
        let network = self.network.clone();
        let genesis = self.genesis.clone();
        let genesis_timestamp = self.genesis.block_headers().first().timestamp;
        let bad_block_cache = self.bad_blocks.clone();
        let mem_pool = self.mpool.clone();
        let tipset_sample_size = self.state_manager.sync_config().tipset_sample_size;
        let block_delay = self.state_manager.chain_config().block_delay_secs;
        let stateless_mode = self.stateless_mode;

        let evaluator = async move {
            // If `local_epoch >= now_epoch`, return `NetworkHeadEvaluation::InSync`
            // and enter FOLLOW mode directly instead of waiting to collect `tipset_sample_size` tipsets.
            // Otherwise in some conditions, `forest-cli sync wait` takes very long to exit (only when the node enters FOLLOW mode)
            match (
                chain_store.heaviest_tipset().epoch(),
                calculate_expected_epoch(
                    chrono::Utc::now().timestamp() as u64,
                    genesis_timestamp,
                    block_delay,
                ) as i64,
            ) {
                (local_epoch, now_epoch) if local_epoch >= now_epoch => {
                    return Ok(NetworkHeadEvaluation::InSync)
                }
                (local_epoch, now_epoch) => {
                    info!("local head is behind the network, local_epoch: {local_epoch}, now_epoch: {now_epoch}");
                }
            };

            let mut tipsets = Vec::with_capacity(tipset_sample_size);
            while tipsets.len() < tipset_sample_size {
                let event = match p2p_messages.recv_async().await {
                    Ok(event) => event,
                    Err(why) => {
                        debug!("Receiving event from p2p event stream failed: {}", why);
                        return Err(ChainMuxerError::P2PEventStreamReceive(why.to_string()));
                    }
                };

                let (tipset, _) = match Self::process_gossipsub_event(
                    event,
                    network.clone(),
                    chain_store.clone(),
                    bad_block_cache.clone(),
                    mem_pool.clone(),
                    genesis.clone(),
                    PubsubMessageProcessingStrategy::Process,
                    block_delay,
                    stateless_mode,
                )
                .await
                {
                    Ok(Some((tipset, source))) => (tipset, source),
                    Ok(None) => continue,
                    Err(why) => {
                        debug!("Processing GossipSub event failed: {:?}", why);
                        continue;
                    }
                };

                let now_epoch = calculate_expected_epoch(
                    chrono::Utc::now().timestamp() as u64,
                    genesis_timestamp,
                    block_delay,
                ) as i64;
                let is_block_valid = |block: &Block| -> bool {
                    let header = &block.header;
                    if !header.is_within_clock_drift() {
                        warn!(
                            "Skipping tipset with invalid block timestamp from the future, now_epoch: {now_epoch}, epoch: {}, timestamp: {}",
                            header.epoch, header.timestamp
                        );
                        false
                    } else if tipset.epoch() > now_epoch {
                        warn!(
                                "Skipping tipset with invalid epoch from the future, now_epoch: {now_epoch}, epoch: {}, timestamp: {}",
                                header.epoch, header.timestamp
                            );
                        false
                    } else {
                        true
                    }
                };

                if tipset.blocks().iter().all(is_block_valid) {
                    // Add to tipset sample
                    tipsets.push(tipset);
                }
            }

            // Find the heaviest tipset in the sample
            // Unwrapping is safe because we ensure the sample size is not 0
            let network_head = tipsets
                .into_iter()
                .max_by_key(|ts| ts.weight().clone())
                .unwrap();

            // Query the heaviest tipset in the store
            let local_head = chain_store.heaviest_tipset();

            // We are in sync if the local head weight is heavier or
            // as heavy as the network head
            if local_head.weight() >= network_head.weight() {
                return Ok(NetworkHeadEvaluation::InSync);
            }
            // We are in range if the network epoch is only 1 ahead of the local epoch
            if (network_head.epoch() - local_head.epoch()) == 1 {
                return Ok(NetworkHeadEvaluation::InRange { network_head });
            }
            // Local node is behind the network and we need to do an initial sync
            Ok(NetworkHeadEvaluation::Behind {
                network_head,
                local_head,
            })
        };

        Box::pin(evaluator)
    }

    fn bootstrap(
        &self,
        network_head: FullTipset,
        local_head: Arc<Tipset>,
    ) -> ChainMuxerFuture<(), ChainMuxerError> {
        // Instantiate a TipsetRangeSyncer
        let trs_state_manager = self.state_manager.clone();
        let trs_bad_block_cache = self.bad_blocks.clone();
        let trs_chain_store = self.state_manager.chain_store().clone();
        let trs_network = self.network.clone();
        let trs_tracker = self.worker_state.clone();
        let trs_genesis = self.genesis.clone();
        let tipset_range_syncer: ChainMuxerFuture<(), ChainMuxerError> = Box::pin(async move {
            let network_head_epoch = network_head.epoch();
            let tipset_range_syncer = match TipsetRangeSyncer::new(
                trs_tracker,
                Arc::new(network_head.into_tipset()),
                local_head,
                trs_state_manager,
                trs_network,
                trs_chain_store,
                trs_bad_block_cache,
                trs_genesis,
            ) {
                Ok(tipset_range_syncer) => tipset_range_syncer,
                Err(why) => {
                    metrics::TIPSET_RANGE_SYNC_FAILURE_TOTAL.inc();
                    return Err(ChainMuxerError::TipsetRangeSyncer(why));
                }
            };

            tipset_range_syncer
                .await
                .map_err(ChainMuxerError::TipsetRangeSyncer)?;

            metrics::HEAD_EPOCH.set(network_head_epoch);

            Ok(())
        });

        // The stream processor _must_ only error if the stream ends
        let p2p_messages = self.net_handler.clone();
        let chain_store = self.state_manager.chain_store().clone();
        let network = self.network.clone();
        let genesis = self.genesis.clone();
        let bad_block_cache = self.bad_blocks.clone();
        let mem_pool = self.mpool.clone();
        let block_delay = self.state_manager.chain_config().block_delay_secs;
        let stateless_mode = self.stateless_mode;
        let stream_processor: ChainMuxerFuture<(), ChainMuxerError> = Box::pin(async move {
            loop {
                let event = match p2p_messages.recv_async().await {
                    Ok(event) => event,
                    Err(why) => {
                        debug!("Receiving event from p2p event stream failed: {}", why);
                        return Err(ChainMuxerError::P2PEventStreamReceive(why.to_string()));
                    }
                };

                let (_tipset, _) = match Self::process_gossipsub_event(
                    event,
                    network.clone(),
                    chain_store.clone(),
                    bad_block_cache.clone(),
                    mem_pool.clone(),
                    genesis.clone(),
                    PubsubMessageProcessingStrategy::DoNotProcess,
                    block_delay,
                    stateless_mode,
                )
                .await
                {
                    Ok(Some((tipset, source))) => (tipset, source),
                    Ok(None) => continue,
                    Err(why) => {
                        debug!("Processing GossipSub event failed: {:?}", why);
                        continue;
                    }
                };

                // Drop tipsets while we are bootstrapping
            }
        });

        let mut tasks = FuturesUnordered::new();
        tasks.push(tipset_range_syncer);
        tasks.push(stream_processor);

        Box::pin(async move {
            // The stream processor will not return unless the p2p event stream is closed.
            // In this case it will return with an error. Only wait for one task
            // to complete before returning to the caller
            match tasks.next().await {
                Some(Ok(_)) => Ok(()),
                Some(Err(e)) => Err(e),
                // This arm is reliably unreachable because the FuturesUnordered
                // has two futures and we only wait for one before returning
                None => unreachable!(),
            }
        })
    }

    fn follow(&self, tipset_opt: Option<FullTipset>) -> ChainMuxerFuture<(), ChainMuxerError> {
        // Instantiate a TipsetProcessor
        let tp_state_manager = self.state_manager.clone();
        let tp_network = self.network.clone();
        let tp_chain_store = self.state_manager.chain_store().clone();
        let tp_bad_block_cache = self.bad_blocks.clone();
        let tp_tipset_receiver = self.tipset_receiver.clone();
        let tp_tracker = self.worker_state.clone();
        let tp_genesis = self.genesis.clone();
        enum UnexpectedReturnKind {
            TipsetProcessor,
        }
        let tipset_processor: ChainMuxerFuture<UnexpectedReturnKind, ChainMuxerError> =
            Box::pin(async move {
                TipsetProcessor::new(
                    tp_tracker,
                    Box::pin(tp_tipset_receiver.into_stream()),
                    tp_state_manager,
                    tp_network,
                    tp_chain_store,
                    tp_bad_block_cache,
                    tp_genesis,
                )
                .await
                .map_err(ChainMuxerError::TipsetProcessor)?;

                Ok(UnexpectedReturnKind::TipsetProcessor)
            });

        // The stream processor _must_ only error if the p2p event stream ends or if the
        // tipset channel is unexpectedly closed
        let p2p_messages = self.net_handler.clone();
        let chain_store = self.state_manager.chain_store().clone();
        let network = self.network.clone();
        let genesis = self.genesis.clone();
        let bad_block_cache = self.bad_blocks.clone();
        let mem_pool = self.mpool.clone();
        let tipset_sender = self.tipset_sender.clone();
        let block_delay = self.state_manager.chain_config().block_delay_secs;
        let stateless_mode = self.stateless_mode;
        let stream_processor: ChainMuxerFuture<UnexpectedReturnKind, ChainMuxerError> = Box::pin(
            async move {
                // If a tipset has been provided, pass it to the tipset processor
                if let Some(tipset) = tipset_opt {
                    if let Err(why) = tipset_sender
                        .send_async(Arc::new(tipset.into_tipset()))
                        .await
                    {
                        debug!("Sending tipset to TipsetProcessor failed: {}", why);
                        return Err(ChainMuxerError::TipsetChannelSend(why.to_string()));
                    };
                }
                loop {
                    let event = match p2p_messages.recv_async().await {
                        Ok(event) => event,
                        Err(why) => {
                            debug!("Receiving event from p2p event stream failed: {}", why);
                            return Err(ChainMuxerError::P2PEventStreamReceive(why.to_string()));
                        }
                    };

                    let (tipset, _) = match Self::process_gossipsub_event(
                        event,
                        network.clone(),
                        chain_store.clone(),
                        bad_block_cache.clone(),
                        mem_pool.clone(),
                        genesis.clone(),
                        PubsubMessageProcessingStrategy::Process,
                        block_delay,
                        stateless_mode,
                    )
                    .await
                    {
                        Ok(Some((tipset, source))) => (tipset, source),
                        Ok(None) => continue,
                        Err(why) => {
                            debug!("Processing GossipSub event failed: {:?}", why);
                            continue;
                        }
                    };

                    // Validate that the tipset is heavier that the heaviest
                    // tipset in the store
                    if tipset.weight() < chain_store.heaviest_tipset().weight() {
                        // Only send heavier Tipsets to the TipsetProcessor
                        trace!("Dropping tipset [Key = {:?}] that is not heavier than the heaviest tipset in the store", tipset.key());
                        continue;
                    }

                    if let Err(why) = tipset_sender
                        .send_async(Arc::new(tipset.into_tipset()))
                        .await
                    {
                        debug!("Sending tipset to TipsetProcessor failed: {}", why);
                        return Err(ChainMuxerError::TipsetChannelSend(why.to_string()));
                    };
                }
            },
        );

        let mut tasks = FuturesUnordered::new();
        tasks.push(tipset_processor);
        tasks.push(stream_processor);

        Box::pin(async move {
            // Only wait for one of the tasks to complete before returning to the caller
            match tasks.next().await {
                // Either the TipsetProcessor or the StreamProcessor has returned.
                // Both of these should be long running, so we have to return control
                // back to caller in order to direct the next action.
                Some(Ok(kind)) => {
                    // Log the expected return
                    match kind {
                        UnexpectedReturnKind::TipsetProcessor => {
                            Err(ChainMuxerError::NetworkFollowingFailure(String::from(
                                "Tipset processor unexpectedly returned",
                            )))
                        }
                    }
                }
                Some(Err(e)) => {
                    error!("Following the network failed unexpectedly: {}", e);
                    Err(e)
                }
                // This arm is reliably unreachable because the FuturesUnordered
                // has two futures and we only resolve one before returning
                None => unreachable!(),
            }
        })
    }
}

enum ChainMuxerState {
    Idle,
    Connect(ChainMuxerFuture<NetworkHeadEvaluation, ChainMuxerError>),
    Bootstrap(ChainMuxerFuture<(), ChainMuxerError>),
    Follow(ChainMuxerFuture<(), ChainMuxerError>),
    /// In stateless mode, forest still connects to the P2P swarm but does not sync to HEAD.
    Stateless(ChainMuxerFuture<(), ChainMuxerError>),
}

impl<DB, M> Future for ChainMuxer<DB, M>
where
    DB: Blockstore + Sync + Send + 'static,
    M: Provider + Sync + Send + 'static,
{
    type Output = ChainMuxerError;

    fn poll(mut self: Pin<&mut Self>, cx: &mut Context) -> Poll<Self::Output> {
        loop {
            match self.state {
                ChainMuxerState::Idle => {
                    if self.stateless_mode {
                        info!("Running chain muxer in stateless mode...");
                        self.state = ChainMuxerState::Stateless(self.stateless_node());
                    } else if self.state_manager.sync_config().tipset_sample_size == 0 {
                        // A standalone node might use this option to not be stuck waiting for P2P
                        // messages.
                        info!("Skip evaluating network head, assume in-sync.");
                        self.state = ChainMuxerState::Follow(self.follow(None));
                    } else {
                        // Create the connect future and set the state to connect
                        info!("Evaluating network head...");
                        self.state = ChainMuxerState::Connect(self.evaluate_network_head());
                    }
                }
                ChainMuxerState::Stateless(ref mut future) => {
                    if let Err(why) = std::task::ready!(future.as_mut().poll(cx)) {
                        return Poll::Ready(why);
                    }
                }
                ChainMuxerState::Connect(ref mut connect) => match connect.as_mut().poll(cx) {
                    Poll::Ready(Ok(evaluation)) => match evaluation {
                        NetworkHeadEvaluation::Behind {
                            network_head,
                            local_head,
                        } => {
                            info!("Local node is behind the network, starting BOOTSTRAP from LOCAL_HEAD = {} -> NETWORK_HEAD = {}", local_head.epoch(), network_head.epoch());
                            self.state = ChainMuxerState::Bootstrap(
                                self.bootstrap(network_head, local_head),
                            );
                        }
                        NetworkHeadEvaluation::InRange { network_head } => {
                            info!("Local node is within range of the NETWORK_HEAD = {}, starting FOLLOW", network_head.epoch());
                            self.state = ChainMuxerState::Follow(self.follow(Some(network_head)));
                        }
                        NetworkHeadEvaluation::InSync => {
                            info!("Local node is in sync with the network");
                            self.state = ChainMuxerState::Follow(self.follow(None));
                        }
                    },
                    Poll::Ready(Err(why)) => {
                        error!(
                            "Evaluating the network head failed, retrying. Error = {:?}",
                            why
                        );
                        metrics::NETWORK_HEAD_EVALUATION_ERRORS.inc();
                        self.state = ChainMuxerState::Idle;

                        // By default bail on errors
                        return Poll::Ready(why);
                    }
                    Poll::Pending => return Poll::Pending,
                },
                ChainMuxerState::Bootstrap(ref mut bootstrap) => {
                    match bootstrap.as_mut().poll(cx) {
                        Poll::Ready(Ok(_)) => {
                            info!("Bootstrap successfully completed, now evaluating the network head to ensure the node is in sync");
                            self.state = ChainMuxerState::Idle;
                        }
                        Poll::Ready(Err(why)) => {
                            error!("Bootstrapping failed, re-evaluating the network head to retry the bootstrap. Error = {:?}", why);
                            metrics::BOOTSTRAP_ERRORS.inc();
                            self.state = ChainMuxerState::Idle;
                        }
                        Poll::Pending => return Poll::Pending,
                    }
                }
                ChainMuxerState::Follow(ref mut follow) => match follow.as_mut().poll(cx) {
                    Poll::Ready(Ok(_)) => {
                        error!("Following the network unexpectedly ended without an error; restarting the sync process.");
                        metrics::FOLLOW_NETWORK_INTERRUPTIONS.inc();
                        self.state = ChainMuxerState::Idle;
                    }
                    Poll::Ready(Err(why)) => {
                        error!("Following the network failed, restarted. Error = {:?}", why);
                        metrics::FOLLOW_NETWORK_ERRORS.inc();
                        self.state = ChainMuxerState::Idle;
                    }
                    Poll::Pending => {
                        let tp_tracker = self.worker_state.clone();
                        tp_tracker
                            .write()
                            .set_stage(crate::chain_sync::SyncStage::Complete);

                        return Poll::Pending;
                    }
                },
            }
        }
    }
}<|MERGE_RESOLUTION|>--- conflicted
+++ resolved
@@ -516,17 +516,9 @@
             block.persist(&chain_store.db)?;
         }
 
-<<<<<<< HEAD
-=======
         // This is needed for the Ethereum mapping
         chain_store.put_tipset_key(tipset.key())?;
 
-        // Update the peer head
-        network
-            .peer_manager()
-            .update_peer_head(source, Arc::new(tipset.clone().into_tipset()));
-
->>>>>>> 671c30c4
         Ok(Some((tipset, source)))
     }
 
