// Copyright 2019-2024 ChainSafe Systems
// SPDX-License-Identifier: Apache-2.0, MIT

use std::{
    pin::Pin,
    sync::Arc,
    task::{Context, Poll},
    time::SystemTime,
};

use crate::chain::{ChainStore, Error as ChainStoreError};
use crate::chain_sync::{
    bad_block_cache::BadBlockCache,
    metrics,
    network_context::SyncNetworkContext,
    sync_state::SyncState,
    tipset_syncer::{
        TipsetProcessor, TipsetProcessorError, TipsetRangeSyncer, TipsetRangeSyncerError,
    },
    validation::{TipsetValidationError, TipsetValidator},
};
use crate::libp2p::{
    hello::HelloRequest, NetworkEvent, NetworkMessage, PeerId, PeerManager, PubsubMessage,
};
use crate::message::SignedMessage;
use crate::message_pool::{MessagePool, Provider};
use crate::shim::{clock::SECONDS_IN_DAY, message::Message};
use crate::state_manager::StateManager;
use crate::{
    blocks::{Block, CreateTipsetError, FullTipset, GossipBlock, Tipset, TipsetKey},
    networks::calculate_expected_epoch,
};
use cid::Cid;
use futures::{
    future::{try_join_all, Future},
    stream::FuturesUnordered,
    try_join, StreamExt,
};
use fvm_ipld_blockstore::Blockstore;
use itertools::{Either, Itertools};
use parking_lot::RwLock;
use serde::{Deserialize, Serialize};
use thiserror::Error;
use tracing::{debug, error, info, trace, warn};

// Sync the messages for one or many tipsets @ a time
// Lotus uses a window size of 8: https://github.com/filecoin-project/lotus/blob/c1d22d8b3298fdce573107413729be608e72187d/chain/sync.go#L56
const DEFAULT_REQUEST_WINDOW: usize = 8;
const DEFAULT_TIPSET_SAMPLE_SIZE: usize = 1;
const DEFAULT_RECENT_STATE_ROOTS: i64 = 2000;

pub(in crate::chain_sync) type WorkerState = Arc<RwLock<SyncState>>;

type ChainMuxerFuture<T, E> = Pin<Box<dyn Future<Output = Result<T, E>> + Send>>;

#[derive(Debug, Error)]
pub enum ChainMuxerError {
    #[error("Tipset processor error: {0}")]
    TipsetProcessor(#[from] TipsetProcessorError),
    #[error("Tipset range syncer error: {0}")]
    TipsetRangeSyncer(#[from] TipsetRangeSyncerError),
    #[error("Tipset validation error: {0}")]
    TipsetValidator(#[from] Box<TipsetValidationError>),
    #[error("Sending tipset on channel failed: {0}")]
    TipsetChannelSend(String),
    #[error("Receiving p2p network event failed: {0}")]
    P2PEventStreamReceive(String),
    #[error("Chain store error: {0}")]
    ChainStore(#[from] ChainStoreError),
    #[error("Chain exchange: {0}")]
    ChainExchange(String),
    #[error("Bitswap: {0}")]
    Bitswap(String),
    #[error("Block error: {0}")]
    Block(#[from] CreateTipsetError),
    #[error("Following network unexpectedly failed: {0}")]
    NetworkFollowingFailure(String),
}

/// Structure that defines syncing configuration options
#[derive(Debug, Deserialize, Serialize, Clone, PartialEq, Eq)]
#[cfg_attr(test, derive(derive_quickcheck_arbitrary::Arbitrary))]
pub struct SyncConfig {
    /// Request window length for tipsets during chain exchange
    #[cfg_attr(test, arbitrary(gen(|g| u32::arbitrary(g) as _)))]
    pub request_window: usize,
    /// Number of recent state roots to keep in the database after `sync`
    /// and to include in the exported snapshot.
    pub recent_state_roots: i64,
    /// Sample size of tipsets to acquire before determining what the network
    /// head is
    #[cfg_attr(test, arbitrary(gen(|g| u32::arbitrary(g) as _)))]
    pub tipset_sample_size: usize,
}

impl Default for SyncConfig {
    fn default() -> Self {
        Self {
            request_window: DEFAULT_REQUEST_WINDOW,
            recent_state_roots: DEFAULT_RECENT_STATE_ROOTS,
            tipset_sample_size: DEFAULT_TIPSET_SAMPLE_SIZE,
        }
    }
}

/// Represents the result of evaluating the network head tipset against the
/// local head tipset
enum NetworkHeadEvaluation {
    /// Local head is behind the network and needs move into the BOOTSTRAP state
    Behind {
        network_head: FullTipset,
        local_head: Arc<Tipset>,
    },
    /// Local head is the direct ancestor of the network head. The node should
    /// move into the FOLLOW state and immediately sync the network head
    InRange { network_head: FullTipset },
    /// Local head is at the same height as the network head. The node should
    /// move into the FOLLOW state and wait for new tipsets
    InSync,
}

/// Represents whether received messages should be added to message pool
enum PubsubMessageProcessingStrategy {
    /// Messages should be added to the message pool
    Process,
    /// Message _should not_ be added to the message pool
    DoNotProcess,
}

/// The `ChainMuxer` handles events from the P2P network and orchestrates the
/// chain synchronization.
pub struct ChainMuxer<DB, M> {
    /// State of the `ChainSyncer` `Future` implementation
    state: ChainMuxerState,

    /// Syncing state of chain sync workers.
    worker_state: WorkerState,

    /// manages retrieving and updates state objects
    state_manager: Arc<StateManager<DB>>,

    /// Context to be able to send requests to P2P network
    network: SyncNetworkContext<DB>,

    /// Genesis tipset
    genesis: Arc<Tipset>,

    /// Bad blocks cache, updates based on invalid state transitions.
    /// Will mark any invalid blocks and all children as bad in this bounded
    /// cache
    bad_blocks: Arc<BadBlockCache>,

    /// Incoming network events to be handled by synchronizer
    net_handler: flume::Receiver<NetworkEvent>,

    /// Message pool
    mpool: Arc<MessagePool<M>>,

    /// Tipset channel sender
    tipset_sender: flume::Sender<Arc<Tipset>>,

    /// Tipset channel receiver
    tipset_receiver: flume::Receiver<Arc<Tipset>>,

    /// When `stateless_mode` is true, forest connects to the P2P network but does not sync to HEAD.
    stateless_mode: bool,
}

impl<DB, M> ChainMuxer<DB, M>
where
    DB: Blockstore + Sync + Send + 'static,
    M: Provider + Sync + Send + 'static,
{
    #[allow(clippy::too_many_arguments)]
    pub fn new(
        state_manager: Arc<StateManager<DB>>,
        peer_manager: Arc<PeerManager>,
        mpool: Arc<MessagePool<M>>,
        network_send: flume::Sender<NetworkMessage>,
        network_rx: flume::Receiver<NetworkEvent>,
        genesis: Arc<Tipset>,
        tipset_sender: flume::Sender<Arc<Tipset>>,
        tipset_receiver: flume::Receiver<Arc<Tipset>>,
        stateless_mode: bool,
    ) -> Result<Self, ChainMuxerError> {
        let network =
            SyncNetworkContext::new(network_send, peer_manager, state_manager.blockstore_owned());

        Ok(Self {
            state: ChainMuxerState::Idle,
            worker_state: Default::default(),
            network,
            genesis,
            bad_blocks: Arc::new(BadBlockCache::default()),
            net_handler: network_rx,
            mpool,
            tipset_sender,
            tipset_receiver,
            state_manager,
            stateless_mode,
        })
    }

    /// Returns a clone of the bad blocks cache to be used outside of chain
    /// sync.
    pub fn bad_blocks_cloned(&self) -> Arc<BadBlockCache> {
        self.bad_blocks.clone()
    }

    /// Returns a cloned `Arc` of the sync worker state.
    pub fn sync_state_cloned(&self) -> WorkerState {
        self.worker_state.clone()
    }

    async fn get_full_tipset(
        network: SyncNetworkContext<DB>,
        chain_store: Arc<ChainStore<DB>>,
        peer_id: PeerId,
        tipset_keys: TipsetKey,
    ) -> Result<FullTipset, ChainMuxerError> {
        // Attempt to load from the store
        if let Ok(full_tipset) = Self::load_full_tipset(chain_store, tipset_keys.clone()) {
            return Ok(full_tipset);
        }
        // Load from the network
        network
            .chain_exchange_fts(Some(peer_id), &tipset_keys.clone())
            .await
            .map_err(ChainMuxerError::ChainExchange)
    }

    fn load_full_tipset(
        chain_store: Arc<ChainStore<DB>>,
        tipset_keys: TipsetKey,
    ) -> Result<FullTipset, ChainMuxerError> {
        // Retrieve tipset from store based on passed in TipsetKey
        let ts = chain_store.chain_index.load_required_tipset(&tipset_keys)?;

        let blocks: Vec<_> = ts
            .block_headers()
            .iter()
            .map(|header| -> Result<Block, ChainMuxerError> {
                let (bls_msgs, secp_msgs) =
                    crate::chain::block_messages(chain_store.blockstore(), header)?;
                Ok(Block {
                    header: header.clone(),
                    bls_messages: bls_msgs,
                    secp_messages: secp_msgs,
                })
            })
            .try_collect()?;

        // Construct FullTipset
        let fts = FullTipset::new(blocks)?;
        Ok(fts)
    }

    async fn handle_peer_connected_event(
        network: SyncNetworkContext<DB>,
        chain_store: Arc<ChainStore<DB>>,
        peer_id: PeerId,
        genesis_block_cid: Cid,
    ) {
        // Query the heaviest TipSet from the store
        if network.peer_manager().is_peer_new(&peer_id) {
            // Since the peer is new, send them a hello request
            // Query the heaviest TipSet from the store
            let heaviest = chain_store.heaviest_tipset();
            let request = HelloRequest {
                heaviest_tip_set: heaviest.cids(),
                heaviest_tipset_height: heaviest.epoch(),
                heaviest_tipset_weight: heaviest.weight().clone().into(),
                genesis_cid: genesis_block_cid,
            };
            let (peer_id, moment_sent, response) =
                match network.hello_request(peer_id, request).await {
                    Ok(response) => response,
                    Err(e) => {
                        debug!("Hello request failed: {}", e);
                        return;
                    }
                };
            let dur = SystemTime::now()
                .duration_since(moment_sent)
                .unwrap_or_default();

            // Update the peer metadata based on the response
            match response {
                Some(_) => {
                    network.peer_manager().log_success(&peer_id, dur);
                }
                None => {
                    network.peer_manager().log_failure(&peer_id, dur);
                }
            }
        }
    }

    async fn handle_peer_disconnected_event(network: SyncNetworkContext<DB>, peer_id: PeerId) {
        network.peer_manager().remove_peer(&peer_id);
        network.peer_manager().unmark_peer_bad(&peer_id);
    }

    async fn gossipsub_block_to_full_tipset(
        block: GossipBlock,
        source: PeerId,
        network: SyncNetworkContext<DB>,
    ) -> Result<FullTipset, ChainMuxerError> {
        debug!(
            "Received block over GossipSub: {} height {} from {}",
            block.header.cid(),
            block.header.epoch,
            source,
        );

        let epoch = block.header.epoch;

        debug!(
            "Getting messages of gossipblock, epoch: {epoch}, block: {}",
            block.header.cid()
        );
        // Get bls_message in the store or over Bitswap
        let bls_messages: Vec<_> = block
            .bls_messages
            .into_iter()
            .map(|m| network.bitswap_get::<Message>(m, Some(epoch)))
            .collect();

        // Get secp_messages in the store or over Bitswap
        let secp_messages: Vec<_> = block
            .secpk_messages
            .into_iter()
            .map(|m| network.bitswap_get::<SignedMessage>(m, Some(epoch)))
            .collect();

        let (bls_messages, secp_messages) =
            match try_join!(try_join_all(bls_messages), try_join_all(secp_messages)) {
                Ok(msgs) => msgs,
                Err(e) => return Err(ChainMuxerError::Bitswap(e)),
            };

        let block = Block {
            header: block.header,
            bls_messages,
            secp_messages,
        };
        Ok(FullTipset::from(block))
    }

    fn handle_pubsub_message(mem_pool: Arc<MessagePool<M>>, message: SignedMessage) {
        if let Err(why) = mem_pool.add(message) {
            debug!(
                "GossipSub message could not be added to the mem pool: {}",
                why
            );
        }
    }

    #[allow(clippy::too_many_arguments)]
    async fn process_gossipsub_event(
        event: NetworkEvent,
        network: SyncNetworkContext<DB>,
        chain_store: Arc<ChainStore<DB>>,
        bad_block_cache: Arc<BadBlockCache>,
        mem_pool: Arc<MessagePool<M>>,
        genesis: Arc<Tipset>,
        message_processing_strategy: PubsubMessageProcessingStrategy,
        block_delay: u32,
        stateless_mode: bool,
    ) -> Result<Option<(FullTipset, PeerId)>, ChainMuxerError> {
        let (tipset, source) = match event {
            NetworkEvent::HelloRequestInbound => {
                metrics::LIBP2P_MESSAGE_TOTAL
                    .get_or_create(&metrics::values::HELLO_REQUEST_INBOUND)
                    .inc();
                return Ok(None);
            }
            NetworkEvent::HelloResponseOutbound { request, source } => {
                metrics::LIBP2P_MESSAGE_TOTAL
                    .get_or_create(&metrics::values::HELLO_RESPONSE_OUTBOUND)
                    .inc();
                let tipset_keys = TipsetKey::from(request.heaviest_tip_set.clone());
                network.peer_manager().update_peer_head(
                    source,
                    if let Ok(Some(ts)) = Tipset::load(chain_store.blockstore(), &tipset_keys) {
                        Either::Right(Arc::new(ts))
                    } else {
                        Either::Left(tipset_keys.clone())
                    },
                );
                let tipset = match Self::get_full_tipset(
                    network.clone(),
                    chain_store.clone(),
                    source,
                    tipset_keys,
                )
                .await
                {
                    Ok(tipset) => tipset,
                    Err(why) => {
                        debug!("Querying full tipset failed: {}", why);
                        return Err(why);
                    }
                };
                (tipset, source)
            }
            NetworkEvent::HelloRequestOutbound => {
                metrics::LIBP2P_MESSAGE_TOTAL
                    .get_or_create(&metrics::values::HELLO_REQUEST_OUTBOUND)
                    .inc();
                return Ok(None);
            }
            NetworkEvent::HelloResponseInbound => {
                metrics::LIBP2P_MESSAGE_TOTAL
                    .get_or_create(&metrics::values::HELLO_RESPONSE_INBOUND)
                    .inc();
                return Ok(None);
            }
            NetworkEvent::PeerConnected(peer_id) => {
                metrics::LIBP2P_MESSAGE_TOTAL
                    .get_or_create(&metrics::values::PEER_CONNECTED)
                    .inc();
                // Spawn and immediately move on to the next event
                tokio::task::spawn(Self::handle_peer_connected_event(
                    network.clone(),
                    chain_store.clone(),
                    peer_id,
                    *genesis.block_headers().first().cid(),
                ));
                return Ok(None);
            }
            NetworkEvent::PeerDisconnected(peer_id) => {
                metrics::LIBP2P_MESSAGE_TOTAL
                    .get_or_create(&metrics::values::PEER_DISCONNECTED)
                    .inc();
                // Spawn and immediately move on to the next event
                tokio::task::spawn(Self::handle_peer_disconnected_event(
                    network.clone(),
                    peer_id,
                ));
                return Ok(None);
            }
            NetworkEvent::PubsubMessage { source, message } => match message {
                PubsubMessage::Block(b) => {
                    metrics::LIBP2P_MESSAGE_TOTAL
                        .get_or_create(&metrics::values::PUBSUB_BLOCK)
                        .inc();
                    if stateless_mode {
                        return Ok(None);
                    }
                    // Assemble full tipset from block only in stateful mode
                    let tipset =
                        Self::gossipsub_block_to_full_tipset(b, source, network.clone()).await?;
                    (tipset, source)
                }
                PubsubMessage::Message(m) => {
                    metrics::LIBP2P_MESSAGE_TOTAL
                        .get_or_create(&metrics::values::PUBSUB_MESSAGE)
                        .inc();
                    if let PubsubMessageProcessingStrategy::Process = message_processing_strategy {
                        Self::handle_pubsub_message(mem_pool, m);
                    }
                    return Ok(None);
                }
            },
            NetworkEvent::ChainExchangeRequestOutbound => {
                metrics::LIBP2P_MESSAGE_TOTAL
                    .get_or_create(&metrics::values::CHAIN_EXCHANGE_REQUEST_OUTBOUND)
                    .inc();
                return Ok(None);
            }
            NetworkEvent::ChainExchangeResponseInbound => {
                metrics::LIBP2P_MESSAGE_TOTAL
                    .get_or_create(&metrics::values::CHAIN_EXCHANGE_RESPONSE_INBOUND)
                    .inc();
                return Ok(None);
            }
            NetworkEvent::ChainExchangeRequestInbound => {
                metrics::LIBP2P_MESSAGE_TOTAL
                    .get_or_create(&metrics::values::CHAIN_EXCHANGE_REQUEST_INBOUND)
                    .inc();
                return Ok(None);
            }
            NetworkEvent::ChainExchangeResponseOutbound => {
                metrics::LIBP2P_MESSAGE_TOTAL
                    .get_or_create(&metrics::values::CHAIN_EXCHANGE_RESPONSE_OUTBOUND)
                    .inc();
                return Ok(None);
            }
        };

        // Update the peer head
        network.peer_manager().update_peer_head(
            source,
            Either::Right(Arc::new(tipset.clone().into_tipset())),
        );

        if tipset.epoch() + (SECONDS_IN_DAY / block_delay as i64)
            < chain_store.heaviest_tipset().epoch()
        {
            debug!(
                "Skip processing tipset at epoch {} from {source} that is too old",
                tipset.epoch()
            );
            return Ok(None);
        }

        // Validate tipset
        if let Err(why) = TipsetValidator(&tipset).validate(
            chain_store.clone(),
            bad_block_cache.clone(),
            genesis.clone(),
            block_delay,
        ) {
            metrics::INVALID_TIPSET_TOTAL.inc();
            warn!(
                "Validating tipset received through GossipSub failed: {}",
                why
            );
            return Err(why.into());
        }

        // Store block messages in the block store
        for block in tipset.blocks() {
            block.persist(&chain_store.db)?;
        }

<<<<<<< HEAD
=======
        // This is needed for the Ethereum mapping
        chain_store.put_tipset_key(tipset.key())?;

        // Update the peer head
        network
            .peer_manager()
            .update_peer_head(source, Arc::new(tipset.clone().into_tipset()));

>>>>>>> 671c30c4
        Ok(Some((tipset, source)))
    }

    fn stateless_node(&self) -> ChainMuxerFuture<(), ChainMuxerError> {
        let p2p_messages = self.net_handler.clone();
        let chain_store = self.state_manager.chain_store().clone();
        let network = self.network.clone();
        let genesis = self.genesis.clone();
        let bad_block_cache = self.bad_blocks.clone();
        let mem_pool = self.mpool.clone();
        let block_delay = self.state_manager.chain_config().block_delay_secs;
        let stateless_mode = self.stateless_mode;

        let future = async move {
            loop {
                let event = match p2p_messages.recv_async().await {
                    Ok(event) => event,
                    Err(why) => {
                        debug!("Receiving event from p2p event stream failed: {why}");
                        return Err(ChainMuxerError::P2PEventStreamReceive(why.to_string()));
                    }
                };

                match Self::process_gossipsub_event(
                    event,
                    network.clone(),
                    chain_store.clone(),
                    bad_block_cache.clone(),
                    mem_pool.clone(),
                    genesis.clone(),
                    PubsubMessageProcessingStrategy::DoNotProcess,
                    block_delay,
                    stateless_mode,
                )
                .await
                {
                    Ok(_) => {}
                    Err(why) => {
                        debug!("Processing GossipSub event failed: {why:?}");
                    }
                };
            }
        };

        Box::pin(future)
    }

    fn evaluate_network_head(&self) -> ChainMuxerFuture<NetworkHeadEvaluation, ChainMuxerError> {
        let p2p_messages = self.net_handler.clone();
        let chain_store = self.state_manager.chain_store().clone();
        let network = self.network.clone();
        let genesis = self.genesis.clone();
        let genesis_timestamp = self.genesis.block_headers().first().timestamp;
        let bad_block_cache = self.bad_blocks.clone();
        let mem_pool = self.mpool.clone();
        let tipset_sample_size = self.state_manager.sync_config().tipset_sample_size;
        let block_delay = self.state_manager.chain_config().block_delay_secs;
        let stateless_mode = self.stateless_mode;

        let evaluator = async move {
            // If `local_epoch >= now_epoch`, return `NetworkHeadEvaluation::InSync`
            // and enter FOLLOW mode directly instead of waiting to collect `tipset_sample_size` tipsets.
            // Otherwise in some conditions, `forest-cli sync wait` takes very long to exit (only when the node enters FOLLOW mode)
            match (
                chain_store.heaviest_tipset().epoch(),
                calculate_expected_epoch(
                    chrono::Utc::now().timestamp() as u64,
                    genesis_timestamp,
                    block_delay,
                ) as i64,
            ) {
                (local_epoch, now_epoch) if local_epoch >= now_epoch => {
                    return Ok(NetworkHeadEvaluation::InSync)
                }
                (local_epoch, now_epoch) => {
                    info!("local head is behind the network, local_epoch: {local_epoch}, now_epoch: {now_epoch}");
                }
            };

            let mut tipsets = Vec::with_capacity(tipset_sample_size);
            while tipsets.len() < tipset_sample_size {
                let event = match p2p_messages.recv_async().await {
                    Ok(event) => event,
                    Err(why) => {
                        debug!("Receiving event from p2p event stream failed: {}", why);
                        return Err(ChainMuxerError::P2PEventStreamReceive(why.to_string()));
                    }
                };

                let (tipset, _) = match Self::process_gossipsub_event(
                    event,
                    network.clone(),
                    chain_store.clone(),
                    bad_block_cache.clone(),
                    mem_pool.clone(),
                    genesis.clone(),
                    PubsubMessageProcessingStrategy::Process,
                    block_delay,
                    stateless_mode,
                )
                .await
                {
                    Ok(Some((tipset, source))) => (tipset, source),
                    Ok(None) => continue,
                    Err(why) => {
                        debug!("Processing GossipSub event failed: {:?}", why);
                        continue;
                    }
                };

                let now_epoch = calculate_expected_epoch(
                    chrono::Utc::now().timestamp() as u64,
                    genesis_timestamp,
                    block_delay,
                ) as i64;
                let is_block_valid = |block: &Block| -> bool {
                    let header = &block.header;
                    if !header.is_within_clock_drift() {
                        warn!(
                            "Skipping tipset with invalid block timestamp from the future, now_epoch: {now_epoch}, epoch: {}, timestamp: {}",
                            header.epoch, header.timestamp
                        );
                        false
                    } else if tipset.epoch() > now_epoch {
                        warn!(
                                "Skipping tipset with invalid epoch from the future, now_epoch: {now_epoch}, epoch: {}, timestamp: {}",
                                header.epoch, header.timestamp
                            );
                        false
                    } else {
                        true
                    }
                };

                if tipset.blocks().iter().all(is_block_valid) {
                    // Add to tipset sample
                    tipsets.push(tipset);
                }
            }

            // Find the heaviest tipset in the sample
            // Unwrapping is safe because we ensure the sample size is not 0
            let network_head = tipsets
                .into_iter()
                .max_by_key(|ts| ts.weight().clone())
                .unwrap();

            // Query the heaviest tipset in the store
            let local_head = chain_store.heaviest_tipset();

            // We are in sync if the local head weight is heavier or
            // as heavy as the network head
            if local_head.weight() >= network_head.weight() {
                return Ok(NetworkHeadEvaluation::InSync);
            }
            // We are in range if the network epoch is only 1 ahead of the local epoch
            if (network_head.epoch() - local_head.epoch()) == 1 {
                return Ok(NetworkHeadEvaluation::InRange { network_head });
            }
            // Local node is behind the network and we need to do an initial sync
            Ok(NetworkHeadEvaluation::Behind {
                network_head,
                local_head,
            })
        };

        Box::pin(evaluator)
    }

    fn bootstrap(
        &self,
        network_head: FullTipset,
        local_head: Arc<Tipset>,
    ) -> ChainMuxerFuture<(), ChainMuxerError> {
        // Instantiate a TipsetRangeSyncer
        let trs_state_manager = self.state_manager.clone();
        let trs_bad_block_cache = self.bad_blocks.clone();
        let trs_chain_store = self.state_manager.chain_store().clone();
        let trs_network = self.network.clone();
        let trs_tracker = self.worker_state.clone();
        let trs_genesis = self.genesis.clone();
        let tipset_range_syncer: ChainMuxerFuture<(), ChainMuxerError> = Box::pin(async move {
            let network_head_epoch = network_head.epoch();
            let tipset_range_syncer = match TipsetRangeSyncer::new(
                trs_tracker,
                Arc::new(network_head.into_tipset()),
                local_head,
                trs_state_manager,
                trs_network,
                trs_chain_store,
                trs_bad_block_cache,
                trs_genesis,
            ) {
                Ok(tipset_range_syncer) => tipset_range_syncer,
                Err(why) => {
                    metrics::TIPSET_RANGE_SYNC_FAILURE_TOTAL.inc();
                    return Err(ChainMuxerError::TipsetRangeSyncer(why));
                }
            };

            tipset_range_syncer
                .await
                .map_err(ChainMuxerError::TipsetRangeSyncer)?;

            metrics::HEAD_EPOCH.set(network_head_epoch);

            Ok(())
        });

        // The stream processor _must_ only error if the stream ends
        let p2p_messages = self.net_handler.clone();
        let chain_store = self.state_manager.chain_store().clone();
        let network = self.network.clone();
        let genesis = self.genesis.clone();
        let bad_block_cache = self.bad_blocks.clone();
        let mem_pool = self.mpool.clone();
        let block_delay = self.state_manager.chain_config().block_delay_secs;
        let stateless_mode = self.stateless_mode;
        let stream_processor: ChainMuxerFuture<(), ChainMuxerError> = Box::pin(async move {
            loop {
                let event = match p2p_messages.recv_async().await {
                    Ok(event) => event,
                    Err(why) => {
                        debug!("Receiving event from p2p event stream failed: {}", why);
                        return Err(ChainMuxerError::P2PEventStreamReceive(why.to_string()));
                    }
                };

                let (_tipset, _) = match Self::process_gossipsub_event(
                    event,
                    network.clone(),
                    chain_store.clone(),
                    bad_block_cache.clone(),
                    mem_pool.clone(),
                    genesis.clone(),
                    PubsubMessageProcessingStrategy::DoNotProcess,
                    block_delay,
                    stateless_mode,
                )
                .await
                {
                    Ok(Some((tipset, source))) => (tipset, source),
                    Ok(None) => continue,
                    Err(why) => {
                        debug!("Processing GossipSub event failed: {:?}", why);
                        continue;
                    }
                };

                // Drop tipsets while we are bootstrapping
            }
        });

        let mut tasks = FuturesUnordered::new();
        tasks.push(tipset_range_syncer);
        tasks.push(stream_processor);

        Box::pin(async move {
            // The stream processor will not return unless the p2p event stream is closed.
            // In this case it will return with an error. Only wait for one task
            // to complete before returning to the caller
            match tasks.next().await {
                Some(Ok(_)) => Ok(()),
                Some(Err(e)) => Err(e),
                // This arm is reliably unreachable because the FuturesUnordered
                // has two futures and we only wait for one before returning
                None => unreachable!(),
            }
        })
    }

    fn follow(&self, tipset_opt: Option<FullTipset>) -> ChainMuxerFuture<(), ChainMuxerError> {
        // Instantiate a TipsetProcessor
        let tp_state_manager = self.state_manager.clone();
        let tp_network = self.network.clone();
        let tp_chain_store = self.state_manager.chain_store().clone();
        let tp_bad_block_cache = self.bad_blocks.clone();
        let tp_tipset_receiver = self.tipset_receiver.clone();
        let tp_tracker = self.worker_state.clone();
        let tp_genesis = self.genesis.clone();
        enum UnexpectedReturnKind {
            TipsetProcessor,
        }
        let tipset_processor: ChainMuxerFuture<UnexpectedReturnKind, ChainMuxerError> =
            Box::pin(async move {
                TipsetProcessor::new(
                    tp_tracker,
                    Box::pin(tp_tipset_receiver.into_stream()),
                    tp_state_manager,
                    tp_network,
                    tp_chain_store,
                    tp_bad_block_cache,
                    tp_genesis,
                )
                .await
                .map_err(ChainMuxerError::TipsetProcessor)?;

                Ok(UnexpectedReturnKind::TipsetProcessor)
            });

        // The stream processor _must_ only error if the p2p event stream ends or if the
        // tipset channel is unexpectedly closed
        let p2p_messages = self.net_handler.clone();
        let chain_store = self.state_manager.chain_store().clone();
        let network = self.network.clone();
        let genesis = self.genesis.clone();
        let bad_block_cache = self.bad_blocks.clone();
        let mem_pool = self.mpool.clone();
        let tipset_sender = self.tipset_sender.clone();
        let block_delay = self.state_manager.chain_config().block_delay_secs;
        let stateless_mode = self.stateless_mode;
        let stream_processor: ChainMuxerFuture<UnexpectedReturnKind, ChainMuxerError> = Box::pin(
            async move {
                // If a tipset has been provided, pass it to the tipset processor
                if let Some(tipset) = tipset_opt {
                    if let Err(why) = tipset_sender
                        .send_async(Arc::new(tipset.into_tipset()))
                        .await
                    {
                        debug!("Sending tipset to TipsetProcessor failed: {}", why);
                        return Err(ChainMuxerError::TipsetChannelSend(why.to_string()));
                    };
                }
                loop {
                    let event = match p2p_messages.recv_async().await {
                        Ok(event) => event,
                        Err(why) => {
                            debug!("Receiving event from p2p event stream failed: {}", why);
                            return Err(ChainMuxerError::P2PEventStreamReceive(why.to_string()));
                        }
                    };

                    let (tipset, _) = match Self::process_gossipsub_event(
                        event,
                        network.clone(),
                        chain_store.clone(),
                        bad_block_cache.clone(),
                        mem_pool.clone(),
                        genesis.clone(),
                        PubsubMessageProcessingStrategy::Process,
                        block_delay,
                        stateless_mode,
                    )
                    .await
                    {
                        Ok(Some((tipset, source))) => (tipset, source),
                        Ok(None) => continue,
                        Err(why) => {
                            debug!("Processing GossipSub event failed: {:?}", why);
                            continue;
                        }
                    };

                    // Validate that the tipset is heavier that the heaviest
                    // tipset in the store
                    if tipset.weight() < chain_store.heaviest_tipset().weight() {
                        // Only send heavier Tipsets to the TipsetProcessor
                        trace!("Dropping tipset [Key = {:?}] that is not heavier than the heaviest tipset in the store", tipset.key());
                        continue;
                    }

                    if let Err(why) = tipset_sender
                        .send_async(Arc::new(tipset.into_tipset()))
                        .await
                    {
                        debug!("Sending tipset to TipsetProcessor failed: {}", why);
                        return Err(ChainMuxerError::TipsetChannelSend(why.to_string()));
                    };
                }
            },
        );

        let mut tasks = FuturesUnordered::new();
        tasks.push(tipset_processor);
        tasks.push(stream_processor);

        Box::pin(async move {
            // Only wait for one of the tasks to complete before returning to the caller
            match tasks.next().await {
                // Either the TipsetProcessor or the StreamProcessor has returned.
                // Both of these should be long running, so we have to return control
                // back to caller in order to direct the next action.
                Some(Ok(kind)) => {
                    // Log the expected return
                    match kind {
                        UnexpectedReturnKind::TipsetProcessor => {
                            Err(ChainMuxerError::NetworkFollowingFailure(String::from(
                                "Tipset processor unexpectedly returned",
                            )))
                        }
                    }
                }
                Some(Err(e)) => {
                    error!("Following the network failed unexpectedly: {}", e);
                    Err(e)
                }
                // This arm is reliably unreachable because the FuturesUnordered
                // has two futures and we only resolve one before returning
                None => unreachable!(),
            }
        })
    }
}

enum ChainMuxerState {
    Idle,
    Connect(ChainMuxerFuture<NetworkHeadEvaluation, ChainMuxerError>),
    Bootstrap(ChainMuxerFuture<(), ChainMuxerError>),
    Follow(ChainMuxerFuture<(), ChainMuxerError>),
    /// In stateless mode, forest still connects to the P2P swarm but does not sync to HEAD.
    Stateless(ChainMuxerFuture<(), ChainMuxerError>),
}

impl<DB, M> Future for ChainMuxer<DB, M>
where
    DB: Blockstore + Sync + Send + 'static,
    M: Provider + Sync + Send + 'static,
{
    type Output = ChainMuxerError;

    fn poll(mut self: Pin<&mut Self>, cx: &mut Context) -> Poll<Self::Output> {
        loop {
            match self.state {
                ChainMuxerState::Idle => {
                    if self.stateless_mode {
                        info!("Running chain muxer in stateless mode...");
                        self.state = ChainMuxerState::Stateless(self.stateless_node());
                    } else if self.state_manager.sync_config().tipset_sample_size == 0 {
                        // A standalone node might use this option to not be stuck waiting for P2P
                        // messages.
                        info!("Skip evaluating network head, assume in-sync.");
                        self.state = ChainMuxerState::Follow(self.follow(None));
                    } else {
                        // Create the connect future and set the state to connect
                        info!("Evaluating network head...");
                        self.state = ChainMuxerState::Connect(self.evaluate_network_head());
                    }
                }
                ChainMuxerState::Stateless(ref mut future) => {
                    if let Err(why) = std::task::ready!(future.as_mut().poll(cx)) {
                        return Poll::Ready(why);
                    }
                }
                ChainMuxerState::Connect(ref mut connect) => match connect.as_mut().poll(cx) {
                    Poll::Ready(Ok(evaluation)) => match evaluation {
                        NetworkHeadEvaluation::Behind {
                            network_head,
                            local_head,
                        } => {
                            info!("Local node is behind the network, starting BOOTSTRAP from LOCAL_HEAD = {} -> NETWORK_HEAD = {}", local_head.epoch(), network_head.epoch());
                            self.state = ChainMuxerState::Bootstrap(
                                self.bootstrap(network_head, local_head),
                            );
                        }
                        NetworkHeadEvaluation::InRange { network_head } => {
                            info!("Local node is within range of the NETWORK_HEAD = {}, starting FOLLOW", network_head.epoch());
                            self.state = ChainMuxerState::Follow(self.follow(Some(network_head)));
                        }
                        NetworkHeadEvaluation::InSync => {
                            info!("Local node is in sync with the network");
                            self.state = ChainMuxerState::Follow(self.follow(None));
                        }
                    },
                    Poll::Ready(Err(why)) => {
                        error!(
                            "Evaluating the network head failed, retrying. Error = {:?}",
                            why
                        );
                        metrics::NETWORK_HEAD_EVALUATION_ERRORS.inc();
                        self.state = ChainMuxerState::Idle;

                        // By default bail on errors
                        return Poll::Ready(why);
                    }
                    Poll::Pending => return Poll::Pending,
                },
                ChainMuxerState::Bootstrap(ref mut bootstrap) => {
                    match bootstrap.as_mut().poll(cx) {
                        Poll::Ready(Ok(_)) => {
                            info!("Bootstrap successfully completed, now evaluating the network head to ensure the node is in sync");
                            self.state = ChainMuxerState::Idle;
                        }
                        Poll::Ready(Err(why)) => {
                            error!("Bootstrapping failed, re-evaluating the network head to retry the bootstrap. Error = {:?}", why);
                            metrics::BOOTSTRAP_ERRORS.inc();
                            self.state = ChainMuxerState::Idle;
                        }
                        Poll::Pending => return Poll::Pending,
                    }
                }
                ChainMuxerState::Follow(ref mut follow) => match follow.as_mut().poll(cx) {
                    Poll::Ready(Ok(_)) => {
                        error!("Following the network unexpectedly ended without an error; restarting the sync process.");
                        metrics::FOLLOW_NETWORK_INTERRUPTIONS.inc();
                        self.state = ChainMuxerState::Idle;
                    }
                    Poll::Ready(Err(why)) => {
                        error!("Following the network failed, restarted. Error = {:?}", why);
                        metrics::FOLLOW_NETWORK_ERRORS.inc();
                        self.state = ChainMuxerState::Idle;
                    }
                    Poll::Pending => {
                        let tp_tracker = self.worker_state.clone();
                        tp_tracker
                            .write()
                            .set_stage(crate::chain_sync::SyncStage::Complete);

                        return Poll::Pending;
                    }
                },
            }
        }
    }
}<|MERGE_RESOLUTION|>--- conflicted
+++ resolved
@@ -525,17 +525,9 @@
             block.persist(&chain_store.db)?;
         }
 
-<<<<<<< HEAD
-=======
         // This is needed for the Ethereum mapping
         chain_store.put_tipset_key(tipset.key())?;
 
-        // Update the peer head
-        network
-            .peer_manager()
-            .update_peer_head(source, Arc::new(tipset.clone().into_tipset()));
-
->>>>>>> 671c30c4
         Ok(Some((tipset, source)))
     }
 
