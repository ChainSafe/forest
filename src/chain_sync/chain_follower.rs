// Copyright 2019-2025 ChainSafe Systems
// SPDX-License-Identifier: Apache-2.0, MIT
//! This module contains the logic for driving Forest forward in the Filecoin
//! blockchain.
//!
//! Forest keeps track of the current heaviest tipset, and receives information
//! about new blocks and tipsets from peers as well as connected miners. The
//! state machine has the following rules:
//! - A tipset is invalid if its parent is invalid.
//! - If a tipset's parent isn't in our database, request it from the network.
//! - If a tipset's parent has been validated, validate the tipset.
//! - If a tipset is 1 day older than the heaviest tipset, the tipset is
//!   invalid. This prevents Forest from following forks that will never be
//!   accepted.
//!
//! The state machine does not do any network requests or validation. Those are
//! handled by an external actor.
use std::time::SystemTime;
use std::{ops::Deref as _, sync::Arc};

use crate::libp2p::hello::HelloRequest;
use crate::message_pool::MessagePool;
use crate::message_pool::MpoolRpcProvider;
use crate::networks::calculate_expected_epoch;
use crate::shim::clock::ChainEpoch;
use crate::state_manager::StateManager;
use ahash::{HashMap, HashSet};
use chrono::Utc;
use cid::Cid;
use fvm_ipld_blockstore::Blockstore;
use itertools::Itertools;
use libp2p::PeerId;
use parking_lot::Mutex;
use tokio::{sync::Notify, task::JoinSet};
use tracing::{debug, error, info, trace, warn};

use crate::chain_sync::tipset_syncer::validate_tipset;
use crate::chain_sync::SyncState;
use crate::{
    blocks::{Block, FullTipset, Tipset, TipsetKey},
    chain::ChainStore,
    chain_sync::{bad_block_cache::BadBlockCache, metrics, TipsetValidator},
    libp2p::{NetworkEvent, PubsubMessage},
    shim::clock::SECONDS_IN_DAY,
};
use parking_lot::RwLock;

use super::network_context::SyncNetworkContext;
use super::SyncStage;

pub struct ChainFollower<DB> {
    /// Syncing state of chain sync workers.
    pub sync_states: Arc<RwLock<nunny::Vec<SyncState>>>,

    /// manages retrieving and updates state objects
    state_manager: Arc<StateManager<DB>>,

    /// Context to be able to send requests to P2P network
    pub network: SyncNetworkContext<DB>,

    /// Genesis tipset
    genesis: Arc<Tipset>,

    /// Bad blocks cache, updates based on invalid state transitions.
    /// Will mark any invalid blocks and all children as bad in this bounded
    /// cache
    pub bad_blocks: Arc<BadBlockCache>,

    /// Incoming network events to be handled by synchronizer
    net_handler: flume::Receiver<NetworkEvent>,

    /// Tipset channel sender
    pub tipset_sender: flume::Sender<Arc<FullTipset>>,

    /// Tipset channel receiver
    tipset_receiver: flume::Receiver<Arc<FullTipset>>,

    /// When `stateless_mode` is true, forest connects to the P2P network but
    /// does not execute any state transitions. This drastically reduces the
    /// memory and disk footprint of Forest but also means that Forest will not
    /// be able to validate the correctness of the chain.
    stateless_mode: bool,

    /// Message pool
    mem_pool: Arc<MessagePool<MpoolRpcProvider<DB>>>,
}

impl<DB: Blockstore + Sync + Send + 'static> ChainFollower<DB> {
    pub fn new(
        state_manager: Arc<StateManager<DB>>,
        network: SyncNetworkContext<DB>,
        genesis: Arc<Tipset>,
        net_handler: flume::Receiver<NetworkEvent>,
        stateless_mode: bool,
        mem_pool: Arc<MessagePool<MpoolRpcProvider<DB>>>,
    ) -> Self {
        let heaviest = state_manager.chain_store().heaviest_tipset();
        let mut main_sync_state = SyncState::default();
        main_sync_state.init(heaviest.clone(), heaviest.clone());
        main_sync_state.set_epoch(heaviest.epoch());
        main_sync_state.set_stage(SyncStage::Idle);
        let (tipset_sender, tipset_receiver) = flume::bounded(20);
        Self {
            sync_states: Arc::new(RwLock::new(nunny::vec![main_sync_state])),
            state_manager,
            network,
            genesis,
            bad_blocks: Default::default(),
            net_handler,
            tipset_sender,
            tipset_receiver,
            stateless_mode,
            mem_pool,
        }
    }

    pub async fn run(self) -> anyhow::Result<()> {
        chain_follower(
            self.state_manager,
            self.bad_blocks,
            self.net_handler,
            self.tipset_receiver,
            self.network,
            self.mem_pool,
            self.sync_states,
            self.genesis,
            self.stateless_mode,
        )
        .await
    }
}

#[allow(clippy::too_many_arguments)]
// We receive new full tipsets from the p2p swarm, and from miners that use Forest as their frontend.
pub async fn chain_follower<DB: Blockstore + Sync + Send + 'static>(
    state_manager: Arc<StateManager<DB>>,
    bad_block_cache: Arc<BadBlockCache>,
    network_rx: flume::Receiver<NetworkEvent>,
    tipset_receiver: flume::Receiver<Arc<FullTipset>>,
    network: SyncNetworkContext<DB>,
    mem_pool: Arc<MessagePool<MpoolRpcProvider<DB>>>,
    sync_states: Arc<RwLock<nunny::Vec<SyncState>>>,
    genesis: Arc<Tipset>,
    stateless_mode: bool,
) -> anyhow::Result<()> {
    let state_changed = Arc::new(Notify::new());
    let state_machine = Arc::new(Mutex::new(SyncStateMachine::new(
        state_manager.chain_store().clone(),
        bad_block_cache.clone(),
        stateless_mode,
    )));
    let tasks: Arc<Mutex<HashSet<SyncTask>>> = Arc::new(Mutex::new(HashSet::default()));

    let mut set = JoinSet::new();

    // Increment metrics, update peer information, and forward tipsets to the state machine.
    set.spawn({
        let state_manager = state_manager.clone();
        let state_changed = state_changed.clone();
        let state_machine = state_machine.clone();
        let network = network.clone();
        async move {
            while let Ok(event) = network_rx.recv_async().await {
                inc_gossipsub_event_metrics(&event);

                update_peer_info(
                    &event,
                    network.clone(),
                    state_manager.chain_store().clone(),
                    &genesis,
                );

                let Ok(tipset) = (match event {
                    NetworkEvent::HelloResponseOutbound { request, source } => {
                        let tipset_keys = TipsetKey::from(request.heaviest_tip_set.clone());
                        get_full_tipset(
                            network.clone(),
                            state_manager.chain_store().clone(),
                            Some(source),
                            tipset_keys,
                        )
                        .await
                        .inspect_err(|e| debug!("Querying full tipset failed: {}", e))
                    }
                    NetworkEvent::PubsubMessage { message } => match message {
                        PubsubMessage::Block(b) => {
                            let key = TipsetKey::from(nunny::vec![*b.header.cid()]);
                            get_full_tipset(
                                network.clone(),
                                state_manager.chain_store().clone(),
                                None,
                                key,
                            )
                            .await
                        }
                        PubsubMessage::Message(m) => {
                            if let Err(why) = mem_pool.add(m) {
                                debug!("Received invalid GossipSub message: {}", why);
                            }
                            continue;
                        }
                    },
                    _ => continue,
                }) else {
                    continue;
                };
                {
                    state_machine
                        .lock()
                        .update(SyncEvent::NewFullTipsets(vec![Arc::new(tipset)]));
                    state_changed.notify_one();
                }
            }
        }
    });

    // Forward tipsets from miners into the state machine.
    set.spawn({
        let state_changed = state_changed.clone();
        let state_machine = state_machine.clone();

        async move {
            while let Ok(tipset) = tipset_receiver.recv_async().await {
                state_machine
                    .lock()
                    .update(SyncEvent::NewFullTipsets(vec![tipset]));
                state_changed.notify_one();
            }
        }
    });

    // When the state machine is updated, we need to update the sync states and spawn tasks
    set.spawn({
        let state_manager = state_manager.clone();
        let state_machine = state_machine.clone();
        let state_changed = state_changed.clone();
        let tasks = tasks.clone();
        async move {
            loop {
                state_changed.notified().await;

                let mut tasks_set = tasks.lock();
                let (task_vec, states) = state_machine.lock().tasks();

                // Update the sync states
                {
                    let heaviest = state_manager.chain_store().heaviest_tipset();
                    let mut sync_states_guard = sync_states.write();

                    sync_states_guard.truncate(std::num::NonZeroUsize::new(1).unwrap());
                    let first = sync_states_guard.first_mut();
                    first.set_epoch(heaviest.epoch());
                    first.set_target(Some(
                        state_machine
                            .lock()
                            .heaviest_tipset()
                            .unwrap_or(heaviest.clone()),
                    ));
                    let seconds_per_epoch = state_manager.chain_config().block_delay_secs;
                    let time_diff =
                        (Utc::now().timestamp() as u64).saturating_sub(heaviest.min_timestamp());
                    if time_diff < seconds_per_epoch as u64 * 2 {
                        first.set_stage(SyncStage::Complete);
                    } else {
                        first.set_stage(SyncStage::Messages);
                    }
                    sync_states_guard.extend(states);
                }

                for task in task_vec {
                    // insert task into tasks. If task is already in tasks, skip. If it is not, spawn it.
                    let new = tasks_set.insert(task.clone());
                    if new {
                        let tasks_clone = tasks.clone();
                        let action = task.clone().execute(
                            network.clone(),
                            state_manager.clone(),
                            stateless_mode,
                        );
                        tokio::spawn({
                            let state_machine = state_machine.clone();
                            let state_changed = state_changed.clone();
                            async move {
                                if let Some(event) = action.await {
                                    state_machine.lock().update(event);
                                    state_changed.notify_one();
                                }
                                tasks_clone.lock().remove(&task);
                            }
                        });
                    }
                }
            }
        }
    });

    // Periodically report progress if there are any tipsets left to be fetched.
    // Once we're in steady-state (i.e. caught up to HEAD) and there are no
    // active forks, this will not report anything.
    set.spawn({
        let state_manager = state_manager.clone();
        let state_machine = state_machine.clone();
        async move {
            loop {
                tokio::time::sleep(tokio::time::Duration::from_secs(10)).await;
                let (tasks_set, _) = state_machine.lock().tasks();
                let heaviest_epoch = state_manager.chain_store().heaviest_tipset().epoch();

                let to_download = tasks_set
                    .iter()
                    .filter_map(|task| match task {
                        SyncTask::FetchTipset(_, epoch) => Some(epoch - heaviest_epoch),
                        _ => None,
                    })
                    .max()
                    .unwrap_or(0);

                let expected_head = calculate_expected_epoch(
                    Utc::now().timestamp() as u64,
                    state_manager.chain_store().genesis_block_header().timestamp,
                    state_manager.chain_config().block_delay_secs,
                );

                // Only print 'Catching up to HEAD' if we're more than 10 epochs
                // behind. Otherwise it can be too spammy.
                match (expected_head as i64 - heaviest_epoch > 10, to_download > 0) {
                    (true, true) => info!(
                        "Catching up to HEAD: {} -> {}, downloading {} tipsets",
                        heaviest_epoch, expected_head, to_download
                    ),
                    (true, false) => info!(
                        "Catching up to HEAD: {} -> {}",
                        heaviest_epoch, expected_head,
                    ),
                    (false, true) => {
                        info!("Downloading {} tipsets", to_download,)
                    }
                    (false, false) => {}
                }
            }
        }
    });

    set.join_all().await;
    Ok(())
}

// Increment the gossipsub event metrics.
fn inc_gossipsub_event_metrics(event: &NetworkEvent) {
    let label = match event {
        NetworkEvent::HelloRequestInbound => metrics::values::HELLO_REQUEST_INBOUND,
        NetworkEvent::HelloResponseOutbound { .. } => metrics::values::HELLO_RESPONSE_OUTBOUND,
        NetworkEvent::HelloRequestOutbound => metrics::values::HELLO_REQUEST_OUTBOUND,
        NetworkEvent::HelloResponseInbound => metrics::values::HELLO_RESPONSE_INBOUND,
        NetworkEvent::PeerConnected(_) => metrics::values::PEER_CONNECTED,
        NetworkEvent::PeerDisconnected(_) => metrics::values::PEER_DISCONNECTED,
        NetworkEvent::PubsubMessage { message } => match message {
            PubsubMessage::Block(_) => metrics::values::PUBSUB_BLOCK,
            PubsubMessage::Message(_) => metrics::values::PUBSUB_MESSAGE,
        },
        NetworkEvent::ChainExchangeRequestOutbound => {
            metrics::values::CHAIN_EXCHANGE_REQUEST_OUTBOUND
        }
        NetworkEvent::ChainExchangeResponseInbound => {
            metrics::values::CHAIN_EXCHANGE_RESPONSE_INBOUND
        }
        NetworkEvent::ChainExchangeRequestInbound => {
            metrics::values::CHAIN_EXCHANGE_REQUEST_INBOUND
        }
        NetworkEvent::ChainExchangeResponseOutbound => {
            metrics::values::CHAIN_EXCHANGE_RESPONSE_OUTBOUND
        }
    };

    metrics::LIBP2P_MESSAGE_TOTAL.get_or_create(&label).inc();
}

// Keep our peer manager up to date.
fn update_peer_info<DB: Blockstore + Sync + Send + 'static>(
    event: &NetworkEvent,
    network: SyncNetworkContext<DB>,
    chain_store: Arc<ChainStore<DB>>,
    genesis: &Tipset,
) {
    match event {
        NetworkEvent::PeerConnected(peer_id) => {
            let genesis_cid = *genesis.block_headers().first().cid();
            // Spawn and immediately move on to the next event
            tokio::task::spawn(handle_peer_connected_event(
                network,
                chain_store,
                *peer_id,
                genesis_cid,
            ));
        }
        NetworkEvent::PeerDisconnected(peer_id) => {
            handle_peer_disconnected_event(network, *peer_id);
        }
        _ => {}
    }
}

async fn handle_peer_connected_event<DB: Blockstore + Sync + Send + 'static>(
    network: SyncNetworkContext<DB>,
    chain_store: Arc<ChainStore<DB>>,
    peer_id: PeerId,
    genesis_block_cid: Cid,
) {
    // Query the heaviest TipSet from the store
    if network.peer_manager().is_peer_new(&peer_id) {
        // Since the peer is new, send them a hello request
        // Query the heaviest TipSet from the store
        let heaviest = chain_store.heaviest_tipset();
        let request = HelloRequest {
            heaviest_tip_set: heaviest.cids(),
            heaviest_tipset_height: heaviest.epoch(),
            heaviest_tipset_weight: heaviest.weight().clone().into(),
            genesis_cid: genesis_block_cid,
        };
        let (peer_id, moment_sent, response) = match network.hello_request(peer_id, request).await {
            Ok(response) => response,
            Err(e) => {
                debug!("Hello request failed: {}", e);
                return;
            }
        };
        let dur = SystemTime::now()
            .duration_since(moment_sent)
            .unwrap_or_default();

        // Update the peer metadata based on the response
        match response {
            Some(_) => {
                network.peer_manager().log_success(&peer_id, dur);
            }
            None => {
                network.peer_manager().log_failure(&peer_id, dur);
            }
        }
    }
}

fn handle_peer_disconnected_event<DB: Blockstore + Sync + Send + 'static>(
    network: SyncNetworkContext<DB>,
    peer_id: PeerId,
) {
    network.peer_manager().remove_peer(&peer_id);
    network.peer_manager().unmark_peer_bad(&peer_id);
}

async fn get_full_tipset<DB: Blockstore + Sync + Send + 'static>(
    network: SyncNetworkContext<DB>,
    chain_store: Arc<ChainStore<DB>>,
    peer_id: Option<PeerId>,
    tipset_keys: TipsetKey,
) -> anyhow::Result<FullTipset> {
    // Attempt to load from the store
    if let Ok(full_tipset) = load_full_tipset(&chain_store, tipset_keys.clone()) {
        return Ok(full_tipset);
    }
    // Load from the network
    let tipset = network
        .chain_exchange_fts(peer_id, &tipset_keys.clone())
        .await
        .map_err(|e| anyhow::anyhow!(e))?;

    for block in tipset.blocks() {
        block.persist(&chain_store.db)?;
        crate::chain::persist_objects(&chain_store.db, block.bls_messages.iter())?;
        crate::chain::persist_objects(&chain_store.db, block.secp_messages.iter())?;
    }

    Ok(tipset)
}

async fn get_full_tipset_batch<DB: Blockstore + Sync + Send + 'static>(
    network: SyncNetworkContext<DB>,
    chain_store: Arc<ChainStore<DB>>,
    peer_id: Option<PeerId>,
    tipset_keys: TipsetKey,
) -> anyhow::Result<Vec<FullTipset>> {
    // Attempt to load from the store
    if let Ok(full_tipset) = load_full_tipset(&chain_store, tipset_keys.clone()) {
        return Ok(vec![full_tipset]);
    }
    // Load from the network
    let tipsets = network
        .chain_exchange_full_tipsets(peer_id, &tipset_keys.clone())
        .await
        .map_err(|e| anyhow::anyhow!(e))?;

    for tipset in tipsets.iter() {
        for block in tipset.blocks() {
            block.persist(&chain_store.db)?;
            crate::chain::persist_objects(&chain_store.db, block.bls_messages.iter())?;
            crate::chain::persist_objects(&chain_store.db, block.secp_messages.iter())?;
        }
    }

    Ok(tipsets)
}

fn load_full_tipset<DB: Blockstore>(
    chain_store: &ChainStore<DB>,
    tipset_keys: TipsetKey,
) -> anyhow::Result<FullTipset> {
    // Retrieve tipset from store based on passed in TipsetKey
    let ts = chain_store.chain_index.load_required_tipset(&tipset_keys)?;

    let blocks: Vec<_> = ts
        .block_headers()
        .iter()
        .map(|header| -> anyhow::Result<Block> {
            let (bls_msgs, secp_msgs) =
                crate::chain::block_messages(chain_store.blockstore(), header)?;
            Ok(Block {
                header: header.clone(),
                bls_messages: bls_msgs,
                secp_messages: secp_msgs,
            })
        })
        .try_collect()?;

    // Construct FullTipset
    let fts = FullTipset::new(blocks)?;
    Ok(fts)
}

enum SyncEvent {
    NewFullTipsets(Vec<Arc<FullTipset>>),
    BadTipset(Arc<FullTipset>, String),
    ValidatedTipset(Arc<FullTipset>),
}

struct SyncStateMachine<DB> {
    cs: Arc<ChainStore<DB>>,
    bad_block_cache: Arc<BadBlockCache>,
    // Map from TipsetKey to FullTipset
    tipsets: HashMap<TipsetKey, Arc<FullTipset>>,
    stateless_mode: bool,
}

impl<DB: Blockstore> SyncStateMachine<DB> {
    pub fn new(
        cs: Arc<ChainStore<DB>>,
        bad_block_cache: Arc<BadBlockCache>,
        stateless_mode: bool,
    ) -> Self {
        Self {
            cs,
            bad_block_cache,
            tipsets: HashMap::default(),
            stateless_mode,
        }
    }

    // Compute the list of chains from the tipsets map
    fn chains(&self) -> Vec<Vec<Arc<FullTipset>>> {
        let mut chains = Vec::new();
        let mut remaining_tipsets = self.tipsets.clone();

        while let Some(heaviest) = remaining_tipsets
            .values()
            .max_by_key(|ts| ts.weight())
            .cloned()
        {
            // Build chain starting from heaviest
            let mut chain = Vec::new();
            let mut current = Some(heaviest);

            while let Some(tipset) = current.take() {
                remaining_tipsets.remove(tipset.key());

                // Find parent in tipsets map
                current = self.tipsets.get(tipset.parents()).cloned();

                chain.push(tipset);
            }
            chain.reverse();
            chains.push(chain);
        }

        chains
    }

    fn heaviest_tipset(&self) -> Option<Arc<Tipset>> {
        self.tipsets
            .values()
            .max_by_key(|ts| ts.weight())
            .map(|ts| Arc::new(ts.deref().clone().into_tipset()))
    }

    fn is_validated(&self, tipset: &FullTipset) -> bool {
        let db = self.cs.blockstore();
        self.stateless_mode || db.has(tipset.parent_state()).unwrap_or(false)
    }

    fn is_ready_for_validation(&self, tipset: &FullTipset) -> bool {
        if self.stateless_mode || tipset.key() == self.cs.genesis_tipset().key() {
            true
        } else if let Ok(full_tipset) = load_full_tipset(&self.cs, tipset.parents().clone()) {
            self.is_validated(&full_tipset)
        } else {
            false
        }
    }

    fn add_full_tipset(&mut self, tipset: Arc<FullTipset>) {
        if let Err(why) = TipsetValidator(&tipset).validate(
            &self.cs,
            Some(&self.bad_block_cache),
            &self.cs.genesis_tipset(),
            self.cs.chain_config.block_delay_secs,
        ) {
            metrics::INVALID_TIPSET_TOTAL.inc();
            trace!("Skipping invalid tipset: {}", why);
            self.mark_bad_tipset(tipset, why.to_string());
            return;
        }

        // Check if tipset is older than a day compared to heaviest tipset
        let heaviest = self.cs.heaviest_tipset();
        let epoch_diff = heaviest.epoch() - tipset.epoch();
        let time_diff = epoch_diff * (self.cs.chain_config.block_delay_secs as i64);

        if time_diff > SECONDS_IN_DAY {
            self.mark_bad_tipset(tipset, "old tipset".to_string());
            return;
        }

        // Check if tipset already exists
        if self.tipsets.contains_key(tipset.key()) {
            return;
        }

        // Find any existing tipsets with same epoch and parents
        let mut to_remove = Vec::new();
        #[allow(clippy::mutable_key_type)]
        let mut merged_blocks: HashSet<_> = tipset.blocks().iter().cloned().collect();

        // Collect all parent references from existing tipsets
        let parent_refs: HashSet<_> = self
            .tipsets
            .values()
            .map(|ts| ts.parents().clone())
            .collect();

        for (key, existing_ts) in self.tipsets.iter() {
            if existing_ts.epoch() == tipset.epoch() && existing_ts.parents() == tipset.parents() {
                // Only mark for removal if not referenced as a parent
                if !parent_refs.contains(key) {
                    to_remove.push(key.clone());
                }
                // Add blocks from existing tipset - HashSet handles deduplication automatically
                merged_blocks.extend(existing_ts.blocks().iter().cloned());
            }
        }

        // Remove old tipsets that were merged and aren't referenced
        for key in to_remove {
            self.tipsets.remove(&key);
        }

        // Create and insert new merged tipset
        if let Ok(merged_tipset) = FullTipset::new(merged_blocks) {
            self.tipsets
                .insert(merged_tipset.key().clone(), Arc::new(merged_tipset));
        }
    }

    // Mark blocks in tipset as bad.
    // Mark all descendants of tipsets as bad.
    // Remove all bad tipsets from the tipset map.
    fn mark_bad_tipset(&mut self, tipset: Arc<FullTipset>, reason: String) {
        let mut stack = vec![tipset];

        while let Some(tipset) = stack.pop() {
            self.tipsets.remove(tipset.key());
            // Mark all blocks in the tipset as bad
            for block in tipset.blocks() {
                self.bad_block_cache.put(*block.cid(), reason.clone());
            }

            // Find all descendant tipsets (tipsets that have this tipset as a parent)
            let mut to_remove = Vec::new();
            let mut descendants = Vec::new();

            for (key, ts) in self.tipsets.iter() {
                if ts.parents() == tipset.key() {
                    to_remove.push(key.clone());
                    descendants.push(ts.clone());
                }
            }

            // Remove bad tipsets from the map
            for key in to_remove {
                self.tipsets.remove(&key);
            }

            // Mark descendants as bad
            stack.extend(descendants);
        }
    }

    fn mark_validated_tipset(&mut self, tipset: Arc<FullTipset>) {
        assert!(self.is_validated(&tipset), "Tipset must be validated");
        self.tipsets.remove(tipset.key());
        let tipset = tipset.deref().clone().into_tipset();
        // cs.put_tipset requires state and doesn't work in stateless mode
        if self.stateless_mode {
            let epoch = tipset.epoch();
            let terse_key = tipset.key().terse();
            if self.cs.heaviest_tipset().weight() < tipset.weight() {
                if let Err(e) = self.cs.set_heaviest_tipset(Arc::new(tipset)) {
                    error!("Error setting heaviest tipset: {}", e);
                } else {
                    info!("Heaviest tipset: {} ({})", epoch, terse_key);
                }
            }
        } else if let Err(e) = self.cs.put_tipset(&tipset) {
            error!("Error putting tipset: {}", e);
        }
    }

    pub fn update(&mut self, event: SyncEvent) {
        match event {
            SyncEvent::NewFullTipsets(tipsets) => {
                for tipset in tipsets {
                    self.add_full_tipset(tipset);
                }
            }
            SyncEvent::BadTipset(tipset, reason) => self.mark_bad_tipset(tipset, reason),
            SyncEvent::ValidatedTipset(tipset) => self.mark_validated_tipset(tipset),
        }
    }

    pub fn tasks(&self) -> (Vec<SyncTask>, Vec<SyncState>) {
        let mut states = Vec::new();
        let mut tasks = Vec::new();
        for chain in self.chains() {
            if let Some(first_ts) = chain.first() {
                let last = chain.last().expect("Infallible");
                let mut state = SyncState::default();
                state.init(
                    Arc::new(first_ts.deref().clone().into_tipset()),
                    Arc::new(last.deref().clone().into_tipset()),
                );
                state.set_epoch(first_ts.epoch());
                if !self.is_ready_for_validation(first_ts) {
                    state.set_stage(SyncStage::Headers);
                    tasks.push(SyncTask::FetchTipset(
                        first_ts.parents().clone(),
                        first_ts.epoch(),
                    ));
                } else {
                    if last.epoch() - first_ts.epoch() > 5 {
                        state.set_stage(SyncStage::Messages);
                    } else {
                        state.set_stage(SyncStage::Complete);
                    }
                    tasks.push(SyncTask::ValidateTipset(first_ts.clone()));
                }
                states.push(state);
            }
        }
        (tasks, states)
    }
}

#[derive(PartialEq, Eq, Hash, Clone, Debug)]
enum SyncTask {
    ValidateTipset(Arc<FullTipset>),
    FetchTipset(TipsetKey, ChainEpoch),
}

impl std::fmt::Display for SyncTask {
    fn fmt(&self, f: &mut std::fmt::Formatter<'_>) -> std::fmt::Result {
        match self {
            SyncTask::ValidateTipset(ts) => write!(f, "ValidateTipset(epoch: {})", ts.epoch()),
            SyncTask::FetchTipset(key, epoch) => {
                let s = key.to_string();
                write!(
                    f,
                    "FetchTipset({}, epoch: {})",
                    &s[s.len().saturating_sub(8)..],
                    epoch
                )
            }
        }
    }
}

impl SyncTask {
    async fn execute<DB: Blockstore + Sync + Send + 'static>(
        self,
        network: SyncNetworkContext<DB>,
        state_manager: Arc<StateManager<DB>>,
        stateless_mode: bool,
    ) -> Option<SyncEvent> {
        let cs = state_manager.chain_store();
        match self {
            SyncTask::ValidateTipset(tipset) if stateless_mode => {
                Some(SyncEvent::ValidatedTipset(tipset))
            }
            SyncTask::ValidateTipset(tipset) => {
                let genesis = cs.genesis_tipset();
                match validate_tipset(state_manager.clone(), cs, tipset.deref().clone(), &genesis)
                    .await
                {
                    Ok(()) => Some(SyncEvent::ValidatedTipset(tipset)),
                    Err(e) => {
                        warn!("Error validating tipset: {}", e);
                        Some(SyncEvent::BadTipset(tipset, e.to_string()))
                    }
                }
            }
            SyncTask::FetchTipset(key, _epoch) => {
                if let Ok(parents) =
                    get_full_tipset_batch(network.clone(), cs.clone(), None, key).await
                {
                    Some(SyncEvent::NewFullTipsets(
                        parents.into_iter().map(Arc::new).collect(),
                    ))
                } else {
                    None
                }
            }
        }
    }
}

#[cfg(test)]
mod tests {
    use super::*;
    use crate::blocks::{chain4u, Chain4U, HeaderBuilder};
    use crate::db::MemoryDB;
    use crate::utils::db::CborStoreExt as _;
    use fil_actors_shared::fvm_ipld_amt::Amtv0 as Amt;
    use num_bigint::BigInt;
    use num_traits::ToPrimitive;
    use std::sync::Arc;

    fn setup() -> (Arc<ChainStore<MemoryDB>>, Chain4U<Arc<MemoryDB>>) {
        // Initialize test logger
        let _ = tracing_subscriber::fmt()
            .with_env_filter(
                tracing_subscriber::EnvFilter::from_default_env()
                    .add_directive(tracing::Level::DEBUG.into()),
            )
            .try_init();

        let db = Arc::new(MemoryDB::default());

        // Populate DB with message roots used by chain4u
        {
            let empty_amt = Amt::<Cid, _>::new(&db).flush().unwrap();
            db.put_cbor_default(&crate::blocks::TxMeta {
                bls_message_root: empty_amt,
                secp_message_root: empty_amt,
            })
            .unwrap();
        }

        // Create a chain of 5 tipsets using Chain4U
        let c4u = Chain4U::with_blockstore(db.clone());
        chain4u! {
            in c4u;
            [genesis_header = dummy_node(&db, 0)]
        };

        let cs = Arc::new(
            ChainStore::new(
                db.clone(),
                db.clone(),
                db.clone(),
<<<<<<< HEAD
                db.clone(),
                chain_config.clone(),
=======
                Default::default(),
>>>>>>> 392633bb
                genesis_header.clone().into(),
            )
            .unwrap(),
        );

        cs.set_heaviest_tipset(Arc::new(cs.genesis_tipset()))
            .unwrap();

        (cs, c4u)
    }

    fn dummy_state(db: impl Blockstore, i: ChainEpoch) -> Cid {
        db.put_cbor_default(&i).unwrap()
    }

    fn dummy_node(db: impl Blockstore, i: ChainEpoch) -> HeaderBuilder {
        HeaderBuilder {
            state_root: dummy_state(db, i).into(),
            weight: BigInt::from(i).into(),
            epoch: i.into(),
            ..Default::default()
        }
    }

    #[test]
    fn test_sync_state_machine_validation_order() {
        let (cs, c4u) = setup();
        let db = cs.db.clone();

        chain4u! {
            from [genesis_header] in c4u;
            [a = dummy_node(&db, 1)] -> [b = dummy_node(&db, 2)] -> [c = dummy_node(&db, 3)] -> [d = dummy_node(&db, 4)] -> [e = dummy_node(&db, 5)]
        };

        // Create the state machine
        let mut state_machine = SyncStateMachine::new(cs, Default::default(), true);

        // Insert tipsets in random order
        let tipsets = vec![e, b, d, c, a];

        // Convert each block into a FullTipset and add it to the state machine
        for block in tipsets {
            let full_tipset = FullTipset::new(vec![Block {
                header: block.clone().into(),
                bls_messages: vec![],
                secp_messages: vec![],
            }])
            .unwrap();
            state_machine.update(SyncEvent::NewFullTipsets(vec![Arc::new(full_tipset)]));
        }

        // Record validation order by processing all validation tasks in each iteration
        let mut validation_tasks = Vec::new();
        loop {
            let (tasks, _states) = state_machine.tasks();

            // Find all validation tasks
            let validation_tipsets: Vec<_> = tasks
                .into_iter()
                .filter_map(|task| {
                    if let SyncTask::ValidateTipset(ts) = task {
                        Some(ts)
                    } else {
                        None
                    }
                })
                .collect();

            if validation_tipsets.is_empty() {
                break;
            }

            // Record and mark all tipsets as validated
            for ts in validation_tipsets {
                validation_tasks.push(ts.epoch());
                db.put_cbor_default(&ts.epoch()).unwrap();
                state_machine.mark_validated_tipset(ts);
            }
        }

        // We expect validation tasks for epochs 1 through 5 in order
        assert_eq!(validation_tasks, vec![1, 2, 3, 4, 5]);
    }

    #[test]
    fn test_sync_state_machine_chain_fragments() {
        let (cs, c4u) = setup();
        let db = cs.db.clone();

        // Create a forked chain
        // genesis -> a -> b
        //            \--> d
        chain4u! {
            in c4u;
            [a = dummy_node(&db, 1)] -> [b = dummy_node(&db, 2)]
        };
        chain4u! {
            from [a] in c4u;
            [c = dummy_node(&db, 3)]
        };

        // Create the state machine
        let mut state_machine = SyncStateMachine::new(cs, Default::default(), false);

        // Convert each block into a FullTipset and add it to the state machine
        for block in [a, b, c] {
            let full_tipset = FullTipset::new(vec![Block {
                header: block.clone().into(),
                bls_messages: vec![],
                secp_messages: vec![],
            }])
            .unwrap();
            state_machine.update(SyncEvent::NewFullTipsets(vec![Arc::new(full_tipset)]));
        }

        let chains = state_machine
            .chains()
            .into_iter()
            .map(|v| {
                v.into_iter()
                    .map(|ts| ts.weight().to_i64().unwrap_or(0))
                    .collect()
            })
            .collect::<Vec<Vec<_>>>();

        // Both chains should start at the same tipset
        assert_eq!(chains, vec![vec![1, 3], vec![1, 2]]);
    }
}<|MERGE_RESOLUTION|>--- conflicted
+++ resolved
@@ -873,12 +873,8 @@
                 db.clone(),
                 db.clone(),
                 db.clone(),
-<<<<<<< HEAD
                 db.clone(),
-                chain_config.clone(),
-=======
                 Default::default(),
->>>>>>> 392633bb
                 genesis_header.clone().into(),
             )
             .unwrap(),
