--- conflicted
+++ resolved
@@ -377,13 +377,8 @@
 
         if !exit_code.is_success() {
             match exit_code.value() {
-<<<<<<< HEAD
-                1..=<ExitCode as Inner>::FVM::FIRST_USER_EXIT_CODE => {
+                1..=ExitCode::FIRST_USER_EXIT_CODE => {
                     tracing::debug!(
-=======
-                1..=ExitCode::FIRST_USER_EXIT_CODE => {
-                    log::debug!(
->>>>>>> 08ba3f87
                         "Internal message execution failure. Exit code was {}",
                         exit_code
                     )
