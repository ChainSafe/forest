// Copyright 2019-2025 ChainSafe Systems
// SPDX-License-Identifier: Apache-2.0, MIT

use std::sync::Arc;

use crate::blocks::Tipset;
use crate::chain::block_messages;
use crate::chain::index::ChainIndex;
use crate::chain::store::Error;
use crate::interpreter::{
    fvm2::ForestExternsV2, fvm3::ForestExterns as ForestExternsV3,
    fvm4::ForestExterns as ForestExternsV4,
};
use crate::message::ChainMessage;
use crate::message::Message as MessageTrait;
use crate::networks::{ChainConfig, NetworkChain};
use crate::shim::actors::{cron, reward, AwardBlockRewardParams};
use crate::shim::{
    address::Address,
    econ::TokenAmount,
    executor::{ApplyRet, Receipt, StampedEvent},
    externs::{Rand, RandWrapper},
    machine::MultiEngine,
    message::{Message, Message_v3},
    state_tree::ActorState,
    version::NetworkVersion,
};
use ahash::{HashMap, HashMapExt, HashSet};
use anyhow::bail;
use cid::Cid;
use fvm2::{
    executor::{DefaultExecutor as DefaultExecutor_v2, Executor as Executor_v2},
    machine::{
        DefaultMachine as DefaultMachine_v2, Machine as Machine_v2,
        NetworkConfig as NetworkConfig_v2,
    },
};
use fvm3::{
    executor::{DefaultExecutor as DefaultExecutor_v3, Executor as Executor_v3},
    machine::{
        DefaultMachine as DefaultMachine_v3, Machine as Machine_v3,
        NetworkConfig as NetworkConfig_v3,
    },
};
use fvm4::{
    executor::{DefaultExecutor as DefaultExecutor_v4, Executor as Executor_v4},
    machine::{
        DefaultMachine as DefaultMachine_v4, Machine as Machine_v4,
        NetworkConfig as NetworkConfig_v4,
    },
};
use fvm_ipld_blockstore::Blockstore;
use fvm_ipld_encoding::{to_vec, RawBytes};
use fvm_shared2::clock::ChainEpoch;
use num::Zero;
use std::time::{Duration, Instant};

pub(in crate::interpreter) type ForestMachineV2<DB> =
    DefaultMachine_v2<Arc<DB>, ForestExternsV2<DB>>;
pub(in crate::interpreter) type ForestMachineV3<DB> =
    DefaultMachine_v3<Arc<DB>, ForestExternsV3<DB>>;
pub(in crate::interpreter) type ForestMachineV4<DB> =
    DefaultMachine_v4<Arc<DB>, ForestExternsV4<DB>>;

type ForestKernelV2<DB> =
    fvm2::DefaultKernel<fvm2::call_manager::DefaultCallManager<ForestMachineV2<DB>>>;
type ForestKernelV3<DB> =
    fvm3::DefaultKernel<fvm3::call_manager::DefaultCallManager<ForestMachineV3<DB>>>;
type ForestKernelV4<DB> = fvm4::kernel::filecoin::DefaultFilecoinKernel<
    fvm4::call_manager::DefaultCallManager<ForestMachineV4<DB>>,
>;

type ForestExecutorV2<DB> = DefaultExecutor_v2<ForestKernelV2<DB>>;
type ForestExecutorV3<DB> = DefaultExecutor_v3<ForestKernelV3<DB>>;
type ForestExecutorV4<DB> = DefaultExecutor_v4<ForestKernelV4<DB>>;

pub type ApplyResult = anyhow::Result<(ApplyRet, Duration)>;

pub type ApplyBlockResult =
    anyhow::Result<(Vec<Receipt>, Vec<Vec<StampedEvent>>, Vec<Cid>), anyhow::Error>;

/// Comes from <https://github.com/filecoin-project/lotus/blob/v1.23.2/chain/vm/fvm.go#L473>
pub const IMPLICIT_MESSAGE_GAS_LIMIT: i64 = i64::MAX / 2;

/// Contains all messages to process through the VM as well as miner information
/// for block rewards.
#[derive(Debug)]
pub struct BlockMessages {
    pub miner: Address,
    pub messages: Vec<ChainMessage>,
    pub win_count: i64,
}

impl BlockMessages {
    /// Retrieves block messages to be passed through the VM and removes duplicate messages which appear in multiple blocks.
    pub fn for_tipset(db: &impl Blockstore, ts: &Tipset) -> Result<Vec<BlockMessages>, Error> {
        let mut applied = HashMap::new();
        let mut select_msg = |m: ChainMessage| -> Option<ChainMessage> {
            // The first match for a sender is guaranteed to have correct nonce
            // the block isn't valid otherwise.
            let entry = applied.entry(m.from()).or_insert_with(|| m.sequence());

            if *entry != m.sequence() {
                return None;
            }

            *entry += 1;
            Some(m)
        };

        ts.block_headers()
            .iter()
            .map(|b| {
                let (usm, sm) = block_messages(db, b)?;

                let mut messages = Vec::with_capacity(usm.len() + sm.len());
                messages.extend(
                    usm.into_iter()
                        .filter_map(|m| select_msg(ChainMessage::Unsigned(m))),
                );
                messages.extend(
                    sm.into_iter()
                        .filter_map(|m| select_msg(ChainMessage::Signed(m))),
                );

                Ok(BlockMessages {
                    miner: b.miner_address,
                    messages,
                    win_count: b
                        .election_proof
                        .as_ref()
                        .map(|e| e.win_count)
                        .unwrap_or_default(),
                })
            })
            .collect()
    }
}

/// Interpreter which handles execution of state transitioning messages and
/// returns receipts from the VM execution.
pub enum VM<DB: Blockstore + Send + Sync + 'static> {
    VM2(ForestExecutorV2<DB>),
    VM3(ForestExecutorV3<DB>),
    VM4(ForestExecutorV4<DB>),
}

pub struct ExecutionContext<DB> {
    // This tipset identifies of the blockchain. It functions as a starting
    // point when searching for ancestors. It may be any tipset as long as its
    // epoch is at or higher than the epoch in `epoch`.
    pub heaviest_tipset: Arc<Tipset>,
    // State-tree generated by the parent tipset.
    pub state_tree_root: Cid,
    // Epoch of the messages to be executed.
    pub epoch: ChainEpoch,
    // Source of deterministic randomness
    pub rand: Box<dyn Rand>,
    // https://spec.filecoin.io/systems/filecoin_vm/gas_fee/
    pub base_fee: TokenAmount,
    // https://filecoin.io/blog/filecoin-circulating-supply/
    pub circ_supply: TokenAmount,
    // The chain config is used to determine which consensus rules to use.
    pub chain_config: Arc<ChainConfig>,
    // Caching interface to the DB
    pub chain_index: Arc<ChainIndex<Arc<DB>>>,
    // UNIX timestamp for epoch
    pub timestamp: u64,
}

impl<DB> VM<DB>
where
    DB: Blockstore + Send + Sync,
{
    pub fn new(
        ExecutionContext {
            heaviest_tipset,
            state_tree_root,
            epoch,
            rand,
            base_fee,
            circ_supply,
            chain_config,
            chain_index,
            timestamp,
        }: ExecutionContext<DB>,
        multi_engine: &MultiEngine,
        enable_tracing: VMTrace,
    ) -> Result<Self, anyhow::Error> {
        let network_version = chain_config.network_version(epoch);
        if network_version >= NetworkVersion::V21 {
            let mut config = NetworkConfig_v4::new(network_version.into());
            // ChainId defines the chain ID used in the Ethereum JSON-RPC endpoint.
            config.chain_id((chain_config.eth_chain_id).into());
            if let NetworkChain::Devnet(_) = chain_config.network {
                config.enable_actor_debugging();
            }

            let engine = multi_engine.v4.get(&config)?;
            let mut context = config.for_epoch(epoch, timestamp, state_tree_root);
            context.set_base_fee(base_fee.into());
            context.set_circulating_supply(circ_supply.into());
            context.tracing = enable_tracing.is_traced();

            let fvm: ForestMachineV4<DB> = ForestMachineV4::new(
                &context,
                Arc::clone(&chain_index.db),
                ForestExternsV4::new(
                    RandWrapper::from(rand),
                    heaviest_tipset,
                    epoch,
                    state_tree_root,
                    chain_index,
                    chain_config,
                ),
            )?;
            let exec: ForestExecutorV4<DB> = DefaultExecutor_v4::new(engine, fvm)?;
            Ok(VM::VM4(exec))
        } else if network_version >= NetworkVersion::V18 {
            let mut config = NetworkConfig_v3::new(network_version.into());
            // ChainId defines the chain ID used in the Ethereum JSON-RPC endpoint.
            config.chain_id((chain_config.eth_chain_id).into());
            if let NetworkChain::Devnet(_) = chain_config.network {
                config.enable_actor_debugging();
            }

            let engine = multi_engine.v3.get(&config)?;
            let mut context = config.for_epoch(epoch, timestamp, state_tree_root);
            context.set_base_fee(base_fee.into());
            context.set_circulating_supply(circ_supply.into());
            context.tracing = enable_tracing.is_traced();

            let fvm: ForestMachineV3<DB> = ForestMachineV3::new(
                &context,
                Arc::clone(&chain_index.db),
                ForestExternsV3::new(
                    RandWrapper::from(rand),
                    heaviest_tipset,
                    epoch,
                    state_tree_root,
                    chain_index,
                    chain_config,
                ),
            )?;
            let exec: ForestExecutorV3<DB> = DefaultExecutor_v3::new(engine, fvm)?;
            Ok(VM::VM3(exec))
        } else {
            let config = NetworkConfig_v2::new(network_version.into());
            let engine = multi_engine.v2.get(&config)?;
            let mut context = config.for_epoch(epoch, state_tree_root);
            context.set_base_fee(base_fee.into());
            context.set_circulating_supply(circ_supply.into());
            context.tracing = enable_tracing.is_traced();

            let fvm: ForestMachineV2<DB> = ForestMachineV2::new(
                &engine,
                &context,
                Arc::clone(&chain_index.db),
                ForestExternsV2::new(
                    RandWrapper::from(rand),
                    heaviest_tipset,
                    epoch,
                    state_tree_root,
                    chain_index,
                    chain_config,
                ),
            )?;
            let exec: ForestExecutorV2<DB> = DefaultExecutor_v2::new(fvm);
            Ok(VM::VM2(exec))
        }
    }

    /// Flush stores in VM and return state root.
    pub fn flush(&mut self) -> anyhow::Result<Cid> {
        match self {
            VM::VM2(fvm_executor) => Ok(fvm_executor.flush()?),
            VM::VM3(fvm_executor) => Ok(fvm_executor.flush()?),
            VM::VM4(fvm_executor) => Ok(fvm_executor.flush()?),
        }
    }

    /// Get actor state from an address. Will be resolved to ID address.
    pub fn get_actor(&self, addr: &Address) -> Result<Option<ActorState>, anyhow::Error> {
        match self {
            VM::VM2(fvm_executor) => Ok(fvm_executor
                .state_tree()
                .get_actor(&addr.into())?
                .map(ActorState::from)),
            VM::VM3(fvm_executor) => {
                if let Some(id) = fvm_executor.state_tree().lookup_id(&addr.into())? {
                    Ok(fvm_executor
                        .state_tree()
                        .get_actor(id)?
                        .map(ActorState::from))
                } else {
                    Ok(None)
                }
            }
            VM::VM4(fvm_executor) => {
                if let Some(id) = fvm_executor.state_tree().lookup_id(&addr.into())? {
                    Ok(fvm_executor
                        .state_tree()
                        .get_actor(id)?
                        .map(ActorState::from))
                } else {
                    Ok(None)
                }
            }
        }
    }

    pub fn run_cron(
        &mut self,
        epoch: ChainEpoch,
        callback: Option<impl FnMut(MessageCallbackCtx<'_>) -> anyhow::Result<()>>,
    ) -> anyhow::Result<()> {
        let cron_msg: Message = Message_v3 {
            from: Address::SYSTEM_ACTOR.into(),
            to: Address::CRON_ACTOR.into(),
            // Epoch as sequence is intentional
            sequence: epoch as u64,
            // Arbitrarily large gas limit for cron (matching Lotus value)
            gas_limit: IMPLICIT_MESSAGE_GAS_LIMIT as u64,
            method_num: cron::Method::EpochTick as u64,
            params: Default::default(),
            value: Default::default(),
            version: Default::default(),
            gas_fee_cap: Default::default(),
            gas_premium: Default::default(),
        }
        .into();

        let (ret, duration) = self.apply_implicit_message(&cron_msg)?;
        if let Some(err) = ret.failure_info() {
            anyhow::bail!("failed to apply block cron message: {}", err);
        }

        if let Some(mut callback) = callback {
            callback(MessageCallbackCtx {
                cid: cron_msg.cid(),
                message: &ChainMessage::Unsigned(cron_msg),
                apply_ret: &ret,
                at: CalledAt::Cron,
                duration,
            })?;
        }
        Ok(())
    }

    /// Apply block messages from a Tipset.
    /// Returns the receipts from the transactions.
    pub fn apply_block_messages(
        &mut self,
        messages: &[BlockMessages],
        epoch: ChainEpoch,
        mut callback: Option<impl FnMut(MessageCallbackCtx<'_>) -> anyhow::Result<()>>,
        enable_event_pushing: VMEvent,
    ) -> ApplyBlockResult {
        let mut receipts = Vec::new();
        let mut events = Vec::new();
<<<<<<< HEAD
        let mut events_roots = Vec::new();
        let mut processed = HashSet::<Cid>::default();
=======
        let mut processed = HashSet::default();
>>>>>>> 58f9998a

        for block in messages.iter() {
            let mut penalty = TokenAmount::zero();
            let mut gas_reward = TokenAmount::zero();

            let mut process_msg = |message: &ChainMessage| -> Result<(), anyhow::Error> {
                let cid = message.cid();
                // Ensure no duplicate processing of a message
                if processed.contains(&cid) {
                    return Ok(());
                }
                let (ret, duration) = self.apply_message(message)?;

                if let Some(cb) = &mut callback {
                    cb(MessageCallbackCtx {
                        cid,
                        message,
                        apply_ret: &ret,
                        at: CalledAt::Applied,
                        duration,
                    })?;
                }

                // Update totals
                gas_reward += ret.miner_tip();
                penalty += ret.penalty();
                let msg_receipt = ret.msg_receipt();
                receipts.push(msg_receipt.clone());

                if enable_event_pushing.is_pushed() {
                    events.push(ret.events());
                }
                if enable_event_pushing.is_pushed_events_root() {
                    // Push the event AMT root CID if any
                    if let Some(events_root) = ret.msg_receipt().events_root() {
                        events_roots.push(events_root);
                    }
                }
                if enable_event_pushing.is_pushed_all() {
                    if let Some(events_root) = ret.msg_receipt().events_root() {
                        events_roots.push(events_root);
                        events.push(ret.events());
                    }
                }

                // Add processed Cid to set of processed messages
                processed.insert(cid);
                Ok(())
            };

            for msg in block.messages.iter() {
                process_msg(msg)?;
            }

            // Generate reward transaction for the miner of the block
            if let Some(rew_msg) =
                self.reward_message(epoch, block.miner, block.win_count, penalty, gas_reward)?
            {
                let (ret, duration) = self.apply_implicit_message(&rew_msg)?;
                if let Some(err) = ret.failure_info() {
                    anyhow::bail!(
                        "failed to apply reward message for miner {}: {}",
                        block.miner,
                        err
                    );
                }
                // This is more of a sanity check, this should not be able to be hit.
                if !ret.msg_receipt().exit_code().is_success() {
                    anyhow::bail!(
                        "reward application message failed (exit: {:?})",
                        ret.msg_receipt().exit_code()
                    );
                }

                if let Some(callback) = &mut callback {
                    callback(MessageCallbackCtx {
                        cid: rew_msg.cid(),
                        message: &ChainMessage::Unsigned(rew_msg),
                        apply_ret: &ret,
                        at: CalledAt::Reward,
                        duration,
                    })?
                }
            }
        }

        if let Err(e) = self.run_cron(epoch, callback.as_mut()) {
            tracing::error!("End of epoch cron failed to run: {}", e);
        }

        Ok((receipts, events, events_roots))
    }

    /// Applies single message through VM and returns result from execution.
    pub fn apply_implicit_message(&mut self, msg: &Message) -> ApplyResult {
        let start = Instant::now();

        // raw_length is not used for Implicit messages.
        let raw_length = to_vec(msg).expect("encoding error").len();

        let ret = match self {
            VM::VM2(fvm_executor) => fvm_executor
                .execute_message(msg.into(), fvm2::executor::ApplyKind::Implicit, raw_length)?
                .into(),
            VM::VM3(fvm_executor) => fvm_executor
                .execute_message(msg.into(), fvm3::executor::ApplyKind::Implicit, raw_length)?
                .into(),
            VM::VM4(fvm_executor) => fvm_executor
                .execute_message(msg.into(), fvm4::executor::ApplyKind::Implicit, raw_length)?
                .into(),
        };
        Ok((ret, start.elapsed()))
    }

    /// Applies the state transition for a single message.
    /// Returns `ApplyRet` structure which contains the message receipt and some
    /// meta data.
    pub fn apply_message(&mut self, msg: &ChainMessage) -> ApplyResult {
        let start = Instant::now();

        // Basic validity check
        msg.message().check()?;

        let unsigned = msg.message().clone();
        let raw_length = to_vec(msg).expect("encoding error").len();
        let ret: ApplyRet = match self {
            VM::VM2(fvm_executor) => {
                let ret = fvm_executor.execute_message(
                    unsigned.into(),
                    fvm2::executor::ApplyKind::Explicit,
                    raw_length,
                )?;

                if fvm_executor.externs().bail() {
                    bail!("encountered a database lookup error");
                }

                ret.into()
            }
            VM::VM3(fvm_executor) => {
                let ret = fvm_executor.execute_message(
                    unsigned.into(),
                    fvm3::executor::ApplyKind::Explicit,
                    raw_length,
                )?;

                if fvm_executor.externs().bail() {
                    bail!("encountered a database lookup error");
                }

                ret.into()
            }
            VM::VM4(fvm_executor) => {
                let ret = fvm_executor.execute_message(
                    unsigned.into(),
                    fvm4::executor::ApplyKind::Explicit,
                    raw_length,
                )?;

                if fvm_executor.externs().bail() {
                    bail!("encountered a database lookup error");
                }

                ret.into()
            }
        };
        let duration = start.elapsed();

        let exit_code = ret.msg_receipt().exit_code();

        if !exit_code.is_success() {
            tracing::debug!(?exit_code, "VM message execution failure.")
        }

        Ok((ret, duration))
    }

    fn reward_message(
        &self,
        epoch: ChainEpoch,
        miner: Address,
        win_count: i64,
        penalty: TokenAmount,
        gas_reward: TokenAmount,
    ) -> Result<Option<Message>, anyhow::Error> {
        let params = RawBytes::serialize(AwardBlockRewardParams {
            miner: miner.into(),
            penalty: penalty.into(),
            gas_reward: gas_reward.into(),
            win_count,
        })?;
        let rew_msg = Message_v3 {
            from: Address::SYSTEM_ACTOR.into(),
            to: Address::REWARD_ACTOR.into(),
            method_num: reward::Method::AwardBlockReward as u64,
            params,
            // Epoch as sequence is intentional
            sequence: epoch as u64,
            gas_limit: IMPLICIT_MESSAGE_GAS_LIMIT as u64,
            value: Default::default(),
            version: Default::default(),
            gas_fee_cap: Default::default(),
            gas_premium: Default::default(),
        };
        Ok(Some(rew_msg.into()))
    }
}

#[derive(Debug, Clone)]
pub struct MessageCallbackCtx<'a> {
    pub cid: Cid,
    pub message: &'a ChainMessage,
    pub apply_ret: &'a ApplyRet,
    pub at: CalledAt,
    pub duration: Duration,
}

#[derive(Debug, Clone, Copy)]
pub enum CalledAt {
    Applied,
    Reward,
    Cron,
}

impl CalledAt {
    /// Was [`VM::apply_message`] or [`VM::apply_implicit_message`] called?
    pub fn apply_kind(&self) -> fvm3::executor::ApplyKind {
        use fvm3::executor::ApplyKind;
        match self {
            CalledAt::Applied => ApplyKind::Explicit,
            CalledAt::Reward | CalledAt::Cron => ApplyKind::Implicit,
        }
    }
}

/// Tracing a Filecoin VM has a performance penalty.
/// This controls whether a VM should be traced or not when it is created.
#[derive(Default, Clone, Copy)]
pub enum VMTrace {
    /// Collect trace for the given operation
    Traced,
    /// Do not collect trace
    #[default]
    NotTraced,
}

impl VMTrace {
    /// Should tracing be collected?
    pub fn is_traced(&self) -> bool {
        matches!(self, VMTrace::Traced)
    }
}

/// This controls whether we should push or not events when applying block messages.
#[derive(Default, Clone, Copy)]
pub enum VMEvent {
    /// Push event during [`VM::apply_block_messages`]
    Pushed,
    /// Push events root during [`VM::apply_block_messages`]
    PushedEventsRoot,
    /// Push event AND events root during [`VM::apply_block_messages`]
    PushedAll,
    /// Do not push event
    #[default]
    NotPushed,
}

impl VMEvent {
    /// Should event be pushed?
    pub fn is_pushed(&self) -> bool {
        matches!(self, VMEvent::Pushed)
    }

    /// Should events root be pushed?
    pub fn is_pushed_events_root(&self) -> bool {
        matches!(self, VMEvent::PushedEventsRoot)
    }

    /// Should all be pushed?
    pub fn is_pushed_all(&self) -> bool {
        matches!(self, VMEvent::PushedAll)
    }
}<|MERGE_RESOLUTION|>--- conflicted
+++ resolved
@@ -358,12 +358,8 @@
     ) -> ApplyBlockResult {
         let mut receipts = Vec::new();
         let mut events = Vec::new();
-<<<<<<< HEAD
         let mut events_roots = Vec::new();
-        let mut processed = HashSet::<Cid>::default();
-=======
         let mut processed = HashSet::default();
->>>>>>> 58f9998a
 
         for block in messages.iter() {
             let mut penalty = TokenAmount::zero();
