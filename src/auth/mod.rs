// Copyright 2019-2024 ChainSafe Systems
// SPDX-License-Identifier: Apache-2.0, MIT

use crate::key_management::KeyInfo;
use crate::shim::crypto::SignatureType;
use chrono::{Duration, Utc};
use jsonwebtoken::{decode, encode, errors::Result as JWTResult, DecodingKey, EncodingKey, Header};
use rand::Rng;
use serde::{Deserialize, Serialize};
use thiserror::Error;

/// constant string that is used to identify the JWT secret key in `KeyStore`
pub const JWT_IDENTIFIER: &str = "auth-jwt-private";
/// Admin permissions
pub static ADMIN: &[&str] = &["read", "write", "sign", "admin"];
/// Signing permissions
pub static SIGN: &[&str] = &["read", "write", "sign"];
/// Writing permissions
pub static WRITE: &[&str] = &["read", "write"];
/// Reading permissions
pub static READ: &[&str] = &["read"];

/// Error enumeration for Authentication
#[derive(Debug, Error, Serialize, Deserialize)]
pub enum Error {
    /// Filecoin Method does not exist
    #[error("Filecoin method does not exist")]
    MethodParam,
    /// Invalid permissions to use specified method
    #[error("Incorrect permissions to access method")]
    InvalidPermissions,
    /// Missing authentication header
    #[error("Missing authentication header")]
    NoAuthHeader,
    #[error("{0}")]
    Other(String),
}

/// Claim structure for JWT Tokens
#[derive(Debug, Serialize, Deserialize)]
struct Claims {
    #[serde(rename = "Allow")]
    allow: Vec<String>,
    // Expiration time (as UTC timestamp)
    exp: usize,
}

/// Create a new JWT Token
pub fn create_token(perms: Vec<String>, key: &[u8], token_exp: Duration) -> JWTResult<String> {
    let exp_time = Utc::now() + token_exp;
    let payload = Claims {
        allow: perms,
        exp: exp_time.timestamp() as usize,
    };
    encode(&Header::default(), &payload, &EncodingKey::from_secret(key))
}

/// Verify JWT Token and return the allowed permissions from token
pub fn verify_token(token: &str, key: &[u8]) -> JWTResult<Vec<String>> {
    let validation = jsonwebtoken::Validation::new(jsonwebtoken::Algorithm::default());
    let token = decode::<Claims>(token, &DecodingKey::from_secret(key), &validation)?;
    Ok(token.claims.allow)
}

pub fn generate_priv_key() -> KeyInfo {
    let priv_key = rand::thread_rng().gen::<[u8; 32]>();
    // This is temporary use of bls key as placeholder, need to update keyinfo to use string
    // instead of keyinfo for key type
    KeyInfo::new(SignatureType::Bls, priv_key.to_vec())
}

#[cfg(test)]
mod tests {
    use super::*;

    #[test]
    fn create_and_verify_token() {
        let perms_expected = vec![
            "Ph'nglui mglw'nafh Cthulhu".to_owned(),
            "R'lyeh wgah'nagl fhtagn".to_owned(),
        ];
        let key = generate_priv_key();

        // Token duration of 1 hour. Validation must pass.
        let token = create_token(
            perms_expected.clone(),
            key.private_key(),
<<<<<<< HEAD
            #[allow(deprecated)] // TODO(forest): https://github.com/ChainSafe/forest/issues/4034
            Duration::hours(1),
=======
            Duration::try_hours(1).expect("Infallible"),
>>>>>>> 921f2e64
        )
        .unwrap();
        let perms = verify_token(&token, key.private_key()).unwrap();
        assert_eq!(perms_expected, perms);

        // Token duration of -1 hour (already expired). Validation must fail.
        let token = create_token(
            perms_expected.clone(),
            key.private_key(),
<<<<<<< HEAD
            #[allow(deprecated)] // TODO(forest): https://github.com/ChainSafe/forest/issues/4034
            -Duration::hours(1),
=======
            -Duration::try_hours(1).expect("Infallible"),
>>>>>>> 921f2e64
        )
        .unwrap();
        assert!(verify_token(&token, key.private_key()).is_err());

        // Token duration of -10 seconds (already expired, slightly). There is leeway of 60 seconds
        // by default, so validation must pass.
        let token = create_token(
            perms_expected.clone(),
            key.private_key(),
<<<<<<< HEAD
            #[allow(deprecated)] // TODO(forest): https://github.com/ChainSafe/forest/issues/4034
            -Duration::seconds(10),
=======
            -Duration::try_seconds(10).expect("Infallible"),
>>>>>>> 921f2e64
        )
        .unwrap();
        let perms = verify_token(&token, key.private_key()).unwrap();
        assert_eq!(perms_expected, perms);
    }
}<|MERGE_RESOLUTION|>--- conflicted
+++ resolved
@@ -85,12 +85,7 @@
         let token = create_token(
             perms_expected.clone(),
             key.private_key(),
-<<<<<<< HEAD
-            #[allow(deprecated)] // TODO(forest): https://github.com/ChainSafe/forest/issues/4034
-            Duration::hours(1),
-=======
             Duration::try_hours(1).expect("Infallible"),
->>>>>>> 921f2e64
         )
         .unwrap();
         let perms = verify_token(&token, key.private_key()).unwrap();
@@ -100,12 +95,7 @@
         let token = create_token(
             perms_expected.clone(),
             key.private_key(),
-<<<<<<< HEAD
-            #[allow(deprecated)] // TODO(forest): https://github.com/ChainSafe/forest/issues/4034
-            -Duration::hours(1),
-=======
             -Duration::try_hours(1).expect("Infallible"),
->>>>>>> 921f2e64
         )
         .unwrap();
         assert!(verify_token(&token, key.private_key()).is_err());
@@ -115,12 +105,7 @@
         let token = create_token(
             perms_expected.clone(),
             key.private_key(),
-<<<<<<< HEAD
-            #[allow(deprecated)] // TODO(forest): https://github.com/ChainSafe/forest/issues/4034
-            -Duration::seconds(10),
-=======
             -Duration::try_seconds(10).expect("Infallible"),
->>>>>>> 921f2e64
         )
         .unwrap();
         let perms = verify_token(&token, key.private_key()).unwrap();
