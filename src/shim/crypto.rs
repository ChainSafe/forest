--- conflicted
+++ resolved
@@ -3,12 +3,8 @@
 use std::borrow::Cow;
 
 use bls_signatures::{verify_messages, PublicKey as BlsPubKey, Signature as BlsSignature};
-<<<<<<< HEAD
 use cid::Cid;
-use fvm_ipld_encoding3::{
-=======
 use fvm_ipld_encoding::{
->>>>>>> 4f0d75f4
     de,
     repr::{Deserialize_repr, Serialize_repr},
     ser, strict_bytes,
