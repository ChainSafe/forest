// Copyright 2019-2023 ChainSafe Systems
// SPDX-License-Identifier: Apache-2.0, MIT
use std::borrow::Cow;

use bls_signatures::{verify_messages, PublicKey as BlsPubKey, Signature as BlsSignature};
use cid::Cid;
use fvm_ipld_encoding::{
    de,
    repr::{Deserialize_repr, Serialize_repr},
    ser, strict_bytes,
};
<<<<<<< HEAD
pub use fvm_shared2::crypto::signature::{
=======
use fvm_shared::address::Address;
use fvm_shared::commcid::Commitment;
pub use fvm_shared::crypto::signature::{
>>>>>>> 5e0509dc
    Signature as Signature_v2, SignatureType as SignatureType_v2,
};
pub use fvm_shared::{IPLD_RAW, TICKET_RANDOMNESS_LOOKBACK};
pub use fvm_shared3::crypto::signature::{
    Signature as Signature_v3, SignatureType as SignatureType_v3,
};
use num::FromPrimitive;
use num_derive::FromPrimitive;

/// A cryptographic signature, represented in bytes, of any key protocol.
#[derive(Clone, Debug, PartialEq, Eq, Hash)]
pub struct Signature {
    pub sig_type: SignatureType,
    pub bytes: Vec<u8>,
}

impl ser::Serialize for Signature {
    fn serialize<S>(&self, serializer: S) -> Result<S::Ok, S::Error>
    where
        S: ser::Serializer,
    {
        let mut bytes = Vec::with_capacity(self.bytes.len() + 1);
        // Insert signature type byte
        bytes.push(self.sig_type as u8);
        bytes.extend_from_slice(&self.bytes);

        strict_bytes::Serialize::serialize(&bytes, serializer)
    }
}

impl<'de> de::Deserialize<'de> for Signature {
    fn deserialize<D>(deserializer: D) -> Result<Self, D::Error>
    where
        D: de::Deserializer<'de>,
    {
        let bytes: Cow<'de, [u8]> = strict_bytes::Deserialize::deserialize(deserializer)?;
        if bytes.is_empty() {
            return Err(de::Error::custom("Cannot deserialize empty bytes"));
        }

        // Remove signature type byte
        let sig_type = SignatureType::from_u8(bytes[0]).ok_or_else(|| {
            de::Error::custom(format!(
                "Invalid signature type byte (must be 1, 2 or 3), was {}",
                bytes[0]
            ))
        })?;

        Ok(Signature {
            bytes: bytes[1..].to_vec(),
            sig_type,
        })
    }
}

impl Signature {
    pub fn new(sig_type: SignatureType, bytes: Vec<u8>) -> Self {
        Signature { sig_type, bytes }
    }

    /// Creates a BLS Signature given the raw bytes.
    pub fn new_bls(bytes: Vec<u8>) -> Self {
        Self {
            sig_type: SignatureType::Bls,
            bytes,
        }
    }

    /// Creates a SECP Signature given the raw bytes.
    pub fn new_secp256k1(bytes: Vec<u8>) -> Self {
        Self {
            sig_type: SignatureType::Secp256k1,
            bytes,
        }
    }

    pub fn signature_type(&self) -> SignatureType {
        self.sig_type
    }

    /// Checks if a signature is valid given data and address.
    pub fn verify(&self, data: &[u8], addr: &crate::shim::address::Address) -> Result<(), String> {
        use fvm_shared3::crypto::signature::ops::{verify_bls_sig, verify_secp256k1_sig};
        match self.sig_type {
            SignatureType::Bls => verify_bls_sig(&self.bytes, data, addr),
            SignatureType::Secp256k1 => verify_secp256k1_sig(&self.bytes, data, addr),
            SignatureType::Delegated => Ok(()),
        }
    }

    /// Returns reference to signature bytes.
    pub fn bytes(&self) -> &[u8] {
        &self.bytes
    }
}

impl TryFrom<&Signature> for BlsSignature {
    type Error = anyhow::Error;
    fn try_from(value: &Signature) -> Result<Self, Self::Error> {
        use bls_signatures::Serialize;
        match value.sig_type {
            SignatureType::Secp256k1 => {
                anyhow::bail!("cannot convert Secp256k1 signature to bls signature")
            }
            SignatureType::Bls => Ok(BlsSignature::from_bytes(&value.bytes)?),
            SignatureType::Delegated => {
                anyhow::bail!("cannot convert delegated signature to bls signature")
            }
        }
    }
}

// Forest's version of the `verify_bls_aggregate` function is semantically different
// from the version in FVM.
/// Aggregates and verifies BLS signatures collectively.
pub fn verify_bls_aggregate(data: &[&[u8]], pub_keys: &[&[u8]], sig: &Signature) -> bool {
    use bls_signatures::Serialize;

    // If the number of public keys and data does not match, then return false
    if data.len() != pub_keys.len() {
        return false;
    }
    if data.is_empty() {
        return true;
    }

    let bls_sig = match sig.try_into() {
        Ok(bls_sig) => bls_sig,
        _ => return false,
    };

    let pk_map_results: Result<Vec<_>, _> =
        pub_keys.iter().map(|x| BlsPubKey::from_bytes(x)).collect();

    let pks = match pk_map_results {
        Ok(v) => v,
        Err(_) => return false,
    };

    // Does the aggregate verification
    verify_messages(&bls_sig, data, &pks[..])
}

/// Returns `String` error if a BLS signature is invalid.
pub fn verify_bls_sig(signature: &[u8], data: &[u8], addr: &Address) -> Result<(), String> {
    fvm_shared::crypto::signature::ops::verify_bls_sig(signature, data, addr)
}

/// Extracts the raw replica commitment from a CID
/// assuming that it has the correct hashing function and
/// serialization types
pub fn cid_to_replica_commitment_v1(c: &Cid) -> Result<Commitment, &'static str> {
    fvm_shared::commcid::cid_to_replica_commitment_v1(c)
}

#[cfg(test)]
impl quickcheck::Arbitrary for Signature {
    fn arbitrary(g: &mut quickcheck::Gen) -> Self {
        Self {
            bytes: Vec::arbitrary(g),
            sig_type: SignatureType::arbitrary(g),
        }
    }
}

/// Signature variants for Filecoin signatures.
#[derive(
    Clone, Debug, PartialEq, FromPrimitive, Copy, Eq, Serialize_repr, Deserialize_repr, Hash,
)]
#[repr(u8)]
pub enum SignatureType {
    Secp256k1 = 1,
    Bls = 2,
    Delegated = 3,
}

#[cfg(test)]
impl quickcheck::Arbitrary for SignatureType {
    fn arbitrary(g: &mut quickcheck::Gen) -> Self {
        *g.choose(&[
            SignatureType::Secp256k1,
            SignatureType::Bls,
            SignatureType::Delegated,
        ])
        .unwrap()
    }
}<|MERGE_RESOLUTION|>--- conflicted
+++ resolved
@@ -9,13 +9,9 @@
     repr::{Deserialize_repr, Serialize_repr},
     ser, strict_bytes,
 };
-<<<<<<< HEAD
-pub use fvm_shared2::crypto::signature::{
-=======
 use fvm_shared::address::Address;
 use fvm_shared::commcid::Commitment;
-pub use fvm_shared::crypto::signature::{
->>>>>>> 5e0509dc
+pub use fvm_shared2::crypto::signature::{
     Signature as Signature_v2, SignatureType as SignatureType_v2,
 };
 pub use fvm_shared::{IPLD_RAW, TICKET_RANDOMNESS_LOOKBACK};
