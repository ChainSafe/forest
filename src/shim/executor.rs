// Copyright 2019-2023 ChainSafe Systems
// SPDX-License-Identifier: Apache-2.0, MIT
<<<<<<< HEAD
use std::borrow::Borrow;
use std::borrow::Cow;

use anyhow::anyhow;
use serde::{Deserialize, Deserializer, Serialize, Serializer};
=======
>>>>>>> 95786ef2

use fvm2::executor::ApplyRet as ApplyRet_v2;
use fvm3::executor::ApplyRet as ApplyRet_v3;
pub use fvm3::gas::GasCharge as GasChargeV3;
pub use fvm3::trace::ExecutionEvent as ExecutionEvent_v3;
use fvm_shared2::receipt::Receipt as Receipt_v2;
use fvm_shared3::error::ErrorNumber;
use fvm_shared3::error::ExitCode;
pub use fvm_shared3::receipt::Receipt as Receipt_v3;

use fvm_ipld_encoding::{ipld_block::IpldBlock, RawBytes};

use crate::shim::address::Address;
use crate::shim::econ::TokenAmount;
use crate::shim::message::MethodNum;

#[derive(Clone, Debug)]
pub enum ApplyRet {
    V2(Box<ApplyRet_v2>),
    V3(Box<ApplyRet_v3>),
}

impl From<ApplyRet_v2> for ApplyRet {
    fn from(other: ApplyRet_v2) -> Self {
        ApplyRet::V2(Box::new(other))
    }
}

impl From<ApplyRet_v3> for ApplyRet {
    fn from(other: ApplyRet_v3) -> Self {
        ApplyRet::V3(Box::new(other))
    }
}

impl ApplyRet {
    pub fn failure_info(&self) -> Option<String> {
        match self {
            ApplyRet::V2(v2) => v2.failure_info.as_ref().map(|failure| failure.to_string()),
            ApplyRet::V3(v3) => v3.failure_info.as_ref().map(|failure| failure.to_string()),
        }
    }

    pub fn miner_tip(&self) -> TokenAmount {
        match self {
            ApplyRet::V2(v2) => (&v2.miner_tip).into(),
            ApplyRet::V3(v3) => (&v3.miner_tip).into(),
        }
    }

    pub fn penalty(&self) -> TokenAmount {
        match self {
            ApplyRet::V2(v2) => (&v2.penalty).into(),
            ApplyRet::V3(v3) => (&v3.penalty).into(),
        }
    }

    pub fn msg_receipt(&self) -> Receipt {
        match self {
            ApplyRet::V2(v2) => Receipt::V2(v2.msg_receipt.clone()),
            ApplyRet::V3(v3) => Receipt::V3(v3.msg_receipt.clone()),
        }
    }

    pub fn gas_refund(&self) -> TokenAmount {
        match self {
            ApplyRet::V2(v2) => v2.refund.borrow().into(),
            ApplyRet::V3(v3) => v3.refund.borrow().into(),
        }
    }

    pub fn miner_penalty(&self) -> TokenAmount {
        match self {
            ApplyRet::V2(v2) => v2.penalty.borrow().into(),
            ApplyRet::V3(v3) => v3.penalty.borrow().into(),
        }
    }

    pub fn base_fee_burn(&self) -> TokenAmount {
        match self {
            ApplyRet::V2(v2) => v2.base_fee_burn.borrow().into(),
            ApplyRet::V3(v3) => v3.base_fee_burn.borrow().into(),
        }
    }

    pub fn over_estimation_burn(&self) -> TokenAmount {
        match self {
            ApplyRet::V2(v2) => v2.over_estimation_burn.borrow().into(),
            ApplyRet::V3(v3) => v3.over_estimation_burn.borrow().into(),
        }
    }

    pub fn exec_events(&self) -> Vec<ExecutionEvent_v3> {
        match self {
            ApplyRet::V2(_v2) => todo!(),
            ApplyRet::V3(v3) => v3.exec_trace.clone(),
        }
    }
}

#[derive(PartialEq, Clone, Debug)]
pub enum Receipt {
    V2(Receipt_v2),
    V3(Receipt_v3),
}

impl Serialize for Receipt {
    fn serialize<S>(&self, serializer: S) -> Result<S::Ok, S::Error>
    where
        S: Serializer,
    {
        match self {
            Receipt::V2(v2) => v2.serialize(serializer),
            Receipt::V3(v3) => v3.serialize(serializer),
        }
    }
}

impl<'de> Deserialize<'de> for Receipt {
    fn deserialize<D>(deserializer: D) -> Result<Self, D::Error>
    where
        D: Deserializer<'de>,
    {
        Receipt_v2::deserialize(deserializer).map(Receipt::V2)
    }
}

impl Receipt {
    pub fn exit_code(&self) -> ExitCode {
        match self {
            Receipt::V2(v2) => ExitCode::new(v2.exit_code.value()),
            Receipt::V3(v3) => v3.exit_code,
        }
    }

    pub fn return_data(&self) -> RawBytes {
        match self {
            Receipt::V2(v2) => RawBytes::from(v2.return_data.to_vec()),
            Receipt::V3(v3) => v3.return_data.clone(),
        }
    }

    pub fn gas_used(&self) -> u64 {
        match self {
            Receipt::V2(v2) => v2.gas_used as u64,
            Receipt::V3(v3) => v3.gas_used,
        }
    }

    pub fn events_root(&self) -> Option<cid::Cid> {
        match self {
            Receipt::V2(_v2) => None,
            Receipt::V3(v3) => v3.events_root,
        }
    }
}

impl From<Receipt_v3> for Receipt {
    fn from(other: Receipt_v3) -> Self {
        Receipt::V3(other)
    }
}

// TODO: use this https://github.com/filecoin-project/lotus/blob/master/chain/types/execresult.go#L35
// to create the equivalent ExecutionTrace structure that we could serialize/deserialize

#[derive(Clone, Debug)]
pub struct TraceGasCharge {
    pub name: Cow<'static, str>,
    pub total_gas: u64,
    pub compute_gas: u64,
    pub other_gas: u64,
    pub duration_nanos: u64,
}

#[derive(Clone, Debug)]
pub struct TraceMessage {
    pub from: Address,
    pub to: Address,
    pub value: TokenAmount,
    pub method_num: MethodNum,
    pub params: Vec<u8>,
    pub params_codec: u64,
}

#[derive(Clone, Debug)]
pub struct TraceReturn {
    pub exit_code: ExitCode,
    pub return_data: Vec<u8>,
    pub return_codec: u64,
}

#[derive(Clone, Debug)]
pub struct Trace {
    pub msg: TraceMessage,
    pub msg_ret: TraceReturn,
    pub gas_charges: Vec<TraceGasCharge>,
    pub subcalls: Vec<Trace>,
}

//
pub fn build_lotus_trace(
    from: u64,
    to: Address,
    method: u64,
    params: Option<IpldBlock>,
    value: TokenAmount,
    trace_iter: &mut impl Iterator<Item = ExecutionEvent_v3>,
) -> anyhow::Result<Trace> {
    let params = params.unwrap_or_default();
    let mut new_trace = Trace {
        msg: TraceMessage {
            from: Address::new_id(from),
            to,
            value,
            method_num: method,
            params: params.data,
            params_codec: params.codec,
        },
        msg_ret: TraceReturn {
            exit_code: ExitCode::OK,
            return_data: Vec::new(),
            return_codec: 0,
        },
        gas_charges: vec![],
        subcalls: vec![],
    };

    while let Some(trace) = trace_iter.next() {
        match trace {
            ExecutionEvent_v3::Call {
                from,
                to,
                method,
                params,
                value,
            } => {
                new_trace.subcalls.push(build_lotus_trace(
                    from,
                    to.into(),
                    method,
                    params,
                    value.into(),
                    trace_iter,
                )?);
            }
            ExecutionEvent_v3::CallReturn(exit_code, return_data) => {
                let return_data = return_data.unwrap_or_default();
                new_trace.msg_ret = TraceReturn {
                    exit_code,
                    return_data: return_data.data,
                    return_codec: return_data.codec,
                };
                return Ok(new_trace);
            }
            ExecutionEvent_v3::CallError(syscall_err) => {
                // Errors indicate the message couldn't be dispatched at all
                // (as opposed to failing during execution of the receiving actor).
                // These errors are mapped to exit codes that persist on chain.
                let exit_code = match syscall_err.1 {
                    ErrorNumber::InsufficientFunds => ExitCode::SYS_INSUFFICIENT_FUNDS,
                    ErrorNumber::NotFound => ExitCode::SYS_INVALID_RECEIVER,
                    _ => ExitCode::SYS_ASSERTION_FAILED,
                };

                new_trace.msg_ret = TraceReturn {
                    exit_code,
                    return_data: Default::default(),
                    return_codec: 0,
                };
                return Ok(new_trace);
            }
            ExecutionEvent_v3::GasCharge(GasChargeV3 {
                name,
                compute_gas,
                other_gas,
                elapsed,
            }) => {
                new_trace.gas_charges.push(TraceGasCharge {
                    name,
                    total_gas: (compute_gas + other_gas).round_up(),
                    compute_gas: compute_gas.round_up(),
                    other_gas: other_gas.round_up(),
                    duration_nanos: elapsed
                        .get()
                        .copied()
                        .unwrap_or_default()
                        .as_nanos()
                        .try_into()
                        .unwrap_or(u64::MAX),
                });
            }
            _ => (), // ignore unknown events.
        };
    }

    Err(anyhow!("should have returned on an ExecutionEvent:Return"))
}<|MERGE_RESOLUTION|>--- conflicted
+++ resolved
@@ -1,13 +1,11 @@
 // Copyright 2019-2023 ChainSafe Systems
 // SPDX-License-Identifier: Apache-2.0, MIT
-<<<<<<< HEAD
+
 use std::borrow::Borrow;
 use std::borrow::Cow;
 
 use anyhow::anyhow;
 use serde::{Deserialize, Deserializer, Serialize, Serializer};
-=======
->>>>>>> 95786ef2
 
 use fvm2::executor::ApplyRet as ApplyRet_v2;
 use fvm3::executor::ApplyRet as ApplyRet_v3;
