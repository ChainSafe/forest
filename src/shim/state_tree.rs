// Copyright 2019-2023 ChainSafe Systems
// SPDX-License-Identifier: Apache-2.0, MIT
use std::ops::{Deref, DerefMut};

use anyhow::{bail, Context};
use cid::Cid;
use fvm::state_tree::{ActorState as ActorStateV2, StateTree as StateTreeV2};
use fvm3::state_tree::{ActorState as ActorStateV3, StateTree as StateTreeV3};
use fvm_ipld_blockstore::Blockstore;
use fvm_ipld_encoding::repr::{Deserialize_repr, Serialize_repr};
use fvm_shared::state::StateTreeVersion as StateTreeVersionV2;
use fvm_shared3::state::StateTreeVersion as StateTreeVersionV3;
pub use fvm_shared3::ActorID;
use num::FromPrimitive;
use num_derive::FromPrimitive;
use serde::{Deserialize, Serialize};

use crate::shim::{address::Address, econ::TokenAmount, Inner};

#[derive(
    Debug, PartialEq, Eq, Clone, Copy, PartialOrd, Serialize_repr, Deserialize_repr, FromPrimitive,
)]
#[repr(u64)]
pub enum StateTreeVersion {
    V0,
    V1,
    V2,
    V3,
    V4,
    V5,
}

impl TryFrom<StateTreeVersionV3> for StateTreeVersion {
    type Error = anyhow::Error;
    fn try_from(value: StateTreeVersionV3) -> anyhow::Result<Self> {
        if let Some(v) = FromPrimitive::from_u32(value as u32) {
            Ok(v)
        } else {
            bail!("Invalid conversion");
        }
    }
}

impl TryFrom<StateTreeVersionV2> for StateTreeVersion {
    type Error = anyhow::Error;
    fn try_from(value: StateTreeVersionV2) -> anyhow::Result<Self> {
        if let Some(v) = FromPrimitive::from_u32(value as u32) {
            Ok(v)
        } else {
            bail!("Invalid conversion");
        }
    }
}

impl TryFrom<StateTreeVersion> for StateTreeVersionV2 {
    type Error = anyhow::Error;

    fn try_from(value: StateTreeVersion) -> anyhow::Result<Self> {
        Ok(match value {
            StateTreeVersion::V0 => StateTreeVersionV2::V0,
            StateTreeVersion::V1 => StateTreeVersionV2::V1,
            StateTreeVersion::V2 => StateTreeVersionV2::V2,
            StateTreeVersion::V3 => StateTreeVersionV2::V3,
            StateTreeVersion::V4 => StateTreeVersionV2::V4,
            StateTreeVersion::V5 => bail!("Impossible conversion"),
        })
    }
}

impl TryFrom<StateTreeVersion> for StateTreeVersionV3 {
    type Error = anyhow::Error;

    fn try_from(value: StateTreeVersion) -> anyhow::Result<Self> {
        Ok(match value {
            StateTreeVersion::V0 => StateTreeVersionV3::V0,
            StateTreeVersion::V1 => StateTreeVersionV3::V1,
            StateTreeVersion::V2 => StateTreeVersionV3::V2,
            StateTreeVersion::V3 => StateTreeVersionV3::V3,
            StateTreeVersion::V4 => StateTreeVersionV3::V4,
            StateTreeVersion::V5 => StateTreeVersionV3::V5,
        })
    }
}

/// FVM `StateTree` variant. The `new_from_root` constructor will try to resolve
/// to a valid `StateTree` version or fail if we don't support it at the moment.
/// Other methods usage should be transparent (using shimmed versions of
/// structures introduced in this crate::shim.
///
/// Not all the inner methods are implemented, only those that are needed. Feel
/// free to add those when necessary.
pub enum StateTree<S> {
    V0(state_tree_v0::StateTreeV0<S>),
    V2(StateTreeV2<S>),
    V3(StateTreeV3<S>),
}

impl<S> StateTree<S>
where
    S: Blockstore + Clone,
{
    /// Constructor for a HAMT state tree given an IPLD store
    pub fn new(store: S, version: StateTreeVersion) -> anyhow::Result<Self> {
        if let Ok(st) = StateTreeV3::new(store.clone(), version.try_into()?) {
            Ok(StateTree::V3(st))
        } else if let Ok(st) = StateTreeV2::new(store, version.try_into()?) {
            Ok(StateTree::V2(st))
        } else {
            bail!("Can't create a valid state tree for the given version.");
        }
    }

    pub fn new_from_root(store: S, c: &Cid) -> anyhow::Result<Self> {
        if let Ok(st) = StateTreeV3::new_from_root(store.clone(), c) {
            Ok(StateTree::V3(st))
        } else if let Ok(st) = StateTreeV2::new_from_root(store.clone(), c) {
            Ok(StateTree::V2(st))
        } else if let Ok(st) = state_tree_v0::StateTreeV0::new_from_root(store, c) {
            Ok(StateTree::V0(st))
        } else {
            bail!("Can't create a valid state tree from the given root. This error may indicate unsupported version.")
        }
    }

    /// Get actor state from an address. Will be resolved to ID address.
    pub fn get_actor(&self, addr: &Address) -> anyhow::Result<Option<ActorState>> {
        match self {
            StateTree::V2(st) => Ok(st
                .get_actor(&addr.into())
                .map_err(|e| anyhow::anyhow!("{e}"))?
                .map(Into::into)),
            StateTree::V3(st) => {
                let id = st.lookup_id(addr)?;
                if let Some(id) = id {
                    Ok(st
                        .get_actor(id)
                        .map_err(|e| anyhow::anyhow!("{e}"))?
                        .map(Into::into))
                } else {
                    Ok(None)
                }
            }
            StateTree::V0(st) => {
                let id = st.lookup_id(addr)?;
                if let Some(id) = id {
                    Ok(st
                        .get_actor(&id)
                        .map_err(|e| anyhow::anyhow!("{e}"))?
                        .map(Into::into))
                } else {
                    Ok(None)
                }
            }
        }
    }

    /// Retrieve store reference to modify db.
    pub fn store(&self) -> &S {
        match self {
            StateTree::V2(st) => st.store(),
            StateTree::V3(st) => st.store(),
            StateTree::V0(st) => st.store(),
        }
    }

    /// Get an ID address from any Address
    pub fn lookup_id(&self, addr: &Address) -> anyhow::Result<Option<ActorID>> {
        match self {
            StateTree::V2(st) => st
                .lookup_id(&addr.into())
                .map_err(|e| anyhow::anyhow!("{e}")),
            StateTree::V3(st) => Ok(st.lookup_id(&addr.into())?),
            _ => todo!(),
        }
    }

    pub fn for_each<F>(&self, mut f: F) -> anyhow::Result<()>
    where
        F: FnMut(Address, &ActorState) -> anyhow::Result<()>,
    {
        match self {
            StateTree::V2(st) => {
                let inner = |address: fvm_shared::address::Address, actor_state: &ActorStateV2| {
                    f(address.into(), &actor_state.into())
                };
                st.for_each(inner)
            }
            StateTree::V3(st) => {
                let inner = |address: fvm_shared3::address::Address, actor_state: &ActorStateV3| {
                    f(address.into(), &actor_state.into())
                };
                st.for_each(inner)
            }
            _ => todo!(),
        }
    }

    /// Flush state tree and return Cid root.
    pub fn flush(&mut self) -> anyhow::Result<Cid> {
        match self {
            StateTree::V2(st) => st.flush().map_err(|e| anyhow::anyhow!("{e}")),
            StateTree::V3(st) => Ok(st.flush()?),
            _ => todo!(),
        }
    }

    /// Set actor state with an actor ID.
    pub fn set_actor(&mut self, addr: &Address, actor: ActorState) -> anyhow::Result<()> {
        match self {
            StateTree::V2(st) => st
                .set_actor(&addr.into(), actor.into())
                .map_err(|e| anyhow::anyhow!("{e}")),
            StateTree::V3(st) => {
                let id = st
                    .lookup_id(&addr.into())?
                    .context("couldn't find actor id")?;
                st.set_actor(id, actor.into());
                Ok(())
            }
            _ => todo!(),
        }
    }
}

/// `Newtype` to wrap different versions of `fvm::state_tree::ActorState`
///
/// # Examples
/// ```
/// # use forest_filecoin::doctest_private::ActorState;
/// use cid::Cid;
///
/// // Create FVM2 ActorState normally
/// let fvm2_actor_state = fvm::state_tree::ActorState::new(Cid::default(), Cid::default(),
/// fvm_shared::econ::TokenAmount::from_atto(42), 0);
///
/// // Create a correspndoning FVM3 ActorState
/// let fvm3_actor_state = fvm3::state_tree::ActorState::new(Cid::default(), Cid::default(),
/// fvm_shared3::econ::TokenAmount::from_atto(42), 0, None);
///
/// // Create a shim out of fvm2 state, ensure conversions are correct
/// let state_shim = ActorState::from(fvm2_actor_state.clone());
/// assert_eq!(fvm3_actor_state, *state_shim);
/// assert_eq!(fvm2_actor_state, state_shim.into());
/// ```
#[derive(PartialEq, Eq, Clone, Debug, Serialize, Deserialize)]
#[serde(transparent)]
pub struct ActorState(ActorStateV3);

impl ActorState {
    pub fn new(
        code: Cid,
        state: Cid,
        balance: TokenAmount,
        sequence: u64,
        address: Option<Address>,
    ) -> Self {
        Self(ActorStateV3::new(
            code,
            state,
            balance.into(),
            sequence,
            address.map(Into::into),
        ))
    }
    /// Construct a new empty actor with the specified code.
    pub fn new_empty(code: Cid, delegated_address: Option<Address>) -> Self {
        Self(ActorStateV3::new_empty(
            code,
            delegated_address.map(Into::into),
        ))
    }
}
impl Inner for ActorState {
    type FVM = ActorStateV3;
}

impl Deref for ActorState {
    type Target = ActorStateV3;

    fn deref(&self) -> &Self::Target {
        &self.0
    }
}

impl DerefMut for ActorState {
    fn deref_mut(&mut self) -> &mut Self::Target {
        &mut self.0
    }
}

impl From<ActorStateV3> for ActorState {
    fn from(value: ActorStateV3) -> Self {
        ActorState(value)
    }
}

impl From<&ActorStateV3> for ActorState {
    fn from(value: &ActorStateV3) -> Self {
        ActorState(value.clone())
    }
}

impl From<ActorStateV2> for ActorState {
    fn from(value: ActorStateV2) -> Self {
        ActorState(ActorStateV3 {
            code: value.code,
            state: value.state,
            sequence: value.sequence,
            balance: TokenAmount::from(value.balance).into(),
            delegated_address: None,
        })
    }
}

impl From<&ActorStateV2> for ActorState {
    fn from(value: &ActorStateV2) -> Self {
        ActorState(ActorStateV3 {
            code: value.code,
            state: value.state,
            sequence: value.sequence,
            balance: TokenAmount::from(&value.balance).into(),
            delegated_address: None,
        })
    }
}

impl From<ActorState> for ActorStateV3 {
    fn from(other: ActorState) -> Self {
        other.0
    }
}

impl From<ActorState> for ActorStateV2 {
    fn from(other: ActorState) -> ActorStateV2 {
        ActorStateV2 {
            code: other.code,
            state: other.state,
            sequence: other.sequence,
            balance: TokenAmount::from(&other.balance).into(),
        }
    }
}

impl From<&ActorState> for ActorStateV2 {
    fn from(other: &ActorState) -> ActorStateV2 {
        ActorStateV2 {
            code: other.code,
            state: other.state,
            sequence: other.sequence,
            balance: TokenAmount::from(&other.balance).into(),
        }
    }
}

<<<<<<< HEAD
impl From<state_tree_v0::ActorState> for ActorState {
    fn from(value: state_tree_v0::ActorState) -> Self {
        ActorState(ActorStateV3 {
            code: value.code,
            state: value.state,
            sequence: value.sequence,
            balance: value.balance.into(),
            delegated_address: None,
        })
    }
}

=======
#[cfg(test)]
>>>>>>> 50cab7d8
impl quickcheck::Arbitrary for ActorState {
    fn arbitrary(g: &mut quickcheck::Gen) -> Self {
        ActorState(ActorStateV3::arbitrary(g))
    }
}

// ported from commit hash b622af
pub mod state_tree_v0 {
    use cid::Cid;
    use fvm_ipld_blockstore::Blockstore;
    use fvm_ipld_encoding::repr::*;
    use fvm_ipld_encoding::tuple::*;
    use fvm_ipld_encoding3::CborStore;

    use crate::shim::address::Address;
    use crate::shim::econ::TokenAmount;
    use crate::shim::hamtv0::Hamt;
    use crate::shim::hamtv0::DEFAULT_BIT_WIDTH;

    /// State of all actor implementations.
    #[derive(PartialEq, Eq, Clone, Debug, Serialize_tuple, Deserialize_tuple)]
    pub struct ActorState {
        /// Link to code for the actor.
        pub code: Cid,
        /// Link to the state of the actor.
        pub state: Cid,
        /// Sequence of the actor.
        pub sequence: u64,
        /// Tokens available to the actor.
        pub balance: TokenAmount,
    }

    /// State tree implementation using HAMT. This structure is not thread safe and should only be used
    /// in sync contexts.
    pub struct StateTreeV0<S> {
        hamt: Hamt<S, ActorState>,

        _version: StateTreeVersion,
        _info: Option<Cid>,
        // /// State cache
        // snaps: StateSnapshots, // XXX: This is needed when reading writing state tree v0. As present we only implement the
        // v0 version of state tree usable enough to support the STATE_NETWORK_NAME RPC API.
    }

    /// Specifies the version of the state tree
    #[derive(Debug, PartialEq, Clone, Copy, PartialOrd, Serialize_repr, Deserialize_repr)]
    #[repr(u64)]
    pub enum StateTreeVersion {
        /// Corresponds to actors less than version 2
        V0,
        /// Corresponds to actors equal to version 2
        V1,
        /// Corresponds to actors equal to version 3
        V2,
        /// Corresponds to actors equal to version 4
        V3,
        /// Corresponds to actors greater than or equal to version 5
        V4,
    }

    /// State root information. Contains information about the version of the state tree,
    /// the root of the tree, and a link to the information about the tree.
    #[derive(Deserialize_tuple, Serialize_tuple)]
    pub struct StateRoot {
        /// State tree version
        pub version: StateTreeVersion,

        /// Actors tree. The structure depends on the state root version.
        pub actors: Cid,

        /// Info. The structure depends on the state root version.
        pub info: Cid,
    }

    impl<S> StateTreeV0<S>
    where
        S: Blockstore,
    {
        /// Constructor for a HAMT state tree given an IPLD store
        pub fn new_from_root(store: S, c: &Cid) -> anyhow::Result<Self> {
            // Try to load state root, if versioned
            let (version, info, actors) = if let Ok(Some(StateRoot {
                version,
                info,
                actors,
            })) = store.get_cbor(c)
            {
                (version, Some(info), actors)
            } else {
                // Fallback to v0 state tree if retrieval fails
                (StateTreeVersion::V0, None, *c)
            };

            match version {
                StateTreeVersion::V0 => {
                    let hamt: Hamt<S, ActorState> =
                        Hamt::load_with_bit_width(&actors, store, DEFAULT_BIT_WIDTH)?;

                    Ok(Self {
                        hamt,
                        _version: version,
                        _info: info,
                    })
                }
                _ => unreachable!("expecting state tree version 0"),
            }
        }

        /// Retrieve store reference to modify db.
        pub fn store(&self) -> &S {
            self.hamt.store()
        }

        /// Get actor state from an address. Will be resolved to ID address.
        pub fn get_actor(&self, addr: &Address) -> anyhow::Result<Option<ActorState>> {
            let addr = match self.lookup_id(addr)? {
                Some(addr) => addr,
                None => return Ok(None),
            };

            // if state doesn't exist, find using hamt
            let act = self.hamt.get(&addr.to_bytes())?.cloned();

            Ok(act)
        }

        /// Get an ID address from any Address
        pub fn lookup_id(&self, addr: &Address) -> anyhow::Result<Option<Address>> {
            if addr.protocol() == fvm_shared3::address::Protocol::ID {
                return Ok(Some(*addr));
            }

            let init_act = self
                .get_actor(&Address::INIT_ACTOR)?
                .ok_or(anyhow::anyhow!("Init actor address could not be resolved"))?;

            let _state = fil_actor_interface::init::State::load(
                self.hamt.store(),
                init_act.code,
                init_act.state,
            )?;

            // XXX: can be fixed by adding resolve_method in fil-actor-states
            todo!("resolve_address method required on init state.")
        }
    }
}<|MERGE_RESOLUTION|>--- conflicted
+++ resolved
@@ -352,7 +352,6 @@
     }
 }
 
-<<<<<<< HEAD
 impl From<state_tree_v0::ActorState> for ActorState {
     fn from(value: state_tree_v0::ActorState) -> Self {
         ActorState(ActorStateV3 {
@@ -365,9 +364,7 @@
     }
 }
 
-=======
 #[cfg(test)]
->>>>>>> 50cab7d8
 impl quickcheck::Arbitrary for ActorState {
     fn arbitrary(g: &mut quickcheck::Gen) -> Self {
         ActorState(ActorStateV3::arbitrary(g))
