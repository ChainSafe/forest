// Copyright 2019-2023 ChainSafe Systems
// SPDX-License-Identifier: Apache-2.0, MIT
use std::{
    ops::{Deref, DerefMut},
    sync::Arc,
};

use anyhow::{anyhow, bail, Context};
use cid::Cid;
pub use fvm2::state_tree::{ActorState as ActorStateV2, StateTree as StateTreeV2};
pub use fvm3::state_tree::{ActorState as ActorStateV3, StateTree as StateTreeV3};
use fvm_ipld_blockstore::Blockstore;
use fvm_ipld_encoding::repr::{Deserialize_repr, Serialize_repr};
use fvm_shared2::state::StateTreeVersion as StateTreeVersionV2;
pub use fvm_shared3::state::StateRoot;
use fvm_shared3::state::StateTreeVersion as StateTreeVersionV3;
pub use fvm_shared3::ActorID;
use num::FromPrimitive;
use num_derive::FromPrimitive;
use serde::{Deserialize, Serialize};

use crate::shim::{address::Address, econ::TokenAmount};

#[derive(
    Debug, PartialEq, Eq, Clone, Copy, PartialOrd, Serialize_repr, Deserialize_repr, FromPrimitive,
)]
#[repr(u64)]
pub enum StateTreeVersion {
    V0,
    V1,
    V2,
    V3,
    V4,
    V5,
}

impl TryFrom<StateTreeVersionV3> for StateTreeVersion {
    type Error = anyhow::Error;
    fn try_from(value: StateTreeVersionV3) -> anyhow::Result<Self> {
        if let Some(v) = FromPrimitive::from_u32(value as u32) {
            Ok(v)
        } else {
            bail!("Invalid conversion");
        }
    }
}

impl TryFrom<StateTreeVersionV2> for StateTreeVersion {
    type Error = anyhow::Error;
    fn try_from(value: StateTreeVersionV2) -> anyhow::Result<Self> {
        if let Some(v) = FromPrimitive::from_u32(value as u32) {
            Ok(v)
        } else {
            bail!("Invalid conversion");
        }
    }
}

impl TryFrom<StateTreeVersion> for StateTreeVersionV2 {
    type Error = anyhow::Error;

    fn try_from(value: StateTreeVersion) -> anyhow::Result<Self> {
        Ok(match value {
            StateTreeVersion::V0 => StateTreeVersionV2::V0,
            StateTreeVersion::V1 => StateTreeVersionV2::V1,
            StateTreeVersion::V2 => StateTreeVersionV2::V2,
            StateTreeVersion::V3 => StateTreeVersionV2::V3,
            StateTreeVersion::V4 => StateTreeVersionV2::V4,
            StateTreeVersion::V5 => bail!("Impossible conversion"),
        })
    }
}

impl TryFrom<StateTreeVersion> for StateTreeVersionV3 {
    type Error = anyhow::Error;

    fn try_from(value: StateTreeVersion) -> anyhow::Result<Self> {
        Ok(match value {
            StateTreeVersion::V0 => StateTreeVersionV3::V0,
            StateTreeVersion::V1 => StateTreeVersionV3::V1,
            StateTreeVersion::V2 => StateTreeVersionV3::V2,
            StateTreeVersion::V3 => StateTreeVersionV3::V3,
            StateTreeVersion::V4 => StateTreeVersionV3::V4,
            StateTreeVersion::V5 => StateTreeVersionV3::V5,
        })
    }
}

/// FVM `StateTree` variant. The `new_from_root` constructor will try to resolve
/// to a valid `StateTree` version or fail if we don't support it at the moment.
/// Other methods usage should be transparent (using shimmed versions of
/// structures introduced in this crate::shim.
///
/// Not all the inner methods are implemented, only those that are needed. Feel
/// free to add those when necessary.
pub enum StateTree<S> {
<<<<<<< HEAD
    V0(state_tree_v0::StateTreeV0<S>),
    V2(StateTreeV2<S>),
    V3(StateTreeV3<S>),
=======
    V2(StateTreeV2<Arc<S>>),
    V3(StateTreeV3<Arc<S>>),
>>>>>>> a33d09bc
}

impl<S> StateTree<S>
where
    S: Blockstore,
{
    /// Constructor for a HAMT state tree given an IPLD store
    pub fn new(store: Arc<S>, version: StateTreeVersion) -> anyhow::Result<Self> {
        if let Ok(st) = StateTreeV3::new(store.clone(), version.try_into()?) {
            Ok(StateTree::V3(st))
        } else if let Ok(st) = StateTreeV2::new(store, version.try_into()?) {
            Ok(StateTree::V2(st))
        } else {
            bail!("Can't create a valid state tree for the given version.");
        }
    }

    pub fn new_from_root(store: Arc<S>, c: &Cid) -> anyhow::Result<Self> {
        if let Ok(st) = StateTreeV3::new_from_root(store.clone(), c) {
            Ok(StateTree::V3(st))
        } else if let Ok(st) = StateTreeV2::new_from_root(store.clone(), c) {
            Ok(StateTree::V2(st))
        } else if let Ok(st) = state_tree_v0::StateTreeV0::new_from_root(store, c) {
            Ok(StateTree::V0(st))
        } else {
            bail!("Can't create a valid state tree from the given root. This error may indicate unsupported version.")
        }
    }

    /// Get actor state from an address. Will be resolved to ID address.
    pub fn get_actor(&self, addr: &Address) -> anyhow::Result<Option<ActorState>> {
        match self {
            StateTree::V2(st) => Ok(st
                .get_actor(&addr.into())
                .map_err(|e| anyhow!("{e}"))?
                .map(Into::into)),
            StateTree::V3(st) => {
                let id = st.lookup_id(addr)?;
                if let Some(id) = id {
                    Ok(st
                        .get_actor(id)
                        .map_err(|e| anyhow!("{e}"))?
                        .map(Into::into))
                } else {
                    Ok(None)
                }
            }
            StateTree::V0(st) => {
                let id = st.lookup_id(addr)?;
                if let Some(id) = id {
                    Ok(st
                        .get_actor(&id)
                        .map_err(|e| anyhow!("{e}"))?
                        .map(Into::into))
                } else {
                    Ok(None)
                }
            }
        }
    }

    /// Retrieve store reference to modify db.
    pub fn store(&self) -> &S {
        match self {
            StateTree::V2(st) => st.store(),
            StateTree::V3(st) => st.store(),
            StateTree::V0(st) => st.store(),
        }
    }

    /// Get an ID address from any Address
    pub fn lookup_id(&self, addr: &Address) -> anyhow::Result<Option<ActorID>> {
        match self {
            StateTree::V2(st) => st.lookup_id(&addr.into()).map_err(|e| anyhow!("{e}")),
            StateTree::V3(st) => Ok(st.lookup_id(&addr.into())?),
            _ => todo!(),
        }
    }

    pub fn for_each<F>(&self, mut f: F) -> anyhow::Result<()>
    where
        F: FnMut(Address, &ActorState) -> anyhow::Result<()>,
    {
        match self {
            StateTree::V2(st) => {
                let inner = |address: fvm_shared2::address::Address, actor_state: &ActorStateV2| {
                    f(address.into(), &actor_state.into())
                };
                st.for_each(inner)
            }
            StateTree::V3(st) => {
                let inner = |address: fvm_shared3::address::Address, actor_state: &ActorStateV3| {
                    f(address.into(), &actor_state.into())
                };
                st.for_each(inner)
            }
            _ => todo!(),
        }
    }

    /// Flush state tree and return Cid root.
    pub fn flush(&mut self) -> anyhow::Result<Cid> {
        match self {
            StateTree::V2(st) => st.flush().map_err(|e| anyhow!("{e}")),
            StateTree::V3(st) => Ok(st.flush()?),
            _ => todo!(),
        }
    }

    /// Set actor state with an actor ID.
    pub fn set_actor(&mut self, addr: &Address, actor: ActorState) -> anyhow::Result<()> {
        match self {
            StateTree::V2(st) => st
                .set_actor(&addr.into(), actor.into())
                .map_err(|e| anyhow!("{e}")),
            StateTree::V3(st) => {
                let id = st
                    .lookup_id(&addr.into())?
                    .context("couldn't find actor id")?;
                st.set_actor(id, actor.into());
                Ok(())
            }
            _ => todo!(),
        }
    }
}

/// `Newtype` to wrap different versions of `fvm::state_tree::ActorState`
///
/// # Examples
/// ```
/// # use forest_filecoin::doctest_private::ActorState;
/// use cid::Cid;
///
/// // Create FVM2 ActorState normally
/// let fvm2_actor_state = fvm2::state_tree::ActorState::new(Cid::default(), Cid::default(),
/// fvm_shared2::econ::TokenAmount::from_atto(42), 0);
///
/// // Create a correspndoning FVM3 ActorState
/// let fvm3_actor_state = fvm3::state_tree::ActorState::new(Cid::default(), Cid::default(),
/// fvm_shared3::econ::TokenAmount::from_atto(42), 0, None);
///
/// // Create a shim out of fvm2 state, ensure conversions are correct
/// let state_shim = ActorState::from(fvm2_actor_state.clone());
/// assert_eq!(fvm3_actor_state, *state_shim);
/// assert_eq!(fvm2_actor_state, state_shim.into());
/// ```
#[derive(PartialEq, Eq, Clone, Debug, Serialize, Deserialize)]
#[serde(transparent)]
#[cfg_attr(test, derive(derive_quickcheck_arbitrary::Arbitrary))]
pub struct ActorState(ActorStateV3);

impl ActorState {
    pub fn new(
        code: Cid,
        state: Cid,
        balance: TokenAmount,
        sequence: u64,
        address: Option<Address>,
    ) -> Self {
        Self(ActorStateV3::new(
            code,
            state,
            balance.into(),
            sequence,
            address.map(Into::into),
        ))
    }
    /// Construct a new empty actor with the specified code.
    pub fn new_empty(code: Cid, delegated_address: Option<Address>) -> Self {
        Self(ActorStateV3::new_empty(
            code,
            delegated_address.map(Into::into),
        ))
    }
}

impl Deref for ActorState {
    type Target = ActorStateV3;

    fn deref(&self) -> &Self::Target {
        &self.0
    }
}

impl DerefMut for ActorState {
    fn deref_mut(&mut self) -> &mut Self::Target {
        &mut self.0
    }
}

impl From<ActorStateV3> for ActorState {
    fn from(value: ActorStateV3) -> Self {
        ActorState(value)
    }
}

impl From<&ActorStateV3> for ActorState {
    fn from(value: &ActorStateV3) -> Self {
        ActorState(value.clone())
    }
}

impl From<ActorStateV2> for ActorState {
    fn from(value: ActorStateV2) -> Self {
        ActorState(ActorStateV3 {
            code: value.code,
            state: value.state,
            sequence: value.sequence,
            balance: TokenAmount::from(value.balance).into(),
            delegated_address: None,
        })
    }
}

impl From<&ActorStateV2> for ActorState {
    fn from(value: &ActorStateV2) -> Self {
        ActorState(ActorStateV3 {
            code: value.code,
            state: value.state,
            sequence: value.sequence,
            balance: TokenAmount::from(&value.balance).into(),
            delegated_address: None,
        })
    }
}

impl From<ActorState> for ActorStateV3 {
    fn from(other: ActorState) -> Self {
        other.0
    }
}

impl From<ActorState> for ActorStateV2 {
    fn from(other: ActorState) -> ActorStateV2 {
        ActorStateV2 {
            code: other.code,
            state: other.state,
            sequence: other.sequence,
            balance: TokenAmount::from(&other.balance).into(),
        }
    }
}

impl From<&ActorState> for ActorStateV2 {
    fn from(other: &ActorState) -> ActorStateV2 {
        ActorStateV2 {
            code: other.code,
            state: other.state,
            sequence: other.sequence,
            balance: TokenAmount::from(&other.balance).into(),
        }
    }
}

impl From<state_tree_v0::ActorState> for ActorState {
    fn from(value: state_tree_v0::ActorState) -> Self {
        ActorState(ActorStateV3 {
            code: value.code,
            state: value.state,
            sequence: value.sequence,
            balance: value.balance.into(),
            delegated_address: None,
        })
    }
}

#[cfg(test)]
impl quickcheck::Arbitrary for ActorState {
    fn arbitrary(g: &mut quickcheck::Gen) -> Self {
        ActorState(ActorStateV3::arbitrary(g))
    }
}

// ported from commit hash b622af
pub mod state_tree_v0 {
    use cid::Cid;
    use fvm_ipld_blockstore::Blockstore;
    use fvm_ipld_encoding::repr::*;
    use fvm_ipld_encoding::tuple::*;
    use fvm_ipld_encoding::CborStore;

    use crate::shim::address::Address;
    use crate::shim::econ::TokenAmount;
    use fvm_ipld_hamt::{Hamtv0 as Hamt, DEFAULT_BIT_WIDTH_V0 as DEFAULT_BIT_WIDTH};

    /// State of all actor implementations.
    #[derive(PartialEq, Eq, Clone, Debug, Serialize_tuple, Deserialize_tuple)]
    pub struct ActorState {
        /// Link to code for the actor.
        pub code: Cid,
        /// Link to the state of the actor.
        pub state: Cid,
        /// Sequence of the actor.
        pub sequence: u64,
        /// Tokens available to the actor.
        pub balance: TokenAmount,
    }

    /// State tree implementation using HAMT. This structure is not thread safe and should only be used
    /// in sync contexts.
    pub struct StateTreeV0<S> {
        hamt: Hamt<S, ActorState>,

        _version: StateTreeVersion,
        _info: Option<Cid>,
        // /// State cache
        // snaps: StateSnapshots, // XXX: This is needed when reading writing state tree v0. As present we only implement the
        // v0 version of state tree usable enough to support the STATE_NETWORK_NAME RPC API.
    }

    /// Specifies the version of the state tree
    #[derive(Debug, PartialEq, Clone, Copy, PartialOrd, Serialize_repr, Deserialize_repr)]
    #[repr(u64)]
    pub enum StateTreeVersion {
        /// Corresponds to actors less than version 2
        V0,
        /// Corresponds to actors equal to version 2
        V1,
        /// Corresponds to actors equal to version 3
        V2,
        /// Corresponds to actors equal to version 4
        V3,
        /// Corresponds to actors greater than or equal to version 5
        V4,
    }

    /// State root information. Contains information about the version of the state tree,
    /// the root of the tree, and a link to the information about the tree.
    #[derive(Deserialize_tuple, Serialize_tuple)]
    pub struct StateRoot {
        /// State tree version
        pub version: StateTreeVersion,

        /// Actors tree. The structure depends on the state root version.
        pub actors: Cid,

        /// Info. The structure depends on the state root version.
        pub info: Cid,
    }

    impl<S> StateTreeV0<S>
    where
        S: Blockstore,
    {
        /// Constructor for a HAMT state tree given an IPLD store
        pub fn new_from_root(store: S, c: &Cid) -> anyhow::Result<Self> {
            // Try to load state root, if versioned
            let (version, info, actors) = if let Ok(Some(StateRoot {
                version,
                info,
                actors,
            })) = store.get_cbor(c)
            {
                (version, Some(info), actors)
            } else {
                // Fallback to v0 state tree if retrieval fails
                (StateTreeVersion::V0, None, *c)
            };

            match version {
                StateTreeVersion::V0 => {
                    let hamt =
                        Hamt::load_with_bit_width(&actors, store, DEFAULT_BIT_WIDTH).unwrap();

                    Ok(Self {
                        hamt,
                        _version: version,
                        _info: info,
                    })
                }
                _ => unreachable!("expecting state tree version 0"),
            }
        }

        /// Retrieve store reference to modify db.
        pub fn store(&self) -> &S {
            self.hamt.store()
        }

        /// Get actor state from an address. Will be resolved to ID address.
        pub fn get_actor(&self, addr: &Address) -> anyhow::Result<Option<ActorState>> {
            let addr = match self.lookup_id(addr)? {
                Some(addr) => addr,
                None => return Ok(None),
            };

            // if state doesn't exist, find using hamt
            let act = self.hamt.get(&addr.to_bytes())?.cloned();

            Ok(act)
        }

        /// Get an ID address from any Address
        pub fn lookup_id(&self, addr: &Address) -> anyhow::Result<Option<Address>> {
            if addr.protocol() == fvm_shared3::address::Protocol::ID {
                return Ok(Some(*addr));
            }

            let init_act = self
                .get_actor(&Address::INIT_ACTOR)?
                .ok_or(anyhow::anyhow!("Init actor address could not be resolved"))?;

            let _state = fil_actor_interface::init::State::load(
                self.hamt.store(),
                init_act.code,
                init_act.state,
            )?;

            // XXX: can be fixed by adding resolve_method in fil-actor-states
            todo!("resolve_address method required on init state.")
        }
    }
}<|MERGE_RESOLUTION|>--- conflicted
+++ resolved
@@ -94,14 +94,9 @@
 /// Not all the inner methods are implemented, only those that are needed. Feel
 /// free to add those when necessary.
 pub enum StateTree<S> {
-<<<<<<< HEAD
-    V0(state_tree_v0::StateTreeV0<S>),
-    V2(StateTreeV2<S>),
-    V3(StateTreeV3<S>),
-=======
+    V0(state_tree_v0::StateTreeV0<Arc<S>>),
     V2(StateTreeV2<Arc<S>>),
     V3(StateTreeV3<Arc<S>>),
->>>>>>> a33d09bc
 }
 
 impl<S> StateTree<S>
