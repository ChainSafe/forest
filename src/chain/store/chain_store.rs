// Copyright 2019-2023 ChainSafe Systems
// SPDX-License-Identifier: Apache-2.0, MIT

use std::{ops::DerefMut, path::Path, sync::Arc, time::SystemTime};

use crate::blocks::{BlockHeader, Tipset, TipsetKeys, TxMeta};
use crate::interpreter::BlockMessages;
use crate::ipld::{walk_snapshot, WALK_SNAPSHOT_PROGRESS_EXPORT};
use crate::libp2p_bitswap::{BitswapStoreRead, BitswapStoreReadWrite};
use crate::message::{ChainMessage, Message as MessageTrait, SignedMessage};
use crate::networks::ChainConfig;
use crate::shim::clock::ChainEpoch;
use crate::shim::{
    address::Address, econ::TokenAmount, executor::Receipt, message::Message,
    state_tree::StateTree, version::NetworkVersion,
};
use crate::utils::{
    db::{
        file_backed_obj::{ChainMeta, FileBacked},
        BlockstoreExt, CborStoreExt,
    },
    io::{AsyncWriterWithChecksum, Checksum},
};
use ahash::{HashMap, HashMapExt, HashSet};
use anyhow::{Context, Result};
use async_compression::futures::write::ZstdEncoder;
use cid::Cid;
use digest::Digest;
use futures::{io::BufWriter, AsyncWrite};
use futures_util::future::Either;
use futures_util::AsyncWriteExt;
use fvm_ipld_amt::Amtv0 as Amt;
use fvm_ipld_blockstore::Blockstore;
use fvm_ipld_car::CarHeader;
use fvm_ipld_encoding::CborStore;
use parking_lot::Mutex;
use serde::{de::DeserializeOwned, Serialize};
use tokio::sync::{
    broadcast::{self, Sender as Publisher},
    Mutex as TokioMutex,
};
use tracing::{debug, info, warn};

use super::{
    index::{ChainIndex, ResolveNullTipset},
    tipset_tracker::TipsetTracker,
    Error,
};
use crate::chain::Scale;

// A cap on the size of the future_sink
const SINK_CAP: usize = 200;

/// Disambiguate the type to signify that we are expecting a delta and not an actual epoch/height
/// while maintaining the same type.
pub type ChainEpochDelta = ChainEpoch;

/// `Enum` for `pubsub` channel that defines message type variant and data
/// contained in message type.
#[derive(Clone, Debug)]
pub enum HeadChange {
    Apply(Arc<Tipset>),
}

/// Stores chain data such as heaviest tipset and cached tipset info at each
/// epoch. This structure is thread-safe, and all caches are wrapped in a mutex
/// to allow a consistent `ChainStore` to be shared across tasks.
pub struct ChainStore<DB> {
    /// Publisher for head change events
    publisher: Publisher<HeadChange>,

    /// key-value `datastore`.
    pub db: Arc<DB>,

    /// Used as a cache for tipset `lookbacks`.
    pub chain_index: Arc<ChainIndex<Arc<DB>>>,

    /// Tracks blocks for the purpose of forming tipsets.
    tipset_tracker: TipsetTracker<DB>,

    genesis_block_header: BlockHeader,

    /// File backed heaviest tipset keys
    file_backed_heaviest_tipset_keys: Mutex<FileBacked<TipsetKeys>>,

    /// validated blocks
    validated_blocks: Mutex<HashSet<Cid>>,

    /// File backed chain metadata
    file_backed_chain_meta: Arc<Mutex<FileBacked<ChainMeta>>>,
}

impl<DB> BitswapStoreRead for ChainStore<DB>
where
    DB: BitswapStoreRead,
{
    fn contains(&self, cid: &Cid) -> anyhow::Result<bool> {
        self.db.contains(cid)
    }

    fn get(&self, cid: &Cid) -> anyhow::Result<Option<Vec<u8>>> {
        self.db.get(cid)
    }
}

impl<DB> BitswapStoreReadWrite for ChainStore<DB>
where
    DB: BitswapStoreReadWrite,
{
    type Params = <DB as BitswapStoreReadWrite>::Params;

    fn insert(&self, block: &libipld::Block<Self::Params>) -> anyhow::Result<()> {
        self.db.insert(block)
    }
}

impl<DB> ChainStore<DB>
where
    DB: Blockstore,
{
    pub fn new(
        db: Arc<DB>,
        chain_config: Arc<ChainConfig>,
        genesis_block_header: BlockHeader,
        chain_data_root: &Path,
    ) -> Result<Self> {
        let (publisher, _) = broadcast::channel(SINK_CAP);
<<<<<<< HEAD
        let chain_index = Arc::new(ChainIndex::new(Arc::clone(&db)));
        let file_backed_genesis = Mutex::new(FileBacked::new(
            *genesis_block_header.cid(),
            chain_data_root.join("GENESIS"),
        ));
=======
        let chain_index = ChainIndex::new(Arc::clone(&db));
>>>>>>> d7346e25
        let file_backed_heaviest_tipset_keys = Mutex::new({
            let mut head_store = FileBacked::load_from_file_or_create(
                chain_data_root.join("HEAD"),
                || TipsetKeys::new(vec![*genesis_block_header.cid()]),
                None,
            )?;
            let is_valid = chain_index.load_tipset(head_store.inner()).is_ok();
            if !is_valid {
                // If the stored HEAD is invalid, reset it to the genesis tipset.
                head_store.set_inner(TipsetKeys::new(vec![*genesis_block_header.cid()]))?;
            }
            head_store
        });
        let validated_blocks = Mutex::new(HashSet::default());
        let file_backed_chain_meta = Arc::new(Mutex::new(FileBacked::load_from_file_or_create(
            chain_data_root.join("meta.yaml"),
            ChainMeta::default,
            None,
        )?));

        let cs = Self {
            publisher,
            chain_index,
            tipset_tracker: TipsetTracker::new(Arc::clone(&db), chain_config),
            db,
            genesis_block_header,
            file_backed_heaviest_tipset_keys,
            validated_blocks,
            file_backed_chain_meta,
        };

        Ok(cs)
    }

    /// Gets chain metadata
    pub fn file_backed_chain_meta(&self) -> &Arc<Mutex<FileBacked<ChainMeta>>> {
        &self.file_backed_chain_meta
    }

    /// Sets heaviest tipset within `ChainStore` and store its tipset keys in
    /// `{crate::chain_store}/HEAD`
    pub fn set_heaviest_tipset(&self, ts: Arc<Tipset>) -> Result<(), Error> {
        self.file_backed_heaviest_tipset_keys
            .lock()
            .set_inner(ts.key().clone())?;
        if self.publisher.send(HeadChange::Apply(ts)).is_err() {
            debug!("did not publish head change, no active receivers");
        }
        Ok(())
    }

    /// Adds a [`BlockHeader`] to the tipset tracker, which tracks valid
    /// headers.
    pub fn add_to_tipset_tracker(&self, header: &BlockHeader) {
        self.tipset_tracker.add(header);
    }

    /// Writes tipset block headers to data store and updates heaviest tipset
    /// with other compatible tracked headers.
    pub fn put_tipset<S>(&self, ts: &Tipset) -> Result<(), Error>
    where
        S: Scale,
    {
        // TODO: we could add the blocks of `ts` to the tipset tracker from here,
        // making `add_to_tipset_tracker` redundant and decreasing the number of
        // `blockstore` reads
        persist_objects(self.blockstore(), ts.blocks())?;

        // Expand tipset to include other compatible blocks at the epoch.
        let expanded = self.expand_tipset(ts.min_ticket_block().clone())?;
        self.update_heaviest::<S>(Arc::new(expanded))?;
        Ok(())
    }

    /// Expands tipset to tipset with all other headers in the same epoch using
    /// the tipset tracker.
    fn expand_tipset(&self, header: BlockHeader) -> Result<Tipset, Error> {
        self.tipset_tracker.expand(header)
    }

    /// Returns genesis [`BlockHeader`].
    pub fn genesis(&self) -> &BlockHeader {
        &self.genesis_block_header
    }

    /// Returns the currently tracked heaviest tipset.
    pub fn heaviest_tipset(&self) -> Arc<Tipset> {
        self.tipset_from_keys(self.file_backed_heaviest_tipset_keys.lock().inner())
            .expect("Failed to load heaviest tipset")
    }

    /// Returns a reference to the publisher of head changes.
    pub fn publisher(&self) -> &Publisher<HeadChange> {
        &self.publisher
    }

    /// Returns key-value store instance.
    pub fn blockstore(&self) -> &DB {
        &self.db
    }

    /// Returns Tipset from key-value store from provided CIDs
    #[tracing::instrument(skip_all)]
    pub fn tipset_from_keys(&self, tsk: &TipsetKeys) -> Result<Arc<Tipset>, Error> {
        if tsk.cids().is_empty() {
            return Ok(self.heaviest_tipset());
        }
        self.chain_index.load_tipset(tsk)
    }

    /// Determines if provided tipset is heavier than existing known heaviest
    /// tipset
    fn update_heaviest<S>(&self, ts: Arc<Tipset>) -> Result<(), Error>
    where
        S: Scale,
    {
        // Calculate heaviest weight before matching to avoid deadlock with mutex
        let heaviest_weight = S::weight(self.blockstore(), &self.heaviest_tipset())?;

        let new_weight = S::weight(self.blockstore(), ts.as_ref())?;
        let curr_weight = heaviest_weight;

        if new_weight > curr_weight {
            // TODO potentially need to deal with re-orgs here
            info!("New heaviest tipset! {} (EPOCH = {})", ts.key(), ts.epoch());
            self.set_heaviest_tipset(ts)?;
        }
        Ok(())
    }

    /// Checks metadata file if block has already been validated.
    pub fn is_block_validated(&self, cid: &Cid) -> bool {
        let validated = self.validated_blocks.lock().contains(cid);
        if validated {
            debug!("Block {cid} was previously validated");
        }
        validated
    }

    /// Marks block as validated in the metadata file.
    pub fn mark_block_as_validated(&self, cid: &Cid) {
        let mut file = self.validated_blocks.lock();
        file.insert(*cid);
    }

    pub fn unmark_block_as_validated(&self, cid: &Cid) {
        let mut file = self.validated_blocks.lock();
        let _did_work = file.remove(cid);
    }

    // FIXME: This function doesn't use the chain store at all.
    //        Tracking issue: https://github.com/ChainSafe/forest/issues/3208
    /// Retrieves block messages to be passed through the VM.
    ///
    /// It removes duplicate messages which appear in multiple blocks.
    pub fn block_msgs_for_tipset(db: DB, ts: &Tipset) -> Result<Vec<BlockMessages>, Error> {
        let mut applied = HashMap::new();
        let mut select_msg = |m: ChainMessage| -> Option<ChainMessage> {
            // The first match for a sender is guaranteed to have correct nonce
            // the block isn't valid otherwise.
            let entry = applied.entry(m.from()).or_insert_with(|| m.sequence());

            if *entry != m.sequence() {
                return None;
            }

            *entry += 1;
            Some(m)
        };

        ts.blocks()
            .iter()
            .map(|b| {
                let (usm, sm) = block_messages(&db, b)?;

                let mut messages = Vec::with_capacity(usm.len() + sm.len());
                messages.extend(
                    usm.into_iter()
                        .filter_map(|m| select_msg(ChainMessage::Unsigned(m))),
                );
                messages.extend(
                    sm.into_iter()
                        .filter_map(|m| select_msg(ChainMessage::Signed(m))),
                );

                Ok(BlockMessages {
                    miner: *b.miner_address(),
                    messages,
                    win_count: b
                        .election_proof()
                        .as_ref()
                        .map(|e| e.win_count)
                        .unwrap_or_default(),
                })
            })
            .collect()
    }

    /// Retrieves ordered valid messages from a `Tipset`. This will only include
    /// messages that will be passed through the VM.
    pub fn messages_for_tipset(&self, ts: &Tipset) -> Result<Vec<ChainMessage>, Error> {
        let bmsgs = ChainStore::block_msgs_for_tipset(&self.db, ts)?;
        Ok(bmsgs.into_iter().flat_map(|bm| bm.messages).collect())
    }

    /// Exports a range of tipsets, as well as the state roots based on the
    /// `recent_roots`.
    pub async fn export<W, D>(
        &self,
        tipset: &Tipset,
        recent_roots: ChainEpoch,
        writer: W,
        compressed: bool,
        skip_checksum: bool,
    ) -> Result<Option<digest::Output<D>>, Error>
    where
        DB: Send + Sync,
        D: Digest + Send + 'static,
        W: AsyncWrite + Send + Unpin + 'static,
    {
        let writer = AsyncWriterWithChecksum::<D, _>::new(BufWriter::new(writer), !skip_checksum);
        let writer = if compressed {
            Either::Left(ZstdEncoder::new(writer))
        } else {
            Either::Right(writer)
        };
        // Channel cap is equal to buffered write size
        const CHANNEL_CAP: usize = 1000;
        let (tx, rx) = flume::bounded(CHANNEL_CAP);
        let header = CarHeader::from(tipset.key().cids().to_vec());

        let writer = Arc::new(TokioMutex::new(writer));
        let writer_clone = writer.clone();

        // Spawns task which receives blocks to write to the car writer.
        let write_task = tokio::task::spawn(async move {
            let mut writer = writer_clone.lock().await;
            let mut stream = rx.stream();
            match writer.deref_mut() {
                Either::Left(left) => header.write_stream_async(left, &mut stream).await,
                Either::Right(right) => header.write_stream_async(right, &mut stream).await,
            }
            .map_err(|e| Error::Other(format!("Failed to write blocks in export: {e}")))
        });

        let global_pre_time = SystemTime::now();
        info!("chain export started");

        let estimated_reachable_records = Some(
            self.file_backed_chain_meta()
                .lock()
                .inner()
                .estimated_reachable_records as u64,
        );
        // Walks over tipset and historical data, sending all blocks visited into the
        // car writer.
        let n_records = walk_snapshot(
            tipset,
            recent_roots,
            |cid| {
                let tx_clone = tx.clone();
                async move {
                    let block = self.blockstore().get(&cid)?.ok_or_else(|| {
                        Error::Other(format!("Cid {cid} not found in blockstore"))
                    })?;
                    tx_clone.send_async((cid, block.clone())).await?;
                    Ok(block)
                }
            },
            Some("Exporting snapshot | blocks"),
            Some(WALK_SNAPSHOT_PROGRESS_EXPORT.clone()),
            estimated_reachable_records,
        )
        .await?;

        {
            let mut meta = self.file_backed_chain_meta().lock();
            meta.inner_mut().estimated_reachable_records = n_records;
            meta.sync()?;
        }

        // Drop sender, to close the channel to write task, which will end when finished
        // writing
        drop(tx);

        // Await on values being written.
        write_task
            .await
            .map_err(|e| Error::Other(format!("Failed to write blocks in export: {e}")))??;

        info!(
            "export finished, took {} seconds",
            global_pre_time
                .elapsed()
                .expect("time cannot go backwards")
                .as_secs()
        );

        let mut writer = writer.lock().await;
        writer.flush().await.context("failed to flush")?;
        writer.close().await.context("failed to close")?;

        let digest = match &mut *writer {
            Either::Left(left) => left.get_mut().finalize().await,
            Either::Right(right) => right.finalize().await,
        }
        .map_err(|e| Error::Other(e.to_string()))?;

        Ok(digest)
    }

    /// Gets look-back tipset (and state-root of that tipset) for block
    /// validations.
    ///
    /// The look-back tipset for a round is the tipset with epoch `round -
    /// chain_finality`. [Chain
    /// finality](https://docs.filecoin.io/reference/general/glossary/#finality)
    /// is usually 900. The `heaviest_tipset` is a reference point in the
    /// blockchain. It must be a child of the look-back tipset.
    pub fn get_lookback_tipset_for_round(
        chain_index: Arc<ChainIndex<Arc<DB>>>,
        chain_config: Arc<ChainConfig>,
        heaviest_tipset: Arc<Tipset>,
        round: ChainEpoch,
    ) -> Result<(Arc<Tipset>, Cid), Error>
    where
        DB: Send + Sync + 'static,
    {
        let version = chain_config.network_version(round);
        let lb = if version <= NetworkVersion::V3 {
            ChainEpoch::from(10)
        } else {
            chain_config.policy.chain_finality
        };
        let lbr = (round - lb).max(0);

        // More null blocks than lookback
        if lbr >= heaviest_tipset.epoch() {
            // This situation is extremely rare so it's fine to compute the
            // state-root without caching.
<<<<<<< HEAD
            let genesis_timestamp = heaviest_tipset.genesis(&chain_index.db)?.timestamp();
=======
            let genesis_timestamp = self.genesis().timestamp();
>>>>>>> d7346e25
            let beacon = Arc::new(chain_config.get_beacon_schedule(genesis_timestamp));
            let (state, _) = crate::state_manager::apply_block_messages(
                genesis_timestamp,
                Arc::clone(&chain_index),
                Arc::clone(&chain_config),
                beacon,
                // Creating new WASM engines is expensive (takes seconds to
                // minutes). It's only acceptable here because this situation is
                // so rare (may happen in dev-networks, doesn't happen in
                // calibnet or mainnet.)
                &crate::shim::machine::MultiEngine::default(),
                Arc::clone(&heaviest_tipset),
                crate::state_manager::NO_CALLBACK,
            )
            .map_err(|e| Error::Other(e.to_string()))?;
            return Ok((heaviest_tipset, state));
        }

        let next_ts = chain_index
            .tipset_by_height(
                lbr + 1,
                heaviest_tipset.clone(),
                ResolveNullTipset::TakeNewer,
            )
            .map_err(|e| Error::Other(format!("Could not get tipset by height {e:?}")))?;
        if lbr > next_ts.epoch() {
            return Err(Error::Other(format!(
                "failed to find non-null tipset {:?} {} which is known to exist, found {:?} {}",
                heaviest_tipset.key(),
                heaviest_tipset.epoch(),
                next_ts.key(),
                next_ts.epoch()
            )));
        }
        let lbts = chain_index
            .load_tipset(next_ts.parents())
            .map_err(|e| Error::Other(format!("Could not get tipset from keys {e:?}")))?;
        Ok((lbts, *next_ts.parent_state()))
    }
}

/// Returns a Tuple of BLS messages of type `UnsignedMessage` and SECP messages
/// of type `SignedMessage`
pub fn block_messages<DB>(
    db: &DB,
    bh: &BlockHeader,
) -> Result<(Vec<Message>, Vec<SignedMessage>), Error>
where
    DB: Blockstore,
{
    let (bls_cids, secpk_cids) = read_msg_cids(db, bh.messages())?;

    let bls_msgs: Vec<Message> = messages_from_cids(db, &bls_cids)?;
    let secp_msgs: Vec<SignedMessage> = messages_from_cids(db, &secpk_cids)?;

    Ok((bls_msgs, secp_msgs))
}

/// Returns a tuple of `UnsignedMessage` and `SignedMessages` from their CID
pub fn block_messages_from_cids<DB>(
    db: &DB,
    bls_cids: &[Cid],
    secp_cids: &[Cid],
) -> Result<(Vec<Message>, Vec<SignedMessage>), Error>
where
    DB: Blockstore,
{
    let bls_msgs: Vec<Message> = messages_from_cids(db, bls_cids)?;
    let secp_msgs: Vec<SignedMessage> = messages_from_cids(db, secp_cids)?;

    Ok((bls_msgs, secp_msgs))
}

/// Returns a tuple of CIDs for both unsigned and signed messages
// TODO cache these recent meta roots
pub fn read_msg_cids<DB>(db: &DB, msg_cid: &Cid) -> Result<(Vec<Cid>, Vec<Cid>), Error>
where
    DB: Blockstore,
{
    if let Some(roots) = db.get_cbor::<TxMeta>(msg_cid)? {
        let bls_cids = read_amt_cids(db, &roots.bls_message_root)?;
        let secpk_cids = read_amt_cids(db, &roots.secp_message_root)?;
        Ok((bls_cids, secpk_cids))
    } else {
        Err(Error::UndefinedKey(format!(
            "no msg root with cid {msg_cid}"
        )))
    }
}

/// Persists slice of `serializable` objects to `blockstore`.
pub fn persist_objects<DB, C>(db: &DB, headers: &[C]) -> Result<(), Error>
where
    DB: Blockstore,
    C: Serialize,
{
    for chunk in headers.chunks(256) {
        db.bulk_put(chunk, DB::default_code())?;
    }
    Ok(())
}

/// Returns a vector of CIDs from provided root CID
fn read_amt_cids<DB>(db: &DB, root: &Cid) -> Result<Vec<Cid>, Error>
where
    DB: Blockstore,
{
    let amt = Amt::<Cid, _>::load(root, db)?;

    let mut cids = Vec::new();
    for i in 0..amt.count() {
        if let Some(c) = amt.get(i)? {
            cids.push(*c);
        }
    }

    Ok(cids)
}

/// Attempts to de-serialize to unsigned message or signed message and then
/// returns it as a [`ChainMessage`].
pub fn get_chain_message<DB>(db: &DB, key: &Cid) -> Result<ChainMessage, Error>
where
    DB: Blockstore,
{
    db.get_cbor(key)?
        .ok_or_else(|| Error::UndefinedKey(key.to_string()))
}

/// Given a tipset this function will return all unique messages in that tipset.
pub fn messages_for_tipset<DB>(db: &DB, ts: &Tipset) -> Result<Vec<ChainMessage>, Error>
where
    DB: Blockstore,
{
    let mut applied: HashMap<Address, u64> = HashMap::new();
    let mut balances: HashMap<Address, TokenAmount> = HashMap::new();
    let state = StateTree::new_from_root(db, ts.parent_state())?;

    // message to get all messages for block_header into a single iterator
    let mut get_message_for_block_header = |b: &BlockHeader| -> Result<Vec<ChainMessage>, Error> {
        let (unsigned, signed) = block_messages(db, b)?;
        let mut messages = Vec::with_capacity(unsigned.len() + signed.len());
        let unsigned_box = unsigned.into_iter().map(ChainMessage::Unsigned);
        let signed_box = signed.into_iter().map(ChainMessage::Signed);

        for message in unsigned_box.chain(signed_box) {
            let from_address = &message.from();
            if applied.contains_key(from_address) {
                let actor_state = state
                    .get_actor(from_address)?
                    .ok_or_else(|| Error::Other("Actor state not found".to_string()))?;
                applied.insert(*from_address, actor_state.sequence);
                balances.insert(*from_address, actor_state.balance.clone().into());
            }
            if let Some(seq) = applied.get_mut(from_address) {
                if *seq != message.sequence() {
                    continue;
                }
                *seq += 1;
            } else {
                continue;
            }
            if let Some(bal) = balances.get_mut(from_address) {
                if *bal < message.required_funds() {
                    continue;
                }
                *bal -= message.required_funds();
            } else {
                continue;
            }

            messages.push(message)
        }

        Ok(messages)
    };

    ts.blocks().iter().fold(Ok(Vec::new()), |vec, b| {
        let mut message_vec = vec?;
        let mut messages = get_message_for_block_header(b)?;
        message_vec.append(&mut messages);
        Ok(message_vec)
    })
}

/// Returns messages from key-value store based on a slice of [`Cid`]s.
pub fn messages_from_cids<DB, T>(db: &DB, keys: &[Cid]) -> Result<Vec<T>, Error>
where
    DB: Blockstore,
    T: DeserializeOwned,
{
    keys.iter()
        .map(|k| {
            db.get_cbor(k)?
                .ok_or_else(|| Error::UndefinedKey(k.to_string()))
        })
        .collect()
}

/// Returns parent message receipt given `block_header` and message index.
pub fn get_parent_reciept<DB>(
    db: &DB,
    block_header: &BlockHeader,
    i: usize,
) -> Result<Option<Receipt>, Error>
where
    DB: Blockstore,
{
    let amt = Amt::load(block_header.message_receipts(), db)?;
    let receipts = amt.get(i as u64)?;
    Ok(receipts.cloned())
}

pub mod headchange_json {
    use crate::blocks::tipset_json::TipsetJson;
    use serde::{Deserialize, Serialize};

    use super::*;

    #[derive(Debug, Deserialize, Serialize)]
    #[serde(rename_all = "lowercase")]
    #[serde(tag = "type", content = "val")]
    pub enum HeadChangeJson {
        Current(TipsetJson),
        Apply(TipsetJson),
        Revert(TipsetJson),
    }

    impl From<HeadChange> for HeadChangeJson {
        fn from(wrapper: HeadChange) -> Self {
            match wrapper {
                HeadChange::Apply(tipset) => HeadChangeJson::Apply(TipsetJson(tipset)),
            }
        }
    }
}

#[cfg(test)]
mod tests {
    use crate::shim::address::Address;
    use cid::{
        multihash::{
            Code::{Blake2b256, Identity},
            MultihashDigest,
        },
        Cid,
    };
    use fvm_ipld_encoding::DAG_CBOR;
    use tempfile::TempDir;

    use super::*;

    #[test]
    fn genesis_test() {
        let db = Arc::new(crate::db::MemoryDB::default());
        let chain_config = Arc::new(ChainConfig::default());

        let gen_block = BlockHeader::builder()
            .epoch(1)
            .weight(2_u32.into())
            .messages(Cid::new_v1(DAG_CBOR, Identity.digest(&[])))
            .message_receipts(Cid::new_v1(DAG_CBOR, Identity.digest(&[])))
            .state_root(Cid::new_v1(DAG_CBOR, Identity.digest(&[])))
            .miner_address(Address::new_id(0))
            .build()
            .unwrap();
        let chain_data_root = TempDir::new().unwrap();
        let cs =
            ChainStore::new(db, chain_config, gen_block.clone(), chain_data_root.path()).unwrap();

        assert_eq!(cs.genesis(), &gen_block);
    }

    #[test]
    fn block_validation_cache_basic() {
        let db = Arc::new(crate::db::MemoryDB::default());
        let chain_config = Arc::new(ChainConfig::default());
        let gen_block = BlockHeader::builder()
            .miner_address(Address::new_id(0))
            .build()
            .unwrap();

        let chain_data_root = TempDir::new().unwrap();
        let cs = ChainStore::new(db, chain_config, gen_block, chain_data_root.path()).unwrap();

        let cid = Cid::new_v1(DAG_CBOR, Blake2b256.digest(&[1, 2, 3]));
        assert!(!cs.is_block_validated(&cid));

        cs.mark_block_as_validated(&cid);
        assert!(cs.is_block_validated(&cid));
    }
}<|MERGE_RESOLUTION|>--- conflicted
+++ resolved
@@ -125,15 +125,7 @@
         chain_data_root: &Path,
     ) -> Result<Self> {
         let (publisher, _) = broadcast::channel(SINK_CAP);
-<<<<<<< HEAD
         let chain_index = Arc::new(ChainIndex::new(Arc::clone(&db)));
-        let file_backed_genesis = Mutex::new(FileBacked::new(
-            *genesis_block_header.cid(),
-            chain_data_root.join("GENESIS"),
-        ));
-=======
-        let chain_index = ChainIndex::new(Arc::clone(&db));
->>>>>>> d7346e25
         let file_backed_heaviest_tipset_keys = Mutex::new({
             let mut head_store = FileBacked::load_from_file_or_create(
                 chain_data_root.join("HEAD"),
@@ -474,11 +466,7 @@
         if lbr >= heaviest_tipset.epoch() {
             // This situation is extremely rare so it's fine to compute the
             // state-root without caching.
-<<<<<<< HEAD
             let genesis_timestamp = heaviest_tipset.genesis(&chain_index.db)?.timestamp();
-=======
-            let genesis_timestamp = self.genesis().timestamp();
->>>>>>> d7346e25
             let beacon = Arc::new(chain_config.get_beacon_schedule(genesis_timestamp));
             let (state, _) = crate::state_manager::apply_block_messages(
                 genesis_timestamp,
