--- conflicted
+++ resolved
@@ -6,10 +6,7 @@
     tipset_tracker::TipsetTracker,
     Error,
 };
-<<<<<<< HEAD
-use crate::db::{EthMappingsStore, EthMappingsStoreExt, IndicesStore, IndicesStoreExt};
-=======
->>>>>>> 498316cb
+use crate::db::IndicesStoreExt;
 use crate::fil_cns;
 use crate::interpreter::{BlockMessages, VMEvent, VMTrace};
 use crate::libp2p_bitswap::{BitswapStoreRead, BitswapStoreReadWrite};
@@ -29,7 +26,7 @@
 };
 use crate::{
     chain_sync::metrics,
-    db::{EthMappingsStore, EthMappingsStoreExt},
+    db::{EthMappingsStore, EthMappingsStoreExt, IndicesStore},
 };
 use ahash::{HashMap, HashMapExt, HashSet};
 use anyhow::Context as _;
