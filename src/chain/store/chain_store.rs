// Copyright 2019-2023 ChainSafe Systems
// SPDX-License-Identifier: Apache-2.0, MIT

use std::{num::NonZeroUsize, ops::DerefMut, path::Path, sync::Arc, time::SystemTime};

use crate::beacon::{BeaconEntry, IGNORE_DRAND_VAR};
use crate::blocks::{Block, BlockHeader, FullTipset, Tipset, TipsetKeys, TxMeta};
use crate::interpreter::BlockMessages;
use crate::ipld::{walk_snapshot, WALK_SNAPSHOT_PROGRESS_EXPORT};
use crate::libp2p_bitswap::{BitswapStoreRead, BitswapStoreReadWrite};
use crate::message::{ChainMessage, Message as MessageTrait, SignedMessage};
use crate::metrics;
use crate::networks::{ChainConfig, NetworkChain};
use crate::shim::clock::ChainEpoch;
use crate::shim::{
    address::Address, econ::TokenAmount, executor::Receipt, message::Message, state_tree::StateTree,
};
use crate::utils::{
    db::{
        file_backed_obj::{ChainMeta, FileBacked},
        BlockstoreExt, CborStoreExt,
    },
    io::{AsyncWriterWithChecksum, Checksum},
    misc::Either,
};
use ahash::{HashMap, HashMapExt, HashSet};
use anyhow::{Context, Result};
use async_compression::futures::write::ZstdEncoder;
use cid::Cid;
use digest::Digest;
use futures::{io::BufWriter, AsyncWrite};
use futures_util::AsyncWriteExt;
use fvm_ipld_amt::Amtv0 as Amt;
use fvm_ipld_blockstore::Blockstore;
use fvm_ipld_car::CarHeader;
use fvm_ipld_encoding::CborStore;
use log::{debug, info, trace, warn};
use lru::LruCache;
use nonzero_ext::nonzero;
use parking_lot::Mutex;
use serde::{de::DeserializeOwned, Serialize};
use tokio::sync::{
    broadcast::{self, Sender as Publisher},
    Mutex as TokioMutex,
};

use super::{
    index::{checkpoint_tipsets, ChainIndex},
    tipset_tracker::TipsetTracker,
    Error,
};
use crate::chain::Scale;

// A cap on the size of the future_sink
const SINK_CAP: usize = 200;

const DEFAULT_TIPSET_CACHE_SIZE: NonZeroUsize = nonzero!(8192usize);

/// `Enum` for `pubsub` channel that defines message type variant and data
/// contained in message type.
#[derive(Clone, Debug)]
pub enum HeadChange {
<<<<<<< HEAD
    Current(Arc<Tipset>),
    Apply {
        tipset: Arc<Tipset>,
        last_head_epoch: i64,
    },
    Revert(Arc<Tipset>),
=======
    Apply(Arc<Tipset>),
>>>>>>> e850e687
}

/// Stores chain data such as heaviest tipset and cached tipset info at each
/// epoch. This structure is thread-safe, and all caches are wrapped in a mutex
/// to allow a consistent `ChainStore` to be shared across tasks.
pub struct ChainStore<DB> {
    /// Publisher for head change events
    publisher: Publisher<HeadChange>,

    /// key-value `datastore`.
    pub db: DB,

    /// Caches loaded tipsets for fast retrieval.
    ts_cache: Arc<TipsetCache>,

    /// Used as a cache for tipset `lookbacks`.
    chain_index: ChainIndex<DB>,

    /// Tracks blocks for the purpose of forming tipsets.
    tipset_tracker: TipsetTracker<DB>,

    /// File backed genesis block CID
    file_backed_genesis: Mutex<FileBacked<Cid>>,

    /// File backed heaviest tipset keys
    file_backed_heaviest_tipset_keys: Mutex<FileBacked<TipsetKeys>>,

    /// validated blocks
    validated_blocks: Mutex<HashSet<Cid>>,

    /// File backed chain metadata
    file_backed_chain_meta: Arc<Mutex<FileBacked<ChainMeta>>>,
}

impl<DB> BitswapStoreRead for ChainStore<DB>
where
    DB: BitswapStoreRead,
{
    fn contains(&self, cid: &Cid) -> anyhow::Result<bool> {
        self.db.contains(cid)
    }

    fn get(&self, cid: &Cid) -> anyhow::Result<Option<Vec<u8>>> {
        self.db.get(cid)
    }
}

impl<DB> BitswapStoreReadWrite for ChainStore<DB>
where
    DB: BitswapStoreReadWrite,
{
    type Params = <DB as BitswapStoreReadWrite>::Params;

    fn insert(&self, block: &libipld::Block<Self::Params>) -> anyhow::Result<()> {
        self.db.insert(block)
    }
}

impl<DB> ChainStore<DB>
where
    DB: Blockstore + Send + Sync,
{
    pub fn new(
        db: DB,
        chain_config: Arc<ChainConfig>,
        genesis_block_header: &BlockHeader,
        chain_data_root: &Path,
    ) -> Result<Self>
    where
        DB: Clone,
    {
        let (publisher, _) = broadcast::channel(SINK_CAP);
        let ts_cache = Arc::new(Mutex::new(LruCache::new(DEFAULT_TIPSET_CACHE_SIZE)));
        let file_backed_genesis = Mutex::new(FileBacked::new(
            *genesis_block_header.cid(),
            chain_data_root.join("GENESIS"),
        ));
        let file_backed_heaviest_tipset_keys = Mutex::new({
            let mut head_store = FileBacked::load_from_file_or_create(
                chain_data_root.join("HEAD"),
                || TipsetKeys::new(vec![*genesis_block_header.cid()]),
                None,
            )?;
            let is_valid = tipset_from_keys(&ts_cache, &db, head_store.inner()).is_ok();
            if !is_valid {
                // If the stored HEAD is invalid, reset it to the genesis tipset.
                head_store.set_inner(TipsetKeys::new(vec![*genesis_block_header.cid()]))?;
            }
            head_store
        });
        let validated_blocks = Mutex::new(HashSet::default());
        let file_backed_chain_meta = Arc::new(Mutex::new(FileBacked::load_from_file_or_create(
            chain_data_root.join("meta.yaml"),
            ChainMeta::default,
            None,
        )?));

        let cs = Self {
            publisher,
            chain_index: ChainIndex::new(ts_cache.clone(), db.clone()),
            tipset_tracker: TipsetTracker::new(db.clone(), chain_config),
            db,
            ts_cache,
            file_backed_genesis,
            file_backed_heaviest_tipset_keys,
            validated_blocks,
            file_backed_chain_meta,
        };

        cs.set_genesis(genesis_block_header)?;

        Ok(cs)
    }

    /// Gets chain metadata
    pub fn file_backed_chain_meta(&self) -> &Arc<Mutex<FileBacked<ChainMeta>>> {
        &self.file_backed_chain_meta
    }

    /// Sets heaviest tipset within `ChainStore` and store its tipset keys in
    /// `{crate::chain_store}/HEAD`
    pub fn set_heaviest_tipset(&self, tipset: Arc<Tipset>) -> Result<(), Error> {
        let last_head_epoch = self.heaviest_tipset().epoch();

        self.file_backed_heaviest_tipset_keys
            .lock()
            .set_inner(tipset.key().clone())?;

        if self
            .publisher
            .send(HeadChange::Apply {
                tipset,
                last_head_epoch,
            })
            .is_err()
        {
            debug!("did not publish head change, no active receivers");
        }
        Ok(())
    }

    /// Writes genesis to `blockstore`.
    pub fn set_genesis(&self, header: &BlockHeader) -> Result<Cid, Error> {
        self.file_backed_genesis.lock().set_inner(*header.cid())?;

        self.blockstore()
            .put_cbor_default(&header)
            .map_err(Error::from)
    }

    /// Adds a [`BlockHeader`] to the tipset tracker, which tracks valid
    /// headers.
    pub fn add_to_tipset_tracker(&self, header: &BlockHeader) {
        self.tipset_tracker.add(header);
    }

    /// Writes tipset block headers to data store and updates heaviest tipset
    /// with other compatible tracked headers.
    pub fn put_tipset<S>(&self, ts: &Tipset) -> Result<(), Error>
    where
        S: Scale,
    {
        // TODO: we could add the blocks of `ts` to the tipset tracker from here,
        // making `add_to_tipset_tracker` redundant and decreasing the number of
        // `blockstore` reads
        persist_objects(self.blockstore(), ts.blocks())?;

        // Expand tipset to include other compatible blocks at the epoch.
        let expanded = self.expand_tipset(ts.min_ticket_block().clone())?;
        self.update_heaviest::<S>(Arc::new(expanded))?;
        Ok(())
    }

    /// Expands tipset to tipset with all other headers in the same epoch using
    /// the tipset tracker.
    fn expand_tipset(&self, header: BlockHeader) -> Result<Tipset, Error> {
        self.tipset_tracker.expand(header)
    }

    /// Returns genesis [`BlockHeader`] from the store based on a static key.
    pub fn genesis(&self) -> Result<BlockHeader, Error> {
        self.blockstore()
            .get_cbor::<BlockHeader>(self.file_backed_genesis.lock().inner())?
            .ok_or_else(|| Error::Other("Genesis block not set".into()))
    }

    /// Returns the currently tracked heaviest tipset.
    pub fn heaviest_tipset(&self) -> Arc<Tipset> {
        self.tipset_from_keys(self.file_backed_heaviest_tipset_keys.lock().inner())
            .expect("Failed to load heaviest tipset")
    }

    /// Returns a reference to the publisher of head changes.
    pub fn publisher(&self) -> &Publisher<HeadChange> {
        &self.publisher
    }

    /// Returns key-value store instance.
    pub fn blockstore(&self) -> &DB {
        &self.db
    }

    /// Returns Tipset from key-value store from provided CIDs
    #[tracing::instrument(skip_all)]
    pub fn tipset_from_keys(&self, tsk: &TipsetKeys) -> Result<Arc<Tipset>, Error> {
        if tsk.cids().is_empty() {
            return Ok(self.heaviest_tipset());
        }
        tipset_from_keys(&self.ts_cache, self.blockstore(), tsk)
    }

    /// Returns Tipset key hash from key-value store from provided CIDs
    pub fn tipset_hash_from_keys(&self, tsk: &TipsetKeys) -> String {
        checkpoint_tipsets::tipset_hash(tsk)
    }

    /// Determines if provided tipset is heavier than existing known heaviest
    /// tipset
    fn update_heaviest<S>(&self, ts: Arc<Tipset>) -> Result<(), Error>
    where
        S: Scale,
    {
        // Calculate heaviest weight before matching to avoid deadlock with mutex
        let heaviest_weight = S::weight(self.blockstore(), &self.heaviest_tipset())?;

        let new_weight = S::weight(self.blockstore(), ts.as_ref())?;
        let curr_weight = heaviest_weight;

        if new_weight > curr_weight {
            // TODO potentially need to deal with re-orgs here
            info!("New heaviest tipset! {} (EPOCH = {})", ts.key(), ts.epoch());
            self.set_heaviest_tipset(ts)?;
        }
        Ok(())
    }

    /// Checks metadata file if block has already been validated.
    pub fn is_block_validated(&self, cid: &Cid) -> bool {
        let validated = self.validated_blocks.lock().contains(cid);
        if validated {
            log::debug!("Block {cid} was previously validated");
        }
        validated
    }

    /// Marks block as validated in the metadata file.
    pub fn mark_block_as_validated(&self, cid: &Cid) {
        let mut file = self.validated_blocks.lock();
        file.insert(*cid);
    }

    pub fn unmark_block_as_validated(&self, cid: &Cid) {
        let mut file = self.validated_blocks.lock();
        let _did_work = file.remove(cid);
    }

    /// Returns the tipset behind `tsk` at a given `height`.
    /// If the given height is a null round:
    /// - If `prev` is `true`, the tipset before the null round is returned.
    /// - If `prev` is `false`, the tipset following the null round is returned.
    #[tracing::instrument(skip(self, ts))]
    pub fn tipset_by_height(
        &self,
        height: ChainEpoch,
        ts: Arc<Tipset>,
        prev: bool,
    ) -> Result<Arc<Tipset>, Error> {
        if height > ts.epoch() {
            return Err(Error::Other(
                "searching for tipset that has a height less than starting point".to_owned(),
            ));
        }
        if height == ts.epoch() {
            return Ok(ts);
        }

        let mut lbts = self.chain_index.get_tipset_by_height(ts.clone(), height)?;

        if lbts.epoch() < height {
            warn!(
                "chain index returned the wrong tipset at height {}, using slow retrieval",
                height
            );
            lbts = self
                .chain_index
                .get_tipset_by_height_without_cache(ts, height)?;
        }

        if lbts.epoch() == height || !prev {
            Ok(lbts)
        } else {
            self.tipset_from_keys(lbts.parents())
        }
    }

    pub fn validate_tipset_checkpoints(
        &self,
        from: Arc<Tipset>,
        network: &NetworkChain,
    ) -> Result<(), Error> {
        info!(
            "Validating {network} tipset checkpoint hashes from: {}",
            from.epoch()
        );

        let Some(mut hashes) = checkpoint_tipsets::get_tipset_hashes(network) else {
            info!("No checkpoint tipsets found for network: {network}, skipping validation.");
            return Ok(());
        };

        let mut ts = from;
        let tipset_hash = checkpoint_tipsets::tipset_hash(ts.key());
        hashes.remove(&tipset_hash);

        loop {
            let pts = self.chain_index.load_tipset(ts.parents())?;
            let tipset_hash = checkpoint_tipsets::tipset_hash(ts.key());
            hashes.remove(&tipset_hash);

            ts = pts;

            if ts.epoch() == 0 {
                break;
            }
        }

        if !hashes.is_empty() {
            return Err(Error::Other(format!(
                "Found tipset hash(es) on {network} that are no longer valid: {hashes:?}"
            )));
        }

        if !checkpoint_tipsets::validate_genesis_cid(&ts, network) {
            return Err(Error::Other(format!(
                "Genesis cid {:?} on {network} network does not match with one stored in checkpoint registry",
                ts.key().cid()
            )));
        }

        Ok(())
    }

    /// Finds the latest beacon entry given a tipset up to 20 tipsets behind
    pub fn latest_beacon_entry(&self, ts: &Tipset) -> Result<BeaconEntry, Error> {
        let check_for_beacon_entry = |ts: &Tipset| {
            let cbe = ts.min_ticket_block().beacon_entries();
            if let Some(entry) = cbe.last() {
                return Ok(Some(entry.clone()));
            }
            if ts.epoch() == 0 {
                return Err(Error::Other(
                    "made it back to genesis block without finding beacon entry".to_owned(),
                ));
            }
            Ok(None)
        };

        if let Some(entry) = check_for_beacon_entry(ts)? {
            return Ok(entry);
        }
        let mut cur = self.tipset_from_keys(ts.parents())?;
        for i in 1..20 {
            if i != 1 {
                cur = self.tipset_from_keys(cur.parents())?;
            }
            if let Some(entry) = check_for_beacon_entry(&cur)? {
                return Ok(entry);
            }
        }

        if std::env::var(IGNORE_DRAND_VAR) == Ok("1".to_owned()) {
            return Ok(BeaconEntry::new(
                0,
                vec![9, 9, 9, 9, 9, 9, 9, 9, 9, 9, 9, 9, 9, 9, 9, 9],
            ));
        }

        Err(Error::Other(
            "Found no beacon entries in the 20 latest tipsets".to_owned(),
        ))
    }

    /// Constructs and returns a full tipset if messages from storage exists -
    /// non self version
    pub fn fill_tipset(&self, ts: &Tipset) -> Option<FullTipset>
    where
        DB: Blockstore,
    {
        // Collect all messages before moving tipset.
        let messages: Vec<(Vec<_>, Vec<_>)> = match ts
            .blocks()
            .iter()
            .map(|h| block_messages(self.blockstore(), h))
            .collect::<Result<_, Error>>()
        {
            Ok(m) => m,
            Err(e) => {
                trace!("failed to fill tipset: {}", e);
                return None;
            }
        };

        // Zip messages with blocks
        let blocks = ts
            .blocks()
            .iter()
            .cloned()
            .zip(messages)
            .map(|(header, (bls_messages, secp_messages))| Block {
                header,
                bls_messages,
                secp_messages,
            })
            .collect();

        // the given tipset has already been verified, so this cannot fail
        Some(FullTipset::new(blocks).unwrap())
    }

    /// Retrieves block messages to be passed through the VM.
    ///
    /// It removes duplicate messages which appear in multiple blocks.
    pub fn block_msgs_for_tipset(&self, ts: &Tipset) -> Result<Vec<BlockMessages>, Error> {
        let mut applied = HashMap::new();
        let mut select_msg = |m: ChainMessage| -> Option<ChainMessage> {
            // The first match for a sender is guaranteed to have correct nonce
            // the block isn't valid otherwise.
            let entry = applied.entry(m.from()).or_insert_with(|| m.sequence());

            if *entry != m.sequence() {
                return None;
            }

            *entry += 1;
            Some(m)
        };

        ts.blocks()
            .iter()
            .map(|b| {
                let (usm, sm) = block_messages(self.blockstore(), b)?;

                let mut messages = Vec::with_capacity(usm.len() + sm.len());
                messages.extend(
                    usm.into_iter()
                        .filter_map(|m| select_msg(ChainMessage::Unsigned(m))),
                );
                messages.extend(
                    sm.into_iter()
                        .filter_map(|m| select_msg(ChainMessage::Signed(m))),
                );

                Ok(BlockMessages {
                    miner: *b.miner_address(),
                    messages,
                    win_count: b
                        .election_proof()
                        .as_ref()
                        .map(|e| e.win_count)
                        .unwrap_or_default(),
                })
            })
            .collect()
    }

    /// Retrieves ordered valid messages from a `Tipset`. This will only include
    /// messages that will be passed through the VM.
    pub fn messages_for_tipset(&self, ts: &Tipset) -> Result<Vec<ChainMessage>, Error> {
        let bmsgs = self.block_msgs_for_tipset(ts)?;
        Ok(bmsgs.into_iter().flat_map(|bm| bm.messages).collect())
    }

    /// Exports a range of tipsets, as well as the state roots based on the
    /// `recent_roots`.
    pub async fn export<W, D>(
        &self,
        tipset: &Tipset,
        recent_roots: ChainEpoch,
        writer: W,
        compressed: bool,
        skip_checksum: bool,
    ) -> Result<Option<digest::Output<D>>, Error>
    where
        D: Digest + Send + 'static,
        W: AsyncWrite + Send + Unpin + 'static,
    {
        let writer = AsyncWriterWithChecksum::<D, _>::new(BufWriter::new(writer), !skip_checksum);
        let writer = if compressed {
            Either::Left(ZstdEncoder::new(writer))
        } else {
            Either::Right(writer)
        };
        // Channel cap is equal to buffered write size
        const CHANNEL_CAP: usize = 1000;
        let (tx, rx) = flume::bounded(CHANNEL_CAP);
        let header = CarHeader::from(tipset.key().cids().to_vec());

        let writer = Arc::new(TokioMutex::new(writer));
        let writer_clone = writer.clone();

        // Spawns task which receives blocks to write to the car writer.
        let write_task = tokio::task::spawn(async move {
            let mut writer = writer_clone.lock().await;
            let mut stream = rx.stream();
            match writer.deref_mut() {
                Either::Left(left) => header.write_stream_async(left, &mut stream).await,
                Either::Right(right) => header.write_stream_async(right, &mut stream).await,
            }
            .map_err(|e| Error::Other(format!("Failed to write blocks in export: {e}")))
        });

        let global_pre_time = SystemTime::now();
        info!("chain export started");

        let estimated_reachable_records = Some(
            self.file_backed_chain_meta()
                .lock()
                .inner()
                .estimated_reachable_records as u64,
        );
        // Walks over tipset and historical data, sending all blocks visited into the
        // car writer.
        let n_records = walk_snapshot(
            tipset,
            recent_roots,
            |cid| {
                let tx_clone = tx.clone();
                async move {
                    let block = self.blockstore().get(&cid)?.ok_or_else(|| {
                        Error::Other(format!("Cid {cid} not found in blockstore"))
                    })?;
                    tx_clone.send_async((cid, block.clone())).await?;
                    Ok(block)
                }
            },
            Some("Exporting snapshot | blocks "),
            Some(WALK_SNAPSHOT_PROGRESS_EXPORT.clone()),
            estimated_reachable_records,
        )
        .await?;

        {
            let mut meta = self.file_backed_chain_meta().lock();
            meta.inner_mut().estimated_reachable_records = n_records;
            meta.sync()?;
        }

        // Drop sender, to close the channel to write task, which will end when finished
        // writing
        drop(tx);

        // Await on values being written.
        write_task
            .await
            .map_err(|e| Error::Other(format!("Failed to write blocks in export: {e}")))??;

        info!(
            "export finished, took {} seconds",
            global_pre_time
                .elapsed()
                .expect("time cannot go backwards")
                .as_secs()
        );

        let mut writer = writer.lock().await;
        writer.flush().await.context("failed to flush")?;
        writer.close().await.context("failed to close")?;

        let digest = match &mut *writer {
            Either::Left(left) => left.get_mut().finalize().await,
            Either::Right(right) => right.finalize().await,
        }
        .map_err(|e| Error::Other(e.to_string()))?;

        Ok(digest)
    }
}

pub(in crate::chain) type TipsetCache = Mutex<LruCache<TipsetKeys, Arc<Tipset>>>;

/// Loads a tipset from memory given the tipset keys and cache.
pub(in crate::chain) fn tipset_from_keys<BS>(
    cache: &TipsetCache,
    store: &BS,
    tsk: &TipsetKeys,
) -> Result<Arc<Tipset>, Error>
where
    BS: Blockstore,
{
    if let Some(ts) = cache.lock().get(tsk) {
        metrics::LRU_CACHE_HIT
            .with_label_values(&[metrics::values::TIPSET])
            .inc();
        return Ok(ts.clone());
    }

    let block_headers: Vec<BlockHeader> = tsk
        .cids()
        .iter()
        .map(|c| {
            store
                .get_cbor(c)?
                .ok_or_else(|| Error::NotFound(String::from("Key for header")))
        })
        .collect::<Result<_, Error>>()?;

    // construct new Tipset to return
    let ts = Arc::new(Tipset::new(block_headers)?);
    cache.lock().put(tsk.clone(), ts.clone());
    metrics::LRU_CACHE_MISS
        .with_label_values(&[metrics::values::TIPSET])
        .inc();
    Ok(ts)
}

/// Returns a Tuple of BLS messages of type `UnsignedMessage` and SECP messages
/// of type `SignedMessage`
pub fn block_messages<DB>(
    db: &DB,
    bh: &BlockHeader,
) -> Result<(Vec<Message>, Vec<SignedMessage>), Error>
where
    DB: Blockstore,
{
    let (bls_cids, secpk_cids) = read_msg_cids(db, bh.messages())?;

    let bls_msgs: Vec<Message> = messages_from_cids(db, &bls_cids)?;
    let secp_msgs: Vec<SignedMessage> = messages_from_cids(db, &secpk_cids)?;

    Ok((bls_msgs, secp_msgs))
}

/// Returns a tuple of `UnsignedMessage` and `SignedMessages` from their CID
pub fn block_messages_from_cids<DB>(
    db: &DB,
    bls_cids: &[Cid],
    secp_cids: &[Cid],
) -> Result<(Vec<Message>, Vec<SignedMessage>), Error>
where
    DB: Blockstore,
{
    let bls_msgs: Vec<Message> = messages_from_cids(db, bls_cids)?;
    let secp_msgs: Vec<SignedMessage> = messages_from_cids(db, secp_cids)?;

    Ok((bls_msgs, secp_msgs))
}

/// Returns a tuple of CIDs for both unsigned and signed messages
// TODO cache these recent meta roots
pub fn read_msg_cids<DB>(db: &DB, msg_cid: &Cid) -> Result<(Vec<Cid>, Vec<Cid>), Error>
where
    DB: Blockstore,
{
    if let Some(roots) = db.get_cbor::<TxMeta>(msg_cid)? {
        let bls_cids = read_amt_cids(db, &roots.bls_message_root)?;
        let secpk_cids = read_amt_cids(db, &roots.secp_message_root)?;
        Ok((bls_cids, secpk_cids))
    } else {
        Err(Error::UndefinedKey(format!(
            "no msg root with cid {msg_cid}"
        )))
    }
}

/// Persists slice of `serializable` objects to `blockstore`.
pub fn persist_objects<DB, C>(db: &DB, headers: &[C]) -> Result<(), Error>
where
    DB: Blockstore,
    C: Serialize,
{
    for chunk in headers.chunks(256) {
        db.bulk_put(chunk, DB::default_code())?;
    }
    Ok(())
}

/// Returns a vector of CIDs from provided root CID
fn read_amt_cids<DB>(db: &DB, root: &Cid) -> Result<Vec<Cid>, Error>
where
    DB: Blockstore,
{
    let amt = Amt::<Cid, _>::load(root, db)?;

    let mut cids = Vec::new();
    for i in 0..amt.count() {
        if let Some(c) = amt.get(i)? {
            cids.push(*c);
        }
    }

    Ok(cids)
}

/// Attempts to de-serialize to unsigned message or signed message and then
/// returns it as a [`ChainMessage`].
pub fn get_chain_message<DB>(db: &DB, key: &Cid) -> Result<ChainMessage, Error>
where
    DB: Blockstore,
{
    db.get_cbor(key)?
        .ok_or_else(|| Error::UndefinedKey(key.to_string()))
}

/// Given a tipset this function will return all unique messages in that tipset.
pub fn messages_for_tipset<DB>(db: &DB, ts: &Tipset) -> Result<Vec<ChainMessage>, Error>
where
    DB: Blockstore,
{
    let mut applied: HashMap<Address, u64> = HashMap::new();
    let mut balances: HashMap<Address, TokenAmount> = HashMap::new();
    let state = StateTree::new_from_root(db, ts.parent_state())?;

    // message to get all messages for block_header into a single iterator
    let mut get_message_for_block_header = |b: &BlockHeader| -> Result<Vec<ChainMessage>, Error> {
        let (unsigned, signed) = block_messages(db, b)?;
        let mut messages = Vec::with_capacity(unsigned.len() + signed.len());
        let unsigned_box = unsigned.into_iter().map(ChainMessage::Unsigned);
        let signed_box = signed.into_iter().map(ChainMessage::Signed);

        for message in unsigned_box.chain(signed_box) {
            let from_address = &message.from();
            if applied.contains_key(from_address) {
                let actor_state = state
                    .get_actor(from_address)?
                    .ok_or_else(|| Error::Other("Actor state not found".to_string()))?;
                applied.insert(*from_address, actor_state.sequence);
                balances.insert(*from_address, actor_state.balance.clone().into());
            }
            if let Some(seq) = applied.get_mut(from_address) {
                if *seq != message.sequence() {
                    continue;
                }
                *seq += 1;
            } else {
                continue;
            }
            if let Some(bal) = balances.get_mut(from_address) {
                if *bal < message.required_funds() {
                    continue;
                }
                *bal -= message.required_funds();
            } else {
                continue;
            }

            messages.push(message)
        }

        Ok(messages)
    };

    ts.blocks().iter().fold(Ok(Vec::new()), |vec, b| {
        let mut message_vec = vec?;
        let mut messages = get_message_for_block_header(b)?;
        message_vec.append(&mut messages);
        Ok(message_vec)
    })
}

/// Returns messages from key-value store based on a slice of [`Cid`]s.
pub fn messages_from_cids<DB, T>(db: &DB, keys: &[Cid]) -> Result<Vec<T>, Error>
where
    DB: Blockstore,
    T: DeserializeOwned,
{
    keys.iter()
        .map(|k| {
            db.get_cbor(k)?
                .ok_or_else(|| Error::UndefinedKey(k.to_string()))
        })
        .collect()
}

/// Returns parent message receipt given `block_header` and message index.
pub fn get_parent_reciept<DB>(
    db: &DB,
    block_header: &BlockHeader,
    i: usize,
) -> Result<Option<Receipt>, Error>
where
    DB: Blockstore,
{
    let amt = Amt::load(block_header.message_receipts(), db)?;
    let receipts = amt.get(i as u64)?;
    Ok(receipts.cloned())
}

pub mod headchange_json {
    use crate::blocks::tipset_json::TipsetJson;
    use serde::{Deserialize, Serialize};

    use super::*;

    #[derive(Debug, Deserialize, Serialize)]
    #[serde(rename_all = "lowercase")]
    #[serde(tag = "type", content = "val")]
    pub enum HeadChangeJson {
        Current(TipsetJson),
        Apply(TipsetJson),
        Revert(TipsetJson),
    }

    impl From<HeadChange> for HeadChangeJson {
        fn from(wrapper: HeadChange) -> Self {
            match wrapper {
<<<<<<< HEAD
                HeadChange::Current(tipset) => HeadChangeJson::Current(TipsetJson(tipset)),
                HeadChange::Apply {
                    tipset,
                    last_head_epoch: _,
                } => HeadChangeJson::Apply(TipsetJson(tipset)),
                HeadChange::Revert(tipset) => HeadChangeJson::Revert(TipsetJson(tipset)),
=======
                HeadChange::Apply(tipset) => HeadChangeJson::Apply(TipsetJson(tipset)),
>>>>>>> e850e687
            }
        }
    }
}

#[cfg(test)]
mod tests {
    use crate::shim::address::Address;
    use cid::{
        multihash::{
            Code::{Blake2b256, Identity},
            MultihashDigest,
        },
        Cid,
    };
    use fvm_ipld_encoding::DAG_CBOR;
    use tempfile::TempDir;

    use super::*;

    #[test]
    fn genesis_test() {
        let db = crate::db::MemoryDB::default();
        let chain_config = Arc::new(ChainConfig::default());

        let gen_block = BlockHeader::builder()
            .epoch(1)
            .weight(2_u32.into())
            .messages(Cid::new_v1(DAG_CBOR, Identity.digest(&[])))
            .message_receipts(Cid::new_v1(DAG_CBOR, Identity.digest(&[])))
            .state_root(Cid::new_v1(DAG_CBOR, Identity.digest(&[])))
            .miner_address(Address::new_id(0))
            .build()
            .unwrap();
        let chain_data_root = TempDir::new().unwrap();
        let cs = ChainStore::new(db, chain_config, &gen_block, chain_data_root.path()).unwrap();

        assert_eq!(cs.genesis().unwrap(), gen_block);
    }

    #[test]
    fn block_validation_cache_basic() {
        let db = crate::db::MemoryDB::default();
        let chain_config = Arc::new(ChainConfig::default());
        let gen_block = BlockHeader::builder()
            .miner_address(Address::new_id(0))
            .build()
            .unwrap();

        let chain_data_root = TempDir::new().unwrap();
        let cs = ChainStore::new(db, chain_config, &gen_block, chain_data_root.path()).unwrap();

        let cid = Cid::new_v1(DAG_CBOR, Blake2b256.digest(&[1, 2, 3]));
        assert!(!cs.is_block_validated(&cid));

        cs.mark_block_as_validated(&cid);
        assert!(cs.is_block_validated(&cid));
    }
}<|MERGE_RESOLUTION|>--- conflicted
+++ resolved
@@ -60,16 +60,12 @@
 /// contained in message type.
 #[derive(Clone, Debug)]
 pub enum HeadChange {
-<<<<<<< HEAD
     Current(Arc<Tipset>),
     Apply {
         tipset: Arc<Tipset>,
         last_head_epoch: i64,
     },
     Revert(Arc<Tipset>),
-=======
-    Apply(Arc<Tipset>),
->>>>>>> e850e687
 }
 
 /// Stores chain data such as heaviest tipset and cached tipset info at each
@@ -875,16 +871,12 @@
     impl From<HeadChange> for HeadChangeJson {
         fn from(wrapper: HeadChange) -> Self {
             match wrapper {
-<<<<<<< HEAD
                 HeadChange::Current(tipset) => HeadChangeJson::Current(TipsetJson(tipset)),
                 HeadChange::Apply {
                     tipset,
                     last_head_epoch: _,
                 } => HeadChangeJson::Apply(TipsetJson(tipset)),
                 HeadChange::Revert(tipset) => HeadChangeJson::Revert(TipsetJson(tipset)),
-=======
-                HeadChange::Apply(tipset) => HeadChangeJson::Apply(TipsetJson(tipset)),
->>>>>>> e850e687
             }
         }
     }
