// Copyright 2019-2024 ChainSafe Systems
// SPDX-License-Identifier: Apache-2.0, MIT

use std::sync::Arc;

use crate::blocks::{CachingBlockHeader, Tipset, TipsetKey, TxMeta};
use crate::fil_cns;
use crate::interpreter::BlockMessages;
use crate::interpreter::VMTrace;
use crate::libp2p_bitswap::{BitswapStoreRead, BitswapStoreReadWrite};
use crate::message::{ChainMessage, Message as MessageTrait, SignedMessage};
use crate::networks::ChainConfig;
use crate::rpc::eth;
use crate::shim::clock::ChainEpoch;
use crate::shim::{
    address::Address, econ::TokenAmount, executor::Receipt, message::Message,
    state_tree::StateTree, version::NetworkVersion,
};
use crate::utils::db::{BlockstoreExt, CborStoreExt};
use ahash::{HashMap, HashMapExt, HashSet};
use cid::Cid;
use fil_actors_shared::fvm_ipld_amt::Amtv0 as Amt;
use fvm_ipld_blockstore::Blockstore;
use fvm_ipld_encoding::CborStore;
use itertools::Itertools;
use nunny::vec as nonempty;
use parking_lot::Mutex;
use serde::{de::DeserializeOwned, Serialize};
use tokio::sync::broadcast::{self, Sender as Publisher};
use tracing::{debug, info, trace, warn};

use super::{
    index::{ChainIndex, ResolveNullTipset},
    tipset_tracker::TipsetTracker,
    Error,
};
use crate::db::setting_keys::HEAD_KEY;
use crate::db::{EthMappingsStore, EthMappingsStoreExt, SettingsStore, SettingsStoreExt};

// A cap on the size of the future_sink
const SINK_CAP: usize = 200;

/// Disambiguate the type to signify that we are expecting a delta and not an actual epoch/height
/// while maintaining the same type.
pub type ChainEpochDelta = ChainEpoch;

/// `Enum` for `pubsub` channel that defines message type variant and data
/// contained in message type.
#[derive(Clone, Debug)]
pub enum HeadChange {
    Apply(Arc<Tipset>),
}

/// Stores chain data such as heaviest tipset and cached tipset info at each
/// epoch. This structure is thread-safe, and all caches are wrapped in a mutex
/// to allow a consistent `ChainStore` to be shared across tasks.
pub struct ChainStore<DB> {
    /// Publisher for head change events
    publisher: Publisher<HeadChange>,

    /// key-value `datastore`.
    pub db: Arc<DB>,

    /// Settings store
    settings: Arc<dyn SettingsStore + Sync + Send>,

    /// Used as a cache for tipset `lookbacks`.
    pub chain_index: Arc<ChainIndex<Arc<DB>>>,

    /// Tracks blocks for the purpose of forming tipsets.
    tipset_tracker: TipsetTracker<DB>,

    genesis_block_header: CachingBlockHeader,

    /// validated blocks
    validated_blocks: Mutex<HashSet<Cid>>,

    /// Ethereum mappings store
    eth_mappings: Arc<dyn EthMappingsStore + Sync + Send>,
}

impl<DB> BitswapStoreRead for ChainStore<DB>
where
    DB: BitswapStoreRead,
{
    fn contains(&self, cid: &Cid) -> anyhow::Result<bool> {
        self.db.contains(cid)
    }

    fn get(&self, cid: &Cid) -> anyhow::Result<Option<Vec<u8>>> {
        self.db.get(cid)
    }
}

impl<DB> BitswapStoreReadWrite for ChainStore<DB>
where
    DB: BitswapStoreReadWrite,
{
    type Params = <DB as BitswapStoreReadWrite>::Params;

    fn insert(&self, block: &libipld::Block<Self::Params>) -> anyhow::Result<()> {
        self.db.insert(block)
    }
}

impl<DB> ChainStore<DB>
where
    DB: Blockstore,
{
    pub fn new(
        db: Arc<DB>,
        settings: Arc<dyn SettingsStore + Sync + Send>,
        eth_mappings: Arc<dyn EthMappingsStore + Sync + Send>,
        chain_config: Arc<ChainConfig>,
        genesis_block_header: CachingBlockHeader,
    ) -> anyhow::Result<Self> {
        let (publisher, _) = broadcast::channel(SINK_CAP);
        let chain_index = Arc::new(ChainIndex::new(Arc::clone(&db)));

        if !settings
            .read_obj::<TipsetKey>(HEAD_KEY)?
            .is_some_and(|tipset_keys| chain_index.load_tipset(&tipset_keys).is_ok())
        {
            let tipset_keys = TipsetKey::from(nonempty![*genesis_block_header.cid()]);
            settings.write_obj(HEAD_KEY, &tipset_keys)?;
        }

        let validated_blocks = Mutex::new(HashSet::default());

        let cs = Self {
            publisher,
            chain_index,
            tipset_tracker: TipsetTracker::new(Arc::clone(&db), chain_config),
            db,
            settings,
            genesis_block_header,
            validated_blocks,
            eth_mappings,
        };

        Ok(cs)
    }

    /// Sets heaviest tipset within `ChainStore` and store its tipset keys in
    /// the settings store under the [`crate::db::setting_keys::HEAD_KEY`] key.
    pub fn set_heaviest_tipset(&self, ts: Arc<Tipset>) -> Result<(), Error> {
        self.settings.write_obj(HEAD_KEY, ts.key())?;
        if self.publisher.send(HeadChange::Apply(ts)).is_err() {
            debug!("did not publish head change, no active receivers");
        }
        Ok(())
    }

    /// Adds a block header to the tipset tracker, which tracks valid headers.
    pub fn add_to_tipset_tracker(&self, header: &CachingBlockHeader) {
        self.tipset_tracker.add(header);
    }

    /// Writes tipset block headers to data store and updates heaviest tipset
    /// with other compatible tracked headers.
    pub fn put_tipset(&self, ts: &Tipset) -> Result<(), Error> {
        persist_objects(self.blockstore(), ts.block_headers().iter())?;

        self.put_tipset_key(ts.key())?;

        // Expand tipset to include other compatible blocks at the epoch.
        let expanded = self.expand_tipset(ts.min_ticket_block().clone())?;
        self.update_heaviest(Arc::new(expanded))?;
        Ok(())
    }

    /// Writes the `TipsetKey` to the blockstore for `EthAPI` queries.
    pub fn put_tipset_key(&self, tsk: &TipsetKey) -> Result<(), Error> {
        let hash = tsk.cid()?.into();
        self.eth_mappings.write_obj(&hash, tsk)?;

        Ok(())
    }

    /// Reads the `TipsetKey` from the blockstore for `EthAPI` queries.
    pub fn get_tipset_key(&self, hash: &eth::Hash) -> Result<Option<TipsetKey>, Error> {
        let tsk = self.eth_mappings.read_obj(hash)?;

        Ok(tsk)
    }

<<<<<<< HEAD
    /// Writes the `Hash` to `Cid` mapping to the blockstore for `EthAPI` queries.
    pub fn put_mapping(&self, k: &eth::Hash, v: &Cid) -> Result<(), Error> {
        self.eth_mappings.write_obj(k, v)?;
=======
    /// Writes with timestamp the `Hash` to `Cid` mapping to the blockstore for `EthAPI` queries.
    pub fn put_mapping(&self, k: eth::Hash, v: Cid) -> Result<(), Error> {
        let timestamp = chrono::Utc::now().timestamp() as u64;
        self.eth_mappings.write_obj(&k, &(v, timestamp))?;
>>>>>>> 7c539f63

        Ok(())
    }

    /// Expands tipset to tipset with all other headers in the same epoch using
    /// the tipset tracker.
    fn expand_tipset(&self, header: CachingBlockHeader) -> Result<Tipset, Error> {
        self.tipset_tracker.expand(header)
    }

    pub fn genesis_block_header(&self) -> &CachingBlockHeader {
        &self.genesis_block_header
    }

    /// Returns the currently tracked heaviest tipset.
    pub fn heaviest_tipset(&self) -> Arc<Tipset> {
        self.chain_index
            .load_required_tipset(
                &self
                    .settings
                    .require_obj::<TipsetKey>(HEAD_KEY)
                    .expect("failed to load heaviest tipset"),
            )
            .expect("failed to load heaviest tipset")
    }

    /// Returns a reference to the publisher of head changes.
    pub fn publisher(&self) -> &Publisher<HeadChange> {
        &self.publisher
    }

    /// Returns key-value store instance.
    pub fn blockstore(&self) -> &DB {
        &self.db
    }

    /// Lotus often treats an empty [`TipsetKey`] as shorthand for "the heaviest tipset".
    /// You may opt-in to that behavior by calling this method with [`None`].
    ///
    /// This calls fails if the tipset is missing or invalid.
    #[tracing::instrument(skip_all)]
    pub fn load_required_tipset_or_heaviest<'a>(
        &self,
        maybe_key: impl Into<Option<&'a TipsetKey>>,
    ) -> Result<Arc<Tipset>, Error> {
        match maybe_key.into() {
            Some(key) => self.chain_index.load_required_tipset(key),
            None => Ok(self.heaviest_tipset()),
        }
    }

    /// Determines if provided tipset is heavier than existing known heaviest
    /// tipset
    fn update_heaviest(&self, ts: Arc<Tipset>) -> Result<(), Error> {
        // Calculate heaviest weight before matching to avoid deadlock with mutex
        let heaviest_weight = fil_cns::weight(self.blockstore(), &self.heaviest_tipset())?;

        let new_weight = fil_cns::weight(self.blockstore(), ts.as_ref())?;
        let curr_weight = heaviest_weight;

        if new_weight > curr_weight {
            info!("New heaviest tipset! {} (EPOCH = {})", ts.key(), ts.epoch());
            self.set_heaviest_tipset(ts)?;
        }
        Ok(())
    }

    /// Checks metadata file if block has already been validated.
    pub fn is_block_validated(&self, cid: &Cid) -> bool {
        let validated = self.validated_blocks.lock().contains(cid);
        if validated {
            trace!("Block {cid} was previously validated");
        }
        validated
    }

    /// Marks block as validated in the metadata file.
    pub fn mark_block_as_validated(&self, cid: &Cid) {
        let mut file = self.validated_blocks.lock();
        file.insert(*cid);
    }

    pub fn unmark_block_as_validated(&self, cid: &Cid) {
        let mut file = self.validated_blocks.lock();
        let _did_work = file.remove(cid);
    }

    /// Retrieves ordered valid messages from a `Tipset`. This will only include
    /// messages that will be passed through the VM.
    pub fn messages_for_tipset(&self, ts: &Tipset) -> Result<Vec<ChainMessage>, Error> {
        let bmsgs = BlockMessages::for_tipset(&self.db, ts)?;
        Ok(bmsgs.into_iter().flat_map(|bm| bm.messages).collect())
    }

    /// Gets look-back tipset (and state-root of that tipset) for block
    /// validations.
    ///
    /// The look-back tipset for a round is the tipset with epoch `round -
    /// chain_finality`. [Chain
    /// finality](https://docs.filecoin.io/reference/general/glossary/#finality)
    /// is usually 900. The `heaviest_tipset` is a reference point in the
    /// blockchain. It must be a child of the look-back tipset.
    pub fn get_lookback_tipset_for_round(
        chain_index: Arc<ChainIndex<Arc<DB>>>,
        chain_config: Arc<ChainConfig>,
        heaviest_tipset: Arc<Tipset>,
        round: ChainEpoch,
    ) -> Result<(Arc<Tipset>, Cid), Error>
    where
        DB: Send + Sync + 'static,
    {
        let version = chain_config.network_version(round);
        let lb = if version <= NetworkVersion::V3 {
            ChainEpoch::from(10)
        } else {
            chain_config.policy.chain_finality
        };
        let lbr = (round - lb).max(0);

        // More null blocks than lookback
        if lbr >= heaviest_tipset.epoch() {
            // This situation is extremely rare so it's fine to compute the
            // state-root without caching.
            let genesis_timestamp = heaviest_tipset.genesis(&chain_index.db)?.timestamp;
            let beacon = Arc::new(chain_config.get_beacon_schedule(genesis_timestamp));
            let (state, _) = crate::state_manager::apply_block_messages(
                genesis_timestamp,
                Arc::clone(&chain_index),
                Arc::clone(&chain_config),
                beacon,
                // Creating new WASM engines is expensive (takes seconds to
                // minutes). It's only acceptable here because this situation is
                // so rare (may happen in dev-networks, doesn't happen in
                // calibnet or mainnet.)
                &crate::shim::machine::MultiEngine::default(),
                Arc::clone(&heaviest_tipset),
                crate::state_manager::NO_CALLBACK,
                VMTrace::NotTraced,
            )
            .map_err(|e| Error::Other(e.to_string()))?;
            return Ok((heaviest_tipset, state));
        }

        let next_ts = chain_index
            .tipset_by_height(
                lbr + 1,
                heaviest_tipset.clone(),
                ResolveNullTipset::TakeNewer,
            )
            .map_err(|e| Error::Other(format!("Could not get tipset by height {e:?}")))?;
        if lbr > next_ts.epoch() {
            return Err(Error::Other(format!(
                "failed to find non-null tipset {:?} {} which is known to exist, found {:?} {}",
                heaviest_tipset.key(),
                heaviest_tipset.epoch(),
                next_ts.key(),
                next_ts.epoch()
            )));
        }
        let lbts = chain_index
            .load_required_tipset(next_ts.parents())
            .map_err(|e| Error::Other(format!("Could not get tipset from keys {e:?}")))?;
        Ok((lbts, *next_ts.parent_state()))
    }
}

/// Returns a Tuple of BLS messages of type `UnsignedMessage` and SECP messages
/// of type `SignedMessage`
pub fn block_messages<DB>(
    db: &DB,
    bh: &CachingBlockHeader,
) -> Result<(Vec<Message>, Vec<SignedMessage>), Error>
where
    DB: Blockstore,
{
    let (bls_cids, secpk_cids) = read_msg_cids(db, &bh.messages)?;

    let bls_msgs: Vec<Message> = messages_from_cids(db, &bls_cids)?;
    let secp_msgs: Vec<SignedMessage> = messages_from_cids(db, &secpk_cids)?;

    Ok((bls_msgs, secp_msgs))
}

/// Returns a tuple of `UnsignedMessage` and `SignedMessages` from their CID
pub fn block_messages_from_cids<DB>(
    db: &DB,
    bls_cids: &[Cid],
    secp_cids: &[Cid],
) -> Result<(Vec<Message>, Vec<SignedMessage>), Error>
where
    DB: Blockstore,
{
    let bls_msgs: Vec<Message> = messages_from_cids(db, bls_cids)?;
    let secp_msgs: Vec<SignedMessage> = messages_from_cids(db, secp_cids)?;

    Ok((bls_msgs, secp_msgs))
}

/// Returns a tuple of CIDs for both unsigned and signed messages
pub fn read_msg_cids<DB>(db: &DB, msg_cid: &Cid) -> Result<(Vec<Cid>, Vec<Cid>), Error>
where
    DB: Blockstore,
{
    if let Some(roots) = db.get_cbor::<TxMeta>(msg_cid)? {
        let bls_cids = read_amt_cids(db, &roots.bls_message_root)?;
        let secpk_cids = read_amt_cids(db, &roots.secp_message_root)?;
        Ok((bls_cids, secpk_cids))
    } else {
        Err(Error::UndefinedKey(format!(
            "no msg root with cid {msg_cid}"
        )))
    }
}

/// Persists slice of `serializable` objects to `blockstore`.
pub fn persist_objects<'a, DB, C>(
    db: &DB,
    headers: impl Iterator<Item = &'a C>,
) -> Result<(), Error>
where
    DB: Blockstore,
    C: 'a + Serialize,
{
    for chunk in &headers.chunks(256) {
        db.bulk_put(chunk, DB::default_code())?;
    }
    Ok(())
}

/// Returns a vector of CIDs from provided root CID
fn read_amt_cids<DB>(db: &DB, root: &Cid) -> Result<Vec<Cid>, Error>
where
    DB: Blockstore,
{
    let amt = Amt::<Cid, _>::load(root, db)?;

    let mut cids = Vec::new();
    for i in 0..amt.count() {
        if let Some(c) = amt.get(i)? {
            cids.push(*c);
        }
    }

    Ok(cids)
}

/// Attempts to de-serialize to unsigned message or signed message and then
/// returns it as a [`ChainMessage`].
pub fn get_chain_message<DB>(db: &DB, key: &Cid) -> Result<ChainMessage, Error>
where
    DB: Blockstore,
{
    db.get_cbor(key)?
        .ok_or_else(|| Error::UndefinedKey(key.to_string()))
}

/// Given a tipset this function will return all unique messages in that tipset.
pub fn messages_for_tipset<DB>(db: Arc<DB>, ts: &Tipset) -> Result<Vec<ChainMessage>, Error>
where
    DB: Blockstore,
{
    let mut applied: HashMap<Address, u64> = HashMap::new();
    let mut balances: HashMap<Address, TokenAmount> = HashMap::new();
    let state = StateTree::new_from_root(Arc::clone(&db), ts.parent_state())?;

    // message to get all messages for block_header into a single iterator
    let mut get_message_for_block_header =
        |b: &CachingBlockHeader| -> Result<Vec<ChainMessage>, Error> {
            let (unsigned, signed) = block_messages(&db, b)?;
            let mut messages = Vec::with_capacity(unsigned.len() + signed.len());
            let unsigned_box = unsigned.into_iter().map(ChainMessage::Unsigned);
            let signed_box = signed.into_iter().map(ChainMessage::Signed);

            for message in unsigned_box.chain(signed_box) {
                let from_address = &message.from();
                if applied.contains_key(from_address) {
                    let actor_state = state
                        .get_actor(from_address)?
                        .ok_or_else(|| Error::Other("Actor state not found".to_string()))?;
                    applied.insert(*from_address, actor_state.sequence);
                    balances.insert(*from_address, actor_state.balance.clone().into());
                }
                if let Some(seq) = applied.get_mut(from_address) {
                    if *seq != message.sequence() {
                        continue;
                    }
                    *seq += 1;
                } else {
                    continue;
                }
                if let Some(bal) = balances.get_mut(from_address) {
                    if *bal < message.required_funds() {
                        continue;
                    }
                    *bal -= message.required_funds();
                } else {
                    continue;
                }

                messages.push(message)
            }

            Ok(messages)
        };

    ts.block_headers()
        .iter()
        .try_fold(Vec::new(), |mut message_vec, b| {
            let mut messages = get_message_for_block_header(b)?;
            message_vec.append(&mut messages);
            Ok(message_vec)
        })
}

/// Returns messages from key-value store based on a slice of [`Cid`]s.
pub fn messages_from_cids<DB, T>(db: &DB, keys: &[Cid]) -> Result<Vec<T>, Error>
where
    DB: Blockstore,
    T: DeserializeOwned,
{
    keys.iter()
        .map(|k| {
            db.get_cbor(k)?
                .ok_or_else(|| Error::UndefinedKey(k.to_string()))
        })
        .collect()
}

/// Returns parent message receipt given `block_header` and message index.
pub fn get_parent_receipt(
    db: &impl Blockstore,
    block_header: &CachingBlockHeader,
    i: usize,
) -> Result<Option<Receipt>, Error> {
    Ok(Receipt::get_receipt(
        db,
        &block_header.message_receipts,
        i as u64,
    )?)
}

pub mod headchange_json {
    use serde::{Deserialize, Serialize};

    use super::*;

    #[derive(Deserialize, Serialize)]
    #[serde(rename_all = "lowercase")]
    #[serde(tag = "type", content = "val")]
    pub enum HeadChangeJson {
        #[serde(with = "crate::lotus_json")]
        Apply(Tipset),
    }

    impl From<HeadChange> for HeadChangeJson {
        fn from(wrapper: HeadChange) -> Self {
            match wrapper {
                HeadChange::Apply(arc) => Self::Apply((*arc).clone()),
            }
        }
    }
}

#[cfg(test)]
mod tests {
    use crate::{blocks::RawBlockHeader, shim::address::Address};
    use cid::{
        multihash::{
            Code::{Blake2b256, Identity},
            MultihashDigest,
        },
        Cid,
    };
    use fvm_ipld_encoding::DAG_CBOR;

    use super::*;

    #[test]
    fn genesis_test() {
        let db = Arc::new(crate::db::MemoryDB::default());
        let chain_config = Arc::new(ChainConfig::default());

        let gen_block = CachingBlockHeader::new(RawBlockHeader {
            miner_address: Address::new_id(0),
            state_root: Cid::new_v1(DAG_CBOR, Identity.digest(&[])),
            epoch: 1,
            weight: 2u32.into(),
            messages: Cid::new_v1(DAG_CBOR, Identity.digest(&[])),
            message_receipts: Cid::new_v1(DAG_CBOR, Identity.digest(&[])),
            ..Default::default()
        });
        let cs =
            ChainStore::new(db.clone(), db.clone(), db, chain_config, gen_block.clone()).unwrap();

        assert_eq!(cs.genesis_block_header(), &gen_block);
    }

    #[test]
    fn block_validation_cache_basic() {
        let db = Arc::new(crate::db::MemoryDB::default());
        let chain_config = Arc::new(ChainConfig::default());
        let gen_block = CachingBlockHeader::new(RawBlockHeader {
            miner_address: Address::new_id(0),
            ..Default::default()
        });

        let cs = ChainStore::new(db.clone(), db.clone(), db, chain_config, gen_block).unwrap();

        let cid = Cid::new_v1(DAG_CBOR, Blake2b256.digest(&[1, 2, 3]));
        assert!(!cs.is_block_validated(&cid));

        cs.mark_block_as_validated(&cid);
        assert!(cs.is_block_validated(&cid));
    }
}<|MERGE_RESOLUTION|>--- conflicted
+++ resolved
@@ -184,17 +184,10 @@
         Ok(tsk)
     }
 
-<<<<<<< HEAD
-    /// Writes the `Hash` to `Cid` mapping to the blockstore for `EthAPI` queries.
-    pub fn put_mapping(&self, k: &eth::Hash, v: &Cid) -> Result<(), Error> {
-        self.eth_mappings.write_obj(k, v)?;
-=======
     /// Writes with timestamp the `Hash` to `Cid` mapping to the blockstore for `EthAPI` queries.
     pub fn put_mapping(&self, k: eth::Hash, v: Cid) -> Result<(), Error> {
         let timestamp = chrono::Utc::now().timestamp() as u64;
         self.eth_mappings.write_obj(&k, &(v, timestamp))?;
->>>>>>> 7c539f63
-
         Ok(())
     }
 
