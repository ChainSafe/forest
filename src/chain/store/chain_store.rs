--- conflicted
+++ resolved
@@ -380,11 +380,10 @@
         Ok((lbts, *next_ts.parent_state()))
     }
 
-<<<<<<< HEAD
     pub fn settings(&self) -> Arc<dyn SettingsStore + Sync + Send> {
         self.settings.clone()
     }
-=======
+
     /// Filter [`SignedMessage`]'s to keep only the most recent ones, then write corresponding entries to the Ethereum mapping.
     pub fn process_signed_messages(&self, messages: &[(SignedMessage, u64)]) -> anyhow::Result<()>
     where
@@ -466,7 +465,6 @@
     map.into_iter()
         .map(|(hash, (cid, timestamp, _))| (hash, cid, timestamp))
         .collect()
->>>>>>> 60e3a4ef
 }
 
 /// Returns a Tuple of BLS messages of type `UnsignedMessage` and SECP messages
