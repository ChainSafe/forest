// Copyright 2019-2023 ChainSafe Systems
// SPDX-License-Identifier: Apache-2.0, MIT

use std::ffi::OsString;

use crate::cli_shared::logger;
use crate::daemon::get_actual_chain_name;
use crate::networks::ChainConfig;
use crate::shim::address::{CurrentNetwork, Network};
use crate::utils::bail_moved_cmd;
use crate::{cli::subcommands::Cli, rpc_client::state_network_name};
use clap::Parser;

use super::subcommands::Subcommand;

pub fn main<ArgT>(args: impl IntoIterator<Item = ArgT>) -> anyhow::Result<()>
where
    ArgT: Into<OsString> + Clone,
{
    // Capture Cli inputs
    let Cli { token, cmd } = Cli::parse_from(args);

    tokio::runtime::Builder::new_multi_thread()
        .enable_all()
        .build()
        .unwrap()
        .block_on(async {
<<<<<<< HEAD
            let mut config = crate::Config::default();
            config.client.rpc_token = token;
            let chain_config = ChainConfig::default();
=======
>>>>>>> ab7d4879
            logger::setup_logger(&crate::cli_shared::cli::CliOpts::default());
            if let Ok(name) = state_network_name((), &token).await {
                if get_actual_chain_name(&name) != "mainnet" {
                    CurrentNetwork::set_global(Network::Testnet);
                }
            }
            // Run command
            match cmd {
                Subcommand::Fetch(_cmd) => {
                    bail_moved_cmd("fetch-params", "forest-tool fetch-params")
                }
                Subcommand::Chain(cmd) => cmd.run(token).await,
                Subcommand::Auth(cmd) => cmd.run(token).await,
                Subcommand::Net(cmd) => cmd.run(token).await,
                Subcommand::Wallet(..) => bail_moved_cmd("wallet", "forest-wallet"),
<<<<<<< HEAD
                Subcommand::Sync(cmd) => cmd.run(config).await,
                Subcommand::Mpool(cmd) => cmd.run(config).await,
                Subcommand::State(cmd) => cmd.run(config).await,
                Subcommand::Config(cmd) => cmd.run(&config, &mut std::io::stdout()),
                Subcommand::Send(cmd) => cmd.run(config).await,
                Subcommand::Info(cmd) => cmd.run(config).await,
                Subcommand::DB(cmd) => cmd.run(&config).await,
                Subcommand::Snapshot(cmd) => cmd.run(config, chain_config).await,
=======
                Subcommand::Sync(cmd) => cmd.run(token).await,
                Subcommand::Mpool(cmd) => cmd.run(token).await,
                Subcommand::State(cmd) => cmd.run(token).await,
                Subcommand::Config(cmd) => cmd.run(&mut std::io::stdout()),
                Subcommand::Send(cmd) => cmd.run(token).await,
                Subcommand::Info(cmd) => cmd.run(token).await,
                Subcommand::DB(cmd) => cmd.run(token).await,
                Subcommand::Snapshot(cmd) => cmd.run(token).await,
>>>>>>> ab7d4879
                Subcommand::Archive(cmd) => cmd.run().await,
                Subcommand::Attach(cmd) => cmd.run(token),
                Subcommand::Shutdown(cmd) => cmd.run(token).await,
                Subcommand::Car(..) => bail_moved_cmd("car", "forest-tool"),
            }
        })
}<|MERGE_RESOLUTION|>--- conflicted
+++ resolved
@@ -5,7 +5,6 @@
 
 use crate::cli_shared::logger;
 use crate::daemon::get_actual_chain_name;
-use crate::networks::ChainConfig;
 use crate::shim::address::{CurrentNetwork, Network};
 use crate::utils::bail_moved_cmd;
 use crate::{cli::subcommands::Cli, rpc_client::state_network_name};
@@ -25,12 +24,6 @@
         .build()
         .unwrap()
         .block_on(async {
-<<<<<<< HEAD
-            let mut config = crate::Config::default();
-            config.client.rpc_token = token;
-            let chain_config = ChainConfig::default();
-=======
->>>>>>> ab7d4879
             logger::setup_logger(&crate::cli_shared::cli::CliOpts::default());
             if let Ok(name) = state_network_name((), &token).await {
                 if get_actual_chain_name(&name) != "mainnet" {
@@ -46,16 +39,6 @@
                 Subcommand::Auth(cmd) => cmd.run(token).await,
                 Subcommand::Net(cmd) => cmd.run(token).await,
                 Subcommand::Wallet(..) => bail_moved_cmd("wallet", "forest-wallet"),
-<<<<<<< HEAD
-                Subcommand::Sync(cmd) => cmd.run(config).await,
-                Subcommand::Mpool(cmd) => cmd.run(config).await,
-                Subcommand::State(cmd) => cmd.run(config).await,
-                Subcommand::Config(cmd) => cmd.run(&config, &mut std::io::stdout()),
-                Subcommand::Send(cmd) => cmd.run(config).await,
-                Subcommand::Info(cmd) => cmd.run(config).await,
-                Subcommand::DB(cmd) => cmd.run(&config).await,
-                Subcommand::Snapshot(cmd) => cmd.run(config, chain_config).await,
-=======
                 Subcommand::Sync(cmd) => cmd.run(token).await,
                 Subcommand::Mpool(cmd) => cmd.run(token).await,
                 Subcommand::State(cmd) => cmd.run(token).await,
@@ -64,7 +47,6 @@
                 Subcommand::Info(cmd) => cmd.run(token).await,
                 Subcommand::DB(cmd) => cmd.run(token).await,
                 Subcommand::Snapshot(cmd) => cmd.run(token).await,
->>>>>>> ab7d4879
                 Subcommand::Archive(cmd) => cmd.run().await,
                 Subcommand::Attach(cmd) => cmd.run(token),
                 Subcommand::Shutdown(cmd) => cmd.run(token).await,
