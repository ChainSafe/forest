// Copyright 2019-2023 ChainSafe Systems
// SPDX-License-Identifier: Apache-2.0, MIT

use std::ffi::OsString;
use std::sync::Arc;

use crate::cli_shared::logger;
use crate::networks::ChainConfig;
use crate::shim::address::{CurrentNetwork, Network};
use crate::utils::io::ProgressBar;
use crate::{
    cli::subcommands::{cli_error_and_die, Cli},
    rpc_client::chain_get_name,
};
use clap::Parser;

use super::subcommands::Subcommand;

#[macro_export]
macro_rules! bail_moved_cmd {
    ($src:literal) => {
        anyhow::bail!(
            "Invalid subcommand: {}. It has been moved to forest-tool binary.",
            $src
        )
    };
<<<<<<< HEAD
=======
    ($src:literal, $dst:literal) => {
        anyhow::bail!(
            "Invalid subcommand: {}. It has been moved to forest-tool {}.",
            $src,
            $dst
        )
    };
>>>>>>> 13774ab2
}

pub fn main<ArgT>(args: impl IntoIterator<Item = ArgT>) -> anyhow::Result<()>
where
    ArgT: Into<OsString> + Clone,
{
    // Capture Cli inputs
    let Cli { opts, cmd } = Cli::parse_from(args);

    tokio::runtime::Builder::new_multi_thread()
        .enable_all()
        .build()
        .unwrap()
        .block_on(async {
            match opts.to_config() {
                Ok((mut config, _)) => {
                    logger::setup_logger(&opts);
                    ProgressBar::set_progress_bars_visibility(config.client.show_progress_bars);
                    if opts.dry_run {
                        return Ok(());
                    }
                    let opts = &opts;
                    if opts.chain.is_none() {
                        if let Ok(name) = chain_get_name((), &config.client.rpc_token).await {
                            if name == "calibnet" {
                                config.chain = Arc::new(ChainConfig::calibnet());
                            } else if name == "devnet" {
                                config.chain = Arc::new(ChainConfig::devnet());
                            }
                        }
                    }
                    if config.chain.is_testnet() {
                        CurrentNetwork::set_global(Network::Testnet);
                    }
                    // Run command
                    match cmd {
                        Subcommand::Fetch(_cmd) => bail_moved_cmd!("fetch-params"),
                        Subcommand::Chain(cmd) => cmd.run(config).await,
                        Subcommand::Auth(cmd) => cmd.run(config).await,
                        Subcommand::Net(cmd) => cmd.run(config).await,
                        Subcommand::Wallet(cmd) => cmd.run(config).await,
                        Subcommand::Sync(cmd) => cmd.run(config).await,
                        Subcommand::Mpool(cmd) => cmd.run(config).await,
                        Subcommand::State(cmd) => cmd.run(config).await,
                        Subcommand::Config(cmd) => cmd.run(&config, &mut std::io::stdout()),
                        Subcommand::Send(cmd) => cmd.run(config).await,
                        Subcommand::Info(cmd) => cmd.run(config, opts).await,
                        Subcommand::DB(cmd) => cmd.run(&config).await,
                        Subcommand::Snapshot(cmd) => cmd.run(config).await,
                        Subcommand::Archive(cmd) => cmd.run().await,
                        Subcommand::Attach(cmd) => cmd.run(config),
                        Subcommand::Shutdown(cmd) => cmd.run(config).await,
                        Subcommand::Car(cmd) => cmd.run().await,
                    }
                }
                Err(e) => {
                    cli_error_and_die(format!("Error parsing config: {e}"), 1);
                }
            }
        })
}<|MERGE_RESOLUTION|>--- conflicted
+++ resolved
@@ -24,8 +24,6 @@
             $src
         )
     };
-<<<<<<< HEAD
-=======
     ($src:literal, $dst:literal) => {
         anyhow::bail!(
             "Invalid subcommand: {}. It has been moved to forest-tool {}.",
@@ -33,7 +31,6 @@
             $dst
         )
     };
->>>>>>> 13774ab2
 }
 
 pub fn main<ArgT>(args: impl IntoIterator<Item = ArgT>) -> anyhow::Result<()>
