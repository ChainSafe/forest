// Copyright 2019-2023 ChainSafe Systems
// SPDX-License-Identifier: Apache-2.0, MIT

use std::ffi::OsString;

use crate::cli::subcommands::Cli;
use crate::cli_shared::logger;
use crate::daemon::get_actual_chain_name;
use crate::rpc_client::ApiInfo;
use crate::shim::address::{CurrentNetwork, Network};
use crate::utils::bail_moved_cmd;
use clap::Parser;

use super::subcommands::Subcommand;

pub fn main<ArgT>(args: impl IntoIterator<Item = ArgT>) -> anyhow::Result<()>
where
    ArgT: Into<OsString> + Clone,
{
    // Capture Cli inputs
    let Cli { token, cmd } = Cli::parse_from(args);

    let api = ApiInfo::from_env()?.set_token(token);

    tokio::runtime::Builder::new_multi_thread()
        .enable_all()
        .build()
        .unwrap()
        .block_on(async {
            logger::setup_logger(&crate::cli_shared::cli::CliOpts::default());
            if let Ok(name) = api.state_network_name().await {
                if get_actual_chain_name(&name) != "mainnet" {
                    CurrentNetwork::set_global(Network::Testnet);
                }
            }
            // Run command
            match cmd {
                Subcommand::Fetch(_cmd) => {
                    bail_moved_cmd("fetch-params", "forest-tool fetch-params")
                }
                Subcommand::Chain(cmd) => cmd.run(api).await,
                Subcommand::Auth(cmd) => cmd.run(api).await,
                Subcommand::Net(cmd) => cmd.run(api).await,
                Subcommand::Wallet(..) => bail_moved_cmd("wallet", "forest-wallet"),
                Subcommand::Sync(cmd) => cmd.run(api).await,
                Subcommand::Mpool(cmd) => cmd.run(api).await,
                Subcommand::State(cmd) => cmd.run(api).await,
                Subcommand::Config(cmd) => cmd.run(&mut std::io::stdout()),
<<<<<<< HEAD
                Subcommand::Send(cmd) => cmd.run(token).await,
                Subcommand::Info(cmd) => cmd.run(token).await,
                Subcommand::DB(cmd) => cmd.run().await,
                Subcommand::Snapshot(cmd) => cmd.run(token).await,
=======
                Subcommand::Send(cmd) => cmd.run(api).await,
                Subcommand::Info(cmd) => cmd.run(api).await,
                Subcommand::DB(cmd) => cmd.run(api).await,
                Subcommand::Snapshot(cmd) => cmd.run(api).await,
>>>>>>> 7863b34c
                Subcommand::Archive(cmd) => cmd.run().await,
                Subcommand::Attach(cmd) => cmd.run(api),
                Subcommand::Shutdown(cmd) => cmd.run(api).await,
                Subcommand::Car(..) => bail_moved_cmd("car", "forest-tool"),
            }
        })
}<|MERGE_RESOLUTION|>--- conflicted
+++ resolved
@@ -46,17 +46,10 @@
                 Subcommand::Mpool(cmd) => cmd.run(api).await,
                 Subcommand::State(cmd) => cmd.run(api).await,
                 Subcommand::Config(cmd) => cmd.run(&mut std::io::stdout()),
-<<<<<<< HEAD
-                Subcommand::Send(cmd) => cmd.run(token).await,
-                Subcommand::Info(cmd) => cmd.run(token).await,
-                Subcommand::DB(cmd) => cmd.run().await,
-                Subcommand::Snapshot(cmd) => cmd.run(token).await,
-=======
                 Subcommand::Send(cmd) => cmd.run(api).await,
                 Subcommand::Info(cmd) => cmd.run(api).await,
-                Subcommand::DB(cmd) => cmd.run(api).await,
+                Subcommand::DB(cmd) => cmd.run().await,
                 Subcommand::Snapshot(cmd) => cmd.run(api).await,
->>>>>>> 7863b34c
                 Subcommand::Archive(cmd) => cmd.run().await,
                 Subcommand::Attach(cmd) => cmd.run(api),
                 Subcommand::Shutdown(cmd) => cmd.run(api).await,
