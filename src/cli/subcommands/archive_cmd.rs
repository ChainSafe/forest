// Copyright 2019-2023 ChainSafe Systems
// SPDX-License-Identifier: Apache-2.0, MIT

//! Archives are key-value pairs encoded as
//! [CAR files](https://ipld.io/specs/transport/car/carv1/). The key-value pairs
//! represent a directed, acyclic graph (DAG). This graph is often a subset of a larger
//! graph and references to missing keys are common.
//!
//! Each graph contains blocks, messages, state trees, and miscellaneous data
//! such as compiled `WASM` code. The amount of data differs greatly in different
//! kinds of archives. While there are no fixed definitions, there are three
//! common kind of archives:
//! - A full archive contains a complete graph with no missing nodes. These
//!   archives are large (14 TiB for Filecoin's mainnet) and only used in special
//!   situations.
//! - A lite-archive typically has roughly 3 million blocks, 2000 complete sets of
//!   state-roots, and 2000 sets of messages. These archives usually take up
//!   roughly 100 GiB.
//! - A diff-archive contains the subset of nodes that are _not_ shared by two
//!   other archives. These archives are much smaller but can rarely be used on
//!   their own. They are typically merged with other archives before use.
//!
//! The sub-commands in this module manipulate archive files without needing a
//! running Forest-daemon or a separate database. Operations are carried out
//! directly on CAR files.
//!
//! Additional reading: [`crate::db::car::plain`]

use crate::blocks::Tipset;
use crate::chain::{
    index::{ChainIndex, ResolveNullTipset},
    ChainEpochDelta,
};
use crate::cli_shared::{snapshot, snapshot::TrustedVendor};
use crate::db::car::{AnyCar, ManyCar, RandomAccessFileReader};
use crate::ipld::{stream_graph, CidHashSet};
use crate::networks::{calibnet, mainnet, ChainConfig, NetworkChain};
use crate::shim::clock::{ChainEpoch, EPOCHS_IN_DAY, EPOCH_DURATION_SECONDS};
use anyhow::{bail, Context as _};
use chrono::NaiveDateTime;
use clap::Subcommand;
use futures::TryStreamExt;
use fvm_ipld_blockstore::Blockstore;
use indicatif::ProgressIterator;
use itertools::Itertools;
use sha2::Sha256;
use std::path::PathBuf;
use std::sync::Arc;
use tracing::info;

#[derive(Debug, Subcommand)]
pub enum ArchiveCommands {
    /// Show basic information about an archive.
    Info {
        /// Path to an uncompressed archive (CAR)
        snapshot: PathBuf,
    },
    /// Trim a snapshot of the chain and write it to `<output_path>`
    Export {
        /// Snapshot input path. Currently supports only `.car` file format.
        #[arg(required = true)]
        snapshot_files: Vec<PathBuf>,
        /// Snapshot output filename or directory. Defaults to
        /// `./forest_snapshot_{chain}_{year}-{month}-{day}_height_{epoch}.car.zst`.
        #[arg(short, long, default_value = ".", verbatim_doc_comment)]
        output_path: PathBuf,
        /// Latest epoch that has to be exported for this snapshot, the upper bound. This value
        /// cannot be greater than the latest epoch available in the input snapshot.
        #[arg(short, long)]
        epoch: Option<ChainEpoch>,
        /// How many state-roots to include. Lower limit is 900 for `calibnet` and `mainnet`.
        #[arg(short, long, default_value_t = 2000)]
        depth: ChainEpochDelta,
        /// Do not include any values reachable from epoch-diff.
        #[arg(short, long)]
        diff: Option<ChainEpoch>,
        /// How many state-roots to include when computing the diff set. All
        /// state-roots are included if this flag is not set.
        #[arg(short, long)]
        diff_depth: Option<ChainEpochDelta>,
    },
    /// Print block headers at 30 day interval for a snapshot file
    Checkpoints {
        /// Path to snapshot file.
        #[arg(required = true)]
        snapshot_files: Vec<PathBuf>,
    },
}

impl ArchiveCommands {
    pub async fn run(self) -> anyhow::Result<()> {
        match self {
            Self::Info { snapshot } => {
                println!("{}", ArchiveInfo::from_store(AnyCar::try_from(snapshot)?)?);
                Ok(())
            }
            Self::Export {
                snapshot_files,
                output_path,
                epoch,
                depth,
                diff,diff_depth,
            } => {
                let store = ManyCar::try_from(snapshot_files)?;
<<<<<<< HEAD

                do_export(
                    &store,
                    store.heaviest_tipset()?,
                    output_path,
                    epoch,
                    depth,
                    diff,
                    diff_depth
                )
                .await
=======
                let heaviest_tipset = store.heaviest_tipset()?;
                do_export(store, heaviest_tipset, output_path, epoch, depth, diff).await
>>>>>>> 9e34264e
            }
            Self::Checkpoints {
                snapshot_files: snapshot,
            } => print_checkpoints(snapshot),
        }
    }
}

// This does nothing if the output path is a file. If it is a directory - it produces the following:
// `./forest_snapshot_{chain}_{year}-{month}-{day}_height_{epoch}.car.zst`.
fn build_output_path(
    chain: String,
    genesis_timestamp: u64,
    epoch: ChainEpoch,
    output_path: PathBuf,
) -> PathBuf {
    match output_path.is_dir() {
        true => output_path.join(snapshot::filename(
            TrustedVendor::Forest,
            chain,
            NaiveDateTime::from_timestamp_opt(
                genesis_timestamp as i64 + epoch * EPOCH_DURATION_SECONDS,
                0,
            )
            .unwrap_or_default()
            .into(),
            epoch,
            true,
        )),
        false => output_path.clone(),
    }
}

async fn do_export(
    store: impl Blockstore + Send + Sync + 'static,
    root: Tipset,
    output_path: PathBuf,
    epoch_option: Option<ChainEpoch>,
    depth: ChainEpochDelta,
    diff: Option<ChainEpoch>,
    diff_depth: Option<ChainEpochDelta>
) -> anyhow::Result<()> {
    let ts = Arc::new(root);

    let genesis = ts.genesis(&store)?;
    let network = if genesis.cid() == &*calibnet::GENESIS_CID {
        NetworkChain::Calibnet
    } else if genesis.cid() == &*mainnet::GENESIS_CID {
        NetworkChain::Mainnet
    } else {
        NetworkChain::Devnet("devnet".to_string())
    };

    let epoch = epoch_option.unwrap_or(ts.epoch());

    let finality = ChainConfig::from_chain(&network)
        .policy
        .chain_finality
        .min(epoch);
    if depth < finality {
        bail!("For {}, depth has to be at least {}.", network, finality);
    }

    info!("looking up a tipset by epoch: {}", epoch);

    let index = ChainIndex::new(&store);

    let ts = index
        .tipset_by_height(epoch, ts, ResolveNullTipset::TakeOlder)
        .context("unable to get a tipset at given height")?;

    let seen = if let Some(diff) = diff {
        let diff_ts: Arc<Tipset> = index
            .tipset_by_height(diff, ts.clone(), ResolveNullTipset::TakeOlder)
            .context("diff epoch must be smaller than target epoch")?;
        let diff_ts: &Tipset = &diff_ts;
        let diff_limit = diff_depth.map(|depth| diff_ts.epoch() - depth).unwrap_or(0);
        let mut stream = stream_graph(&store, diff_ts.clone().chain(&store).take_while(|tipset| tipset.epoch() >= diff_limit ));
        while stream.try_next().await?.is_some() {}
        stream.into_seen()
    } else {
        CidHashSet::default()
    };

    let output_path =
        build_output_path(network.to_string(), genesis.timestamp(), epoch, output_path);

    let writer = tokio::fs::File::create(&output_path)
        .await
        .context(format!(
            "unable to create a snapshot - is the output path '{}' correct?",
            output_path.to_str().unwrap_or_default()
        ))?;

    info!(
        "exporting snapshot at location: {}",
        output_path.to_str().unwrap_or_default()
    );

    let pb = indicatif::ProgressBar::new_spinner().with_style(
        indicatif::ProgressStyle::with_template(
            "{spinner} exported {total_bytes} with {binary_bytes_per_sec} in {elapsed}",
        )
        .expect("indicatif template must be valid"),
    );
    pb.enable_steady_tick(std::time::Duration::from_secs_f32(0.1));
    let writer = pb.wrap_async_write(writer);

    crate::chain::export::<Sha256>(store, &ts, depth, writer, seen, true).await?;

    Ok(())
}

#[derive(Debug)]
struct ArchiveInfo {
    variant: String,
    network: String,
    epoch: ChainEpoch,
    tipsets: ChainEpoch,
    messages: ChainEpoch,
}

impl std::fmt::Display for ArchiveInfo {
    fn fmt(&self, f: &mut std::fmt::Formatter) -> std::fmt::Result {
        writeln!(f, "CAR format:    {}", self.variant)?;
        writeln!(f, "Network:       {}", self.network)?;
        writeln!(f, "Epoch:         {}", self.epoch)?;
        writeln!(f, "State-roots:   {}", self.epoch - self.tipsets + 1)?;
        write!(f, "Messages sets: {}", self.epoch - self.messages + 1)?;
        Ok(())
    }
}

impl ArchiveInfo {
    // Scan a CAR archive to identify which network it belongs to and how many
    // tipsets/messages are available. Progress is rendered to stdout.
    fn from_store(store: AnyCar<impl RandomAccessFileReader>) -> anyhow::Result<Self> {
        Self::from_store_with(store, true)
    }

    // Scan a CAR archive to identify which network it belongs to and how many
    // tipsets/messages are available. Progress is optionally rendered to
    // stdout.
    fn from_store_with(
        store: AnyCar<impl RandomAccessFileReader>,
        progress: bool,
    ) -> anyhow::Result<Self> {
        let root = store.heaviest_tipset()?;
        let root_epoch = root.epoch();

        let tipsets = root.clone().chain(&store);

        let windowed = (std::iter::once(root).chain(tipsets)).tuple_windows();

        let mut network: String = "unknown".into();
        let mut lowest_stateroot_epoch = root_epoch;
        let mut lowest_message_epoch = root_epoch;

        let iter = if progress {
            itertools::Either::Left(windowed.progress_count(root_epoch as u64))
        } else {
            itertools::Either::Right(windowed)
        };

        for (parent, tipset) in iter {
            if tipset.epoch() >= parent.epoch() && parent.epoch() != root_epoch {
                bail!("Broken invariant: non-sequential epochs");
            }

            if tipset.epoch() < 0 {
                bail!("Broken invariant: tipset with negative epoch");
            }

            // Update the lowest-stateroot-epoch only if our parent also has a
            // state-root. The genesis state-root is usually available but we're
            // not interested in that.
            if lowest_stateroot_epoch == parent.epoch() && store.has(tipset.parent_state())? {
                lowest_stateroot_epoch = tipset.epoch();
            }
            if lowest_message_epoch == parent.epoch()
                && store.has(tipset.min_ticket_block().messages())?
            {
                lowest_message_epoch = tipset.epoch();
            }

            if tipset.epoch() == 0 {
                if tipset.min_ticket_block().cid() == &*calibnet::GENESIS_CID {
                    network = "calibnet".into();
                } else if tipset.min_ticket_block().cid() == &*mainnet::GENESIS_CID {
                    network = "mainnet".into();
                }
            }

            // If we've already found the lowest-stateroot-epoch and
            // lowest-message-epoch then we can skip scanning the rest of the
            // archive when we find a checkpoint.
            let may_skip =
                lowest_stateroot_epoch != tipset.epoch() && lowest_message_epoch != tipset.epoch();
            if may_skip {
                let genesis_block = tipset.genesis(&store)?;
                if genesis_block.cid() == &*calibnet::GENESIS_CID {
                    network = "calibnet".into();
                } else if genesis_block.cid() == &*mainnet::GENESIS_CID {
                    network = "mainnet".into();
                }
                break;
            }
        }

        Ok(ArchiveInfo {
            variant: store.variant().to_string(),
            network,
            epoch: root_epoch,
            tipsets: lowest_stateroot_epoch,
            messages: lowest_message_epoch,
        })
    }
}

// Print a mapping of epochs to block headers in yaml format. This mapping can
// be used by Forest to quickly identify tipsets.
fn print_checkpoints(snapshot_files: Vec<PathBuf>) -> anyhow::Result<()> {
    let store = ManyCar::try_from(snapshot_files).context("couldn't read input CAR file")?;
    let root = store.heaviest_tipset()?;

    let genesis = root.genesis(&store)?;
    let chain_name = if genesis.cid() == &*calibnet::GENESIS_CID {
        NetworkChain::Calibnet
    } else if genesis.cid() == &*mainnet::GENESIS_CID {
        NetworkChain::Mainnet
    } else {
        bail!("Unrecognizable genesis block");
    };

    println!("{}:", chain_name);
    for (epoch, cid) in list_checkpoints(store, root) {
        println!("  {}: {}", epoch, cid);
    }
    Ok(())
}

fn list_checkpoints(
    db: impl Blockstore,
    root: Tipset,
) -> impl Iterator<Item = (ChainEpoch, cid::Cid)> {
    let interval = EPOCHS_IN_DAY * 30;
    let mut target_epoch = root.epoch() - root.epoch() % interval;
    root.chain(db).filter_map(move |tipset| {
        if tipset.epoch() <= target_epoch && tipset.epoch() != 0 {
            target_epoch -= interval;
            Some((tipset.epoch(), *tipset.min_ticket_block().cid()))
        } else {
            None
        }
    })
}

#[cfg(test)]
mod tests {
    use super::*;
    use async_compression::tokio::bufread::ZstdDecoder;
    use fvm_ipld_car::CarReader;
    use tempfile::TempDir;
    use tokio::io::BufReader;
    use tokio_util::compat::TokioAsyncReadCompatExt;

    #[test]
    fn archive_info_calibnet() {
        let info = ArchiveInfo::from_store_with(
            AnyCar::try_from(calibnet::DEFAULT_GENESIS).unwrap(),
            false,
        )
        .unwrap();
        assert_eq!(info.network, "calibnet");
        assert_eq!(info.epoch, 0);
    }

    #[test]
    fn archive_info_mainnet() {
        let info = ArchiveInfo::from_store_with(
            AnyCar::try_from(mainnet::DEFAULT_GENESIS).unwrap(),
            false,
        )
        .unwrap();
        assert_eq!(info.network, "mainnet");
        assert_eq!(info.epoch, 0);
    }

    fn genesis_timestamp(genesis_car: &'static [u8]) -> u64 {
        let db = crate::db::car::PlainCar::try_from(genesis_car).unwrap();
        let ts = db.heaviest_tipset().unwrap();
        ts.genesis(&db).unwrap().timestamp()
    }

    #[tokio::test]
    async fn export() {
        let output_path = TempDir::new().unwrap();
        let store = AnyCar::try_from(calibnet::DEFAULT_GENESIS).unwrap();
        let heaviest_tipset = store.heaviest_tipset().unwrap();
        do_export(
            store,
            heaviest_tipset,
            output_path.path().into(),
            Some(0),
            1,
            None,
            None,
        )
        .await
        .unwrap();
        let file = tokio::fs::File::open(build_output_path(
            NetworkChain::Calibnet.to_string(),
            genesis_timestamp(calibnet::DEFAULT_GENESIS),
            0,
            output_path.path().into(),
        ))
        .await
        .unwrap();
        let file = BufReader::new(file);
        CarReader::new(ZstdDecoder::new(file).compat())
            .await
            .unwrap();
    }
}<|MERGE_RESOLUTION|>--- conflicted
+++ resolved
@@ -99,25 +99,21 @@
                 output_path,
                 epoch,
                 depth,
-                diff,diff_depth,
+                diff,
+                diff_depth,
             } => {
                 let store = ManyCar::try_from(snapshot_files)?;
-<<<<<<< HEAD
-
+                let heaviest_tipset = store.heaviest_tipset()?;
                 do_export(
-                    &store,
-                    store.heaviest_tipset()?,
+                    store,
+                    heaviest_tipset,
                     output_path,
                     epoch,
                     depth,
                     diff,
-                    diff_depth
+                    diff_depth,
                 )
                 .await
-=======
-                let heaviest_tipset = store.heaviest_tipset()?;
-                do_export(store, heaviest_tipset, output_path, epoch, depth, diff).await
->>>>>>> 9e34264e
             }
             Self::Checkpoints {
                 snapshot_files: snapshot,
@@ -158,7 +154,7 @@
     epoch_option: Option<ChainEpoch>,
     depth: ChainEpochDelta,
     diff: Option<ChainEpoch>,
-    diff_depth: Option<ChainEpochDelta>
+    diff_depth: Option<ChainEpochDelta>,
 ) -> anyhow::Result<()> {
     let ts = Arc::new(root);
 
@@ -195,7 +191,13 @@
             .context("diff epoch must be smaller than target epoch")?;
         let diff_ts: &Tipset = &diff_ts;
         let diff_limit = diff_depth.map(|depth| diff_ts.epoch() - depth).unwrap_or(0);
-        let mut stream = stream_graph(&store, diff_ts.clone().chain(&store).take_while(|tipset| tipset.epoch() >= diff_limit ));
+        let mut stream = stream_graph(
+            &store,
+            diff_ts
+                .clone()
+                .chain(&store)
+                .take_while(|tipset| tipset.epoch() >= diff_limit),
+        );
         while stream.try_next().await?.is_some() {}
         stream.into_seen()
     } else {
