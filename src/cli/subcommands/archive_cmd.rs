--- conflicted
+++ resolved
@@ -43,12 +43,9 @@
 use dialoguer::{theme::ColorfulTheme, Confirm};
 use futures::TryStreamExt;
 use fvm_ipld_blockstore::Blockstore;
-<<<<<<< HEAD
 use indicatif::ProgressIterator;
 use itertools::Itertools;
 use tokio_util::either::Either;
-=======
->>>>>>> 8cb6882d
 use sha2::Sha256;
 use std::path::PathBuf;
 use std::sync::Arc;
@@ -209,12 +206,6 @@
     let output_path =
         build_output_path(network.to_string(), genesis.timestamp(), epoch, output_path);
 
-<<<<<<< HEAD
-    let writer = if output_path.to_string_lossy() == "-" {
-        Either::Left(tokio::io::stdout())
-    } else {
-        Either::Right(tokio::fs::File::create(&output_path)
-=======
     if !force && output_path.exists() {
         let have_permission = Confirm::with_theme(&ColorfulTheme::default())
             .with_prompt(format!(
@@ -230,8 +221,10 @@
         }
     }
 
-    let writer = tokio::fs::File::create(&output_path)
->>>>>>> 8cb6882d
+    let writer = if output_path.to_string_lossy() == "-" {
+        Either::Left(tokio::io::stdout())
+    } else {
+        Either::Right(tokio::fs::File::create(&output_path)
         .await
         .context(format!(
             "unable to create a snapshot - is the output path '{}' correct?",
