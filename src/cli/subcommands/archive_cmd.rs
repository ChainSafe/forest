// Copyright 2019-2023 ChainSafe Systems
// SPDX-License-Identifier: Apache-2.0, MIT

//! Archives are key-value pairs encoded as
//! [CAR files](https://ipld.io/specs/transport/car/carv1/). The key-value pairs
//! represent a directed, acyclic graph (DAG). This graph is often a subset of a larger
//! graph and references to missing keys are common.
//!
//! Each graph contains blocks, messages, state trees, and miscellaneous data
//! such as compiled `WASM` code. The amount of data differs greatly in different
//! kinds of archives. While there are no fixed definitions, there are three
//! common kind of archives:
//! - A full archive contains a complete graph with no missing nodes. These
//!   archives are large (14 TiB for Filecoin's mainnet) and only used in special
//!   situations.
//! - A lite-archive typically has roughly 3 million blocks, 2000 complete sets of
//!   state-roots, and 2000 sets of messages. These archives usually take up
//!   roughly 100 GiB.
//! - A diff-archive contains the subset of nodes that are _not_ shared by two
//!   other archives. These archives are much smaller but can rarely be used on
//!   their own. They are typically merged with other archives before use.
//!
//! The sub-commands in this module manipulate archive files without needing a
//! running Forest-daemon or a separate database. Operations are carried out
//! directly on CAR files.
//!
//! Additional reading: [`crate::db::car::plain`]

<<<<<<< HEAD
use crate::blocks::Tipset;
use crate::chain::{
    index::{ChainIndex, ResolveNullTipset},
    ChainEpochDelta,
};
use crate::cli_shared::{snapshot, snapshot::TrustedVendor};
use crate::db::car::{AnyCar, ManyCar, RandomAccessFileReader};
use crate::ipld::{stream_graph, CidHashSet};
use crate::networks::{calibnet, mainnet, ChainConfig, NetworkChain};
use crate::shim::clock::{ChainEpoch, EPOCHS_IN_DAY, EPOCH_DURATION_SECONDS};
use anyhow::{anyhow, bail, Context as _};
use chrono::NaiveDateTime;
=======
use crate::chain::ChainEpochDelta;
use crate::shim::clock::ChainEpoch;
use crate::utils::bail_moved_cmd;
>>>>>>> 62df2d8d
use clap::Subcommand;
use std::path::PathBuf;

#[derive(Debug, Subcommand)]
pub enum ArchiveCommands {
    // This subcommand is hidden and only here to help users migrating to forest-tool
    #[command(hide = true)]
    Info { snapshot: PathBuf },
    // This subcommand is hidden and only here to help users migrating to forest-tool
    #[command(hide = true)]
    Export {
        #[arg(required = true)]
        snapshot_files: Vec<PathBuf>,
        #[arg(short, long, default_value = ".", verbatim_doc_comment)]
        output_path: PathBuf,
        #[arg(short, long)]
        epoch: Option<ChainEpoch>,
        #[arg(short, long, default_value_t = 2000)]
        depth: ChainEpochDelta,
        #[arg(short, long)]
        diff: Option<ChainEpoch>,
        #[arg(short, long)]
        diff_depth: Option<ChainEpochDelta>,
        #[arg(long, default_value_t = false)]
        force: bool,
    },
    // This subcommand is hidden and only here to help users migrating to forest-tool
    #[command(hide = true)]
    Checkpoints {
        #[arg(required = true)]
        snapshot_files: Vec<PathBuf>,
    },
}

impl ArchiveCommands {
    pub async fn run(self) -> anyhow::Result<()> {
        match self {
<<<<<<< HEAD
            Self::Info { snapshot } => {
                println!("{}", ArchiveInfo::from_store(AnyCar::try_from(snapshot)?)?);
                Ok(())
            }
            Self::Export {
                snapshot_files,
                output_path,
                epoch,
                depth,
                diff,
                diff_depth,
            } => {
                let store = ManyCar::try_from(snapshot_files)?;
                let heaviest_tipset = store.heaviest_tipset()?;
                do_export(
                    store,
                    heaviest_tipset,
                    output_path,
                    epoch,
                    depth,
                    diff,
                    diff_depth,
                )
                .await
            }
            Self::Checkpoints {
                snapshot_files: snapshot,
            } => print_checkpoints(snapshot),
        }
    }
}

// This does nothing if the output path is a file. If it is a directory - it produces the following:
// `./forest_snapshot_{chain}_{year}-{month}-{day}_height_{epoch}.car.zst`.
fn build_output_path(
    chain: String,
    genesis_timestamp: u64,
    epoch: ChainEpoch,
    output_path: PathBuf,
) -> PathBuf {
    match output_path.is_dir() {
        true => output_path.join(snapshot::filename(
            TrustedVendor::Forest,
            chain,
            NaiveDateTime::from_timestamp_opt(
                genesis_timestamp as i64 + epoch * EPOCH_DURATION_SECONDS,
                0,
            )
            .unwrap_or_default()
            .into(),
            epoch,
            true,
        )),
        false => output_path.clone(),
    }
}

async fn do_export(
    store: impl Blockstore + Send + Sync + 'static,
    root: Tipset,
    output_path: PathBuf,
    epoch_option: Option<ChainEpoch>,
    depth: ChainEpochDelta,
    diff: Option<ChainEpoch>,
    diff_depth: Option<ChainEpochDelta>,
) -> anyhow::Result<()> {
    let ts = Arc::new(root);

    let genesis = ts.genesis(&store)?;
    let network = NetworkChain::from_genesis_or_devnet_placeholder(genesis.cid());

    let epoch = epoch_option.unwrap_or(ts.epoch());

    let finality = ChainConfig::from_chain(&network)
        .policy
        .chain_finality
        .min(epoch);
    if depth < finality {
        bail!("For {}, depth has to be at least {}.", network, finality);
    }

    info!("looking up a tipset by epoch: {}", epoch);

    let index = ChainIndex::new(&store);

    let ts = index
        .tipset_by_height(epoch, ts, ResolveNullTipset::TakeOlder)
        .context("unable to get a tipset at given height")?;

    let seen = if let Some(diff) = diff {
        let diff_ts: Arc<Tipset> = index
            .tipset_by_height(diff, ts.clone(), ResolveNullTipset::TakeOlder)
            .context("diff epoch must be smaller than target epoch")?;
        let diff_ts: &Tipset = &diff_ts;
        let diff_limit = diff_depth.map(|depth| diff_ts.epoch() - depth).unwrap_or(0);
        let mut stream = stream_graph(
            &store,
            diff_ts
                .clone()
                .chain(&store)
                .take_while(|tipset| tipset.epoch() >= diff_limit),
        );
        while stream.try_next().await?.is_some() {}
        stream.into_seen()
    } else {
        CidHashSet::default()
    };

    let output_path =
        build_output_path(network.to_string(), genesis.timestamp(), epoch, output_path);

    let writer = tokio::fs::File::create(&output_path)
        .await
        .context(format!(
            "unable to create a snapshot - is the output path '{}' correct?",
            output_path.to_str().unwrap_or_default()
        ))?;

    info!(
        "exporting snapshot at location: {}",
        output_path.to_str().unwrap_or_default()
    );

    let pb = indicatif::ProgressBar::new_spinner().with_style(
        indicatif::ProgressStyle::with_template(
            "{spinner} exported {total_bytes} with {binary_bytes_per_sec} in {elapsed}",
        )
        .expect("indicatif template must be valid"),
    );
    pb.enable_steady_tick(std::time::Duration::from_secs_f32(0.1));
    let writer = pb.wrap_async_write(writer);

    crate::chain::export::<Sha256>(store, &ts, depth, writer, seen, true).await?;

    Ok(())
}

#[derive(Debug)]
struct ArchiveInfo {
    variant: String,
    network: String,
    epoch: ChainEpoch,
    tipsets: ChainEpoch,
    messages: ChainEpoch,
}

impl std::fmt::Display for ArchiveInfo {
    fn fmt(&self, f: &mut std::fmt::Formatter) -> std::fmt::Result {
        writeln!(f, "CAR format:    {}", self.variant)?;
        writeln!(f, "Network:       {}", self.network)?;
        writeln!(f, "Epoch:         {}", self.epoch)?;
        writeln!(f, "State-roots:   {}", self.epoch - self.tipsets + 1)?;
        write!(f, "Messages sets: {}", self.epoch - self.messages + 1)?;
        Ok(())
    }
}

impl ArchiveInfo {
    // Scan a CAR archive to identify which network it belongs to and how many
    // tipsets/messages are available. Progress is rendered to stdout.
    fn from_store(store: AnyCar<impl RandomAccessFileReader>) -> anyhow::Result<Self> {
        Self::from_store_with(store, true)
    }

    // Scan a CAR archive to identify which network it belongs to and how many
    // tipsets/messages are available. Progress is optionally rendered to
    // stdout.
    fn from_store_with(
        store: AnyCar<impl RandomAccessFileReader>,
        progress: bool,
    ) -> anyhow::Result<Self> {
        let root = store.heaviest_tipset()?;
        let root_epoch = root.epoch();

        let tipsets = root.clone().chain(&store);

        let windowed = (std::iter::once(root).chain(tipsets)).tuple_windows();

        let mut network: String = "unknown".into();
        let mut lowest_stateroot_epoch = root_epoch;
        let mut lowest_message_epoch = root_epoch;

        let iter = if progress {
            itertools::Either::Left(windowed.progress_count(root_epoch as u64))
        } else {
            itertools::Either::Right(windowed)
        };

        for (parent, tipset) in iter {
            if tipset.epoch() >= parent.epoch() && parent.epoch() != root_epoch {
                bail!("Broken invariant: non-sequential epochs");
            }

            if tipset.epoch() < 0 {
                bail!("Broken invariant: tipset with negative epoch");
            }

            // Update the lowest-stateroot-epoch only if our parent also has a
            // state-root. The genesis state-root is usually available but we're
            // not interested in that.
            if lowest_stateroot_epoch == parent.epoch() && store.has(tipset.parent_state())? {
                lowest_stateroot_epoch = tipset.epoch();
            }
            if lowest_message_epoch == parent.epoch()
                && store.has(tipset.min_ticket_block().messages())?
            {
                lowest_message_epoch = tipset.epoch();
            }

            if tipset.epoch() == 0 {
                if tipset.min_ticket_block().cid() == &*calibnet::GENESIS_CID {
                    network = "calibnet".into();
                } else if tipset.min_ticket_block().cid() == &*mainnet::GENESIS_CID {
                    network = "mainnet".into();
                }
            }

            // If we've already found the lowest-stateroot-epoch and
            // lowest-message-epoch then we can skip scanning the rest of the
            // archive when we find a checkpoint.
            let may_skip =
                lowest_stateroot_epoch != tipset.epoch() && lowest_message_epoch != tipset.epoch();
            if may_skip {
                let genesis_block = tipset.genesis(&store)?;
                if genesis_block.cid() == &*calibnet::GENESIS_CID {
                    network = "calibnet".into();
                } else if genesis_block.cid() == &*mainnet::GENESIS_CID {
                    network = "mainnet".into();
                }
                break;
            }
        }

        Ok(ArchiveInfo {
            variant: store.variant().to_string(),
            network,
            epoch: root_epoch,
            tipsets: lowest_stateroot_epoch,
            messages: lowest_message_epoch,
        })
    }
}

// Print a mapping of epochs to block headers in yaml format. This mapping can
// be used by Forest to quickly identify tipsets.
fn print_checkpoints(snapshot_files: Vec<PathBuf>) -> anyhow::Result<()> {
    let store = ManyCar::try_from(snapshot_files).context("couldn't read input CAR file")?;
    let root = store.heaviest_tipset()?;

    let genesis = root.genesis(&store)?;
    let chain_name =
        NetworkChain::from_genesis(genesis.cid()).ok_or(anyhow!("Unrecognisable genesis block"))?;

    println!("{}:", chain_name);
    for (epoch, cid) in list_checkpoints(store, root) {
        println!("  {}: {}", epoch, cid);
    }
    Ok(())
}

fn list_checkpoints(
    db: impl Blockstore,
    root: Tipset,
) -> impl Iterator<Item = (ChainEpoch, cid::Cid)> {
    let interval = EPOCHS_IN_DAY * 30;
    let mut target_epoch = root.epoch() - root.epoch() % interval;
    root.chain(db).filter_map(move |tipset| {
        if tipset.epoch() <= target_epoch && tipset.epoch() != 0 {
            target_epoch -= interval;
            Some((tipset.epoch(), *tipset.min_ticket_block().cid()))
        } else {
            None
        }
    })
}

#[cfg(test)]
mod tests {
    use super::*;
    use async_compression::tokio::bufread::ZstdDecoder;
    use fvm_ipld_car::CarReader;
    use tempfile::TempDir;
    use tokio::io::BufReader;
    use tokio_util::compat::TokioAsyncReadCompatExt;

    #[test]
    fn archive_info_calibnet() {
        let info = ArchiveInfo::from_store_with(
            AnyCar::try_from(calibnet::DEFAULT_GENESIS).unwrap(),
            false,
        )
        .unwrap();
        assert_eq!(info.network, "calibnet");
        assert_eq!(info.epoch, 0);
    }

    #[test]
    fn archive_info_mainnet() {
        let info = ArchiveInfo::from_store_with(
            AnyCar::try_from(mainnet::DEFAULT_GENESIS).unwrap(),
            false,
        )
        .unwrap();
        assert_eq!(info.network, "mainnet");
        assert_eq!(info.epoch, 0);
    }

    fn genesis_timestamp(genesis_car: &'static [u8]) -> u64 {
        let db = crate::db::car::PlainCar::try_from(genesis_car).unwrap();
        let ts = db.heaviest_tipset().unwrap();
        ts.genesis(&db).unwrap().timestamp()
    }

    #[tokio::test]
    async fn export() {
        let output_path = TempDir::new().unwrap();
        let store = AnyCar::try_from(calibnet::DEFAULT_GENESIS).unwrap();
        let heaviest_tipset = store.heaviest_tipset().unwrap();
        do_export(
            store,
            heaviest_tipset,
            output_path.path().into(),
            Some(0),
            1,
            None,
            None,
        )
        .await
        .unwrap();
        let file = tokio::fs::File::open(build_output_path(
            NetworkChain::Calibnet.to_string(),
            genesis_timestamp(calibnet::DEFAULT_GENESIS),
            0,
            output_path.path().into(),
        ))
        .await
        .unwrap();
        let file = BufReader::new(file);
        CarReader::new(ZstdDecoder::new(file).compat())
            .await
            .unwrap();
=======
            Self::Info { .. } => bail_moved_cmd("archive info", "forest-tool archive info"),
            Self::Export { .. } => bail_moved_cmd("archive export", "forest-tool archive export"),
            Self::Checkpoints { .. } => {
                bail_moved_cmd("archive checkpoints", "forest-tool archive checkpoints")
            }
        }
>>>>>>> 62df2d8d
    }
}<|MERGE_RESOLUTION|>--- conflicted
+++ resolved
@@ -26,24 +26,9 @@
 //!
 //! Additional reading: [`crate::db::car::plain`]
 
-<<<<<<< HEAD
-use crate::blocks::Tipset;
-use crate::chain::{
-    index::{ChainIndex, ResolveNullTipset},
-    ChainEpochDelta,
-};
-use crate::cli_shared::{snapshot, snapshot::TrustedVendor};
-use crate::db::car::{AnyCar, ManyCar, RandomAccessFileReader};
-use crate::ipld::{stream_graph, CidHashSet};
-use crate::networks::{calibnet, mainnet, ChainConfig, NetworkChain};
-use crate::shim::clock::{ChainEpoch, EPOCHS_IN_DAY, EPOCH_DURATION_SECONDS};
-use anyhow::{anyhow, bail, Context as _};
-use chrono::NaiveDateTime;
-=======
 use crate::chain::ChainEpochDelta;
 use crate::shim::clock::ChainEpoch;
 use crate::utils::bail_moved_cmd;
->>>>>>> 62df2d8d
 use clap::Subcommand;
 use std::path::PathBuf;
 
@@ -81,355 +66,11 @@
 impl ArchiveCommands {
     pub async fn run(self) -> anyhow::Result<()> {
         match self {
-<<<<<<< HEAD
-            Self::Info { snapshot } => {
-                println!("{}", ArchiveInfo::from_store(AnyCar::try_from(snapshot)?)?);
-                Ok(())
-            }
-            Self::Export {
-                snapshot_files,
-                output_path,
-                epoch,
-                depth,
-                diff,
-                diff_depth,
-            } => {
-                let store = ManyCar::try_from(snapshot_files)?;
-                let heaviest_tipset = store.heaviest_tipset()?;
-                do_export(
-                    store,
-                    heaviest_tipset,
-                    output_path,
-                    epoch,
-                    depth,
-                    diff,
-                    diff_depth,
-                )
-                .await
-            }
-            Self::Checkpoints {
-                snapshot_files: snapshot,
-            } => print_checkpoints(snapshot),
-        }
-    }
-}
-
-// This does nothing if the output path is a file. If it is a directory - it produces the following:
-// `./forest_snapshot_{chain}_{year}-{month}-{day}_height_{epoch}.car.zst`.
-fn build_output_path(
-    chain: String,
-    genesis_timestamp: u64,
-    epoch: ChainEpoch,
-    output_path: PathBuf,
-) -> PathBuf {
-    match output_path.is_dir() {
-        true => output_path.join(snapshot::filename(
-            TrustedVendor::Forest,
-            chain,
-            NaiveDateTime::from_timestamp_opt(
-                genesis_timestamp as i64 + epoch * EPOCH_DURATION_SECONDS,
-                0,
-            )
-            .unwrap_or_default()
-            .into(),
-            epoch,
-            true,
-        )),
-        false => output_path.clone(),
-    }
-}
-
-async fn do_export(
-    store: impl Blockstore + Send + Sync + 'static,
-    root: Tipset,
-    output_path: PathBuf,
-    epoch_option: Option<ChainEpoch>,
-    depth: ChainEpochDelta,
-    diff: Option<ChainEpoch>,
-    diff_depth: Option<ChainEpochDelta>,
-) -> anyhow::Result<()> {
-    let ts = Arc::new(root);
-
-    let genesis = ts.genesis(&store)?;
-    let network = NetworkChain::from_genesis_or_devnet_placeholder(genesis.cid());
-
-    let epoch = epoch_option.unwrap_or(ts.epoch());
-
-    let finality = ChainConfig::from_chain(&network)
-        .policy
-        .chain_finality
-        .min(epoch);
-    if depth < finality {
-        bail!("For {}, depth has to be at least {}.", network, finality);
-    }
-
-    info!("looking up a tipset by epoch: {}", epoch);
-
-    let index = ChainIndex::new(&store);
-
-    let ts = index
-        .tipset_by_height(epoch, ts, ResolveNullTipset::TakeOlder)
-        .context("unable to get a tipset at given height")?;
-
-    let seen = if let Some(diff) = diff {
-        let diff_ts: Arc<Tipset> = index
-            .tipset_by_height(diff, ts.clone(), ResolveNullTipset::TakeOlder)
-            .context("diff epoch must be smaller than target epoch")?;
-        let diff_ts: &Tipset = &diff_ts;
-        let diff_limit = diff_depth.map(|depth| diff_ts.epoch() - depth).unwrap_or(0);
-        let mut stream = stream_graph(
-            &store,
-            diff_ts
-                .clone()
-                .chain(&store)
-                .take_while(|tipset| tipset.epoch() >= diff_limit),
-        );
-        while stream.try_next().await?.is_some() {}
-        stream.into_seen()
-    } else {
-        CidHashSet::default()
-    };
-
-    let output_path =
-        build_output_path(network.to_string(), genesis.timestamp(), epoch, output_path);
-
-    let writer = tokio::fs::File::create(&output_path)
-        .await
-        .context(format!(
-            "unable to create a snapshot - is the output path '{}' correct?",
-            output_path.to_str().unwrap_or_default()
-        ))?;
-
-    info!(
-        "exporting snapshot at location: {}",
-        output_path.to_str().unwrap_or_default()
-    );
-
-    let pb = indicatif::ProgressBar::new_spinner().with_style(
-        indicatif::ProgressStyle::with_template(
-            "{spinner} exported {total_bytes} with {binary_bytes_per_sec} in {elapsed}",
-        )
-        .expect("indicatif template must be valid"),
-    );
-    pb.enable_steady_tick(std::time::Duration::from_secs_f32(0.1));
-    let writer = pb.wrap_async_write(writer);
-
-    crate::chain::export::<Sha256>(store, &ts, depth, writer, seen, true).await?;
-
-    Ok(())
-}
-
-#[derive(Debug)]
-struct ArchiveInfo {
-    variant: String,
-    network: String,
-    epoch: ChainEpoch,
-    tipsets: ChainEpoch,
-    messages: ChainEpoch,
-}
-
-impl std::fmt::Display for ArchiveInfo {
-    fn fmt(&self, f: &mut std::fmt::Formatter) -> std::fmt::Result {
-        writeln!(f, "CAR format:    {}", self.variant)?;
-        writeln!(f, "Network:       {}", self.network)?;
-        writeln!(f, "Epoch:         {}", self.epoch)?;
-        writeln!(f, "State-roots:   {}", self.epoch - self.tipsets + 1)?;
-        write!(f, "Messages sets: {}", self.epoch - self.messages + 1)?;
-        Ok(())
-    }
-}
-
-impl ArchiveInfo {
-    // Scan a CAR archive to identify which network it belongs to and how many
-    // tipsets/messages are available. Progress is rendered to stdout.
-    fn from_store(store: AnyCar<impl RandomAccessFileReader>) -> anyhow::Result<Self> {
-        Self::from_store_with(store, true)
-    }
-
-    // Scan a CAR archive to identify which network it belongs to and how many
-    // tipsets/messages are available. Progress is optionally rendered to
-    // stdout.
-    fn from_store_with(
-        store: AnyCar<impl RandomAccessFileReader>,
-        progress: bool,
-    ) -> anyhow::Result<Self> {
-        let root = store.heaviest_tipset()?;
-        let root_epoch = root.epoch();
-
-        let tipsets = root.clone().chain(&store);
-
-        let windowed = (std::iter::once(root).chain(tipsets)).tuple_windows();
-
-        let mut network: String = "unknown".into();
-        let mut lowest_stateroot_epoch = root_epoch;
-        let mut lowest_message_epoch = root_epoch;
-
-        let iter = if progress {
-            itertools::Either::Left(windowed.progress_count(root_epoch as u64))
-        } else {
-            itertools::Either::Right(windowed)
-        };
-
-        for (parent, tipset) in iter {
-            if tipset.epoch() >= parent.epoch() && parent.epoch() != root_epoch {
-                bail!("Broken invariant: non-sequential epochs");
-            }
-
-            if tipset.epoch() < 0 {
-                bail!("Broken invariant: tipset with negative epoch");
-            }
-
-            // Update the lowest-stateroot-epoch only if our parent also has a
-            // state-root. The genesis state-root is usually available but we're
-            // not interested in that.
-            if lowest_stateroot_epoch == parent.epoch() && store.has(tipset.parent_state())? {
-                lowest_stateroot_epoch = tipset.epoch();
-            }
-            if lowest_message_epoch == parent.epoch()
-                && store.has(tipset.min_ticket_block().messages())?
-            {
-                lowest_message_epoch = tipset.epoch();
-            }
-
-            if tipset.epoch() == 0 {
-                if tipset.min_ticket_block().cid() == &*calibnet::GENESIS_CID {
-                    network = "calibnet".into();
-                } else if tipset.min_ticket_block().cid() == &*mainnet::GENESIS_CID {
-                    network = "mainnet".into();
-                }
-            }
-
-            // If we've already found the lowest-stateroot-epoch and
-            // lowest-message-epoch then we can skip scanning the rest of the
-            // archive when we find a checkpoint.
-            let may_skip =
-                lowest_stateroot_epoch != tipset.epoch() && lowest_message_epoch != tipset.epoch();
-            if may_skip {
-                let genesis_block = tipset.genesis(&store)?;
-                if genesis_block.cid() == &*calibnet::GENESIS_CID {
-                    network = "calibnet".into();
-                } else if genesis_block.cid() == &*mainnet::GENESIS_CID {
-                    network = "mainnet".into();
-                }
-                break;
-            }
-        }
-
-        Ok(ArchiveInfo {
-            variant: store.variant().to_string(),
-            network,
-            epoch: root_epoch,
-            tipsets: lowest_stateroot_epoch,
-            messages: lowest_message_epoch,
-        })
-    }
-}
-
-// Print a mapping of epochs to block headers in yaml format. This mapping can
-// be used by Forest to quickly identify tipsets.
-fn print_checkpoints(snapshot_files: Vec<PathBuf>) -> anyhow::Result<()> {
-    let store = ManyCar::try_from(snapshot_files).context("couldn't read input CAR file")?;
-    let root = store.heaviest_tipset()?;
-
-    let genesis = root.genesis(&store)?;
-    let chain_name =
-        NetworkChain::from_genesis(genesis.cid()).ok_or(anyhow!("Unrecognisable genesis block"))?;
-
-    println!("{}:", chain_name);
-    for (epoch, cid) in list_checkpoints(store, root) {
-        println!("  {}: {}", epoch, cid);
-    }
-    Ok(())
-}
-
-fn list_checkpoints(
-    db: impl Blockstore,
-    root: Tipset,
-) -> impl Iterator<Item = (ChainEpoch, cid::Cid)> {
-    let interval = EPOCHS_IN_DAY * 30;
-    let mut target_epoch = root.epoch() - root.epoch() % interval;
-    root.chain(db).filter_map(move |tipset| {
-        if tipset.epoch() <= target_epoch && tipset.epoch() != 0 {
-            target_epoch -= interval;
-            Some((tipset.epoch(), *tipset.min_ticket_block().cid()))
-        } else {
-            None
-        }
-    })
-}
-
-#[cfg(test)]
-mod tests {
-    use super::*;
-    use async_compression::tokio::bufread::ZstdDecoder;
-    use fvm_ipld_car::CarReader;
-    use tempfile::TempDir;
-    use tokio::io::BufReader;
-    use tokio_util::compat::TokioAsyncReadCompatExt;
-
-    #[test]
-    fn archive_info_calibnet() {
-        let info = ArchiveInfo::from_store_with(
-            AnyCar::try_from(calibnet::DEFAULT_GENESIS).unwrap(),
-            false,
-        )
-        .unwrap();
-        assert_eq!(info.network, "calibnet");
-        assert_eq!(info.epoch, 0);
-    }
-
-    #[test]
-    fn archive_info_mainnet() {
-        let info = ArchiveInfo::from_store_with(
-            AnyCar::try_from(mainnet::DEFAULT_GENESIS).unwrap(),
-            false,
-        )
-        .unwrap();
-        assert_eq!(info.network, "mainnet");
-        assert_eq!(info.epoch, 0);
-    }
-
-    fn genesis_timestamp(genesis_car: &'static [u8]) -> u64 {
-        let db = crate::db::car::PlainCar::try_from(genesis_car).unwrap();
-        let ts = db.heaviest_tipset().unwrap();
-        ts.genesis(&db).unwrap().timestamp()
-    }
-
-    #[tokio::test]
-    async fn export() {
-        let output_path = TempDir::new().unwrap();
-        let store = AnyCar::try_from(calibnet::DEFAULT_GENESIS).unwrap();
-        let heaviest_tipset = store.heaviest_tipset().unwrap();
-        do_export(
-            store,
-            heaviest_tipset,
-            output_path.path().into(),
-            Some(0),
-            1,
-            None,
-            None,
-        )
-        .await
-        .unwrap();
-        let file = tokio::fs::File::open(build_output_path(
-            NetworkChain::Calibnet.to_string(),
-            genesis_timestamp(calibnet::DEFAULT_GENESIS),
-            0,
-            output_path.path().into(),
-        ))
-        .await
-        .unwrap();
-        let file = BufReader::new(file);
-        CarReader::new(ZstdDecoder::new(file).compat())
-            .await
-            .unwrap();
-=======
             Self::Info { .. } => bail_moved_cmd("archive info", "forest-tool archive info"),
             Self::Export { .. } => bail_moved_cmd("archive export", "forest-tool archive export"),
             Self::Checkpoints { .. } => {
                 bail_moved_cmd("archive checkpoints", "forest-tool archive checkpoints")
             }
         }
->>>>>>> 62df2d8d
     }
 }