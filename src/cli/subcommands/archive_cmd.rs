// Copyright 2019-2023 ChainSafe Systems
// SPDX-License-Identifier: Apache-2.0, MIT

//! Archives are key-value pairs encoded as
//! [CAR files](https://ipld.io/specs/transport/car/carv1/). The key-value pairs
//! represent a directed, acyclic graph (DAG). This graph is often a subset of a larger
//! graph and references to missing keys are common.
//!
//! Each graph contains blocks, messages, state trees, and miscellaneous data
//! such as compiled `WASM` code. The amount of data differs greatly in different
//! kinds of archives. While there are no fixed definitions, there are three
//! common kind of archives:
//! - A full archive contains a complete graph with no missing nodes. These
//!   archives are large (14 TiB for Filecoin's mainnet) and only used in special
//!   situations.
//! - A lite-archive typically has roughly 3 million blocks, 2000 complete sets of
//!   state-roots, and 2000 sets of messages. These archives usually take up
//!   roughly 100 GiB.
//! - A diff-archive contains the subset of nodes that are _not_ shared by two
//!   other archives. These archives are much smaller but can rarely be used on
//!   their own. They are typically merged with other archives before use.
//!
//! The sub-commands in this module manipulate archive files without needing a
//! running Forest-daemon or a separate database. Operations are carried out
//! directly on CAR files.
//!
//! Additional reading: [`crate::db::car::plain`]

use crate::blocks::{Tipset, TipsetKeys};
use crate::chain::index::{ChainIndex, ResolveNullTipset};
use crate::chain::ChainEpochDelta;
use crate::cli_shared::{snapshot, snapshot::TrustedVendor};
use crate::db::car::AnyCar;
use crate::networks::{calibnet, mainnet, ChainConfig, NetworkChain};
use crate::shim::clock::{ChainEpoch, EPOCHS_IN_DAY};
use anyhow::{bail, Context as _};
use chrono::Utc;
use clap::Subcommand;
use fvm_ipld_blockstore::Blockstore;
use indicatif::ProgressIterator;
use itertools::Itertools;
use sha2::Sha256;
use std::io::{self, Read, Seek};
use std::path::PathBuf;
use std::sync::Arc;
use tokio_util::compat::TokioAsyncReadCompatExt;
use tracing::info;

#[derive(Debug, Subcommand)]
pub enum ArchiveCommands {
    /// Show basic information about an archive.
    Info {
        /// Path to an uncompressed archive (CAR)
        snapshot: PathBuf,
    },
    /// Trim a snapshot of the chain and write it to `<output_path>`
    Export {
        /// Snapshot input path. Currently supports only `.car` file format.
        #[arg(index = 1)]
        input_path: PathBuf,
        /// Snapshot output filename or directory. Defaults to
        /// `./forest_snapshot_{chain}_{year}-{month}-{day}_height_{epoch}.car.zst`.
        #[arg(short, long, default_value = ".", verbatim_doc_comment)]
        output_path: PathBuf,
        /// Latest epoch that has to be exported for this snapshot, the upper bound. This value
        /// cannot be greater than the latest epoch available in the input snapshot.
        #[arg(short, long)]
        epoch: Option<ChainEpoch>,
        /// How many state-roots to include. Lower limit is 900 for `calibnet` and `mainnet`.
        #[arg(short, long, default_value_t = 2000)]
        depth: ChainEpochDelta,
    },
    /// Print block headers at 30 day interval for a snapshot file
    Checkpoints {
        /// Path to snapshot file.
        snapshot: PathBuf,
    },
}

impl ArchiveCommands {
    pub async fn run(self) -> anyhow::Result<()> {
        match self {
            Self::Info { snapshot } => {
                println!("{}", ArchiveInfo::from_file(snapshot)?);
                Ok(())
            }
            Self::Export {
                input_path,
                output_path,
                epoch,
                depth,
            } => {
                info!(
                    "indexing a car-backed store using snapshot: {}",
                    input_path.to_str().unwrap_or_default()
                );

                let reader = move || std::fs::File::open(&input_path);

                do_export(reader, output_path, epoch, depth).await
            }
            Self::Checkpoints { snapshot } => print_checkpoints(snapshot),
        }
    }
}

// This does nothing if the output path is a file. If it is a directory - it produces the following:
// `./forest_snapshot_{chain}_{year}-{month}-{day}_height_{epoch}.car.zst`.
fn build_output_path(chain: String, epoch: ChainEpoch, output_path: PathBuf) -> PathBuf {
    match output_path.is_dir() {
        true => output_path.join(snapshot::filename(
            TrustedVendor::Forest,
            chain,
            Utc::now().date_naive(),
            epoch,
        )),
        false => output_path.clone(),
    }
}

async fn do_export<ReaderT: Read + Seek + Send + Sync>(
    reader: impl Fn() -> io::Result<ReaderT> + Clone + 'static,
    output_path: PathBuf,
    epoch_option: Option<ChainEpoch>,
    depth: ChainEpochDelta,
) -> anyhow::Result<()> {
    let store = Arc::new(AnyCar::new(reader).context("couldn't read input CAR file")?);

    let index = ChainIndex::new(store.clone());
    let ts = index.load_tipset(&TipsetKeys::new(store.roots()))?;

    let genesis = ts.genesis(&store)?;
    let network = if genesis.cid() == &*calibnet::GENESIS_CID {
        NetworkChain::Calibnet
    } else if genesis.cid() == &*mainnet::GENESIS_CID {
        NetworkChain::Mainnet
    } else {
        NetworkChain::Devnet("devnet".to_string())
    };

    let epoch = epoch_option.unwrap_or(ts.epoch());

    let finality = ChainConfig::from_chain(&network)
        .policy
        .chain_finality
        .min(epoch);
    if depth < finality {
        bail!("For {}, depth has to be at least {}.", network, finality);
    }

    info!("looking up a tipset by epoch: {}", epoch);

    let ts = index
        .tipset_by_height(epoch, ts, ResolveNullTipset::TakeOlder)
        .context("unable to get a tipset at given height")?;

    let output_path = build_output_path(network.to_string(), epoch, output_path);

    let writer = tokio::fs::File::create(&output_path)
        .await
        .context(format!(
            "unable to create a snapshot - is the output path '{}' correct?",
            output_path.to_str().unwrap_or_default()
        ))?;

    info!(
        "exporting snapshot at location: {}",
        output_path.to_str().unwrap_or_default()
    );

    crate::chain::export::<_, Sha256>(store, &ts, depth, writer.compat(), true, true).await?;

    Ok(())
}

#[derive(Debug)]
struct ArchiveInfo {
    variant: String,
    network: String,
    epoch: ChainEpoch,
    tipsets: ChainEpoch,
    messages: ChainEpoch,
}

impl std::fmt::Display for ArchiveInfo {
    fn fmt(&self, f: &mut std::fmt::Formatter) -> std::fmt::Result {
        writeln!(f, "CAR format:    {}", self.variant)?;
        writeln!(f, "Network:       {}", self.network)?;
        writeln!(f, "Epoch:         {}", self.epoch)?;
        writeln!(f, "State-roots:   {}", self.epoch - self.tipsets + 1)?;
        write!(f, "Messages sets: {}", self.epoch - self.messages + 1)?;
        Ok(())
    }
}

impl ArchiveInfo {
    // Scan a CAR file to identify which network it belongs to and how many
    // tipsets/messages are available. Progress is rendered to stdout.
    fn from_file(path: PathBuf) -> anyhow::Result<Self> {
        Self::from_reader(move || std::fs::File::open(&path))
    }

    // Scan a CAR archive to identify which network it belongs to and how many
    // tipsets/messages are available. Progress is rendered to stdout.
    fn from_reader<ReaderT: Read + Seek>(
        reader: impl Fn() -> io::Result<ReaderT> + Clone + 'static,
    ) -> anyhow::Result<Self> {
        Self::from_reader_with(reader, true)
    }

    // Scan a CAR archive to identify which network it belongs to and how many
    // tipsets/messages are available. Progress is optionally rendered to
    // stdout.
    fn from_reader_with<ReaderT: Read + Seek>(
        reader: impl Fn() -> io::Result<ReaderT> + Clone + 'static,
        progress: bool,
    ) -> anyhow::Result<Self> {
        let store = AnyCar::new(reader)?;

        let root = Tipset::load_required(&store, &TipsetKeys::new(store.roots()))?;
        let root_epoch = root.epoch();

        let tipsets = root.clone().chain(&store);

        let windowed = (std::iter::once(root).chain(tipsets)).tuple_windows();

        let mut network: String = "unknown".into();
        let mut lowest_stateroot_epoch = root_epoch;
        let mut lowest_message_epoch = root_epoch;

        let iter = if progress {
            itertools::Either::Left(windowed.progress_count(root_epoch as u64))
        } else {
            itertools::Either::Right(windowed)
        };

        for (parent, tipset) in iter {
            if tipset.epoch() >= parent.epoch() && parent.epoch() != root_epoch {
                bail!("Broken invariant: non-sequential epochs");
            }

            if tipset.epoch() < 0 {
                bail!("Broken invariant: tipset with negative epoch");
            }

            // Update the lowest-stateroot-epoch only if our parent also has a
            // state-root. The genesis state-root is usually available but we're
            // not interested in that.
            if lowest_stateroot_epoch == parent.epoch() && store.has(tipset.parent_state())? {
                lowest_stateroot_epoch = tipset.epoch();
            }
            if lowest_message_epoch == parent.epoch()
                && store.has(tipset.min_ticket_block().messages())?
            {
                lowest_message_epoch = tipset.epoch();
            }

            if tipset.epoch() == 0 {
                if tipset.min_ticket_block().cid() == &*calibnet::GENESIS_CID {
                    network = "calibnet".into();
                } else if tipset.min_ticket_block().cid() == &*mainnet::GENESIS_CID {
                    network = "mainnet".into();
                }
            }

            // If we've already found the lowest-stateroot-epoch and
            // lowest-message-epoch then we can skip scanning the rest of the
            // archive when we find a checkpoint.
            let may_skip =
                lowest_stateroot_epoch != tipset.epoch() && lowest_message_epoch != tipset.epoch();
            if may_skip {
<<<<<<< HEAD
                let genesis_block = tipset.genesis(&store)?;
                if genesis_block.cid() == &*calibnet::GENESIS_CID {
                    network = "calibnet".into();
                } else if genesis_block.cid() == &*mainnet::GENESIS_CID {
                    network = "mainnet".into();
=======
                match tipset.genesis(&store).ok() {
                    Some(genesis_block) => {
                        if genesis_block.cid() == &*calibnet::GENESIS_CID {
                            network = "calibnet".into();
                        } else if genesis_block.cid() == &*mainnet::GENESIS_CID {
                            network = "mainnet".into();
                        }
                        break;
                    }
                    None => {
                        break;
                    }
>>>>>>> 2716545a
                }
                break;
            }
        }

        Ok(ArchiveInfo {
            variant: store.variant().to_string(),
            network,
            epoch: root_epoch,
            tipsets: lowest_stateroot_epoch,
            messages: lowest_message_epoch,
        })
    }
}

// Print a mapping of epochs to block headers in yaml format. This mapping can
// be used by Forest to quickly identify tipsets.
fn print_checkpoints(snapshot: PathBuf) -> anyhow::Result<()> {
    let store = AnyCar::new(move || std::fs::File::open(&snapshot))
        .context("couldn't read input CAR file")?;
    let root = Tipset::load_required(&store, &TipsetKeys::new(store.roots()))?;

    let genesis = root.genesis(&store)?;
    let chain_name = if genesis.cid() == &*calibnet::GENESIS_CID {
        NetworkChain::Calibnet
    } else if genesis.cid() == &*mainnet::GENESIS_CID {
        NetworkChain::Mainnet
    } else {
        bail!("Unrecognizable genesis block");
    };

    println!("{}:", chain_name);
    for (epoch, cid) in list_checkpoints(store, root) {
        println!("  {}: {}", epoch, cid);
    }
    Ok(())
}

fn list_checkpoints(
    db: impl Blockstore,
    root: Tipset,
) -> impl Iterator<Item = (ChainEpoch, cid::Cid)> {
    let interval = EPOCHS_IN_DAY * 30;
    let mut target_epoch = root.epoch() - root.epoch() % interval;
    root.chain(db).filter_map(move |tipset| {
        if tipset.epoch() <= target_epoch && tipset.epoch() != 0 {
            target_epoch -= interval;
            Some((tipset.epoch(), *tipset.min_ticket_block().cid()))
        } else {
            None
        }
    })
}

#[cfg(test)]
mod tests {
    use super::*;
    use async_compression::tokio::bufread::ZstdDecoder;
    use fvm_ipld_car::CarReader;
    use tempfile::TempDir;
    use tokio::io::BufReader;

    #[test]
    fn archive_info_calibnet() {
        let info = ArchiveInfo::from_reader_with(
            || Ok(std::io::Cursor::new(calibnet::DEFAULT_GENESIS)),
            false,
        )
        .unwrap();
        assert_eq!(info.network, "calibnet");
        assert_eq!(info.epoch, 0);
    }

    #[test]
    fn archive_info_mainnet() {
        let info = ArchiveInfo::from_reader_with(
            || Ok(std::io::Cursor::new(mainnet::DEFAULT_GENESIS)),
            false,
        )
        .unwrap();
        assert_eq!(info.network, "mainnet");
        assert_eq!(info.epoch, 0);
    }

    #[tokio::test]
    async fn export() {
        let output_path = TempDir::new().unwrap();
        do_export(
            || Ok(std::io::Cursor::new(calibnet::DEFAULT_GENESIS)),
            output_path.path().into(),
            Some(0),
            1,
        )
        .await
        .unwrap();
        let file = tokio::fs::File::open(build_output_path(
            NetworkChain::Calibnet.to_string(),
            0,
            output_path.path().into(),
        ))
        .await
        .unwrap();
        let file = BufReader::new(file);
        CarReader::new(ZstdDecoder::new(file).compat())
            .await
            .unwrap();
    }
}<|MERGE_RESOLUTION|>--- conflicted
+++ resolved
@@ -269,26 +269,11 @@
             let may_skip =
                 lowest_stateroot_epoch != tipset.epoch() && lowest_message_epoch != tipset.epoch();
             if may_skip {
-<<<<<<< HEAD
                 let genesis_block = tipset.genesis(&store)?;
                 if genesis_block.cid() == &*calibnet::GENESIS_CID {
                     network = "calibnet".into();
                 } else if genesis_block.cid() == &*mainnet::GENESIS_CID {
                     network = "mainnet".into();
-=======
-                match tipset.genesis(&store).ok() {
-                    Some(genesis_block) => {
-                        if genesis_block.cid() == &*calibnet::GENESIS_CID {
-                            network = "calibnet".into();
-                        } else if genesis_block.cid() == &*mainnet::GENESIS_CID {
-                            network = "mainnet".into();
-                        }
-                        break;
-                    }
-                    None => {
-                        break;
-                    }
->>>>>>> 2716545a
                 }
                 break;
             }
