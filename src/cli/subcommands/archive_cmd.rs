// Copyright 2019-2023 ChainSafe Systems
// SPDX-License-Identifier: Apache-2.0, MIT

//! Archives are key-value pairs encoded as
//! [CAR files](https://ipld.io/specs/transport/car/carv1/). The key-value pairs
//! represent a directed, acyclic graph (DAG). This graph is often a subset of a larger
//! graph and references to missing keys are common.
//!
//! Each graph contains blocks, messages, state trees, and miscellaneous data
//! such as compiled `WASM` code. The amount of data differs greatly in different
//! kinds of archives. While there are no fixed definitions, there are three
//! common kind of archives:
//! - A full archive contains a complete graph with no missing nodes. These
//!   archives are large (14 TiB for Filecoin's mainnet) and only used in special
//!   situations.
//! - A lite-archive typically has roughly 3 million blocks, 2000 complete sets of
//!   state-roots, and 2000 sets of messages. These archives usually take up
//!   roughly 100 GiB.
//! - A diff-archive contains the subset of nodes that are _not_ shared by two
//!   other archives. These archives are much smaller but can rarely be used on
//!   their own. They are typically merged with other archives before use.
//!
//! The sub-commands in this module manipulate archive files without needing a
//! running Forest-daemon or a separate database. Operations are carried out
//! directly on CAR files.
//!
//! Additional reading: [`crate::db::car::plain`]

use crate::blocks::Tipset;
use crate::chain::{
    index::{ChainIndex, ResolveNullTipset},
    ChainEpochDelta,
};
use crate::cli_shared::{snapshot, snapshot::TrustedVendor};
use crate::db::car::{AnyCar, CarReader, ManyCar};
use crate::ipld::{stream_graph, CidHashSet};
use crate::networks::{calibnet, mainnet, ChainConfig, NetworkChain};
use crate::shim::clock::{ChainEpoch, EPOCHS_IN_DAY, EPOCH_DURATION_SECONDS};
use anyhow::{bail, Context as _};
use chrono::NaiveDateTime;
use clap::Subcommand;
use futures::TryStreamExt;
use fvm_ipld_blockstore::Blockstore;
use indicatif::ProgressIterator;
use itertools::Itertools;
use sha2::Sha256;
use std::path::PathBuf;
use std::sync::Arc;
use tracing::info;

#[derive(Debug, Subcommand)]
pub enum ArchiveCommands {
    /// Show basic information about an archive.
    Info {
        /// Path to an uncompressed archive (CAR)
        snapshot: PathBuf,
    },
    /// Trim a snapshot of the chain and write it to `<output_path>`
    Export {
        /// Snapshot input path. Currently supports only `.car` file format.
        #[arg(required = true)]
        snapshot_files: Vec<PathBuf>,
        /// Snapshot output filename or directory. Defaults to
        /// `./forest_snapshot_{chain}_{year}-{month}-{day}_height_{epoch}.car.zst`.
        #[arg(short, long, default_value = ".", verbatim_doc_comment)]
        output_path: PathBuf,
        /// Latest epoch that has to be exported for this snapshot, the upper bound. This value
        /// cannot be greater than the latest epoch available in the input snapshot.
        #[arg(short, long)]
        epoch: Option<ChainEpoch>,
        /// How many state-roots to include. Lower limit is 900 for `calibnet` and `mainnet`.
        #[arg(short, long, default_value_t = 2000)]
        depth: ChainEpochDelta,
        /// Do not include any values reachable from epoch-diff.
        #[arg(short, long)]
        diff: Option<ChainEpochDelta>,
    },
    /// Print block headers at 30 day interval for a snapshot file
    Checkpoints {
        /// Path to snapshot file.
        #[arg(required = true)]
        snapshot_files: Vec<PathBuf>,
    },
}

impl ArchiveCommands {
    pub async fn run(self) -> anyhow::Result<()> {
        match self {
            Self::Info { snapshot } => {
                println!("{}", ArchiveInfo::from_store(AnyCar::try_from(snapshot)?)?);
                Ok(())
            }
            Self::Export {
                snapshot_files,
                output_path,
                epoch,
                depth,
                diff,
            } => {
                let store = ManyCar::try_from(snapshot_files)?;

                do_export(
                    &store,
                    store.heaviest_tipset()?,
                    output_path,
                    epoch,
                    depth,
                    diff,
                )
                .await
            }
            Self::Checkpoints {
                snapshot_files: snapshot,
            } => print_checkpoints(snapshot),
        }
    }
}

// This does nothing if the output path is a file. If it is a directory - it produces the following:
// `./forest_snapshot_{chain}_{year}-{month}-{day}_height_{epoch}.car.zst`.
fn build_output_path(
    chain: String,
    genesis_timestamp: u64,
    epoch: ChainEpoch,
    output_path: PathBuf,
) -> PathBuf {
    match output_path.is_dir() {
        true => output_path.join(snapshot::filename(
            TrustedVendor::Forest,
            chain,
            NaiveDateTime::from_timestamp_opt(
                genesis_timestamp as i64 + epoch * EPOCH_DURATION_SECONDS,
                0,
            )
            .unwrap_or_default()
            .into(),
            epoch,
            true,
        )),
        false => output_path.clone(),
    }
}

async fn do_export(
    store: impl Blockstore,
    root: Tipset,
    output_path: PathBuf,
    epoch_option: Option<ChainEpoch>,
    depth: ChainEpochDelta,
    diff: Option<ChainEpochDelta>,
) -> anyhow::Result<()> {
<<<<<<< HEAD
    let store = Arc::new(AnyCar::new(reader).context("couldn't read input CAR file")?);

    let index = ChainIndex::new(store.clone());
    let ts = index.load_tipset(&TipsetKeys::new(store.roots().into()))?;
=======
    let ts = Arc::new(root);
>>>>>>> 6110b7cc

    let genesis = ts.genesis(&store)?;
    let network = if genesis.cid() == &*calibnet::GENESIS_CID {
        NetworkChain::Calibnet
    } else if genesis.cid() == &*mainnet::GENESIS_CID {
        NetworkChain::Mainnet
    } else {
        NetworkChain::Devnet("devnet".to_string())
    };

    let epoch = epoch_option.unwrap_or(ts.epoch());

    let finality = ChainConfig::from_chain(&network)
        .policy
        .chain_finality
        .min(epoch);
    if depth < finality {
        bail!("For {}, depth has to be at least {}.", network, finality);
    }

    info!("looking up a tipset by epoch: {}", epoch);

    let index = ChainIndex::new(&store);

    let ts = index
        .tipset_by_height(epoch, ts, ResolveNullTipset::TakeOlder)
        .context("unable to get a tipset at given height")?;

    let seen = if let Some(diff) = diff {
        let diff_ts: Arc<Tipset> = index
            .tipset_by_height(diff, ts.clone(), ResolveNullTipset::TakeOlder)
            .context("diff epoch must be smaller than target epoch")?;
        let diff_ts: &Tipset = &diff_ts;
        let mut stream = stream_graph(&store, diff_ts.clone().chain(&store));
        while stream.try_next().await?.is_some() {}
        stream.into_seen()
    } else {
        CidHashSet::default()
    };

    let output_path =
        build_output_path(network.to_string(), genesis.timestamp(), epoch, output_path);

    let writer = tokio::fs::File::create(&output_path)
        .await
        .context(format!(
            "unable to create a snapshot - is the output path '{}' correct?",
            output_path.to_str().unwrap_or_default()
        ))?;

    info!(
        "exporting snapshot at location: {}",
        output_path.to_str().unwrap_or_default()
    );

    crate::chain::export::<Sha256>(store, &ts, depth, writer, seen, true).await?;

    Ok(())
}

#[derive(Debug)]
struct ArchiveInfo {
    variant: String,
    network: String,
    epoch: ChainEpoch,
    tipsets: ChainEpoch,
    messages: ChainEpoch,
}

impl std::fmt::Display for ArchiveInfo {
    fn fmt(&self, f: &mut std::fmt::Formatter) -> std::fmt::Result {
        writeln!(f, "CAR format:    {}", self.variant)?;
        writeln!(f, "Network:       {}", self.network)?;
        writeln!(f, "Epoch:         {}", self.epoch)?;
        writeln!(f, "State-roots:   {}", self.epoch - self.tipsets + 1)?;
        write!(f, "Messages sets: {}", self.epoch - self.messages + 1)?;
        Ok(())
    }
}

impl ArchiveInfo {
    // Scan a CAR archive to identify which network it belongs to and how many
    // tipsets/messages are available. Progress is rendered to stdout.
    fn from_store(store: AnyCar<impl CarReader>) -> anyhow::Result<Self> {
        Self::from_store_with(store, true)
    }

    // Scan a CAR archive to identify which network it belongs to and how many
    // tipsets/messages are available. Progress is optionally rendered to
    // stdout.
<<<<<<< HEAD
    fn from_reader_with<ReaderT: Read + Seek>(
        reader: impl Fn() -> io::Result<ReaderT> + Clone + 'static,
        progress: bool,
    ) -> anyhow::Result<Self> {
        let store = AnyCar::new(reader)?;

        let root = Tipset::load_required(&store, &TipsetKeys::new(store.roots().into()))?;
=======
    fn from_store_with(store: AnyCar<impl CarReader>, progress: bool) -> anyhow::Result<Self> {
        let root = store.heaviest_tipset()?;
>>>>>>> 6110b7cc
        let root_epoch = root.epoch();

        let tipsets = root.clone().chain(&store);

        let windowed = (std::iter::once(root).chain(tipsets)).tuple_windows();

        let mut network: String = "unknown".into();
        let mut lowest_stateroot_epoch = root_epoch;
        let mut lowest_message_epoch = root_epoch;

        let iter = if progress {
            itertools::Either::Left(windowed.progress_count(root_epoch as u64))
        } else {
            itertools::Either::Right(windowed)
        };

        for (parent, tipset) in iter {
            if tipset.epoch() >= parent.epoch() && parent.epoch() != root_epoch {
                bail!("Broken invariant: non-sequential epochs");
            }

            if tipset.epoch() < 0 {
                bail!("Broken invariant: tipset with negative epoch");
            }

            // Update the lowest-stateroot-epoch only if our parent also has a
            // state-root. The genesis state-root is usually available but we're
            // not interested in that.
            if lowest_stateroot_epoch == parent.epoch() && store.has(tipset.parent_state())? {
                lowest_stateroot_epoch = tipset.epoch();
            }
            if lowest_message_epoch == parent.epoch()
                && store.has(tipset.min_ticket_block().messages())?
            {
                lowest_message_epoch = tipset.epoch();
            }

            if tipset.epoch() == 0 {
                if tipset.min_ticket_block().cid() == &*calibnet::GENESIS_CID {
                    network = "calibnet".into();
                } else if tipset.min_ticket_block().cid() == &*mainnet::GENESIS_CID {
                    network = "mainnet".into();
                }
            }

            // If we've already found the lowest-stateroot-epoch and
            // lowest-message-epoch then we can skip scanning the rest of the
            // archive when we find a checkpoint.
            let may_skip =
                lowest_stateroot_epoch != tipset.epoch() && lowest_message_epoch != tipset.epoch();
            if may_skip {
                let genesis_block = tipset.genesis(&store)?;
                if genesis_block.cid() == &*calibnet::GENESIS_CID {
                    network = "calibnet".into();
                } else if genesis_block.cid() == &*mainnet::GENESIS_CID {
                    network = "mainnet".into();
                }
                break;
            }
        }

        Ok(ArchiveInfo {
            variant: store.variant().to_string(),
            network,
            epoch: root_epoch,
            tipsets: lowest_stateroot_epoch,
            messages: lowest_message_epoch,
        })
    }
}

// Print a mapping of epochs to block headers in yaml format. This mapping can
// be used by Forest to quickly identify tipsets.
<<<<<<< HEAD
fn print_checkpoints(snapshot: PathBuf) -> anyhow::Result<()> {
    let store = AnyCar::new(move || std::fs::File::open(&snapshot))
        .context("couldn't read input CAR file")?;
    let root = Tipset::load_required(&store, &TipsetKeys::new(store.roots().into()))?;
=======
fn print_checkpoints(snapshot_files: Vec<PathBuf>) -> anyhow::Result<()> {
    let store = ManyCar::try_from(snapshot_files).context("couldn't read input CAR file")?;
    let root = store.heaviest_tipset()?;
>>>>>>> 6110b7cc

    let genesis = root.genesis(&store)?;
    let chain_name = if genesis.cid() == &*calibnet::GENESIS_CID {
        NetworkChain::Calibnet
    } else if genesis.cid() == &*mainnet::GENESIS_CID {
        NetworkChain::Mainnet
    } else {
        bail!("Unrecognizable genesis block");
    };

    println!("{}:", chain_name);
    for (epoch, cid) in list_checkpoints(store, root) {
        println!("  {}: {}", epoch, cid);
    }
    Ok(())
}

fn list_checkpoints(
    db: impl Blockstore,
    root: Tipset,
) -> impl Iterator<Item = (ChainEpoch, cid::Cid)> {
    let interval = EPOCHS_IN_DAY * 30;
    let mut target_epoch = root.epoch() - root.epoch() % interval;
    root.chain(db).filter_map(move |tipset| {
        if tipset.epoch() <= target_epoch && tipset.epoch() != 0 {
            target_epoch -= interval;
            Some((tipset.epoch(), *tipset.min_ticket_block().cid()))
        } else {
            None
        }
    })
}

#[cfg(test)]
mod tests {
    use super::*;
    use async_compression::tokio::bufread::ZstdDecoder;
    use fvm_ipld_car::CarReader;
    use tempfile::TempDir;
    use tokio::io::BufReader;
    use tokio_util::compat::TokioAsyncReadCompatExt;

    #[test]
    fn archive_info_calibnet() {
        let info = ArchiveInfo::from_store_with(
            AnyCar::try_from(calibnet::DEFAULT_GENESIS).unwrap(),
            false,
        )
        .unwrap();
        assert_eq!(info.network, "calibnet");
        assert_eq!(info.epoch, 0);
    }

    #[test]
    fn archive_info_mainnet() {
        let info = ArchiveInfo::from_store_with(
            AnyCar::try_from(mainnet::DEFAULT_GENESIS).unwrap(),
            false,
        )
        .unwrap();
        assert_eq!(info.network, "mainnet");
        assert_eq!(info.epoch, 0);
    }

<<<<<<< HEAD
    fn genesis_timestamp(reader: impl Read + Seek) -> u64 {
        let db = crate::db::car::PlainCar::new(reader).unwrap();
        let ts = Tipset::load_required(&db, &TipsetKeys::new(db.roots().into())).unwrap();
=======
    fn genesis_timestamp(genesis_car: &'static [u8]) -> u64 {
        let db = crate::db::car::PlainCar::try_from(genesis_car).unwrap();
        let ts = db.heaviest_tipset().unwrap();
>>>>>>> 6110b7cc
        ts.genesis(&db).unwrap().timestamp()
    }

    #[tokio::test]
    async fn export() {
        let output_path = TempDir::new().unwrap();
        let store = AnyCar::try_from(calibnet::DEFAULT_GENESIS).unwrap();
        do_export(
            &store,
            store.heaviest_tipset().unwrap(),
            output_path.path().into(),
            Some(0),
            1,
            None,
        )
        .await
        .unwrap();
        let file = tokio::fs::File::open(build_output_path(
            NetworkChain::Calibnet.to_string(),
            genesis_timestamp(calibnet::DEFAULT_GENESIS),
            0,
            output_path.path().into(),
        ))
        .await
        .unwrap();
        let file = BufReader::new(file);
        CarReader::new(ZstdDecoder::new(file).compat())
            .await
            .unwrap();
    }
}<|MERGE_RESOLUTION|>--- conflicted
+++ resolved
@@ -149,14 +149,7 @@
     depth: ChainEpochDelta,
     diff: Option<ChainEpochDelta>,
 ) -> anyhow::Result<()> {
-<<<<<<< HEAD
-    let store = Arc::new(AnyCar::new(reader).context("couldn't read input CAR file")?);
-
-    let index = ChainIndex::new(store.clone());
-    let ts = index.load_tipset(&TipsetKeys::new(store.roots().into()))?;
-=======
     let ts = Arc::new(root);
->>>>>>> 6110b7cc
 
     let genesis = ts.genesis(&store)?;
     let network = if genesis.cid() == &*calibnet::GENESIS_CID {
@@ -247,18 +240,8 @@
     // Scan a CAR archive to identify which network it belongs to and how many
     // tipsets/messages are available. Progress is optionally rendered to
     // stdout.
-<<<<<<< HEAD
-    fn from_reader_with<ReaderT: Read + Seek>(
-        reader: impl Fn() -> io::Result<ReaderT> + Clone + 'static,
-        progress: bool,
-    ) -> anyhow::Result<Self> {
-        let store = AnyCar::new(reader)?;
-
-        let root = Tipset::load_required(&store, &TipsetKeys::new(store.roots().into()))?;
-=======
     fn from_store_with(store: AnyCar<impl CarReader>, progress: bool) -> anyhow::Result<Self> {
         let root = store.heaviest_tipset()?;
->>>>>>> 6110b7cc
         let root_epoch = root.epoch();
 
         let tipsets = root.clone().chain(&store);
@@ -332,16 +315,9 @@
 
 // Print a mapping of epochs to block headers in yaml format. This mapping can
 // be used by Forest to quickly identify tipsets.
-<<<<<<< HEAD
-fn print_checkpoints(snapshot: PathBuf) -> anyhow::Result<()> {
-    let store = AnyCar::new(move || std::fs::File::open(&snapshot))
-        .context("couldn't read input CAR file")?;
-    let root = Tipset::load_required(&store, &TipsetKeys::new(store.roots().into()))?;
-=======
 fn print_checkpoints(snapshot_files: Vec<PathBuf>) -> anyhow::Result<()> {
     let store = ManyCar::try_from(snapshot_files).context("couldn't read input CAR file")?;
     let root = store.heaviest_tipset()?;
->>>>>>> 6110b7cc
 
     let genesis = root.genesis(&store)?;
     let chain_name = if genesis.cid() == &*calibnet::GENESIS_CID {
@@ -406,15 +382,9 @@
         assert_eq!(info.epoch, 0);
     }
 
-<<<<<<< HEAD
-    fn genesis_timestamp(reader: impl Read + Seek) -> u64 {
-        let db = crate::db::car::PlainCar::new(reader).unwrap();
-        let ts = Tipset::load_required(&db, &TipsetKeys::new(db.roots().into())).unwrap();
-=======
     fn genesis_timestamp(genesis_car: &'static [u8]) -> u64 {
         let db = crate::db::car::PlainCar::try_from(genesis_car).unwrap();
         let ts = db.heaviest_tipset().unwrap();
->>>>>>> 6110b7cc
         ts.genesis(&db).unwrap().timestamp()
     }
 
