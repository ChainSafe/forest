// Copyright 2019-2023 ChainSafe Systems
// SPDX-License-Identifier: Apache-2.0, MIT

//! Archives are key-value pairs encoded as
//! [CAR files](https://ipld.io/specs/transport/car/carv1/). The key-value pairs
//! represent a directed, acyclic graph (DAG). This graph is often a subset of a larger
//! graph and references to missing keys are common.
//!
//! Each graph contains blocks, messages, state trees, and miscellaneous data
//! such as compiled `WASM` code. The amount of data differs greatly in different
//! kinds of archives. While there are no fixed definitions, there are three
//! common kind of archives:
//! - A full archive contains a complete graph with no missing nodes. These
//!   archives are large (14 TiB for Filecoin's mainnet) and only used in special
//!   situations.
//! - A lite-archive typically has roughly 3 million blocks, 2000 complete sets of
//!   state-roots, and 2000 sets of messages. These archives usually take up
//!   roughly 100 GiB.
//! - A diff-archive contains the subset of nodes that are _not_ shared by two
//!   other archives. These archives are much smaller but can rarely be used on
//!   their own. They are typically merged with other archives before use.
//!
//! The sub-commands in this module manipulate archive files without needing a
//! running Forest-daemon or a separate database. Operations are carried out
//! directly on CAR files.
//!
//! Additional reading: [`crate::db::car::plain`]

use crate::blocks::{Tipset, TipsetKeys};
use crate::chain::index::{ChainIndex, ResolveNullTipset};
use crate::chain::ChainEpochDelta;
use crate::cli_shared::{snapshot, snapshot::TrustedVendor};
use crate::db::car::AnyCar;
use crate::networks::{calibnet, mainnet, ChainConfig, NetworkChain};
use crate::shim::clock::EPOCH_DURATION_SECONDS;
use crate::shim::clock::{ChainEpoch, EPOCHS_IN_DAY};
use anyhow::{bail, Context as _};
use chrono::NaiveDateTime;
use clap::Subcommand;
use fvm_ipld_blockstore::Blockstore;
use indicatif::ProgressIterator;
use itertools::Itertools;
use sha2::Sha256;
use std::io::{self, Read, Seek};
use std::path::PathBuf;
use std::sync::Arc;
use tracing::info;

#[derive(Debug, Subcommand)]
pub enum ArchiveCommands {
    /// Show basic information about an archive.
    Info {
        /// Path to an uncompressed archive (CAR)
        snapshot: PathBuf,
    },
    /// Trim a snapshot of the chain and write it to `<output_path>`
    Export {
        /// Snapshot input path. Currently supports only `.car` file format.
        #[arg(index = 1)]
        input_path: PathBuf,
        /// Snapshot output filename or directory. Defaults to
        /// `./forest_snapshot_{chain}_{year}-{month}-{day}_height_{epoch}.car.zst`.
        #[arg(short, long, default_value = ".", verbatim_doc_comment)]
        output_path: PathBuf,
        /// Latest epoch that has to be exported for this snapshot, the upper bound. This value
        /// cannot be greater than the latest epoch available in the input snapshot.
        #[arg(short, long)]
        epoch: Option<ChainEpoch>,
        /// How many state-roots to include. Lower limit is 900 for `calibnet` and `mainnet`.
        #[arg(short, long, default_value_t = 2000)]
        depth: ChainEpochDelta,
    },
    /// Print block headers at 30 day interval for a snapshot file
    Checkpoints {
        /// Path to snapshot file.
        snapshot: PathBuf,
    },
}

impl ArchiveCommands {
    pub async fn run(self) -> anyhow::Result<()> {
        match self {
            Self::Info { snapshot } => {
                println!("{}", ArchiveInfo::from_file(snapshot)?);
                Ok(())
            }
            Self::Export {
                input_path,
                output_path,
                epoch,
                depth,
            } => {
                info!(
                    "indexing a car-backed store using snapshot: {}",
                    input_path.to_str().unwrap_or_default()
                );

                let reader = move || std::fs::File::open(&input_path);

                do_export(reader, output_path, epoch, depth).await
            }
            Self::Checkpoints { snapshot } => print_checkpoints(snapshot),
        }
    }
}

// This does nothing if the output path is a file. If it is a directory - it produces the following:
// `./forest_snapshot_{chain}_{year}-{month}-{day}_height_{epoch}.car.zst`.
fn build_output_path(
    chain: String,
    genesis_timestamp: u64,
    epoch: ChainEpoch,
    output_path: PathBuf,
) -> PathBuf {
    match output_path.is_dir() {
        true => output_path.join(snapshot::filename(
            TrustedVendor::Forest,
            chain,
            NaiveDateTime::from_timestamp_opt(
                genesis_timestamp as i64 + epoch * EPOCH_DURATION_SECONDS,
                0,
            )
            .unwrap_or_default()
            .into(),
            epoch,
            true,
        )),
        false => output_path.clone(),
    }
}

async fn do_export<ReaderT: Read + Seek + Send + Sync>(
    reader: impl Fn() -> io::Result<ReaderT> + Clone + 'static,
    output_path: PathBuf,
    epoch_option: Option<ChainEpoch>,
    depth: ChainEpochDelta,
) -> anyhow::Result<()> {
    let store = Arc::new(AnyCar::new(reader).context("couldn't read input CAR file")?);

    let index = ChainIndex::new(store.clone());
    let ts = index.load_tipset(&TipsetKeys::new(store.roots()))?;

    let genesis = ts.genesis(&store)?;
    let network = if genesis.cid() == &*calibnet::GENESIS_CID {
        NetworkChain::Calibnet
    } else if genesis.cid() == &*mainnet::GENESIS_CID {
        NetworkChain::Mainnet
    } else {
        NetworkChain::Devnet("devnet".to_string())
    };

    let epoch = epoch_option.unwrap_or(ts.epoch());

<<<<<<< HEAD
    let ts = chain_store.tipset_from_keys(&TipsetKeys::new(chain_store.db.roots().into()))?;
=======
    let finality = ChainConfig::from_chain(&network)
        .policy
        .chain_finality
        .min(epoch);
    if depth < finality {
        bail!("For {}, depth has to be at least {}.", network, finality);
    }
>>>>>>> 6dbd776c

    info!("looking up a tipset by epoch: {}", epoch);

    let ts = index
        .tipset_by_height(epoch, ts, ResolveNullTipset::TakeOlder)
        .context("unable to get a tipset at given height")?;

    let output_path =
        build_output_path(network.to_string(), genesis.timestamp(), epoch, output_path);

    let writer = tokio::fs::File::create(&output_path)
        .await
        .context(format!(
            "unable to create a snapshot - is the output path '{}' correct?",
            output_path.to_str().unwrap_or_default()
        ))?;

    info!(
        "exporting snapshot at location: {}",
        output_path.to_str().unwrap_or_default()
    );

    crate::chain::export::<Sha256>(store, &ts, depth, writer, true).await?;

    Ok(())
}

#[derive(Debug)]
struct ArchiveInfo {
    variant: String,
    network: String,
    epoch: ChainEpoch,
    tipsets: ChainEpoch,
    messages: ChainEpoch,
}

impl std::fmt::Display for ArchiveInfo {
    fn fmt(&self, f: &mut std::fmt::Formatter) -> std::fmt::Result {
        writeln!(f, "CAR format:    {}", self.variant)?;
        writeln!(f, "Network:       {}", self.network)?;
        writeln!(f, "Epoch:         {}", self.epoch)?;
        writeln!(f, "State-roots:   {}", self.epoch - self.tipsets + 1)?;
        write!(f, "Messages sets: {}", self.epoch - self.messages + 1)?;
        Ok(())
    }
}

impl ArchiveInfo {
    // Scan a CAR file to identify which network it belongs to and how many
    // tipsets/messages are available. Progress is rendered to stdout.
    fn from_file(path: PathBuf) -> anyhow::Result<Self> {
        Self::from_reader(move || std::fs::File::open(&path))
    }

    // Scan a CAR archive to identify which network it belongs to and how many
    // tipsets/messages are available. Progress is rendered to stdout.
    fn from_reader<ReaderT: Read + Seek>(
        reader: impl Fn() -> io::Result<ReaderT> + Clone + 'static,
    ) -> anyhow::Result<Self> {
        Self::from_reader_with(reader, true)
    }

    // Scan a CAR archive to identify which network it belongs to and how many
    // tipsets/messages are available. Progress is optionally rendered to
    // stdout.
    fn from_reader_with<ReaderT: Read + Seek>(
        reader: impl Fn() -> io::Result<ReaderT> + Clone + 'static,
        progress: bool,
    ) -> anyhow::Result<Self> {
        let store = AnyCar::new(reader)?;

<<<<<<< HEAD
        let root = Tipset::load(&store, &TipsetKeys::new(store.roots().into()))?
            .context("Missing root tipset")?;
=======
        let root = Tipset::load_required(&store, &TipsetKeys::new(store.roots()))?;
>>>>>>> 6dbd776c
        let root_epoch = root.epoch();

        let tipsets = root.clone().chain(&store);

        let windowed = (std::iter::once(root).chain(tipsets)).tuple_windows();

        let mut network: String = "unknown".into();
        let mut lowest_stateroot_epoch = root_epoch;
        let mut lowest_message_epoch = root_epoch;

        let iter = if progress {
            itertools::Either::Left(windowed.progress_count(root_epoch as u64))
        } else {
            itertools::Either::Right(windowed)
        };

        for (parent, tipset) in iter {
            if tipset.epoch() >= parent.epoch() && parent.epoch() != root_epoch {
                bail!("Broken invariant: non-sequential epochs");
            }

            if tipset.epoch() < 0 {
                bail!("Broken invariant: tipset with negative epoch");
            }

            // Update the lowest-stateroot-epoch only if our parent also has a
            // state-root. The genesis state-root is usually available but we're
            // not interested in that.
            if lowest_stateroot_epoch == parent.epoch() && store.has(tipset.parent_state())? {
                lowest_stateroot_epoch = tipset.epoch();
            }
            if lowest_message_epoch == parent.epoch()
                && store.has(tipset.min_ticket_block().messages())?
            {
                lowest_message_epoch = tipset.epoch();
            }

            if tipset.epoch() == 0 {
                if tipset.min_ticket_block().cid() == &*calibnet::GENESIS_CID {
                    network = "calibnet".into();
                } else if tipset.min_ticket_block().cid() == &*mainnet::GENESIS_CID {
                    network = "mainnet".into();
                }
            }

            // If we've already found the lowest-stateroot-epoch and
            // lowest-message-epoch then we can skip scanning the rest of the
            // archive when we find a checkpoint.
            let may_skip =
                lowest_stateroot_epoch != tipset.epoch() && lowest_message_epoch != tipset.epoch();
            if may_skip {
                let genesis_block = tipset.genesis(&store)?;
                if genesis_block.cid() == &*calibnet::GENESIS_CID {
                    network = "calibnet".into();
                } else if genesis_block.cid() == &*mainnet::GENESIS_CID {
                    network = "mainnet".into();
                }
                break;
            }
        }

        Ok(ArchiveInfo {
            variant: store.variant().to_string(),
            network,
            epoch: root_epoch,
            tipsets: lowest_stateroot_epoch,
            messages: lowest_message_epoch,
        })
    }
}

// Print a mapping of epochs to block headers in yaml format. This mapping can
// be used by Forest to quickly identify tipsets.
fn print_checkpoints(snapshot: PathBuf) -> anyhow::Result<()> {
<<<<<<< HEAD
    let file = std::fs::File::open(snapshot)?;
    let store = UncompressedCarV1BackedBlockstore::new(file)
        .context("couldn't read input CAR file - is it compressed?")?;
    let root = Tipset::load_required(&store, &TipsetKeys::new(store.roots().into()))?;
=======
    let store = AnyCar::new(move || std::fs::File::open(&snapshot))
        .context("couldn't read input CAR file")?;
    let root = Tipset::load_required(&store, &TipsetKeys::new(store.roots()))?;
>>>>>>> 6dbd776c

    let genesis = root.genesis(&store)?;
    let chain_name = if genesis.cid() == &*calibnet::GENESIS_CID {
        NetworkChain::Calibnet
    } else if genesis.cid() == &*mainnet::GENESIS_CID {
        NetworkChain::Mainnet
    } else {
        bail!("Unrecognizable genesis block");
    };

    println!("{}:", chain_name);
    for (epoch, cid) in list_checkpoints(store, root) {
        println!("  {}: {}", epoch, cid);
    }
    Ok(())
}

fn list_checkpoints(
    db: impl Blockstore,
    root: Tipset,
) -> impl Iterator<Item = (ChainEpoch, cid::Cid)> {
    let interval = EPOCHS_IN_DAY * 30;
    let mut target_epoch = root.epoch() - root.epoch() % interval;
    root.chain(db).filter_map(move |tipset| {
        if tipset.epoch() <= target_epoch && tipset.epoch() != 0 {
            target_epoch -= interval;
            Some((tipset.epoch(), *tipset.min_ticket_block().cid()))
        } else {
            None
        }
    })
}

#[cfg(test)]
mod tests {
    use super::*;
    use async_compression::tokio::bufread::ZstdDecoder;
    use fvm_ipld_car::CarReader;
    use tempfile::TempDir;
    use tokio::io::BufReader;
    use tokio_util::compat::TokioAsyncReadCompatExt;

    #[test]
    fn archive_info_calibnet() {
        let info = ArchiveInfo::from_reader_with(
            || Ok(std::io::Cursor::new(calibnet::DEFAULT_GENESIS)),
            false,
        )
        .unwrap();
        assert_eq!(info.network, "calibnet");
        assert_eq!(info.epoch, 0);
    }

    #[test]
    fn archive_info_mainnet() {
        let info = ArchiveInfo::from_reader_with(
            || Ok(std::io::Cursor::new(mainnet::DEFAULT_GENESIS)),
            false,
        )
        .unwrap();
        assert_eq!(info.network, "mainnet");
        assert_eq!(info.epoch, 0);
    }

    fn genesis_timestamp(reader: impl Read + Seek) -> u64 {
        let db = crate::db::car::PlainCar::new(reader).unwrap();
        let ts = Tipset::load_required(&db, &TipsetKeys::new(db.roots())).unwrap();
        ts.genesis(&db).unwrap().timestamp()
    }

    #[tokio::test]
    async fn export() {
        let output_path = TempDir::new().unwrap();
        do_export(
            || Ok(std::io::Cursor::new(calibnet::DEFAULT_GENESIS)),
            output_path.path().into(),
            Some(0),
            1,
        )
        .await
        .unwrap();
        let file = tokio::fs::File::open(build_output_path(
            NetworkChain::Calibnet.to_string(),
            genesis_timestamp(std::io::Cursor::new(calibnet::DEFAULT_GENESIS)),
            0,
            output_path.path().into(),
        ))
        .await
        .unwrap();
        let file = BufReader::new(file);
        CarReader::new(ZstdDecoder::new(file).compat())
            .await
            .unwrap();
    }
}<|MERGE_RESOLUTION|>--- conflicted
+++ resolved
@@ -151,9 +151,6 @@
 
     let epoch = epoch_option.unwrap_or(ts.epoch());
 
-<<<<<<< HEAD
-    let ts = chain_store.tipset_from_keys(&TipsetKeys::new(chain_store.db.roots().into()))?;
-=======
     let finality = ChainConfig::from_chain(&network)
         .policy
         .chain_finality
@@ -161,7 +158,6 @@
     if depth < finality {
         bail!("For {}, depth has to be at least {}.", network, finality);
     }
->>>>>>> 6dbd776c
 
     info!("looking up a tipset by epoch: {}", epoch);
 
@@ -233,12 +229,7 @@
     ) -> anyhow::Result<Self> {
         let store = AnyCar::new(reader)?;
 
-<<<<<<< HEAD
-        let root = Tipset::load(&store, &TipsetKeys::new(store.roots().into()))?
-            .context("Missing root tipset")?;
-=======
-        let root = Tipset::load_required(&store, &TipsetKeys::new(store.roots()))?;
->>>>>>> 6dbd776c
+        let root = Tipset::load_required(&store, &TipsetKeys::new(store.roots().into()))?;
         let root_epoch = root.epoch();
 
         let tipsets = root.clone().chain(&store);
@@ -313,16 +304,9 @@
 // Print a mapping of epochs to block headers in yaml format. This mapping can
 // be used by Forest to quickly identify tipsets.
 fn print_checkpoints(snapshot: PathBuf) -> anyhow::Result<()> {
-<<<<<<< HEAD
-    let file = std::fs::File::open(snapshot)?;
-    let store = UncompressedCarV1BackedBlockstore::new(file)
-        .context("couldn't read input CAR file - is it compressed?")?;
-    let root = Tipset::load_required(&store, &TipsetKeys::new(store.roots().into()))?;
-=======
     let store = AnyCar::new(move || std::fs::File::open(&snapshot))
         .context("couldn't read input CAR file")?;
-    let root = Tipset::load_required(&store, &TipsetKeys::new(store.roots()))?;
->>>>>>> 6dbd776c
+    let root = Tipset::load_required(&store, &TipsetKeys::new(store.roots().into()))?;
 
     let genesis = root.genesis(&store)?;
     let chain_name = if genesis.cid() == &*calibnet::GENESIS_CID {
