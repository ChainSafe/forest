--- conflicted
+++ resolved
@@ -5,20 +5,11 @@
 
 use clap::Subcommand;
 use futures::{Stream, StreamExt, TryStreamExt};
-<<<<<<< HEAD
-use fvm_ipld_car::CarHeader;
-use fvm_ipld_car::CarReader;
-=======
->>>>>>> 7e2f19a1
 use itertools::Itertools;
 use tokio::io::{AsyncBufRead, AsyncSeek, AsyncWriteExt};
 
-use crate::build::{merge_car_readers, BlockPair};
 use crate::ipld::CidHashSet;
-<<<<<<< HEAD
-=======
 use crate::utils::db::car_stream::{Block, CarStream};
->>>>>>> 7e2f19a1
 
 #[derive(Debug, Subcommand)]
 pub enum CarCommands {
@@ -64,9 +55,6 @@
     }
 }
 
-<<<<<<< HEAD
-fn dedup_block_stream(stream: impl Stream<Item = BlockPair>) -> impl Stream<Item = BlockPair> {
-=======
 fn merge_car_streams<R>(
     car_streams: Vec<CarStream<R>>,
 ) -> impl Stream<Item = std::io::Result<Block>>
@@ -79,7 +67,6 @@
 fn dedup_block_stream(
     stream: impl Stream<Item = std::io::Result<Block>>,
 ) -> impl Stream<Item = std::io::Result<Block>> {
->>>>>>> 7e2f19a1
     let mut seen = CidHashSet::default();
     stream.try_filter(move |Block { cid, data: _ }| futures::future::ready(seen.insert(*cid)))
 }
