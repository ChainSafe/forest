--- conflicted
+++ resolved
@@ -53,152 +53,4 @@
         }
         Ok(())
     }
-<<<<<<< HEAD
-=======
-}
-
-fn merge_car_streams<R>(
-    car_streams: Vec<CarStream<R>>,
-) -> impl Stream<Item = std::io::Result<Block>>
-where
-    R: AsyncSeek + AsyncBufRead + Unpin,
-{
-    futures::stream::iter(car_streams).flatten()
-}
-
-fn dedup_block_stream(
-    stream: impl Stream<Item = std::io::Result<Block>>,
-) -> impl Stream<Item = std::io::Result<Block>> {
-    let mut seen = CidHashSet::default();
-    stream.try_filter(move |Block { cid, data: _ }| futures::future::ready(seen.insert(*cid)))
-}
-
-#[cfg(test)]
-mod tests {
-    use super::*;
-    use ahash::HashSet;
-    use cid::multihash;
-    use cid::multihash::MultihashDigest;
-    use cid::Cid;
-    use futures::executor::{block_on, block_on_stream};
-    use fvm_ipld_encoding::DAG_CBOR;
-    use pretty_assertions::assert_eq;
-    use quickcheck::Arbitrary;
-    use quickcheck_macros::quickcheck;
-
-    #[derive(Debug, Clone)]
-    struct Blocks(Vec<Block>);
-
-    impl From<&Blocks> for HashSet<Cid> {
-        fn from(blocks: &Blocks) -> Self {
-            blocks.0.iter().map(|b| b.cid).collect()
-        }
-    }
-
-    impl Blocks {
-        async fn into_forest_car_zst_bytes(self) -> Vec<u8> {
-            let roots = vec![self.0[0].cid];
-            let frames = crate::db::car::forest::Encoder::compress_stream_default(
-                self.into_stream().map_err(anyhow::Error::from),
-            );
-            let mut writer = vec![];
-            crate::db::car::forest::Encoder::write(&mut writer, roots, frames)
-                .await
-                .unwrap();
-            writer
-        }
-
-        fn into_stream(self) -> impl Stream<Item = std::io::Result<Block>> {
-            futures::stream::iter(self.0).map(Ok)
-        }
-
-        /// Implicit clone is performed inside to simplify caller code
-        fn to_stream(&self) -> impl Stream<Item = std::io::Result<Block>> {
-            self.clone().into_stream()
-        }
-    }
-
-    impl Arbitrary for Blocks {
-        fn arbitrary(g: &mut quickcheck::Gen) -> Self {
-            // `CarReader` complains when n is 0: Error: Failed to parse CAR file: empty CAR file
-            let n = u8::arbitrary(g).saturating_add(1) as usize;
-            let mut blocks = Vec::with_capacity(n);
-            for _ in 0..n {
-                // use small len here to increase the chance of duplication
-                let data = [u8::arbitrary(g), u8::arbitrary(g)];
-                let cid = Cid::new_v1(DAG_CBOR, multihash::Code::Blake2b256.digest(&data));
-                let block = Block {
-                    cid,
-                    data: data.to_vec(),
-                };
-                blocks.push(block);
-            }
-            Self(blocks)
-        }
-    }
-
-    #[quickcheck]
-    fn blocks_roundtrip(blocks: Blocks) -> anyhow::Result<()> {
-        block_on(async move {
-            let car = blocks.into_forest_car_zst_bytes().await;
-            let reader = CarStream::new(std::io::Cursor::new(&car)).await?;
-            let blocks2 = Blocks(reader.try_collect().await?);
-            let car2 = blocks2.into_forest_car_zst_bytes().await;
-
-            assert_eq!(car, car2);
-
-            Ok::<_, anyhow::Error>(())
-        })
-    }
-
-    #[quickcheck]
-    fn dedup_block_stream_tests_a_a(a: Blocks) {
-        // ∀A. A∪A = A
-        assert_eq!(dedup_block_stream_wrapper(&a, &a), HashSet::from(&a));
-    }
-
-    #[quickcheck]
-    fn dedup_block_stream_tests_a_b(a: Blocks, b: Blocks) {
-        let union_a_b = dedup_block_stream_wrapper(&a, &b);
-        let union_b_a = dedup_block_stream_wrapper(&b, &a);
-        // ∀AB. A∪B = B∪A
-        assert_eq!(union_a_b, union_b_a);
-        // ∀AB. A⊆(A∪B)
-        union_a_b.is_superset(&HashSet::from(&a));
-        // ∀AB. B⊆(A∪B)
-        union_a_b.is_superset(&HashSet::from(&b));
-    }
-
-    fn dedup_block_stream_wrapper(a: &Blocks, b: &Blocks) -> HashSet<Cid> {
-        let blocks: Vec<Cid> =
-            block_on_stream(dedup_block_stream(a.to_stream().chain(b.to_stream())))
-                .map(|block| block.unwrap().cid)
-                .collect();
-
-        // Ensure `dedup_block_stream` works properly
-        assert!(blocks.iter().all_unique());
-
-        HashSet::from_iter(blocks)
-    }
-
-    #[quickcheck]
-    fn car_dedup_block_stream_tests(a: Blocks, b: Blocks) -> anyhow::Result<()> {
-        let cid_union = HashSet::from_iter(HashSet::from(&a).union(&HashSet::from(&b)).cloned());
-
-        block_on(async move {
-            let car_a = std::io::Cursor::new(a.into_forest_car_zst_bytes().await);
-            let car_b = std::io::Cursor::new(b.into_forest_car_zst_bytes().await);
-            let deduped = dedup_block_stream(merge_car_streams(vec![
-                CarStream::new(car_a).await?,
-                CarStream::new(car_b).await?,
-            ]));
-
-            let cid_union2: HashSet<Cid> = deduped.map_ok(|block| block.cid).try_collect().await?;
-
-            assert_eq!(cid_union, cid_union2);
-
-            Ok::<_, anyhow::Error>(())
-        })
-    }
->>>>>>> 8cb6882d
 }