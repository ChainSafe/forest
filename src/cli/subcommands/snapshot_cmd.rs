--- conflicted
+++ resolved
@@ -16,14 +16,9 @@
 use crate::rpc_api::{chain_api::ChainExportParams, progress_api::GetProgressType};
 use crate::rpc_client::{chain_ops::*, progress_ops::get_progress};
 use crate::shim::clock::ChainEpoch;
-<<<<<<< HEAD
 use crate::state_manager::StateManager;
 use crate::utils::{io::ProgressBar, proofs_api::paramfetch::ensure_params_downloaded};
-use anyhow::{bail, Context as _};
-=======
-use crate::utils::io::ProgressBar;
 use anyhow::bail;
->>>>>>> 1739dd10
 use chrono::Utc;
 use clap::Subcommand;
 use fvm_ipld_blockstore::Blockstore;
@@ -63,15 +58,11 @@
         /// Number of block headers to validate from the tip
         #[arg(long, default_value = "2000")]
         recent_stateroots: i64,
-<<<<<<< HEAD
         /// Validate already computed tipsets at given EPOCH,
         /// use a negative value -N to validate the last N EPOCH(s) starting at HEAD.
         #[arg(long)]
         validate_tipsets: Option<i64>,
-        /// Path to an uncompressed snapshot (CAR)
-=======
         /// Path to a snapshot CAR, which may be zstd compressed
->>>>>>> 1739dd10
         snapshot: PathBuf,
     },
     /// Make this snapshot suitable for use as a compressed car-backed blockstore.
@@ -174,9 +165,6 @@
                 recent_stateroots,
                 validate_tipsets,
                 snapshot,
-<<<<<<< HEAD
-            } => validate(&config, recent_stateroots, validate_tipsets, snapshot).await,
-=======
             } => {
                 // this is all blocking...
                 use std::fs::File;
@@ -187,6 +175,7 @@
                             store.roots(),
                             Arc::new(store),
                             recent_stateroots,
+                            validate_tipsets,
                         )
                         .await
                     }
@@ -206,6 +195,7 @@
                             store.roots(),
                             Arc::new(store),
                             recent_stateroots,
+                            validate_tipsets,
                         )
                         .await
                     }
@@ -250,7 +240,6 @@
                     }
                 }
             }
->>>>>>> 1739dd10
         }
     }
 }
@@ -260,20 +249,11 @@
     roots: Vec<Cid>,
     store: Arc<BlockstoreT>,
     recent_stateroots: &i64,
-<<<<<<< HEAD
     validate_tipsets: &Option<i64>,
-    snapshot: &PathBuf,
-) -> anyhow::Result<()> {
-    let store = Arc::new(
-        CarBackedBlockstore::new(std::fs::File::open(snapshot)?)
-            .context("couldn't read input CAR file - is it compressed?")?,
-    );
-=======
-) -> Result<(), anyhow::Error>
+) -> anyhow::Result<()>
 where
-    BlockstoreT: Blockstore + Send + Sync,
+    BlockstoreT: Blockstore + Send + Sync + 'static,
 {
->>>>>>> 1739dd10
     let genesis = read_genesis_header(
         config.client.genesis_file.as_ref(),
         config.chain.genesis_bytes(),
