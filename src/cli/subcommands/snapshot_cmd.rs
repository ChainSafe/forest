// Copyright 2019-2025 ChainSafe Systems
// SPDX-License-Identifier: Apache-2.0, MIT

use crate::chain::FilecoinSnapshotVersion;
use crate::chain_sync::chain_muxer::DEFAULT_RECENT_STATE_ROOTS;
use crate::cli_shared::snapshot::{self, TrustedVendor};
use crate::db::car::forest::new_forest_car_temp_path_in;
use crate::networks::calibnet;
use crate::rpc::chain::ForestChainExportDiffParams;
use crate::rpc::{self, chain::ForestChainExportParams, prelude::*};
use crate::shim::policy::policy_constants::CHAIN_FINALITY;
use anyhow::Context as _;
use chrono::DateTime;
use clap::Subcommand;
use indicatif::{ProgressBar, ProgressStyle};
use std::{
    path::{Path, PathBuf},
    time::Duration,
};
use tokio::io::AsyncWriteExt;

#[derive(Debug, Subcommand)]
pub enum SnapshotCommands {
    /// Export a snapshot of the chain to `<output_path>`
    Export {
        /// `./forest_snapshot_{chain}_{year}-{month}-{day}_height_{epoch}.car.zst`.
        #[arg(short, long, default_value = ".", verbatim_doc_comment)]
        output_path: PathBuf,
        /// Skip creating the checksum file.
        #[arg(long)]
        skip_checksum: bool,
        /// Don't write the archive.
        #[arg(long)]
        dry_run: bool,
        /// Tipset to start the export from, default is the chain head
        #[arg(short, long)]
        tipset: Option<i64>,
<<<<<<< HEAD
        /// How many state-roots to include. Lower limit is 900 for `calibnet` and `mainnet`.
        #[arg(short, long)]
        depth: Option<crate::chain::ChainEpochDelta>,
        /// Export snapshot in the experimental `v2` format(FRC-0108).
=======
        /// How many state trees to include. 0 for chain spine with no state trees.
        #[arg(short, long, default_value_t = DEFAULT_RECENT_STATE_ROOTS)]
        depth: crate::chain::ChainEpochDelta,
        /// Snapshot format to export.
>>>>>>> c046fb07
        #[arg(long, value_enum, default_value_t = FilecoinSnapshotVersion::V1)]
        format: FilecoinSnapshotVersion,
    },
    /// Export a diff snapshot between `from` and `to` epochs to `<output_path>`
    ExportDiff {
        /// `./forest_snapshot_diff_{chain}_{from}_{to}+{depth}.car.zst`.
        #[arg(short, long, default_value = ".", verbatim_doc_comment)]
        output_path: PathBuf,
        /// Epoch to export from
        #[arg(long)]
        from: i64,
        /// Epoch to diff against
        #[arg(long)]
        to: i64,
        /// How many state-roots to include. Lower limit is 900 for `calibnet` and `mainnet`.
        #[arg(short, long)]
        depth: Option<crate::chain::ChainEpochDelta>,
    },
}

impl SnapshotCommands {
    pub async fn run(self, client: rpc::Client) -> anyhow::Result<()> {
        match self {
            Self::Export {
                output_path,
                skip_checksum,
                dry_run,
                tipset,
                depth,
                format,
            } => {
                anyhow::ensure!(
                    depth >= 0,
                    "--depth must be non-negative; use 0 for spine-only snapshots"
                );

                if depth < CHAIN_FINALITY {
                    tracing::warn!(
                        "Depth {depth} should be no less than CHAIN_FINALITY {CHAIN_FINALITY} to export a valid lite snapshot"
                    );
                }

                let raw_network_name = StateNetworkName::call(&client, ()).await?;
                // For historical reasons and backwards compatibility if snapshot services or their
                // consumers relied on the `calibnet`, we use `calibnet` as the chain name.
                let chain_name = if raw_network_name == calibnet::NETWORK_GENESIS_NAME {
                    calibnet::NETWORK_COMMON_NAME
                } else {
                    raw_network_name.as_str()
                };

                let tipset = if let Some(epoch) = tipset {
                    // This could take a while when the requested epoch is far behind the chain head
                    client
                        .call(
                            ChainGetTipSetByHeight::request((epoch, Default::default()))?
                                .with_timeout(Duration::from_secs(60 * 15)),
                        )
                        .await?
                } else {
                    ChainHead::call(&client, ()).await?
                };

                let output_path = match output_path.is_dir() {
                    true => output_path.join(snapshot::filename(
                        TrustedVendor::Forest,
                        chain_name,
                        DateTime::from_timestamp(tipset.min_ticket_block().timestamp as i64, 0)
                            .unwrap_or_default()
                            .naive_utc()
                            .date(),
                        tipset.epoch(),
                        true,
                    )),
                    false => output_path.clone(),
                };

                let output_dir = output_path.parent().context("invalid output path")?;
                let temp_path = new_forest_car_temp_path_in(output_dir)?;

                let params = ForestChainExportParams {
                    version: format,
                    epoch: tipset.epoch(),
                    recent_roots: depth,
                    output_path: temp_path.to_path_buf(),
                    tipset_keys: tipset.key().clone().into(),
                    skip_checksum,
                    dry_run,
                };

                let pb = ProgressBar::new_spinner().with_style(
                    ProgressStyle::with_template(
                        "{spinner} {msg} {binary_total_bytes} written in {elapsed} ({binary_bytes_per_sec})",
                    )
                    .expect("indicatif template must be valid"),
                ).with_message(format!("Exporting {} ...", output_path.display()));
                pb.enable_steady_tick(std::time::Duration::from_millis(80));
                let handle = tokio::spawn({
                    let path: PathBuf = (&temp_path).into();
                    let pb = pb.clone();
                    let mut interval = tokio::time::interval(tokio::time::Duration::from_secs(1));
                    async move {
                        loop {
                            interval.tick().await;
                            if let Ok(meta) = std::fs::metadata(&path) {
                                pb.set_position(meta.len());
                            }
                        }
                    }
                });

                // Manually construct RpcRequest because snapshot export could
                // take a few hours on mainnet
                let hash_result = client
                    .call(ForestChainExport::request((params,))?.with_timeout(Duration::MAX))
                    .await?;

                handle.abort();
                pb.finish();
                _ = handle.await;

                if !dry_run {
                    if let Some(hash) = hash_result {
                        save_checksum(&output_path, hash).await?;
                    }
                    temp_path.persist(output_path)?;
                }

                println!("Export completed.");
                Ok(())
            }
            Self::ExportDiff {
                output_path,
                from,
                to,
                depth,
            } => {
                let raw_network_name = StateNetworkName::call(&client, ()).await?;

                // For historical reasons and backwards compatibility if snapshot services or their
                // consumers relied on the `calibnet`, we use `calibnet` as the chain name.
                let chain_name = if raw_network_name == calibnet::NETWORK_GENESIS_NAME {
                    calibnet::NETWORK_COMMON_NAME
                } else {
                    raw_network_name.as_str()
                };

                let depth = depth.unwrap_or_else(|| from - to);
                anyhow::ensure!(depth > 0, "depth must be positive");

                let output_path = match output_path.is_dir() {
                    true => output_path.join(format!(
                        "forest_snapshot_diff_{chain_name}_{from}_{to}+{depth}.car.zst"
                    )),
                    false => output_path.clone(),
                };

                let output_dir = output_path.parent().context("invalid output path")?;
                let temp_path = new_forest_car_temp_path_in(output_dir)?;

                let params = ForestChainExportDiffParams {
                    output_path: temp_path.to_path_buf(),
                    from,
                    to,
                    depth,
                };

                let pb = ProgressBar::new_spinner().with_style(
                    ProgressStyle::with_template(
                        "{spinner} {msg} {binary_total_bytes} written in {elapsed} ({binary_bytes_per_sec})",
                    )
                    .expect("indicatif template must be valid"),
                ).with_message(format!("Exporting {} ...", output_path.display()));
                pb.enable_steady_tick(std::time::Duration::from_millis(80));
                let handle = tokio::spawn({
                    let path: PathBuf = (&temp_path).into();
                    let pb = pb.clone();
                    let mut interval = tokio::time::interval(tokio::time::Duration::from_secs(1));
                    async move {
                        loop {
                            interval.tick().await;
                            if let Ok(meta) = std::fs::metadata(&path) {
                                pb.set_position(meta.len());
                            }
                        }
                    }
                });

                // Manually construct RpcRequest because snapshot export could
                // take a few hours on mainnet
                client
                    .call(ForestChainExportDiff::request((params,))?.with_timeout(Duration::MAX))
                    .await?;

                handle.abort();
                pb.finish();
                _ = handle.await;

                temp_path.persist(output_path)?;
                println!("Export completed.");
                Ok(())
            }
        }
    }
}

/// Prints hex-encoded representation of SHA-256 checksum and saves it to a file
/// with the same name but with a `.sha256sum` extension.
async fn save_checksum(source: &Path, encoded_hash: String) -> anyhow::Result<()> {
    let checksum_file_content = format!(
        "{encoded_hash} {}\n",
        source
            .file_name()
            .and_then(std::ffi::OsStr::to_str)
            .context("Failed to retrieve file name while saving checksum")?
    );

    let checksum_path = PathBuf::from(source).with_extension("sha256sum");

    let mut checksum_file = tokio::fs::File::create(&checksum_path).await?;
    checksum_file
        .write_all(checksum_file_content.as_bytes())
        .await?;
    checksum_file.flush().await?;
    Ok(())
}<|MERGE_RESOLUTION|>--- conflicted
+++ resolved
@@ -35,17 +35,10 @@
         /// Tipset to start the export from, default is the chain head
         #[arg(short, long)]
         tipset: Option<i64>,
-<<<<<<< HEAD
-        /// How many state-roots to include. Lower limit is 900 for `calibnet` and `mainnet`.
-        #[arg(short, long)]
-        depth: Option<crate::chain::ChainEpochDelta>,
-        /// Export snapshot in the experimental `v2` format(FRC-0108).
-=======
         /// How many state trees to include. 0 for chain spine with no state trees.
         #[arg(short, long, default_value_t = DEFAULT_RECENT_STATE_ROOTS)]
         depth: crate::chain::ChainEpochDelta,
         /// Snapshot format to export.
->>>>>>> c046fb07
         #[arg(long, value_enum, default_value_t = FilecoinSnapshotVersion::V1)]
         format: FilecoinSnapshotVersion,
     },
