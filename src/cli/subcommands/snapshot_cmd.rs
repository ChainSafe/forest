// Copyright 2019-2025 ChainSafe Systems
// SPDX-License-Identifier: Apache-2.0, MIT

use super::*;
use crate::chain_sync::SyncConfig;
use crate::cli_shared::snapshot::{self, TrustedVendor};
use crate::db::car::forest::new_forest_car_temp_path_in;
use crate::networks::calibnet;
use crate::rpc::{self, chain::ForestChainExportParams, prelude::*, types::ApiTipsetKey};
use anyhow::Context as _;
use chrono::DateTime;
use clap::Subcommand;
use human_repr::HumanCount;
<<<<<<< HEAD
use num::Zero;
use std::path::{Path, PathBuf};
use std::time::{Duration, Instant};
=======
use num::Zero as _;
use std::{
    path::{Path, PathBuf},
    time::{Duration, Instant},
};
>>>>>>> 74892d13
use tokio::io::AsyncWriteExt;

#[derive(Debug, Subcommand)]
pub enum SnapshotCommands {
    /// Export a snapshot of the chain to `<output_path>`
    Export {
        /// `./forest_snapshot_{chain}_{year}-{month}-{day}_height_{epoch}.car.zst`.
        #[arg(short, long, default_value = ".", verbatim_doc_comment)]
        output_path: PathBuf,
        /// Skip creating the checksum file.
        #[arg(long)]
        skip_checksum: bool,
        /// Don't write the archive.
        #[arg(long)]
        dry_run: bool,
        /// Tipset to start the export from, default is the chain head
        #[arg(short, long)]
        tipset: Option<i64>,
        /// How many state-roots to include. Lower limit is 900 for `calibnet` and `mainnet`.
        #[arg(short, long)]
        depth: Option<crate::chain::ChainEpochDelta>,
        /// Traverse chain in non-deterministic order for better performance with more parallelization.
        #[arg(long)]
        unordered: bool,
    },
}

impl SnapshotCommands {
    pub async fn run(self, client: rpc::Client) -> anyhow::Result<()> {
        match self {
            Self::Export {
                output_path,
                skip_checksum,
                dry_run,
                tipset,
                depth,
                unordered,
            } => {
                let chain_head = ChainHead::call(&client, ()).await?;

                let epoch = tipset.unwrap_or(chain_head.epoch());

                let raw_network_name = StateNetworkName::call(&client, ()).await?;

                // For historical reasons and backwards compatibility if snapshot services or their
                // consumers relied on the `calibnet`, we use `calibnet` as the chain name.
                let chain_name = if raw_network_name == calibnet::NETWORK_GENESIS_NAME {
                    calibnet::NETWORK_COMMON_NAME
                } else {
                    raw_network_name.as_str()
                };

                let tipset =
                    ChainGetTipSetByHeight::call(&client, (epoch, Default::default())).await?;

                let output_path = match output_path.is_dir() {
                    true => output_path.join(snapshot::filename(
                        TrustedVendor::Forest,
                        chain_name,
                        DateTime::from_timestamp(tipset.min_ticket_block().timestamp as i64, 0)
                            .unwrap_or_default()
                            .naive_utc()
                            .date(),
                        epoch,
                        true,
                    )),
                    false => output_path.clone(),
                };

                let output_dir = output_path.parent().context("invalid output path")?;
                let temp_path = new_forest_car_temp_path_in(output_dir)?;

                let params = ForestChainExportParams {
                    epoch,
                    recent_roots: depth.unwrap_or(SyncConfig::default().recent_state_roots),
                    output_path: temp_path.to_path_buf(),
                    tipset_keys: ApiTipsetKey(Some(chain_head.key().clone())),
                    unordered,
                    skip_checksum,
                    dry_run,
                };

                let handle = tokio::spawn({
                    let start = Instant::now();
                    let tmp_file = temp_path.to_owned();
                    let output_path = output_path.clone();
                    async move {
                        let mut interval =
                            tokio::time::interval(tokio::time::Duration::from_secs_f32(0.5));
                        println!("Getting ready to export...");
                        loop {
                            interval.tick().await;
                            let snapshot_size = std::fs::metadata(&tmp_file)
                                .map(|meta| meta.len())
                                .unwrap_or(0);
                            print!(
                                "{}{}",
                                anes::MoveCursorToPreviousLine(1),
                                anes::ClearLine::All
                            );
                            let elapsed_secs = start.elapsed().as_secs_f64();
                            println!(
                                "{}: {} ({}/s)",
                                &output_path.to_string_lossy(),
                                snapshot_size.human_count_bytes(),
                                if elapsed_secs.is_zero() {
                                    0.
                                } else {
                                    (snapshot_size as f64) / elapsed_secs
                                }
                                .human_count_bytes(),
                            );
                            let _ = std::io::stdout().flush();
                        }
                    }
                });
                // Manually construct RpcRequest because snapshot export could
                // take a few hours on mainnet
                let hash_result = client
                    .call(ForestChainExport::request((params,))?.with_timeout(Duration::MAX))
                    .await?;

                handle.abort();
                let _ = handle.await;

                if !dry_run {
                    if let Some(hash) = hash_result {
                        save_checksum(&output_path, hash).await?;
                    }
                    temp_path.persist(output_path)?;
                }

                println!("Export completed.");
                Ok(())
            }
        }
    }
}

/// Prints hex-encoded representation of SHA-256 checksum and saves it to a file
/// with the same name but with a `.sha256sum` extension.
async fn save_checksum(source: &Path, encoded_hash: String) -> anyhow::Result<()> {
    let checksum_file_content = format!(
        "{encoded_hash} {}\n",
        source
            .file_name()
            .and_then(std::ffi::OsStr::to_str)
            .context("Failed to retrieve file name while saving checksum")?
    );

    let checksum_path = PathBuf::from(source).with_extension("sha256sum");

    let mut checksum_file = tokio::fs::File::create(&checksum_path).await?;
    checksum_file
        .write_all(checksum_file_content.as_bytes())
        .await?;
    checksum_file.flush().await?;
    Ok(())
}<|MERGE_RESOLUTION|>--- conflicted
+++ resolved
@@ -11,17 +11,11 @@
 use chrono::DateTime;
 use clap::Subcommand;
 use human_repr::HumanCount;
-<<<<<<< HEAD
-use num::Zero;
-use std::path::{Path, PathBuf};
-use std::time::{Duration, Instant};
-=======
 use num::Zero as _;
 use std::{
     path::{Path, PathBuf},
     time::{Duration, Instant},
 };
->>>>>>> 74892d13
 use tokio::io::AsyncWriteExt;
 
 #[derive(Debug, Subcommand)]
