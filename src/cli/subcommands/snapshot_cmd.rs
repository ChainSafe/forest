// Copyright 2019-2023 ChainSafe Systems
// SPDX-License-Identifier: Apache-2.0, MIT

use super::*;
use crate::blocks::{tipset_keys_json::TipsetKeysJson, Tipset};
use crate::chain::index::ChainIndex;
use crate::cli::subcommands::{cli_error_and_die, handle_rpc_err};
use crate::cli_shared::snapshot::{self, TrustedVendor};
use crate::daemon::bundle::load_actor_bundles;
use crate::db::car::ManyCar;
use crate::fil_cns::composition as cns;
use crate::ipld::{recurse_links_hash, CidHashSet};
use crate::networks::{calibnet, mainnet, ChainConfig, NetworkChain};
use crate::rpc_api::chain_api::ChainExportParams;
use crate::rpc_client::chain_ops::*;
use crate::shim::machine::MultiEngine;
use crate::utils::db::car_stream::CarStream;
use crate::utils::proofs_api::paramfetch::ensure_params_downloaded;
use anyhow::{bail, Context, Result};
use chrono::Utc;
use clap::Subcommand;
use dialoguer::{theme::ColorfulTheme, Confirm};
use futures::TryStreamExt;
use fvm_ipld_blockstore::Blockstore;
use human_repr::HumanCount;
use indicatif::{ProgressBar, ProgressStyle};
use std::path::{Path, PathBuf};
use std::sync::Arc;
use tempfile::NamedTempFile;
use tokio::fs::File;
use tokio::io::AsyncWriteExt;

#[derive(Debug, Subcommand)]
pub enum SnapshotCommands {
    /// Export a snapshot of the chain to `<output_path>`
    Export {
        /// `./forest_snapshot_{chain}_{year}-{month}-{day}_height_{epoch}.car.zst`.
        #[arg(short, default_value = ".", verbatim_doc_comment)]
        output_path: PathBuf,
        /// Skip creating the checksum file.
        #[arg(long)]
        skip_checksum: bool,
        /// Don't write the archive.
        #[arg(long)]
        dry_run: bool,
        /// Tipset to start the export from, default is the chain head
        #[arg(short, long)]
        tipset: Option<i64>,
    },

    /// Fetches the most recent snapshot from a trusted, pre-defined location.
    Fetch {
        #[arg(short, long, default_value = ".")]
        directory: PathBuf,
        /// Vendor to fetch the snapshot from
        #[arg(short, long, value_enum, default_value_t = snapshot::TrustedVendor::default())]
        vendor: snapshot::TrustedVendor,
    },

    /// Validates the snapshot.
    Validate {
        /// Number of recent epochs to scan for broken links
        #[arg(long, default_value_t = 2000)]
        check_links: u32,
        /// Assert the snapshot belongs to this network. If left blank, the
        /// network will be inferred before executing messages.
        #[arg(long)]
        check_network: Option<crate::networks::NetworkChain>,
        /// Number of recent epochs to scan for bad messages/transactions
        #[arg(long, default_value_t = 60)]
        check_stateroots: u32,
        /// Path to a snapshot CAR, which may be zstd compressed
        #[arg(required = true)]
        snapshot_files: Vec<PathBuf>,
    },
    /// Make this snapshot suitable for use as a compressed car-backed blockstore.
    Compress {
        /// Input CAR file, in `.car`, `.car.zst`, or `.forest.car.zst` format.
        source: PathBuf,
        /// Output file, will be in `.forest.car.zst` format.
        ///
        /// Will reuse the source name (with new extension) if pointed to a
        /// directory.
        #[arg(short, long, default_value = ".")]
        output: PathBuf,
        #[arg(long, default_value_t = 3)]
        compression_level: u16,
        /// End zstd frames after they exceed this length
        #[arg(long, default_value_t = 8000usize.next_power_of_two())]
        frame_size: usize,
        /// Overwrite output file without prompting.
        #[arg(long, default_value_t = false)]
        force: bool,
    },
}

impl SnapshotCommands {
    pub async fn run(self, config: Config) -> Result<()> {
        match self {
            Self::Export {
                output_path,
                skip_checksum,
                dry_run,
                tipset,
            } => {
                let chain_head = match chain_head(&config.client.rpc_token).await {
                    Ok(head) => head.0,
                    Err(_) => cli_error_and_die("Could not get network head", 1),
                };

                let epoch = tipset.unwrap_or(chain_head.epoch());

                let chain_name = chain_get_name((), &config.client.rpc_token)
                    .await
                    .map_err(handle_rpc_err)?;

                let output_path = match output_path.is_dir() {
                    true => output_path.join(snapshot::filename(
                        TrustedVendor::Forest,
                        chain_name,
                        Utc::now().date_naive(),
                        epoch,
                        true,
                    )),
                    false => output_path.clone(),
                };

                let output_dir = output_path.parent().context("invalid output path")?;
                let temp_path = NamedTempFile::new_in(output_dir)?.into_temp_path();

                let params = ChainExportParams {
                    epoch,
                    recent_roots: config.chain.recent_state_roots,
                    output_path: temp_path.to_path_buf(),
                    tipset_keys: TipsetKeysJson(chain_head.key().clone()),
                    skip_checksum,
                    dry_run,
                };

                let handle = tokio::spawn({
                    let tmp_file = temp_path.to_owned();
                    let output_path = output_path.clone();
                    async move {
                        let mut interval =
                            tokio::time::interval(tokio::time::Duration::from_secs_f32(0.25));
                        println!("Getting ready to export...");
                        loop {
                            interval.tick().await;
                            let snapshot_size = std::fs::metadata(&tmp_file)
                                .map(|meta| meta.len())
                                .unwrap_or(0);
                            print!(
                                "{}{}",
                                anes::MoveCursorToPreviousLine(1),
                                anes::ClearLine::All
                            );
                            println!(
                                "{}: {}",
                                &output_path.to_string_lossy(),
                                snapshot_size.human_count_bytes()
                            );
                            let _ = std::io::stdout().flush();
                        }
                    }
                });

                let hash_result = chain_export(params, &config.client.rpc_token)
                    .await
                    .map_err(handle_rpc_err)?;

                handle.abort();
                let _ = handle.await;

                if let Some(hash) = hash_result {
                    save_checksum(&output_path, hash).await?;
                }
                temp_path.persist(output_path)?;

                println!("Export completed.");
                Ok(())
            }
            Self::Fetch { directory, vendor } => {
                match snapshot::fetch(&directory, &config.chain.network, vendor).await {
                    Ok(out) => {
                        println!("{}", out.display());
                        Ok(())
                    }
                    Err(e) => cli_error_and_die(format!("Failed fetching the snapshot: {e}"), 1),
                }
            }
            Self::Validate {
                check_links,
                check_network,
                check_stateroots,
                snapshot_files,
            } => {
                let store = ManyCar::try_from(snapshot_files)?;
                validate_with_blockstore(
                    store.heaviest_tipset()?,
                    Arc::new(store),
                    check_links,
                    check_network,
                    check_stateroots,
                )
                .await
            }

            Self::Compress {
                source,
                output,
                compression_level,
                frame_size,
                force,
            } => {
                // If input is 'snapshot.car.zst' and output is '.', set the
                // destination to './snapshot.forest.car.zst'.
                let destination = match output.is_dir() {
                    true => {
                        let mut destination = output;
                        destination.push(source.clone());
                        while let Some(ext) = destination.extension() {
                            if !(ext == "zst" || ext == "car" || ext == "forest") {
                                break;
                            }
                            destination.set_extension("");
                        }
                        destination.with_extension("forest.car.zst")
                    }
                    false => output.clone(),
                };

                if destination.exists() && !force {
                    let have_permission = Confirm::with_theme(&ColorfulTheme::default())
                        .with_prompt(format!(
                            "{} will be overwritten. Continue?",
                            destination.to_string_lossy()
                        ))
                        .default(false)
                        .interact()
                        // e.g not a tty (or some other error), so haven't got permission.
                        .unwrap_or(false);
                    if !have_permission {
                        return Ok(());
                    }
                }

                println!("Generating ForestCAR.zst file: {:?}", &destination);

                let file = File::open(&source).await?;
                let pb = ProgressBar::new(file.metadata().await?.len()).with_style(
                    ProgressStyle::with_template("{bar} {percent}%, eta: {eta}")
                        .expect("infallible"),
                );
                let file = tokio::io::BufReader::new(pb.wrap_async_read(file));

                let mut block_stream = CarStream::new(file).await?;
                let roots = std::mem::take(&mut block_stream.header.roots);

                let mut dest = tokio::io::BufWriter::new(File::create(&destination).await?);

                let frames = crate::db::car::forest::Encoder::compress_stream(
                    frame_size,
                    compression_level,
                    block_stream.map_err(anyhow::Error::from),
                );
                crate::db::car::forest::Encoder::write(&mut dest, roots, frames).await?;
                dest.flush().await?;
                Ok(())
            }
        }
    }
}

/// Prints hex-encoded representation of SHA-256 checksum and saves it to a file
/// with the same name but with a `.sha256sum` extension.
async fn save_checksum(source: &Path, encoded_hash: String) -> Result<()> {
    let checksum_file_content = format!(
        "{encoded_hash} {}\n",
        source
            .file_name()
            .and_then(std::ffi::OsStr::to_str)
            .context("Failed to retrieve file name while saving checksum")?
    );

    let checksum_path = PathBuf::from(source).with_extension("sha256sum");

    let mut checksum_file = tokio::fs::File::create(&checksum_path).await?;
    checksum_file
        .write_all(checksum_file_content.as_bytes())
        .await?;
    checksum_file.flush().await?;
    Ok(())
}

// Check the validity of a snapshot by looking at IPLD links, the genesis block,
// and message output. More checks may be added in the future.
//
// If the snapshot is valid, the output should look like this:
//     Checking IPLD integrity:       ✅ verified!
//     Identifying genesis block:     ✅ found!
//     Verifying network identity:    ✅ verified!
//     Running tipset transactions:   ✅ verified!
//   Snapshot is valid
//
// If we receive a mainnet snapshot but expect a calibnet snapshot, the output
// should look like this:
//     Checking IPLD integrity:       ✅ verified!
//     Identifying genesis block:     ✅ found!
//     Verifying network identity:    ❌ wrong!
//   Error: Expected mainnet but found calibnet
async fn validate_with_blockstore<BlockstoreT>(
    root: Tipset,
    store: Arc<BlockstoreT>,
    check_links: u32,
    check_network: Option<NetworkChain>,
    check_stateroots: u32,
) -> Result<()>
where
    BlockstoreT: Blockstore + Send + Sync + 'static,
{
<<<<<<< HEAD
    let tipset_key = TipsetKeys::new(roots.into());
    let store_clone = Arc::clone(&store);
    let ts = Tipset::load(&store_clone, &tipset_key)?.context("missing root tipset")?;

=======
>>>>>>> 6110b7cc
    if check_links != 0 {
        validate_ipld_links(root.clone(), &store, check_links).await?;
    }

    if let Some(expected_network) = &check_network {
        let actual_network = query_network(&root, &store)?;
        // Somewhat silly use of a spinner but this makes the checks line up nicely.
        let pb = validation_spinner("Verifying network identity:");
        if expected_network != &actual_network {
            pb.finish_with_message("❌ wrong!");
            bail!("Expected {} but found {}", expected_network, actual_network);
        } else {
            pb.finish_with_message("✅ verified!");
        }
    }

    if check_stateroots != 0 {
        let network = check_network
            .map(anyhow::Ok)
            .unwrap_or_else(|| query_network(&root, &store))?;
        validate_stateroots(root, &store, network, check_stateroots).await?;
    }

    println!("Snapshot is valid");
    Ok(())
}

// The Filecoin block chain is a DAG of Ipld nodes. The complete graph isn't
// required to sync to the network and snapshot files usually disgard data after
// 2000 epochs. Validity can be verified by ensuring there are no bad IPLD or
// broken links in the N most recent epochs.
async fn validate_ipld_links<DB>(ts: Tipset, db: &DB, epochs: u32) -> Result<()>
where
    DB: Blockstore + Send + Sync,
{
    let epoch_limit = ts.epoch() - epochs as i64;
    let mut seen = CidHashSet::default();

    let pb = validation_spinner("Checking IPLD integrity:").with_finish(
        indicatif::ProgressFinish::AbandonWithMessage("❌ Invalid IPLD data!".into()),
    );

    for tipset in ts
        .chain(db)
        .take_while(|tipset| tipset.epoch() > epoch_limit)
    {
        let height = tipset.epoch();
        pb.set_message(format!("{} remaining epochs", height - epoch_limit));

        let mut assert_cid_exists = |cid: Cid| async move {
            let data = db.get(&cid)?;
            data.ok_or_else(|| anyhow::anyhow!("Broken IPLD link at epoch: {height}"))
        };

        for h in tipset.blocks() {
            recurse_links_hash(&mut seen, *h.state_root(), &mut assert_cid_exists, &|_| ()).await?;
            recurse_links_hash(&mut seen, *h.messages(), &mut assert_cid_exists, &|_| ()).await?;
        }
    }

    pb.finish_with_message("✅ verified!");
    Ok(())
}

// The genesis block determines the network identity (e.g., mainnet or
// calibnet). Scanning through the entire blockchain can be time-consuming, so
// Forest keeps a list of known tipsets for each network. Finding a known tipset
// short-circuits the search for the genesis block. If no genesis block can be
// found or if the genesis block is unrecognizable, an error is returned.
fn query_network(ts: &Tipset, db: impl Blockstore) -> Result<NetworkChain> {
    let pb = validation_spinner("Identifying genesis block:").with_finish(
        indicatif::ProgressFinish::AbandonWithMessage("✅ found!".into()),
    );

    fn match_genesis_block(block_cid: Cid) -> Result<NetworkChain> {
        if block_cid == *calibnet::GENESIS_CID {
            Ok(NetworkChain::Calibnet)
        } else if block_cid == *mainnet::GENESIS_CID {
            Ok(NetworkChain::Mainnet)
        } else {
            bail!("Unrecognizable genesis block");
        }
    }

    if let Ok(genesis_block) = ts.genesis(db) {
        return match_genesis_block(*genesis_block.cid());
    }

    pb.finish_with_message("❌ No valid genesis block!");
    bail!("Snapshot does not contain a genesis block")
}

// Each tipset in the blockchain contains a set of messages. A message is a
// transaction that manipulates a persistent state-tree. The hashes of these
// state-trees are stored in the tipsets and can be used to verify if the
// messages were correctly executed.
// Note: Messages may access state-trees 900 epochs in the past. So, if a
// snapshot has state-trees for 2000 epochs, one can only validate the messages
// for the last 1100 epochs.
async fn validate_stateroots<DB>(
    ts: Tipset,
    db: &DB,
    network: NetworkChain,
    epochs: u32,
) -> Result<()>
where
    DB: Blockstore + Send + Sync + Clone + 'static,
{
    let chain_config = Arc::new(ChainConfig::from_chain(&network));
    let genesis = ts.genesis(db)?;

    let pb = validation_spinner("Running tipset transactions:").with_finish(
        indicatif::ProgressFinish::AbandonWithMessage(
            "❌ Transaction result differs from Lotus!".into(),
        ),
    );

    let last_epoch = ts.epoch() - epochs as i64;

    // Bundles are required when doing state migrations.
    load_actor_bundles(&db).await?;

    // Set proof parameter data dir and make sure the proofs are available
    if cns::FETCH_PARAMS {
        crate::utils::proofs_api::paramfetch::set_proofs_parameter_cache_dir_env(
            &Config::default().client.data_dir,
        );
    }
    ensure_params_downloaded().await?;

    let chain_index = Arc::new(ChainIndex::new(Arc::new(db.clone())));

    // Prepare tipsets for validation
    let tipsets = chain_index
        .chain(Arc::new(ts))
        .take_while(|tipset| tipset.epoch() >= last_epoch)
        .inspect(|tipset| {
            pb.set_message(format!("epoch queue: {}", tipset.epoch() - last_epoch));
        });

    let beacon = Arc::new(chain_config.get_beacon_schedule(genesis.timestamp()));

    // ProgressBar::wrap_iter believes the progress has been abandoned once the
    // iterator is consumed.
    crate::state_manager::validate_tipsets(
        genesis.timestamp(),
        chain_index.clone(),
        chain_config,
        beacon,
        &MultiEngine::default(),
        tipsets,
    )?;

    pb.finish_with_message("✅ verified!");
    drop(pb);
    Ok(())
}

fn validation_spinner(prefix: &'static str) -> indicatif::ProgressBar {
    let pb = indicatif::ProgressBar::new_spinner()
        .with_style(
            indicatif::ProgressStyle::with_template("{spinner} {prefix:<30} {msg}")
                .expect("indicatif template must be valid"),
        )
        .with_prefix(prefix);
    pb.enable_steady_tick(std::time::Duration::from_secs_f32(0.1));
    pb
}<|MERGE_RESOLUTION|>--- conflicted
+++ resolved
@@ -318,13 +318,6 @@
 where
     BlockstoreT: Blockstore + Send + Sync + 'static,
 {
-<<<<<<< HEAD
-    let tipset_key = TipsetKeys::new(roots.into());
-    let store_clone = Arc::clone(&store);
-    let ts = Tipset::load(&store_clone, &tipset_key)?.context("missing root tipset")?;
-
-=======
->>>>>>> 6110b7cc
     if check_links != 0 {
         validate_ipld_links(root.clone(), &store, check_links).await?;
     }
