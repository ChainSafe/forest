// Copyright 2019-2023 ChainSafe Systems
// SPDX-License-Identifier: Apache-2.0, MIT

// Due to https://git.wiki.kernel.org/index.php/GitFaq#Why_does_Git_not_.22track.22_renames.3F
// we cannot rewire the git history of this file.
// check out the original commit history here:
// https://github.com/ChainSafe/forest/commits/main/forest/src/cli/mod.rs

mod archive_cmd;
mod attach_cmd;
mod auth_cmd;
mod car_cmd;
mod chain_cmd;
mod config_cmd;
mod db_cmd;
mod info_cmd;
mod mpool_cmd;
mod net_cmd;
pub mod send_cmd;
mod shutdown_cmd;
mod snapshot_cmd;
mod state_cmd;
mod sync_cmd;

use std::io::{self, Write};

use crate::blocks::Tipset;
pub(crate) use crate::cli_shared::cli::Config;
use crate::cli_shared::cli::{CliOpts, HELP_MESSAGE};
use crate::lotus_json::LotusJson;
use crate::utils::version::FOREST_VERSION_STRING;
use cid::Cid;
use clap::Parser;
use jsonrpc_v2::Error as JsonRpcError;
use serde::Serialize;
use tracing::error;

pub(super) use self::{
    archive_cmd::ArchiveCommands, attach_cmd::AttachCommand, auth_cmd::AuthCommands,
    car_cmd::CarCommands, chain_cmd::ChainCommands, config_cmd::ConfigCommands, db_cmd::DBCommands,
<<<<<<< HEAD
    fetch_params_cmd::FetchCommands, mpool_cmd::MpoolCommands, net_cmd::NetCommands,
    send_cmd::SendCommand, shutdown_cmd::ShutdownCommand, snapshot_cmd::SnapshotCommands,
    state_cmd::StateCommands, sync_cmd::SyncCommands,
=======
    mpool_cmd::MpoolCommands, net_cmd::NetCommands, send_cmd::SendCommand,
    shutdown_cmd::ShutdownCommand, snapshot_cmd::SnapshotCommands, state_cmd::StateCommands,
    sync_cmd::SyncCommands, wallet_cmd::WalletCommands,
>>>>>>> e56da0ad
};
use crate::cli::subcommands::info_cmd::InfoCommand;

/// CLI structure generated when interacting with Forest binary
#[derive(Parser)]
#[command(name = env!("CARGO_PKG_NAME"), author = env!("CARGO_PKG_AUTHORS"), version = FOREST_VERSION_STRING.as_str(), about = env!("CARGO_PKG_DESCRIPTION"))]
#[command(help_template(HELP_MESSAGE))]
pub struct Cli {
    #[command(flatten)]
    pub opts: CliOpts,
    #[command(subcommand)]
    pub cmd: Subcommand,
}

<<<<<<< HEAD
// Those subcommands are hidden and only here to help users migrating to forest-wallet
#[derive(Debug, clap::Subcommand)]
pub enum WalletCommands {
    New {
        #[arg(default_value = "secp256k1")]
        signature_type: String,
    },
    Balance {
        address: String,
    },
    Default,
    Export {
        address: String,
    },
    Has {
        key: String,
    },
    Import {
        path: Option<String>,
    },
    List {
        #[arg(long, alias = "exact-balance", short_alias = 'e')]
        no_round: bool,
        #[arg(long, alias = "fixed-unit", short_alias = 'f')]
        no_abbrev: bool,
    },
    SetDefault {
        key: String,
    },
    Sign {
        #[arg(short)]
        message: String,
        #[arg(short)]
        address: String,
    },
    Verify {
        #[arg(short)]
        address: String,
        #[arg(short)]
        message: String,
        #[arg(short)]
        signature: String,
    },
=======
// This subcommand is hidden and only here to help users migrating to forest-tool
#[derive(Debug, clap::Args)]
pub struct FetchCommands {
    #[arg(short, long)]
    all: bool,
    #[arg(short, long)]
    keys: bool,
    #[arg(short, long)]
    dry_run: bool,
    params_size: Option<String>,
>>>>>>> e56da0ad
}

/// Forest binary sub-commands available.
#[derive(clap::Subcommand, Debug)]
pub enum Subcommand {
    // This subcommand is hidden and only here to help users migrating to forest-tool
    #[command(hide = true, name = "fetch-params")]
    Fetch(FetchCommands),

    /// Interact with Filecoin blockchain
    #[command(subcommand)]
    Chain(ChainCommands),

    /// Manage RPC permissions
    #[command(subcommand)]
    Auth(AuthCommands),

    /// Manage P2P network
    #[command(subcommand)]
    Net(NetCommands),

    // Those subcommands are hidden and only here to help users migrating to forest-wallet
    #[command(hide = true)]
    #[command(subcommand)]
    Wallet(WalletCommands),

    /// Inspect or interact with the chain synchronizer
    #[command(subcommand)]
    Sync(SyncCommands),

    /// Interact with the message pool
    #[command(subcommand)]
    Mpool(MpoolCommands),

    /// Interact with and query Filecoin chain state
    #[command(subcommand)]
    State(StateCommands),

    /// Manage node configuration
    #[command(subcommand)]
    Config(ConfigCommands),

    /// Manage snapshots
    #[command(subcommand)]
    Snapshot(SnapshotCommands),

    /// Manage archives
    #[command(subcommand)]
    Archive(ArchiveCommands),

    /// Send funds between accounts
    Send(SendCommand),

    /// Print node info
    #[command(subcommand)]
    Info(InfoCommand),

    /// Database management
    #[command(subcommand)]
    DB(DBCommands),

    /// Attach to daemon via a JavaScript console
    Attach(AttachCommand),

    /// Shutdown Forest
    Shutdown(ShutdownCommand),

    /// Utilities for manipulating CAR files
    #[command(subcommand)]
    Car(CarCommands),
}

/// Pretty-print a JSON-RPC error and exit
pub(super) fn handle_rpc_err(e: JsonRpcError) -> anyhow::Error {
    match serde_json::to_string(&e) {
        Ok(err_msg) => anyhow::Error::msg(err_msg),
        Err(err) => err.into(),
    }
}

/// Format a vector to a prettified string
pub(super) fn format_vec_pretty(vec: Vec<String>) -> String {
    format!("[{}]", vec.join(", "))
}

/// Print an error message and exit the program with an error code
/// Used for handling high level errors such as invalid parameters
pub fn cli_error_and_die(msg: impl AsRef<str>, code: i32) -> ! {
    error!("Error: {}", msg.as_ref());
    std::process::exit(code);
}

/// Prints a plain HTTP JSON-RPC response result
pub(super) fn print_rpc_res(res: Result<String, JsonRpcError>) -> anyhow::Result<()> {
    let obj = res.map_err(handle_rpc_err)?;
    println!("{}", &obj);
    Ok(())
}

/// Prints a pretty HTTP JSON-RPC response result
pub(super) fn print_rpc_res_pretty<T: Serialize>(
    res: Result<T, JsonRpcError>,
) -> anyhow::Result<()> {
    let obj = res.map_err(handle_rpc_err)?;
    println!("{}", serde_json::to_string_pretty(&obj)?);
    Ok(())
}

/// Prints a tipset from a HTTP JSON-RPC response result
pub(super) fn print_rpc_res_cids(
    res: Result<LotusJson<Tipset>, JsonRpcError>,
) -> anyhow::Result<()> {
    let tipset = res.map_err(handle_rpc_err)?.into_inner();
    println!(
        "{}",
        serde_json::to_string_pretty(
            &tipset
                .cids()
                .iter()
                .map(|cid: &Cid| cid.to_string())
                .collect::<Vec<_>>()
        )?
    );
    Ok(())
}

/// Prints a bytes HTTP JSON-RPC response result
pub(super) fn print_rpc_res_bytes(res: Result<Vec<u8>, JsonRpcError>) -> anyhow::Result<()> {
    let obj = res.map_err(handle_rpc_err)?;
    println!(
        "{}",
        String::from_utf8(obj).map_err(|e| handle_rpc_err(e.into()))?
    );
    Ok(())
}

/// Prints a string HTTP JSON-RPC response result to a buffered `stdout`
pub(super) fn print_stdout(out: String) {
    let stdout = io::stdout();
    let mut handle = stdout.lock();
    handle
        .write_all(out.as_bytes())
        .map_err(|e| handle_rpc_err(e.into()))
        .unwrap();

    handle
        .write("\n".as_bytes())
        .map_err(|e| handle_rpc_err(e.into()))
        .unwrap();
}

pub fn prompt_confirm() -> bool {
    print!("Do you want to continue? [y/n] ");
    std::io::stdout().flush().unwrap();
    let mut line = String::new();
    std::io::stdin().read_line(&mut line).unwrap();
    let line = line.trim().to_lowercase();
    line == "y" || line == "yes"
}<|MERGE_RESOLUTION|>--- conflicted
+++ resolved
@@ -38,15 +38,9 @@
 pub(super) use self::{
     archive_cmd::ArchiveCommands, attach_cmd::AttachCommand, auth_cmd::AuthCommands,
     car_cmd::CarCommands, chain_cmd::ChainCommands, config_cmd::ConfigCommands, db_cmd::DBCommands,
-<<<<<<< HEAD
-    fetch_params_cmd::FetchCommands, mpool_cmd::MpoolCommands, net_cmd::NetCommands,
-    send_cmd::SendCommand, shutdown_cmd::ShutdownCommand, snapshot_cmd::SnapshotCommands,
-    state_cmd::StateCommands, sync_cmd::SyncCommands,
-=======
     mpool_cmd::MpoolCommands, net_cmd::NetCommands, send_cmd::SendCommand,
     shutdown_cmd::ShutdownCommand, snapshot_cmd::SnapshotCommands, state_cmd::StateCommands,
-    sync_cmd::SyncCommands, wallet_cmd::WalletCommands,
->>>>>>> e56da0ad
+    sync_cmd::SyncCommands,
 };
 use crate::cli::subcommands::info_cmd::InfoCommand;
 
@@ -61,51 +55,6 @@
     pub cmd: Subcommand,
 }
 
-<<<<<<< HEAD
-// Those subcommands are hidden and only here to help users migrating to forest-wallet
-#[derive(Debug, clap::Subcommand)]
-pub enum WalletCommands {
-    New {
-        #[arg(default_value = "secp256k1")]
-        signature_type: String,
-    },
-    Balance {
-        address: String,
-    },
-    Default,
-    Export {
-        address: String,
-    },
-    Has {
-        key: String,
-    },
-    Import {
-        path: Option<String>,
-    },
-    List {
-        #[arg(long, alias = "exact-balance", short_alias = 'e')]
-        no_round: bool,
-        #[arg(long, alias = "fixed-unit", short_alias = 'f')]
-        no_abbrev: bool,
-    },
-    SetDefault {
-        key: String,
-    },
-    Sign {
-        #[arg(short)]
-        message: String,
-        #[arg(short)]
-        address: String,
-    },
-    Verify {
-        #[arg(short)]
-        address: String,
-        #[arg(short)]
-        message: String,
-        #[arg(short)]
-        signature: String,
-    },
-=======
 // This subcommand is hidden and only here to help users migrating to forest-tool
 #[derive(Debug, clap::Args)]
 pub struct FetchCommands {
@@ -116,7 +65,51 @@
     #[arg(short, long)]
     dry_run: bool,
     params_size: Option<String>,
->>>>>>> e56da0ad
+}
+
+// Those subcommands are hidden and only here to help users migrating to forest-wallet
+#[derive(Debug, clap::Subcommand)]
+pub enum WalletCommands {
+    New {
+        #[arg(default_value = "secp256k1")]
+        signature_type: String,
+    },
+    Balance {
+        address: String,
+    },
+    Default,
+    Export {
+        address: String,
+    },
+    Has {
+        key: String,
+    },
+    Import {
+        path: Option<String>,
+    },
+    List {
+        #[arg(long, alias = "exact-balance", short_alias = 'e')]
+        no_round: bool,
+        #[arg(long, alias = "fixed-unit", short_alias = 'f')]
+        no_abbrev: bool,
+    },
+    SetDefault {
+        key: String,
+    },
+    Sign {
+        #[arg(short)]
+        message: String,
+        #[arg(short)]
+        address: String,
+    },
+    Verify {
+        #[arg(short)]
+        address: String,
+        #[arg(short)]
+        message: String,
+        #[arg(short)]
+        signature: String,
+    },
 }
 
 /// Forest binary sub-commands available.
