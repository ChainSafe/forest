// Copyright 2019-2023 ChainSafe Systems
// SPDX-License-Identifier: Apache-2.0, MIT

use crate::rpc_client::{shutdown_req, ApiInfo};

use super::handle_rpc_err;
use crate::cli::subcommands::prompt_confirm;

#[derive(Debug, clap::Args)]
pub struct ShutdownCommand {
    /// Assume "yes" as answer to shutdown prompt
    #[arg(long)]
    force: bool,
}

impl ShutdownCommand {
    pub async fn run(self, rpc_token: Option<String>) -> anyhow::Result<()> {
        println!("Shutting down Forest node");
        if !self.force && !prompt_confirm() {
            println!("Aborted.");
            return Ok(());
        }
<<<<<<< HEAD
        ApiInfo::from_env()?
            .set_token(config.client.rpc_token)
            .call_req(shutdown_req())
            .await
            .map_err(handle_rpc_err)?;
=======
        shutdown((), &rpc_token).await.map_err(handle_rpc_err)?;
>>>>>>> 70a98ae2
        Ok(())
    }
}<|MERGE_RESOLUTION|>--- conflicted
+++ resolved
@@ -20,15 +20,11 @@
             println!("Aborted.");
             return Ok(());
         }
-<<<<<<< HEAD
         ApiInfo::from_env()?
-            .set_token(config.client.rpc_token)
+            .set_token(rpc_token)
             .call_req(shutdown_req())
             .await
             .map_err(handle_rpc_err)?;
-=======
-        shutdown((), &rpc_token).await.map_err(handle_rpc_err)?;
->>>>>>> 70a98ae2
         Ok(())
     }
 }