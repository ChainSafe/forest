// Copyright 2019-2023 ChainSafe Systems
// SPDX-License-Identifier: Apache-2.0, MIT

use clap::Subcommand;

#[derive(Debug, Subcommand)]
pub enum DBCommands {
<<<<<<< HEAD
    // Those subcommands are hidden and only here to help users migrating to forest-tool
    #[command(hide = true)]
    Stats,
    #[command(hide = true)]
    Clean {
        #[arg(long)]
        force: bool,
    },
    // This is a noop as the manual GC is no longer available.
    #[command(hide = true)]
=======
    /// Run DB garbage collection
>>>>>>> 7d5ef13f
    GC,
}

impl DBCommands {
    pub async fn run(self) -> anyhow::Result<()> {
        match self {
<<<<<<< HEAD
            Self::Stats => bail_moved_cmd("db stats", "forest-tool db stats"),
            Self::Clean { .. } => bail_moved_cmd("db clean", "forest-tool db destroy"),
            Self::GC => anyhow::bail!("manual garbage collection has been deprecated"),
=======
            Self::GC => {
                let start = Utc::now();

                let bar = Arc::new(tokio::sync::Mutex::new({
                    let bar = ProgressBar::new(0);
                    bar.message("Running database garbage collection | blocks ");
                    bar
                }));
                tokio::spawn({
                    let bar = bar.clone();
                    let api = api.clone();
                    async move {
                        let mut interval =
                            tokio::time::interval(tokio::time::Duration::from_secs(1));
                        loop {
                            interval.tick().await;
                            if let Ok((progress, total)) = api
                                .get_progress(GetProgressType::DatabaseGarbageCollection)
                                .await
                            {
                                let bar = bar.lock().await;
                                if bar.is_finish() {
                                    break;
                                }
                                bar.set_total(total);
                                bar.set(progress);
                            }
                        }
                    }
                });

                api.db_gc().await?;

                bar.lock().await.finish_println(&format!(
                    "Database garbage collection completed. took {}s",
                    (Utc::now() - start).num_seconds()
                ));

                Ok(())
            }
>>>>>>> 7d5ef13f
        }
    }
}<|MERGE_RESOLUTION|>--- conflicted
+++ resolved
@@ -5,72 +5,15 @@
 
 #[derive(Debug, Subcommand)]
 pub enum DBCommands {
-<<<<<<< HEAD
-    // Those subcommands are hidden and only here to help users migrating to forest-tool
-    #[command(hide = true)]
-    Stats,
-    #[command(hide = true)]
-    Clean {
-        #[arg(long)]
-        force: bool,
-    },
     // This is a noop as the manual GC is no longer available.
     #[command(hide = true)]
-=======
-    /// Run DB garbage collection
->>>>>>> 7d5ef13f
     GC,
 }
 
 impl DBCommands {
     pub async fn run(self) -> anyhow::Result<()> {
         match self {
-<<<<<<< HEAD
-            Self::Stats => bail_moved_cmd("db stats", "forest-tool db stats"),
-            Self::Clean { .. } => bail_moved_cmd("db clean", "forest-tool db destroy"),
             Self::GC => anyhow::bail!("manual garbage collection has been deprecated"),
-=======
-            Self::GC => {
-                let start = Utc::now();
-
-                let bar = Arc::new(tokio::sync::Mutex::new({
-                    let bar = ProgressBar::new(0);
-                    bar.message("Running database garbage collection | blocks ");
-                    bar
-                }));
-                tokio::spawn({
-                    let bar = bar.clone();
-                    let api = api.clone();
-                    async move {
-                        let mut interval =
-                            tokio::time::interval(tokio::time::Duration::from_secs(1));
-                        loop {
-                            interval.tick().await;
-                            if let Ok((progress, total)) = api
-                                .get_progress(GetProgressType::DatabaseGarbageCollection)
-                                .await
-                            {
-                                let bar = bar.lock().await;
-                                if bar.is_finish() {
-                                    break;
-                                }
-                                bar.set_total(total);
-                                bar.set(progress);
-                            }
-                        }
-                    }
-                });
-
-                api.db_gc().await?;
-
-                bar.lock().await.finish_println(&format!(
-                    "Database garbage collection completed. took {}s",
-                    (Utc::now() - start).num_seconds()
-                ));
-
-                Ok(())
-            }
->>>>>>> 7d5ef13f
         }
     }
 }