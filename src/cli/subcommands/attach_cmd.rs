--- conflicted
+++ resolved
@@ -190,15 +190,12 @@
                             let obj: JsObject = arr.into();
                             JsValue::from(obj)
                         };
-<<<<<<< HEAD
-                        // TODO(elmattic): https://github.com/ChainSafe/forest/issues/3575
-                        //                 Check if unwrap is safe here
-                        let args = serde_json::from_value(value.to_json(context).unwrap())?;
+                        let args = serde_json::from_value(
+                            value
+                                .to_json(context)
+                                .map_err(|e| anyhow::anyhow!(e.to_string()))?,
+                        )?;
                         handle.block_on($func(args, &api))
-=======
-                        let args = serde_json::from_value(value.to_json(context)?)?;
-                        handle.block_on($func(args, token))
->>>>>>> ab7d4879
                     });
                     check_result(context, result)
                 })
@@ -235,7 +232,11 @@
                         let obj: JsObject = arr.into();
                         JsValue::from(obj)
                     };
-                    let args = serde_json::from_value(value.to_json(context).unwrap())?;
+                    let args = serde_json::from_value(
+                        value
+                            .to_json(context)
+                            .map_err(|e| anyhow::anyhow!(e.to_string()))?,
+                    )?;
                     Ok(handle.block_on(api.call_req_e(req(args).lower()))?)
                 });
                 check_result(context, result)
