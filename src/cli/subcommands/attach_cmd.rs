--- conflicted
+++ resolved
@@ -200,13 +200,7 @@
                         JsValue::from(obj)
                     };
                     let args = serde_json::from_value(
-<<<<<<< HEAD
-                        value
-                            .to_json(context)
-                            .map_err(|e| anyhow::anyhow!(e.to_string()))?,
-=======
                         value.to_json(context).map_err(|e| anyhow::anyhow!("{e}"))?,
->>>>>>> 7863b34c
                     )?;
                     handle.block_on(req(args, api.clone()))
                 });
