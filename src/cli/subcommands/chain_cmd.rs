--- conflicted
+++ resolved
@@ -2,7 +2,7 @@
 // SPDX-License-Identifier: Apache-2.0, MIT
 
 use crate::blocks::{Tipset, TipsetKey};
-use crate::lotus_json::{HasLotusJson, LotusJson};
+use crate::lotus_json::HasLotusJson;
 use crate::message::ChainMessage;
 use crate::rpc::{self, prelude::*};
 use anyhow::bail;
@@ -59,15 +59,10 @@
 impl ChainCommands {
     pub async fn run(self, client: rpc::Client) -> anyhow::Result<()> {
         match self {
-<<<<<<< HEAD
             Self::Block { cid } => {
-                print_pretty_lotus_json(ChainGetBlock::call(&client, (cid.into(),)).await?)
+                print_pretty_lotus_json(ChainGetBlock::call(&client, (cid,)).await?)
             }
             Self::Genesis => print_pretty_lotus_json(ChainGetGenesis::call(&client, ()).await?),
-=======
-            Self::Block { cid } => print_pretty_json(ChainGetBlock::call(&client, (cid,)).await?),
-            Self::Genesis => print_pretty_json(ChainGetGenesis::call_raw(&client, ()).await?),
->>>>>>> 0dc4ed69
             Self::Head => print_rpc_res_cids(ChainHead::call(&client, ()).await?),
             Self::Message { cid } => {
                 let bytes = ChainReadObj::call(&client, (cid,)).await?;
