// Copyright 2019-2023 ChainSafe Systems
// SPDX-License-Identifier: Apache-2.0, MIT

use std::str::FromStr as _;

use crate::rpc_client::ApiInfo;
use crate::shim::address::{Address, StrictAddress};
use crate::shim::econ::TokenAmount;
use crate::shim::message::{Message, METHOD_SEND};
use anyhow::Context as _;
use num::Zero as _;

use crate::cli::humantoken;

#[derive(Debug, clap::Args)]
pub struct SendCommand {
    /// optionally specify the account to send funds from (otherwise the default
    /// one will be used)
    #[arg(long)]
    from: Option<String>,
    target_address: String,
    #[arg(value_parser = humantoken::parse)]
    amount: TokenAmount,
    #[arg(long, value_parser = humantoken::parse, default_value_t = TokenAmount::zero())]
    gas_feecap: TokenAmount,
    /// In milliGas
    #[arg(long, default_value_t = 0)]
    gas_limit: i64,
    #[arg(long, value_parser = humantoken::parse, default_value_t = TokenAmount::zero())]
    gas_premium: TokenAmount,
}

impl SendCommand {
    pub async fn run(self, api: ApiInfo) -> anyhow::Result<()> {
<<<<<<< HEAD
        let from: Address = if let Some(from) = &self.from {
            StrictAddress::from_str(from)?.into()
        } else {
            Address::from_str(&api.wallet_default_address().await?.ok_or_else(|| {
                anyhow::anyhow!("No default wallet address selected. Please set a default address.")
            })?)?
        };
=======
        let from: Address =
            if let Some(from) = &self.from {
                StrictAddress::from_str(from)?.into()
            } else {
                Address::from_str(&api.wallet_default_address().await?.context(
                    "No default wallet address selected. Please set a default address.",
                )?)?
            };
>>>>>>> 7863b34c

        let message = Message {
            from,
            to: StrictAddress::from_str(&self.target_address)?.into(),
            value: self.amount.clone(),
            method_num: METHOD_SEND,
            gas_limit: self.gas_limit as u64,
            gas_fee_cap: self.gas_feecap.clone(),
            gas_premium: self.gas_premium.clone(),
            // JANK(aatifsyed): Why are we using a testing build of fvm_shared?
            ..Default::default()
        };

        let signed_msg = api.mpool_push_message(message, None).await?;

        println!("{}", signed_msg.cid().unwrap());

        Ok(())
    }
}<|MERGE_RESOLUTION|>--- conflicted
+++ resolved
@@ -32,15 +32,6 @@
 
 impl SendCommand {
     pub async fn run(self, api: ApiInfo) -> anyhow::Result<()> {
-<<<<<<< HEAD
-        let from: Address = if let Some(from) = &self.from {
-            StrictAddress::from_str(from)?.into()
-        } else {
-            Address::from_str(&api.wallet_default_address().await?.ok_or_else(|| {
-                anyhow::anyhow!("No default wallet address selected. Please set a default address.")
-            })?)?
-        };
-=======
         let from: Address =
             if let Some(from) = &self.from {
                 StrictAddress::from_str(from)?.into()
@@ -49,7 +40,6 @@
                     "No default wallet address selected. Please set a default address.",
                 )?)?
             };
->>>>>>> 7863b34c
 
         let message = Message {
             from,
