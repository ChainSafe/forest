--- conflicted
+++ resolved
@@ -119,11 +119,7 @@
                 if let Some(MigrationJobOutput {
                     address,
                     actor_state,
-<<<<<<< HEAD
-                } = job_output;
-=======
                 }) = job_output {
->>>>>>> f93068c5
                     actors_out
                         .set_actor(&address, actor_state)
                         .unwrap_or_else(|e| {
@@ -131,10 +127,7 @@
                                 "Failed setting new actor state at given address: {address}, Reason: {e}"
                             )
                         });
-<<<<<<< HEAD
-=======
                 }
->>>>>>> f93068c5
             }
         });
 
