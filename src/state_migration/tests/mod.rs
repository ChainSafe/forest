--- conflicted
+++ resolved
@@ -85,19 +85,11 @@
         tmp.persist(&car_path)?;
     }
 
-<<<<<<< HEAD
-    let store = Arc::new(
-        crate::car_backed_blockstore::UncompressedCarV1BackedBlockstore::new(
-            std::io::BufReader::new(std::fs::File::open(&car_path)?),
-        )?,
-    );
-    load_actor_bundles(&store).await?;
-
-=======
     let store = Arc::new(crate::db::car::plain::PlainCar::new(
         std::io::BufReader::new(std::fs::File::open(&car_path)?),
     )?);
->>>>>>> 2716545a
+    load_actor_bundles(&store).await?;
+
     let chain_config = Arc::new(ChainConfig::from_chain(&network));
     let height_info = &chain_config.height_infos[height as usize];
 
