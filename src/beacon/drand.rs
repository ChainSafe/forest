--- conflicted
+++ resolved
@@ -11,19 +11,11 @@
 use ahash::HashMap;
 use anyhow::Context as _;
 use async_trait::async_trait;
-<<<<<<< HEAD
 use bls_signatures::{PublicKey, Serialize, Signature};
-use byteorder::{BigEndian, ByteOrder};
 use itertools::Itertools as _;
 use parking_lot::RwLock;
 use serde::{Deserialize as SerdeDeserialize, Serialize as SerdeSerialize};
-use sha2::Digest;
 use url::Url;
-=======
-use bls_signatures::{PublicKey, Serialize as _, Signature};
-use parking_lot::RwLock;
-use serde::{Deserialize as SerdeDeserialize, Serialize as SerdeSerialize};
->>>>>>> 629c7e13
 
 /// Environmental Variable to ignore `Drand`. Lotus parallel is
 /// `LOTUS_IGNORE_DRAND`
