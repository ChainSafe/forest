// Copyright 2019-2025 ChainSafe Systems
// SPDX-License-Identifier: Apache-2.0, MIT

use crate::utils::encoding::serde_byte_array;
use byteorder::{BigEndian, ByteOrder as _};
use digest::Digest as _;
use fvm_ipld_encoding::tuple::*;
use get_size2::GetSize;
<<<<<<< HEAD
use serde_tuple::{Deserialize_tuple, Serialize_tuple};
=======
>>>>>>> 97354db5

/// The result from getting an entry from `Drand`.
/// The entry contains the round, or epoch as well as the BLS signature for that
/// round of randomness.
/// This beacon entry is stored on chain in the block header.
#[cfg_attr(test, derive(derive_quickcheck_arbitrary::Arbitrary))]
#[derive(
    Clone,
    Debug,
    Default,
    Eq,
    PartialEq,
    Hash,
    Ord,
    PartialOrd,
    Serialize_tuple,
    Deserialize_tuple,
    GetSize,
)]
pub struct BeaconEntry {
    round: u64,
    #[serde(with = "serde_byte_array")]
    signature: Vec<u8>,
}

impl BeaconEntry {
    pub fn new(round: u64, signature: Vec<u8>) -> Self {
        Self { round, signature }
    }

    /// Returns the current round number.
    pub fn round(&self) -> u64 {
        self.round
    }

    /// The signature of message `H(prev_round.signature, round)` for `mainnet`
    /// or `H(round)` for `quicknet`.
    pub fn signature(&self) -> &[u8] {
        &self.signature
    }

    pub fn into_parts(self) -> (u64, Vec<u8>) {
        let Self { round, signature } = self;
        (round, signature)
    }

    // Hash the message: H(curr_round)
    pub fn message_unchained(round: u64) -> impl AsRef<[u8]> {
        let mut round_bytes = [0; std::mem::size_of::<u64>()];
        BigEndian::write_u64(&mut round_bytes, round);
        sha2::Sha256::digest(round_bytes)
    }

    // Hash the message: H(prev_sig | curr_round)
    pub fn message_chained(round: u64, prev_signature: impl AsRef<[u8]>) -> impl AsRef<[u8]> {
        let mut round_bytes = [0; std::mem::size_of::<u64>()];
        BigEndian::write_u64(&mut round_bytes, round);
        let mut hasher = sha2::Sha256::default();
        hasher.update(prev_signature);
        hasher.update(round_bytes);
        hasher.finalize()
    }
}<|MERGE_RESOLUTION|>--- conflicted
+++ resolved
@@ -6,10 +6,6 @@
 use digest::Digest as _;
 use fvm_ipld_encoding::tuple::*;
 use get_size2::GetSize;
-<<<<<<< HEAD
-use serde_tuple::{Deserialize_tuple, Serialize_tuple};
-=======
->>>>>>> 97354db5
 
 /// The result from getting an entry from `Drand`.
 /// The entry contains the round, or epoch as well as the BLS signature for that
