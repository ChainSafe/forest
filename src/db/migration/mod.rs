--- conflicted
+++ resolved
@@ -4,10 +4,7 @@
 mod db_migration;
 mod migration_map;
 mod v0_12_1;
-<<<<<<< HEAD
 mod v0_13_0;
-=======
 mod void_migration;
->>>>>>> bedc816b
 
 pub use db_migration::DbMigration;