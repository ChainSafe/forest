--- conflicted
+++ resolved
@@ -80,11 +80,8 @@
     "0.14.0" -> "0.14.1" @ MigrationVoid,
     "0.14.1" -> "0.15.0" @ MigrationVoid,
     "0.15.0" -> "0.15.1" @ MigrationVoid,
-<<<<<<< HEAD
-    "0.15.1" -> "0.16.0" @ Migration0_15_1_0_16_0,
-=======
     "0.15.1" -> "0.15.2" @ MigrationVoid,
->>>>>>> e8fe2861
+    "0.15.2" -> "0.16.0" @ Migration0_15_1_0_16_0,
 );
 
 pub struct Migration {
