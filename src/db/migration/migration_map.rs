--- conflicted
+++ resolved
@@ -78,11 +78,8 @@
 
 create_migrations!(
     "0.12.1" -> "0.13.0" @ Migration0_12_1_0_13_0,
-<<<<<<< HEAD
-    "0.13.0" -> "0.13.1" @ Migration0_13_0_0_13_1,
-=======
     "0.13.0" -> "0.14.0" @ MigrationVoid,
->>>>>>> bedc816b
+    "0.14.0" -> "0.14.1" @ Migration0_13_0_0_13_1,
 );
 
 pub struct Migration {
