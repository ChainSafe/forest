--- conflicted
+++ resolved
@@ -11,13 +11,10 @@
 pub use memory::MemoryDB;
 mod db_mode;
 pub mod migration;
-<<<<<<< HEAD
 
 use ahash::HashSet;
+use anyhow::Context as _;
 use cid::multihash;
-=======
-use anyhow::Context as _;
->>>>>>> 5b3fddd1
 use serde::de::DeserializeOwned;
 use serde::Serialize;
 use std::sync::Arc;
