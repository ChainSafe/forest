// Copyright 2019-2024 ChainSafe Systems
// SPDX-License-Identifier: Apache-2.0, MIT

pub mod car;
mod memory;
pub mod parity_db;
pub mod parity_db_config;

mod gc;
pub mod ttl;
pub use gc::MarkAndSweep;
pub use memory::MemoryDB;
mod db_mode;
pub mod migration;

use crate::rpc::eth;
use anyhow::Context as _;
<<<<<<< HEAD
use cid::{multihash, Cid};
=======
>>>>>>> c1166c37
use serde::de::DeserializeOwned;
use serde::Serialize;
use std::sync::Arc;

pub mod setting_keys {
    /// Key used to store the heaviest tipset in the settings store. This is expected to be a [`crate::blocks::TipsetKey`]s
    pub const HEAD_KEY: &str = "head";
    /// Key used to store the memory pool configuration in the settings store.
    pub const MPOOL_CONFIG_KEY: &str = "/mpool/config";
}

/// Interface used to store and retrieve settings from the database.
/// To store IPLD blocks, use the `BlockStore` trait.
pub trait SettingsStore {
    /// Reads binary field from the Settings store. This should be used for
    /// non-serializable data. For serializable data, use [`SettingsStoreExt::read_obj`].
    fn read_bin(&self, key: &str) -> anyhow::Result<Option<Vec<u8>>>;

    /// Writes binary field to the Settings store. This should be used for
    /// non-serializable data. For serializable data, use [`SettingsStoreExt::write_obj`].
    fn write_bin(&self, key: &str, value: &[u8]) -> anyhow::Result<()>;

    /// Returns `Ok(true)` if key exists in store.
    fn exists(&self, key: &str) -> anyhow::Result<bool>;

    /// Returns all setting keys.
    fn setting_keys(&self) -> anyhow::Result<Vec<String>>;
}

impl<T: SettingsStore> SettingsStore for Arc<T> {
    fn read_bin(&self, key: &str) -> anyhow::Result<Option<Vec<u8>>> {
        SettingsStore::read_bin(self.as_ref(), key)
    }

    fn write_bin(&self, key: &str, value: &[u8]) -> anyhow::Result<()> {
        SettingsStore::write_bin(self.as_ref(), key, value)
    }

    fn exists(&self, key: &str) -> anyhow::Result<bool> {
        SettingsStore::exists(self.as_ref(), key)
    }

    fn setting_keys(&self) -> anyhow::Result<Vec<String>> {
        SettingsStore::setting_keys(self.as_ref())
    }
}

/// Extension trait for the [`SettingsStore`] trait. It is implemented for all types that implement
/// [`SettingsStore`].
/// It provides methods for writing and reading any serializable object from the store.
pub trait SettingsStoreExt {
    fn read_obj<V: DeserializeOwned>(&self, key: &str) -> anyhow::Result<Option<V>>;
    fn write_obj<V: Serialize>(&self, key: &str, value: &V) -> anyhow::Result<()>;

    /// Same as [`SettingsStoreExt::read_obj`], but returns an error if the key does not exist.
    fn require_obj<V: DeserializeOwned>(&self, key: &str) -> anyhow::Result<V>;
}

impl<T: ?Sized + SettingsStore> SettingsStoreExt for T {
    fn read_obj<V: DeserializeOwned>(&self, key: &str) -> anyhow::Result<Option<V>> {
        match self.read_bin(key)? {
            Some(bytes) => Ok(Some(serde_json::from_slice(&bytes)?)),
            None => Ok(None),
        }
    }

    fn write_obj<V: Serialize>(&self, key: &str, value: &V) -> anyhow::Result<()> {
        self.write_bin(key, &serde_json::to_vec(value)?)
    }

    fn require_obj<V: DeserializeOwned>(&self, key: &str) -> anyhow::Result<V> {
        self.read_bin(key)?
            .with_context(|| format!("Key {key} not found"))
            .and_then(|bytes| serde_json::from_slice(&bytes).map_err(Into::into))
    }
}

/// Interface used to store and retrieve Ethereum mappings from the database.
/// To store IPLD blocks, use the `BlockStore` trait.
pub trait EthMappingsStore {
    /// Reads binary field from the `EthMappings` store. This should be used for
    /// non-serializable data. For serializable data, use [`EthMappingsStoreExt::read_obj`].
    fn read_bin(&self, key: &eth::Hash) -> anyhow::Result<Option<Vec<u8>>>;

    /// Writes binary field to the `EthMappings` store. This should be used for
    /// non-serializable data. For serializable data, use [`EthMappingsStoreExt::write_obj`].
    fn write_bin(&self, key: &eth::Hash, value: &[u8]) -> anyhow::Result<()>;

    /// Returns `Ok(true)` if key exists in store.
    fn exists(&self, key: &eth::Hash) -> anyhow::Result<bool>;

    /// Returns all message CIDs with their timestamp.
    fn get_message_cids(&self) -> anyhow::Result<Vec<(Cid, u64)>>;

    /// Deletes `keys` if keys exist in store.
    fn delete(&self, keys: Vec<eth::Hash>) -> anyhow::Result<()>;
}

impl<T: EthMappingsStore> EthMappingsStore for Arc<T> {
    fn read_bin(&self, key: &eth::Hash) -> anyhow::Result<Option<Vec<u8>>> {
        EthMappingsStore::read_bin(self.as_ref(), key)
    }

    fn write_bin(&self, key: &eth::Hash, value: &[u8]) -> anyhow::Result<()> {
        EthMappingsStore::write_bin(self.as_ref(), key, value)
    }

    fn exists(&self, key: &eth::Hash) -> anyhow::Result<bool> {
        EthMappingsStore::exists(self.as_ref(), key)
    }

    fn get_message_cids(&self) -> anyhow::Result<Vec<(Cid, u64)>> {
        EthMappingsStore::get_message_cids(self.as_ref())
    }

    fn delete(&self, keys: Vec<eth::Hash>) -> anyhow::Result<()> {
        EthMappingsStore::delete(self.as_ref(), keys)
    }
}

pub trait EthMappingsStoreExt {
    fn read_obj<V: DeserializeOwned>(&self, key: &eth::Hash) -> anyhow::Result<Option<V>>;
    fn write_obj<V: Serialize>(&self, key: &eth::Hash, value: &V) -> anyhow::Result<()>;
}

impl<T: ?Sized + EthMappingsStore> EthMappingsStoreExt for T {
    fn read_obj<V: DeserializeOwned>(&self, key: &eth::Hash) -> anyhow::Result<Option<V>> {
        match self.read_bin(key)? {
            Some(bytes) => Ok(Some(fvm_ipld_encoding::from_slice(&bytes)?)),
            None => Ok(None),
        }
    }

    fn write_obj<V: Serialize>(&self, key: &eth::Hash, value: &V) -> anyhow::Result<()> {
        self.write_bin(key, &fvm_ipld_encoding::to_vec(value)?)
    }
}

/// Traits for collecting DB stats
pub trait DBStatistics {
    fn get_statistics(&self) -> Option<String> {
        None
    }
}

impl<DB: DBStatistics> DBStatistics for std::sync::Arc<DB> {
    fn get_statistics(&self) -> Option<String> {
        self.as_ref().get_statistics()
    }
}

/// A trait to facilitate mark-and-sweep garbage collection.
///
/// NOTE: Since there is no real need for generics here right now - the 'key' type is specified to
/// avoid wrapping it.
pub trait GarbageCollectable<T> {
    /// Gets all the keys currently in the database.
    ///
    /// NOTE: This might need to be further enhanced with some sort of limit to avoid taking up too
    /// much time and memory.
    fn get_keys(&self) -> anyhow::Result<T>;

    /// Removes all the keys marked for deletion.
    ///
    /// # Arguments
    ///
    /// * `keys` - A set of keys to be removed from the database.
    fn remove_keys(&self, keys: T) -> anyhow::Result<()>;
}

pub mod db_engine {
    use std::path::{Path, PathBuf};

    use super::db_mode::choose_db;

    pub type Db = crate::db::parity_db::ParityDb;
    pub type DbConfig = crate::db::parity_db_config::ParityDbConfig;

    /// Returns the path to the database directory to be used by the daemon.
    pub fn db_root(chain_data_root: &Path) -> anyhow::Result<PathBuf> {
        choose_db(chain_data_root)
    }

    pub fn open_db(path: PathBuf, config: DbConfig) -> anyhow::Result<Db> {
        Db::open(path, &config).map_err(Into::into)
    }
}

#[cfg(test)]
mod tests {
    pub mod db_utils;
    mod mem_test;
    mod parity_test;
    pub mod subtests;
}<|MERGE_RESOLUTION|>--- conflicted
+++ resolved
@@ -15,10 +15,7 @@
 
 use crate::rpc::eth;
 use anyhow::Context as _;
-<<<<<<< HEAD
-use cid::{multihash, Cid};
-=======
->>>>>>> c1166c37
+use cid::Cid;
 use serde::de::DeserializeOwned;
 use serde::Serialize;
 use std::sync::Arc;
