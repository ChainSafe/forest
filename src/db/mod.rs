// Copyright 2019-2023 ChainSafe Systems
// SPDX-License-Identifier: Apache-2.0, MIT

mod memory;
mod metrics;
pub mod parity_db;
pub mod parity_db_config;
<<<<<<< HEAD
pub mod utils;
pub use errors::Error;
=======
>>>>>>> 95786ef2
pub use memory::MemoryDB;

pub mod rolling;

/// Interface used to store and retrieve settings from the database.
/// To store IPLD blocks, use the `BlockStore` trait.
pub trait SettingsStore {
    /// Reads binary field from the Settings store. This should be used for
    /// non-serializable data. For serializable data, use [`SettingsStore::read_obj`].
    fn read_bin<K>(&self, key: K) -> anyhow::Result<Option<Vec<u8>>>
    where
        K: AsRef<str>;

    /// Writes binary field to the Settings store. This should be used for
    /// non-serializable data. For serializable data, use [`SettingsStore::write_obj`].
    fn write_bin<K, V>(&self, key: K, value: V) -> anyhow::Result<()>
    where
        K: AsRef<str>,
        V: AsRef<[u8]>;

    fn read_obj<K, T>(&self, key: K) -> anyhow::Result<Option<T>>
    where
        K: AsRef<str>,
        T: serde::de::DeserializeOwned,
    {
        match self.read_bin(key)? {
            Some(bytes) => Ok(Some(serde_json::from_slice(&bytes)?)),
            None => Ok(None),
        }
    }

    fn write_obj<K, T>(&self, key: K, value: &T) -> anyhow::Result<()>
    where
        K: AsRef<str>,
        T: serde::Serialize,
    {
        self.write_bin(key, serde_json::to_vec(value)?)
    }

    /// Returns `Ok(true)` if key exists in store
    fn exists<K>(&self, key: K) -> anyhow::Result<bool>
    where
        K: AsRef<str>;
}

/// Traits for collecting DB stats
pub trait DBStatistics {
    fn get_statistics(&self) -> Option<String> {
        None
    }
}

impl<DB: DBStatistics> DBStatistics for std::sync::Arc<DB> {
    fn get_statistics(&self) -> Option<String> {
        self.as_ref().get_statistics()
    }
}

pub mod db_engine {
    use std::path::{Path, PathBuf};

    use crate::db::rolling::*;

    pub type Db = crate::db::parity_db::ParityDb;
    pub type DbConfig = crate::db::parity_db_config::ParityDbConfig;
    const DIR_NAME: &str = "paritydb";

    pub fn db_root(chain_data_root: &Path) -> PathBuf {
        chain_data_root.join(DIR_NAME)
    }

    pub(in crate::db) fn open_db(path: &Path, config: &DbConfig) -> anyhow::Result<Db> {
        Db::open(path, config).map_err(Into::into)
    }

    pub fn open_proxy_db(db_root: PathBuf, db_config: DbConfig) -> anyhow::Result<RollingDB> {
        RollingDB::load_or_create(db_root, db_config)
    }
}
#[cfg(test)]
mod tests {
    mod mem_test;
    mod parity_test;
    pub mod subtests;
}<|MERGE_RESOLUTION|>--- conflicted
+++ resolved
@@ -5,11 +5,7 @@
 mod metrics;
 pub mod parity_db;
 pub mod parity_db_config;
-<<<<<<< HEAD
 pub mod utils;
-pub use errors::Error;
-=======
->>>>>>> 95786ef2
 pub use memory::MemoryDB;
 
 pub mod rolling;
