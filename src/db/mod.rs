--- conflicted
+++ resolved
@@ -7,20 +7,13 @@
 pub mod parity_db;
 pub mod parity_db_config;
 pub mod rolling;
-
-use std::sync::Arc;
-
 pub use memory::MemoryDB;
-use serde::de::DeserializeOwned;
-use serde::Serialize;
-<<<<<<< HEAD
-=======
-pub mod car;
 mod db_mode;
 pub mod migration;
 
-pub mod rolling;
->>>>>>> 82d62377
+use serde::de::DeserializeOwned;
+use serde::Serialize;
+use std::sync::Arc;
 
 pub mod setting_keys {
     /// Key used to store the heaviest tipset in the settings store. This is expected to be a [`crate::blocks::TipsetKeys`]
