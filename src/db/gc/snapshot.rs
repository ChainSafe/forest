--- conflicted
+++ resolved
@@ -45,21 +45,13 @@
 use crate::blocks::{Tipset, TipsetKey};
 use crate::cid_collections::CidHashSet;
 use crate::cli_shared::chain_path;
-<<<<<<< HEAD
-use crate::db::db_engine::open_db;
-use crate::db::{BlockstoreWriteOpsSubscribable, HeaviestTipsetKeyProvider};
-=======
->>>>>>> 292533be
 use crate::db::{
-    CAR_DB_DIR_NAME, HeaviestTipsetKeyProvider, SettingsStore, SettingsStoreExt,
-    db_engine::{DbConfig, db_root},
+    BlockstoreWriteOpsSubscribable, CAR_DB_DIR_NAME, HeaviestTipsetKeyProvider, SettingsStore,
+    db_engine::{DbConfig, db_root, open_db},
     parity_db::{DbColumn, ParityDb},
 };
-<<<<<<< HEAD
+use crate::shim::clock::{ChainEpoch, EPOCHS_IN_DAY};
 use ahash::HashMap;
-=======
-use crate::shim::clock::{ChainEpoch, EPOCHS_IN_DAY};
->>>>>>> 292533be
 use anyhow::Context as _;
 use cid::Cid;
 use fvm_ipld_blockstore::Blockstore;
@@ -81,14 +73,11 @@
     running: AtomicBool,
     blessed_lite_snapshot: RwLock<Option<PathBuf>>,
     db: RwLock<Option<Arc<DB>>>,
-<<<<<<< HEAD
     // On mainnet, it takes ~50MiB-200MiB RAM, depending on the time cost of snapshot export
     memory_db: RwLock<Option<HashMap<Cid, Vec<u8>>>>,
     memory_db_head_key: RwLock<Option<TipsetKey>>,
     exported_head_key: RwLock<Option<TipsetKey>>,
-=======
     car_db_head_epoch: RwLock<Option<ChainEpoch>>,
->>>>>>> 292533be
     reboot_tx: flume::Sender<()>,
     trigger_tx: flume::Sender<()>,
     trigger_rx: flume::Receiver<()>,
@@ -97,7 +86,6 @@
 
 impl<DB> SnapshotGarbageCollector<DB>
 where
-<<<<<<< HEAD
     DB: Blockstore
         + SettingsStore
         + HeaviestTipsetKeyProvider
@@ -105,9 +93,6 @@
         + Send
         + Sync
         + 'static,
-=======
-    DB: Blockstore + SettingsStore + HeaviestTipsetKeyProvider + Send + Sync + 'static,
->>>>>>> 292533be
 {
     pub fn new(config: &crate::Config) -> anyhow::Result<(Self, flume::Receiver<()>)> {
         let chain_data_path = chain_path(config);
@@ -125,13 +110,10 @@
                 running: AtomicBool::new(false),
                 blessed_lite_snapshot: RwLock::new(None),
                 db: RwLock::new(None),
-<<<<<<< HEAD
                 memory_db: RwLock::new(None),
                 memory_db_head_key: RwLock::new(None),
                 exported_head_key: RwLock::new(None),
-=======
                 car_db_head_epoch: RwLock::new(None),
->>>>>>> 292533be
                 reboot_tx,
                 trigger_tx,
                 trigger_rx,
@@ -223,7 +205,7 @@
     }
 
     async fn export_snapshot(&self) -> anyhow::Result<()> {
-        let db = self.db.write().take().context("db not yet initialzied")?;
+        let db = { self.db.read().clone() }.context("db not yet initialzied")?;
         tracing::info!(
             "exporting lite snapshot with {} recent state roots",
             self.recent_state_roots
@@ -272,6 +254,8 @@
         }
         joinset.shutdown().await;
 
+        self.db.write().take();
+
         Ok(())
     }
 
@@ -285,17 +269,6 @@
 
     async fn cleanup_before_reboot_inner(&self) -> anyhow::Result<()> {
         tracing::info!("cleaning up db before rebooting");
-<<<<<<< HEAD
-=======
-        {
-            // Release db references so that it can be closed
-            if let (Some(db), Some(head)) =
-                (self.db.write().take(), &*self.exported_chain_head.read())
-            {
-                SettingsStoreExt::write_obj(&db, crate::db::setting_keys::HEAD_KEY, head.key())?;
-            }
-        }
->>>>>>> 292533be
         if let Some(blessed_lite_snapshot) = { self.blessed_lite_snapshot.read().clone() } {
             if blessed_lite_snapshot.is_file() {
                 let mut opts = ParityDb::to_options(self.db_root_dir.clone(), &self.db_config);
