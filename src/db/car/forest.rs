// Copyright 2019-2025 ChainSafe Systems
// SPDX-License-Identifier: Apache-2.0, MIT

//! # Forest CAR format
//!
//! See [`crate::db::car::plain`] for details on the CAR format.
//!
//! The `forest.car.zst` format wraps multiple CAR blocks in small (usually 8 KiB)
//! zstd frames, and has an index in a skippable zstd frame. At the end of the
//! data, there has to be a fixed-size skippable frame containing magic numbers
//! and meta information about the archive. CAR blocks may not span multiple
//! z-frames and the CAR header is kept it a separate z-frame.
//!
//! Imagine a `forest.car.zst` archive with 5 blocks. They could be arranged in
//! z-frames as drawn below:
//!
//! ```text
//!  Z-Frame 1   Z-Frame 2   Z-Frame 3   Skip Frame    Skip Frame
//! ┌─────────┐ ┌─────────┐ ┌─────────┐ ┌───────────┐ ┌────────────┐
//! │┌──────┐ │ │┌───────┐│ │┌───────┐│ │Offsets    │ │Index offset│
//! ││Header│ │ ││Block 1││ ││Block 4││ │ Z-Frame 2 │ │Magic number│
//! │└──────┘ │ │└───────┘│ │└───────┘│ │ Z-Frame 2 │ │Version info|
//! └─────────┘ │┌───────┐│ │┌───────┐│ │ Z-Frame 2 │ └────────────┘
//!             ││Block 2││ ││Block 5││ │ Z-Frame 3 │
//!             │└───────┘│ │└───────┘│ │ Z-Frame 3 │
//!             │┌───────┐│ └─────────┘ └───────────┘
//!             ││Block 3││
//!             │└───────┘│
//!             └─────────┘
//! ```
//!
//! Looking up a block uses an [`index::Reader`] to find
//! the right z-frame. The frame is then decoded and each block is linearly
//! scanned until a match is found. Decoded (and scanned) z-frames are stored in
//! a lru-cache for faster repeat retrievals.
//!
//! `forest.car.zst` files are backward compatible with Lotus (and all other
//! tools that consume compressed CAR files). All Forest-specifc information is
//! encoded as skippable frames that are (as the name suggests) skipped by tools
//! that don't understand them.
//!
//! # Additional reading
//!
//! `zstd` frame format: <https://github.com/facebook/zstd/blob/dev/doc/zstd_compression_format.md>
//!
//! CARv1 specification: <https://ipld.io/specs/transport/car/carv1/>
//!

use super::{CacheKey, ZstdFrameCache};
use crate::blocks::{Tipset, TipsetKey};
use crate::chain::FilecoinSnapshotMetadata;
use crate::db::car::RandomAccessFileReader;
use crate::db::car::plain::write_skip_frame_header_async;
use crate::utils::db::car_stream::{CarBlock, CarV1Header};
use crate::utils::encoding::from_slice_with_fallback;
use crate::utils::io::EitherMmapOrRandomAccessFile;
use ahash::{HashMap, HashMapExt};
use byteorder::LittleEndian;
use bytes::{BufMut as _, Bytes, BytesMut, buf::Writer};
use cid::Cid;
use futures::{Stream, TryStreamExt as _};
use fvm_ipld_blockstore::Blockstore;
use fvm_ipld_encoding::CborStore as _;
use nunny::Vec as NonEmpty;
use positioned_io::{Cursor, ReadAt, ReadBytesAtExt, SizeCursor};
use std::io::{Seek, SeekFrom};
use std::path::Path;
use std::sync::{Arc, OnceLock};
use std::task::Poll;
use std::{
    io,
    io::{Read, Write},
};
use tokio::io::{AsyncWrite, AsyncWriteExt};
use tokio_util::codec::{Decoder, Encoder as _};
use unsigned_varint::codec::UviBytes;

#[cfg(feature = "benchmark-private")]
pub mod index;
#[cfg(not(feature = "benchmark-private"))]
mod index;

pub const FOREST_CAR_FILE_EXTENSION: &str = ".forest.car.zst";
pub const TEMP_FOREST_CAR_FILE_EXTENSION: &str = ".forest.car.zst.tmp";
/// <https://github.com/facebook/zstd/blob/dev/doc/zstd_compression_format.md#skippable-frames>
pub const ZSTD_SKIPPABLE_FRAME_MAGIC_HEADER: [u8; 4] = [0x50, 0x2A, 0x4D, 0x18];
pub const DEFAULT_FOREST_CAR_FRAME_SIZE: usize = 8000_usize.next_power_of_two();
pub const DEFAULT_FOREST_CAR_COMPRESSION_LEVEL: u16 = zstd::DEFAULT_COMPRESSION_LEVEL as _;
const ZSTD_SKIP_FRAME_LEN: u64 = 8;

pub struct ForestCar<ReaderT> {
    // Multiple `ForestCar` structures may share the same cache. The cache key is used to identify
    // the origin of a cached z-frame.
    cache_key: CacheKey,
    indexed: index::Reader<positioned_io::Slice<ReaderT>>,
    index_size_bytes: u32,
<<<<<<< HEAD
    frame_cache: Arc<Mutex<ZstdFrameCache>>,
    header: CarV1Header,
    metadata: OnceLock<Option<FilecoinSnapshotMetadata>>,
=======
    frame_cache: Arc<ZstdFrameCache>,
    roots: NonEmpty<Cid>,
>>>>>>> 74892d13
}

impl<ReaderT: super::RandomAccessFileReader> ForestCar<ReaderT> {
    pub fn new(reader: ReaderT) -> io::Result<ForestCar<ReaderT>> {
        let (header, footer) = Self::validate_car(&reader)?;
        let index_size_bytes = reader.read_u32_at::<LittleEndian>(
            footer.index.saturating_sub(std::mem::size_of::<u32>() as _),
        )?;
        let indexed = index::Reader::new(positioned_io::Slice::new(
            reader,
            footer.index,
            Some(index_size_bytes as u64),
        ))?;
        Ok(ForestCar {
            cache_key: 0,
            indexed,
            index_size_bytes,
<<<<<<< HEAD
            frame_cache: Arc::new(Mutex::new(ZstdFrameCache::default())),
            header,
            metadata: OnceLock::new(),
        })
    }

    pub fn metadata(&self) -> &Option<FilecoinSnapshotMetadata> {
        self.metadata.get_or_init(|| {
            // <https://github.com/filecoin-project/FIPs/blob/master/FRCs/frc-0108.md#v2-specification>
            if self.header.roots.len() == 1 {
                let maybe_metadata_cid = self.header.roots.first();
                if let Ok(Some(metadata)) =
                    self.get_cbor::<FilecoinSnapshotMetadata>(maybe_metadata_cid)
                {
                    return Some(metadata);
                }
            }
            None
=======
            frame_cache: Arc::new(ZstdFrameCache::default()),
            roots: header.roots,
>>>>>>> 74892d13
        })
    }

    pub fn is_valid(reader: &ReaderT) -> bool {
        Self::validate_car(reader).is_ok()
    }

    fn validate_car(reader: &ReaderT) -> io::Result<(CarV1Header, ForestCarFooter)> {
        let mut cursor = SizeCursor::new(&reader);
        cursor.seek(SeekFrom::End(-(ForestCarFooter::SIZE as i64)))?;

        let mut footer_buffer = [0; ForestCarFooter::SIZE];
        cursor.read_exact(&mut footer_buffer)?;

        let footer = ForestCarFooter::try_from_le_bytes(footer_buffer).ok_or_else(|| {
            invalid_data(format!(
                "not recognizable as a `{FOREST_CAR_FILE_EXTENSION}` file"
            ))
        })?;

        let cursor = Cursor::new_pos(&reader, 0);
        let mut header_zstd_frame = decode_zstd_single_frame(cursor)?;
        let block_frame = UviBytes::<Bytes>::default()
            .decode(&mut header_zstd_frame)?
            .ok_or_else(|| invalid_data("malformed uvibytes"))?;
        let header = from_slice_with_fallback::<CarV1Header>(&block_frame)
            .map_err(|e| io::Error::new(io::ErrorKind::InvalidData, e))?;

        Ok((header, footer))
    }

    pub fn head_tipset_key(&self) -> &NonEmpty<Cid> {
        // <https://github.com/filecoin-project/FIPs/blob/master/FRCs/frc-0108.md#v2-specification>
        if let Some(metadata) = self.metadata() {
            &metadata.head_tipset_key
        } else {
            &self.header.roots
        }
    }

    pub fn index_size_bytes(&self) -> u32 {
        self.index_size_bytes
    }

    pub fn heaviest_tipset_key(&self) -> TipsetKey {
        TipsetKey::from(self.head_tipset_key().clone())
    }

    pub fn heaviest_tipset(&self) -> anyhow::Result<Tipset> {
        Tipset::load_required(self, &self.heaviest_tipset_key())
    }

    pub fn into_dyn(self) -> ForestCar<Box<dyn super::RandomAccessFileReader>> {
        ForestCar {
            cache_key: self.cache_key,
            indexed: self.indexed.map(|slice| {
                let offset = slice.offset();
                positioned_io::Slice::new(
                    Box::new(slice.into_inner()) as Box<dyn RandomAccessFileReader>,
                    offset,
                    None,
                )
            }),
            index_size_bytes: self.index_size_bytes,
            frame_cache: self.frame_cache,
            header: self.header,
            metadata: self.metadata,
        }
    }

    pub fn with_cache(self, cache: Arc<ZstdFrameCache>, key: CacheKey) -> Self {
        Self {
            cache_key: key,
            frame_cache: cache,
            ..self
        }
    }
}

impl TryFrom<&Path> for ForestCar<EitherMmapOrRandomAccessFile> {
    type Error = std::io::Error;
    fn try_from(path: &Path) -> std::io::Result<Self> {
        ForestCar::new(EitherMmapOrRandomAccessFile::open(path)?)
    }
}

impl<ReaderT> Blockstore for ForestCar<ReaderT>
where
    ReaderT: ReadAt,
{
    #[tracing::instrument(level = "trace", skip(self))]
    fn get(&self, k: &Cid) -> anyhow::Result<Option<Vec<u8>>> {
        let indexed = &self.indexed;
        for position in indexed.get(*k)?.into_iter() {
            let cache_query = self.frame_cache.get(position, self.cache_key, *k);
            match cache_query {
                // Frame cache hit, found value.
                Some(Some(val)) => return Ok(Some(val)),
                // Frame cache hit, no value. This only happens when hashes collide
                Some(None) => {}
                None => {
                    // Decode entire frame into memory, "position" arg is the frame start offset.
                    let entire_file = indexed.reader().get_ref(); // escape the positioned_io::Slice
                    let cursor = Cursor::new_pos(entire_file, position);
                    let mut zstd_frame = decode_zstd_single_frame(cursor)?;
                    // Parse all key-value pairs and insert them into a map
                    let mut block_map = HashMap::new();
                    while let Some(block_frame) =
                        UviBytes::<Bytes>::default().decode_eof(&mut zstd_frame)?
                    {
                        let CarBlock { cid, data } = CarBlock::from_bytes(block_frame)?;
                        block_map.insert(cid.into(), data);
                    }
                    let get_result = block_map.get(&(*k).into()).cloned();
                    self.frame_cache.put(position, self.cache_key, block_map);

                    // This lookup only fails in case of a hash collision
                    if let Some(value) = get_result {
                        return Ok(Some(value));
                    }
                }
            }
        }
        Ok(None)
    }

    /// Not supported, use [`super::ManyCar`] instead.
    fn put_keyed(&self, _: &Cid, _: &[u8]) -> anyhow::Result<()> {
        unreachable!("ForestCar is read-only, use ManyCar instead");
    }
}

fn decode_zstd_single_frame<ReaderT: Read>(reader: ReaderT) -> io::Result<BytesMut> {
    let mut zstd_frame = vec![];
    zstd::Decoder::new(reader)?
        .single_frame()
        .read_to_end(&mut zstd_frame)?;
    Ok(zstd_frame.into_iter().collect())
}

pub struct Encoder {}

impl Encoder {
    pub async fn write(
        mut sink: impl AsyncWrite + Unpin,
        roots: NonEmpty<Cid>,
        mut stream: impl Stream<Item = anyhow::Result<(Vec<Cid>, Bytes)>> + Unpin,
    ) -> anyhow::Result<()> {
        let mut offset = 0;

        // Write CARv1 header
        let mut header_encoder = new_encoder(DEFAULT_FOREST_CAR_COMPRESSION_LEVEL)?;

        let header = CarV1Header { roots, version: 1 };
        let mut header_uvi_frame = BytesMut::new();
        UviBytes::default().encode(
            Bytes::from(fvm_ipld_encoding::to_vec(&header)?),
            &mut header_uvi_frame,
        )?;
        header_encoder.write_all(&header_uvi_frame)?;
        let header_bytes = header_encoder.finish()?.into_inner().freeze();

        sink.write_all(&header_bytes).await?;
        let header_len = header_bytes.len();

        offset += header_len;

        // Write seekable zstd and collect a mapping of CIDs to frame_offset+data_offset.
        let mut builder = index::Builder::new();
        while let Some((cids, zstd_frame)) = stream.try_next().await? {
            builder.extend(cids.into_iter().map(|cid| (cid, offset as u64)));
            sink.write_all(&zstd_frame).await?;
            offset += zstd_frame.len()
        }

        // Create index
        let writer = builder.into_writer();
        write_skip_frame_header_async(&mut sink, writer.written_len().try_into().unwrap()).await?;
        writer.write_into(&mut sink).await?;

        // Write ForestCAR.zst footer, it's a valid ZSTD skip-frame
        let footer = ForestCarFooter {
            index: offset as u64 + ZSTD_SKIP_FRAME_LEN,
        };
        sink.write_all(&footer.to_le_bytes()).await?;
        Ok(())
    }

    /// `compress_stream` with [`DEFAULT_FOREST_CAR_FRAME_SIZE`] as default frame size and [`DEFAULT_FOREST_CAR_COMPRESSION_LEVEL`] as default compression level.
    pub fn compress_stream_default(
        stream: impl Stream<Item = anyhow::Result<CarBlock>>,
    ) -> impl Stream<Item = anyhow::Result<(Vec<Cid>, Bytes)>> {
        Self::compress_stream(
            DEFAULT_FOREST_CAR_FRAME_SIZE,
            DEFAULT_FOREST_CAR_COMPRESSION_LEVEL,
            stream,
        )
    }

    /// Consume stream of blocks, emit a new position of each block and a stream
    /// of zstd frames.
    pub fn compress_stream(
        zstd_frame_size_tripwire: usize,
        zstd_compression_level: u16,
        stream: impl Stream<Item = anyhow::Result<CarBlock>>,
    ) -> impl Stream<Item = anyhow::Result<(Vec<Cid>, Bytes)>> {
        let mut encoder_store = new_encoder(zstd_compression_level);
        let mut frame_cids = vec![];

        let mut stream = Box::pin(stream.into_stream());
        futures::stream::poll_fn(move |cx| {
            let encoder = match encoder_store.as_mut() {
                Err(e) => {
                    let dummy_error = io::Error::other("Error already consumed.");
                    return Poll::Ready(Some(Err(anyhow::Error::from(std::mem::replace(
                        e,
                        dummy_error,
                    )))));
                }
                Ok(encoder) => encoder,
            };
            loop {
                // Emit frame if compressed_len > zstd_frame_size_tripwire
                if compressed_len(encoder) > zstd_frame_size_tripwire {
                    let cids = std::mem::take(&mut frame_cids);
                    let frame = finalize_frame(zstd_compression_level, encoder)?;
                    return Poll::Ready(Some(Ok((cids, frame))));
                }
                // No frame to emit, let's get another block
                let ret = futures::ready!(stream.as_mut().poll_next(cx));
                match ret {
                    // End-of-stream
                    None => {
                        // If there's anything in the zstd buffer, emit it.
                        if compressed_len(encoder) > 0 {
                            let cids = std::mem::take(&mut frame_cids);
                            let frame = finalize_frame(zstd_compression_level, encoder)?;
                            return Poll::Ready(Some(Ok((cids, frame))));
                        } else {
                            // Otherwise we're all done.
                            return Poll::Ready(None);
                        }
                    }
                    // Pass errors through
                    Some(Err(e)) => return Poll::Ready(Some(Err(e))),
                    // Got element, add to encoder and emit block position
                    Some(Ok(block)) => {
                        frame_cids.push(block.cid);
                        block.write(encoder)?;
                        encoder.flush()?;
                    }
                }
            }
        })
    }
}

fn invalid_data(inner: impl Into<Box<dyn std::error::Error + Send + Sync>>) -> io::Error {
    io::Error::new(io::ErrorKind::InvalidData, inner)
}

fn compressed_len(encoder: &zstd::Encoder<'static, Writer<BytesMut>>) -> usize {
    encoder.get_ref().get_ref().len()
}

pub fn finalize_frame(
    zstd_compression_level: u16,
    encoder: &mut zstd::Encoder<'static, Writer<BytesMut>>,
) -> io::Result<Bytes> {
    let prev_encoder = std::mem::replace(encoder, new_encoder(zstd_compression_level)?);
    Ok(prev_encoder.finish()?.into_inner().freeze())
}

pub fn new_encoder(
    zstd_compression_level: u16,
) -> io::Result<zstd::Encoder<'static, Writer<BytesMut>>> {
    zstd::Encoder::new(BytesMut::new().writer(), i32::from(zstd_compression_level))
}

#[derive(Debug, Clone, Eq, PartialEq)]
#[cfg_attr(test, derive(derive_quickcheck_arbitrary::Arbitrary))]
struct ForestCarFooter {
    index: u64,
}

impl ForestCarFooter {
    pub const SIZE: usize = 16;

    pub fn to_le_bytes(&self) -> [u8; Self::SIZE] {
        let mut buffer = [0; 16];
        // Skippable frames start with 50 2A 4D 18
        buffer[0..4].copy_from_slice(&ZSTD_SKIPPABLE_FRAME_MAGIC_HEADER);
        // Then a u32 containing the length of the data in the frame
        buffer[4..8].copy_from_slice(&(std::mem::size_of_val(&self.index) as u32).to_le_bytes());
        // And finally the metadata we want to store
        buffer[8..16].copy_from_slice(&self.index.to_le_bytes());
        buffer
    }

    pub fn try_from_le_bytes(bytes: [u8; Self::SIZE]) -> Option<ForestCarFooter> {
        let index = u64::from_le_bytes(bytes[8..16].try_into().expect("infallible"));
        let footer = ForestCarFooter { index };
        if bytes == footer.to_le_bytes() {
            Some(footer)
        } else {
            None
        }
    }
}

pub fn new_forest_car_temp_path_in(
    output_dir: impl AsRef<Path>,
) -> std::io::Result<tempfile::TempPath> {
    Ok(tempfile::Builder::new()
        .suffix(TEMP_FOREST_CAR_FILE_EXTENSION)
        .tempfile_in(output_dir)?
        .into_temp_path())
}

#[cfg(test)]
mod tests {
    use super::*;
    use crate::block_on;
    use nunny::vec as nonempty;
    use quickcheck_macros::quickcheck;

    fn mk_encoded_car(
        zstd_frame_size_tripwire: usize,
        zstd_compression_level: u16,
        roots: NonEmpty<Cid>,
        blocks: NonEmpty<CarBlock>,
    ) -> Vec<u8> {
        block_on(async {
            let frame_stream = Encoder::compress_stream(
                zstd_frame_size_tripwire,
                zstd_compression_level,
                futures::stream::iter(blocks.into_iter().map(Ok)),
            );
            let mut encoded = vec![];
            Encoder::write(&mut encoded, roots, frame_stream)
                .await
                .unwrap();
            encoded
        })
    }

    #[quickcheck]
    fn forest_car_create_basic(blocks: nunny::Vec<CarBlock>) {
        let roots = nonempty!(blocks.first().cid);
        let forest_car =
            ForestCar::new(mk_encoded_car(1024 * 4, 3, roots.clone(), blocks.clone())).unwrap();
        assert_eq!(forest_car.head_tipset_key(), &roots);
        for block in blocks {
            assert_eq!(forest_car.get(&block.cid).unwrap(), Some(block.data));
        }
    }

    #[quickcheck]
    fn forest_car_create_options(
        blocks: nunny::Vec<CarBlock>,
        frame_size: usize,
        mut compression_level: u16,
    ) {
        compression_level %= 15;
        let roots = nonempty!(blocks.first().cid);

        let forest_car = ForestCar::new(mk_encoded_car(
            frame_size,
            compression_level.max(1),
            roots.clone(),
            blocks.clone(),
        ))
        .unwrap();
        assert_eq!(forest_car.head_tipset_key(), &roots);
        for block in blocks {
            assert_eq!(forest_car.get(&block.cid).unwrap(), Some(block.data));
        }
    }

    #[quickcheck]
    fn forest_car_open_invalid(junk: Vec<u8>) {
        // The chance of thinking random data is a valid ForestCar should be practically zero.
        assert!(ForestCar::new(junk).is_err());
    }

    #[quickcheck]
    fn forest_footer_roundtrip(footer: ForestCarFooter) {
        let footer_recoded = ForestCarFooter::try_from_le_bytes(footer.to_le_bytes());
        assert_eq!(footer_recoded, Some(footer));
    }

    // Two colliding hashes in separate zstd-frames should not affect each other.
    #[test]
    fn encode_hash_collisions() {
        use crate::utils::multihash::prelude::*;

        // Distinct CIDs may map to the same hash value
        let cid_a = Cid::new_v1(0, MultihashCode::Identity.digest(&[10]));
        let cid_b = Cid::new_v1(0, MultihashCode::Identity.digest(&[0]));
        // A and B are _not_ the same...
        assert_ne!(cid_a, cid_b);
        // ... but they map to the same hash:
        assert_eq!(index::hash::summary(&cid_a), index::hash::summary(&cid_b));

        // For testing purposes, we ignore that the data doesn't map to the
        // CIDs.
        let blocks = nonempty![
            CarBlock {
                cid: cid_a,
                data: Vec::from_iter(*b"bill and ben"),
            },
            CarBlock {
                cid: cid_b,
                data: Vec::from_iter(*b"the flowerpot men"),
            },
        ];

        // Setting the desired frame size to 0 means each block will be put in a separate frame.
        let forest_car = ForestCar::new(mk_encoded_car(
            0,
            3,
            nonempty![blocks.first().cid],
            blocks.clone(),
        ))
        .unwrap();

        // Even with colliding hashes, the CIDs can still be queried:
        assert_eq!(forest_car.get(&cid_a).unwrap().unwrap(), blocks[0].data);
        assert_eq!(forest_car.get(&cid_b).unwrap().unwrap(), blocks[1].data);
    }
}<|MERGE_RESOLUTION|>--- conflicted
+++ resolved
@@ -94,14 +94,9 @@
     cache_key: CacheKey,
     indexed: index::Reader<positioned_io::Slice<ReaderT>>,
     index_size_bytes: u32,
-<<<<<<< HEAD
-    frame_cache: Arc<Mutex<ZstdFrameCache>>,
+    frame_cache: Arc<ZstdFrameCache>,
     header: CarV1Header,
     metadata: OnceLock<Option<FilecoinSnapshotMetadata>>,
-=======
-    frame_cache: Arc<ZstdFrameCache>,
-    roots: NonEmpty<Cid>,
->>>>>>> 74892d13
 }
 
 impl<ReaderT: super::RandomAccessFileReader> ForestCar<ReaderT> {
@@ -119,8 +114,7 @@
             cache_key: 0,
             indexed,
             index_size_bytes,
-<<<<<<< HEAD
-            frame_cache: Arc::new(Mutex::new(ZstdFrameCache::default())),
+            frame_cache: Arc::new(ZstdFrameCache::default()),
             header,
             metadata: OnceLock::new(),
         })
@@ -138,10 +132,6 @@
                 }
             }
             None
-=======
-            frame_cache: Arc::new(ZstdFrameCache::default()),
-            roots: header.roots,
->>>>>>> 74892d13
         })
     }
 
