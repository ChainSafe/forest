--- conflicted
+++ resolved
@@ -48,11 +48,7 @@
 
 use super::{CacheKey, ZstdFrameCache};
 use crate::blocks::{Tipset, TipsetKey};
-<<<<<<< HEAD
 use crate::chain::FilecoinSnapshotMetadata;
-use crate::db::PersistentStore;
-=======
->>>>>>> 19c11c81
 use crate::db::car::RandomAccessFileReader;
 use crate::db::car::plain::write_skip_frame_header_async;
 use crate::utils::db::car_stream::{CarBlock, CarV1Header};
@@ -100,13 +96,8 @@
     indexed: index::Reader<positioned_io::Slice<ReaderT>>,
     index_size_bytes: u32,
     frame_cache: Arc<Mutex<ZstdFrameCache>>,
-<<<<<<< HEAD
-    write_cache: Arc<RwLock<ahash::HashMap<Cid, Vec<u8>>>>,
     header: CarV1Header,
     metadata: OnceLock<Option<FilecoinSnapshotMetadata>>,
-=======
-    roots: NonEmpty<Cid>,
->>>>>>> 19c11c81
 }
 
 impl<ReaderT: super::RandomAccessFileReader> ForestCar<ReaderT> {
@@ -125,8 +116,6 @@
             indexed,
             index_size_bytes,
             frame_cache: Arc::new(Mutex::new(ZstdFrameCache::default())),
-<<<<<<< HEAD
-            write_cache: Arc::new(RwLock::new(ahash::HashMap::default())),
             header,
             metadata: OnceLock::new(),
         })
@@ -144,9 +133,6 @@
                 }
             }
             None
-=======
-            roots: header.roots,
->>>>>>> 19c11c81
         })
     }
 
@@ -212,13 +198,8 @@
             }),
             index_size_bytes: self.index_size_bytes,
             frame_cache: self.frame_cache,
-<<<<<<< HEAD
-            write_cache: self.write_cache,
             header: self.header,
             metadata: self.metadata,
-=======
-            roots: self.roots,
->>>>>>> 19c11c81
         }
     }
 
