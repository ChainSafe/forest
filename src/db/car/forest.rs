--- conflicted
+++ resolved
@@ -61,11 +61,6 @@
 use fvm_ipld_blockstore::Blockstore;
 use fvm_ipld_encoding::to_vec;
 use nunny::Vec as NonEmpty;
-<<<<<<< HEAD
-use parking_lot::RwLock;
-=======
-use parking_lot::Mutex;
->>>>>>> 19c11c81
 use positioned_io::{Cursor, ReadAt, ReadBytesAtExt, SizeCursor};
 use std::io::{Seek, SeekFrom};
 use std::path::Path;
@@ -98,12 +93,7 @@
     cache_key: CacheKey,
     indexed: index::Reader<positioned_io::Slice<ReaderT>>,
     index_size_bytes: u32,
-<<<<<<< HEAD
     frame_cache: Arc<ZstdFrameCache>,
-    write_cache: Arc<RwLock<ahash::HashMap<Cid, Vec<u8>>>>,
-=======
-    frame_cache: Arc<Mutex<ZstdFrameCache>>,
->>>>>>> 19c11c81
     roots: NonEmpty<Cid>,
 }
 
@@ -122,12 +112,7 @@
             cache_key: 0,
             indexed,
             index_size_bytes,
-<<<<<<< HEAD
             frame_cache: Arc::new(ZstdFrameCache::default()),
-            write_cache: Arc::new(RwLock::new(ahash::HashMap::default())),
-=======
-            frame_cache: Arc::new(Mutex::new(ZstdFrameCache::default())),
->>>>>>> 19c11c81
             roots: header.roots,
         })
     }
