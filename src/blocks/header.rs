// Copyright 2019-2025 ChainSafe Systems
// SPDX-License-Identifier: Apache-2.0, MIT

use std::ops::Deref;
use std::sync::{
    OnceLock,
    atomic::{AtomicBool, Ordering},
};

use super::{ElectionProof, Error, Ticket, TipsetKey};
use crate::{
    beacon::{BeaconEntry, BeaconSchedule},
    shim::{
        address::Address, clock::ChainEpoch, crypto::Signature, econ::TokenAmount,
        sector::PoStProof, version::NetworkVersion,
    },
    utils::{encoding::blake2b_256, multihash::MultihashCode},
};
<<<<<<< HEAD
use crate::utils::encoding::blake2b_256;
use crate::utils::multihash::MultihashCode;
=======
>>>>>>> ca675462
use cid::Cid;
use fvm_ipld_blockstore::Blockstore;
use fvm_ipld_encoding::CborStore as _;
use multihash_derive::MultihashDigest as _;
use num::BigInt;
use serde::{Deserialize, Serialize};
use serde_tuple::{Deserialize_tuple, Serialize_tuple};

// See <https://github.com/filecoin-project/lotus/blob/d3ca54d617f4783a1a492993f06e737ea87a5834/chain/gen/genesis/genesis.go#L627>
// and <https://github.com/filecoin-project/lotus/commit/13e5b72cdbbe4a02f3863c04f9ecb69c21c3f80f#diff-fda2789d966ea533e74741c076f163070cbc7eb265b5513cd0c0f3bdee87245cR437>
#[cfg(test)]
static FILECOIN_GENESIS_CID: std::sync::LazyLock<Cid> = std::sync::LazyLock::new(|| {
    "bafyreiaqpwbbyjo4a42saasj36kkrpv4tsherf2e7bvezkert2a7dhonoi"
        .parse()
        .expect("Infallible")
});

#[cfg(test)]
pub static GENESIS_BLOCK_PARENTS: std::sync::LazyLock<TipsetKey> =
    std::sync::LazyLock::new(|| nunny::vec![*FILECOIN_GENESIS_CID].into());

#[derive(Deserialize_tuple, Serialize_tuple, Clone, Hash, Eq, PartialEq, Debug)]
pub struct RawBlockHeader {
    /// The address of the miner actor that mined this block
    pub miner_address: Address,
    pub ticket: Option<Ticket>,
    pub election_proof: Option<ElectionProof>,
    /// The verifiable oracle randomness used to elect this block's author leader
    pub beacon_entries: Vec<BeaconEntry>,
    pub winning_post_proof: Vec<PoStProof>,
    /// The set of parents this block was based on.
    /// Typically one, but can be several in the case where there were multiple
    /// winning ticket-holders for an epoch
    pub parents: TipsetKey,
    /// The aggregate chain weight of the parent set
    #[serde(with = "crate::shim::fvm_shared_latest::bigint::bigint_ser")]
    pub weight: BigInt,
    /// The period in which a new block is generated.
    /// There may be multiple rounds in an epoch.
    pub epoch: ChainEpoch,
    /// The CID of the parent state root after calculating parent tipset.
    pub state_root: Cid,
    /// The CID of the root of an array of `MessageReceipts`
    pub message_receipts: Cid,
    /// The CID of the Merkle links for `bls_messages` and `secp_messages`
    pub messages: Cid,
    /// Aggregate signature of miner in block
    pub bls_aggregate: Option<Signature>,
    /// Block creation time, in seconds since the Unix epoch
    pub timestamp: u64,
    pub signature: Option<Signature>,
    pub fork_signal: u64,
    /// The base fee of the parent block
    pub parent_base_fee: TokenAmount,
}

#[cfg(test)]
impl Default for RawBlockHeader {
    fn default() -> Self {
        Self {
            parents: GENESIS_BLOCK_PARENTS.clone(),
            miner_address: Default::default(),
            ticket: Default::default(),
            election_proof: Default::default(),
            beacon_entries: Default::default(),
            winning_post_proof: Default::default(),
            weight: Default::default(),
            epoch: Default::default(),
            state_root: Default::default(),
            message_receipts: Default::default(),
            messages: Default::default(),
            bls_aggregate: Default::default(),
            timestamp: Default::default(),
            signature: Default::default(),
            fork_signal: Default::default(),
            parent_base_fee: Default::default(),
        }
    }
}

impl RawBlockHeader {
    pub fn cid(&self) -> Cid {
<<<<<<< HEAD
        self.car_block().expect("Infallible").0
=======
        self.car_block().expect("CBOR serialization failed").0
>>>>>>> ca675462
    }
    pub fn car_block(&self) -> anyhow::Result<(Cid, Vec<u8>)> {
        let data = fvm_ipld_encoding::to_vec(self)?;
        let cid = Cid::new_v1(
            fvm_ipld_encoding::DAG_CBOR,
            MultihashCode::Blake2b256.digest(&data),
        );
        Ok((cid, data))
    }
    pub(super) fn tipset_sort_key(&self) -> Option<([u8; 32], Vec<u8>)> {
        let ticket_hash = blake2b_256(self.ticket.as_ref()?.vrfproof.as_bytes());
        Some((ticket_hash, self.cid().to_bytes()))
    }
    /// Check to ensure block signature is valid
    pub fn verify_signature_against(&self, addr: &Address) -> Result<(), Error> {
        let signature = self
            .signature
            .as_ref()
            .ok_or_else(|| Error::InvalidSignature("Signature is nil in header".to_owned()))?;

        signature
            .verify(&self.signing_bytes(), addr)
            .map_err(|e| Error::InvalidSignature(format!("Block signature invalid: {e}")))?;

        Ok(())
    }

    /// Validates if the current header's Beacon entries are valid to ensure
    /// randomness was generated correctly
    pub fn validate_block_drand(
        &self,
        network_version: NetworkVersion,
        b_schedule: &BeaconSchedule,
        parent_epoch: ChainEpoch,
        prev_entry: &BeaconEntry,
    ) -> Result<(), Error> {
        let (cb_epoch, curr_beacon) = b_schedule
            .beacon_for_epoch(self.epoch)
            .map_err(|e| Error::Validation(e.to_string()))?;
        tracing::trace!(
            "beacon network at {}: {:?}, is_chained: {}",
            self.epoch,
            curr_beacon.network(),
            curr_beacon.network().is_chained()
        );
        // Before quicknet upgrade, we had "chained" beacons, and so required two entries at a fork
        if curr_beacon.network().is_chained() {
            let (pb_epoch, _) = b_schedule
                .beacon_for_epoch(parent_epoch)
                .map_err(|e| Error::Validation(e.to_string()))?;
            if cb_epoch != pb_epoch {
                // Fork logic
                if self.beacon_entries.len() != 2 {
                    return Err(Error::Validation(format!(
                        "Expected two beacon entries at beacon fork, got {}",
                        self.beacon_entries.len()
                    )));
                }

                #[allow(clippy::indexing_slicing)]
                curr_beacon
                    .verify_entries(&self.beacon_entries[1..], &self.beacon_entries[0])
                    .map_err(|e| Error::Validation(e.to_string()))?;

                return Ok(());
            }
        }

        let max_round = curr_beacon.max_beacon_round_for_epoch(network_version, self.epoch);
        // We don't expect to ever actually meet this condition
        if max_round == prev_entry.round() {
            if !self.beacon_entries.is_empty() {
                return Err(Error::Validation(format!(
                    "expected not to have any beacon entries in this block, got: {}",
                    self.beacon_entries.len()
                )));
            }
            return Ok(());
        }

        // We skip verifying the genesis entry when randomness is "chained".
        if curr_beacon.network().is_chained() && prev_entry.round() == 0 {
            // This basically means that the drand entry of the first non-genesis tipset isn't verified IF we are starting on Drand mainnet (the "chained" drand)
            // Networks that start on drand quicknet, or other unchained randomness sources, will still verify it
            return Ok(());
        }

        let last = match self.beacon_entries.last() {
            Some(last) => last,
            None => {
                return Err(Error::Validation(
                    "Block must include at least 1 beacon entry".to_string(),
                ));
            }
        };

        if last.round() != max_round {
            return Err(Error::Validation(format!(
                "expected final beacon entry in block to be at round {}, got: {}",
                max_round,
                last.round()
            )));
        }

        if !curr_beacon
            .verify_entries(&self.beacon_entries, prev_entry)
            .map_err(|e| Error::Validation(e.to_string()))?
        {
            return Err(Error::Validation("beacon entry was invalid".into()));
        }

        Ok(())
    }

    /// Serializes the header to bytes for signing purposes i.e. without the
    /// signature field
    pub fn signing_bytes(&self) -> Vec<u8> {
        let mut blk = self.clone();
        blk.signature = None;
        fvm_ipld_encoding::to_vec(&blk).expect("block serialization cannot fail")
    }

    /// If the block timestamp is within the allowable clock drift
    pub fn is_within_clock_drift(&self) -> bool {
        self.timestamp
            <= (chrono::Utc::now().timestamp() as u64)
                .saturating_add(crate::shim::clock::ALLOWABLE_CLOCK_DRIFT)
    }
}

/// A [`RawBlockHeader`] which caches calls to [`RawBlockHeader::cid`] and [`RawBlockHeader::verify_signature_against`]
#[cfg_attr(test, derive(Default))]
#[derive(Debug)]
pub struct CachingBlockHeader {
    uncached: RawBlockHeader,
    cid: OnceLock<Cid>,
    has_ever_been_verified_against_any_signature: AtomicBool,
}

impl PartialEq for CachingBlockHeader {
    fn eq(&self, other: &Self) -> bool {
        // Epoch check is redundant but cheap.
        self.uncached.epoch == other.uncached.epoch && self.cid() == other.cid()
    }
}

impl Eq for CachingBlockHeader {}

impl Clone for CachingBlockHeader {
    fn clone(&self) -> Self {
        Self {
            uncached: self.uncached.clone(),
            cid: self.cid.clone(),
            has_ever_been_verified_against_any_signature: AtomicBool::new(
                self.has_ever_been_verified_against_any_signature
                    .load(Ordering::Acquire),
            ),
        }
    }
}

impl Deref for CachingBlockHeader {
    type Target = RawBlockHeader;

    fn deref(&self) -> &Self::Target {
        &self.uncached
    }
}

impl From<RawBlockHeader> for CachingBlockHeader {
    fn from(value: RawBlockHeader) -> Self {
        Self::new(value)
    }
}

impl CachingBlockHeader {
    pub fn new(uncached: RawBlockHeader) -> Self {
        Self {
            uncached,
            cid: OnceLock::new(),
            has_ever_been_verified_against_any_signature: AtomicBool::new(false),
        }
    }
    pub fn into_raw(self) -> RawBlockHeader {
        self.uncached
    }
    /// Returns [`None`] if the blockstore doesn't contain the CID.
    pub fn load(store: &impl Blockstore, cid: Cid) -> anyhow::Result<Option<Self>> {
        if let Some(uncached) = store.get_cbor::<RawBlockHeader>(&cid)? {
            Ok(Some(Self {
                uncached,
                cid: cid.into(),
                has_ever_been_verified_against_any_signature: AtomicBool::new(false),
            }))
        } else {
            Ok(None)
        }
    }
    pub fn cid(&self) -> &Cid {
        self.cid.get_or_init(|| self.uncached.cid())
    }

    pub fn verify_signature_against(&self, addr: &Address) -> Result<(), Error> {
        match self
            .has_ever_been_verified_against_any_signature
            .load(Ordering::Acquire)
        {
            true => Ok(()),
            false => match self.uncached.verify_signature_against(addr) {
                Ok(()) => {
                    self.has_ever_been_verified_against_any_signature
                        .store(true, Ordering::Release);
                    Ok(())
                }
                Err(e) => Err(e),
            },
        }
    }
}

impl From<CachingBlockHeader> for RawBlockHeader {
    fn from(value: CachingBlockHeader) -> Self {
        value.into_raw()
    }
}

impl Serialize for CachingBlockHeader {
    fn serialize<S>(&self, serializer: S) -> Result<S::Ok, S::Error>
    where
        S: serde::Serializer,
    {
        self.uncached.serialize(serializer)
    }
}

impl<'de> Deserialize<'de> for CachingBlockHeader {
    fn deserialize<D>(deserializer: D) -> Result<Self, D::Error>
    where
        D: serde::Deserializer<'de>,
    {
        RawBlockHeader::deserialize(deserializer).map(Self::new)
    }
}

#[cfg(test)]
mod tests {
    use crate::beacon::{BeaconEntry, BeaconPoint, BeaconSchedule, mock_beacon::MockBeacon};
    use crate::shim::clock::ChainEpoch;
    use crate::shim::{address::Address, version::NetworkVersion};
    use crate::utils::encoding::from_slice_with_fallback;
    use fvm_ipld_encoding::to_vec;

    use crate::blocks::{CachingBlockHeader, Error};

    use super::RawBlockHeader;

    impl quickcheck::Arbitrary for CachingBlockHeader {
        fn arbitrary(g: &mut quickcheck::Gen) -> Self {
            // TODO(forest): https://github.com/ChainSafe/forest/issues/3571
            CachingBlockHeader::new(RawBlockHeader {
                miner_address: Address::new_id(0),
                epoch: ChainEpoch::arbitrary(g),
                ..Default::default()
            })
        }
    }

    #[test]
    fn symmetric_header_encoding() {
        // This test vector is pulled from space race, and contains a valid signature
        let bz = hex::decode("904300e8078158608798de4e49e02ee129920224ea767650aa6e693857431cc95b5a092a57d80ef4d841ebedbf09f7680a5e286cd297f40100b496648e1fa0fd55f899a45d51404a339564e7d4809741ba41d9fcc8ac0261bf521cd5f718389e81354eff2aa52b338201586084d8929eeedc654d6bec8bb750fcc8a1ebf2775d8167d3418825d9e989905a8b7656d906d23dc83e0dad6e7f7a193df70a82d37da0565ce69b776d995eefd50354c85ec896a2173a5efed53a27275e001ad72a3317b2190b98cceb0f01c46b7b81821a00013cbe5860ae1102b76dea635b2f07b7d06e1671d695c4011a73dc33cace159509eac7edc305fa74495505f0cd0046ee0d3b17fabc0fc0560d44d296c6d91bcc94df76266a8e9d5312c617ca72a2e186cadee560477f6d120f6614e21fb07c2390a166a25981820358c0b965705cec77b46200af8fb2e47c0eca175564075061132949f00473dcbe74529c623eb510081e8b8bd34418d21c646485d893f040dcfb7a7e7af9ae4ed7bd06772c24fb0cc5b8915300ab5904fbd90269d523018fbf074620fd3060d55dd6c6057b4195950ac4155a735e8fec79767f659c30ea6ccf0813a4ab2b4e60f36c04c71fb6c58efc123f60c6ea8797ab3706a80a4ccc1c249989934a391803789ab7d04f514ee0401d0f87a1f5262399c451dcf5f7ec3bb307fc6f1a41f5ff3a5ddb81d82a5827000171a0e402209a0640d0620af5d1c458effce4cbb8969779c9072b164d3fe6f5179d6378d8cd4300310001d82a5827000171a0e402208fbc07f7587e2efebab9ff1ab27c928881abf9d1b7e5ad5206781415615867aed82a5827000171a0e40220e5658b3d18cd06e1db9015b4b0ec55c123a24d5be1ea24d83938c5b8397b4f2fd82a5827000171a0e402209967f10c4c0e336b3517d3a972f701dadea5b41ce33defb126b88e650cf884545861028ec8b64e2d93272f97edcab1f56bcad4a2b145ea88c232bfae228e4adbbd807e6a41740cc8cb569197dae6b2cbf8c1a4035e81fd7805ccbe88a5ec476bcfa438db4bd677de06b45e94310533513e9d17c635940ba8fa2650cdb34d445724c5971a5f44387e5861028a45c70a39fe8e526cbb6ba2a850e9063460873d6329f26cc2fc91972256c40249dba289830cc99619109c18e695d78012f760e7fda1b68bc3f1fe20ff8a017044753da38ca6384de652f3ee13aae5b64e6f88f85fd50d5c862fed3c1f594ace004500053724e0").unwrap();
        let header = from_slice_with_fallback::<CachingBlockHeader>(&bz).unwrap();
        assert_eq!(to_vec(&header).unwrap(), bz);

        // Verify the signature of this block header using the resolved address used to
        // sign. This is a valid signature, but if the block header vector
        // changes, the address should need to as well.
        header
            .verify_signature_against(
                &"f3vfs6f7tagrcpnwv65wq3leznbajqyg77bmijrpvoyjv3zjyi3urq25vigfbs3ob6ug5xdihajumtgsxnz2pa"
                .parse()
                .unwrap())
            .unwrap();
    }

    #[test]
    fn beacon_entry_exists() {
        // Setup
        let block_header = CachingBlockHeader::new(RawBlockHeader {
            miner_address: Address::new_id(0),
            ..Default::default()
        });
        let beacon_schedule = BeaconSchedule(vec![BeaconPoint {
            height: 0,
            beacon: Box::<MockBeacon>::default(),
        }]);
        let chain_epoch = 0;
        let beacon_entry = BeaconEntry::new(1, vec![]);
        // Validate_block_drand
        if let Err(e) = block_header.validate_block_drand(
            NetworkVersion::V16,
            &beacon_schedule,
            chain_epoch,
            &beacon_entry,
        ) {
            // Assert error is for not including a beacon entry in the block
            match e {
                Error::Validation(why) => {
                    assert_eq!(why, "Block must include at least 1 beacon entry");
                }
                _ => {
                    panic!("validate block drand must detect a beacon entry in the block header");
                }
            }
        }
    }
}<|MERGE_RESOLUTION|>--- conflicted
+++ resolved
@@ -16,11 +16,6 @@
     },
     utils::{encoding::blake2b_256, multihash::MultihashCode},
 };
-<<<<<<< HEAD
-use crate::utils::encoding::blake2b_256;
-use crate::utils::multihash::MultihashCode;
-=======
->>>>>>> ca675462
 use cid::Cid;
 use fvm_ipld_blockstore::Blockstore;
 use fvm_ipld_encoding::CborStore as _;
@@ -103,11 +98,7 @@
 
 impl RawBlockHeader {
     pub fn cid(&self) -> Cid {
-<<<<<<< HEAD
-        self.car_block().expect("Infallible").0
-=======
         self.car_block().expect("CBOR serialization failed").0
->>>>>>> ca675462
     }
     pub fn car_block(&self) -> anyhow::Result<(Cid, Vec<u8>)> {
         let data = fvm_ipld_encoding::to_vec(self)?;
@@ -354,15 +345,13 @@
 
 #[cfg(test)]
 mod tests {
+    use super::RawBlockHeader;
     use crate::beacon::{BeaconEntry, BeaconPoint, BeaconSchedule, mock_beacon::MockBeacon};
+    use crate::blocks::{CachingBlockHeader, Error};
     use crate::shim::clock::ChainEpoch;
     use crate::shim::{address::Address, version::NetworkVersion};
     use crate::utils::encoding::from_slice_with_fallback;
     use fvm_ipld_encoding::to_vec;
-
-    use crate::blocks::{CachingBlockHeader, Error};
-
-    use super::RawBlockHeader;
 
     impl quickcheck::Arbitrary for CachingBlockHeader {
         fn arbitrary(g: &mut quickcheck::Gen) -> Self {
