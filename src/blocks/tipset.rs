--- conflicted
+++ resolved
@@ -547,17 +547,6 @@
         Tipset, TipsetKeys,
     };
 
-<<<<<<< HEAD
-    impl quickcheck::Arbitrary for TipsetKeys {
-        fn arbitrary(g: &mut quickcheck::Gen) -> Self {
-            Self {
-                cids: CidVec::arbitrary(g),
-            }
-        }
-    }
-
-=======
->>>>>>> b03ca5d6
     #[quickcheck]
     fn tipset_keys_roundtrip(tipset_keys: TipsetKeys) {
         let serialized = serde_json::to_string(&TipsetKeysJson(tipset_keys.clone())).unwrap();
