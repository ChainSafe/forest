// Copyright 2019-2023 ChainSafe Systems
// SPDX-License-Identifier: Apache-2.0, MIT

use std::{fmt, sync::OnceLock};

<<<<<<< HEAD
use crate::db::{SettingsStore, SettingsStoreExt};
=======
use crate::ipld::FrozenCids;
>>>>>>> 3c42ae77
use crate::networks::{calibnet, mainnet};
use crate::shim::{address::Address, clock::ChainEpoch};
use crate::utils::cid::CidCborExt;
use ahash::{HashMap, HashSet, HashSetExt};
use anyhow::Context as _;
use cid::Cid;
use fvm_ipld_blockstore::Blockstore;
use fvm_ipld_encoding::CborStore;
use num::BigInt;
use once_cell::sync::OnceCell;
use serde::{Deserialize, Serialize};
use tracing::info;

use super::{Block, BlockHeader, Error, Ticket};

/// A set of `CIDs` forming a unique key for a Tipset.
/// Equal keys will have equivalent iteration order, but note that the `CIDs`
/// are *not* maintained in the same order as the canonical iteration order of
/// blocks in a tipset (which is by ticket)
#[derive(Clone, Debug, PartialEq, Eq, Hash, Default, Serialize, Deserialize)]
#[cfg_attr(test, derive(derive_quickcheck_arbitrary::Arbitrary))]
#[serde(transparent)]
pub struct TipsetKeys {
    pub cids: FrozenCids,
}

impl TipsetKeys {
    pub fn new(cids: FrozenCids) -> Self {
        Self { cids }
    }

    // Special encoding to match Lotus.
    pub fn cid(&self) -> anyhow::Result<Cid> {
        use fvm_ipld_encoding::RawBytes;
        let mut bytes = Vec::new();
        for cid in &self.cids {
            bytes.append(&mut cid.to_bytes())
        }
        Ok(Cid::from_cbor_blake2b256(&RawBytes::new(bytes))?)
    }
}

impl From<Vec<Cid>> for TipsetKeys {
    fn from(cids: Vec<Cid>) -> Self {
        Self::new(FrozenCids::from(cids))
    }
}

impl fmt::Display for TipsetKeys {
    fn fmt(&self, f: &mut fmt::Formatter) -> fmt::Result {
        let s = self
            .cids
            .into_iter()
            .map(|cid| cid.to_string())
            .collect::<Vec<_>>()
            .join(", ");
        write!(f, "[{}]", s)
    }
}

/// An immutable set of blocks at the same height with the same parent set.
/// Blocks in a tipset are canonically ordered by ticket size.
#[derive(Clone, Debug)]
pub struct Tipset {
    headers: Vec<BlockHeader>,
    key: OnceCell<TipsetKeys>,
}

impl From<&BlockHeader> for Tipset {
    fn from(value: &BlockHeader) -> Self {
        Self {
            headers: vec![value.clone()],
            key: OnceCell::new(),
        }
    }
}

impl From<BlockHeader> for Tipset {
    fn from(value: BlockHeader) -> Self {
        Self {
            headers: vec![value],
            key: OnceCell::new(),
        }
    }
}

impl PartialEq for Tipset {
    fn eq(&self, other: &Self) -> bool {
        self.headers.eq(&other.headers)
    }
}

#[cfg(test)]
impl quickcheck::Arbitrary for Tipset {
    fn arbitrary(g: &mut quickcheck::Gen) -> Self {
        // XXX: Support random generation of tipsets with multiple blocks.
        Tipset::from(BlockHeader::arbitrary(g))
    }
}

impl From<FullTipset> for Tipset {
    fn from(full_tipset: FullTipset) -> Self {
        let key = full_tipset.key;
        let headers: Vec<BlockHeader> = full_tipset
            .blocks
            .into_iter()
            .map(|block| block.header)
            .collect();

        Tipset { headers, key }
    }
}

#[allow(clippy::len_without_is_empty)]
impl Tipset {
    /// Builds a new Tipset from a collection of blocks.
    /// A valid tipset contains a non-empty collection of blocks that have
    /// distinct miners and all specify identical epoch, parents, weight,
    /// height, state root, receipt root; content-id for headers are
    /// supposed to be distinct but until encoding is added will be equal.
    pub fn new(mut headers: Vec<BlockHeader>) -> Result<Self, Error> {
        verify_blocks(&headers)?;

        // sort headers by ticket size
        // break ticket ties with the header CIDs, which are distinct
        headers.sort_by_cached_key(|h| h.to_sort_key());

        // return tipset where sorted headers have smallest ticket size in the 0th index
        // and the distinct keys
        Ok(Self {
            headers,
            key: OnceCell::new(),
        })
    }

    /// Fetch a tipset from the blockstore. This call fails if the tipset is
    /// present but invalid. If the tipset is missing, None is returned.
    pub fn load(store: impl Blockstore, tsk: &TipsetKeys) -> anyhow::Result<Option<Tipset>> {
        Ok(tsk
            .cids
            .into_iter()
            .map(|key| BlockHeader::load(&store, key))
            .collect::<anyhow::Result<Option<_>>>()?
            .map(Tipset::new)
            .transpose()?)
    }

    /// Load the heaviest tipset from the blockstore
    pub fn load_heaviest<DB: Blockstore + SettingsStore>(
        store: &DB,
    ) -> anyhow::Result<Option<Tipset>> {
        Ok(
            match store.read_obj::<TipsetKeys>(crate::db::setting_keys::HEAD_KEY)? {
                Some(tsk) => tsk
                    .cids()
                    .iter()
                    .map(|key| BlockHeader::load(&store, *key))
                    .collect::<anyhow::Result<Option<_>>>()?
                    .map(Tipset::new)
                    .transpose()?,
                None => None,
            },
        )
    }

    /// Fetch a tipset from the blockstore. This calls fails if the tipset is
    /// missing or invalid.
    pub fn load_required(store: impl Blockstore, tsk: &TipsetKeys) -> anyhow::Result<Tipset> {
        Tipset::load(store, tsk)?.context("Required tipset missing from database")
    }

    /// Constructs and returns a full tipset if messages from storage exists
    pub fn fill_from_blockstore(&self, store: impl Blockstore) -> Option<FullTipset> {
        // Find tipset messages. If any are missing, return `None`.
        let blocks = self
            .blocks()
            .iter()
            .cloned()
            .map(|header| {
                let (bls_messages, secp_messages) =
                    crate::chain::store::block_messages(&store, &header).ok()?;
                Some(Block {
                    header,
                    bls_messages,
                    secp_messages,
                })
            })
            .collect::<Option<Vec<_>>>()?;

        // the given tipset has already been verified, so this cannot fail
        Some(
            FullTipset::new(blocks)
                .expect("block headers have already been verified so this check cannot fail"),
        )
    }

    /// Returns epoch of the tipset.
    pub fn epoch(&self) -> ChainEpoch {
        self.min_ticket_block().epoch()
    }
    /// Returns all blocks in tipset.
    pub fn blocks(&self) -> &[BlockHeader] {
        &self.headers
    }
    /// Consumes tipset to convert into a vector of [`BlockHeader`].
    pub fn into_blocks(self) -> Vec<BlockHeader> {
        self.headers
    }
    /// Returns the smallest ticket of all blocks in the tipset
    pub fn min_ticket(&self) -> Option<&Ticket> {
        self.min_ticket_block().ticket().as_ref()
    }
    /// Returns the block with the smallest ticket of all blocks in the tipset
    pub fn min_ticket_block(&self) -> &BlockHeader {
        // `Tipset::new` guarantees that `blocks` isn't empty
        self.headers.first().unwrap()
    }
    /// Returns the smallest timestamp of all blocks in the tipset
    pub fn min_timestamp(&self) -> u64 {
        self.headers
            .iter()
            .map(|block| block.timestamp())
            .min()
            .unwrap()
    }
    /// Returns the number of blocks in the tipset.
    pub fn len(&self) -> usize {
        self.headers.len()
    }
    /// Returns a key for the tipset.
    pub fn key(&self) -> &TipsetKeys {
        self.key.get_or_init(|| {
            TipsetKeys::new(self.headers.iter().map(BlockHeader::cid).cloned().collect())
        })
    }
    /// Returns slice of `CIDs` for the current tipset
    pub fn cids(&self) -> Vec<Cid> {
        Vec::<Cid>::from(&self.key().cids)
    }
    /// Returns the keys of the parents of the blocks in the tipset.
    pub fn parents(&self) -> &TipsetKeys {
        self.min_ticket_block().parents()
    }
    /// Returns the state root for the tipset parent.
    pub fn parent_state(&self) -> &Cid {
        self.min_ticket_block().state_root()
    }
    /// Returns the tipset's calculated weight
    pub fn weight(&self) -> &BigInt {
        self.min_ticket_block().weight()
    }
    /// Returns true if self wins according to the Filecoin tie-break rule
    /// (FIP-0023)
    pub fn break_weight_tie(&self, other: &Tipset) -> bool {
        // blocks are already sorted by ticket
        let broken = self
            .blocks()
            .iter()
            .zip(other.blocks().iter())
            .any(|(a, b)| {
                const MSG: &str =
                    "The function block_sanity_checks should have been called at this point.";
                let ticket = a.ticket().as_ref().expect(MSG);
                let other_ticket = b.ticket().as_ref().expect(MSG);
                ticket.vrfproof < other_ticket.vrfproof
            });
        if broken {
            info!("Weight tie broken in favour of {}", self.key());
        } else {
            info!("Weight tie left unbroken, default to {}", other.key());
        }
        broken
    }
    /// Returns an iterator of all tipsets
    pub fn chain(self, store: impl Blockstore) -> impl Iterator<Item = Tipset> {
        itertools::unfold(Some(self), move |tipset| {
            tipset.take().map(|child| {
                *tipset = Tipset::load(&store, child.parents()).ok().flatten();
                child
            })
        })
    }

    /// Fetch the genesis block header for a given tipset.
    pub fn genesis(&self, store: impl Blockstore) -> anyhow::Result<BlockHeader> {
        // Scanning through millions of epochs to find the genesis is quite
        // slow. Let's use a list of known blocks to short-circuit the search.
        // The blocks are hash-chained together and known blocks are guaranteed
        // to have a known genesis.
        #[derive(Serialize, Deserialize)]
        struct KnownHeaders {
            calibnet: HashMap<ChainEpoch, String>,
            mainnet: HashMap<ChainEpoch, String>,
        }

        static KNOWN_HEADERS: OnceLock<KnownHeaders> = OnceLock::new();
        let headers = KNOWN_HEADERS.get_or_init(|| {
            serde_yaml::from_str(include_str!("../../build/known_blocks.yaml")).unwrap()
        });

        for tipset in self.clone().chain(&store) {
            // Search for known calibnet and mainnet blocks
            for (genesis_cid, known_blocks) in [
                (*calibnet::GENESIS_CID, &headers.calibnet),
                (*mainnet::GENESIS_CID, &headers.mainnet),
            ] {
                if let Some(known_block_cid) = known_blocks.get(&tipset.epoch()) {
                    if known_block_cid == &tipset.min_ticket_block().cid().to_string() {
                        return store
                            .get_cbor(&genesis_cid)?
                            .ok_or_else(|| anyhow::anyhow!("Genesis block missing from database"));
                    }
                }
            }

            // If no known blocks are found, we'll eventually hit the genesis tipset.
            if tipset.epoch() == 0 {
                return Ok(tipset.min_ticket_block().clone());
            }
        }
        anyhow::bail!("Genesis block not found")
    }
}

/// `FullTipset` is an expanded version of a tipset that contains all the blocks
/// and messages
#[derive(Debug, Clone)]
pub struct FullTipset {
    blocks: Vec<Block>,
    key: OnceCell<TipsetKeys>,
}

// Constructing a FullTipset from a single Block is infallible.
impl From<Block> for FullTipset {
    fn from(block: Block) -> Self {
        FullTipset {
            blocks: vec![block],
            key: OnceCell::new(),
        }
    }
}

impl PartialEq for FullTipset {
    fn eq(&self, other: &Self) -> bool {
        self.blocks.eq(&other.blocks)
    }
}

impl FullTipset {
    pub fn new(mut blocks: Vec<Block>) -> Result<Self, Error> {
        verify_blocks(blocks.iter().map(Block::header))?;

        // sort blocks on creation to allow for more seamless conversions between
        // FullTipset and Tipset
        blocks.sort_by_cached_key(|block| block.header().to_sort_key());
        Ok(Self {
            blocks,
            key: OnceCell::new(),
        })
    }
    /// Returns the first block of the tipset.
    fn first_block(&self) -> &Block {
        // `FullTipset::new` guarantees that `blocks` isn't empty
        self.blocks.first().unwrap()
    }
    /// Returns reference to all blocks in a full tipset.
    pub fn blocks(&self) -> &[Block] {
        &self.blocks
    }
    /// Returns all blocks in a full tipset.
    pub fn into_blocks(self) -> Vec<Block> {
        self.blocks
    }
    /// Converts the full tipset into a [Tipset] which removes the messages
    /// attached.
    pub fn into_tipset(self) -> Tipset {
        Tipset::from(self)
    }
    /// Returns a key for the tipset.
    pub fn key(&self) -> &TipsetKeys {
        self.key
            .get_or_init(|| TipsetKeys::new(self.blocks.iter().map(Block::cid).cloned().collect()))
    }
    /// Returns the state root for the tipset parent.
    pub fn parent_state(&self) -> &Cid {
        self.first_block().header().state_root()
    }
    /// Returns epoch of the tipset.
    pub fn epoch(&self) -> ChainEpoch {
        self.first_block().header().epoch()
    }
    /// Returns the tipset's calculated weight.
    pub fn weight(&self) -> &BigInt {
        self.first_block().header().weight()
    }
}

fn verify_blocks<'a, I>(headers: I) -> Result<(), Error>
where
    I: IntoIterator<Item = &'a BlockHeader>,
{
    let mut headers = headers.into_iter();
    let first_header = headers.next().ok_or(Error::NoBlocks)?;

    let verify = |predicate: bool, message: &'static str| {
        if predicate {
            Ok(())
        } else {
            Err(Error::InvalidTipset(message.to_string()))
        }
    };

    let mut headers_set: HashSet<Address> = HashSet::new();
    headers_set.insert(*first_header.miner_address());

    for header in headers {
        verify(
            header.parents() == first_header.parents(),
            "parent cids are not equal",
        )?;
        verify(
            header.state_root() == first_header.state_root(),
            "state_roots are not equal",
        )?;
        verify(
            header.epoch() == first_header.epoch(),
            "epochs are not equal",
        )?;

        verify(
            headers_set.insert(*header.miner_address()),
            "miner_addresses are not distinct",
        )?;
    }

    Ok(())
}

pub mod tipset_keys_json {
    use serde::{Deserialize, Deserializer, Serialize, Serializer};

    use super::*;

    #[derive(Clone, Debug, Deserialize, Serialize)]
    #[serde(transparent)]
    pub struct TipsetKeysJson(#[serde(with = "self")] pub TipsetKeys);

    impl From<TipsetKeysJson> for TipsetKeys {
        fn from(wrapper: TipsetKeysJson) -> Self {
            wrapper.0
        }
    }

    impl From<TipsetKeys> for TipsetKeysJson {
        fn from(wrapper: TipsetKeys) -> Self {
            TipsetKeysJson(wrapper)
        }
    }

    pub fn serialize<S>(m: &TipsetKeys, serializer: S) -> Result<S::Ok, S::Error>
    where
        S: Serializer,
    {
        crate::json::cid::vec::serialize(&Vec::<Cid>::from(&m.cids), serializer)
    }

    pub fn deserialize<'de, D>(deserializer: D) -> Result<TipsetKeys, D::Error>
    where
        D: Deserializer<'de>,
    {
        Ok(TipsetKeys {
            cids: crate::json::cid::vec::deserialize(deserializer)?.into(),
        })
    }
}

pub mod tipset_json {
    use std::sync::Arc;

    use serde::{de, Deserialize, Deserializer, Serialize, Serializer};

    use super::*;

    /// Wrapper for serializing and de-serializing a `Tipset` from JSON.
    #[derive(Debug, Deserialize, Serialize)]
    #[serde(transparent)]
    pub struct TipsetJson(#[serde(with = "self")] pub Arc<Tipset>);

    /// Wrapper for serializing a `Tipset` reference to JSON.
    #[derive(Serialize)]
    #[serde(transparent)]
    pub struct TipsetJsonRef<'a>(#[serde(with = "self")] pub &'a Tipset);

    impl From<TipsetJson> for Arc<Tipset> {
        fn from(wrapper: TipsetJson) -> Self {
            wrapper.0
        }
    }

    impl From<Arc<Tipset>> for TipsetJson {
        fn from(wrapper: Arc<Tipset>) -> Self {
            TipsetJson(wrapper)
        }
    }

    impl<'a> From<&'a Tipset> for TipsetJsonRef<'a> {
        fn from(wrapper: &'a Tipset) -> Self {
            TipsetJsonRef(wrapper)
        }
    }

    pub fn serialize<S>(m: &Tipset, serializer: S) -> Result<S::Ok, S::Error>
    where
        S: Serializer,
    {
        #[derive(Serialize)]
        #[serde(rename_all = "PascalCase")]
        struct TipsetSer<'a> {
            #[serde(with = "super::tipset_keys_json")]
            cids: &'a TipsetKeys,
            #[serde(with = "super::super::header::json::vec")]
            blocks: &'a [BlockHeader],
            height: ChainEpoch,
        }
        TipsetSer {
            blocks: &m.headers,
            cids: m.key(),
            height: m.epoch(),
        }
        .serialize(serializer)
    }

    pub fn deserialize<'de, D>(deserializer: D) -> Result<Arc<Tipset>, D::Error>
    where
        D: Deserializer<'de>,
    {
        #[derive(Serialize, Deserialize)]
        #[serde(rename_all = "PascalCase")]
        struct TipsetDe {
            #[serde(with = "super::tipset_keys_json")]
            cids: TipsetKeys,
            #[serde(with = "super::super::header::json::vec")]
            blocks: Vec<BlockHeader>,
            height: ChainEpoch,
        }
        let TipsetDe { blocks, .. } = Deserialize::deserialize(deserializer)?;
        Tipset::new(blocks).map(Arc::new).map_err(de::Error::custom)
    }
}

#[cfg(test)]
mod property_tests {
    use quickcheck_macros::quickcheck;
    use serde_json;

    use super::{
        tipset_json::{TipsetJson, TipsetJsonRef},
        tipset_keys_json::TipsetKeysJson,
        Tipset, TipsetKeys,
    };

    #[quickcheck]
    fn tipset_keys_roundtrip(tipset_keys: TipsetKeys) {
        let serialized = serde_json::to_string(&TipsetKeysJson(tipset_keys.clone())).unwrap();
        let parsed: TipsetKeysJson = serde_json::from_str(&serialized).unwrap();
        assert_eq!(tipset_keys, parsed.0);
    }

    #[quickcheck]
    fn tipset_roundtrip(tipset: Tipset) {
        let serialized = serde_json::to_string(&TipsetJsonRef(&tipset)).unwrap();
        let parsed: TipsetJson = serde_json::from_str(&serialized).unwrap();
        assert_eq!(&tipset, parsed.0.as_ref());
    }
}

#[cfg(test)]
mod test {
    use crate::blocks::VRFProof;
    use crate::ipld::FrozenCids;
    use crate::shim::address::Address;
    use cid::{
        multihash::{Code::Identity, MultihashDigest},
        Cid,
    };
    use fvm_ipld_encoding::DAG_CBOR;
    use num_bigint::BigInt;

    use crate::blocks::{BlockHeader, ElectionProof, Error, Ticket, Tipset, TipsetKeys};

    pub fn mock_block(id: u64, weight: u64, ticket_sequence: u64) -> BlockHeader {
        let addr = Address::new_id(id);
        let cid =
            Cid::try_from("bafyreicmaj5hhoy5mgqvamfhgexxyergw7hdeshizghodwkjg6qmpoco7i").unwrap();

        let fmt_str = format!("===={ticket_sequence}=====");
        let ticket = Ticket::new(VRFProof::new(fmt_str.clone().into_bytes()));
        let election_proof = ElectionProof {
            win_count: 0,
            vrfproof: VRFProof::new(fmt_str.into_bytes()),
        };
        let weight_inc = BigInt::from(weight);
        BlockHeader::builder()
            .miner_address(addr)
            .election_proof(Some(election_proof))
            .ticket(Some(ticket))
            .message_receipts(cid)
            .messages(cid)
            .state_root(cid)
            .weight(weight_inc)
            .build()
            .unwrap()
    }

    #[test]
    fn test_break_weight_tie() {
        let b1 = mock_block(1234561, 1, 1);
        let ts1 = Tipset::from(&b1);

        let b2 = mock_block(1234562, 1, 2);
        let ts2 = Tipset::from(&b2);

        let b3 = mock_block(1234563, 1, 1);
        let ts3 = Tipset::from(&b3);

        // All tipsets have the same weight (but it's not really important here)

        // Can break weight tie
        assert!(ts1.break_weight_tie(&ts2));
        // Can not break weight tie (because of same min tickets)
        assert!(!ts1.break_weight_tie(&ts3));

        // Values are chosen so that Ticket(b4) < Ticket(b5) < Ticket(b1)
        let b4 = mock_block(1234564, 1, 41);
        let b5 = mock_block(1234565, 1, 45);
        let ts4 = Tipset::new(vec![b4.clone(), b5.clone(), b1.clone()]).unwrap();
        let ts5 = Tipset::new(vec![b4.clone(), b5.clone(), b2]).unwrap();
        // Can break weight tie with several min tickets the same
        assert!(ts4.break_weight_tie(&ts5));

        let ts6 = Tipset::new(vec![b4.clone(), b5.clone(), b1.clone()]).unwrap();
        let ts7 = Tipset::new(vec![b4, b5, b1]).unwrap();
        // Can not break weight tie with all min tickets the same
        assert!(!ts6.break_weight_tie(&ts7));
    }

    #[test]
    fn ensure_miner_addresses_are_distinct() {
        let h0 = BlockHeader::builder()
            .miner_address(Address::new_id(0))
            .build()
            .unwrap();
        let h1 = BlockHeader::builder()
            .miner_address(Address::new_id(0))
            .build()
            .unwrap();
        assert_eq!(
            Tipset::new(vec![h0, h1]).unwrap_err(),
            Error::InvalidTipset("miner_addresses are not distinct".to_string())
        );
    }

    // specifically test the case when we are distinct from miner_address 0, but not
    // 1
    #[test]
    fn ensure_multiple_miner_addresses_are_distinct() {
        let h0 = BlockHeader::builder()
            .miner_address(Address::new_id(1))
            .build()
            .unwrap();
        let h1 = BlockHeader::builder()
            .miner_address(Address::new_id(0))
            .build()
            .unwrap();
        let h2 = BlockHeader::builder()
            .miner_address(Address::new_id(0))
            .build()
            .unwrap();
        assert_eq!(
            Tipset::new(vec![h0, h1, h2]).unwrap_err(),
            Error::InvalidTipset("miner_addresses are not distinct".to_string())
        );
    }

    #[test]
    fn ensure_epochs_are_equal() {
        let h0 = BlockHeader::builder()
            .miner_address(Address::new_id(0))
            .epoch(1)
            .build()
            .unwrap();
        let h1 = BlockHeader::builder()
            .miner_address(Address::new_id(1))
            .epoch(2)
            .build()
            .unwrap();
        assert_eq!(
            Tipset::new(vec![h0, h1]).unwrap_err(),
            Error::InvalidTipset("epochs are not equal".to_string())
        );
    }

    #[test]
    fn ensure_state_roots_are_equal() {
        let h0 = BlockHeader::builder()
            .miner_address(Address::new_id(0))
            .state_root(Cid::new_v1(DAG_CBOR, Identity.digest(&[])))
            .build()
            .unwrap();
        let h1 = BlockHeader::builder()
            .miner_address(Address::new_id(1))
            .state_root(Cid::new_v1(DAG_CBOR, Identity.digest(&[1])))
            .build()
            .unwrap();
        assert_eq!(
            Tipset::new(vec![h0, h1]).unwrap_err(),
            Error::InvalidTipset("state_roots are not equal".to_string())
        );
    }

    #[test]
    fn ensure_parent_cids_are_equal() {
        let h0 = BlockHeader::builder()
            .miner_address(Address::new_id(0))
            .parents(TipsetKeys::default())
            .build()
            .unwrap();
        let h1 = BlockHeader::builder()
            .miner_address(Address::new_id(1))
            .parents(TipsetKeys::new(FrozenCids::from_iter([Cid::new_v1(
                DAG_CBOR,
                Identity.digest(&[]),
            )])))
            .build()
            .unwrap();
        assert_eq!(
            Tipset::new(vec![h0, h1]).unwrap_err(),
            Error::InvalidTipset("parent cids are not equal".to_string())
        );
    }

    #[test]
    fn ensure_there_are_blocks() {
        assert_eq!(Tipset::new(vec![]).unwrap_err(), Error::NoBlocks);
    }
}<|MERGE_RESOLUTION|>--- conflicted
+++ resolved
@@ -3,11 +3,8 @@
 
 use std::{fmt, sync::OnceLock};
 
-<<<<<<< HEAD
 use crate::db::{SettingsStore, SettingsStoreExt};
-=======
 use crate::ipld::FrozenCids;
->>>>>>> 3c42ae77
 use crate::networks::{calibnet, mainnet};
 use crate::shim::{address::Address, clock::ChainEpoch};
 use crate::utils::cid::CidCborExt;
@@ -156,15 +153,16 @@
     }
 
     /// Load the heaviest tipset from the blockstore
-    pub fn load_heaviest<DB: Blockstore + SettingsStore>(
-        store: &DB,
+    pub fn load_heaviest(
+        store: &impl Blockstore,
+        settings: &impl SettingsStore,
     ) -> anyhow::Result<Option<Tipset>> {
         Ok(
-            match store.read_obj::<TipsetKeys>(crate::db::setting_keys::HEAD_KEY)? {
+            match settings.read_obj::<TipsetKeys>(crate::db::setting_keys::HEAD_KEY)? {
                 Some(tsk) => tsk
-                    .cids()
-                    .iter()
-                    .map(|key| BlockHeader::load(&store, *key))
+                    .cids
+                    .into_iter()
+                    .map(|key| BlockHeader::load(&store, key))
                     .collect::<anyhow::Result<Option<_>>>()?
                     .map(Tipset::new)
                     .transpose()?,
