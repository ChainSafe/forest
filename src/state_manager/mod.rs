// Copyright 2019-2023 ChainSafe Systems
// SPDX-License-Identifier: Apache-2.0, MIT

pub mod chain_rand;
mod errors;
mod metrics;
pub mod utils;
use crate::chain_sync::SyncConfig;
use crate::interpreter::{MessageCallbackCtx, VMTrace};
use crate::state_migration::run_state_migrations;
use anyhow::{bail, Context as _};
use fil_actor_interface::init::{self, State};
use rayon::prelude::ParallelBridge;
pub use utils::is_valid_for_sending;
mod vm_circ_supply;
pub use self::errors::*;
use crate::beacon::BeaconSchedule;
use crate::blocks::{Tipset, TipsetKeys};
use crate::chain::{
    index::{ChainIndex, ResolveNullTipset},
    ChainStore, HeadChange,
};
use crate::interpreter::{
    resolve_to_key_addr, BlockMessages, CalledAt, ExecutionContext, IMPLICIT_MESSAGE_GAS_LIMIT, VM,
};
use crate::message::{ChainMessage, Message as MessageTrait};
use crate::networks::ChainConfig;
use crate::rpc_api::data_types::{ApiInvocResult, MessageGasCost};
use crate::shim::{
    address::{Address, Payload, Protocol, BLS_PUB_LEN},
    clock::ChainEpoch,
    econ::TokenAmount,
    executor::{ApplyRet, Receipt},
    message::Message,
    state_tree::{ActorState, StateTree},
    version::NetworkVersion,
};
use ahash::{HashMap, HashMapExt};
use chain_rand::ChainRand;
use cid::Cid;

use fil_actor_interface::miner::SectorOnChainInfo;
use fil_actor_interface::miner::{MinerInfo, MinerPower};
use fil_actor_interface::*;
use fil_actors_shared::fvm_ipld_amt::Amtv0 as Amt;
use fil_actors_shared::fvm_ipld_bitfield::BitField;
use fil_actors_shared::v10::runtime::Policy;
use futures::{channel::oneshot, select, FutureExt};
use fvm_ipld_blockstore::Blockstore;
use itertools::Itertools as _;
use lru::LruCache;
use nonzero_ext::nonzero;
use num::BigInt;
use num_traits::identities::Zero;
use parking_lot::Mutex as SyncMutex;
use serde::{Deserialize, Serialize};
use std::ops::RangeInclusive;
use std::{num::NonZeroUsize, sync::Arc};
use tokio::sync::{broadcast::error::RecvError, Mutex as TokioMutex, RwLock};
use tracing::{debug, error, info, instrument, warn};
use utils::structured;
use vm_circ_supply::GenesisInfo;

const DEFAULT_TIPSET_CACHE_SIZE: NonZeroUsize = nonzero!(1024usize);

/// Intermediary for retrieving state objects and updating actor states.
type CidPair = (Cid, Cid);

// Various structures for implementing the tipset state cache

struct TipsetStateCacheInner {
    values: LruCache<TipsetKeys, CidPair>,
    pending: Vec<(TipsetKeys, Arc<TokioMutex<()>>)>,
}

impl Default for TipsetStateCacheInner {
    fn default() -> Self {
        Self {
            values: LruCache::new(DEFAULT_TIPSET_CACHE_SIZE),
            pending: Vec::with_capacity(8),
        }
    }
}

struct TipsetStateCache {
    cache: Arc<SyncMutex<TipsetStateCacheInner>>,
}

enum Status {
    Done(CidPair),
    Empty(Arc<TokioMutex<()>>),
}

impl TipsetStateCache {
    pub fn new() -> Self {
        Self {
            cache: Arc::new(SyncMutex::new(TipsetStateCacheInner::default())),
        }
    }

    fn with_inner<F, T>(&self, func: F) -> T
    where
        F: FnOnce(&mut TipsetStateCacheInner) -> T,
    {
        let mut lock = self.cache.lock();
        func(&mut lock)
    }

    pub async fn get_or_else<F, Fut>(&self, key: &TipsetKeys, compute: F) -> anyhow::Result<CidPair>
    where
        F: Fn() -> Fut,
        Fut: core::future::Future<Output = anyhow::Result<CidPair>>,
    {
        let status = self.with_inner(|inner| match inner.values.get(key) {
            Some(v) => Status::Done(*v),
            None => {
                let option = inner
                    .pending
                    .iter()
                    .find(|(k, _)| k == key)
                    .map(|(_, mutex)| mutex);
                match option {
                    Some(mutex) => Status::Empty(mutex.clone()),
                    None => {
                        let mutex = Arc::new(TokioMutex::new(()));
                        inner.pending.push((key.clone(), mutex.clone()));
                        Status::Empty(mutex)
                    }
                }
            }
        });
        match status {
            Status::Done(x) => {
                crate::metrics::LRU_CACHE_HIT
                    .with_label_values(&[crate::metrics::values::STATE_MANAGER_TIPSET])
                    .inc();
                Ok(x)
            }
            Status::Empty(mtx) => {
                let _guard = mtx.lock().await;
                match self.get(key) {
                    Some(v) => {
                        // While locking someone else computed the pending task
                        crate::metrics::LRU_CACHE_HIT
                            .with_label_values(&[crate::metrics::values::STATE_MANAGER_TIPSET])
                            .inc();

                        Ok(v)
                    }
                    None => {
                        // Entry does not have state computed yet, compute value and fill the cache
                        crate::metrics::LRU_CACHE_MISS
                            .with_label_values(&[crate::metrics::values::STATE_MANAGER_TIPSET])
                            .inc();

                        let cid_pair = compute().await?;

                        // Write back to cache, release lock and return value
                        self.insert(key.clone(), cid_pair);
                        Ok(cid_pair)
                    }
                }
            }
        }
    }

    fn get(&self, key: &TipsetKeys) -> Option<CidPair> {
        self.with_inner(|inner| inner.values.get(key).copied())
    }

    fn insert(&self, key: TipsetKeys, value: CidPair) {
        self.with_inner(|inner| {
            inner.pending.retain(|(k, _)| k != &key);
            inner.values.put(key, value);
        });
    }
}

/// Type to represent invocation of state call results.
#[derive(PartialEq, Serialize, Deserialize)]
#[serde(rename_all = "PascalCase")]
pub struct InvocResult {
    #[serde(with = "crate::lotus_json")]
    pub msg: Message,
    #[serde(with = "crate::lotus_json")]
    pub msg_rct: Option<Receipt>,
    pub error: Option<String>,
}

/// An alias Result that represents an `InvocResult` and an Error.
type StateCallResult = Result<InvocResult, Error>;

/// External format for returning market balance from state.
#[derive(Default, Serialize, Deserialize)]
#[serde(rename_all = "PascalCase")]
pub struct MarketBalance {
    escrow: TokenAmount,
    locked: TokenAmount,
}

/// State manager handles all interactions with the internal Filecoin actors
/// state. This encapsulates the [`ChainStore`] functionality, which only
/// handles chain data, to allow for interactions with the underlying state of
/// the chain. The state manager not only allows interfacing with state, but
/// also is used when performing state transitions.
pub struct StateManager<DB> {
    cs: Arc<ChainStore<DB>>,

    /// This is a cache which indexes tipsets to their calculated state.
    cache: TipsetStateCache,
    // Beacon can be cheaply crated from the `chain_config`. The only reason we
    // store it here is because it has a look-up cache.
    beacon: Arc<crate::beacon::BeaconSchedule>,
    chain_config: Arc<ChainConfig>,
    sync_config: Arc<SyncConfig>,
    engine: crate::shim::machine::MultiEngine,
}

#[allow(clippy::type_complexity)]
pub const NO_CALLBACK: Option<fn(&MessageCallbackCtx) -> anyhow::Result<()>> = None;

impl<DB> StateManager<DB>
where
    DB: Blockstore,
{
    pub fn new(
        cs: Arc<ChainStore<DB>>,
        chain_config: Arc<ChainConfig>,
        sync_config: Arc<SyncConfig>,
    ) -> Result<Self, anyhow::Error> {
        let genesis = cs.genesis();
        let beacon = Arc::new(chain_config.get_beacon_schedule(genesis.timestamp()));

        Ok(Self {
            cs,
            cache: TipsetStateCache::new(),
            beacon,
            chain_config,
            sync_config,
            engine: crate::shim::machine::MultiEngine::default(),
        })
    }

    pub fn beacon_schedule(&self) -> Arc<BeaconSchedule> {
        Arc::clone(&self.beacon)
    }

    /// Returns network version for the given epoch.
    pub fn get_network_version(&self, epoch: ChainEpoch) -> NetworkVersion {
        self.chain_config.network_version(epoch)
    }

    pub fn chain_config(&self) -> &Arc<ChainConfig> {
        &self.chain_config
    }

    pub fn sync_config(&self) -> &Arc<SyncConfig> {
        &self.sync_config
    }

    /// Gets actor from given [`Cid`], if it exists.
    pub fn get_actor(&self, addr: &Address, state_cid: Cid) -> anyhow::Result<Option<ActorState>> {
        let state = StateTree::new_from_root(self.blockstore_owned(), &state_cid)?;
        state.get_actor(addr)
    }

    /// Returns a reference to the state manager's [`Blockstore`].
    pub fn blockstore(&self) -> &DB {
        self.cs.blockstore()
    }

    pub fn blockstore_owned(&self) -> Arc<DB> {
        Arc::clone(&self.cs.db)
    }

    /// Returns reference to the state manager's [`ChainStore`].
    pub fn chain_store(&self) -> &Arc<ChainStore<DB>> {
        &self.cs
    }

    /// Returns the internal, protocol-level network name.
    pub fn get_network_name(&self, st: &Cid) -> Result<String, Error> {
        let init_act = self
            .get_actor(&init::ADDRESS.into(), *st)?
            .ok_or_else(|| Error::State("Init actor address could not be resolved".to_string()))?;
        let state = State::load(self.blockstore(), init_act.code, init_act.state)?;

        Ok(state.into_network_name())
    }

    /// Returns true if miner has been slashed or is considered invalid.
    pub fn is_miner_slashed(&self, addr: &Address, state_cid: &Cid) -> anyhow::Result<bool, Error> {
        let actor = self
            .get_actor(&Address::POWER_ACTOR, *state_cid)?
            .ok_or_else(|| Error::State("Power actor address could not be resolved".to_string()))?;

        let spas = power::State::load(self.blockstore(), actor.code, actor.state)?;

        Ok(spas.miner_power(self.blockstore(), &addr.into())?.is_none())
    }

    /// Returns raw work address of a miner given the state root.
    pub fn get_miner_work_addr(
        &self,
        state_cid: Cid,
        addr: &Address,
    ) -> anyhow::Result<Address, Error> {
        let state = StateTree::new_from_root(self.blockstore_owned(), &state_cid)
            .map_err(|e| Error::Other(e.to_string()))?;

        let act = state
            .get_actor(addr)
            .map_err(|e| Error::State(e.to_string()))?
            .ok_or_else(|| Error::State("Miner actor not found".to_string()))?;

        let ms = miner::State::load(self.blockstore(), act.code, act.state)?;

        let info = ms.info(self.blockstore()).map_err(|e| e.to_string())?;

        let addr = resolve_to_key_addr(&state, self.blockstore(), &info.worker().into())?;
        Ok(addr)
    }

    /// Returns specified actor's claimed power and total network power as a
    /// tuple.
    pub fn get_power(
        &self,
        state_cid: &Cid,
        addr: Option<&Address>,
    ) -> anyhow::Result<Option<(power::Claim, power::Claim)>, Error> {
        let actor = self
            .get_actor(&Address::POWER_ACTOR, *state_cid)?
            .ok_or_else(|| Error::State("Power actor address could not be resolved".to_string()))?;

        let spas = power::State::load(self.blockstore(), actor.code, actor.state)?;

        let t_pow = spas.total_power();

        if let Some(maddr) = addr {
            let m_pow = spas
                .miner_power(self.blockstore(), &maddr.into())?
                .ok_or_else(|| Error::State(format!("Miner for address {maddr} not found")))?;

            let min_pow = spas.miner_nominal_power_meets_consensus_minimum(
                &self.chain_config.policy,
                self.blockstore(),
                &maddr.into(),
            )?;
            if min_pow {
                return Ok(Some((m_pow, t_pow)));
            }
        }

        Ok(None)
    }

    // Returns all sectors
    pub fn get_all_sectors(
        self: &Arc<Self>,
        addr: &Address,
        ts: &Arc<Tipset>,
    ) -> anyhow::Result<Vec<SectorOnChainInfo>> {
        let actor = self
            .get_actor(addr, *ts.parent_state())?
            .ok_or_else(|| Error::State("Miner actor not found".to_string()))?;
        let state = miner::State::load(self.blockstore(), actor.code, actor.state)?;

        state.load_sectors(self.blockstore(), None)
    }
}

impl<DB> StateManager<DB>
where
    DB: Blockstore + Send + Sync + 'static,
{
    /// Returns the pair of (parent state root, message receipt root). This will
    /// either be cached or will be calculated and fill the cache. Tipset
    /// state for a given tipset is guaranteed not to be computed twice.
    #[instrument(skip(self))]
    pub async fn tipset_state(self: &Arc<Self>, tipset: &Arc<Tipset>) -> anyhow::Result<CidPair> {
        let key = tipset.key();
        self.cache
            .get_or_else(key, || async move {
                let ts_state = self
                    .compute_tipset_state(Arc::clone(tipset), NO_CALLBACK, VMTrace::NotTraced)
                    .await?;
                debug!("Completed tipset state calculation {:?}", tipset.cids());
                Ok(ts_state)
            })
            .await
    }

    #[instrument(skip(self, rand))]
    fn call_raw(
        self: &Arc<Self>,
        msg: &Message,
        rand: ChainRand<DB>,
        tipset: &Arc<Tipset>,
    ) -> Result<ApiInvocResult, Error> {
        let mut msg = msg.clone();

        let state_cid = tipset.parent_state();

        let tipset_messages = self
            .chain_store()
            .messages_for_tipset(tipset)
            .map_err(|err| Error::Other(err.to_string()))?;

        let prior_messsages = tipset_messages
            .iter()
            .filter(|msg| msg.message().from() == msg.from());

        // Handle state forks
        // TODO(elmattic): https://github.com/ChainSafe/forest/issues/3733

        let height = tipset.epoch();
        let genesis_info = GenesisInfo::from_chain_config(self.chain_config());
        let mut vm = VM::new(
            ExecutionContext {
                heaviest_tipset: Arc::clone(tipset),
                state_tree_root: *state_cid,
                epoch: height,
                rand: Box::new(rand),
                base_fee: tipset.blocks()[0].parent_base_fee().clone(),
                circ_supply: genesis_info.get_circulating_supply(
                    height,
                    &self.blockstore_owned(),
                    state_cid,
                )?,
                chain_config: self.chain_config().clone(),
                chain_index: Arc::clone(&self.chain_store().chain_index),
                timestamp: tipset.min_timestamp(),
            },
            &self.engine,
            VMTrace::Traced,
        )?;

        for m in prior_messsages {
            vm.apply_message(m)?;
        }

<<<<<<< HEAD
        let actor = self
            .get_actor(&msg.from, *bstate)?
            .ok_or_else(|| Error::Other("Could not get actor".to_string()))?;
        msg.sequence = actor.sequence;
        let (apply_ret, _) = vm.apply_implicit_message(msg)?;
        trace!(
            "gas limit {:},gas premium{:?},value {:?}",
            msg.gas_limit,
            msg.gas_premium,
            msg.value
        );
        if let Some(err) = &apply_ret.failure_info() {
            warn!("chain call failed: {:?}", err);
        }
=======
        // We flush to get the VM's view of the state tree after applying the above messages
        // This is needed to get the correct nonce from the actor state to match the VM
        let state_cid = vm.flush()?;
>>>>>>> 79802a55

        let state = StateTree::new_from_root(self.blockstore_owned(), &state_cid)?;

        let from_actor = state
            .get_actor(&msg.from())?
            .ok_or_else(|| anyhow::anyhow!("actor not found"))?;
        msg.set_sequence(from_actor.sequence);

        // If the fee cap is set to zero, make gas free
        // TODO(elmattic): https://github.com/ChainSafe/forest/issues/3733

        // Implicit messages need to set a special gas limit
        let mut msg = msg.clone();
        msg.gas_limit = IMPLICIT_MESSAGE_GAS_LIMIT as u64;

        let apply_ret = vm.apply_implicit_message(&msg)?;

        Ok(ApiInvocResult {
            msg: msg.clone(),
            msg_rct: Some(apply_ret.msg_receipt()),
            msg_cid: msg.cid().map_err(|err| Error::Other(err.to_string()))?,
            error: apply_ret.failure_info().unwrap_or_default(),
            duration: 0,
            gas_cost: MessageGasCost::default(),
            execution_trace: structured::parse_events(apply_ret.exec_trace()).unwrap_or_default(),
        })
    }

    /// runs the given message and returns its result without any persisted
    /// changes.
    pub fn call(
        self: &Arc<Self>,
        message: &Message,
        tipset: Option<Arc<Tipset>>,
    ) -> Result<ApiInvocResult, Error> {
        let ts = tipset.unwrap_or_else(|| self.cs.heaviest_tipset());
        let chain_rand = self.chain_rand(Arc::clone(&ts));
        self.call_raw(message, chain_rand, &ts)
    }

    /// Computes message on the given [Tipset] state, after applying other
    /// messages and returns the values computed in the VM.
    pub async fn call_with_gas(
        self: &Arc<Self>,
        message: &mut ChainMessage,
        prior_messages: &[ChainMessage],
        tipset: Option<Arc<Tipset>>,
    ) -> StateCallResult {
        let ts = tipset.unwrap_or_else(|| self.cs.heaviest_tipset());
        let (st, _) = self
            .tipset_state(&ts)
            .await
            .map_err(|_| Error::Other("Could not load tipset state".to_string()))?;
        let chain_rand = self.chain_rand(Arc::clone(&ts));

        // Since we're simulating a future message, pretend we're applying it in the
        // "next" tipset
        let epoch = ts.epoch() + 1;
        let genesis_info = GenesisInfo::from_chain_config(self.chain_config());
        let mut vm = VM::new(
            ExecutionContext {
                heaviest_tipset: Arc::clone(&ts),
                state_tree_root: st,
                epoch,
                rand: Box::new(chain_rand),
                base_fee: ts.blocks()[0].parent_base_fee().clone(),
                circ_supply: genesis_info.get_circulating_supply(
                    epoch,
                    &self.blockstore_owned(),
                    &st,
                )?,
                chain_config: self.chain_config().clone(),
                chain_index: Arc::clone(&self.chain_store().chain_index),
                timestamp: ts.min_timestamp(),
            },
            &self.engine,
            VMTrace::NotTraced,
        )?;

        for msg in prior_messages {
            vm.apply_message(msg)?;
        }
        let from_actor = vm
            .get_actor(&message.from())
            .map_err(|e| Error::Other(format!("Could not get actor from state: {e}")))?
            .ok_or_else(|| Error::Other("cant find actor in state tree".to_string()))?;
        message.set_sequence(from_actor.sequence);

        let (ret, _) = vm.apply_message(message)?;

        Ok(InvocResult {
            msg: message.message().clone(),
            msg_rct: Some(ret.msg_receipt()),
            error: ret.failure_info(),
        })
    }

    /// Replays the given message and returns the result of executing the
    /// indicated message, assuming it was executed in the indicated tipset.
    pub async fn replay(
        self: &Arc<Self>,
        ts: &Arc<Tipset>,
        mcid: Cid,
    ) -> Result<(Message, ApplyRet), Error> {
        const ERROR_MSG: &str = "replay_halt";

        // This isn't ideal to have, since the execution is synchronous, but this needs
        // to be the case because the state transition has to be in blocking
        // thread to avoid starving executor
        let (m_tx, m_rx) = std::sync::mpsc::channel();
        let (r_tx, r_rx) = std::sync::mpsc::channel();
        let callback = move |ctx: &MessageCallbackCtx| {
            match ctx.at {
                CalledAt::Applied | CalledAt::Reward => {
                    if ctx.cid == mcid {
                        m_tx.send(ctx.message.message().clone())?;
                        r_tx.send(ctx.apply_ret.clone())?;
                        anyhow::bail!(ERROR_MSG);
                    }
                    Ok(())
                }
                CalledAt::Cron => Ok(()), // ignored
            }
        };
        let result = self
            .compute_tipset_state(Arc::clone(ts), Some(callback), VMTrace::NotTraced)
            .await;

        if let Err(error_message) = result {
            if error_message.to_string() != ERROR_MSG {
                return Err(Error::Other(format!(
                    "unexpected error during execution : {error_message:}"
                )));
            }
        }

        // Use try_recv here assuming callback execution is synchronous
        let out_mes = m_rx
            .try_recv()
            .map_err(|err| Error::Other(format!("given message not found in tipset: {err}")))?;
        let out_ret = r_rx
            .try_recv()
            .map_err(|err| Error::Other(format!("message did not have a return: {err}")))?;
        Ok((out_mes, out_ret))
    }

    /// Checks the eligibility of the miner. This is used in the validation that
    /// a block's miner has the requirements to mine a block.
    pub fn eligible_to_mine(
        &self,
        address: &Address,
        base_tipset: &Tipset,
        lookback_tipset: &Tipset,
    ) -> anyhow::Result<bool, Error> {
        let hmp = self.miner_has_min_power(&self.chain_config.policy, address, lookback_tipset)?;
        let version = self.get_network_version(base_tipset.epoch());

        if version <= NetworkVersion::V3 {
            return Ok(hmp);
        }

        if !hmp {
            return Ok(false);
        }

        let actor = self
            .get_actor(&Address::POWER_ACTOR, *base_tipset.parent_state())?
            .ok_or_else(|| Error::State("Power actor address could not be resolved".to_string()))?;

        let power_state = power::State::load(self.blockstore(), actor.code, actor.state)?;

        let actor = self
            .get_actor(address, *base_tipset.parent_state())?
            .ok_or_else(|| Error::State("Miner actor address could not be resolved".to_string()))?;

        let miner_state = miner::State::load(self.blockstore(), actor.code, actor.state)?;

        // Non-empty power claim.
        let claim = power_state
            .miner_power(self.blockstore(), &address.into())?
            .ok_or_else(|| Error::Other("Could not get claim".to_string()))?;
        if claim.quality_adj_power <= BigInt::zero() {
            return Ok(false);
        }

        // No fee debt.
        if !miner_state.fee_debt().is_zero() {
            return Ok(false);
        }

        // No active consensus faults.
        let info = miner_state.info(self.blockstore())?;
        if base_tipset.epoch() <= info.consensus_fault_elapsed {
            return Ok(false);
        }

        Ok(true)
    }

    /// Conceptually, a [`Tipset`] consists of _blocks_ which share an _epoch_.
    /// Each _block_ contains _messages_, which are executed by the _Filecoin Virtual Machine_.
    ///
    /// VM message execution essentially looks like this:
    /// ```text
    /// state[N-900..N] * message = state[N+1]
    /// ```
    ///
    /// The `state`s above are stored in the `IPLD Blockstore`, and can be referred to by
    /// a [`Cid`] - the _state root_.
    /// The previous 900 states (configurable, see
    /// <https://docs.filecoin.io/reference/general/glossary/#finality>) can be
    /// queried when executing a message, so a store needs at least that many.
    /// (a snapshot typically contains 2000, for example).
    ///
    /// Each message costs FIL to execute - this is _gas_.
    /// After execution, the message has a _receipt_, showing how much gas was spent.
    /// This is similarly a [`Cid`] into the block store.
    ///
    /// For details, see the documentation for [`apply_block_messages`].
    ///
    #[instrument(skip_all)]
    pub async fn compute_tipset_state(
        self: &Arc<Self>,
        tipset: Arc<Tipset>,
        callback: Option<impl FnMut(&MessageCallbackCtx) -> anyhow::Result<()> + Send + 'static>,
        enable_tracing: VMTrace,
    ) -> Result<CidPair, Error> {
        let this = Arc::clone(self);
        tokio::task::spawn_blocking(move || {
            this.compute_tipset_state_blocking(tipset, callback, enable_tracing)
        })
        .await?
    }

    /// Blocking version of `compute_tipset_state`
    #[tracing::instrument(skip_all)]
    pub fn compute_tipset_state_blocking(
        self: &Arc<Self>,
        tipset: Arc<Tipset>,
        callback: Option<impl FnMut(&MessageCallbackCtx) -> anyhow::Result<()> + Send + 'static>,
        enable_tracing: VMTrace,
    ) -> Result<CidPair, Error> {
        Ok(apply_block_messages(
            self.chain_store().genesis().timestamp(),
            Arc::clone(&self.chain_store().chain_index),
            Arc::clone(&self.chain_config),
            self.beacon_schedule(),
            &self.engine,
            tipset,
            callback,
            enable_tracing,
        )?)
    }

    /// Check if tipset had executed the message, by loading the receipt based
    /// on the index of the message in the block.
    fn tipset_executed_message(
        &self,
        tipset: &Tipset,
        msg_cid: Cid,
        (message_from_address, message_sequence): (&Address, &u64),
    ) -> Result<Option<Receipt>, Error> {
        if tipset.epoch() == 0 {
            return Ok(None);
        }
        // Load parent state.
        let pts = self
            .cs
            .load_required_tipset(tipset.parents())
            .map_err(|err| Error::Other(err.to_string()))?;
        let messages = self
            .cs
            .messages_for_tipset(&pts)
            .map_err(|err| Error::Other(err.to_string()))?;
        messages
            .iter()
            .enumerate()
            // reverse iteration intentional
            .rev()
            .filter(|(_, s)| {
                &s.from() == message_from_address
            })
            .filter_map(|(index, s)| {
                if s.sequence() == *message_sequence {
                    if s.cid().map(|s|
                        s == msg_cid
                    ).unwrap_or_default() {
                        // When message Cid has been found, get receipt at index.
                        let rct = crate::chain::get_parent_reciept(
                            self.blockstore(),
                            tipset.blocks().first().unwrap(),
                            index,
                        )
                            .map_err(|err| {
                                Error::Other(err.to_string())
                            });
                        return Some(
                           rct
                        );
                    }
                    let error_msg = format!("found message with equal nonce as the one we are looking for (F:{:} n {:}, TS: `Error Converting message to Cid` n{:})", msg_cid, message_sequence, s.sequence());
                    return Some(Err(Error::Other(error_msg)))
                }
                if s.sequence() < *message_sequence {
                    return Some(Ok(None));
                }

                None
            })
            .next()
            .unwrap_or(Ok(None))
    }

    fn check_search(
        &self,
        mut current: Arc<Tipset>,
        (message_from_address, message_cid, message_sequence): (&Address, &Cid, &u64),
    ) -> Result<Option<(Arc<Tipset>, Receipt)>, Error> {
        loop {
            if current.epoch() == 0 {
                return Ok(None);
            }
            let state = StateTree::new_from_root(self.blockstore_owned(), current.parent_state())
                .map_err(|e| Error::State(e.to_string()))?;

            if let Some(actor_state) = state
                .get_actor(message_from_address)
                .map_err(|e| Error::State(e.to_string()))?
            {
                if actor_state.sequence == 0 || actor_state.sequence < *message_sequence {
                    return Ok(None);
                }
            }

            let tipset = self
                .cs
                .load_required_tipset(current.parents())
                .map_err(|err| {
                    Error::Other(format!(
                        "failed to load tipset during msg wait searchback: {err:}"
                    ))
                })?;
            let r = self.tipset_executed_message(
                &tipset,
                *message_cid,
                (message_from_address, message_sequence),
            )?;

            if let Some(receipt) = r {
                return Ok(Some((tipset, receipt)));
            }
            current = tipset;
        }
    }

    fn search_back_for_message(
        &self,
        current: Arc<Tipset>,
        params: (&Address, &Cid, &u64),
    ) -> Result<Option<(Arc<Tipset>, Receipt)>, Error> {
        self.check_search(current, params)
    }
    /// Returns a message receipt from a given tipset and message CID.
    pub fn get_receipt(&self, tipset: Arc<Tipset>, msg: Cid) -> Result<Receipt, Error> {
        let m = crate::chain::get_chain_message(self.blockstore(), &msg)
            .map_err(|e| Error::Other(e.to_string()))?;
        let message_var = (&m.from(), &m.sequence());
        let message_receipt = self.tipset_executed_message(&tipset, msg, message_var)?;

        if let Some(receipt) = message_receipt {
            return Ok(receipt);
        }
        let cid = m
            .cid()
            .map_err(|e| Error::Other(format!("Could not convert message to cid {e:?}")))?;
        let message_var = (&m.from(), &cid, &m.sequence());
        let maybe_tuple = self.search_back_for_message(tipset, message_var)?;
        let message_receipt = maybe_tuple
            .ok_or_else(|| {
                Error::Other("Could not get receipt from search back message".to_string())
            })?
            .1;
        Ok(message_receipt)
    }

    /// `WaitForMessage` blocks until a message appears on chain. It looks
    /// backwards in the chain to see if this has already happened. It
    /// guarantees that the message has been on chain for at least
    /// confidence epochs without being reverted before returning.
    pub async fn wait_for_message(
        self: &Arc<Self>,
        msg_cid: Cid,
        confidence: i64,
    ) -> Result<(Option<Arc<Tipset>>, Option<Receipt>), Error> {
        let mut subscriber = self.cs.publisher().subscribe();
        let (sender, mut receiver) = oneshot::channel::<()>();
        let message = crate::chain::get_chain_message(self.blockstore(), &msg_cid)
            .map_err(|err| Error::Other(format!("failed to load message {err:}")))?;

        let message_var = (&message.from(), &message.sequence());
        let current_tipset = self.cs.heaviest_tipset();
        let maybe_message_reciept =
            self.tipset_executed_message(&current_tipset, msg_cid, message_var)?;
        if let Some(r) = maybe_message_reciept {
            return Ok((Some(current_tipset.clone()), Some(r)));
        }

        let mut candidate_tipset: Option<Arc<Tipset>> = None;
        let mut candidate_receipt: Option<Receipt> = None;

        let sm_cloned = Arc::clone(self);
        let cid = message
            .cid()
            .map_err(|e| Error::Other(format!("Could not get cid from message {e:?}")))?;

        let cid_for_task = cid;
        let address_for_task = message.from();
        let sequence_for_task = message.sequence();
        let height_of_head = current_tipset.epoch();
        let task = tokio::task::spawn(async move {
            let back_tuple = sm_cloned.search_back_for_message(
                current_tipset,
                (&address_for_task, &cid_for_task, &sequence_for_task),
            )?;
            sender
                .send(())
                .map_err(|e| Error::Other(format!("Could not send to channel {e:?}")))?;
            Ok::<_, Error>(back_tuple)
        });

        let reverts: Arc<RwLock<HashMap<TipsetKeys, bool>>> = Arc::new(RwLock::new(HashMap::new()));
        let block_revert = reverts.clone();
        let sm_cloned = Arc::clone(self);

        // Wait for message to be included in head change.
        let mut subscriber_poll = tokio::task::spawn(async move {
            loop {
                match subscriber.recv().await {
                    Ok(subscriber) => match subscriber {
                        HeadChange::Apply(tipset) => {
                            if candidate_tipset
                                .as_ref()
                                .map(|s| tipset.epoch() >= s.epoch() + confidence)
                                .unwrap_or_default()
                            {
                                return Ok((candidate_tipset, candidate_receipt));
                            }
                            let poll_receiver = receiver.try_recv();
                            if let Ok(Some(_)) = poll_receiver {
                                block_revert
                                    .write()
                                    .await
                                    .insert(tipset.key().to_owned(), true);
                            }

                            let message_var = (&message.from(), &message.sequence());
                            let maybe_receipt =
                                sm_cloned.tipset_executed_message(&tipset, msg_cid, message_var)?;
                            if let Some(receipt) = maybe_receipt {
                                if confidence == 0 {
                                    return Ok((Some(tipset), Some(receipt)));
                                }
                                candidate_tipset = Some(tipset);
                                candidate_receipt = Some(receipt)
                            }
                        }
                    },
                    Err(RecvError::Lagged(i)) => {
                        warn!(
                            "wait for message head change subscriber lagged, skipped {} events",
                            i
                        );
                    }
                    Err(RecvError::Closed) => break,
                }
            }
            Ok((None, None))
        })
        .fuse();

        // Search backwards for message.
        let mut search_back_poll = tokio::task::spawn(async move {
            let back_tuple = task.await.map_err(|e| {
                Error::Other(format!("Could not search backwards for message {e}"))
            })??;
            if let Some((back_tipset, back_receipt)) = back_tuple {
                let should_revert = *reverts
                    .read()
                    .await
                    .get(back_tipset.key())
                    .unwrap_or(&false);
                let larger_height_of_head = height_of_head >= back_tipset.epoch() + confidence;
                if !should_revert && larger_height_of_head {
                    return Ok::<_, Error>((Some(back_tipset), Some(back_receipt)));
                }
                return Ok((None, None));
            }
            Ok((None, None))
        })
        .fuse();

        // Await on first future to finish.
        loop {
            select! {
                res = subscriber_poll => {
                    return res?
                }
                res = search_back_poll => {
                    if let Ok((Some(ts), Some(rct))) = res? {
                        return Ok((Some(ts), Some(rct)));
                    }
                }
            }
        }
    }

    /// Returns a BLS public key from provided address
    pub fn get_bls_public_key(
        db: &Arc<DB>,
        addr: &Address,
        state_cid: Cid,
    ) -> Result<[u8; BLS_PUB_LEN], Error> {
        let state = StateTree::new_from_root(Arc::clone(db), &state_cid)
            .map_err(|e| Error::Other(e.to_string()))?;
        let kaddr = resolve_to_key_addr(&state, db, addr)
            .map_err(|e| format!("Failed to resolve key address, error: {e}"))?;

        match kaddr.into_payload() {
            Payload::BLS(key) => Ok(key),
            _ => Err(Error::State(
                "Address must be BLS address to load bls public key".to_owned(),
            )),
        }
    }

    /// Looks up ID [Address] from the state at the given [Tipset].
    pub fn lookup_id(&self, addr: &Address, ts: &Tipset) -> Result<Option<Address>, Error> {
        let state_tree = StateTree::new_from_root(self.blockstore_owned(), ts.parent_state())
            .map_err(|e| e.to_string())?;
        Ok(state_tree
            .lookup_id(addr)
            .map_err(|e| Error::Other(e.to_string()))?
            .map(Address::new_id))
    }

    /// Retrieves market balance in escrow and locked tables.
    pub fn market_balance(
        &self,
        addr: &Address,
        ts: &Tipset,
    ) -> anyhow::Result<MarketBalance, Error> {
        let actor = self
            .get_actor(&Address::MARKET_ACTOR, *ts.parent_state())?
            .ok_or_else(|| {
                Error::State("Market actor address could not be resolved".to_string())
            })?;

        let market_state = market::State::load(self.blockstore(), actor.code, actor.state)?;

        let new_addr = self
            .lookup_id(addr, ts)?
            .ok_or_else(|| Error::State(format!("Failed to resolve address {addr}")))?;

        let out = MarketBalance {
            escrow: {
                market_state
                    .escrow_table(self.blockstore())?
                    .get(&new_addr.into())?
                    .into()
            },
            locked: {
                market_state
                    .locked_table(self.blockstore())?
                    .get(&new_addr.into())?
                    .into()
            },
        };

        Ok(out)
    }

    /// Retrieves miner info.
    pub fn miner_info(
        self: &Arc<Self>,
        addr: &Address,
        ts: &Arc<Tipset>,
    ) -> Result<MinerInfo, Error> {
        let actor = self
            .get_actor(addr, *ts.parent_state())?
            .ok_or_else(|| Error::State("Miner actor not found".to_string()))?;
        let state = miner::State::load(self.blockstore(), actor.code, actor.state)?;

        Ok(state.info(self.blockstore())?)
    }
    /// Retrieves miner faults.
    pub fn miner_faults(
        self: &Arc<Self>,
        addr: &Address,
        ts: &Arc<Tipset>,
    ) -> Result<BitField, Error> {
        let actor = self
            .get_actor(addr, *ts.parent_state())?
            .ok_or_else(|| Error::State("Miner actor not found".to_string()))?;

        let state = miner::State::load(self.blockstore(), actor.code, actor.state)?;

        let mut faults = Vec::new();

        state.for_each_deadline(
            &self.chain_config.policy,
            self.blockstore(),
            |_, deadline| {
                deadline.for_each(self.blockstore(), |_, partition| {
                    faults.push(partition.faulty_sectors().clone());
                    Ok(())
                })
            },
        )?;

        Ok(BitField::union(faults.iter()))
    }

    /// Retrieves miner power.
    pub fn miner_power(
        self: &Arc<Self>,
        addr: &Address,
        ts: &Arc<Tipset>,
    ) -> Result<MinerPower, Error> {
        if let Some((miner_power, total_power)) = self.get_power(ts.parent_state(), Some(addr))? {
            return Ok(MinerPower {
                miner_power,
                total_power,
                has_min_power: true,
            });
        }

        Ok(MinerPower {
            has_min_power: false,
            miner_power: Default::default(),
            total_power: Default::default(),
        })
    }

    /// Similar to `resolve_to_key_addr` in the `forest_vm` [`crate::state_manager`] but does not
    /// allow `Actor` type of addresses. Uses `ts` to generate the VM state.
    pub async fn resolve_to_key_addr(
        self: &Arc<Self>,
        addr: &Address,
        ts: &Arc<Tipset>,
    ) -> Result<Address, anyhow::Error> {
        match addr.protocol() {
            Protocol::BLS | Protocol::Secp256k1 | Protocol::Delegated => return Ok(*addr),
            Protocol::Actor => {
                return Err(
                    Error::Other("cannot resolve actor address to key address".to_string()).into(),
                )
            }
            _ => {}
        };

        // First try to resolve the actor in the parent state, so we don't have to
        // compute anything.
        let state = StateTree::new_from_root(self.blockstore_owned(), ts.parent_state())?;
        if let Ok(addr) = resolve_to_key_addr(&state, self.blockstore(), addr) {
            return Ok(addr);
        }

        // If that fails, compute the tip-set and try again.
        let (st, _) = self.tipset_state(ts).await?;
        let state = StateTree::new_from_root(self.blockstore_owned(), &st)?;

        resolve_to_key_addr(&state, self.blockstore(), addr)
    }

    /// Checks power actor state for if miner meets consensus minimum
    /// requirements.
    pub fn miner_has_min_power(
        &self,
        policy: &Policy,
        addr: &Address,
        ts: &Tipset,
    ) -> anyhow::Result<bool> {
        let actor = self
            .get_actor(&Address::POWER_ACTOR, *ts.parent_state())?
            .ok_or_else(|| Error::State("Power actor address could not be resolved".to_string()))?;
        let ps = power::State::load(self.blockstore(), actor.code, actor.state)?;

        ps.miner_nominal_power_meets_consensus_minimum(policy, self.blockstore(), &addr.into())
    }

    /// Validates all tipsets at epoch `start..=end` behind the heaviest tipset.
    ///
    /// This spawns [`rayon::current_num_threads`] threads to do the compute-heavy work
    /// of tipset validation.
    ///
    /// # What is validation?
    /// Every state transition returns a new _state root_, which is typically retained in, e.g., snapshots.
    /// For "full" snapshots, all state roots are retained.
    /// For standard snapshots, the last 2000 or so state roots are retained.
    ///
    /// _receipts_ meanwhile, are typically ephemeral, but each tipset knows the _receipt root_
    /// (hash) of the previous tipset.
    ///
    /// This function takes advantage of that fact to validate tipsets:
    /// - `tipset[N]` claims that `receipt_root[N-1]` should be `0xDEADBEEF`
    /// - find `tipset[N-1]`, and perform its state transition to get the actual `receipt_root`
    /// - assert that they match
    ///
    /// See [`Self::compute_tipset_state_blocking`] for an explanation of state transitions.
    ///
    /// # Known issues
    /// This function is blocking, but we do observe threads waiting and synchronizing.
    /// This is suspected to be due something in the VM or its `WASM` runtime.
    #[tracing::instrument(skip(self))]
    pub fn validate_range(self: &Arc<Self>, epochs: RangeInclusive<i64>) -> anyhow::Result<()> {
        let heaviest = self.cs.heaviest_tipset();
        let heaviest_epoch = heaviest.epoch();
        let end = self
            .cs
            .chain_index
            .tipset_by_height(*epochs.end(), heaviest, ResolveNullTipset::TakeOlder)
            .context(format!(
            "couldn't get a tipset at height {} behind heaviest tipset at height {heaviest_epoch}",
            *epochs.end(),
        ))?;

        // lookup tipset parents as we go along, iterating DOWN from `end`
        let tipsets = itertools::unfold(Some(end), |tipset| {
            let child = tipset.take()?;
            // if this has parents, unfold them in the next iteration
            *tipset = self.cs.load_required_tipset(child.parents()).ok();
            Some(child)
        })
        .take_while(|tipset| tipset.epoch() >= *epochs.start());

        self.validate_tipsets(tipsets)
    }

    pub fn validate_tipsets<T>(self: &Arc<Self>, tipsets: T) -> anyhow::Result<()>
    where
        T: Iterator<Item = Arc<Tipset>> + Send,
    {
        let genesis_timestamp = self.chain_store().genesis().timestamp();
        validate_tipsets(
            genesis_timestamp,
            self.chain_store().chain_index.clone(),
            self.chain_config().clone(),
            self.beacon_schedule(),
            &self.engine,
            tipsets,
        )
    }

    pub async fn resolve_to_deterministic_address(
        self: &Arc<Self>,
        address: Address,
        ts: Option<Arc<Tipset>>,
    ) -> anyhow::Result<Address> {
        use crate::shim::address::Protocol::*;
        match address.protocol() {
            BLS | Secp256k1 | Delegated => Ok(address),
            Actor => anyhow::bail!("cannot resolve actor address to key address"),
            _ => {
                let ts = ts.unwrap_or_else(|| self.chain_store().heaviest_tipset());
                // First try to resolve the actor in the parent state, so we don't have to compute anything.
                if let Ok(state) =
                    StateTree::new_from_root(self.chain_store().db.clone(), ts.parent_state())
                {
                    if let Ok(address) = state
                        .resolve_to_deterministic_addr(self.chain_store().blockstore(), address)
                    {
                        return Ok(address);
                    }
                }

                // If that fails, compute the tip-set and try again.
                let (state_root, _) = self.tipset_state(&ts).await?;
                let state = StateTree::new_from_root(self.chain_store().db.clone(), &state_root)?;
                state.resolve_to_deterministic_addr(self.chain_store().blockstore(), address)
            }
        }
    }

    fn chain_rand(&self, tipset: Arc<Tipset>) -> ChainRand<DB> {
        ChainRand::new(
            self.chain_config.clone(),
            tipset,
            self.cs.chain_index.clone(),
            self.beacon.clone(),
        )
    }
}

pub fn validate_tipsets<DB, T>(
    genesis_timestamp: u64,
    chain_index: Arc<ChainIndex<Arc<DB>>>,
    chain_config: Arc<ChainConfig>,
    beacon: Arc<BeaconSchedule>,
    engine: &crate::shim::machine::MultiEngine,
    tipsets: T,
) -> anyhow::Result<()>
where
    DB: Blockstore + Send + Sync + 'static,
    T: Iterator<Item = Arc<Tipset>> + Send,
{
    use rayon::iter::ParallelIterator as _;
    tipsets
        .tuple_windows()
        .par_bridge()
        .try_for_each(|(child, parent)| {
            info!(height = parent.epoch(), "compute parent state");
            let (actual_state, actual_receipt) = apply_block_messages(
                genesis_timestamp,
                chain_index.clone(),
                chain_config.clone(),
                beacon.clone(),
                engine,
                parent,
                NO_CALLBACK,
                VMTrace::NotTraced,
            )
            .context("couldn't compute tipset state")?;
            let expected_receipt = child.min_ticket_block().message_receipts();
            let expected_state = child.parent_state();
            match (expected_state, expected_receipt) == (&actual_state, &actual_receipt) {
                true => Ok(()),
                false => {
                    error!(
                        height = child.epoch(),
                        ?expected_state,
                        ?expected_receipt,
                        ?actual_state,
                        ?actual_receipt,
                        "state mismatch"
                    );
                    bail!("state mismatch");
                }
            }
        })
}

/// Messages are transactions that produce new states. The state (usually
/// referred to as the 'state-tree') is a mapping from actor addresses to actor
/// states. Each block contains the hash of the state-tree that should be used
/// as the starting state when executing the block messages.
///
/// # Execution environment
///
/// Transaction execution has the following inputs:
/// - a current state-tree (stored as IPLD in a key-value database). This
///   reference is in [`Tipset::parent_state`].
/// - up to 900 past state-trees. See
///   <https://docs.filecoin.io/reference/general/glossary/#finality>.
/// - up to 900 past tipset IDs.
/// - a deterministic source of randomness.
/// - the circulating supply of FIL (see
///   <https://filecoin.io/blog/filecoin-circulating-supply/>). The circulating
///   supply is determined by the epoch and the states of a few key actors.
/// - the base fee (see <https://spec.filecoin.io/systems/filecoin_vm/gas_fee/>).
///   This value is defined by `tipset.parent_base_fee`.
/// - the genesis timestamp (UNIX epoch time when the first block was
///   mined/created).
/// - a chain configuration (maps epoch to network version, has chain specific
///   settings).
///
/// The result of running a set of block messages is an index to the final
/// state-tree and an index to an array of message receipts (listing gas used,
/// return codes, etc).
///
/// # Cron and null tipsets
///
/// Once per epoch, after all messages have run, a special 'cron' transaction
/// must be executed. The tasks of the 'cron' transaction include running batch
/// jobs and keeping the state up-to-date with the current epoch.
///
/// It can happen that no blocks are mined in an epoch. The tipset for such an
/// epoch is called a null tipset. A null tipset has no identity and cannot be
/// directly executed. This is a problem for 'cron' which must run for every
/// epoch, even if there are no messages. The fix is to run 'cron' if there are
/// any null tipsets between the current epoch and the parent epoch.
///
/// Imagine the blockchain looks like this with a null tipset at epoch 9:
///
/// ```text
/// ┌────────┐ ┌────┐ ┌───────┐  ┌───────┐
/// │Epoch 10│ │Null│ │Epoch 8├──►Epoch 7├─►
/// └───┬────┘ └────┘ └───▲───┘  └───────┘
///     └─────────────────┘
/// ```
///
/// The parent of tipset-epoch-10 is tipset-epoch-8. Before executing the
/// messages in epoch 10, we have to run cron for epoch 9. However, running
/// 'cron' requires the timestamp of the youngest block in the tipset (which
/// doesn't exist because there are no blocks in the tipset). Lotus dictates that
/// the timestamp of a null tipset is `30s * epoch` after the genesis timestamp.
/// So, in the above example, if the genesis block was mined at time `X`, the
/// null tipset for epoch 9 will have timestamp `X + 30 * 9`.
///
/// # Migrations
///
/// Migrations happen between network upgrades and modify the state tree. If a
/// migration is scheduled for epoch 10, it will be run _after_ the messages for
/// epoch 10. The tipset for epoch 11 will link the state-tree produced by the
/// migration.
///
/// Example timeline with a migration at epoch 10:
///   1. Tipset-epoch-10 executes, producing state-tree A.
///   2. Migration consumes state-tree A and produces state-tree B.
///   3. Tipset-epoch-11 executes, consuming state-tree B (rather than A).
///
/// Note: The migration actually happens when tipset-epoch-11 executes. This is
///       because tipset-epoch-10 may be null and therefore not executed at all.
///
/// # Caching
///
/// Scanning the blockchain to find past tipsets and state-trees may be slow.
/// The `ChainStore` caches recent tipsets to make these scans faster.
#[allow(clippy::too_many_arguments)]
pub fn apply_block_messages<DB>(
    genesis_timestamp: u64,
    chain_index: Arc<ChainIndex<Arc<DB>>>,
    chain_config: Arc<ChainConfig>,
    beacon: Arc<BeaconSchedule>,
    engine: &crate::shim::machine::MultiEngine,
    tipset: Arc<Tipset>,
    mut callback: Option<impl FnMut(&MessageCallbackCtx) -> anyhow::Result<()>>,
    enable_tracing: VMTrace,
) -> Result<CidPair, anyhow::Error>
where
    DB: Blockstore + Send + Sync + 'static,
{
    // This function will:
    // 1. handle the genesis block as a special case
    // 2. run 'cron' for any null-tipsets between the current tipset and our parent tipset
    // 3. run migrations
    // 4. execute block messages
    // 5. write the state-tree to the DB and return the CID

    // step 1: special case for genesis block
    if tipset.epoch() == 0 {
        // NB: This is here because the process that executes blocks requires that the
        // block miner reference a valid miner in the state tree. Unless we create some
        // magical genesis miner, this won't work properly, so we short circuit here
        // This avoids the question of 'who gets paid the genesis block reward'
        let message_receipts = tipset.min_ticket_block().message_receipts();
        return Ok((*tipset.parent_state(), *message_receipts));
    }

    let _timer = metrics::APPLY_BLOCKS_TIME.start_timer();

    let rand = ChainRand::new(
        Arc::clone(&chain_config),
        Arc::clone(&tipset),
        Arc::clone(&chain_index),
        beacon,
    );

    let genesis_info = GenesisInfo::from_chain_config(&chain_config);
    let create_vm = |state_root: Cid, epoch, timestamp| {
        let circulating_supply =
            genesis_info.get_circulating_supply(epoch, &chain_index.db, &state_root)?;
        VM::new(
            ExecutionContext {
                heaviest_tipset: Arc::clone(&tipset),
                state_tree_root: state_root,
                epoch,
                rand: Box::new(rand.clone()),
                base_fee: tipset.min_ticket_block().parent_base_fee().clone(),
                circ_supply: circulating_supply,
                chain_config: Arc::clone(&chain_config),
                chain_index: Arc::clone(&chain_index),
                timestamp,
            },
            engine,
            enable_tracing,
        )
    };

    let mut parent_state = *tipset.parent_state();

    let parent_epoch = Tipset::load_required(&chain_index.db, tipset.parents())?.epoch();
    let epoch = tipset.epoch();

    for epoch_i in parent_epoch..epoch {
        if epoch_i > parent_epoch {
            // step 2: running cron for any null-tipsets
            let timestamp = genesis_timestamp + ((EPOCH_DURATION_SECONDS * epoch_i) as u64);
            let mut vm = create_vm(parent_state, epoch_i, timestamp)?;
            // run cron for null rounds if any
            if let Err(e) = vm.run_cron(epoch_i, callback.as_mut()) {
                error!("Beginning of epoch cron failed to run: {}", e);
            }

            parent_state = vm.flush()?;
        }

        // step 3: run migrations
        if let Some(new_state) =
            run_state_migrations(epoch_i, &chain_config, &chain_index.db, &parent_state)?
        {
            parent_state = new_state;
        }
    }

    let block_messages = BlockMessages::for_tipset(&chain_index.db, &tipset)
        .map_err(|e| Error::Other(e.to_string()))?;

    let mut vm = create_vm(parent_state, epoch, tipset.min_timestamp())?;

    // step 4: apply tipset messages
    let receipts = vm.apply_block_messages(&block_messages, epoch, callback)?;

    // step 5: construct receipt root from receipts and flush the state-tree
    let receipt_root = Amt::new_from_iter(&chain_index.db, receipts)?;
    let state_root = vm.flush()?;

    Ok((state_root, receipt_root))
}<|MERGE_RESOLUTION|>--- conflicted
+++ resolved
@@ -439,26 +439,26 @@
             vm.apply_message(m)?;
         }
 
-<<<<<<< HEAD
-        let actor = self
-            .get_actor(&msg.from, *bstate)?
-            .ok_or_else(|| Error::Other("Could not get actor".to_string()))?;
-        msg.sequence = actor.sequence;
-        let (apply_ret, _) = vm.apply_implicit_message(msg)?;
-        trace!(
-            "gas limit {:},gas premium{:?},value {:?}",
-            msg.gas_limit,
-            msg.gas_premium,
-            msg.value
-        );
-        if let Some(err) = &apply_ret.failure_info() {
-            warn!("chain call failed: {:?}", err);
-        }
-=======
+        // <<<<<<< HEAD
+        //         let actor = self
+        //             .get_actor(&msg.from, *bstate)?
+        //             .ok_or_else(|| Error::Other("Could not get actor".to_string()))?;
+        //         msg.sequence = actor.sequence;
+        //         let (apply_ret, _) = vm.apply_implicit_message(msg)?;
+        //         trace!(
+        //             "gas limit {:},gas premium{:?},value {:?}",
+        //             msg.gas_limit,
+        //             msg.gas_premium,
+        //             msg.value
+        //         );
+        //         if let Some(err) = &apply_ret.failure_info() {
+        //             warn!("chain call failed: {:?}", err);
+        //         }
+        // =======
         // We flush to get the VM's view of the state tree after applying the above messages
         // This is needed to get the correct nonce from the actor state to match the VM
         let state_cid = vm.flush()?;
->>>>>>> 79802a55
+        //>>>>>>> main
 
         let state = StateTree::new_from_root(self.blockstore_owned(), &state_cid)?;
 
@@ -474,14 +474,14 @@
         let mut msg = msg.clone();
         msg.gas_limit = IMPLICIT_MESSAGE_GAS_LIMIT as u64;
 
-        let apply_ret = vm.apply_implicit_message(&msg)?;
+        let (apply_ret, duration) = vm.apply_implicit_message(&msg)?;
 
         Ok(ApiInvocResult {
             msg: msg.clone(),
             msg_rct: Some(apply_ret.msg_receipt()),
             msg_cid: msg.cid().map_err(|err| Error::Other(err.to_string()))?,
             error: apply_ret.failure_info().unwrap_or_default(),
-            duration: 0,
+            duration: duration.as_nanos().clamp(0, u64::MAX as u128) as u64,
             gas_cost: MessageGasCost::default(),
             execution_trace: structured::parse_events(apply_ret.exec_trace()).unwrap_or_default(),
         })
