// Copyright 2019-2023 ChainSafe Systems
// SPDX-License-Identifier: Apache-2.0, MIT

pub mod chain_rand;
mod errors;
mod metrics;
mod utils;
use crate::state_migration::run_state_migrations;
use anyhow::{bail, Context as _};
use rayon::prelude::ParallelBridge;
pub use utils::is_valid_for_sending;
mod vm_circ_supply;
pub use self::errors::*;
use crate::beacon::{BeaconSchedule, DrandBeacon};
use crate::blocks::{Tipset, TipsetKeys};
use crate::chain::{
    index::{ChainIndex, ResolveNullTipset},
    ChainStore, HeadChange,
};
use crate::interpreter::{resolve_to_key_addr, ExecutionContext, VM};
use crate::json::message_receipt;
use crate::message::{ChainMessage, Message as MessageTrait};
use crate::networks::ChainConfig;
use crate::shim::clock::ChainEpoch;
use crate::shim::{
    address::{Address, Payload, Protocol, BLS_PUB_LEN},
    econ::TokenAmount,
    executor::{ApplyRet, Receipt},
    message::Message,
    state_tree::{ActorState, StateTree},
    version::NetworkVersion,
};
use ahash::{HashMap, HashMapExt};
use chain_rand::ChainRand;
use cid::Cid;
use fil_actor_interface::*;
use fil_actors_shared::v10::runtime::Policy;
use futures::{channel::oneshot, select, FutureExt};
use fvm_ipld_amt::Amtv0 as Amt;
use fvm_ipld_blockstore::Blockstore;
use itertools::Itertools as _;
use lru::LruCache;
use nonzero_ext::nonzero;
use num::BigInt;
use num_traits::identities::Zero;
use parking_lot::Mutex as SyncMutex;
use serde::{Deserialize, Serialize};
use std::ops::RangeInclusive;
use std::{num::NonZeroUsize, sync::Arc};
use tokio::sync::{broadcast::error::RecvError, Mutex as TokioMutex, RwLock};
use tracing::{debug, error, info, instrument, trace, warn};
use vm_circ_supply::GenesisInfo;

const DEFAULT_TIPSET_CACHE_SIZE: NonZeroUsize = nonzero!(1024usize);

/// Intermediary for retrieving state objects and updating actor states.
type CidPair = (Cid, Cid);

///
type Trace = Vec<crate::interpreter::InvocResult>;

#[derive(Default, Serialize, Deserialize)]
#[serde(rename_all = "PascalCase")]
pub struct TraceInfo {
    #[serde(with = "crate::json::cid")]
    root: Cid,
    #[serde(with = "crate::json::invoc_result::json::vec")]
    trace: Vec<crate::interpreter::InvocResult>,
}

impl TraceInfo {
    pub fn new(root: Cid, trace: Vec<crate::interpreter::InvocResult>) -> Self {
        Self { root, trace }
    }
}

// Various structures for implementing the tipset state cache

struct TipsetStateCacheInner {
    values: LruCache<TipsetKeys, CidPair>,
    pending: Vec<(TipsetKeys, Arc<TokioMutex<()>>)>,
}

impl Default for TipsetStateCacheInner {
    fn default() -> Self {
        Self {
            values: LruCache::new(DEFAULT_TIPSET_CACHE_SIZE),
            pending: Vec::with_capacity(8),
        }
    }
}

struct TipsetStateCache {
    cache: Arc<SyncMutex<TipsetStateCacheInner>>,
}

enum Status {
    Done(CidPair),
    Empty(Arc<TokioMutex<()>>),
}

impl TipsetStateCache {
    pub fn new() -> Self {
        Self {
            cache: Arc::new(SyncMutex::new(TipsetStateCacheInner::default())),
        }
    }

    fn with_inner<F, T>(&self, func: F) -> T
    where
        F: FnOnce(&mut TipsetStateCacheInner) -> T,
    {
        let mut lock = self.cache.lock();
        func(&mut lock)
    }

    pub async fn get_or_else<F, Fut>(&self, key: &TipsetKeys, compute: F) -> anyhow::Result<CidPair>
    where
        F: Fn() -> Fut,
        Fut: core::future::Future<Output = anyhow::Result<CidPair>>,
    {
        let status = self.with_inner(|inner| match inner.values.get(key) {
            Some(v) => Status::Done(*v),
            None => {
                let option = inner
                    .pending
                    .iter()
                    .find(|(k, _)| k == key)
                    .map(|(_, mutex)| mutex);
                match option {
                    Some(mutex) => Status::Empty(mutex.clone()),
                    None => {
                        let mutex = Arc::new(TokioMutex::new(()));
                        inner.pending.push((key.clone(), mutex.clone()));
                        Status::Empty(mutex)
                    }
                }
            }
        });
        match status {
            Status::Done(x) => {
                crate::metrics::LRU_CACHE_HIT
                    .with_label_values(&[crate::metrics::values::STATE_MANAGER_TIPSET])
                    .inc();
                Ok(x)
            }
            Status::Empty(mtx) => {
                let _guard = mtx.lock().await;
                match self.get(key) {
                    Some(v) => {
                        // While locking someone else computed the pending task
                        crate::metrics::LRU_CACHE_HIT
                            .with_label_values(&[crate::metrics::values::STATE_MANAGER_TIPSET])
                            .inc();

                        Ok(v)
                    }
                    None => {
                        // Entry does not have state computed yet, compute value and fill the cache
                        crate::metrics::LRU_CACHE_MISS
                            .with_label_values(&[crate::metrics::values::STATE_MANAGER_TIPSET])
                            .inc();

                        let cid_pair = compute().await?;

                        // Write back to cache, release lock and return value
                        self.insert(key.clone(), cid_pair);
                        Ok(cid_pair)
                    }
                }
            }
        }
    }

    fn get(&self, key: &TipsetKeys) -> Option<CidPair> {
        self.with_inner(|inner| inner.values.get(key).copied())
    }

    fn insert(&self, key: TipsetKeys, value: CidPair) {
        self.with_inner(|inner| {
            inner.pending.retain(|(k, _)| k != &key);
            inner.values.put(key, value);
        });
    }
}

/// Type to represent invocation of state call results.
#[derive(Serialize, Deserialize)]
#[serde(rename_all = "PascalCase")]
pub struct InvocResult {
    #[serde(with = "crate::json::message::json")]
    pub msg: Message,
    #[serde(with = "message_receipt::json::opt")]
    pub msg_rct: Option<Receipt>,
    pub error: Option<String>,
}

/// An alias Result that represents an `InvocResult` and an Error.
type StateCallResult = Result<InvocResult, Error>;

/// External format for returning market balance from state.
#[derive(Default, Serialize, Deserialize)]
#[serde(rename_all = "PascalCase")]
pub struct MarketBalance {
    escrow: TokenAmount,
    locked: TokenAmount,
}

/// State manager handles all interactions with the internal Filecoin actors
/// state. This encapsulates the [`ChainStore`] functionality, which only
/// handles chain data, to allow for interactions with the underlying state of
/// the chain. The state manager not only allows interfacing with state, but
/// also is used when performing state transitions.
pub struct StateManager<DB> {
    cs: Arc<ChainStore<DB>>,

    /// This is a cache which indexes tipsets to their calculated state.
    cache: TipsetStateCache,
    // Beacon can be cheaply crated from the `chain_config`. The only reason we
    // store it here is because it has a look-up cache.
    beacon: Arc<crate::beacon::BeaconSchedule<DrandBeacon>>,
    chain_config: Arc<ChainConfig>,
    engine: crate::shim::machine::MultiEngine,
}

#[allow(clippy::type_complexity)]
pub const NO_CALLBACK: Option<fn(&Cid, &ChainMessage, &ApplyRet) -> anyhow::Result<()>> = None;

impl<DB> StateManager<DB>
where
    DB: Blockstore + Send + Sync + 'static,
{
    pub fn new(
        cs: Arc<ChainStore<DB>>,
        chain_config: Arc<ChainConfig>,
    ) -> Result<Self, anyhow::Error> {
        let genesis = cs.genesis();
        let beacon = Arc::new(chain_config.get_beacon_schedule(genesis.timestamp()));

        Ok(Self {
            cs,
            cache: TipsetStateCache::new(),
            beacon,
            chain_config,
            engine: crate::shim::machine::MultiEngine::default(),
        })
    }

    pub fn beacon_schedule(&self) -> Arc<BeaconSchedule<DrandBeacon>> {
        Arc::clone(&self.beacon)
    }

    /// Returns network version for the given epoch.
    pub fn get_network_version(&self, epoch: ChainEpoch) -> NetworkVersion {
        self.chain_config.network_version(epoch)
    }

    pub fn chain_config(&self) -> Arc<ChainConfig> {
        Arc::clone(&self.chain_config)
    }

    /// Gets actor from given [`Cid`], if it exists.
    pub fn get_actor(&self, addr: &Address, state_cid: Cid) -> anyhow::Result<Option<ActorState>> {
        let state = StateTree::new_from_root(self.blockstore(), &state_cid)?;
        state.get_actor(addr)
    }

    /// Returns a reference to the state manager's [`Blockstore`].
    pub fn blockstore(&self) -> &DB {
        self.cs.blockstore()
    }

    pub fn blockstore_owned(&self) -> Arc<DB> {
        Arc::clone(&self.cs.db)
    }

    /// Returns reference to the state manager's [`ChainStore`].
    pub fn chain_store(&self) -> &Arc<ChainStore<DB>> {
        &self.cs
    }

    // This function used to do this: Returns the network name from the init actor
    // state.
    /// Returns the internal, protocol-level network name.
    // TODO: Once we are able to query the init actor state to obtain the network name from the
    // genesis file, this should be removed. It is work in progress here:
    // https://github.com/ChainSafe/forest/pull/2913
    pub fn get_network_name(&self, _st: &Cid) -> Result<String, Error> {
        let name = match &self.chain_config.network {
            crate::networks::NetworkChain::Mainnet => "testnetnet",
            crate::networks::NetworkChain::Calibnet => "calibrationnet",
            crate::networks::NetworkChain::Devnet(name) => name,
        }
        .to_string();
        Ok(name)
    }

    /// Returns true if miner has been slashed or is considered invalid.
    pub fn is_miner_slashed(&self, addr: &Address, state_cid: &Cid) -> anyhow::Result<bool, Error> {
        let actor = self
            .get_actor(&Address::POWER_ACTOR, *state_cid)?
            .ok_or_else(|| Error::State("Power actor address could not be resolved".to_string()))?;

        let spas = power::State::load(self.blockstore(), actor.code, actor.state)?;

        Ok(spas.miner_power(self.blockstore(), &addr.into())?.is_none())
    }

    /// Returns raw work address of a miner given the state root.
    pub fn get_miner_work_addr(
        &self,
        state_cid: Cid,
        addr: &Address,
    ) -> anyhow::Result<Address, Error> {
        let state = StateTree::new_from_root(self.blockstore(), &state_cid)
            .map_err(|e| Error::Other(e.to_string()))?;

        let act = state
            .get_actor(addr)
            .map_err(|e| Error::State(e.to_string()))?
            .ok_or_else(|| Error::State("Miner actor not found".to_string()))?;

        let ms = miner::State::load(self.blockstore(), act.code, act.state)?;

        let info = ms.info(self.blockstore()).map_err(|e| e.to_string())?;

        let addr = resolve_to_key_addr(&state, self.blockstore(), &info.worker().into())?;
        Ok(addr)
    }

    /// Returns specified actor's claimed power and total network power as a
    /// tuple.
    pub fn get_power(
        &self,
        state_cid: &Cid,
        addr: Option<&Address>,
    ) -> anyhow::Result<Option<(power::Claim, power::Claim)>, Error> {
        let actor = self
            .get_actor(&Address::POWER_ACTOR, *state_cid)?
            .ok_or_else(|| Error::State("Power actor address could not be resolved".to_string()))?;

        let spas = power::State::load(self.blockstore(), actor.code, actor.state)?;

        let t_pow = spas.total_power();

        if let Some(maddr) = addr {
            let m_pow = spas
                .miner_power(self.blockstore(), &maddr.into())?
                .ok_or_else(|| Error::State(format!("Miner for address {maddr} not found")))?;

            let min_pow = spas.miner_nominal_power_meets_consensus_minimum(
                &self.chain_config.policy,
                self.blockstore(),
                &maddr.into(),
            )?;
            if min_pow {
                return Ok(Some((m_pow, t_pow)));
            }
        }

        Ok(None)
    }

<<<<<<< HEAD
    /// Performs the state transition for the tipset and applies all unique
    /// messages in all blocks. This function returns the state root and
    /// receipt root of the transition.
    #[allow(clippy::too_many_arguments)]
    pub fn apply_blocks<R, CB>(
        self: &Arc<Self>,
        parent_epoch: ChainEpoch,
        p_state: &Cid,
        messages: &[BlockMessages],
        epoch: ChainEpoch,
        rand: R,
        base_fee: TokenAmount,
        mut callback: Option<CB>,
        tipset: Arc<Tipset>,
        enable_tracing: bool,
    ) -> Result<(CidPair, Trace), anyhow::Error>
    where
        R: Rand + Clone + 'static,
        CB: FnMut(&Cid, &ChainMessage, &ApplyRet) -> Result<(), anyhow::Error>,
    {
        let _timer = metrics::APPLY_BLOCKS_TIME.start_timer();

        let db = self.blockstore().clone();

        let create_vm = |state_root, epoch, timestamp| {
            VM::new(
                state_root,
                self.blockstore().clone(),
                epoch,
                rand.clone(),
                base_fee.clone(),
                self.genesis_info
                    .get_circulating_supply(epoch, &db, &state_root)?,
                self.reward_calc.clone(),
                chain_epoch_root(Arc::clone(self), Arc::clone(&tipset)),
                chain_epoch_tsk(Arc::clone(self), Arc::clone(&tipset)),
                &self.engine,
                Arc::clone(self.chain_config()),
                timestamp,
                enable_tracing,
            )
        };

        let mut parent_state = *p_state;
        let genesis_timestamp = Lazy::new(|| {
            self.chain_store()
                .genesis()
                .expect("could not find genesis block!")
                .timestamp()
        });

        for epoch_i in parent_epoch..epoch {
            if epoch_i > parent_epoch {
                let timestamp = *genesis_timestamp + ((EPOCH_DURATION_SECONDS * epoch_i) as u64);
                let mut vm = create_vm(parent_state, epoch_i, timestamp)?;
                // run cron for null rounds if any
                if let Err(e) = vm.run_cron(epoch_i, callback.as_mut()) {
                    error!("Beginning of epoch cron failed to run: {}", e);
                }

                parent_state = vm.flush()?;
            }

            if let Some(new_state) = run_state_migrations(
                epoch_i,
                self.chain_config(),
                self.blockstore(),
                &parent_state,
            )? {
                parent_state = new_state;
            }
        }

        let mut vm = create_vm(parent_state, epoch, tipset.min_timestamp())?;

        // Apply tipset messages
        let (receipts, trace) =
            vm.apply_block_messages(messages, epoch, callback, enable_tracing)?;

        // Construct receipt root from receipts
        let receipt_root = Amt::new_from_iter(self.blockstore(), receipts)?;

        // Flush changes to blockstore
        let state_root = vm.flush()?;

        Ok(((state_root, receipt_root), trace))
    }

=======
>>>>>>> 95786ef2
    /// Returns the pair of (parent state root, message receipt root). This will
    /// either be cached or will be calculated and fill the cache. Tipset
    /// state for a given tipset is guaranteed not to be computed twice.
    #[instrument(skip(self))]
    pub async fn tipset_state(self: &Arc<Self>, tipset: &Arc<Tipset>) -> anyhow::Result<CidPair> {
        let key = tipset.key();
        self.cache
            .get_or_else(key, || async move {
<<<<<<< HEAD
                let cid_pair = if tipset.epoch() == 0 {
                    // NB: This is here because the process that executes blocks requires that the
                    // block miner reference a valid miner in the state tree. Unless we create some
                    // magical genesis miner, this won't work properly, so we short circuit here
                    // This avoids the question of 'who gets paid the genesis block reward'
                    let message_receipts = tipset.blocks().first().ok_or_else(|| {
                        Error::Other("Could not get message receipts".to_string())
                    })?;

                    (*tipset.parent_state(), *message_receipts.message_receipts())
                } else {
                    let (ts_state, _) = self
                        .compute_tipset_state(Arc::clone(tipset), NO_CALLBACK, false)
                        .await?;
                    debug!("Completed tipset state calculation {:?}", tipset.cids());
                    ts_state
                };

                Ok(cid_pair)
=======
                let ts_state = self
                    .compute_tipset_state(Arc::clone(tipset), NO_CALLBACK)
                    .await?;
                debug!("Completed tipset state calculation {:?}", tipset.cids());
                Ok(ts_state)
>>>>>>> 95786ef2
            })
            .await
    }

    #[instrument(skip(self, rand))]
    fn call_raw(
        self: &Arc<Self>,
        msg: &mut Message,
        rand: ChainRand<DB>,
        tipset: &Arc<Tipset>,
    ) -> StateCallResult {
        let bstate = tipset.parent_state();
        let bheight = tipset.epoch();
        let genesis_info = GenesisInfo::from_chain_config(&self.chain_config());
        let mut vm = VM::new(
            ExecutionContext {
                heaviest_tipset: Arc::clone(tipset),
                state_tree_root: *bstate,
                epoch: bheight,
                rand: Box::new(rand),
                base_fee: TokenAmount::zero(),
                circ_supply: genesis_info.get_circulating_supply(
                    bheight,
                    &self.blockstore_owned(),
                    bstate,
                )?,
                chain_config: self.chain_config(),
                chain_index: Arc::clone(&self.chain_store().chain_index),
                timestamp: tipset.min_timestamp(),
            },
            &self.engine,
<<<<<<< HEAD
            Arc::clone(self.chain_config()),
            tipset.min_timestamp(),
            false,
=======
>>>>>>> 95786ef2
        )?;

        if msg.gas_limit == 0 {
            msg.gas_limit = 10000000000;
        }

        let actor = self
            .get_actor(&msg.from, *bstate)?
            .ok_or_else(|| Error::Other("Could not get actor".to_string()))?;
        msg.sequence = actor.sequence;
        let apply_ret = vm.apply_implicit_message(msg)?;
        trace!(
            "gas limit {:},gas premium{:?},value {:?}",
            msg.gas_limit,
            msg.gas_premium,
            msg.value
        );
        if let Some(err) = &apply_ret.failure_info() {
            warn!("chain call failed: {:?}", err);
        }

        Ok(InvocResult {
            msg: msg.clone(),
            msg_rct: Some(apply_ret.msg_receipt()),
            error: apply_ret.failure_info(),
        })
    }

    /// runs the given message and returns its result without any persisted
    /// changes.
    pub fn call(
        self: &Arc<Self>,
        message: &mut Message,
        tipset: Option<Arc<Tipset>>,
    ) -> StateCallResult {
        let ts = tipset.unwrap_or_else(|| self.cs.heaviest_tipset());
        let chain_rand = self.chain_rand(Arc::clone(&ts));
        self.call_raw(message, chain_rand, &ts)
    }

    /// Computes message on the given [Tipset] state, after applying other
    /// messages and returns the values computed in the VM.
    pub async fn call_with_gas(
        self: &Arc<Self>,
        message: &mut ChainMessage,
        prior_messages: &[ChainMessage],
        tipset: Option<Arc<Tipset>>,
    ) -> StateCallResult {
        let ts = tipset.unwrap_or_else(|| self.cs.heaviest_tipset());
        let (st, _) = self
            .tipset_state(&ts)
            .await
            .map_err(|_| Error::Other("Could not load tipset state".to_string()))?;
        let chain_rand = self.chain_rand(Arc::clone(&ts));

        // Since we're simulating a future message, pretend we're applying it in the
        // "next" tipset
        let epoch = ts.epoch() + 1;
        let genesis_info = GenesisInfo::from_chain_config(&self.chain_config());
        let mut vm = VM::new(
            ExecutionContext {
                heaviest_tipset: Arc::clone(&ts),
                state_tree_root: st,
                epoch,
                rand: Box::new(chain_rand),
                base_fee: ts.blocks()[0].parent_base_fee().clone(),
                circ_supply: genesis_info.get_circulating_supply(
                    epoch,
                    &self.blockstore_owned(),
                    &st,
                )?,
                chain_config: self.chain_config(),
                chain_index: Arc::clone(&self.chain_store().chain_index),
                timestamp: ts.min_timestamp(),
            },
            &self.engine,
<<<<<<< HEAD
            Arc::clone(self.chain_config()),
            ts.min_timestamp(),
            false,
=======
>>>>>>> 95786ef2
        )?;

        for msg in prior_messages {
            vm.apply_message(msg)?;
        }
        let from_actor = vm
            .get_actor(&message.from())
            .map_err(|e| Error::Other(format!("Could not get actor from state: {e}")))?
            .ok_or_else(|| Error::Other("cant find actor in state tree".to_string()))?;
        message.set_sequence(from_actor.sequence);

        let ret = vm.apply_message(message)?;

        Ok(InvocResult {
            msg: message.message().clone(),
            msg_rct: Some(ret.msg_receipt()),
            error: ret.failure_info(),
        })
    }

    /// Replays the given message and returns the result of executing the
    /// indicated message, assuming it was executed in the indicated tipset.
    pub async fn replay(
        self: &Arc<Self>,
        ts: &Arc<Tipset>,
        mcid: Cid,
    ) -> Result<(Message, ApplyRet), Error> {
        const ERROR_MSG: &str = "replay_halt";

        // This isn't ideal to have, since the execution is synchronous, but this needs
        // to be the case because the state transition has to be in blocking
        // thread to avoid starving executor
        let (m_tx, m_rx) = std::sync::mpsc::channel();
        let (r_tx, r_rx) = std::sync::mpsc::channel();
        let callback = move |cid: &Cid, unsigned: &ChainMessage, apply_ret: &ApplyRet| {
            if *cid == mcid {
                m_tx.send(unsigned.message().clone())?;
                r_tx.send(apply_ret.clone())?;
                anyhow::bail!(ERROR_MSG);
            }
            Ok(())
        };
        let result = self
            .compute_tipset_state(Arc::clone(ts), Some(callback), false)
            .await;

        if let Err(error_message) = result {
            if error_message.to_string() != ERROR_MSG {
                return Err(Error::Other(format!(
                    "unexpected error during execution : {error_message:}"
                )));
            }
        }

        // Use try_recv here assuming callback execution is synchronous
        let out_mes = m_rx
            .try_recv()
            .map_err(|err| Error::Other(format!("given message not found in tipset: {err}")))?;
        let out_ret = r_rx
            .try_recv()
            .map_err(|err| Error::Other(format!("message did not have a return: {err}")))?;
        Ok((out_mes, out_ret))
    }

<<<<<<< HEAD
    /// Gets look-back tipset for block validations.
    ///
    /// The look-back tipset for a round is the tipset with epoch `round -
    /// chain_finality`. Chain finality is usually 900. The given is a
    /// reference point in the blockchain such that the look-back tipset can
    /// be found by tracing the `parent` pointers.
    pub fn get_lookback_tipset_for_round(
        self: &Arc<Self>,
        tipset: Arc<Tipset>,
        round: ChainEpoch,
    ) -> Result<(Arc<Tipset>, Cid), Error> {
        let version = self.get_network_version(round);
        let lb = if version <= NetworkVersion::V3 {
            ChainEpoch::from(10)
        } else {
            self.chain_config.policy.chain_finality
        };
        let lbr = (round - lb).max(0);

        // More null blocks than lookback
        if lbr >= tipset.epoch() {
            let no_func = None::<fn(&Cid, &ChainMessage, &ApplyRet) -> Result<(), anyhow::Error>>;
            let ((state, _), _) =
                self.compute_tipset_state_blocking(tipset.clone(), no_func, false)?;
            return Ok((tipset, state));
        }

        let next_ts = self
            .cs
            .tipset_by_height(lbr + 1, tipset.clone(), false)
            .map_err(|e| Error::Other(format!("Could not get tipset by height {e:?}")))?;
        if lbr > next_ts.epoch() {
            return Err(Error::Other(format!(
                "failed to find non-null tipset {:?} {} which is known to exist, found {:?} {}",
                tipset.key(),
                tipset.epoch(),
                next_ts.key(),
                next_ts.epoch()
            )));
        }
        let lbts = self
            .cs
            .tipset_from_keys(next_ts.parents())
            .map_err(|e| Error::Other(format!("Could not get tipset from keys {e:?}")))?;
        Ok((lbts, *next_ts.parent_state()))
    }

    /// Get the [`TipsetKeys`] for a given epoch. The [`TipsetKeys`] may **not** be null.
    pub fn get_epoch_tsk(
        self: &Arc<Self>,
        tipset: Arc<Tipset>,
        round: ChainEpoch,
    ) -> Result<TipsetKeys, Error> {
        let ts = self
            .cs
            .tipset_by_height(round, tipset, true)
            .map_err(|e| Error::Other(format!("Could not get tipset by height {e:?}")))?;
        Ok(ts.key().clone())
    }

=======
>>>>>>> 95786ef2
    /// Checks the eligibility of the miner. This is used in the validation that
    /// a block's miner has the requirements to mine a block.
    pub fn eligible_to_mine(
        &self,
        address: &Address,
        base_tipset: &Tipset,
        lookback_tipset: &Tipset,
    ) -> anyhow::Result<bool, Error> {
        let hmp = self.miner_has_min_power(&self.chain_config.policy, address, lookback_tipset)?;
        let version = self.get_network_version(base_tipset.epoch());

        if version <= NetworkVersion::V3 {
            return Ok(hmp);
        }

        if !hmp {
            return Ok(false);
        }

        let actor = self
            .get_actor(&Address::POWER_ACTOR, *base_tipset.parent_state())?
            .ok_or_else(|| Error::State("Power actor address could not be resolved".to_string()))?;

        let power_state = power::State::load(self.blockstore(), actor.code, actor.state)?;

        let actor = self
            .get_actor(address, *base_tipset.parent_state())?
            .ok_or_else(|| Error::State("Miner actor address could not be resolved".to_string()))?;

        let miner_state = miner::State::load(self.blockstore(), actor.code, actor.state)?;

        // Non-empty power claim.
        let claim = power_state
            .miner_power(self.blockstore(), &address.into())?
            .ok_or_else(|| Error::Other("Could not get claim".to_string()))?;
        if claim.quality_adj_power <= BigInt::zero() {
            return Ok(false);
        }

        // No fee debt.
        if !miner_state.fee_debt().is_zero() {
            return Ok(false);
        }

        // No active consensus faults.
        let info = miner_state.info(self.blockstore())?;
        if base_tipset.epoch() <= info.consensus_fault_elapsed {
            return Ok(false);
        }

        Ok(true)
    }

    /// Conceptually, a [`Tipset`] consists of _blocks_ which share an _epoch_.
    /// Each _block_ contains _messages_, which are executed by the _Filecoin Virtual Machine_.
    ///
    /// VM message execution essentially looks like this:
    /// ```text
    /// state[N-900..N] * message = state[N+1]
    /// ```
    ///
    /// The `state`s above are stored in the `IPLD Blockstore`, and can be referred to by
    /// a [`Cid`] - the _state root_.
    /// The previous 900 states (configurable, see
    /// <https://docs.filecoin.io/reference/general/glossary/#finality>) can be
    /// queried when executing a message, so a store needs at least that many.
    /// (a snapshot typically contains 2000, for example).
    ///
    /// Each message costs FIL to execute - this is _gas_.
    /// After execution, the message has a _receipt_, showing how much gas was spent.
    /// This is similarly a [`Cid`] into the block store.
    ///
    /// For details, see the documentation for [`apply_block_messages`].
    ///
    #[instrument(skip(self, tipset, callback))]
    pub async fn compute_tipset_state<CB: 'static>(
        self: &Arc<Self>,
        tipset: Arc<Tipset>,
        callback: Option<CB>,
        enable_tracing: bool,
    ) -> Result<(CidPair, TraceInfo), Error>
    where
        CB: FnMut(&Cid, &ChainMessage, &ApplyRet) -> Result<(), anyhow::Error> + Send,
    {
<<<<<<< HEAD
        let sm = Arc::clone(self);
        tokio::task::spawn_blocking(move || {
            sm.compute_tipset_state_blocking(tipset, callback, enable_tracing)
        })
        .await?
=======
        let this = Arc::clone(self);
        tokio::task::spawn_blocking(move || this.compute_tipset_state_blocking(tipset, callback))
            .await?
>>>>>>> 95786ef2
    }

    /// Blocking version of `compute_tipset_state`
    #[tracing::instrument(skip_all)]
    pub fn compute_tipset_state_blocking<CB: 'static>(
        self: &Arc<Self>,
        tipset: Arc<Tipset>,
        callback: Option<CB>,
        enable_tracing: bool,
    ) -> Result<(CidPair, TraceInfo), Error>
    where
        CB: FnMut(&Cid, &ChainMessage, &ApplyRet) -> Result<(), anyhow::Error> + Send,
    {
<<<<<<< HEAD
        // special case for genesis block
        if tipset.epoch() == 0 {
            // NB: This is here because the process that executes blocks requires that the
            // block miner reference a valid miner in the state tree. Unless we create some
            // magical genesis miner, this won't work properly, so we short circuit here
            // This avoids the question of 'who gets paid the genesis block reward'
            let message_receipts = tipset
                .blocks()
                .first()
                .ok_or_else(|| Error::Other("Could not get message receipts".to_string()))?;

            return Ok((
                (*tipset.parent_state(), *message_receipts.message_receipts()),
                TraceInfo::default(),
            ));
        }

        let block_headers = tipset.blocks();
        let first_block = block_headers
            .first()
            .ok_or_else(|| Error::Other("Empty tipset in compute_tipset_state".to_string()))?;

        let check_for_duplicates = |s: &BlockHeader| {
            block_headers
                .iter()
                .filter(|val| val.miner_address() == s.miner_address())
                .take(2)
                .count()
        };
        if let Some(a) = block_headers.iter().find(|s| check_for_duplicates(s) > 1) {
            // Duplicate Miner found
            return Err(Error::Other(format!("duplicate miner in a tipset ({a})")));
        }

        let parent_epoch = if first_block.epoch() > 0 {
            let parent_cid = first_block
                .parents()
                .cids()
                .get(0)
                .ok_or_else(|| Error::Other("block must have parents".to_string()))?;
            let parent: BlockHeader = self
                .blockstore()
                .get_cbor(parent_cid)?
                .ok_or_else(|| format!("Could not find parent block with cid {parent_cid}"))?;
            parent.epoch()
        } else {
            Default::default()
        };

        let tipset_keys = TipsetKeys::new(block_headers.iter().map(|s| s.cid()).cloned().collect());
        let chain_rand = self.chain_rand(tipset_keys);
        let base_fee = first_block.parent_base_fee().clone();

        let blocks = self
            .chain_store()
            .block_msgs_for_tipset(&tipset)
            .map_err(|e| Error::Other(e.to_string()))?;

        let sm = Arc::clone(self);
        let sr = *first_block.state_root();
        let epoch = first_block.epoch();
        let (cid_pair, trace) = sm.apply_blocks(
            parent_epoch,
            &sr,
            &blocks,
            epoch,
            chain_rand,
            base_fee,
            callback,
            tipset,
            enable_tracing,
        )?;
        Ok((cid_pair, TraceInfo::new(cid_pair.0, trace)))
=======
        Ok(apply_block_messages(
            self.chain_store().genesis().timestamp(),
            Arc::clone(&self.chain_store().chain_index),
            Arc::clone(&self.chain_config),
            self.beacon_schedule(),
            &self.engine,
            tipset,
            callback,
        )?)
>>>>>>> 95786ef2
    }

    /// Check if tipset had executed the message, by loading the receipt based
    /// on the index of the message in the block.
    fn tipset_executed_message(
        &self,
        tipset: &Tipset,
        msg_cid: Cid,
        (message_from_address, message_sequence): (&Address, &u64),
    ) -> Result<Option<Receipt>, Error> {
        if tipset.epoch() == 0 {
            return Ok(None);
        }
        // Load parent state.
        let pts = self
            .cs
            .tipset_from_keys(tipset.parents())
            .map_err(|err| Error::Other(err.to_string()))?;
        let messages = self
            .cs
            .messages_for_tipset(&pts)
            .map_err(|err| Error::Other(err.to_string()))?;
        messages
            .iter()
            .enumerate()
            // reverse iteration intentional
            .rev()
            .filter(|(_, s)| {
                &s.from() == message_from_address
            })
            .filter_map(|(index, s)| {
                if s.sequence() == *message_sequence {
                    if s.cid().map(|s|
                        s == msg_cid
                    ).unwrap_or_default() {
                        // When message Cid has been found, get receipt at index.
                        let rct = crate::chain::get_parent_reciept(
                            self.blockstore(),
                            tipset.blocks().first().unwrap(),
                            index,
                        )
                            .map_err(|err| {
                                Error::Other(err.to_string())
                            });
                        return Some(
                           rct
                        );
                    }
                    let error_msg = format!("found message with equal nonce as the one we are looking for (F:{:} n {:}, TS: `Error Converting message to Cid` n{:})", msg_cid, message_sequence, s.sequence());
                    return Some(Err(Error::Other(error_msg)))
                }
                if s.sequence() < *message_sequence {
                    return Some(Ok(None));
                }

                None
            })
            .next()
            .unwrap_or(Ok(None))
    }

    fn check_search(
        &self,
        mut current: Arc<Tipset>,
        (message_from_address, message_cid, message_sequence): (&Address, &Cid, &u64),
    ) -> Result<Option<(Arc<Tipset>, Receipt)>, Error> {
        loop {
            if current.epoch() == 0 {
                return Ok(None);
            }
            let state = StateTree::new_from_root(self.blockstore(), current.parent_state())
                .map_err(|e| Error::State(e.to_string()))?;

            if let Some(actor_state) = state
                .get_actor(message_from_address)
                .map_err(|e| Error::State(e.to_string()))?
            {
                if actor_state.sequence == 0 || actor_state.sequence < *message_sequence {
                    return Ok(None);
                }
            }

            let tipset = self.cs.tipset_from_keys(current.parents()).map_err(|err| {
                Error::Other(format!(
                    "failed to load tipset during msg wait searchback: {err:}"
                ))
            })?;
            let r = self.tipset_executed_message(
                &tipset,
                *message_cid,
                (message_from_address, message_sequence),
            )?;

            if let Some(receipt) = r {
                return Ok(Some((tipset, receipt)));
            }
            current = tipset;
        }
    }

    fn search_back_for_message(
        &self,
        current: Arc<Tipset>,
        params: (&Address, &Cid, &u64),
    ) -> Result<Option<(Arc<Tipset>, Receipt)>, Error> {
        self.check_search(current, params)
    }
    /// Returns a message receipt from a given tipset and message CID.
    pub fn get_receipt(&self, tipset: Arc<Tipset>, msg: Cid) -> Result<Receipt, Error> {
        let m = crate::chain::get_chain_message(self.blockstore(), &msg)
            .map_err(|e| Error::Other(e.to_string()))?;
        let message_var = (&m.from(), &m.sequence());
        let message_receipt = self.tipset_executed_message(&tipset, msg, message_var)?;

        if let Some(receipt) = message_receipt {
            return Ok(receipt);
        }
        let cid = m
            .cid()
            .map_err(|e| Error::Other(format!("Could not convert message to cid {e:?}")))?;
        let message_var = (&m.from(), &cid, &m.sequence());
        let maybe_tuple = self.search_back_for_message(tipset, message_var)?;
        let message_receipt = maybe_tuple
            .ok_or_else(|| {
                Error::Other("Could not get receipt from search back message".to_string())
            })?
            .1;
        Ok(message_receipt)
    }

    /// `WaitForMessage` blocks until a message appears on chain. It looks
    /// backwards in the chain to see if this has already happened. It
    /// guarantees that the message has been on chain for at least
    /// confidence epochs without being reverted before returning.
    pub async fn wait_for_message(
        self: &Arc<Self>,
        msg_cid: Cid,
        confidence: i64,
    ) -> Result<(Option<Arc<Tipset>>, Option<Receipt>), Error>
    where
        DB: Blockstore + Clone + Send + Sync + 'static,
    {
        let mut subscriber = self.cs.publisher().subscribe();
        let (sender, mut receiver) = oneshot::channel::<()>();
        let message = crate::chain::get_chain_message(self.blockstore(), &msg_cid)
            .map_err(|err| Error::Other(format!("failed to load message {err:}")))?;

        let message_var = (&message.from(), &message.sequence());
        let current_tipset = self.cs.heaviest_tipset();
        let maybe_message_reciept =
            self.tipset_executed_message(&current_tipset, msg_cid, message_var)?;
        if let Some(r) = maybe_message_reciept {
            return Ok((Some(current_tipset.clone()), Some(r)));
        }

        let mut candidate_tipset: Option<Arc<Tipset>> = None;
        let mut candidate_receipt: Option<Receipt> = None;

        let sm_cloned = Arc::clone(self);
        let cid = message
            .cid()
            .map_err(|e| Error::Other(format!("Could not get cid from message {e:?}")))?;

        let cid_for_task = cid;
        let address_for_task = message.from();
        let sequence_for_task = message.sequence();
        let height_of_head = current_tipset.epoch();
        let task = tokio::task::spawn(async move {
            let back_tuple = sm_cloned.search_back_for_message(
                current_tipset,
                (&address_for_task, &cid_for_task, &sequence_for_task),
            )?;
            sender
                .send(())
                .map_err(|e| Error::Other(format!("Could not send to channel {e:?}")))?;
            Ok::<_, Error>(back_tuple)
        });

        let reverts: Arc<RwLock<HashMap<TipsetKeys, bool>>> = Arc::new(RwLock::new(HashMap::new()));
        let block_revert = reverts.clone();
        let sm_cloned = Arc::clone(self);

        // Wait for message to be included in head change.
        let mut subscriber_poll = tokio::task::spawn(async move {
            loop {
                match subscriber.recv().await {
                    Ok(subscriber) => match subscriber {
                        HeadChange::Apply(tipset) => {
                            if candidate_tipset
                                .as_ref()
                                .map(|s| tipset.epoch() >= s.epoch() + confidence)
                                .unwrap_or_default()
                            {
                                return Ok((candidate_tipset, candidate_receipt));
                            }
                            let poll_receiver = receiver.try_recv();
                            if let Ok(Some(_)) = poll_receiver {
                                block_revert
                                    .write()
                                    .await
                                    .insert(tipset.key().to_owned(), true);
                            }

                            let message_var = (&message.from(), &message.sequence());
                            let maybe_receipt =
                                sm_cloned.tipset_executed_message(&tipset, msg_cid, message_var)?;
                            if let Some(receipt) = maybe_receipt {
                                if confidence == 0 {
                                    return Ok((Some(tipset), Some(receipt)));
                                }
                                candidate_tipset = Some(tipset);
                                candidate_receipt = Some(receipt)
                            }
                        }
                    },
                    Err(RecvError::Lagged(i)) => {
                        warn!(
                            "wait for message head change subscriber lagged, skipped {} events",
                            i
                        );
                    }
                    Err(RecvError::Closed) => break,
                }
            }
            Ok((None, None))
        })
        .fuse();

        // Search backwards for message.
        let mut search_back_poll = tokio::task::spawn(async move {
            let back_tuple = task.await.map_err(|e| {
                Error::Other(format!("Could not search backwards for message {e}"))
            })??;
            if let Some((back_tipset, back_receipt)) = back_tuple {
                let should_revert = *reverts
                    .read()
                    .await
                    .get(back_tipset.key())
                    .unwrap_or(&false);
                let larger_height_of_head = height_of_head >= back_tipset.epoch() + confidence;
                if !should_revert && larger_height_of_head {
                    return Ok::<_, Error>((Some(back_tipset), Some(back_receipt)));
                }
                return Ok((None, None));
            }
            Ok((None, None))
        })
        .fuse();

        // Await on first future to finish.
        // TODO this should be a future race. I don't think the task is being cancelled
        // here This seems like it will keep the other task running even though
        // it's unneeded.
        loop {
            select! {
                res = subscriber_poll => {
                    return res?
                }
                res = search_back_poll => {
                    if let Ok((Some(ts), Some(rct))) = res? {
                        return Ok((Some(ts), Some(rct)));
                    }
                }
            }
        }
    }

    /// Returns a BLS public key from provided address
    pub fn get_bls_public_key(
        db: &DB,
        addr: &Address,
        state_cid: Cid,
    ) -> Result<[u8; BLS_PUB_LEN], Error> {
        let state =
            StateTree::new_from_root(db, &state_cid).map_err(|e| Error::Other(e.to_string()))?;
        let kaddr = resolve_to_key_addr(&state, db, addr)
            .map_err(|e| format!("Failed to resolve key address, error: {e}"))?;

        match kaddr.into_payload() {
            Payload::BLS(key) => Ok(key),
            _ => Err(Error::State(
                "Address must be BLS address to load bls public key".to_owned(),
            )),
        }
    }

    /// Looks up ID [Address] from the state at the given [Tipset].
    pub fn lookup_id(&self, addr: &Address, ts: &Tipset) -> Result<Option<Address>, Error> {
        let state_tree = StateTree::new_from_root(self.blockstore(), ts.parent_state())
            .map_err(|e| e.to_string())?;
        Ok(state_tree
            .lookup_id(addr)
            .map_err(|e| Error::Other(e.to_string()))?
            .map(Address::new_id))
    }

    /// Retrieves market balance in escrow and locked tables.
    pub fn market_balance(
        &self,
        addr: &Address,
        ts: &Tipset,
    ) -> anyhow::Result<MarketBalance, Error> {
        let actor = self
            .get_actor(&Address::MARKET_ACTOR, *ts.parent_state())?
            .ok_or_else(|| {
                Error::State("Market actor address could not be resolved".to_string())
            })?;

        let market_state = market::State::load(self.blockstore(), actor.code, actor.state)?;

        let new_addr = self
            .lookup_id(addr, ts)?
            .ok_or_else(|| Error::State(format!("Failed to resolve address {addr}")))?;

        let out = MarketBalance {
            escrow: {
                market_state
                    .escrow_table(self.blockstore())?
                    .get(&new_addr.into())?
                    .into()
            },
            locked: {
                market_state
                    .locked_table(self.blockstore())?
                    .get(&new_addr.into())?
                    .into()
            },
        };

        Ok(out)
    }

    /// Similar to `resolve_to_key_addr` in the `forest_vm` [`crate::state_manager`] but does not
    /// allow `Actor` type of addresses. Uses `ts` to generate the VM state.
    pub async fn resolve_to_key_addr(
        self: &Arc<Self>,
        addr: &Address,
        ts: &Arc<Tipset>,
    ) -> Result<Address, anyhow::Error> {
        match addr.protocol() {
            Protocol::BLS | Protocol::Secp256k1 | Protocol::Delegated => return Ok(*addr),
            Protocol::Actor => {
                return Err(
                    Error::Other("cannot resolve actor address to key address".to_string()).into(),
                )
            }
            _ => {}
        };

        // First try to resolve the actor in the parent state, so we don't have to
        // compute anything.
        let state = StateTree::new_from_root(self.blockstore(), ts.parent_state())?;
        if let Ok(addr) = resolve_to_key_addr(&state, self.blockstore(), addr) {
            return Ok(addr);
        }

        // If that fails, compute the tip-set and try again.
        let (st, _) = self.tipset_state(ts).await?;
        let state = StateTree::new_from_root(self.blockstore(), &st)?;

        resolve_to_key_addr(&state, self.blockstore(), addr)
    }

    /// Checks power actor state for if miner meets consensus minimum
    /// requirements.
    pub fn miner_has_min_power(
        &self,
        policy: &Policy,
        addr: &Address,
        ts: &Tipset,
    ) -> anyhow::Result<bool> {
        let actor = self
            .get_actor(&Address::POWER_ACTOR, *ts.parent_state())?
            .ok_or_else(|| Error::State("Power actor address could not be resolved".to_string()))?;
        let ps = power::State::load(self.blockstore(), actor.code, actor.state)?;

        ps.miner_nominal_power_meets_consensus_minimum(policy, self.blockstore(), &addr.into())
    }

    /// Validates all tipsets at epoch `start..=end` behind the heaviest tipset.
    ///
    /// This spawns [`rayon::current_num_threads`] threads to do the compute-heavy work
    /// of tipset validation.
    ///
    /// # What is validation?
    /// Every state transition returns a new _state root_, which is typically retained in, e.g., snapshots.
    /// For "full" snapshots, all state roots are retained.
    /// For standard snapshots, the last 2000 or so state roots are retained.
    ///
    /// _receipts_ meanwhile, are typically ephemeral, but each tipset knows the _receipt root_
    /// (hash) of the previous tipset.
    ///
    /// This function takes advantage of that fact to validate tipsets:
    /// - `tipset[N]` claims that `receipt_root[N-1]` should be `0xDEADBEEF`
    /// - find `tipset[N-1]`, and perform its state transition to get the actual `receipt_root`
    /// - assert that they match
    ///
    /// See [`Self::compute_tipset_state_blocking`] for an explanation of state transitions.
    ///
    /// # Known issues
    /// This function is blocking, but we do observe threads waiting and synchronizing.
    /// This is suspected to be due something in the VM or its `WASM` runtime.
    #[tracing::instrument(skip(self))]
    pub fn validate_range(self: &Arc<Self>, epochs: RangeInclusive<i64>) -> anyhow::Result<()> {
        let heaviest = self.cs.heaviest_tipset();
        let heaviest_epoch = heaviest.epoch();
        let end = self
            .cs
            .chain_index
            .tipset_by_height(*epochs.end(), heaviest, ResolveNullTipset::TakeOlder)
            .context(format!(
            "couldn't get a tipset at height {} behind heaviest tipset at height {heaviest_epoch}",
            *epochs.end(),
        ))?;

        // lookup tipset parents as we go along, iterating DOWN from `end`
        let tipsets = itertools::unfold(Some(end), |tipset| {
            let child = tipset.take()?;
            // if this has parents, unfold them in the next iteration
            *tipset = self.cs.tipset_from_keys(child.parents()).ok();
            Some(child)
<<<<<<< HEAD
        });

        tipsets
            .take_while(|tipset| tipset.epoch() >= *epochs.start())
            .tuple_windows()
            .par_bridge()
            .try_for_each(|(child, parent)| {
                info!(height = parent.epoch(), "compute parent state");
                let ((actual_state, actual_receipt), _) = self
                    .compute_tipset_state_blocking(parent, NO_CALLBACK, false)
                    .context("couldn't compute tipset state")?;
                let expected_receipt = child.min_ticket_block().message_receipts();
                let expected_state = child.parent_state();
                match (expected_state, expected_receipt) == (&actual_state, &actual_receipt) {
                    true => Ok(()),
                    false => {
                        error!(
                            height = child.epoch(),
                            ?expected_state,
                            ?expected_receipt,
                            ?actual_state,
                            ?actual_receipt,
                            "state mismatch"
                        );
=======
        })
        .take_while(|tipset| tipset.epoch() >= *epochs.start());
>>>>>>> 95786ef2

        self.validate_tipsets(tipsets)
    }

    pub fn validate_tipsets<T>(self: &Arc<Self>, tipsets: T) -> anyhow::Result<()>
    where
        T: Iterator<Item = Arc<Tipset>> + Send,
    {
        let genesis_timestamp = self.chain_store().genesis().timestamp();
        validate_tipsets(
            genesis_timestamp,
            self.chain_store().chain_index.clone(),
            self.chain_config(),
            self.beacon_schedule(),
            &self.engine,
            tipsets,
        )
    }

    fn chain_rand(&self, tipset: Arc<Tipset>) -> ChainRand<DB> {
        ChainRand::new(
            self.chain_config.clone(),
            tipset,
            self.cs.chain_index.clone(),
            self.beacon.clone(),
        )
    }
}

pub fn validate_tipsets<DB, T>(
    genesis_timestamp: u64,
    chain_index: Arc<ChainIndex<Arc<DB>>>,
    chain_config: Arc<ChainConfig>,
    beacon: Arc<BeaconSchedule<DrandBeacon>>,
    engine: &crate::shim::machine::MultiEngine,
    tipsets: T,
) -> anyhow::Result<()>
where
    DB: Blockstore + Send + Sync + 'static,
    T: Iterator<Item = Arc<Tipset>> + Send,
{
    use rayon::iter::ParallelIterator as _;
    tipsets
        .tuple_windows()
        .par_bridge()
        .try_for_each(|(child, parent)| {
            info!(height = parent.epoch(), "compute parent state");
            let (actual_state, actual_receipt) = apply_block_messages(
                genesis_timestamp,
                chain_index.clone(),
                chain_config.clone(),
                beacon.clone(),
                engine,
                parent,
                NO_CALLBACK,
            )
            .context("couldn't compute tipset state")?;
            let expected_receipt = child.min_ticket_block().message_receipts();
            let expected_state = child.parent_state();
            match (expected_state, expected_receipt) == (&actual_state, &actual_receipt) {
                true => Ok(()),
                false => {
                    error!(
                        height = child.epoch(),
                        ?expected_state,
                        ?expected_receipt,
                        ?actual_state,
                        ?actual_receipt,
                        "state mismatch"
                    );
                    bail!("state mismatch");
                }
            }
        })
}

/// Messages are transactions that produce new states. The state (usually
/// referred to as the 'state-tree') is a mapping from actor addresses to actor
/// states. Each block contains the hash of the state-tree that should be used
/// as the starting state when executing the block messages.
///
/// # Execution environment
///
/// Transaction execution has the following inputs:
/// - a current state-tree (stored as IPLD in a key-value database). This
///   reference is in [`Tipset::parent_state`].
/// - up to 900 past state-trees. See
///   <https://docs.filecoin.io/reference/general/glossary/#finality>.
/// - up to 900 past tipset IDs.
/// - a deterministic source of randomness.
/// - the circulating supply of FIL (see
///   <https://filecoin.io/blog/filecoin-circulating-supply/>). The circulating
///   supply is determined by the epoch and the states of a few key actors.
/// - the base fee (see <https://spec.filecoin.io/systems/filecoin_vm/gas_fee/>).
///   This value is defined by `tipset.parent_base_fee`.
/// - the genesis timestamp (UNIX epoch time when the first block was
///   mined/created).
/// - a chain configuration (maps epoch to network version, has chain specific
///   settings).
///
/// The result of running a set of block messages is an index to the final
/// state-tree and an index to an array of message receipts (listing gas used,
/// return codes, etc).
///
/// # Cron and null tipsets
///
/// Once per epoch, after all messages have run, a special 'cron' transaction
/// must be executed. The tasks of the 'cron' transaction include running batch
/// jobs and keeping the state up-to-date with the current epoch.
///
/// It can happen that no blocks are mined in an epoch. The tipset for such an
/// epoch is called a null tipset. A null tipset has no identity and cannot be
/// directly executed. This is a problem for 'cron' which must run for every
/// epoch, even if there are no messages. The fix is to run 'cron' if there are
/// any null tipsets between the current epoch and the parent epoch.
///
/// Imagine the blockchain looks like this with a null tipset at epoch 9:
///
/// ```text
/// ┌────────┐ ┌────┐ ┌───────┐  ┌───────┐
/// │Epoch 10│ │Null│ │Epoch 8├──►Epoch 7├─►
/// └───┬────┘ └────┘ └───▲───┘  └───────┘
///     └─────────────────┘
/// ```
///
/// The parent of tipset-epoch-10 is tipset-epoch-8. Before executing the
/// messages in epoch 10, we have to run cron for epoch 9. However, running
/// 'cron' requires the timestamp of the youngest block in the tipset (which
/// doesn't exist because there are no blocks in the tipset). Lotus dictates that
/// the timestamp of a null tipset is `30s * epoch` after the genesis timestamp.
/// So, in the above example, if the genesis block was mined at time `X`, the
/// null tipset for epoch 9 will have timestamp `X + 30 * 9`.
///
/// # Migrations
///
/// Migrations happen between network upgrades and modify the state tree. If a
/// migration is scheduled for epoch 10, it will be run _after_ the messages for
/// epoch 10. The tipset for epoch 11 will link the state-tree produced by the
/// migration.
///
/// Example timeline with a migration at epoch 10:
///   1. Tipset-epoch-10 executes, producing state-tree A.
///   2. Migration consumes state-tree A and produces state-tree B.
///   3. Tipset-epoch-11 executes, consuming state-tree B (rather than A).
///
/// Note: The migration actually happens when tipset-epoch-11 executes. This is
///       because tipset-epoch-10 may be null and therefore not executed at all.
///
/// # Caching
///
/// Scanning the blockchain to find past tipsets and state-trees may be slow.
/// The `ChainStore` caches recent tipsets to make these scans faster.
pub fn apply_block_messages<DB, CB>(
    genesis_timestamp: u64,
    chain_index: Arc<ChainIndex<Arc<DB>>>,
    chain_config: Arc<ChainConfig>,
    beacon: Arc<BeaconSchedule<DrandBeacon>>,
    engine: &crate::shim::machine::MultiEngine,
    tipset: Arc<Tipset>,
    mut callback: Option<CB>,
) -> Result<CidPair, anyhow::Error>
where
    DB: Blockstore + Send + Sync + 'static,
    CB: FnMut(&Cid, &ChainMessage, &ApplyRet) -> Result<(), anyhow::Error>,
{
    // This function will:
    // 1. handle the genesis block as a special case
    // 2. run 'cron' for any null-tipsets between the current tipset and our parent tipset
    // 3. run migrations
    // 4. execute block messages
    // 5. write the state-tree to the DB and return the CID

    // step 1: special case for genesis block
    if tipset.epoch() == 0 {
        // NB: This is here because the process that executes blocks requires that the
        // block miner reference a valid miner in the state tree. Unless we create some
        // magical genesis miner, this won't work properly, so we short circuit here
        // This avoids the question of 'who gets paid the genesis block reward'
        let message_receipts = tipset.min_ticket_block().message_receipts();
        return Ok((*tipset.parent_state(), *message_receipts));
    }

    let _timer = metrics::APPLY_BLOCKS_TIME.start_timer();

    let rand = ChainRand::new(
        Arc::clone(&chain_config),
        Arc::clone(&tipset),
        Arc::clone(&chain_index),
        beacon,
    );

    let genesis_info = GenesisInfo::from_chain_config(&chain_config);
    let create_vm = |state_root: Cid, epoch, timestamp| {
        let circulating_supply =
            genesis_info.get_circulating_supply(epoch, &chain_index.db, &state_root)?;
        VM::new(
            ExecutionContext {
                heaviest_tipset: Arc::clone(&tipset),
                state_tree_root: state_root,
                epoch,
                rand: Box::new(rand.clone()),
                base_fee: tipset.min_ticket_block().parent_base_fee().clone(),
                circ_supply: circulating_supply,
                chain_config: Arc::clone(&chain_config),
                chain_index: Arc::clone(&chain_index),
                timestamp,
            },
            engine,
        )
    };

    let mut parent_state = *tipset.parent_state();

    let parent_epoch = Tipset::load_required(&chain_index.db, tipset.parents())?.epoch();
    let epoch = tipset.epoch();

    for epoch_i in parent_epoch..epoch {
        if epoch_i > parent_epoch {
            // step 2: running cron for any null-tipsets
            let timestamp = genesis_timestamp + ((EPOCH_DURATION_SECONDS * epoch_i) as u64);
            let mut vm = create_vm(parent_state, epoch_i, timestamp)?;
            // run cron for null rounds if any
            if let Err(e) = vm.run_cron(epoch_i, callback.as_mut()) {
                error!("Beginning of epoch cron failed to run: {}", e);
            }

            parent_state = vm.flush()?;
        }

        // step 3: run migrations
        if let Some(new_state) =
            run_state_migrations(epoch_i, &chain_config, &chain_index.db, &parent_state)?
        {
            parent_state = new_state;
        }
    }

    let block_messages = ChainStore::block_msgs_for_tipset(&chain_index.db, &tipset)
        .map_err(|e| Error::Other(e.to_string()))?;

    let mut vm = create_vm(parent_state, epoch, tipset.min_timestamp())?;

    // step 4: apply tipset messages
    let receipts = vm.apply_block_messages(&block_messages, epoch, callback)?;

    // step 5: construct receipt root from receipts and flush the state-tree
    let receipt_root = Amt::new_from_iter(&chain_index.db, receipts)?;
    let state_root = vm.flush()?;

    Ok((state_root, receipt_root))
}<|MERGE_RESOLUTION|>--- conflicted
+++ resolved
@@ -50,6 +50,8 @@
 use tokio::sync::{broadcast::error::RecvError, Mutex as TokioMutex, RwLock};
 use tracing::{debug, error, info, instrument, trace, warn};
 use vm_circ_supply::GenesisInfo;
+use crate::shim::externs::Rand;
+use crate::interpreter::BlockMessages;
 
 const DEFAULT_TIPSET_CACHE_SIZE: NonZeroUsize = nonzero!(1024usize);
 
@@ -361,7 +363,6 @@
         Ok(None)
     }
 
-<<<<<<< HEAD
     /// Performs the state transition for the tipset and applies all unique
     /// messages in all blocks. This function returns the state root and
     /// receipt root of the transition.
@@ -406,12 +407,13 @@
         };
 
         let mut parent_state = *p_state;
-        let genesis_timestamp = Lazy::new(|| {
-            self.chain_store()
-                .genesis()
-                .expect("could not find genesis block!")
-                .timestamp()
-        });
+        // let genesis_timestamp = Lazy::new(|| {
+        //     self.chain_store()
+        //         .genesis()
+        //         .expect("could not find genesis block!")
+        //         .timestamp()
+        // });
+        let genesis_timestamp = todo!();
 
         for epoch_i in parent_epoch..epoch {
             if epoch_i > parent_epoch {
@@ -450,8 +452,6 @@
         Ok(((state_root, receipt_root), trace))
     }
 
-=======
->>>>>>> 95786ef2
     /// Returns the pair of (parent state root, message receipt root). This will
     /// either be cached or will be calculated and fill the cache. Tipset
     /// state for a given tipset is guaranteed not to be computed twice.
@@ -460,33 +460,11 @@
         let key = tipset.key();
         self.cache
             .get_or_else(key, || async move {
-<<<<<<< HEAD
-                let cid_pair = if tipset.epoch() == 0 {
-                    // NB: This is here because the process that executes blocks requires that the
-                    // block miner reference a valid miner in the state tree. Unless we create some
-                    // magical genesis miner, this won't work properly, so we short circuit here
-                    // This avoids the question of 'who gets paid the genesis block reward'
-                    let message_receipts = tipset.blocks().first().ok_or_else(|| {
-                        Error::Other("Could not get message receipts".to_string())
-                    })?;
-
-                    (*tipset.parent_state(), *message_receipts.message_receipts())
-                } else {
-                    let (ts_state, _) = self
-                        .compute_tipset_state(Arc::clone(tipset), NO_CALLBACK, false)
-                        .await?;
-                    debug!("Completed tipset state calculation {:?}", tipset.cids());
-                    ts_state
-                };
-
-                Ok(cid_pair)
-=======
                 let ts_state = self
                     .compute_tipset_state(Arc::clone(tipset), NO_CALLBACK)
                     .await?;
                 debug!("Completed tipset state calculation {:?}", tipset.cids());
                 Ok(ts_state)
->>>>>>> 95786ef2
             })
             .await
     }
@@ -518,12 +496,9 @@
                 timestamp: tipset.min_timestamp(),
             },
             &self.engine,
-<<<<<<< HEAD
             Arc::clone(self.chain_config()),
             tipset.min_timestamp(),
             false,
-=======
->>>>>>> 95786ef2
         )?;
 
         if msg.gas_limit == 0 {
@@ -600,12 +575,9 @@
                 timestamp: ts.min_timestamp(),
             },
             &self.engine,
-<<<<<<< HEAD
             Arc::clone(self.chain_config()),
             ts.min_timestamp(),
             false,
-=======
->>>>>>> 95786ef2
         )?;
 
         for msg in prior_messages {
@@ -670,7 +642,6 @@
         Ok((out_mes, out_ret))
     }
 
-<<<<<<< HEAD
     /// Gets look-back tipset for block validations.
     ///
     /// The look-back tipset for a round is the tipset with epoch `round -
@@ -731,8 +702,6 @@
         Ok(ts.key().clone())
     }
 
-=======
->>>>>>> 95786ef2
     /// Checks the eligibility of the miner. This is used in the validation that
     /// a block's miner has the requirements to mine a block.
     pub fn eligible_to_mine(
@@ -817,17 +786,9 @@
     where
         CB: FnMut(&Cid, &ChainMessage, &ApplyRet) -> Result<(), anyhow::Error> + Send,
     {
-<<<<<<< HEAD
-        let sm = Arc::clone(self);
-        tokio::task::spawn_blocking(move || {
-            sm.compute_tipset_state_blocking(tipset, callback, enable_tracing)
-        })
-        .await?
-=======
         let this = Arc::clone(self);
         tokio::task::spawn_blocking(move || this.compute_tipset_state_blocking(tipset, callback))
             .await?
->>>>>>> 95786ef2
     }
 
     /// Blocking version of `compute_tipset_state`
@@ -841,81 +802,81 @@
     where
         CB: FnMut(&Cid, &ChainMessage, &ApplyRet) -> Result<(), anyhow::Error> + Send,
     {
-<<<<<<< HEAD
-        // special case for genesis block
-        if tipset.epoch() == 0 {
-            // NB: This is here because the process that executes blocks requires that the
-            // block miner reference a valid miner in the state tree. Unless we create some
-            // magical genesis miner, this won't work properly, so we short circuit here
-            // This avoids the question of 'who gets paid the genesis block reward'
-            let message_receipts = tipset
-                .blocks()
-                .first()
-                .ok_or_else(|| Error::Other("Could not get message receipts".to_string()))?;
-
-            return Ok((
-                (*tipset.parent_state(), *message_receipts.message_receipts()),
-                TraceInfo::default(),
-            ));
-        }
-
-        let block_headers = tipset.blocks();
-        let first_block = block_headers
-            .first()
-            .ok_or_else(|| Error::Other("Empty tipset in compute_tipset_state".to_string()))?;
-
-        let check_for_duplicates = |s: &BlockHeader| {
-            block_headers
-                .iter()
-                .filter(|val| val.miner_address() == s.miner_address())
-                .take(2)
-                .count()
-        };
-        if let Some(a) = block_headers.iter().find(|s| check_for_duplicates(s) > 1) {
-            // Duplicate Miner found
-            return Err(Error::Other(format!("duplicate miner in a tipset ({a})")));
-        }
-
-        let parent_epoch = if first_block.epoch() > 0 {
-            let parent_cid = first_block
-                .parents()
-                .cids()
-                .get(0)
-                .ok_or_else(|| Error::Other("block must have parents".to_string()))?;
-            let parent: BlockHeader = self
-                .blockstore()
-                .get_cbor(parent_cid)?
-                .ok_or_else(|| format!("Could not find parent block with cid {parent_cid}"))?;
-            parent.epoch()
-        } else {
-            Default::default()
-        };
-
-        let tipset_keys = TipsetKeys::new(block_headers.iter().map(|s| s.cid()).cloned().collect());
-        let chain_rand = self.chain_rand(tipset_keys);
-        let base_fee = first_block.parent_base_fee().clone();
-
-        let blocks = self
-            .chain_store()
-            .block_msgs_for_tipset(&tipset)
-            .map_err(|e| Error::Other(e.to_string()))?;
-
-        let sm = Arc::clone(self);
-        let sr = *first_block.state_root();
-        let epoch = first_block.epoch();
-        let (cid_pair, trace) = sm.apply_blocks(
-            parent_epoch,
-            &sr,
-            &blocks,
-            epoch,
-            chain_rand,
-            base_fee,
-            callback,
-            tipset,
-            enable_tracing,
-        )?;
-        Ok((cid_pair, TraceInfo::new(cid_pair.0, trace)))
-=======
+// <<<<<<< HEAD
+//         // special case for genesis block
+//         if tipset.epoch() == 0 {
+//             // NB: This is here because the process that executes blocks requires that the
+//             // block miner reference a valid miner in the state tree. Unless we create some
+//             // magical genesis miner, this won't work properly, so we short circuit here
+//             // This avoids the question of 'who gets paid the genesis block reward'
+//             let message_receipts = tipset
+//                 .blocks()
+//                 .first()
+//                 .ok_or_else(|| Error::Other("Could not get message receipts".to_string()))?;
+
+//             return Ok((
+//                 (*tipset.parent_state(), *message_receipts.message_receipts()),
+//                 TraceInfo::default(),
+//             ));
+//         }
+
+//         let block_headers = tipset.blocks();
+//         let first_block = block_headers
+//             .first()
+//             .ok_or_else(|| Error::Other("Empty tipset in compute_tipset_state".to_string()))?;
+
+//         let check_for_duplicates = |s: &BlockHeader| {
+//             block_headers
+//                 .iter()
+//                 .filter(|val| val.miner_address() == s.miner_address())
+//                 .take(2)
+//                 .count()
+//         };
+//         if let Some(a) = block_headers.iter().find(|s| check_for_duplicates(s) > 1) {
+//             // Duplicate Miner found
+//             return Err(Error::Other(format!("duplicate miner in a tipset ({a})")));
+//         }
+
+//         let parent_epoch = if first_block.epoch() > 0 {
+//             let parent_cid = first_block
+//                 .parents()
+//                 .cids()
+//                 .get(0)
+//                 .ok_or_else(|| Error::Other("block must have parents".to_string()))?;
+//             let parent: BlockHeader = self
+//                 .blockstore()
+//                 .get_cbor(parent_cid)?
+//                 .ok_or_else(|| format!("Could not find parent block with cid {parent_cid}"))?;
+//             parent.epoch()
+//         } else {
+//             Default::default()
+//         };
+
+//         let tipset_keys = TipsetKeys::new(block_headers.iter().map(|s| s.cid()).cloned().collect());
+//         let chain_rand = self.chain_rand(tipset_keys);
+//         let base_fee = first_block.parent_base_fee().clone();
+
+//         let blocks = self
+//             .chain_store()
+//             .block_msgs_for_tipset(&tipset)
+//             .map_err(|e| Error::Other(e.to_string()))?;
+
+//         let sm = Arc::clone(self);
+//         let sr = *first_block.state_root();
+//         let epoch = first_block.epoch();
+//         let (cid_pair, trace) = sm.apply_blocks(
+//             parent_epoch,
+//             &sr,
+//             &blocks,
+//             epoch,
+//             chain_rand,
+//             base_fee,
+//             callback,
+//             tipset,
+//             enable_tracing,
+//         )?;
+//         Ok((cid_pair, TraceInfo::new(cid_pair.0, trace)))
+// =======
         Ok(apply_block_messages(
             self.chain_store().genesis().timestamp(),
             Arc::clone(&self.chain_store().chain_index),
@@ -925,7 +886,7 @@
             tipset,
             callback,
         )?)
->>>>>>> 95786ef2
+// >>>>>>> main
     }
 
     /// Check if tipset had executed the message, by loading the receipt based
@@ -1347,35 +1308,8 @@
             // if this has parents, unfold them in the next iteration
             *tipset = self.cs.tipset_from_keys(child.parents()).ok();
             Some(child)
-<<<<<<< HEAD
-        });
-
-        tipsets
-            .take_while(|tipset| tipset.epoch() >= *epochs.start())
-            .tuple_windows()
-            .par_bridge()
-            .try_for_each(|(child, parent)| {
-                info!(height = parent.epoch(), "compute parent state");
-                let ((actual_state, actual_receipt), _) = self
-                    .compute_tipset_state_blocking(parent, NO_CALLBACK, false)
-                    .context("couldn't compute tipset state")?;
-                let expected_receipt = child.min_ticket_block().message_receipts();
-                let expected_state = child.parent_state();
-                match (expected_state, expected_receipt) == (&actual_state, &actual_receipt) {
-                    true => Ok(()),
-                    false => {
-                        error!(
-                            height = child.epoch(),
-                            ?expected_state,
-                            ?expected_receipt,
-                            ?actual_state,
-                            ?actual_receipt,
-                            "state mismatch"
-                        );
-=======
         })
         .take_while(|tipset| tipset.epoch() >= *epochs.start());
->>>>>>> 95786ef2
 
         self.validate_tipsets(tipsets)
     }
