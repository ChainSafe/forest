// Copyright 2019-2023 ChainSafe Systems
// SPDX-License-Identifier: Apache-2.0, MIT

pub mod chain_rand;
mod errors;
mod metrics;
pub mod utils;
use crate::chain_sync::SyncConfig;
use crate::interpreter::{MessageCallbackCtx, VMTrace};
use crate::state_migration::run_state_migrations;
use anyhow::{bail, Context as _};
use fil_actor_interface::init::{self, State};
use rayon::prelude::ParallelBridge;
pub use utils::is_valid_for_sending;
mod vm_circ_supply;
pub use self::errors::*;
use crate::beacon::BeaconSchedule;
use crate::blocks::{Tipset, TipsetKeys};
use crate::chain::{
    index::{ChainIndex, ResolveNullTipset},
    ChainStore, HeadChange,
};
use crate::interpreter::{
    resolve_to_key_addr, BlockMessages, CalledAt, ExecutionContext, IMPLICIT_MESSAGE_GAS_LIMIT, VM,
};
use crate::message::{ChainMessage, Message as MessageTrait};
use crate::networks::ChainConfig;
use crate::rpc_api::data_types::{ApiInvocResult, MessageGasCost};
use crate::shim::{
    address::{Address, Payload, Protocol, BLS_PUB_LEN},
    clock::ChainEpoch,
    econ::TokenAmount,
    executor::{ApplyRet, Receipt},
    message::Message,
    state_tree::{ActorState, StateTree},
    version::NetworkVersion,
};
use ahash::{HashMap, HashMapExt};
use chain_rand::ChainRand;
use cid::Cid;

use fil_actor_interface::miner::SectorOnChainInfo;
use fil_actor_interface::miner::{MinerInfo, MinerPower};
use fil_actor_interface::*;
use fil_actors_shared::fvm_ipld_amt::Amtv0 as Amt;
use fil_actors_shared::fvm_ipld_bitfield::BitField;
use fil_actors_shared::v10::runtime::Policy;
use futures::{channel::oneshot, select, FutureExt};
use fvm_ipld_blockstore::Blockstore;
use itertools::Itertools as _;
use lru::LruCache;
use nonzero_ext::nonzero;
use num::BigInt;
use num_traits::identities::Zero;
use parking_lot::Mutex as SyncMutex;
use serde::{Deserialize, Serialize};
use std::ops::RangeInclusive;
use std::{num::NonZeroUsize, sync::Arc};
use tokio::sync::{broadcast::error::RecvError, Mutex as TokioMutex, RwLock};
<<<<<<< HEAD
use tracing::{debug, error, info, instrument, trace, warn};
pub use vm_circ_supply::GenesisInfo;
=======
use tracing::{debug, error, info, instrument, warn};
use utils::structured;
use vm_circ_supply::GenesisInfo;
>>>>>>> 01523182

const DEFAULT_TIPSET_CACHE_SIZE: NonZeroUsize = nonzero!(1024usize);

/// Intermediary for retrieving state objects and updating actor states.
type CidPair = (Cid, Cid);

// Various structures for implementing the tipset state cache

struct TipsetStateCacheInner {
    values: LruCache<TipsetKeys, CidPair>,
    pending: Vec<(TipsetKeys, Arc<TokioMutex<()>>)>,
}

impl Default for TipsetStateCacheInner {
    fn default() -> Self {
        Self {
            values: LruCache::new(DEFAULT_TIPSET_CACHE_SIZE),
            pending: Vec::with_capacity(8),
        }
    }
}

struct TipsetStateCache {
    cache: Arc<SyncMutex<TipsetStateCacheInner>>,
}

enum Status {
    Done(CidPair),
    Empty(Arc<TokioMutex<()>>),
}

impl TipsetStateCache {
    pub fn new() -> Self {
        Self {
            cache: Arc::new(SyncMutex::new(TipsetStateCacheInner::default())),
        }
    }

    fn with_inner<F, T>(&self, func: F) -> T
    where
        F: FnOnce(&mut TipsetStateCacheInner) -> T,
    {
        let mut lock = self.cache.lock();
        func(&mut lock)
    }

    pub async fn get_or_else<F, Fut>(&self, key: &TipsetKeys, compute: F) -> anyhow::Result<CidPair>
    where
        F: Fn() -> Fut,
        Fut: core::future::Future<Output = anyhow::Result<CidPair>>,
    {
        let status = self.with_inner(|inner| match inner.values.get(key) {
            Some(v) => Status::Done(*v),
            None => {
                let option = inner
                    .pending
                    .iter()
                    .find(|(k, _)| k == key)
                    .map(|(_, mutex)| mutex);
                match option {
                    Some(mutex) => Status::Empty(mutex.clone()),
                    None => {
                        let mutex = Arc::new(TokioMutex::new(()));
                        inner.pending.push((key.clone(), mutex.clone()));
                        Status::Empty(mutex)
                    }
                }
            }
        });
        match status {
            Status::Done(x) => {
                crate::metrics::LRU_CACHE_HIT
                    .with_label_values(&[crate::metrics::values::STATE_MANAGER_TIPSET])
                    .inc();
                Ok(x)
            }
            Status::Empty(mtx) => {
                let _guard = mtx.lock().await;
                match self.get(key) {
                    Some(v) => {
                        // While locking someone else computed the pending task
                        crate::metrics::LRU_CACHE_HIT
                            .with_label_values(&[crate::metrics::values::STATE_MANAGER_TIPSET])
                            .inc();

                        Ok(v)
                    }
                    None => {
                        // Entry does not have state computed yet, compute value and fill the cache
                        crate::metrics::LRU_CACHE_MISS
                            .with_label_values(&[crate::metrics::values::STATE_MANAGER_TIPSET])
                            .inc();

                        let cid_pair = compute().await?;

                        // Write back to cache, release lock and return value
                        self.insert(key.clone(), cid_pair);
                        Ok(cid_pair)
                    }
                }
            }
        }
    }

    fn get(&self, key: &TipsetKeys) -> Option<CidPair> {
        self.with_inner(|inner| inner.values.get(key).copied())
    }

    fn insert(&self, key: TipsetKeys, value: CidPair) {
        self.with_inner(|inner| {
            inner.pending.retain(|(k, _)| k != &key);
            inner.values.put(key, value);
        });
    }
}

/// Type to represent invocation of state call results.
#[derive(PartialEq, Serialize, Deserialize)]
#[serde(rename_all = "PascalCase")]
pub struct InvocResult {
    #[serde(with = "crate::lotus_json")]
    pub msg: Message,
    #[serde(with = "crate::lotus_json")]
    pub msg_rct: Option<Receipt>,
    pub error: Option<String>,
}

/// An alias Result that represents an `InvocResult` and an Error.
type StateCallResult = Result<InvocResult, Error>;

/// External format for returning market balance from state.
#[derive(Default, Serialize, Deserialize)]
#[serde(rename_all = "PascalCase")]
pub struct MarketBalance {
    escrow: TokenAmount,
    locked: TokenAmount,
}

/// State manager handles all interactions with the internal Filecoin actors
/// state. This encapsulates the [`ChainStore`] functionality, which only
/// handles chain data, to allow for interactions with the underlying state of
/// the chain. The state manager not only allows interfacing with state, but
/// also is used when performing state transitions.
pub struct StateManager<DB> {
    cs: Arc<ChainStore<DB>>,

    /// This is a cache which indexes tipsets to their calculated state.
    cache: TipsetStateCache,
    // Beacon can be cheaply crated from the `chain_config`. The only reason we
    // store it here is because it has a look-up cache.
    beacon: Arc<crate::beacon::BeaconSchedule>,
    chain_config: Arc<ChainConfig>,
    sync_config: Arc<SyncConfig>,
    engine: crate::shim::machine::MultiEngine,
}

#[allow(clippy::type_complexity)]
pub const NO_CALLBACK: Option<fn(&MessageCallbackCtx) -> anyhow::Result<()>> = None;

impl<DB> StateManager<DB>
where
    DB: Blockstore,
{
    pub fn new(
        cs: Arc<ChainStore<DB>>,
        chain_config: Arc<ChainConfig>,
        sync_config: Arc<SyncConfig>,
    ) -> Result<Self, anyhow::Error> {
        let genesis = cs.genesis();
        let beacon = Arc::new(chain_config.get_beacon_schedule(genesis.timestamp()));

        Ok(Self {
            cs,
            cache: TipsetStateCache::new(),
            beacon,
            chain_config,
            sync_config,
            engine: crate::shim::machine::MultiEngine::default(),
        })
    }

    pub fn beacon_schedule(&self) -> Arc<BeaconSchedule> {
        Arc::clone(&self.beacon)
    }

    /// Returns network version for the given epoch.
    pub fn get_network_version(&self, epoch: ChainEpoch) -> NetworkVersion {
        self.chain_config.network_version(epoch)
    }

    pub fn chain_config(&self) -> &Arc<ChainConfig> {
        &self.chain_config
    }

    pub fn sync_config(&self) -> &Arc<SyncConfig> {
        &self.sync_config
    }

    /// Gets actor from given [`Cid`], if it exists.
    pub fn get_actor(&self, addr: &Address, state_cid: Cid) -> anyhow::Result<Option<ActorState>> {
        let state = StateTree::new_from_root(self.blockstore_owned(), &state_cid)?;
        state.get_actor(addr)
    }

    /// Returns a reference to the state manager's [`Blockstore`].
    pub fn blockstore(&self) -> &DB {
        self.cs.blockstore()
    }

    pub fn blockstore_owned(&self) -> Arc<DB> {
        Arc::clone(&self.cs.db)
    }

    /// Returns reference to the state manager's [`ChainStore`].
    pub fn chain_store(&self) -> &Arc<ChainStore<DB>> {
        &self.cs
    }

    /// Returns the internal, protocol-level network name.
    pub fn get_network_name(&self, st: &Cid) -> Result<String, Error> {
        let init_act = self
            .get_actor(&init::ADDRESS.into(), *st)?
            .ok_or_else(|| Error::State("Init actor address could not be resolved".to_string()))?;
        let state = State::load(self.blockstore(), init_act.code, init_act.state)?;

        Ok(state.into_network_name())
    }

    /// Returns true if miner has been slashed or is considered invalid.
    pub fn is_miner_slashed(&self, addr: &Address, state_cid: &Cid) -> anyhow::Result<bool, Error> {
        let actor = self
            .get_actor(&Address::POWER_ACTOR, *state_cid)?
            .ok_or_else(|| Error::State("Power actor address could not be resolved".to_string()))?;

        let spas = power::State::load(self.blockstore(), actor.code, actor.state)?;

        Ok(spas.miner_power(self.blockstore(), &addr.into())?.is_none())
    }

    /// Returns raw work address of a miner given the state root.
    pub fn get_miner_work_addr(
        &self,
        state_cid: Cid,
        addr: &Address,
    ) -> anyhow::Result<Address, Error> {
        let state = StateTree::new_from_root(self.blockstore_owned(), &state_cid)
            .map_err(|e| Error::Other(e.to_string()))?;

        let act = state
            .get_actor(addr)
            .map_err(|e| Error::State(e.to_string()))?
            .ok_or_else(|| Error::State("Miner actor not found".to_string()))?;

        let ms = miner::State::load(self.blockstore(), act.code, act.state)?;

        let info = ms.info(self.blockstore()).map_err(|e| e.to_string())?;

        let addr = resolve_to_key_addr(&state, self.blockstore(), &info.worker().into())?;
        Ok(addr)
    }

    /// Returns specified actor's claimed power and total network power as a
    /// tuple.
    pub fn get_power(
        &self,
        state_cid: &Cid,
        addr: Option<&Address>,
    ) -> anyhow::Result<Option<(power::Claim, power::Claim)>, Error> {
        let actor = self
            .get_actor(&Address::POWER_ACTOR, *state_cid)?
            .ok_or_else(|| Error::State("Power actor address could not be resolved".to_string()))?;

        let spas = power::State::load(self.blockstore(), actor.code, actor.state)?;

        let t_pow = spas.total_power();

        if let Some(maddr) = addr {
            let m_pow = spas
                .miner_power(self.blockstore(), &maddr.into())?
                .ok_or_else(|| Error::State(format!("Miner for address {maddr} not found")))?;

            let min_pow = spas.miner_nominal_power_meets_consensus_minimum(
                &self.chain_config.policy,
                self.blockstore(),
                &maddr.into(),
            )?;
            if min_pow {
                return Ok(Some((m_pow, t_pow)));
            }
        }

        Ok(None)
    }

    // Returns all sectors
    pub fn get_all_sectors(
        self: &Arc<Self>,
        addr: &Address,
        ts: &Arc<Tipset>,
    ) -> anyhow::Result<Vec<SectorOnChainInfo>> {
        let actor = self
            .get_actor(addr, *ts.parent_state())?
            .ok_or_else(|| Error::State("Miner actor not found".to_string()))?;
        let state = miner::State::load(self.blockstore(), actor.code, actor.state)?;

        state.load_sectors(self.blockstore(), None)
    }
}

impl<DB> StateManager<DB>
where
    DB: Blockstore + Send + Sync + 'static,
{
    /// Returns the pair of (parent state root, message receipt root). This will
    /// either be cached or will be calculated and fill the cache. Tipset
    /// state for a given tipset is guaranteed not to be computed twice.
    #[instrument(skip(self))]
    pub async fn tipset_state(self: &Arc<Self>, tipset: &Arc<Tipset>) -> anyhow::Result<CidPair> {
        let key = tipset.key();
        self.cache
            .get_or_else(key, || async move {
                let ts_state = self
                    .compute_tipset_state(Arc::clone(tipset), NO_CALLBACK, VMTrace::NotTraced)
                    .await?;
                debug!("Completed tipset state calculation {:?}", tipset.cids());
                Ok(ts_state)
            })
            .await
    }

    #[instrument(skip(self, rand))]
    fn call_raw(
        self: &Arc<Self>,
        msg: &Message,
        rand: ChainRand<DB>,
        tipset: &Arc<Tipset>,
    ) -> Result<ApiInvocResult, Error> {
        let mut msg = msg.clone();

        let state_cid = tipset.parent_state();

        let tipset_messages = self
            .chain_store()
            .messages_for_tipset(tipset)
            .map_err(|err| Error::Other(err.to_string()))?;

        let prior_messsages = tipset_messages
            .iter()
            .filter(|msg| msg.message().from() == msg.from());

        // Handle state forks
        // TODO(elmattic): https://github.com/ChainSafe/forest/issues/3733

        let height = tipset.epoch();
        let genesis_info = GenesisInfo::from_chain_config(self.chain_config());
        let mut vm = VM::new(
            ExecutionContext {
                heaviest_tipset: Arc::clone(tipset),
                state_tree_root: *state_cid,
                epoch: height,
                rand: Box::new(rand),
<<<<<<< HEAD
                base_fee: TokenAmount::zero(),
                circ_supply: genesis_info.get_vm_circulating_supply(
                    bheight,
=======
                base_fee: tipset.blocks()[0].parent_base_fee().clone(),
                circ_supply: genesis_info.get_circulating_supply(
                    height,
>>>>>>> 01523182
                    &self.blockstore_owned(),
                    state_cid,
                )?,
                chain_config: self.chain_config().clone(),
                chain_index: Arc::clone(&self.chain_store().chain_index),
                timestamp: tipset.min_timestamp(),
            },
            &self.engine,
            VMTrace::Traced,
        )?;

        for m in prior_messsages {
            vm.apply_message(m)?;
        }

        // We flush to get the VM's view of the state tree after applying the above messages
        // This is needed to get the correct nonce from the actor state to match the VM
        let state_cid = vm.flush()?;

        let state = StateTree::new_from_root(self.blockstore_owned(), &state_cid)?;

        let from_actor = state
            .get_actor(&msg.from())?
            .ok_or_else(|| anyhow::anyhow!("actor not found"))?;
        msg.set_sequence(from_actor.sequence);

        // If the fee cap is set to zero, make gas free
        // TODO(elmattic): https://github.com/ChainSafe/forest/issues/3733

        // Implicit messages need to set a special gas limit
        let mut msg = msg.clone();
        msg.gas_limit = IMPLICIT_MESSAGE_GAS_LIMIT as u64;

        let apply_ret = vm.apply_implicit_message(&msg)?;

        Ok(ApiInvocResult {
            msg: msg.clone(),
            msg_rct: Some(apply_ret.msg_receipt()),
            msg_cid: msg.cid().map_err(|err| Error::Other(err.to_string()))?,
            error: apply_ret.failure_info().unwrap_or_default(),
            duration: 0,
            gas_cost: MessageGasCost::default(),
            execution_trace: structured::parse_events(apply_ret.exec_trace()).unwrap_or_default(),
        })
    }

    /// runs the given message and returns its result without any persisted
    /// changes.
    pub fn call(
        self: &Arc<Self>,
        message: &Message,
        tipset: Option<Arc<Tipset>>,
    ) -> Result<ApiInvocResult, Error> {
        let ts = tipset.unwrap_or_else(|| self.cs.heaviest_tipset());
        let chain_rand = self.chain_rand(Arc::clone(&ts));
        self.call_raw(message, chain_rand, &ts)
    }

    /// Computes message on the given [Tipset] state, after applying other
    /// messages and returns the values computed in the VM.
    pub async fn call_with_gas(
        self: &Arc<Self>,
        message: &mut ChainMessage,
        prior_messages: &[ChainMessage],
        tipset: Option<Arc<Tipset>>,
    ) -> StateCallResult {
        let ts = tipset.unwrap_or_else(|| self.cs.heaviest_tipset());
        let (st, _) = self
            .tipset_state(&ts)
            .await
            .map_err(|_| Error::Other("Could not load tipset state".to_string()))?;
        let chain_rand = self.chain_rand(Arc::clone(&ts));

        // Since we're simulating a future message, pretend we're applying it in the
        // "next" tipset
        let epoch = ts.epoch() + 1;
        let genesis_info = GenesisInfo::from_chain_config(self.chain_config());
<<<<<<< HEAD
        let mut vm = VM::new(
            ExecutionContext {
                heaviest_tipset: Arc::clone(&ts),
                state_tree_root: st,
                epoch,
                rand: Box::new(chain_rand),
                base_fee: ts.blocks()[0].parent_base_fee().clone(),
                circ_supply: genesis_info.get_vm_circulating_supply(
=======

        // FVM requires a stack size of 64MiB. The alternative is to use `ThreadedExecutor` from
        // FVM, but that introduces some constraints, and possible deadlocks.
        let ret = stacker::grow(64 << 20, || -> anyhow::Result<ApplyRet> {
            let mut vm = VM::new(
                ExecutionContext {
                    heaviest_tipset: Arc::clone(&ts),
                    state_tree_root: st,
>>>>>>> 01523182
                    epoch,
                    rand: Box::new(chain_rand),
                    base_fee: ts.blocks()[0].parent_base_fee().clone(),
                    circ_supply: genesis_info.get_circulating_supply(
                        epoch,
                        &self.blockstore_owned(),
                        &st,
                    )?,
                    chain_config: self.chain_config().clone(),
                    chain_index: Arc::clone(&self.chain_store().chain_index),
                    timestamp: ts.min_timestamp(),
                },
                &self.engine,
                VMTrace::NotTraced,
            )?;

            for msg in prior_messages {
                vm.apply_message(msg)?;
            }
            let from_actor = vm
                .get_actor(&message.from())
                .map_err(|e| Error::Other(format!("Could not get actor from state: {e}")))?
                .ok_or_else(|| Error::Other("cant find actor in state tree".to_string()))?;
            message.set_sequence(from_actor.sequence);

            vm.apply_message(message)
        })?;

        Ok(InvocResult {
            msg: message.message().clone(),
            msg_rct: Some(ret.msg_receipt()),
            error: ret.failure_info(),
        })
    }

    /// Replays the given message and returns the result of executing the
    /// indicated message, assuming it was executed in the indicated tipset.
    pub async fn replay(
        self: &Arc<Self>,
        ts: &Arc<Tipset>,
        mcid: Cid,
    ) -> Result<(Message, ApplyRet), Error> {
        const ERROR_MSG: &str = "replay_halt";

        // This isn't ideal to have, since the execution is synchronous, but this needs
        // to be the case because the state transition has to be in blocking
        // thread to avoid starving executor
        let (m_tx, m_rx) = std::sync::mpsc::channel();
        let (r_tx, r_rx) = std::sync::mpsc::channel();
        let callback = move |ctx: &MessageCallbackCtx| {
            match ctx.at {
                CalledAt::Applied | CalledAt::Reward => {
                    if ctx.cid == mcid {
                        m_tx.send(ctx.message.message().clone())?;
                        r_tx.send(ctx.apply_ret.clone())?;
                        anyhow::bail!(ERROR_MSG);
                    }
                    Ok(())
                }
                CalledAt::Cron => Ok(()), // ignored
            }
        };
        let result = self
            .compute_tipset_state(Arc::clone(ts), Some(callback), VMTrace::NotTraced)
            .await;

        if let Err(error_message) = result {
            if error_message.to_string() != ERROR_MSG {
                return Err(Error::Other(format!(
                    "unexpected error during execution : {error_message:}"
                )));
            }
        }

        // Use try_recv here assuming callback execution is synchronous
        let out_mes = m_rx
            .try_recv()
            .map_err(|err| Error::Other(format!("given message not found in tipset: {err}")))?;
        let out_ret = r_rx
            .try_recv()
            .map_err(|err| Error::Other(format!("message did not have a return: {err}")))?;
        Ok((out_mes, out_ret))
    }

    /// Checks the eligibility of the miner. This is used in the validation that
    /// a block's miner has the requirements to mine a block.
    pub fn eligible_to_mine(
        &self,
        address: &Address,
        base_tipset: &Tipset,
        lookback_tipset: &Tipset,
    ) -> anyhow::Result<bool, Error> {
        let hmp = self.miner_has_min_power(&self.chain_config.policy, address, lookback_tipset)?;
        let version = self.get_network_version(base_tipset.epoch());

        if version <= NetworkVersion::V3 {
            return Ok(hmp);
        }

        if !hmp {
            return Ok(false);
        }

        let actor = self
            .get_actor(&Address::POWER_ACTOR, *base_tipset.parent_state())?
            .ok_or_else(|| Error::State("Power actor address could not be resolved".to_string()))?;

        let power_state = power::State::load(self.blockstore(), actor.code, actor.state)?;

        let actor = self
            .get_actor(address, *base_tipset.parent_state())?
            .ok_or_else(|| Error::State("Miner actor address could not be resolved".to_string()))?;

        let miner_state = miner::State::load(self.blockstore(), actor.code, actor.state)?;

        // Non-empty power claim.
        let claim = power_state
            .miner_power(self.blockstore(), &address.into())?
            .ok_or_else(|| Error::Other("Could not get claim".to_string()))?;
        if claim.quality_adj_power <= BigInt::zero() {
            return Ok(false);
        }

        // No fee debt.
        if !miner_state.fee_debt().is_zero() {
            return Ok(false);
        }

        // No active consensus faults.
        let info = miner_state.info(self.blockstore())?;
        if base_tipset.epoch() <= info.consensus_fault_elapsed {
            return Ok(false);
        }

        Ok(true)
    }

    /// Conceptually, a [`Tipset`] consists of _blocks_ which share an _epoch_.
    /// Each _block_ contains _messages_, which are executed by the _Filecoin Virtual Machine_.
    ///
    /// VM message execution essentially looks like this:
    /// ```text
    /// state[N-900..N] * message = state[N+1]
    /// ```
    ///
    /// The `state`s above are stored in the `IPLD Blockstore`, and can be referred to by
    /// a [`Cid`] - the _state root_.
    /// The previous 900 states (configurable, see
    /// <https://docs.filecoin.io/reference/general/glossary/#finality>) can be
    /// queried when executing a message, so a store needs at least that many.
    /// (a snapshot typically contains 2000, for example).
    ///
    /// Each message costs FIL to execute - this is _gas_.
    /// After execution, the message has a _receipt_, showing how much gas was spent.
    /// This is similarly a [`Cid`] into the block store.
    ///
    /// For details, see the documentation for [`apply_block_messages`].
    ///
    #[instrument(skip_all)]
    pub async fn compute_tipset_state(
        self: &Arc<Self>,
        tipset: Arc<Tipset>,
        callback: Option<impl FnMut(&MessageCallbackCtx) -> anyhow::Result<()> + Send + 'static>,
        enable_tracing: VMTrace,
    ) -> Result<CidPair, Error> {
        let this = Arc::clone(self);
        tokio::task::spawn_blocking(move || {
            this.compute_tipset_state_blocking(tipset, callback, enable_tracing)
        })
        .await?
    }

    /// Blocking version of `compute_tipset_state`
    #[tracing::instrument(skip_all)]
    pub fn compute_tipset_state_blocking(
        self: &Arc<Self>,
        tipset: Arc<Tipset>,
        callback: Option<impl FnMut(&MessageCallbackCtx) -> anyhow::Result<()> + Send + 'static>,
        enable_tracing: VMTrace,
    ) -> Result<CidPair, Error> {
        Ok(apply_block_messages(
            self.chain_store().genesis().timestamp(),
            Arc::clone(&self.chain_store().chain_index),
            Arc::clone(&self.chain_config),
            self.beacon_schedule(),
            &self.engine,
            tipset,
            callback,
            enable_tracing,
        )?)
    }

    /// Check if tipset had executed the message, by loading the receipt based
    /// on the index of the message in the block.
    fn tipset_executed_message(
        &self,
        tipset: &Tipset,
        msg_cid: Cid,
        (message_from_address, message_sequence): (&Address, &u64),
    ) -> Result<Option<Receipt>, Error> {
        if tipset.epoch() == 0 {
            return Ok(None);
        }
        // Load parent state.
        let pts = self
            .cs
            .load_required_tipset(tipset.parents())
            .map_err(|err| Error::Other(err.to_string()))?;
        let messages = self
            .cs
            .messages_for_tipset(&pts)
            .map_err(|err| Error::Other(err.to_string()))?;
        messages
            .iter()
            .enumerate()
            // reverse iteration intentional
            .rev()
            .filter(|(_, s)| {
                &s.from() == message_from_address
            })
            .filter_map(|(index, s)| {
                if s.sequence() == *message_sequence {
                    if s.cid().map(|s|
                        s == msg_cid
                    ).unwrap_or_default() {
                        // When message Cid has been found, get receipt at index.
                        let rct = crate::chain::get_parent_reciept(
                            self.blockstore(),
                            tipset.blocks().first().unwrap(),
                            index,
                        )
                            .map_err(|err| {
                                Error::Other(err.to_string())
                            });
                        return Some(
                           rct
                        );
                    }
                    let error_msg = format!("found message with equal nonce as the one we are looking for (F:{:} n {:}, TS: `Error Converting message to Cid` n{:})", msg_cid, message_sequence, s.sequence());
                    return Some(Err(Error::Other(error_msg)))
                }
                if s.sequence() < *message_sequence {
                    return Some(Ok(None));
                }

                None
            })
            .next()
            .unwrap_or(Ok(None))
    }

    fn check_search(
        &self,
        mut current: Arc<Tipset>,
        (message_from_address, message_cid, message_sequence): (&Address, &Cid, &u64),
    ) -> Result<Option<(Arc<Tipset>, Receipt)>, Error> {
        loop {
            if current.epoch() == 0 {
                return Ok(None);
            }
            let state = StateTree::new_from_root(self.blockstore_owned(), current.parent_state())
                .map_err(|e| Error::State(e.to_string()))?;

            if let Some(actor_state) = state
                .get_actor(message_from_address)
                .map_err(|e| Error::State(e.to_string()))?
            {
                if actor_state.sequence == 0 || actor_state.sequence < *message_sequence {
                    return Ok(None);
                }
            }

            let tipset = self
                .cs
                .load_required_tipset(current.parents())
                .map_err(|err| {
                    Error::Other(format!(
                        "failed to load tipset during msg wait searchback: {err:}"
                    ))
                })?;
            let r = self.tipset_executed_message(
                &tipset,
                *message_cid,
                (message_from_address, message_sequence),
            )?;

            if let Some(receipt) = r {
                return Ok(Some((tipset, receipt)));
            }
            current = tipset;
        }
    }

    fn search_back_for_message(
        &self,
        current: Arc<Tipset>,
        params: (&Address, &Cid, &u64),
    ) -> Result<Option<(Arc<Tipset>, Receipt)>, Error> {
        self.check_search(current, params)
    }
    /// Returns a message receipt from a given tipset and message CID.
    pub fn get_receipt(&self, tipset: Arc<Tipset>, msg: Cid) -> Result<Receipt, Error> {
        let m = crate::chain::get_chain_message(self.blockstore(), &msg)
            .map_err(|e| Error::Other(e.to_string()))?;
        let message_var = (&m.from(), &m.sequence());
        let message_receipt = self.tipset_executed_message(&tipset, msg, message_var)?;

        if let Some(receipt) = message_receipt {
            return Ok(receipt);
        }
        let cid = m
            .cid()
            .map_err(|e| Error::Other(format!("Could not convert message to cid {e:?}")))?;
        let message_var = (&m.from(), &cid, &m.sequence());
        let maybe_tuple = self.search_back_for_message(tipset, message_var)?;
        let message_receipt = maybe_tuple
            .ok_or_else(|| {
                Error::Other("Could not get receipt from search back message".to_string())
            })?
            .1;
        Ok(message_receipt)
    }

    /// `WaitForMessage` blocks until a message appears on chain. It looks
    /// backwards in the chain to see if this has already happened. It
    /// guarantees that the message has been on chain for at least
    /// confidence epochs without being reverted before returning.
    pub async fn wait_for_message(
        self: &Arc<Self>,
        msg_cid: Cid,
        confidence: i64,
    ) -> Result<(Option<Arc<Tipset>>, Option<Receipt>), Error> {
        let mut subscriber = self.cs.publisher().subscribe();
        let (sender, mut receiver) = oneshot::channel::<()>();
        let message = crate::chain::get_chain_message(self.blockstore(), &msg_cid)
            .map_err(|err| Error::Other(format!("failed to load message {err:}")))?;

        let message_var = (&message.from(), &message.sequence());
        let current_tipset = self.cs.heaviest_tipset();
        let maybe_message_reciept =
            self.tipset_executed_message(&current_tipset, msg_cid, message_var)?;
        if let Some(r) = maybe_message_reciept {
            return Ok((Some(current_tipset.clone()), Some(r)));
        }

        let mut candidate_tipset: Option<Arc<Tipset>> = None;
        let mut candidate_receipt: Option<Receipt> = None;

        let sm_cloned = Arc::clone(self);
        let cid = message
            .cid()
            .map_err(|e| Error::Other(format!("Could not get cid from message {e:?}")))?;

        let cid_for_task = cid;
        let address_for_task = message.from();
        let sequence_for_task = message.sequence();
        let height_of_head = current_tipset.epoch();
        let task = tokio::task::spawn(async move {
            let back_tuple = sm_cloned.search_back_for_message(
                current_tipset,
                (&address_for_task, &cid_for_task, &sequence_for_task),
            )?;
            sender
                .send(())
                .map_err(|e| Error::Other(format!("Could not send to channel {e:?}")))?;
            Ok::<_, Error>(back_tuple)
        });

        let reverts: Arc<RwLock<HashMap<TipsetKeys, bool>>> = Arc::new(RwLock::new(HashMap::new()));
        let block_revert = reverts.clone();
        let sm_cloned = Arc::clone(self);

        // Wait for message to be included in head change.
        let mut subscriber_poll = tokio::task::spawn(async move {
            loop {
                match subscriber.recv().await {
                    Ok(subscriber) => match subscriber {
                        HeadChange::Apply(tipset) => {
                            if candidate_tipset
                                .as_ref()
                                .map(|s| tipset.epoch() >= s.epoch() + confidence)
                                .unwrap_or_default()
                            {
                                return Ok((candidate_tipset, candidate_receipt));
                            }
                            let poll_receiver = receiver.try_recv();
                            if let Ok(Some(_)) = poll_receiver {
                                block_revert
                                    .write()
                                    .await
                                    .insert(tipset.key().to_owned(), true);
                            }

                            let message_var = (&message.from(), &message.sequence());
                            let maybe_receipt =
                                sm_cloned.tipset_executed_message(&tipset, msg_cid, message_var)?;
                            if let Some(receipt) = maybe_receipt {
                                if confidence == 0 {
                                    return Ok((Some(tipset), Some(receipt)));
                                }
                                candidate_tipset = Some(tipset);
                                candidate_receipt = Some(receipt)
                            }
                        }
                    },
                    Err(RecvError::Lagged(i)) => {
                        warn!(
                            "wait for message head change subscriber lagged, skipped {} events",
                            i
                        );
                    }
                    Err(RecvError::Closed) => break,
                }
            }
            Ok((None, None))
        })
        .fuse();

        // Search backwards for message.
        let mut search_back_poll = tokio::task::spawn(async move {
            let back_tuple = task.await.map_err(|e| {
                Error::Other(format!("Could not search backwards for message {e}"))
            })??;
            if let Some((back_tipset, back_receipt)) = back_tuple {
                let should_revert = *reverts
                    .read()
                    .await
                    .get(back_tipset.key())
                    .unwrap_or(&false);
                let larger_height_of_head = height_of_head >= back_tipset.epoch() + confidence;
                if !should_revert && larger_height_of_head {
                    return Ok::<_, Error>((Some(back_tipset), Some(back_receipt)));
                }
                return Ok((None, None));
            }
            Ok((None, None))
        })
        .fuse();

        // Await on first future to finish.
        loop {
            select! {
                res = subscriber_poll => {
                    return res?
                }
                res = search_back_poll => {
                    if let Ok((Some(ts), Some(rct))) = res? {
                        return Ok((Some(ts), Some(rct)));
                    }
                }
            }
        }
    }

    /// Returns a BLS public key from provided address
    pub fn get_bls_public_key(
        db: &Arc<DB>,
        addr: &Address,
        state_cid: Cid,
    ) -> Result<[u8; BLS_PUB_LEN], Error> {
        let state = StateTree::new_from_root(Arc::clone(db), &state_cid)
            .map_err(|e| Error::Other(e.to_string()))?;
        let kaddr = resolve_to_key_addr(&state, db, addr)
            .map_err(|e| format!("Failed to resolve key address, error: {e}"))?;

        match kaddr.into_payload() {
            Payload::BLS(key) => Ok(key),
            _ => Err(Error::State(
                "Address must be BLS address to load bls public key".to_owned(),
            )),
        }
    }

    /// Looks up ID [Address] from the state at the given [Tipset].
    pub fn lookup_id(&self, addr: &Address, ts: &Tipset) -> Result<Option<Address>, Error> {
        let state_tree = StateTree::new_from_root(self.blockstore_owned(), ts.parent_state())
            .map_err(|e| e.to_string())?;
        Ok(state_tree
            .lookup_id(addr)
            .map_err(|e| Error::Other(e.to_string()))?
            .map(Address::new_id))
    }

    /// Retrieves market balance in escrow and locked tables.
    pub fn market_balance(
        &self,
        addr: &Address,
        ts: &Tipset,
    ) -> anyhow::Result<MarketBalance, Error> {
        let actor = self
            .get_actor(&Address::MARKET_ACTOR, *ts.parent_state())?
            .ok_or_else(|| {
                Error::State("Market actor address could not be resolved".to_string())
            })?;

        let market_state = market::State::load(self.blockstore(), actor.code, actor.state)?;

        let new_addr = self
            .lookup_id(addr, ts)?
            .ok_or_else(|| Error::State(format!("Failed to resolve address {addr}")))?;

        let out = MarketBalance {
            escrow: {
                market_state
                    .escrow_table(self.blockstore())?
                    .get(&new_addr.into())?
                    .into()
            },
            locked: {
                market_state
                    .locked_table(self.blockstore())?
                    .get(&new_addr.into())?
                    .into()
            },
        };

        Ok(out)
    }

    /// Retrieves miner info.
    pub fn miner_info(
        self: &Arc<Self>,
        addr: &Address,
        ts: &Arc<Tipset>,
    ) -> Result<MinerInfo, Error> {
        let actor = self
            .get_actor(addr, *ts.parent_state())?
            .ok_or_else(|| Error::State("Miner actor not found".to_string()))?;
        let state = miner::State::load(self.blockstore(), actor.code, actor.state)?;

        Ok(state.info(self.blockstore())?)
    }
    /// Retrieves miner faults.
    pub fn miner_faults(
        self: &Arc<Self>,
        addr: &Address,
        ts: &Arc<Tipset>,
    ) -> Result<BitField, Error> {
        let actor = self
            .get_actor(addr, *ts.parent_state())?
            .ok_or_else(|| Error::State("Miner actor not found".to_string()))?;

        let state = miner::State::load(self.blockstore(), actor.code, actor.state)?;

        let mut faults = Vec::new();

        state.for_each_deadline(
            &self.chain_config.policy,
            self.blockstore(),
            |_, deadline| {
                deadline.for_each(self.blockstore(), |_, partition| {
                    faults.push(partition.faulty_sectors().clone());
                    Ok(())
                })
            },
        )?;

        Ok(BitField::union(faults.iter()))
    }

    /// Retrieves miner power.
    pub fn miner_power(
        self: &Arc<Self>,
        addr: &Address,
        ts: &Arc<Tipset>,
    ) -> Result<MinerPower, Error> {
        if let Some((miner_power, total_power)) = self.get_power(ts.parent_state(), Some(addr))? {
            return Ok(MinerPower {
                miner_power,
                total_power,
                has_min_power: true,
            });
        }

        Ok(MinerPower {
            has_min_power: false,
            miner_power: Default::default(),
            total_power: Default::default(),
        })
    }

    /// Similar to `resolve_to_key_addr` in the `forest_vm` [`crate::state_manager`] but does not
    /// allow `Actor` type of addresses. Uses `ts` to generate the VM state.
    pub async fn resolve_to_key_addr(
        self: &Arc<Self>,
        addr: &Address,
        ts: &Arc<Tipset>,
    ) -> Result<Address, anyhow::Error> {
        match addr.protocol() {
            Protocol::BLS | Protocol::Secp256k1 | Protocol::Delegated => return Ok(*addr),
            Protocol::Actor => {
                return Err(
                    Error::Other("cannot resolve actor address to key address".to_string()).into(),
                )
            }
            _ => {}
        };

        // First try to resolve the actor in the parent state, so we don't have to
        // compute anything.
        let state = StateTree::new_from_root(self.blockstore_owned(), ts.parent_state())?;
        if let Ok(addr) = resolve_to_key_addr(&state, self.blockstore(), addr) {
            return Ok(addr);
        }

        // If that fails, compute the tip-set and try again.
        let (st, _) = self.tipset_state(ts).await?;
        let state = StateTree::new_from_root(self.blockstore_owned(), &st)?;

        resolve_to_key_addr(&state, self.blockstore(), addr)
    }

    /// Checks power actor state for if miner meets consensus minimum
    /// requirements.
    pub fn miner_has_min_power(
        &self,
        policy: &Policy,
        addr: &Address,
        ts: &Tipset,
    ) -> anyhow::Result<bool> {
        let actor = self
            .get_actor(&Address::POWER_ACTOR, *ts.parent_state())?
            .ok_or_else(|| Error::State("Power actor address could not be resolved".to_string()))?;
        let ps = power::State::load(self.blockstore(), actor.code, actor.state)?;

        ps.miner_nominal_power_meets_consensus_minimum(policy, self.blockstore(), &addr.into())
    }

    /// Validates all tipsets at epoch `start..=end` behind the heaviest tipset.
    ///
    /// This spawns [`rayon::current_num_threads`] threads to do the compute-heavy work
    /// of tipset validation.
    ///
    /// # What is validation?
    /// Every state transition returns a new _state root_, which is typically retained in, e.g., snapshots.
    /// For "full" snapshots, all state roots are retained.
    /// For standard snapshots, the last 2000 or so state roots are retained.
    ///
    /// _receipts_ meanwhile, are typically ephemeral, but each tipset knows the _receipt root_
    /// (hash) of the previous tipset.
    ///
    /// This function takes advantage of that fact to validate tipsets:
    /// - `tipset[N]` claims that `receipt_root[N-1]` should be `0xDEADBEEF`
    /// - find `tipset[N-1]`, and perform its state transition to get the actual `receipt_root`
    /// - assert that they match
    ///
    /// See [`Self::compute_tipset_state_blocking`] for an explanation of state transitions.
    ///
    /// # Known issues
    /// This function is blocking, but we do observe threads waiting and synchronizing.
    /// This is suspected to be due something in the VM or its `WASM` runtime.
    #[tracing::instrument(skip(self))]
    pub fn validate_range(self: &Arc<Self>, epochs: RangeInclusive<i64>) -> anyhow::Result<()> {
        let heaviest = self.cs.heaviest_tipset();
        let heaviest_epoch = heaviest.epoch();
        let end = self
            .cs
            .chain_index
            .tipset_by_height(*epochs.end(), heaviest, ResolveNullTipset::TakeOlder)
            .context(format!(
            "couldn't get a tipset at height {} behind heaviest tipset at height {heaviest_epoch}",
            *epochs.end(),
        ))?;

        // lookup tipset parents as we go along, iterating DOWN from `end`
        let tipsets = itertools::unfold(Some(end), |tipset| {
            let child = tipset.take()?;
            // if this has parents, unfold them in the next iteration
            *tipset = self.cs.load_required_tipset(child.parents()).ok();
            Some(child)
        })
        .take_while(|tipset| tipset.epoch() >= *epochs.start());

        self.validate_tipsets(tipsets)
    }

    pub fn validate_tipsets<T>(self: &Arc<Self>, tipsets: T) -> anyhow::Result<()>
    where
        T: Iterator<Item = Arc<Tipset>> + Send,
    {
        let genesis_timestamp = self.chain_store().genesis().timestamp();
        validate_tipsets(
            genesis_timestamp,
            self.chain_store().chain_index.clone(),
            self.chain_config().clone(),
            self.beacon_schedule(),
            &self.engine,
            tipsets,
        )
    }

    pub async fn resolve_to_deterministic_address(
        self: &Arc<Self>,
        address: Address,
        ts: Option<Arc<Tipset>>,
    ) -> anyhow::Result<Address> {
        use crate::shim::address::Protocol::*;
        match address.protocol() {
            BLS | Secp256k1 | Delegated => Ok(address),
            Actor => anyhow::bail!("cannot resolve actor address to key address"),
            _ => {
                let ts = ts.unwrap_or_else(|| self.chain_store().heaviest_tipset());
                // First try to resolve the actor in the parent state, so we don't have to compute anything.
                if let Ok(state) =
                    StateTree::new_from_root(self.chain_store().db.clone(), ts.parent_state())
                {
                    if let Ok(address) = state
                        .resolve_to_deterministic_addr(self.chain_store().blockstore(), address)
                    {
                        return Ok(address);
                    }
                }

                // If that fails, compute the tip-set and try again.
                let (state_root, _) = self.tipset_state(&ts).await?;
                let state = StateTree::new_from_root(self.chain_store().db.clone(), &state_root)?;
                state.resolve_to_deterministic_addr(self.chain_store().blockstore(), address)
            }
        }
    }

    fn chain_rand(&self, tipset: Arc<Tipset>) -> ChainRand<DB> {
        ChainRand::new(
            self.chain_config.clone(),
            tipset,
            self.cs.chain_index.clone(),
            self.beacon.clone(),
        )
    }
}

pub fn validate_tipsets<DB, T>(
    genesis_timestamp: u64,
    chain_index: Arc<ChainIndex<Arc<DB>>>,
    chain_config: Arc<ChainConfig>,
    beacon: Arc<BeaconSchedule>,
    engine: &crate::shim::machine::MultiEngine,
    tipsets: T,
) -> anyhow::Result<()>
where
    DB: Blockstore + Send + Sync + 'static,
    T: Iterator<Item = Arc<Tipset>> + Send,
{
    use rayon::iter::ParallelIterator as _;
    tipsets
        .tuple_windows()
        .par_bridge()
        .try_for_each(|(child, parent)| {
            info!(height = parent.epoch(), "compute parent state");
            let (actual_state, actual_receipt) = apply_block_messages(
                genesis_timestamp,
                chain_index.clone(),
                chain_config.clone(),
                beacon.clone(),
                engine,
                parent,
                NO_CALLBACK,
                VMTrace::NotTraced,
            )
            .context("couldn't compute tipset state")?;
            let expected_receipt = child.min_ticket_block().message_receipts();
            let expected_state = child.parent_state();
            match (expected_state, expected_receipt) == (&actual_state, &actual_receipt) {
                true => Ok(()),
                false => {
                    error!(
                        height = child.epoch(),
                        ?expected_state,
                        ?expected_receipt,
                        ?actual_state,
                        ?actual_receipt,
                        "state mismatch"
                    );
                    bail!("state mismatch");
                }
            }
        })
}

/// Messages are transactions that produce new states. The state (usually
/// referred to as the 'state-tree') is a mapping from actor addresses to actor
/// states. Each block contains the hash of the state-tree that should be used
/// as the starting state when executing the block messages.
///
/// # Execution environment
///
/// Transaction execution has the following inputs:
/// - a current state-tree (stored as IPLD in a key-value database). This
///   reference is in [`Tipset::parent_state`].
/// - up to 900 past state-trees. See
///   <https://docs.filecoin.io/reference/general/glossary/#finality>.
/// - up to 900 past tipset IDs.
/// - a deterministic source of randomness.
/// - the circulating supply of FIL (see
///   <https://filecoin.io/blog/filecoin-circulating-supply/>). The circulating
///   supply is determined by the epoch and the states of a few key actors.
/// - the base fee (see <https://spec.filecoin.io/systems/filecoin_vm/gas_fee/>).
///   This value is defined by `tipset.parent_base_fee`.
/// - the genesis timestamp (UNIX epoch time when the first block was
///   mined/created).
/// - a chain configuration (maps epoch to network version, has chain specific
///   settings).
///
/// The result of running a set of block messages is an index to the final
/// state-tree and an index to an array of message receipts (listing gas used,
/// return codes, etc).
///
/// # Cron and null tipsets
///
/// Once per epoch, after all messages have run, a special 'cron' transaction
/// must be executed. The tasks of the 'cron' transaction include running batch
/// jobs and keeping the state up-to-date with the current epoch.
///
/// It can happen that no blocks are mined in an epoch. The tipset for such an
/// epoch is called a null tipset. A null tipset has no identity and cannot be
/// directly executed. This is a problem for 'cron' which must run for every
/// epoch, even if there are no messages. The fix is to run 'cron' if there are
/// any null tipsets between the current epoch and the parent epoch.
///
/// Imagine the blockchain looks like this with a null tipset at epoch 9:
///
/// ```text
/// ┌────────┐ ┌────┐ ┌───────┐  ┌───────┐
/// │Epoch 10│ │Null│ │Epoch 8├──►Epoch 7├─►
/// └───┬────┘ └────┘ └───▲───┘  └───────┘
///     └─────────────────┘
/// ```
///
/// The parent of tipset-epoch-10 is tipset-epoch-8. Before executing the
/// messages in epoch 10, we have to run cron for epoch 9. However, running
/// 'cron' requires the timestamp of the youngest block in the tipset (which
/// doesn't exist because there are no blocks in the tipset). Lotus dictates that
/// the timestamp of a null tipset is `30s * epoch` after the genesis timestamp.
/// So, in the above example, if the genesis block was mined at time `X`, the
/// null tipset for epoch 9 will have timestamp `X + 30 * 9`.
///
/// # Migrations
///
/// Migrations happen between network upgrades and modify the state tree. If a
/// migration is scheduled for epoch 10, it will be run _after_ the messages for
/// epoch 10. The tipset for epoch 11 will link the state-tree produced by the
/// migration.
///
/// Example timeline with a migration at epoch 10:
///   1. Tipset-epoch-10 executes, producing state-tree A.
///   2. Migration consumes state-tree A and produces state-tree B.
///   3. Tipset-epoch-11 executes, consuming state-tree B (rather than A).
///
/// Note: The migration actually happens when tipset-epoch-11 executes. This is
///       because tipset-epoch-10 may be null and therefore not executed at all.
///
/// # Caching
///
/// Scanning the blockchain to find past tipsets and state-trees may be slow.
/// The `ChainStore` caches recent tipsets to make these scans faster.
#[allow(clippy::too_many_arguments)]
pub fn apply_block_messages<DB>(
    genesis_timestamp: u64,
    chain_index: Arc<ChainIndex<Arc<DB>>>,
    chain_config: Arc<ChainConfig>,
    beacon: Arc<BeaconSchedule>,
    engine: &crate::shim::machine::MultiEngine,
    tipset: Arc<Tipset>,
    mut callback: Option<impl FnMut(&MessageCallbackCtx) -> anyhow::Result<()>>,
    enable_tracing: VMTrace,
) -> Result<CidPair, anyhow::Error>
where
    DB: Blockstore + Send + Sync + 'static,
{
    // This function will:
    // 1. handle the genesis block as a special case
    // 2. run 'cron' for any null-tipsets between the current tipset and our parent tipset
    // 3. run migrations
    // 4. execute block messages
    // 5. write the state-tree to the DB and return the CID

    // step 1: special case for genesis block
    if tipset.epoch() == 0 {
        // NB: This is here because the process that executes blocks requires that the
        // block miner reference a valid miner in the state tree. Unless we create some
        // magical genesis miner, this won't work properly, so we short circuit here
        // This avoids the question of 'who gets paid the genesis block reward'
        let message_receipts = tipset.min_ticket_block().message_receipts();
        return Ok((*tipset.parent_state(), *message_receipts));
    }

    let _timer = metrics::APPLY_BLOCKS_TIME.start_timer();

    let rand = ChainRand::new(
        Arc::clone(&chain_config),
        Arc::clone(&tipset),
        Arc::clone(&chain_index),
        beacon,
    );

    let genesis_info = GenesisInfo::from_chain_config(&chain_config);
    let create_vm = |state_root: Cid, epoch, timestamp| {
        let circulating_supply =
            genesis_info.get_vm_circulating_supply(epoch, &chain_index.db, &state_root)?;
        VM::new(
            ExecutionContext {
                heaviest_tipset: Arc::clone(&tipset),
                state_tree_root: state_root,
                epoch,
                rand: Box::new(rand.clone()),
                base_fee: tipset.min_ticket_block().parent_base_fee().clone(),
                circ_supply: circulating_supply,
                chain_config: Arc::clone(&chain_config),
                chain_index: Arc::clone(&chain_index),
                timestamp,
            },
            engine,
            enable_tracing,
        )
    };

    let mut parent_state = *tipset.parent_state();

    let parent_epoch = Tipset::load_required(&chain_index.db, tipset.parents())?.epoch();
    let epoch = tipset.epoch();

    for epoch_i in parent_epoch..epoch {
        if epoch_i > parent_epoch {
            // step 2: running cron for any null-tipsets
            let timestamp = genesis_timestamp + ((EPOCH_DURATION_SECONDS * epoch_i) as u64);

            // FVM requires a stack size of 64MiB. The alternative is to use `ThreadedExecutor` from
            // FVM, but that introduces some constraints, and possible deadlocks.
            parent_state = stacker::grow(64 << 20, || -> anyhow::Result<Cid> {
                let mut vm = create_vm(parent_state, epoch_i, timestamp)?;
                // run cron for null rounds if any
                if let Err(e) = vm.run_cron(epoch_i, callback.as_mut()) {
                    error!("Beginning of epoch cron failed to run: {}", e);
                }
                vm.flush()
            })?;
        }

        // step 3: run migrations
        if let Some(new_state) =
            run_state_migrations(epoch_i, &chain_config, &chain_index.db, &parent_state)?
        {
            parent_state = new_state;
        }
    }

    let block_messages = BlockMessages::for_tipset(&chain_index.db, &tipset)
        .map_err(|e| Error::Other(e.to_string()))?;

    // FVM requires a stack size of 64MiB. The alternative is to use `ThreadedExecutor` from
    // FVM, but that introduces some constraints, and possible deadlocks.
    stacker::grow(64 << 20, || -> anyhow::Result<(Cid, Cid)> {
        let mut vm = create_vm(parent_state, epoch, tipset.min_timestamp())?;

        // step 4: apply tipset messages
        let receipts = vm.apply_block_messages(&block_messages, epoch, callback)?;

        // step 5: construct receipt root from receipts and flush the state-tree
        let receipt_root = Amt::new_from_iter(&chain_index.db, receipts)?;
        let state_root = vm.flush()?;

        Ok((state_root, receipt_root))
    })
}<|MERGE_RESOLUTION|>--- conflicted
+++ resolved
@@ -57,14 +57,9 @@
 use std::ops::RangeInclusive;
 use std::{num::NonZeroUsize, sync::Arc};
 use tokio::sync::{broadcast::error::RecvError, Mutex as TokioMutex, RwLock};
-<<<<<<< HEAD
-use tracing::{debug, error, info, instrument, trace, warn};
-pub use vm_circ_supply::GenesisInfo;
-=======
 use tracing::{debug, error, info, instrument, warn};
 use utils::structured;
-use vm_circ_supply::GenesisInfo;
->>>>>>> 01523182
+pub use vm_circ_supply::GenesisInfo;
 
 const DEFAULT_TIPSET_CACHE_SIZE: NonZeroUsize = nonzero!(1024usize);
 
@@ -426,15 +421,9 @@
                 state_tree_root: *state_cid,
                 epoch: height,
                 rand: Box::new(rand),
-<<<<<<< HEAD
-                base_fee: TokenAmount::zero(),
+                base_fee: tipset.blocks()[0].parent_base_fee().clone(),
                 circ_supply: genesis_info.get_vm_circulating_supply(
-                    bheight,
-=======
-                base_fee: tipset.blocks()[0].parent_base_fee().clone(),
-                circ_supply: genesis_info.get_circulating_supply(
                     height,
->>>>>>> 01523182
                     &self.blockstore_owned(),
                     state_cid,
                 )?,
@@ -512,17 +501,6 @@
         // "next" tipset
         let epoch = ts.epoch() + 1;
         let genesis_info = GenesisInfo::from_chain_config(self.chain_config());
-<<<<<<< HEAD
-        let mut vm = VM::new(
-            ExecutionContext {
-                heaviest_tipset: Arc::clone(&ts),
-                state_tree_root: st,
-                epoch,
-                rand: Box::new(chain_rand),
-                base_fee: ts.blocks()[0].parent_base_fee().clone(),
-                circ_supply: genesis_info.get_vm_circulating_supply(
-=======
-
         // FVM requires a stack size of 64MiB. The alternative is to use `ThreadedExecutor` from
         // FVM, but that introduces some constraints, and possible deadlocks.
         let ret = stacker::grow(64 << 20, || -> anyhow::Result<ApplyRet> {
@@ -530,11 +508,10 @@
                 ExecutionContext {
                     heaviest_tipset: Arc::clone(&ts),
                     state_tree_root: st,
->>>>>>> 01523182
                     epoch,
                     rand: Box::new(chain_rand),
                     base_fee: ts.blocks()[0].parent_base_fee().clone(),
-                    circ_supply: genesis_info.get_circulating_supply(
+                    circ_supply: genesis_info.get_vm_circulating_supply(
                         epoch,
                         &self.blockstore_owned(),
                         &st,
