// Copyright 2019-2023 ChainSafe Systems
// SPDX-License-Identifier: Apache-2.0, MIT

pub mod chain_rand;
mod errors;
mod metrics;
mod utils;
use crate::chain_sync::SyncConfig;
use crate::interpreter::{MessageCallbackCtx, VMTrace};
use crate::state_migration::run_state_migrations;
use anyhow::{bail, Context as _};
use fil_actor_interface::init::{self, State};
use rayon::prelude::ParallelBridge;
pub use utils::is_valid_for_sending;
mod vm_circ_supply;
pub use self::errors::*;
use crate::beacon::BeaconSchedule;
use crate::blocks::{Tipset, TipsetKeys};
use crate::chain::{
    index::{ChainIndex, ResolveNullTipset},
    ChainStore, HeadChange,
};
use crate::interpreter::{resolve_to_key_addr, ExecutionContext, VM};
use crate::interpreter::{BlockMessages, CalledAt};
use crate::message::{ChainMessage, Message as MessageTrait};
use crate::networks::ChainConfig;
use crate::shim::clock::ChainEpoch;
use crate::shim::{
    address::{Address, Payload, Protocol, BLS_PUB_LEN},
    econ::TokenAmount,
    executor::{ApplyRet, Receipt},
    message::Message,
    state_tree::{ActorState, StateTree},
    version::NetworkVersion,
};
use ahash::{HashMap, HashMapExt};
use chain_rand::ChainRand;
use cid::Cid;
<<<<<<< HEAD
use fil_actor_interface::miner::{MinerInfo, MinerPower};
=======
use fil_actor_interface::miner::MinerPower;
use fil_actor_interface::miner::SectorOnChainInfo;
>>>>>>> 2acea96e
use fil_actor_interface::*;
use fil_actors_shared::fvm_ipld_amt::Amtv0 as Amt;
use fil_actors_shared::fvm_ipld_bitfield::BitField;
use fil_actors_shared::v10::runtime::Policy;
use futures::{channel::oneshot, select, FutureExt};
use fvm_ipld_blockstore::Blockstore;
use itertools::Itertools as _;
use lru::LruCache;
use nonzero_ext::nonzero;
use num::BigInt;
use num_traits::identities::Zero;
use parking_lot::Mutex as SyncMutex;
use serde::{Deserialize, Serialize};
use std::ops::RangeInclusive;
use std::{num::NonZeroUsize, sync::Arc};
use tokio::sync::{broadcast::error::RecvError, Mutex as TokioMutex, RwLock};
use tracing::{debug, error, info, instrument, trace, warn};
use vm_circ_supply::GenesisInfo;

const DEFAULT_TIPSET_CACHE_SIZE: NonZeroUsize = nonzero!(1024usize);

/// Intermediary for retrieving state objects and updating actor states.
type CidPair = (Cid, Cid);

// Various structures for implementing the tipset state cache

struct TipsetStateCacheInner {
    values: LruCache<TipsetKeys, CidPair>,
    pending: Vec<(TipsetKeys, Arc<TokioMutex<()>>)>,
}

impl Default for TipsetStateCacheInner {
    fn default() -> Self {
        Self {
            values: LruCache::new(DEFAULT_TIPSET_CACHE_SIZE),
            pending: Vec::with_capacity(8),
        }
    }
}

struct TipsetStateCache {
    cache: Arc<SyncMutex<TipsetStateCacheInner>>,
}

enum Status {
    Done(CidPair),
    Empty(Arc<TokioMutex<()>>),
}

impl TipsetStateCache {
    pub fn new() -> Self {
        Self {
            cache: Arc::new(SyncMutex::new(TipsetStateCacheInner::default())),
        }
    }

    fn with_inner<F, T>(&self, func: F) -> T
    where
        F: FnOnce(&mut TipsetStateCacheInner) -> T,
    {
        let mut lock = self.cache.lock();
        func(&mut lock)
    }

    pub async fn get_or_else<F, Fut>(&self, key: &TipsetKeys, compute: F) -> anyhow::Result<CidPair>
    where
        F: Fn() -> Fut,
        Fut: core::future::Future<Output = anyhow::Result<CidPair>>,
    {
        let status = self.with_inner(|inner| match inner.values.get(key) {
            Some(v) => Status::Done(*v),
            None => {
                let option = inner
                    .pending
                    .iter()
                    .find(|(k, _)| k == key)
                    .map(|(_, mutex)| mutex);
                match option {
                    Some(mutex) => Status::Empty(mutex.clone()),
                    None => {
                        let mutex = Arc::new(TokioMutex::new(()));
                        inner.pending.push((key.clone(), mutex.clone()));
                        Status::Empty(mutex)
                    }
                }
            }
        });
        match status {
            Status::Done(x) => {
                crate::metrics::LRU_CACHE_HIT
                    .with_label_values(&[crate::metrics::values::STATE_MANAGER_TIPSET])
                    .inc();
                Ok(x)
            }
            Status::Empty(mtx) => {
                let _guard = mtx.lock().await;
                match self.get(key) {
                    Some(v) => {
                        // While locking someone else computed the pending task
                        crate::metrics::LRU_CACHE_HIT
                            .with_label_values(&[crate::metrics::values::STATE_MANAGER_TIPSET])
                            .inc();

                        Ok(v)
                    }
                    None => {
                        // Entry does not have state computed yet, compute value and fill the cache
                        crate::metrics::LRU_CACHE_MISS
                            .with_label_values(&[crate::metrics::values::STATE_MANAGER_TIPSET])
                            .inc();

                        let cid_pair = compute().await?;

                        // Write back to cache, release lock and return value
                        self.insert(key.clone(), cid_pair);
                        Ok(cid_pair)
                    }
                }
            }
        }
    }

    fn get(&self, key: &TipsetKeys) -> Option<CidPair> {
        self.with_inner(|inner| inner.values.get(key).copied())
    }

    fn insert(&self, key: TipsetKeys, value: CidPair) {
        self.with_inner(|inner| {
            inner.pending.retain(|(k, _)| k != &key);
            inner.values.put(key, value);
        });
    }
}

/// Type to represent invocation of state call results.
#[derive(Serialize, Deserialize)]
#[serde(rename_all = "PascalCase")]
pub struct InvocResult {
    #[serde(with = "crate::lotus_json")]
    pub msg: Message,
    #[serde(with = "crate::lotus_json")]
    pub msg_rct: Option<Receipt>,
    pub error: Option<String>,
}

/// An alias Result that represents an `InvocResult` and an Error.
type StateCallResult = Result<InvocResult, Error>;

/// External format for returning market balance from state.
#[derive(Default, Serialize, Deserialize)]
#[serde(rename_all = "PascalCase")]
pub struct MarketBalance {
    escrow: TokenAmount,
    locked: TokenAmount,
}

/// State manager handles all interactions with the internal Filecoin actors
/// state. This encapsulates the [`ChainStore`] functionality, which only
/// handles chain data, to allow for interactions with the underlying state of
/// the chain. The state manager not only allows interfacing with state, but
/// also is used when performing state transitions.
pub struct StateManager<DB> {
    cs: Arc<ChainStore<DB>>,

    /// This is a cache which indexes tipsets to their calculated state.
    cache: TipsetStateCache,
    // Beacon can be cheaply crated from the `chain_config`. The only reason we
    // store it here is because it has a look-up cache.
    beacon: Arc<crate::beacon::BeaconSchedule>,
    chain_config: Arc<ChainConfig>,
    sync_config: Arc<SyncConfig>,
    engine: crate::shim::machine::MultiEngine,
}

#[allow(clippy::type_complexity)]
pub const NO_CALLBACK: Option<fn(&MessageCallbackCtx) -> anyhow::Result<()>> = None;

impl<DB> StateManager<DB>
where
    DB: Blockstore,
{
    pub fn new(
        cs: Arc<ChainStore<DB>>,
        chain_config: Arc<ChainConfig>,
        sync_config: Arc<SyncConfig>,
    ) -> Result<Self, anyhow::Error> {
        let genesis = cs.genesis();
        let beacon = Arc::new(chain_config.get_beacon_schedule(genesis.timestamp()));

        Ok(Self {
            cs,
            cache: TipsetStateCache::new(),
            beacon,
            chain_config,
            sync_config,
            engine: crate::shim::machine::MultiEngine::default(),
        })
    }

    pub fn beacon_schedule(&self) -> Arc<BeaconSchedule> {
        Arc::clone(&self.beacon)
    }

    /// Returns network version for the given epoch.
    pub fn get_network_version(&self, epoch: ChainEpoch) -> NetworkVersion {
        self.chain_config.network_version(epoch)
    }

    pub fn chain_config(&self) -> &Arc<ChainConfig> {
        &self.chain_config
    }

    pub fn sync_config(&self) -> &Arc<SyncConfig> {
        &self.sync_config
    }

    /// Gets actor from given [`Cid`], if it exists.
    pub fn get_actor(&self, addr: &Address, state_cid: Cid) -> anyhow::Result<Option<ActorState>> {
        let state = StateTree::new_from_root(self.blockstore_owned(), &state_cid)?;
        state.get_actor(addr)
    }

    /// Returns a reference to the state manager's [`Blockstore`].
    pub fn blockstore(&self) -> &DB {
        self.cs.blockstore()
    }

    pub fn blockstore_owned(&self) -> Arc<DB> {
        Arc::clone(&self.cs.db)
    }

    /// Returns reference to the state manager's [`ChainStore`].
    pub fn chain_store(&self) -> &Arc<ChainStore<DB>> {
        &self.cs
    }

    /// Returns the internal, protocol-level network name.
    pub fn get_network_name(&self, st: &Cid) -> Result<String, Error> {
        let init_act = self
            .get_actor(&init::ADDRESS.into(), *st)?
            .ok_or_else(|| Error::State("Init actor address could not be resolved".to_string()))?;
        let state = State::load(self.blockstore(), init_act.code, init_act.state)?;

        Ok(state.into_network_name())
    }

    /// Returns true if miner has been slashed or is considered invalid.
    pub fn is_miner_slashed(&self, addr: &Address, state_cid: &Cid) -> anyhow::Result<bool, Error> {
        let actor = self
            .get_actor(&Address::POWER_ACTOR, *state_cid)?
            .ok_or_else(|| Error::State("Power actor address could not be resolved".to_string()))?;

        let spas = power::State::load(self.blockstore(), actor.code, actor.state)?;

        Ok(spas.miner_power(self.blockstore(), &addr.into())?.is_none())
    }

    /// Returns raw work address of a miner given the state root.
    pub fn get_miner_work_addr(
        &self,
        state_cid: Cid,
        addr: &Address,
    ) -> anyhow::Result<Address, Error> {
        let state = StateTree::new_from_root(self.blockstore_owned(), &state_cid)
            .map_err(|e| Error::Other(e.to_string()))?;

        let act = state
            .get_actor(addr)
            .map_err(|e| Error::State(e.to_string()))?
            .ok_or_else(|| Error::State("Miner actor not found".to_string()))?;

        let ms = miner::State::load(self.blockstore(), act.code, act.state)?;

        let info = ms.info(self.blockstore()).map_err(|e| e.to_string())?;

        let addr = resolve_to_key_addr(&state, self.blockstore(), &info.worker().into())?;
        Ok(addr)
    }

    /// Returns specified actor's claimed power and total network power as a
    /// tuple.
    pub fn get_power(
        &self,
        state_cid: &Cid,
        addr: Option<&Address>,
    ) -> anyhow::Result<Option<(power::Claim, power::Claim)>, Error> {
        let actor = self
            .get_actor(&Address::POWER_ACTOR, *state_cid)?
            .ok_or_else(|| Error::State("Power actor address could not be resolved".to_string()))?;

        let spas = power::State::load(self.blockstore(), actor.code, actor.state)?;

        let t_pow = spas.total_power();

        if let Some(maddr) = addr {
            let m_pow = spas
                .miner_power(self.blockstore(), &maddr.into())?
                .ok_or_else(|| Error::State(format!("Miner for address {maddr} not found")))?;

            let min_pow = spas.miner_nominal_power_meets_consensus_minimum(
                &self.chain_config.policy,
                self.blockstore(),
                &maddr.into(),
            )?;
            if min_pow {
                return Ok(Some((m_pow, t_pow)));
            }
        }

        Ok(None)
    }

    // Returns all sectors
    pub fn get_all_sectors(
        self: &Arc<Self>,
        addr: &Address,
        ts: &Arc<Tipset>,
    ) -> anyhow::Result<Vec<SectorOnChainInfo>> {
        let actor = self
            .get_actor(addr, *ts.parent_state())?
            .ok_or_else(|| Error::State("Miner actor not found".to_string()))?;
        let state = miner::State::load(self.blockstore(), actor.code, actor.state)?;

        state.load_sectors(self.blockstore(), None)
    }
}

impl<DB> StateManager<DB>
where
    DB: Blockstore + Send + Sync + 'static,
{
    /// Returns the pair of (parent state root, message receipt root). This will
    /// either be cached or will be calculated and fill the cache. Tipset
    /// state for a given tipset is guaranteed not to be computed twice.
    #[instrument(skip(self))]
    pub async fn tipset_state(self: &Arc<Self>, tipset: &Arc<Tipset>) -> anyhow::Result<CidPair> {
        let key = tipset.key();
        self.cache
            .get_or_else(key, || async move {
                let ts_state = self
                    .compute_tipset_state(Arc::clone(tipset), NO_CALLBACK, VMTrace::NotTraced)
                    .await?;
                debug!("Completed tipset state calculation {:?}", tipset.cids());
                Ok(ts_state)
            })
            .await
    }

    #[instrument(skip(self, rand))]
    fn call_raw(
        self: &Arc<Self>,
        msg: &mut Message,
        rand: ChainRand<DB>,
        tipset: &Arc<Tipset>,
    ) -> StateCallResult {
        let bstate = tipset.parent_state();
        let bheight = tipset.epoch();
        let genesis_info = GenesisInfo::from_chain_config(self.chain_config());
        let mut vm = VM::new(
            ExecutionContext {
                heaviest_tipset: Arc::clone(tipset),
                state_tree_root: *bstate,
                epoch: bheight,
                rand: Box::new(rand),
                base_fee: TokenAmount::zero(),
                circ_supply: genesis_info.get_circulating_supply(
                    bheight,
                    &self.blockstore_owned(),
                    bstate,
                )?,
                chain_config: self.chain_config().clone(),
                chain_index: Arc::clone(&self.chain_store().chain_index),
                timestamp: tipset.min_timestamp(),
            },
            &self.engine,
            VMTrace::NotTraced,
        )?;

        if msg.gas_limit == 0 {
            msg.gas_limit = 10000000000;
        }

        let actor = self
            .get_actor(&msg.from, *bstate)?
            .ok_or_else(|| Error::Other("Could not get actor".to_string()))?;
        msg.sequence = actor.sequence;
        let apply_ret = vm.apply_implicit_message(msg)?;
        trace!(
            "gas limit {:},gas premium{:?},value {:?}",
            msg.gas_limit,
            msg.gas_premium,
            msg.value
        );
        if let Some(err) = &apply_ret.failure_info() {
            warn!("chain call failed: {:?}", err);
        }

        Ok(InvocResult {
            msg: msg.clone(),
            msg_rct: Some(apply_ret.msg_receipt()),
            error: apply_ret.failure_info(),
        })
    }

    /// runs the given message and returns its result without any persisted
    /// changes.
    pub fn call(
        self: &Arc<Self>,
        message: &mut Message,
        tipset: Option<Arc<Tipset>>,
    ) -> StateCallResult {
        let ts = tipset.unwrap_or_else(|| self.cs.heaviest_tipset());
        let chain_rand = self.chain_rand(Arc::clone(&ts));
        self.call_raw(message, chain_rand, &ts)
    }

    /// Computes message on the given [Tipset] state, after applying other
    /// messages and returns the values computed in the VM.
    pub async fn call_with_gas(
        self: &Arc<Self>,
        message: &mut ChainMessage,
        prior_messages: &[ChainMessage],
        tipset: Option<Arc<Tipset>>,
    ) -> StateCallResult {
        let ts = tipset.unwrap_or_else(|| self.cs.heaviest_tipset());
        let (st, _) = self
            .tipset_state(&ts)
            .await
            .map_err(|_| Error::Other("Could not load tipset state".to_string()))?;
        let chain_rand = self.chain_rand(Arc::clone(&ts));

        // Since we're simulating a future message, pretend we're applying it in the
        // "next" tipset
        let epoch = ts.epoch() + 1;
        let genesis_info = GenesisInfo::from_chain_config(self.chain_config());
        let mut vm = VM::new(
            ExecutionContext {
                heaviest_tipset: Arc::clone(&ts),
                state_tree_root: st,
                epoch,
                rand: Box::new(chain_rand),
                base_fee: ts.blocks()[0].parent_base_fee().clone(),
                circ_supply: genesis_info.get_circulating_supply(
                    epoch,
                    &self.blockstore_owned(),
                    &st,
                )?,
                chain_config: self.chain_config().clone(),
                chain_index: Arc::clone(&self.chain_store().chain_index),
                timestamp: ts.min_timestamp(),
            },
            &self.engine,
            VMTrace::NotTraced,
        )?;

        for msg in prior_messages {
            vm.apply_message(msg)?;
        }
        let from_actor = vm
            .get_actor(&message.from())
            .map_err(|e| Error::Other(format!("Could not get actor from state: {e}")))?
            .ok_or_else(|| Error::Other("cant find actor in state tree".to_string()))?;
        message.set_sequence(from_actor.sequence);

        let ret = vm.apply_message(message)?;

        Ok(InvocResult {
            msg: message.message().clone(),
            msg_rct: Some(ret.msg_receipt()),
            error: ret.failure_info(),
        })
    }

    /// Replays the given message and returns the result of executing the
    /// indicated message, assuming it was executed in the indicated tipset.
    pub async fn replay(
        self: &Arc<Self>,
        ts: &Arc<Tipset>,
        mcid: Cid,
    ) -> Result<(Message, ApplyRet), Error> {
        const ERROR_MSG: &str = "replay_halt";

        // This isn't ideal to have, since the execution is synchronous, but this needs
        // to be the case because the state transition has to be in blocking
        // thread to avoid starving executor
        let (m_tx, m_rx) = std::sync::mpsc::channel();
        let (r_tx, r_rx) = std::sync::mpsc::channel();
        let callback = move |ctx: &MessageCallbackCtx| {
            match ctx.at {
                CalledAt::Applied | CalledAt::Reward => {
                    if ctx.cid == mcid {
                        m_tx.send(ctx.message.message().clone())?;
                        r_tx.send(ctx.apply_ret.clone())?;
                        anyhow::bail!(ERROR_MSG);
                    }
                    Ok(())
                }
                CalledAt::Cron => Ok(()), // ignored
            }
        };
        let result = self
            .compute_tipset_state(Arc::clone(ts), Some(callback), VMTrace::NotTraced)
            .await;

        if let Err(error_message) = result {
            if error_message.to_string() != ERROR_MSG {
                return Err(Error::Other(format!(
                    "unexpected error during execution : {error_message:}"
                )));
            }
        }

        // Use try_recv here assuming callback execution is synchronous
        let out_mes = m_rx
            .try_recv()
            .map_err(|err| Error::Other(format!("given message not found in tipset: {err}")))?;
        let out_ret = r_rx
            .try_recv()
            .map_err(|err| Error::Other(format!("message did not have a return: {err}")))?;
        Ok((out_mes, out_ret))
    }

    /// Checks the eligibility of the miner. This is used in the validation that
    /// a block's miner has the requirements to mine a block.
    pub fn eligible_to_mine(
        &self,
        address: &Address,
        base_tipset: &Tipset,
        lookback_tipset: &Tipset,
    ) -> anyhow::Result<bool, Error> {
        let hmp = self.miner_has_min_power(&self.chain_config.policy, address, lookback_tipset)?;
        let version = self.get_network_version(base_tipset.epoch());

        if version <= NetworkVersion::V3 {
            return Ok(hmp);
        }

        if !hmp {
            return Ok(false);
        }

        let actor = self
            .get_actor(&Address::POWER_ACTOR, *base_tipset.parent_state())?
            .ok_or_else(|| Error::State("Power actor address could not be resolved".to_string()))?;

        let power_state = power::State::load(self.blockstore(), actor.code, actor.state)?;

        let actor = self
            .get_actor(address, *base_tipset.parent_state())?
            .ok_or_else(|| Error::State("Miner actor address could not be resolved".to_string()))?;

        let miner_state = miner::State::load(self.blockstore(), actor.code, actor.state)?;

        // Non-empty power claim.
        let claim = power_state
            .miner_power(self.blockstore(), &address.into())?
            .ok_or_else(|| Error::Other("Could not get claim".to_string()))?;
        if claim.quality_adj_power <= BigInt::zero() {
            return Ok(false);
        }

        // No fee debt.
        if !miner_state.fee_debt().is_zero() {
            return Ok(false);
        }

        // No active consensus faults.
        let info = miner_state.info(self.blockstore())?;
        if base_tipset.epoch() <= info.consensus_fault_elapsed {
            return Ok(false);
        }

        Ok(true)
    }

    /// Conceptually, a [`Tipset`] consists of _blocks_ which share an _epoch_.
    /// Each _block_ contains _messages_, which are executed by the _Filecoin Virtual Machine_.
    ///
    /// VM message execution essentially looks like this:
    /// ```text
    /// state[N-900..N] * message = state[N+1]
    /// ```
    ///
    /// The `state`s above are stored in the `IPLD Blockstore`, and can be referred to by
    /// a [`Cid`] - the _state root_.
    /// The previous 900 states (configurable, see
    /// <https://docs.filecoin.io/reference/general/glossary/#finality>) can be
    /// queried when executing a message, so a store needs at least that many.
    /// (a snapshot typically contains 2000, for example).
    ///
    /// Each message costs FIL to execute - this is _gas_.
    /// After execution, the message has a _receipt_, showing how much gas was spent.
    /// This is similarly a [`Cid`] into the block store.
    ///
    /// For details, see the documentation for [`apply_block_messages`].
    ///
    #[instrument(skip_all)]
    pub async fn compute_tipset_state(
        self: &Arc<Self>,
        tipset: Arc<Tipset>,
        callback: Option<impl FnMut(&MessageCallbackCtx) -> anyhow::Result<()> + Send + 'static>,
        enable_tracing: VMTrace,
    ) -> Result<CidPair, Error> {
        let this = Arc::clone(self);
        tokio::task::spawn_blocking(move || {
            this.compute_tipset_state_blocking(tipset, callback, enable_tracing)
        })
        .await?
    }

    /// Blocking version of `compute_tipset_state`
    #[tracing::instrument(skip_all)]
    pub fn compute_tipset_state_blocking(
        self: &Arc<Self>,
        tipset: Arc<Tipset>,
        callback: Option<impl FnMut(&MessageCallbackCtx) -> anyhow::Result<()> + Send + 'static>,
        enable_tracing: VMTrace,
    ) -> Result<CidPair, Error> {
        Ok(apply_block_messages(
            self.chain_store().genesis().timestamp(),
            Arc::clone(&self.chain_store().chain_index),
            Arc::clone(&self.chain_config),
            self.beacon_schedule(),
            &self.engine,
            tipset,
            callback,
            enable_tracing,
        )?)
    }

    /// Check if tipset had executed the message, by loading the receipt based
    /// on the index of the message in the block.
    fn tipset_executed_message(
        &self,
        tipset: &Tipset,
        msg_cid: Cid,
        (message_from_address, message_sequence): (&Address, &u64),
    ) -> Result<Option<Receipt>, Error> {
        if tipset.epoch() == 0 {
            return Ok(None);
        }
        // Load parent state.
        let pts = self
            .cs
            .load_required_tipset(tipset.parents())
            .map_err(|err| Error::Other(err.to_string()))?;
        let messages = self
            .cs
            .messages_for_tipset(&pts)
            .map_err(|err| Error::Other(err.to_string()))?;
        messages
            .iter()
            .enumerate()
            // reverse iteration intentional
            .rev()
            .filter(|(_, s)| {
                &s.from() == message_from_address
            })
            .filter_map(|(index, s)| {
                if s.sequence() == *message_sequence {
                    if s.cid().map(|s|
                        s == msg_cid
                    ).unwrap_or_default() {
                        // When message Cid has been found, get receipt at index.
                        let rct = crate::chain::get_parent_reciept(
                            self.blockstore(),
                            tipset.blocks().first().unwrap(),
                            index,
                        )
                            .map_err(|err| {
                                Error::Other(err.to_string())
                            });
                        return Some(
                           rct
                        );
                    }
                    let error_msg = format!("found message with equal nonce as the one we are looking for (F:{:} n {:}, TS: `Error Converting message to Cid` n{:})", msg_cid, message_sequence, s.sequence());
                    return Some(Err(Error::Other(error_msg)))
                }
                if s.sequence() < *message_sequence {
                    return Some(Ok(None));
                }

                None
            })
            .next()
            .unwrap_or(Ok(None))
    }

    fn check_search(
        &self,
        mut current: Arc<Tipset>,
        (message_from_address, message_cid, message_sequence): (&Address, &Cid, &u64),
    ) -> Result<Option<(Arc<Tipset>, Receipt)>, Error> {
        loop {
            if current.epoch() == 0 {
                return Ok(None);
            }
            let state = StateTree::new_from_root(self.blockstore_owned(), current.parent_state())
                .map_err(|e| Error::State(e.to_string()))?;

            if let Some(actor_state) = state
                .get_actor(message_from_address)
                .map_err(|e| Error::State(e.to_string()))?
            {
                if actor_state.sequence == 0 || actor_state.sequence < *message_sequence {
                    return Ok(None);
                }
            }

            let tipset = self
                .cs
                .load_required_tipset(current.parents())
                .map_err(|err| {
                    Error::Other(format!(
                        "failed to load tipset during msg wait searchback: {err:}"
                    ))
                })?;
            let r = self.tipset_executed_message(
                &tipset,
                *message_cid,
                (message_from_address, message_sequence),
            )?;

            if let Some(receipt) = r {
                return Ok(Some((tipset, receipt)));
            }
            current = tipset;
        }
    }

    fn search_back_for_message(
        &self,
        current: Arc<Tipset>,
        params: (&Address, &Cid, &u64),
    ) -> Result<Option<(Arc<Tipset>, Receipt)>, Error> {
        self.check_search(current, params)
    }
    /// Returns a message receipt from a given tipset and message CID.
    pub fn get_receipt(&self, tipset: Arc<Tipset>, msg: Cid) -> Result<Receipt, Error> {
        let m = crate::chain::get_chain_message(self.blockstore(), &msg)
            .map_err(|e| Error::Other(e.to_string()))?;
        let message_var = (&m.from(), &m.sequence());
        let message_receipt = self.tipset_executed_message(&tipset, msg, message_var)?;

        if let Some(receipt) = message_receipt {
            return Ok(receipt);
        }
        let cid = m
            .cid()
            .map_err(|e| Error::Other(format!("Could not convert message to cid {e:?}")))?;
        let message_var = (&m.from(), &cid, &m.sequence());
        let maybe_tuple = self.search_back_for_message(tipset, message_var)?;
        let message_receipt = maybe_tuple
            .ok_or_else(|| {
                Error::Other("Could not get receipt from search back message".to_string())
            })?
            .1;
        Ok(message_receipt)
    }

    /// `WaitForMessage` blocks until a message appears on chain. It looks
    /// backwards in the chain to see if this has already happened. It
    /// guarantees that the message has been on chain for at least
    /// confidence epochs without being reverted before returning.
    pub async fn wait_for_message(
        self: &Arc<Self>,
        msg_cid: Cid,
        confidence: i64,
    ) -> Result<(Option<Arc<Tipset>>, Option<Receipt>), Error> {
        let mut subscriber = self.cs.publisher().subscribe();
        let (sender, mut receiver) = oneshot::channel::<()>();
        let message = crate::chain::get_chain_message(self.blockstore(), &msg_cid)
            .map_err(|err| Error::Other(format!("failed to load message {err:}")))?;

        let message_var = (&message.from(), &message.sequence());
        let current_tipset = self.cs.heaviest_tipset();
        let maybe_message_reciept =
            self.tipset_executed_message(&current_tipset, msg_cid, message_var)?;
        if let Some(r) = maybe_message_reciept {
            return Ok((Some(current_tipset.clone()), Some(r)));
        }

        let mut candidate_tipset: Option<Arc<Tipset>> = None;
        let mut candidate_receipt: Option<Receipt> = None;

        let sm_cloned = Arc::clone(self);
        let cid = message
            .cid()
            .map_err(|e| Error::Other(format!("Could not get cid from message {e:?}")))?;

        let cid_for_task = cid;
        let address_for_task = message.from();
        let sequence_for_task = message.sequence();
        let height_of_head = current_tipset.epoch();
        let task = tokio::task::spawn(async move {
            let back_tuple = sm_cloned.search_back_for_message(
                current_tipset,
                (&address_for_task, &cid_for_task, &sequence_for_task),
            )?;
            sender
                .send(())
                .map_err(|e| Error::Other(format!("Could not send to channel {e:?}")))?;
            Ok::<_, Error>(back_tuple)
        });

        let reverts: Arc<RwLock<HashMap<TipsetKeys, bool>>> = Arc::new(RwLock::new(HashMap::new()));
        let block_revert = reverts.clone();
        let sm_cloned = Arc::clone(self);

        // Wait for message to be included in head change.
        let mut subscriber_poll = tokio::task::spawn(async move {
            loop {
                match subscriber.recv().await {
                    Ok(subscriber) => match subscriber {
                        HeadChange::Apply(tipset) => {
                            if candidate_tipset
                                .as_ref()
                                .map(|s| tipset.epoch() >= s.epoch() + confidence)
                                .unwrap_or_default()
                            {
                                return Ok((candidate_tipset, candidate_receipt));
                            }
                            let poll_receiver = receiver.try_recv();
                            if let Ok(Some(_)) = poll_receiver {
                                block_revert
                                    .write()
                                    .await
                                    .insert(tipset.key().to_owned(), true);
                            }

                            let message_var = (&message.from(), &message.sequence());
                            let maybe_receipt =
                                sm_cloned.tipset_executed_message(&tipset, msg_cid, message_var)?;
                            if let Some(receipt) = maybe_receipt {
                                if confidence == 0 {
                                    return Ok((Some(tipset), Some(receipt)));
                                }
                                candidate_tipset = Some(tipset);
                                candidate_receipt = Some(receipt)
                            }
                        }
                    },
                    Err(RecvError::Lagged(i)) => {
                        warn!(
                            "wait for message head change subscriber lagged, skipped {} events",
                            i
                        );
                    }
                    Err(RecvError::Closed) => break,
                }
            }
            Ok((None, None))
        })
        .fuse();

        // Search backwards for message.
        let mut search_back_poll = tokio::task::spawn(async move {
            let back_tuple = task.await.map_err(|e| {
                Error::Other(format!("Could not search backwards for message {e}"))
            })??;
            if let Some((back_tipset, back_receipt)) = back_tuple {
                let should_revert = *reverts
                    .read()
                    .await
                    .get(back_tipset.key())
                    .unwrap_or(&false);
                let larger_height_of_head = height_of_head >= back_tipset.epoch() + confidence;
                if !should_revert && larger_height_of_head {
                    return Ok::<_, Error>((Some(back_tipset), Some(back_receipt)));
                }
                return Ok((None, None));
            }
            Ok((None, None))
        })
        .fuse();

        // Await on first future to finish.
        loop {
            select! {
                res = subscriber_poll => {
                    return res?
                }
                res = search_back_poll => {
                    if let Ok((Some(ts), Some(rct))) = res? {
                        return Ok((Some(ts), Some(rct)));
                    }
                }
            }
        }
    }

    /// Returns a BLS public key from provided address
    pub fn get_bls_public_key(
        db: &Arc<DB>,
        addr: &Address,
        state_cid: Cid,
    ) -> Result<[u8; BLS_PUB_LEN], Error> {
        let state = StateTree::new_from_root(Arc::clone(db), &state_cid)
            .map_err(|e| Error::Other(e.to_string()))?;
        let kaddr = resolve_to_key_addr(&state, db, addr)
            .map_err(|e| format!("Failed to resolve key address, error: {e}"))?;

        match kaddr.into_payload() {
            Payload::BLS(key) => Ok(key),
            _ => Err(Error::State(
                "Address must be BLS address to load bls public key".to_owned(),
            )),
        }
    }

    /// Looks up ID [Address] from the state at the given [Tipset].
    pub fn lookup_id(&self, addr: &Address, ts: &Tipset) -> Result<Option<Address>, Error> {
        let state_tree = StateTree::new_from_root(self.blockstore_owned(), ts.parent_state())
            .map_err(|e| e.to_string())?;
        Ok(state_tree
            .lookup_id(addr)
            .map_err(|e| Error::Other(e.to_string()))?
            .map(Address::new_id))
    }

    /// Retrieves market balance in escrow and locked tables.
    pub fn market_balance(
        &self,
        addr: &Address,
        ts: &Tipset,
    ) -> anyhow::Result<MarketBalance, Error> {
        let actor = self
            .get_actor(&Address::MARKET_ACTOR, *ts.parent_state())?
            .ok_or_else(|| {
                Error::State("Market actor address could not be resolved".to_string())
            })?;

        let market_state = market::State::load(self.blockstore(), actor.code, actor.state)?;

        let new_addr = self
            .lookup_id(addr, ts)?
            .ok_or_else(|| Error::State(format!("Failed to resolve address {addr}")))?;

        let out = MarketBalance {
            escrow: {
                market_state
                    .escrow_table(self.blockstore())?
                    .get(&new_addr.into())?
                    .into()
            },
            locked: {
                market_state
                    .locked_table(self.blockstore())?
                    .get(&new_addr.into())?
                    .into()
            },
        };

        Ok(out)
    }

<<<<<<< HEAD
    /// Retrieves miner info.
    pub fn miner_info(
        self: &Arc<Self>,
        addr: &Address,
        ts: &Arc<Tipset>,
    ) -> Result<MinerInfo, Error> {
        let actor = self
            .get_actor(&addr, *ts.parent_state())?
            .ok_or_else(|| Error::State("Miner actor not found".to_string()))?;
        let state = miner::State::load(self.blockstore(), actor.code, actor.state)?;

        Ok(state.info(self.blockstore())?)
=======
    /// Retrieves miner faults.
    pub fn miner_faults(
        self: &Arc<Self>,
        addr: &Address,
        ts: &Arc<Tipset>,
    ) -> Result<BitField, Error> {
        let actor = self
            .get_actor(addr, *ts.parent_state())?
            .ok_or_else(|| Error::State("Miner actor not found".to_string()))?;

        let state = miner::State::load(self.blockstore(), actor.code, actor.state)?;

        let mut faults = Vec::new();

        state.for_each_deadline(
            &self.chain_config.policy,
            self.blockstore(),
            |_, deadline| {
                deadline.for_each(self.blockstore(), |_, partition| {
                    faults.push(partition.faulty_sectors().clone());
                    Ok(())
                })
            },
        )?;

        Ok(BitField::union(faults.iter()))
>>>>>>> 2acea96e
    }

    /// Retrieves miner power.
    pub fn miner_power(
        self: &Arc<Self>,
        addr: &Address,
        ts: &Arc<Tipset>,
    ) -> Result<MinerPower, Error> {
        if let Some((miner_power, total_power)) = self.get_power(ts.parent_state(), Some(addr))? {
            return Ok(MinerPower {
                miner_power,
                total_power,
                has_min_power: true,
            });
        }

        Ok(MinerPower {
            has_min_power: false,
            miner_power: Default::default(),
            total_power: Default::default(),
        })
    }

    /// Similar to `resolve_to_key_addr` in the `forest_vm` [`crate::state_manager`] but does not
    /// allow `Actor` type of addresses. Uses `ts` to generate the VM state.
    pub async fn resolve_to_key_addr(
        self: &Arc<Self>,
        addr: &Address,
        ts: &Arc<Tipset>,
    ) -> Result<Address, anyhow::Error> {
        match addr.protocol() {
            Protocol::BLS | Protocol::Secp256k1 | Protocol::Delegated => return Ok(*addr),
            Protocol::Actor => {
                return Err(
                    Error::Other("cannot resolve actor address to key address".to_string()).into(),
                )
            }
            _ => {}
        };

        // First try to resolve the actor in the parent state, so we don't have to
        // compute anything.
        let state = StateTree::new_from_root(self.blockstore_owned(), ts.parent_state())?;
        if let Ok(addr) = resolve_to_key_addr(&state, self.blockstore(), addr) {
            return Ok(addr);
        }

        // If that fails, compute the tip-set and try again.
        let (st, _) = self.tipset_state(ts).await?;
        let state = StateTree::new_from_root(self.blockstore_owned(), &st)?;

        resolve_to_key_addr(&state, self.blockstore(), addr)
    }

    /// Checks power actor state for if miner meets consensus minimum
    /// requirements.
    pub fn miner_has_min_power(
        &self,
        policy: &Policy,
        addr: &Address,
        ts: &Tipset,
    ) -> anyhow::Result<bool> {
        let actor = self
            .get_actor(&Address::POWER_ACTOR, *ts.parent_state())?
            .ok_or_else(|| Error::State("Power actor address could not be resolved".to_string()))?;
        let ps = power::State::load(self.blockstore(), actor.code, actor.state)?;

        ps.miner_nominal_power_meets_consensus_minimum(policy, self.blockstore(), &addr.into())
    }

    /// Validates all tipsets at epoch `start..=end` behind the heaviest tipset.
    ///
    /// This spawns [`rayon::current_num_threads`] threads to do the compute-heavy work
    /// of tipset validation.
    ///
    /// # What is validation?
    /// Every state transition returns a new _state root_, which is typically retained in, e.g., snapshots.
    /// For "full" snapshots, all state roots are retained.
    /// For standard snapshots, the last 2000 or so state roots are retained.
    ///
    /// _receipts_ meanwhile, are typically ephemeral, but each tipset knows the _receipt root_
    /// (hash) of the previous tipset.
    ///
    /// This function takes advantage of that fact to validate tipsets:
    /// - `tipset[N]` claims that `receipt_root[N-1]` should be `0xDEADBEEF`
    /// - find `tipset[N-1]`, and perform its state transition to get the actual `receipt_root`
    /// - assert that they match
    ///
    /// See [`Self::compute_tipset_state_blocking`] for an explanation of state transitions.
    ///
    /// # Known issues
    /// This function is blocking, but we do observe threads waiting and synchronizing.
    /// This is suspected to be due something in the VM or its `WASM` runtime.
    #[tracing::instrument(skip(self))]
    pub fn validate_range(self: &Arc<Self>, epochs: RangeInclusive<i64>) -> anyhow::Result<()> {
        let heaviest = self.cs.heaviest_tipset();
        let heaviest_epoch = heaviest.epoch();
        let end = self
            .cs
            .chain_index
            .tipset_by_height(*epochs.end(), heaviest, ResolveNullTipset::TakeOlder)
            .context(format!(
            "couldn't get a tipset at height {} behind heaviest tipset at height {heaviest_epoch}",
            *epochs.end(),
        ))?;

        // lookup tipset parents as we go along, iterating DOWN from `end`
        let tipsets = itertools::unfold(Some(end), |tipset| {
            let child = tipset.take()?;
            // if this has parents, unfold them in the next iteration
            *tipset = self.cs.load_required_tipset(child.parents()).ok();
            Some(child)
        })
        .take_while(|tipset| tipset.epoch() >= *epochs.start());

        self.validate_tipsets(tipsets)
    }

    pub fn validate_tipsets<T>(self: &Arc<Self>, tipsets: T) -> anyhow::Result<()>
    where
        T: Iterator<Item = Arc<Tipset>> + Send,
    {
        let genesis_timestamp = self.chain_store().genesis().timestamp();
        validate_tipsets(
            genesis_timestamp,
            self.chain_store().chain_index.clone(),
            self.chain_config().clone(),
            self.beacon_schedule(),
            &self.engine,
            tipsets,
        )
    }

    pub async fn resolve_to_deterministic_address(
        self: &Arc<Self>,
        address: Address,
        ts: Option<Arc<Tipset>>,
    ) -> anyhow::Result<Address> {
        use crate::shim::address::Protocol::*;
        match address.protocol() {
            BLS | Secp256k1 | Delegated => Ok(address),
            Actor => anyhow::bail!("cannot resolve actor address to key address"),
            _ => {
                let ts = ts.unwrap_or_else(|| self.chain_store().heaviest_tipset());
                // First try to resolve the actor in the parent state, so we don't have to compute anything.
                if let Ok(state) =
                    StateTree::new_from_root(self.chain_store().db.clone(), ts.parent_state())
                {
                    if let Ok(address) = state
                        .resolve_to_deterministic_addr(self.chain_store().blockstore(), address)
                    {
                        return Ok(address);
                    }
                }

                // If that fails, compute the tip-set and try again.
                let (state_root, _) = self.tipset_state(&ts).await?;
                let state = StateTree::new_from_root(self.chain_store().db.clone(), &state_root)?;
                state.resolve_to_deterministic_addr(self.chain_store().blockstore(), address)
            }
        }
    }

    fn chain_rand(&self, tipset: Arc<Tipset>) -> ChainRand<DB> {
        ChainRand::new(
            self.chain_config.clone(),
            tipset,
            self.cs.chain_index.clone(),
            self.beacon.clone(),
        )
    }
}

pub fn validate_tipsets<DB, T>(
    genesis_timestamp: u64,
    chain_index: Arc<ChainIndex<Arc<DB>>>,
    chain_config: Arc<ChainConfig>,
    beacon: Arc<BeaconSchedule>,
    engine: &crate::shim::machine::MultiEngine,
    tipsets: T,
) -> anyhow::Result<()>
where
    DB: Blockstore + Send + Sync + 'static,
    T: Iterator<Item = Arc<Tipset>> + Send,
{
    use rayon::iter::ParallelIterator as _;
    tipsets
        .tuple_windows()
        .par_bridge()
        .try_for_each(|(child, parent)| {
            info!(height = parent.epoch(), "compute parent state");
            let (actual_state, actual_receipt) = apply_block_messages(
                genesis_timestamp,
                chain_index.clone(),
                chain_config.clone(),
                beacon.clone(),
                engine,
                parent,
                NO_CALLBACK,
                VMTrace::NotTraced,
            )
            .context("couldn't compute tipset state")?;
            let expected_receipt = child.min_ticket_block().message_receipts();
            let expected_state = child.parent_state();
            match (expected_state, expected_receipt) == (&actual_state, &actual_receipt) {
                true => Ok(()),
                false => {
                    error!(
                        height = child.epoch(),
                        ?expected_state,
                        ?expected_receipt,
                        ?actual_state,
                        ?actual_receipt,
                        "state mismatch"
                    );
                    bail!("state mismatch");
                }
            }
        })
}

/// Messages are transactions that produce new states. The state (usually
/// referred to as the 'state-tree') is a mapping from actor addresses to actor
/// states. Each block contains the hash of the state-tree that should be used
/// as the starting state when executing the block messages.
///
/// # Execution environment
///
/// Transaction execution has the following inputs:
/// - a current state-tree (stored as IPLD in a key-value database). This
///   reference is in [`Tipset::parent_state`].
/// - up to 900 past state-trees. See
///   <https://docs.filecoin.io/reference/general/glossary/#finality>.
/// - up to 900 past tipset IDs.
/// - a deterministic source of randomness.
/// - the circulating supply of FIL (see
///   <https://filecoin.io/blog/filecoin-circulating-supply/>). The circulating
///   supply is determined by the epoch and the states of a few key actors.
/// - the base fee (see <https://spec.filecoin.io/systems/filecoin_vm/gas_fee/>).
///   This value is defined by `tipset.parent_base_fee`.
/// - the genesis timestamp (UNIX epoch time when the first block was
///   mined/created).
/// - a chain configuration (maps epoch to network version, has chain specific
///   settings).
///
/// The result of running a set of block messages is an index to the final
/// state-tree and an index to an array of message receipts (listing gas used,
/// return codes, etc).
///
/// # Cron and null tipsets
///
/// Once per epoch, after all messages have run, a special 'cron' transaction
/// must be executed. The tasks of the 'cron' transaction include running batch
/// jobs and keeping the state up-to-date with the current epoch.
///
/// It can happen that no blocks are mined in an epoch. The tipset for such an
/// epoch is called a null tipset. A null tipset has no identity and cannot be
/// directly executed. This is a problem for 'cron' which must run for every
/// epoch, even if there are no messages. The fix is to run 'cron' if there are
/// any null tipsets between the current epoch and the parent epoch.
///
/// Imagine the blockchain looks like this with a null tipset at epoch 9:
///
/// ```text
/// ┌────────┐ ┌────┐ ┌───────┐  ┌───────┐
/// │Epoch 10│ │Null│ │Epoch 8├──►Epoch 7├─►
/// └───┬────┘ └────┘ └───▲───┘  └───────┘
///     └─────────────────┘
/// ```
///
/// The parent of tipset-epoch-10 is tipset-epoch-8. Before executing the
/// messages in epoch 10, we have to run cron for epoch 9. However, running
/// 'cron' requires the timestamp of the youngest block in the tipset (which
/// doesn't exist because there are no blocks in the tipset). Lotus dictates that
/// the timestamp of a null tipset is `30s * epoch` after the genesis timestamp.
/// So, in the above example, if the genesis block was mined at time `X`, the
/// null tipset for epoch 9 will have timestamp `X + 30 * 9`.
///
/// # Migrations
///
/// Migrations happen between network upgrades and modify the state tree. If a
/// migration is scheduled for epoch 10, it will be run _after_ the messages for
/// epoch 10. The tipset for epoch 11 will link the state-tree produced by the
/// migration.
///
/// Example timeline with a migration at epoch 10:
///   1. Tipset-epoch-10 executes, producing state-tree A.
///   2. Migration consumes state-tree A and produces state-tree B.
///   3. Tipset-epoch-11 executes, consuming state-tree B (rather than A).
///
/// Note: The migration actually happens when tipset-epoch-11 executes. This is
///       because tipset-epoch-10 may be null and therefore not executed at all.
///
/// # Caching
///
/// Scanning the blockchain to find past tipsets and state-trees may be slow.
/// The `ChainStore` caches recent tipsets to make these scans faster.
#[allow(clippy::too_many_arguments)]
pub fn apply_block_messages<DB>(
    genesis_timestamp: u64,
    chain_index: Arc<ChainIndex<Arc<DB>>>,
    chain_config: Arc<ChainConfig>,
    beacon: Arc<BeaconSchedule>,
    engine: &crate::shim::machine::MultiEngine,
    tipset: Arc<Tipset>,
    mut callback: Option<impl FnMut(&MessageCallbackCtx) -> anyhow::Result<()>>,
    enable_tracing: VMTrace,
) -> Result<CidPair, anyhow::Error>
where
    DB: Blockstore + Send + Sync + 'static,
{
    // This function will:
    // 1. handle the genesis block as a special case
    // 2. run 'cron' for any null-tipsets between the current tipset and our parent tipset
    // 3. run migrations
    // 4. execute block messages
    // 5. write the state-tree to the DB and return the CID

    // step 1: special case for genesis block
    if tipset.epoch() == 0 {
        // NB: This is here because the process that executes blocks requires that the
        // block miner reference a valid miner in the state tree. Unless we create some
        // magical genesis miner, this won't work properly, so we short circuit here
        // This avoids the question of 'who gets paid the genesis block reward'
        let message_receipts = tipset.min_ticket_block().message_receipts();
        return Ok((*tipset.parent_state(), *message_receipts));
    }

    let _timer = metrics::APPLY_BLOCKS_TIME.start_timer();

    let rand = ChainRand::new(
        Arc::clone(&chain_config),
        Arc::clone(&tipset),
        Arc::clone(&chain_index),
        beacon,
    );

    let genesis_info = GenesisInfo::from_chain_config(&chain_config);
    let create_vm = |state_root: Cid, epoch, timestamp| {
        let circulating_supply =
            genesis_info.get_circulating_supply(epoch, &chain_index.db, &state_root)?;
        VM::new(
            ExecutionContext {
                heaviest_tipset: Arc::clone(&tipset),
                state_tree_root: state_root,
                epoch,
                rand: Box::new(rand.clone()),
                base_fee: tipset.min_ticket_block().parent_base_fee().clone(),
                circ_supply: circulating_supply,
                chain_config: Arc::clone(&chain_config),
                chain_index: Arc::clone(&chain_index),
                timestamp,
            },
            engine,
            enable_tracing,
        )
    };

    let mut parent_state = *tipset.parent_state();

    let parent_epoch = Tipset::load_required(&chain_index.db, tipset.parents())?.epoch();
    let epoch = tipset.epoch();

    for epoch_i in parent_epoch..epoch {
        if epoch_i > parent_epoch {
            // step 2: running cron for any null-tipsets
            let timestamp = genesis_timestamp + ((EPOCH_DURATION_SECONDS * epoch_i) as u64);
            let mut vm = create_vm(parent_state, epoch_i, timestamp)?;
            // run cron for null rounds if any
            if let Err(e) = vm.run_cron(epoch_i, callback.as_mut()) {
                error!("Beginning of epoch cron failed to run: {}", e);
            }

            parent_state = vm.flush()?;
        }

        // step 3: run migrations
        if let Some(new_state) =
            run_state_migrations(epoch_i, &chain_config, &chain_index.db, &parent_state)?
        {
            parent_state = new_state;
        }
    }

    let block_messages = BlockMessages::for_tipset(&chain_index.db, &tipset)
        .map_err(|e| Error::Other(e.to_string()))?;

    let mut vm = create_vm(parent_state, epoch, tipset.min_timestamp())?;

    // step 4: apply tipset messages
    let receipts = vm.apply_block_messages(&block_messages, epoch, callback)?;

    // step 5: construct receipt root from receipts and flush the state-tree
    let receipt_root = Amt::new_from_iter(&chain_index.db, receipts)?;
    let state_root = vm.flush()?;

    Ok((state_root, receipt_root))
}<|MERGE_RESOLUTION|>--- conflicted
+++ resolved
@@ -36,12 +36,9 @@
 use ahash::{HashMap, HashMapExt};
 use chain_rand::ChainRand;
 use cid::Cid;
-<<<<<<< HEAD
+
 use fil_actor_interface::miner::{MinerInfo, MinerPower};
-=======
-use fil_actor_interface::miner::MinerPower;
 use fil_actor_interface::miner::SectorOnChainInfo;
->>>>>>> 2acea96e
 use fil_actor_interface::*;
 use fil_actors_shared::fvm_ipld_amt::Amtv0 as Amt;
 use fil_actors_shared::fvm_ipld_bitfield::BitField;
@@ -999,7 +996,6 @@
         Ok(out)
     }
 
-<<<<<<< HEAD
     /// Retrieves miner info.
     pub fn miner_info(
         self: &Arc<Self>,
@@ -1012,8 +1008,8 @@
         let state = miner::State::load(self.blockstore(), actor.code, actor.state)?;
 
         Ok(state.info(self.blockstore())?)
-=======
-    /// Retrieves miner faults.
+  }
+  /// Retrieves miner faults.
     pub fn miner_faults(
         self: &Arc<Self>,
         addr: &Address,
@@ -1039,7 +1035,6 @@
         )?;
 
         Ok(BitField::union(faults.iter()))
->>>>>>> 2acea96e
     }
 
     /// Retrieves miner power.
