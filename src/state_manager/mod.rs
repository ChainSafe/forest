--- conflicted
+++ resolved
@@ -15,11 +15,7 @@
 use crate::beacon::{BeaconSchedule, DrandBeacon};
 use crate::blocks::{Tipset, TipsetKeys};
 use crate::chain::{ChainStore, HeadChange};
-<<<<<<< HEAD
-use crate::interpreter::{resolve_to_key_addr, ExecutionContext, RewardCalc, VM};
-=======
-use crate::interpreter::{resolve_to_key_addr, BlockMessages, VM};
->>>>>>> a8f32276
+use crate::interpreter::{resolve_to_key_addr, ExecutionContext, VM};
 use crate::json::message_receipt;
 use crate::message::{ChainMessage, Message as MessageTrait};
 use crate::networks::ChainConfig;
@@ -345,93 +341,6 @@
         Ok(None)
     }
 
-<<<<<<< HEAD
-=======
-    /// Performs the state transition for the tipset and applies all unique
-    /// messages in all blocks. This function returns the state root and
-    /// receipt root of the transition.
-    #[allow(clippy::too_many_arguments)]
-    pub fn apply_blocks<R, CB>(
-        self: &Arc<Self>,
-        parent_epoch: ChainEpoch,
-        p_state: &Cid,
-        messages: &[BlockMessages],
-        epoch: ChainEpoch,
-        rand: R,
-        base_fee: TokenAmount,
-        mut callback: Option<CB>,
-        tipset: Arc<Tipset>,
-    ) -> Result<CidPair, anyhow::Error>
-    where
-        R: Rand + Clone + 'static,
-        CB: FnMut(&Cid, &ChainMessage, &ApplyRet) -> Result<(), anyhow::Error>,
-    {
-        let _timer = metrics::APPLY_BLOCKS_TIME.start_timer();
-
-        let db = self.blockstore().clone();
-
-        let create_vm = |state_root, epoch, timestamp| {
-            VM::new(
-                state_root,
-                self.blockstore().clone(),
-                epoch,
-                rand.clone(),
-                base_fee.clone(),
-                self.genesis_info
-                    .get_circulating_supply(epoch, &db, &state_root)?,
-                chain_epoch_root(Arc::clone(self), Arc::clone(&tipset)),
-                chain_epoch_tsk(Arc::clone(self), Arc::clone(&tipset)),
-                &self.engine,
-                Arc::clone(self.chain_config()),
-                timestamp,
-            )
-        };
-
-        let mut parent_state = *p_state;
-        let genesis_timestamp = Lazy::new(|| {
-            self.chain_store()
-                .genesis()
-                .expect("could not find genesis block!")
-                .timestamp()
-        });
-
-        for epoch_i in parent_epoch..epoch {
-            if epoch_i > parent_epoch {
-                let timestamp = *genesis_timestamp + ((EPOCH_DURATION_SECONDS * epoch_i) as u64);
-                let mut vm = create_vm(parent_state, epoch_i, timestamp)?;
-                // run cron for null rounds if any
-                if let Err(e) = vm.run_cron(epoch_i, callback.as_mut()) {
-                    error!("Beginning of epoch cron failed to run: {}", e);
-                }
-
-                parent_state = vm.flush()?;
-            }
-
-            if let Some(new_state) = run_state_migrations(
-                epoch_i,
-                self.chain_config(),
-                self.blockstore(),
-                &parent_state,
-            )? {
-                parent_state = new_state;
-            }
-        }
-
-        let mut vm = create_vm(parent_state, epoch, tipset.min_timestamp())?;
-
-        // Apply tipset messages
-        let receipts = vm.apply_block_messages(messages, epoch, callback)?;
-
-        // Construct receipt root from receipts
-        let receipt_root = Amt::new_from_iter(self.blockstore(), receipts)?;
-
-        // Flush changes to blockstore
-        let state_root = vm.flush()?;
-
-        Ok((state_root, receipt_root))
-    }
-
->>>>>>> a8f32276
     /// Returns the pair of (parent state root, message receipt root). This will
     /// either be cached or will be calculated and fill the cache. Tipset
     /// state for a given tipset is guaranteed not to be computed twice.
@@ -460,7 +369,6 @@
         let bheight = tipset.epoch();
         let genesis_info = GenesisInfo::from_chain_config(&self.chain_config());
         let mut vm = VM::new(
-<<<<<<< HEAD
             ExecutionContext {
                 heaviest_tipset: Arc::clone(tipset),
                 state_tree_root: *bstate,
@@ -472,22 +380,10 @@
                     &self.blockstore_owned(),
                     bstate,
                 )?,
-                reward_calc: self.reward_calc.clone(),
                 chain_config: self.chain_config(),
                 chain_store: Arc::clone(self.chain_store()),
                 timestamp: tipset.min_timestamp(),
             },
-=======
-            *bstate,
-            store,
-            bheight,
-            rand,
-            TokenAmount::zero(),
-            self.genesis_info
-                .get_circulating_supply(bheight, self.blockstore(), bstate)?,
-            chain_epoch_root(Arc::clone(self), Arc::clone(tipset)),
-            chain_epoch_tsk(Arc::clone(self), Arc::clone(tipset)),
->>>>>>> a8f32276
             &self.engine,
         )?;
 
@@ -549,7 +445,6 @@
         let epoch = ts.epoch() + 1;
         let genesis_info = GenesisInfo::from_chain_config(&self.chain_config());
         let mut vm = VM::new(
-<<<<<<< HEAD
             ExecutionContext {
                 heaviest_tipset: Arc::clone(&ts),
                 state_tree_root: st,
@@ -561,22 +456,10 @@
                     &self.blockstore_owned(),
                     &st,
                 )?,
-                reward_calc: self.reward_calc.clone(),
                 chain_config: self.chain_config(),
                 chain_store: Arc::clone(self.chain_store()),
                 timestamp: ts.min_timestamp(),
             },
-=======
-            st,
-            store,
-            epoch,
-            chain_rand,
-            ts.blocks()[0].parent_base_fee().clone(),
-            self.genesis_info
-                .get_circulating_supply(epoch, self.blockstore(), &st)?,
-            chain_epoch_root(Arc::clone(self), Arc::clone(&ts)),
-            chain_epoch_tsk(Arc::clone(self), Arc::clone(&ts)),
->>>>>>> a8f32276
             &self.engine,
         )?;
 
@@ -744,7 +627,6 @@
             Arc::clone(self.chain_store()),
             Arc::clone(&self.chain_config),
             self.beacon_schedule(),
-            Arc::clone(&self.reward_calc),
             &self.engine,
             tipset,
             callback,
@@ -1307,7 +1189,6 @@
     chain_store: Arc<ChainStore<DB>>,
     chain_config: Arc<ChainConfig>,
     beacon: Arc<BeaconSchedule<DrandBeacon>>,
-    reward_calc: Arc<dyn RewardCalc>,
     engine: &crate::shim::machine::MultiEngine,
     tipset: Arc<Tipset>,
     mut callback: Option<CB>,
@@ -1359,7 +1240,6 @@
                 rand: Box::new(rand.clone()),
                 base_fee: tipset.min_ticket_block().parent_base_fee().clone(),
                 circ_supply: circulating_supply,
-                reward_calc: reward_calc.clone(),
                 chain_config: Arc::clone(&chain_config),
                 chain_store: Arc::clone(&chain_store),
                 timestamp,
