// Copyright 2019-2025 ChainSafe Systems
// SPDX-License-Identifier: Apache-2.0, MIT

pub mod chain_rand;
pub mod circulating_supply;
mod errors;
pub mod utils;
pub use self::errors::*;
use self::utils::structured;

use crate::beacon::{BeaconEntry, BeaconSchedule};
use crate::blocks::{Tipset, TipsetKey};
use crate::chain::{
    ChainStore, HeadChange,
    index::{ChainIndex, ResolveNullTipset},
};
use crate::interpreter::{
<<<<<<< HEAD
    resolve_to_key_addr, ApplyResult, BlockMessages, CalledAt, ExecutionContext,
    IMPLICIT_MESSAGE_GAS_LIMIT, VM,
=======
    ApplyResult, BlockMessages, CalledAt, ExecutionContext, IMPLICIT_MESSAGE_GAS_LIMIT, VM,
    VMEvent, resolve_to_key_addr,
>>>>>>> 0191e5cb
};
use crate::interpreter::{MessageCallbackCtx, VMTrace};
use crate::lotus_json::{LotusJson, lotus_json_with_self};
use crate::message::{ChainMessage, Message as MessageTrait};
use crate::networks::ChainConfig;
use crate::rpc::state::{ApiInvocResult, InvocResult, MessageGasCost};
use crate::rpc::types::{MiningBaseInfo, SectorOnChainInfo};
use crate::shim::actors::init::{self, State};
use crate::shim::actors::miner::{MinerInfo, MinerPower, Partition};
use crate::shim::actors::verifreg::{Allocation, AllocationID, Claim};
use crate::shim::actors::*;
use crate::shim::{
    actors::{
        LoadActorStateFromBlockstore, miner::ext::MinerStateExt as _,
        verifreg::ext::VerifiedRegistryStateExt as _,
    },
    executor::{ApplyRet, Receipt, StampedEvent},
};
use crate::shim::{
    address::{Address, Payload, Protocol},
    clock::ChainEpoch,
    econ::TokenAmount,
    machine::{GLOBAL_MULTI_ENGINE, MultiEngine},
    message::Message,
    randomness::Randomness,
    state_tree::{ActorState, StateTree},
    version::NetworkVersion,
};
use crate::state_manager::chain_rand::draw_randomness;
use crate::state_migration::run_state_migrations;
use ahash::{HashMap, HashMapExt};
use anyhow::{Context as _, bail};
use bls_signatures::{PublicKey as BlsPublicKey, Serialize as _};
use chain_rand::ChainRand;
use cid::Cid;
pub use circulating_supply::GenesisInfo;
use fil_actor_verifreg_state::v12::DataCap;
use fil_actor_verifreg_state::v13::ClaimID;
use fil_actors_shared::fvm_ipld_amt::Amtv0 as Amt;
use fil_actors_shared::fvm_ipld_bitfield::BitField;
use fil_actors_shared::v12::runtime::DomainSeparationTag;
use fil_actors_shared::v13::runtime::Policy;
use futures::{FutureExt, channel::oneshot, select};
use fvm_ipld_blockstore::Blockstore;
use fvm_ipld_encoding::to_vec;
use itertools::Itertools as _;
use lru::LruCache;
use nonzero_ext::nonzero;
use num::BigInt;
use num_traits::identities::Zero;
use parking_lot::Mutex as SyncMutex;
use rayon::prelude::ParallelBridge;
use schemars::JsonSchema;
use serde::{Deserialize, Serialize};
use std::ops::RangeInclusive;
use std::{num::NonZeroUsize, sync::Arc};
use tokio::sync::{Mutex as TokioMutex, RwLock, broadcast::error::RecvError};
use tracing::{error, info, instrument, trace, warn};
pub use utils::is_valid_for_sending;

const DEFAULT_TIPSET_CACHE_SIZE: NonZeroUsize = nonzero!(1024usize);

const DEFAULT_EVENT_CACHE_SIZE: NonZeroUsize = nonzero!(4096usize);

/// Intermediary for retrieving state objects and updating actor states.
type CidPair = (Cid, Cid);

#[derive(Clone)]
pub struct StateOutput {
    pub state_root: Cid,
    pub receipt_root: Cid,
    pub events: Vec<Vec<StampedEvent>>,
    pub events_roots: Vec<Cid>,
}

#[derive(Clone)]
pub struct StateOutputValue {
    pub state_root: Cid,
    pub receipt_root: Cid,
}

impl From<StateOutputValue> for StateOutput {
    fn from(value: StateOutputValue) -> Self {
        Self {
            state_root: value.state_root,
            receipt_root: value.receipt_root,
            events: vec![],
            events_roots: vec![],
        }
    }
}

impl From<StateOutput> for StateOutputValue {
    fn from(value: StateOutput) -> Self {
        StateOutputValue {
            state_root: value.state_root,
            receipt_root: value.receipt_root,
        }
    }
}

#[derive(Clone)]
pub struct StateEvents {
    pub events: Vec<Vec<StampedEvent>>,
    pub roots: Vec<Cid>,
}

// Various structures for implementing the tipset state cache

struct TipsetStateCacheInner<V> {
    values: LruCache<TipsetKey, V>,
    pending: Vec<(TipsetKey, Arc<TokioMutex<()>>)>,
}

impl<V: Clone> Default for TipsetStateCacheInner<V> {
    fn default() -> Self {
        Self {
            values: LruCache::new(DEFAULT_TIPSET_CACHE_SIZE),
            pending: Vec::with_capacity(8),
        }
    }
}

impl<V: Clone> TipsetStateCacheInner<V> {
    pub fn with_size(cache_size: NonZeroUsize) -> Self {
        Self {
            values: LruCache::new(cache_size),
            pending: Vec::with_capacity(8),
        }
    }
}

struct TipsetStateCache<V> {
    cache: Arc<SyncMutex<TipsetStateCacheInner<V>>>,
}

enum Status<V> {
    Done(V),
    Empty(Arc<TokioMutex<()>>),
}

impl<V: Clone> TipsetStateCache<V> {
    pub fn new() -> Self {
        Self {
            cache: Arc::new(SyncMutex::new(TipsetStateCacheInner::default())),
        }
    }

    pub fn with_size(cache_size: NonZeroUsize) -> Self {
        Self {
            cache: Arc::new(SyncMutex::new(TipsetStateCacheInner::with_size(cache_size))),
        }
    }

    fn with_inner<F, T>(&self, func: F) -> T
    where
        F: FnOnce(&mut TipsetStateCacheInner<V>) -> T,
    {
        let mut lock = self.cache.lock();
        func(&mut lock)
    }

    pub async fn get_or_else<F, Fut>(&self, key: &TipsetKey, compute: F) -> anyhow::Result<V>
    where
        F: Fn() -> Fut,
        Fut: core::future::Future<Output = anyhow::Result<V>>,
    {
        let status = self.with_inner(|inner| match inner.values.get(key) {
            Some(v) => Status::Done(v.clone()),
            None => {
                let option = inner
                    .pending
                    .iter()
                    .find(|(k, _)| k == key)
                    .map(|(_, mutex)| mutex);
                match option {
                    Some(mutex) => Status::Empty(mutex.clone()),
                    None => {
                        let mutex = Arc::new(TokioMutex::new(()));
                        inner.pending.push((key.clone(), mutex.clone()));
                        Status::Empty(mutex)
                    }
                }
            }
        });
        match status {
            Status::Done(x) => {
                crate::metrics::LRU_CACHE_HIT
                    .get_or_create(&crate::metrics::values::STATE_MANAGER_TIPSET)
                    .inc();
                Ok(x)
            }
            Status::Empty(mtx) => {
                let _guard = mtx.lock().await;
                match self.get(key) {
                    Some(v) => {
                        // While locking someone else computed the pending task
                        crate::metrics::LRU_CACHE_HIT
                            .get_or_create(&crate::metrics::values::STATE_MANAGER_TIPSET)
                            .inc();

                        Ok(v)
                    }
                    None => {
                        // Entry does not have state computed yet, compute value and fill the cache
                        crate::metrics::LRU_CACHE_MISS
                            .get_or_create(&crate::metrics::values::STATE_MANAGER_TIPSET)
                            .inc();

                        let value = compute().await?;

                        // Write back to cache, release lock and return value
                        self.insert(key.clone(), value.clone());
                        Ok(value)
                    }
                }
            }
        }
    }

    fn get(&self, key: &TipsetKey) -> Option<V> {
        self.with_inner(|inner| inner.values.get(key).cloned())
    }

    fn insert(&self, key: TipsetKey, value: V) {
        self.with_inner(|inner| {
            inner.pending.retain(|(k, _)| k != &key);
            inner.values.put(key, value);
        });
    }
}

/// External format for returning market balance from state.
#[derive(
    Debug, Default, Serialize, Deserialize, Clone, PartialEq, Eq, PartialOrd, Ord, JsonSchema,
)]
#[serde(rename_all = "PascalCase")]
pub struct MarketBalance {
    #[schemars(with = "LotusJson<TokenAmount>")]
    #[serde(with = "crate::lotus_json")]
    pub escrow: TokenAmount,
    #[schemars(with = "LotusJson<TokenAmount>")]
    #[serde(with = "crate::lotus_json")]
    pub locked: TokenAmount,
}
lotus_json_with_self!(MarketBalance);

/// State manager handles all interactions with the internal Filecoin actors
/// state. This encapsulates the [`ChainStore`] functionality, which only
/// handles chain data, to allow for interactions with the underlying state of
/// the chain. The state manager not only allows interfacing with state, but
/// also is used when performing state transitions.
pub struct StateManager<DB> {
    /// Chain store
    cs: Arc<ChainStore<DB>>,
    /// This is a cache which indexes tipsets to their calculated state.
    cache: TipsetStateCache<StateOutputValue>,
    /// This is a cache dedicated to tipset events.
    events_cache: TipsetStateCache<StateEvents>,
    // Beacon can be cheaply crated from the `chain_config`. The only reason we
    // store it here is because it has a look-up cache.
    beacon: Arc<crate::beacon::BeaconSchedule>,
    chain_config: Arc<ChainConfig>,
    engine: Arc<MultiEngine>,
}

#[allow(clippy::type_complexity)]
pub const NO_CALLBACK: Option<fn(MessageCallbackCtx<'_>) -> anyhow::Result<()>> = None;

impl<DB> StateManager<DB>
where
    DB: Blockstore,
{
    pub fn new(
        cs: Arc<ChainStore<DB>>,
        chain_config: Arc<ChainConfig>,
    ) -> Result<Self, anyhow::Error> {
        Self::new_with_engine(cs, chain_config, GLOBAL_MULTI_ENGINE.clone())
    }

    pub fn new_with_engine(
        cs: Arc<ChainStore<DB>>,
        chain_config: Arc<ChainConfig>,
        engine: Arc<MultiEngine>,
    ) -> Result<Self, anyhow::Error> {
        let genesis = cs.genesis_block_header();
        let beacon = Arc::new(chain_config.get_beacon_schedule(genesis.timestamp));

        Ok(Self {
            cs,
            cache: TipsetStateCache::new(),
            events_cache: TipsetStateCache::with_size(DEFAULT_EVENT_CACHE_SIZE),
            beacon,
            chain_config,
            engine,
        })
    }

    pub fn beacon_schedule(&self) -> &Arc<BeaconSchedule> {
        &self.beacon
    }

    /// Returns network version for the given epoch.
    pub fn get_network_version(&self, epoch: ChainEpoch) -> NetworkVersion {
        self.chain_config.network_version(epoch)
    }

    pub fn chain_config(&self) -> &Arc<ChainConfig> {
        &self.chain_config
    }

    /// Gets the state tree
    pub fn get_state_tree(&self, state_cid: &Cid) -> anyhow::Result<StateTree<DB>> {
        StateTree::new_from_root(self.blockstore_owned(), state_cid)
    }

    /// Gets actor from given [`Cid`], if it exists.
    pub fn get_actor(&self, addr: &Address, state_cid: Cid) -> anyhow::Result<Option<ActorState>> {
        let state = self.get_state_tree(&state_cid)?;
        state.get_actor(addr)
    }

    /// Gets actor state from implicit actor address
    pub fn get_actor_state<S: LoadActorStateFromBlockstore>(
        &self,
        ts: &Tipset,
    ) -> anyhow::Result<S> {
        let state_tree = self.get_state_tree(ts.parent_state())?;
        state_tree.get_actor_state()
    }

    /// Gets actor state from explicit actor address
    pub fn get_actor_state_from_address<S: LoadActorStateFromBlockstore>(
        &self,
        ts: &Tipset,
        actor_address: &Address,
    ) -> anyhow::Result<S> {
        let state_tree = self.get_state_tree(ts.parent_state())?;
        state_tree.get_actor_state_from_address(actor_address)
    }

    /// Gets required actor from given [`Cid`].
    pub fn get_required_actor(&self, addr: &Address, state_cid: Cid) -> anyhow::Result<ActorState> {
        let state = self.get_state_tree(&state_cid)?;
        state.get_actor(addr)?.with_context(|| {
            format!("Failed to load actor with addr={addr}, state_cid={state_cid}")
        })
    }

    /// Returns a reference to the state manager's [`Blockstore`].
    pub fn blockstore(&self) -> &DB {
        self.cs.blockstore()
    }

    pub fn blockstore_owned(&self) -> Arc<DB> {
        Arc::clone(&self.cs.db)
    }

    /// Returns reference to the state manager's [`ChainStore`].
    pub fn chain_store(&self) -> &Arc<ChainStore<DB>> {
        &self.cs
    }

    pub fn chain_rand(&self, tipset: Arc<Tipset>) -> ChainRand<DB> {
        ChainRand::new(
            self.chain_config.clone(),
            tipset,
            self.cs.chain_index.clone(),
            self.beacon.clone(),
        )
    }

    /// Returns the internal, protocol-level network name.
    pub fn get_network_name_from_genesis(&self) -> anyhow::Result<String> {
        self.get_network_name(self.chain_store().genesis_block_header().state_root)
    }

    /// Returns the internal, protocol-level network name.
    pub fn get_network_name(&self, state_cid: Cid) -> anyhow::Result<String> {
        let init_act = self
            .get_actor(&init::ADDRESS.into(), state_cid)?
            .ok_or_else(|| Error::state("Init actor address could not be resolved"))?;
        Ok(State::load(self.blockstore(), init_act.code, init_act.state)?.into_network_name())
    }

    /// Returns true if miner has been slashed or is considered invalid.
    pub fn is_miner_slashed(&self, addr: &Address, state_cid: &Cid) -> anyhow::Result<bool, Error> {
        let actor = self
            .get_actor(&Address::POWER_ACTOR, *state_cid)?
            .ok_or_else(|| Error::state("Power actor address could not be resolved"))?;

        let spas = power::State::load(self.blockstore(), actor.code, actor.state)?;

        Ok(spas.miner_power(self.blockstore(), &addr.into())?.is_none())
    }

    /// Returns raw work address of a miner given the state root.
    pub fn get_miner_work_addr(&self, state_cid: Cid, addr: &Address) -> Result<Address, Error> {
        let state =
            StateTree::new_from_root(self.blockstore_owned(), &state_cid).map_err(Error::other)?;
        let ms: miner::State = state.get_actor_state_from_address(addr)?;
        let info = ms.info(self.blockstore()).map_err(|e| e.to_string())?;
        let addr = resolve_to_key_addr(&state, self.blockstore(), &info.worker().into())?;
        Ok(addr)
    }

    /// Returns specified actor's claimed power and total network power as a
    /// tuple.
    pub fn get_power(
        &self,
        state_cid: &Cid,
        addr: Option<&Address>,
    ) -> anyhow::Result<Option<(power::Claim, power::Claim)>, Error> {
        let actor = self
            .get_actor(&Address::POWER_ACTOR, *state_cid)?
            .ok_or_else(|| Error::state("Power actor address could not be resolved"))?;

        let spas = power::State::load(self.blockstore(), actor.code, actor.state)?;

        let t_pow = spas.total_power();

        if let Some(maddr) = addr {
            let m_pow = spas
                .miner_power(self.blockstore(), &maddr.into())?
                .ok_or_else(|| Error::state(format!("Miner for address {maddr} not found")))?;

            let min_pow = spas.miner_nominal_power_meets_consensus_minimum(
                &self.chain_config.policy,
                self.blockstore(),
                &maddr.into(),
            )?;
            if min_pow {
                return Ok(Some((m_pow, t_pow)));
            }
        }

        Ok(None)
    }

    // Returns all sectors
    pub fn get_all_sectors(
        self: &Arc<Self>,
        addr: &Address,
        ts: &Tipset,
    ) -> anyhow::Result<Vec<SectorOnChainInfo>> {
        let actor = self
            .get_actor(addr, *ts.parent_state())?
            .ok_or_else(|| Error::state("Miner actor not found"))?;
        let state = miner::State::load(self.blockstore(), actor.code, actor.state)?;
        state.load_sectors_ext(self.blockstore(), None)
    }
}

impl<DB> StateManager<DB>
where
    DB: Blockstore + Send + Sync + 'static,
{
    /// Returns the pair of (parent state root, message receipt root). This will
    /// either be cached or will be calculated and fill the cache. Tipset
    /// state for a given tipset is guaranteed not to be computed twice.
    pub async fn tipset_state(self: &Arc<Self>, tipset: &Arc<Tipset>) -> anyhow::Result<CidPair> {
        let StateOutput {
            state_root,
            receipt_root,
            ..
        } = self.tipset_state_output(tipset).await?;
        Ok((state_root, receipt_root))
    }

    pub async fn tipset_state_output(
        self: &Arc<Self>,
        tipset: &Arc<Tipset>,
    ) -> anyhow::Result<StateOutput> {
        let key = tipset.key();
        self.cache
            .get_or_else(key, || async move {
                info!(
                    "Evaluating tipset: EPOCH = {}, blocks = {}",
                    tipset.epoch(),
                    tipset.len(),
                );
                let state_output = self
                    .compute_tipset_state(Arc::clone(tipset), NO_CALLBACK, VMTrace::NotTraced)
                    .await?;
                for events_root in state_output.events_roots.iter() {
                    trace!("Indexing events root @{}: {}", tipset.epoch(), events_root);

                    self.chain_store().put_index(events_root, key)?;
                }
                let ts_state = state_output.into();
                trace!("Completed tipset state calculation {:?}", tipset.cids());
                Ok(ts_state)
            })
            .await
            .map(StateOutput::from)
    }

    #[instrument(skip(self))]
    pub async fn tipset_state_events(
        self: &Arc<Self>,
        tipset: &Arc<Tipset>,
        events_root: Option<&Cid>,
    ) -> anyhow::Result<StateEvents> {
        let key = tipset.key();
        self.events_cache
            .get_or_else(key, || async move {
                let ts_state = self
                    .compute_tipset_state(Arc::clone(tipset), NO_CALLBACK, VMTrace::NotTraced)
                    .await?;
                trace!("Completed tipset state calculation {:?}", tipset.cids());

                Ok(StateEvents {
                    events: ts_state.events,
                    roots: ts_state.events_roots,
                })
            })
            .await
    }

    #[instrument(skip(self, rand))]
    fn call_raw(
        self: &Arc<Self>,
        msg: &Message,
        rand: ChainRand<DB>,
        tipset: &Arc<Tipset>,
    ) -> Result<ApiInvocResult, Error> {
        let mut msg = msg.clone();

        let state_cid = tipset.parent_state();

        let tipset_messages = self
            .chain_store()
            .messages_for_tipset(tipset)
            .map_err(|err| Error::Other(err.to_string()))?;

        let prior_messsages = tipset_messages
            .iter()
            .filter(|ts_msg| ts_msg.message().from() == msg.from());

        // Handle state forks
        // TODO(elmattic): https://github.com/ChainSafe/forest/issues/3733

        let height = tipset.epoch();
        let genesis_info = GenesisInfo::from_chain_config(self.chain_config().clone());
        let mut vm = VM::new(
            ExecutionContext {
                heaviest_tipset: Arc::clone(tipset),
                state_tree_root: *state_cid,
                epoch: height,
                rand: Box::new(rand),
                base_fee: tipset.block_headers().first().parent_base_fee.clone(),
                circ_supply: genesis_info.get_vm_circulating_supply(
                    height,
                    &self.blockstore_owned(),
                    state_cid,
                )?,
                chain_config: self.chain_config().clone(),
                chain_index: Arc::clone(&self.chain_store().chain_index),
                timestamp: tipset.min_timestamp(),
            },
            &self.engine,
            VMTrace::Traced,
        )?;

        for m in prior_messsages {
            vm.apply_message(m)?;
        }

        // We flush to get the VM's view of the state tree after applying the above messages
        // This is needed to get the correct nonce from the actor state to match the VM
        let state_cid = vm.flush()?;

        let state = StateTree::new_from_root(self.blockstore_owned(), &state_cid)?;

        let from_actor = state
            .get_actor(&msg.from())?
            .ok_or_else(|| anyhow::anyhow!("actor not found"))?;
        msg.set_sequence(from_actor.sequence);

        // If the fee cap is set to zero, make gas free
        // TODO(elmattic): https://github.com/ChainSafe/forest/issues/3733

        // Implicit messages need to set a special gas limit
        let mut msg = msg.clone();
        msg.gas_limit = IMPLICIT_MESSAGE_GAS_LIMIT as u64;

        let (apply_ret, duration) = vm.apply_implicit_message(&msg)?;

        Ok(ApiInvocResult {
            msg: msg.clone(),
            msg_rct: Some(apply_ret.msg_receipt()),
            msg_cid: msg.cid(),
            error: apply_ret.failure_info().unwrap_or_default(),
            duration: duration.as_nanos().clamp(0, u64::MAX as u128) as u64,
            gas_cost: MessageGasCost::default(),
            execution_trace: structured::parse_events(apply_ret.exec_trace()).unwrap_or_default(),
        })
    }

    /// runs the given message and returns its result without any persisted
    /// changes.
    pub fn call(
        self: &Arc<Self>,
        message: &Message,
        tipset: Option<Arc<Tipset>>,
    ) -> Result<ApiInvocResult, Error> {
        let ts = tipset.unwrap_or_else(|| self.cs.heaviest_tipset());
        let chain_rand = self.chain_rand(Arc::clone(&ts));
        self.call_raw(message, chain_rand, &ts)
    }

    /// Computes message on the given [Tipset] state, after applying other
    /// messages and returns the values computed in the VM.
    pub async fn call_with_gas(
        self: &Arc<Self>,
        message: &mut ChainMessage,
        prior_messages: &[ChainMessage],
        tipset: Option<Arc<Tipset>>,
        trace_config: VMTrace,
    ) -> Result<(InvocResult, ApplyRet), Error> {
        let ts = tipset.unwrap_or_else(|| self.cs.heaviest_tipset());
        let (st, _) = self
            .tipset_state(&ts)
            .await
            .map_err(|_| Error::Other("Could not load tipset state".to_string()))?;
        let chain_rand = self.chain_rand(Arc::clone(&ts));

        // Since we're simulating a future message, pretend we're applying it in the
        // "next" tipset
        let epoch = ts.epoch() + 1;
        let genesis_info = GenesisInfo::from_chain_config(self.chain_config().clone());
        // FVM requires a stack size of 64MiB. The alternative is to use `ThreadedExecutor` from
        // FVM, but that introduces some constraints, and possible deadlocks.
        let (ret, _) = stacker::grow(64 << 20, || -> ApplyResult {
            let mut vm = VM::new(
                ExecutionContext {
                    heaviest_tipset: Arc::clone(&ts),
                    state_tree_root: st,
                    epoch,
                    rand: Box::new(chain_rand),
                    base_fee: ts.block_headers().first().parent_base_fee.clone(),
                    circ_supply: genesis_info.get_vm_circulating_supply(
                        epoch,
                        &self.blockstore_owned(),
                        &st,
                    )?,
                    chain_config: self.chain_config().clone(),
                    chain_index: Arc::clone(&self.chain_store().chain_index),
                    timestamp: ts.min_timestamp(),
                },
                &self.engine,
                trace_config,
            )?;

            for msg in prior_messages {
                vm.apply_message(msg)?;
            }
            let from_actor = vm
                .get_actor(&message.from())
                .map_err(|e| Error::Other(format!("Could not get actor from state: {e}")))?
                .ok_or_else(|| Error::Other("cant find actor in state tree".to_string()))?;
            message.set_sequence(from_actor.sequence);

            vm.apply_message(message)
        })?;

        Ok((InvocResult::new(message.message().clone(), &ret), ret))
    }

    /// Replays the given message and returns the result of executing the
    /// indicated message, assuming it was executed in the indicated tipset.
    pub async fn replay(
        self: &Arc<Self>,
        ts: Arc<Tipset>,
        mcid: Cid,
    ) -> Result<ApiInvocResult, Error> {
        let this = Arc::clone(self);
        tokio::task::spawn_blocking(move || this.replay_blocking(ts, mcid))
            .await
            .map_err(|e| Error::Other(format!("{e}")))?
    }

    /// Blocking version of `replay`
    pub fn replay_blocking(
        self: &Arc<Self>,
        ts: Arc<Tipset>,
        mcid: Cid,
    ) -> Result<ApiInvocResult, Error> {
        const REPLAY_HALT: &str = "replay_halt";

        let mut api_invoc_result = None;
        let callback = |ctx: MessageCallbackCtx<'_>| {
            match ctx.at {
                CalledAt::Applied | CalledAt::Reward
                    if api_invoc_result.is_none() && ctx.cid == mcid =>
                {
                    api_invoc_result = Some(ApiInvocResult {
                        msg_cid: ctx.message.cid(),
                        msg: ctx.message.message().clone(),
                        msg_rct: Some(ctx.apply_ret.msg_receipt()),
                        error: ctx.apply_ret.failure_info().unwrap_or_default(),
                        duration: ctx.duration.as_nanos().clamp(0, u64::MAX as u128) as u64,
                        gas_cost: MessageGasCost::new(ctx.message.message(), ctx.apply_ret)?,
                        execution_trace: structured::parse_events(ctx.apply_ret.exec_trace())
                            .unwrap_or_default(),
                    });
                    anyhow::bail!(REPLAY_HALT);
                }
                _ => Ok(()), // ignored
            }
        };
        let result = self.compute_tipset_state_blocking(ts, Some(callback), VMTrace::Traced);
        if let Err(error_message) = result {
            if error_message.to_string() != REPLAY_HALT {
                return Err(Error::Other(format!(
                    "unexpected error during execution : {error_message:}"
                )));
            }
        }
        api_invoc_result.ok_or_else(|| Error::Other("failed to replay".into()))
    }

    /// Checks the eligibility of the miner. This is used in the validation that
    /// a block's miner has the requirements to mine a block.
    pub fn eligible_to_mine(
        &self,
        address: &Address,
        base_tipset: &Tipset,
        lookback_tipset: &Tipset,
    ) -> anyhow::Result<bool, Error> {
        let hmp = self.miner_has_min_power(&self.chain_config.policy, address, lookback_tipset)?;
        let version = self.get_network_version(base_tipset.epoch());

        if version <= NetworkVersion::V3 {
            return Ok(hmp);
        }

        if !hmp {
            return Ok(false);
        }

        let actor = self
            .get_actor(&Address::POWER_ACTOR, *base_tipset.parent_state())?
            .ok_or_else(|| Error::state("Power actor address could not be resolved"))?;

        let power_state = power::State::load(self.blockstore(), actor.code, actor.state)?;

        let actor = self
            .get_actor(address, *base_tipset.parent_state())?
            .ok_or_else(|| Error::state("Miner actor address could not be resolved"))?;

        let miner_state = miner::State::load(self.blockstore(), actor.code, actor.state)?;

        // Non-empty power claim.
        let claim = power_state
            .miner_power(self.blockstore(), &address.into())?
            .ok_or_else(|| Error::Other("Could not get claim".to_string()))?;
        if claim.quality_adj_power <= BigInt::zero() {
            return Ok(false);
        }

        // No fee debt.
        if !miner_state.fee_debt().is_zero() {
            return Ok(false);
        }

        // No active consensus faults.
        let info = miner_state.info(self.blockstore())?;
        if base_tipset.epoch() <= info.consensus_fault_elapsed {
            return Ok(false);
        }

        Ok(true)
    }

    /// Conceptually, a [`Tipset`] consists of _blocks_ which share an _epoch_.
    /// Each _block_ contains _messages_, which are executed by the _Filecoin Virtual Machine_.
    ///
    /// VM message execution essentially looks like this:
    /// ```text
    /// state[N-900..N] * message = state[N+1]
    /// ```
    ///
    /// The `state`s above are stored in the `IPLD Blockstore`, and can be referred to by
    /// a [`Cid`] - the _state root_.
    /// The previous 900 states (configurable, see
    /// <https://docs.filecoin.io/reference/general/glossary/#finality>) can be
    /// queried when executing a message, so a store needs at least that many.
    /// (a snapshot typically contains 2000, for example).
    ///
    /// Each message costs FIL to execute - this is _gas_.
    /// After execution, the message has a _receipt_, showing how much gas was spent.
    /// This is similarly a [`Cid`] into the block store.
    ///
    /// For details, see the documentation for [`apply_block_messages`].
    ///
    #[instrument(skip_all)]
    pub async fn compute_tipset_state(
        self: &Arc<Self>,
        tipset: Arc<Tipset>,
        callback: Option<impl FnMut(MessageCallbackCtx<'_>) -> anyhow::Result<()> + Send + 'static>,
        enable_tracing: VMTrace,
    ) -> Result<StateOutput, Error> {
        let this = Arc::clone(self);
        tokio::task::spawn_blocking(move || {
            this.compute_tipset_state_blocking(tipset, callback, enable_tracing)
        })
        .await?
    }

    /// Blocking version of `compute_tipset_state`
    #[tracing::instrument(skip_all)]
    pub fn compute_tipset_state_blocking(
        &self,
        tipset: Arc<Tipset>,
        callback: Option<impl FnMut(MessageCallbackCtx<'_>) -> anyhow::Result<()>>,
        enable_tracing: VMTrace,
    ) -> Result<StateOutput, Error> {
        Ok(apply_block_messages(
            self.chain_store().genesis_block_header().timestamp,
            Arc::clone(&self.chain_store().chain_index),
            Arc::clone(&self.chain_config),
            self.beacon_schedule().clone(),
            &self.engine,
            tipset,
            callback,
            enable_tracing,
        )?)
    }

    #[instrument(skip_all)]
    pub async fn compute_state(
        self: &Arc<Self>,
        height: ChainEpoch,
        messages: Vec<Message>,
        tipset: Arc<Tipset>,
        callback: Option<impl FnMut(MessageCallbackCtx<'_>) -> anyhow::Result<()> + Send + 'static>,
        enable_tracing: VMTrace,
    ) -> Result<StateOutput, Error> {
        let this = Arc::clone(self);
        tokio::task::spawn_blocking(move || {
            this.compute_state_blocking(height, messages, tipset, callback, enable_tracing)
        })
        .await?
    }

    /// Blocking version of `compute_state`
    #[tracing::instrument(skip_all)]
    pub fn compute_state_blocking(
        &self,
        height: ChainEpoch,
        messages: Vec<Message>,
        tipset: Arc<Tipset>,
        callback: Option<impl FnMut(MessageCallbackCtx<'_>) -> anyhow::Result<()>>,
        enable_tracing: VMTrace,
    ) -> Result<StateOutput, Error> {
        Ok(compute_state(
            height,
            messages,
            tipset,
            self.chain_store().genesis_block_header().timestamp,
            Arc::clone(&self.chain_store().chain_index),
            Arc::clone(&self.chain_config),
            self.beacon_schedule().clone(),
            &self.engine,
            callback,
            enable_tracing,
        )?)
    }

    /// Check if tipset had executed the message, by loading the receipt based
    /// on the index of the message in the block.
    fn tipset_executed_message(
        &self,
        tipset: &Tipset,
        message: &ChainMessage,
        allow_replaced: bool,
    ) -> Result<Option<Receipt>, Error> {
        if tipset.epoch() == 0 {
            return Ok(None);
        }
        let message_from_address = message.from();
        let message_sequence = message.sequence();
        // Load parent state.
        let pts = self
            .cs
            .chain_index
            .load_required_tipset(tipset.parents())
            .map_err(|err| Error::Other(format!("Failed to load tipset: {err}")))?;
        let messages = self
            .cs
            .messages_for_tipset(&pts)
            .map_err(|err| Error::Other(format!("Failed to load messages for tipset: {err}")))?;
        messages
            .iter()
            .enumerate()
            // iterate in reverse because we going backwards through the chain
            .rev()
            .filter(|(_, s)| {
                s.sequence() == message_sequence
                    && s.from() == message_from_address
                    && s.equal_call(message)
            })
            .map(|(index, m)| {
                // A replacing message is a message with a different CID,
                // any of Gas values, and different signature, but with all
                // other parameters matching (source/destination, nonce, params, etc.)
                if !allow_replaced && message.cid() != m.cid(){
                    Err(Error::Other(format!(
                        "found message with equal nonce and call params but different CID. wanted {}, found: {}, nonce: {}, from: {}",
                        message.cid(),
                        m.cid(),
                        message.sequence(),
                        message.from(),
                    )))
                } else {
                    let block_header = tipset.block_headers().first();
                    crate::chain::get_parent_receipt(
                        self.blockstore(),
                        block_header,
                        index,
                    )
                    .map_err(|err| Error::Other(format!("Failed to get parent receipt (message_receipts={}, index={index}, error={err})", block_header.message_receipts)))
                }
            })
            .next()
            .unwrap_or(Ok(None))
    }

    fn check_search(
        &self,
        mut current: Arc<Tipset>,
        message: &ChainMessage,
        look_back_limit: Option<i64>,
        allow_replaced: Option<bool>,
    ) -> Result<Option<(Arc<Tipset>, Receipt)>, Error> {
        let allow_replaced = allow_replaced.unwrap_or(true);
        let message_from_address = message.from();
        let message_sequence = message.sequence();
        let mut current_actor_state = self
            .get_required_actor(&message_from_address, *current.parent_state())
            .map_err(Error::state)?;
        let message_from_id = self.lookup_required_id(&message_from_address, current.as_ref())?;
        while current.epoch() > look_back_limit.unwrap_or_default() {
            let parent_tipset = self
                .cs
                .chain_index
                .load_required_tipset(current.parents())
                .map_err(|err| {
                    Error::Other(format!(
                        "failed to load tipset during msg wait searchback: {err:}"
                    ))
                })?;

            let parent_actor_state = self
                .get_actor(&message_from_id, *parent_tipset.parent_state())
                .map_err(|e| Error::State(e.to_string()))?;

            if parent_actor_state.is_none()
                || (current_actor_state.sequence > message_sequence
                    && parent_actor_state.as_ref().unwrap().sequence <= message_sequence)
            {
                let receipt = self
                    .tipset_executed_message(current.as_ref(), message, allow_replaced)?
                    .context("Failed to get receipt with tipset_executed_message")?;
                return Ok(Some((current, receipt)));
            }

            if let Some(parent_actor_state) = parent_actor_state {
                current = parent_tipset;
                current_actor_state = parent_actor_state;
            } else {
                break;
            }
        }

        Ok(None)
    }

    fn search_back_for_message(
        &self,
        current: Arc<Tipset>,
        message: &ChainMessage,
        look_back_limit: Option<i64>,
        allow_replaced: Option<bool>,
    ) -> Result<Option<(Arc<Tipset>, Receipt)>, Error> {
        self.check_search(current, message, look_back_limit, allow_replaced)
    }

    /// Returns a message receipt from a given tipset and message CID.
    pub fn get_receipt(&self, tipset: Arc<Tipset>, msg: Cid) -> Result<Receipt, Error> {
        let m = crate::chain::get_chain_message(self.blockstore(), &msg)
            .map_err(|e| Error::Other(e.to_string()))?;
        let message_receipt = self.tipset_executed_message(&tipset, &m, true)?;
        if let Some(receipt) = message_receipt {
            return Ok(receipt);
        }

        let maybe_tuple = self.search_back_for_message(tipset, &m, None, None)?;
        let message_receipt = maybe_tuple
            .ok_or_else(|| {
                Error::Other("Could not get receipt from search back message".to_string())
            })?
            .1;
        Ok(message_receipt)
    }

    /// `WaitForMessage` blocks until a message appears on chain. It looks
    /// backwards in the chain to see if this has already happened. It
    /// guarantees that the message has been on chain for at least
    /// confidence epochs without being reverted before returning.
    pub async fn wait_for_message(
        self: &Arc<Self>,
        msg_cid: Cid,
        confidence: i64,
        look_back_limit: Option<ChainEpoch>,
        allow_replaced: Option<bool>,
    ) -> Result<(Option<Arc<Tipset>>, Option<Receipt>), Error> {
        let mut subscriber = self.cs.publisher().subscribe();
        let (sender, mut receiver) = oneshot::channel::<()>();
        let message = crate::chain::get_chain_message(self.blockstore(), &msg_cid)
            .map_err(|err| Error::Other(format!("failed to load message {err:}")))?;
        let current_tipset = self.cs.heaviest_tipset();
        let maybe_message_receipt =
            self.tipset_executed_message(&current_tipset, &message, true)?;
        if let Some(r) = maybe_message_receipt {
            return Ok((Some(current_tipset.clone()), Some(r)));
        }

        let mut candidate_tipset: Option<Arc<Tipset>> = None;
        let mut candidate_receipt: Option<Receipt> = None;

        let sm_cloned = Arc::clone(self);

        let message_for_task = message.clone();
        let height_of_head = current_tipset.epoch();
        let task = tokio::task::spawn(async move {
            let back_tuple = sm_cloned.search_back_for_message(
                current_tipset,
                &message_for_task,
                look_back_limit,
                allow_replaced,
            )?;
            sender
                .send(())
                .map_err(|e| Error::Other(format!("Could not send to channel {e:?}")))?;
            Ok::<_, Error>(back_tuple)
        });

        let reverts: Arc<RwLock<HashMap<TipsetKey, bool>>> = Arc::new(RwLock::new(HashMap::new()));
        let block_revert = reverts.clone();
        let sm_cloned = Arc::clone(self);

        // Wait for message to be included in head change.
        let mut subscriber_poll = tokio::task::spawn(async move {
            loop {
                match subscriber.recv().await {
                    Ok(subscriber) => match subscriber {
                        HeadChange::Apply(tipset) => {
                            if candidate_tipset
                                .as_ref()
                                .map(|s| tipset.epoch() >= s.epoch() + confidence)
                                .unwrap_or_default()
                            {
                                return Ok((candidate_tipset, candidate_receipt));
                            }
                            let poll_receiver = receiver.try_recv();
                            if let Ok(Some(_)) = poll_receiver {
                                block_revert
                                    .write()
                                    .await
                                    .insert(tipset.key().to_owned(), true);
                            }

                            let maybe_receipt =
                                sm_cloned.tipset_executed_message(&tipset, &message, true)?;
                            if let Some(receipt) = maybe_receipt {
                                if confidence == 0 {
                                    return Ok((Some(tipset), Some(receipt)));
                                }
                                candidate_tipset = Some(tipset);
                                candidate_receipt = Some(receipt)
                            }
                        }
                    },
                    Err(RecvError::Lagged(i)) => {
                        warn!(
                            "wait for message head change subscriber lagged, skipped {} events",
                            i
                        );
                    }
                    Err(RecvError::Closed) => break,
                }
            }
            Ok((None, None))
        })
        .fuse();

        // Search backwards for message.
        let mut search_back_poll = tokio::task::spawn(async move {
            let back_tuple = task.await.map_err(|e| {
                Error::Other(format!("Could not search backwards for message {e}"))
            })??;
            if let Some((back_tipset, back_receipt)) = back_tuple {
                let should_revert = *reverts
                    .read()
                    .await
                    .get(back_tipset.key())
                    .unwrap_or(&false);
                let larger_height_of_head = height_of_head >= back_tipset.epoch() + confidence;
                if !should_revert && larger_height_of_head {
                    return Ok::<_, Error>((Some(back_tipset), Some(back_receipt)));
                }
                return Ok((None, None));
            }
            Ok((None, None))
        })
        .fuse();

        // Await on first future to finish.
        loop {
            select! {
                res = subscriber_poll => {
                    return res?
                }
                res = search_back_poll => {
                    if let Ok((Some(ts), Some(rct))) = res? {
                        return Ok((Some(ts), Some(rct)));
                    }
                }
            }
        }
    }

    pub async fn search_for_message(
        self: &Arc<Self>,
        from: Option<Arc<Tipset>>,
        msg_cid: Cid,
        look_back_limit: Option<i64>,
        allow_replaced: Option<bool>,
    ) -> Result<Option<(Arc<Tipset>, Receipt)>, Error> {
        let from = from.unwrap_or_else(|| self.chain_store().heaviest_tipset());
        let message = crate::chain::get_chain_message(self.blockstore(), &msg_cid)
            .map_err(|err| Error::Other(format!("failed to load message {err}")))?;
        let current_tipset = self.cs.heaviest_tipset();
        let maybe_message_receipt =
            self.tipset_executed_message(&from, &message, allow_replaced.unwrap_or(true))?;
        if let Some(r) = maybe_message_receipt {
            Ok(Some((from, r)))
        } else {
            self.search_back_for_message(current_tipset, &message, look_back_limit, allow_replaced)
        }
    }

    /// Returns a BLS public key from provided address
    pub fn get_bls_public_key(
        db: &Arc<DB>,
        addr: &Address,
        state_cid: Cid,
    ) -> Result<BlsPublicKey, Error> {
        let state = StateTree::new_from_root(Arc::clone(db), &state_cid)
            .map_err(|e| Error::Other(e.to_string()))?;
        let kaddr = resolve_to_key_addr(&state, db, addr)
            .map_err(|e| format!("Failed to resolve key address, error: {e}"))?;

        match kaddr.into_payload() {
            Payload::BLS(key) => BlsPublicKey::from_bytes(&key)
                .map_err(|e| Error::Other(format!("Failed to construct bls public key: {e}"))),
            _ => Err(Error::state(
                "Address must be BLS address to load bls public key",
            )),
        }
    }

    /// Looks up ID [Address] from the state at the given [Tipset].
    pub fn lookup_id(&self, addr: &Address, ts: &Tipset) -> Result<Option<Address>, Error> {
        let state_tree = StateTree::new_from_root(self.blockstore_owned(), ts.parent_state())
            .map_err(|e| format!("{e:?}"))?;
        Ok(state_tree
            .lookup_id(addr)
            .map_err(|e| Error::Other(e.to_string()))?
            .map(Address::new_id))
    }

    /// Looks up required ID [Address] from the state at the given [Tipset].
    pub fn lookup_required_id(&self, addr: &Address, ts: &Tipset) -> Result<Address, Error> {
        self.lookup_id(addr, ts)?
            .ok_or_else(|| Error::Other(format!("Failed to lookup the id address {addr}")))
    }

    /// Retrieves market state
    pub fn market_state(&self, ts: &Tipset) -> Result<market::State, Error> {
        let actor = self.get_required_actor(&Address::MARKET_ACTOR, *ts.parent_state())?;
        let market_state = market::State::load(self.blockstore(), actor.code, actor.state)?;
        Ok(market_state)
    }

    /// Retrieves market balance in escrow and locked tables.
    pub fn market_balance(&self, addr: &Address, ts: &Tipset) -> Result<MarketBalance, Error> {
        let market_state = self.market_state(ts)?;
        let new_addr = self.lookup_required_id(addr, ts)?;
        let out = MarketBalance {
            escrow: {
                market_state
                    .escrow_table(self.blockstore())?
                    .get(&new_addr.into())?
                    .into()
            },
            locked: {
                market_state
                    .locked_table(self.blockstore())?
                    .get(&new_addr.into())?
                    .into()
            },
        };

        Ok(out)
    }

    /// Retrieves miner info.
    pub fn miner_info(&self, addr: &Address, ts: &Tipset) -> Result<MinerInfo, Error> {
        let actor = self
            .get_actor(addr, *ts.parent_state())?
            .ok_or_else(|| Error::state("Miner actor not found"))?;
        let state = miner::State::load(self.blockstore(), actor.code, actor.state)?;

        Ok(state.info(self.blockstore())?)
    }

    /// Retrieves miner faults.
    pub fn miner_faults(&self, addr: &Address, ts: &Tipset) -> Result<BitField, Error> {
        self.all_partition_sectors(addr, ts, |partition| partition.faulty_sectors().clone())
    }

    /// Retrieves miner recoveries.
    pub fn miner_recoveries(&self, addr: &Address, ts: &Tipset) -> Result<BitField, Error> {
        self.all_partition_sectors(addr, ts, |partition| partition.recovering_sectors().clone())
    }

    fn all_partition_sectors(
        &self,
        addr: &Address,
        ts: &Tipset,
        get_sector: impl Fn(Partition<'_>) -> BitField,
    ) -> Result<BitField, Error> {
        let actor = self
            .get_actor(addr, *ts.parent_state())?
            .ok_or_else(|| Error::state("Miner actor not found"))?;

        let state = miner::State::load(self.blockstore(), actor.code, actor.state)?;

        let mut partitions = Vec::new();

        state.for_each_deadline(
            &self.chain_config.policy,
            self.blockstore(),
            |_, deadline| {
                deadline.for_each(self.blockstore(), |_, partition| {
                    partitions.push(get_sector(partition));
                    Ok(())
                })
            },
        )?;

        Ok(BitField::union(partitions.iter()))
    }

    /// Retrieves miner power.
    pub fn miner_power(&self, addr: &Address, ts: &Tipset) -> Result<MinerPower, Error> {
        if let Some((miner_power, total_power)) = self.get_power(ts.parent_state(), Some(addr))? {
            return Ok(MinerPower {
                miner_power,
                total_power,
                has_min_power: true,
            });
        }

        Ok(MinerPower {
            has_min_power: false,
            miner_power: Default::default(),
            total_power: Default::default(),
        })
    }

    /// Similar to `resolve_to_key_addr` in the `forest_vm` [`crate::state_manager`] but does not
    /// allow `Actor` type of addresses. Uses `ts` to generate the VM state.
    pub async fn resolve_to_key_addr(
        self: &Arc<Self>,
        addr: &Address,
        ts: &Arc<Tipset>,
    ) -> Result<Address, anyhow::Error> {
        match addr.protocol() {
            Protocol::BLS | Protocol::Secp256k1 | Protocol::Delegated => return Ok(*addr),
            Protocol::Actor => {
                return Err(Error::Other(
                    "cannot resolve actor address to key address".to_string(),
                )
                .into());
            }
            _ => {}
        };

        // First try to resolve the actor in the parent state, so we don't have to
        // compute anything.
        let state = StateTree::new_from_root(self.blockstore_owned(), ts.parent_state())?;
        if let Ok(addr) = resolve_to_key_addr(&state, self.blockstore(), addr) {
            return Ok(addr);
        }

        // If that fails, compute the tip-set and try again.
        let (st, _) = self.tipset_state(ts).await?;
        let state = StateTree::new_from_root(self.blockstore_owned(), &st)?;

        resolve_to_key_addr(&state, self.blockstore(), addr)
    }

    pub async fn miner_get_base_info(
        self: &Arc<Self>,
        beacon_schedule: &BeaconSchedule,
        tipset: Arc<Tipset>,
        addr: Address,
        epoch: ChainEpoch,
    ) -> anyhow::Result<Option<MiningBaseInfo>> {
        let prev_beacon = self
            .chain_store()
            .chain_index
            .latest_beacon_entry(tipset.clone())?;

        let entries: Vec<BeaconEntry> = beacon_schedule
            .beacon_entries_for_block(
                self.chain_config.network_version(epoch),
                epoch,
                tipset.epoch(),
                &prev_beacon,
            )
            .await?;

        let base = entries.last().unwrap_or(&prev_beacon);

        let (lb_tipset, lb_state_root) = ChainStore::get_lookback_tipset_for_round(
            self.cs.chain_index.clone(),
            self.chain_config.clone(),
            tipset.clone(),
            epoch,
        )?;

        // If the miner actor doesn't exist in the current tipset, it is a
        // user-error and we must return an error message. If the miner exists
        // in the current tipset but not in the lookback tipset, we may not
        // error and should instead return None.
        let actor = self.get_required_actor(&addr, *tipset.parent_state())?;
        if self.get_actor(&addr, lb_state_root)?.is_none() {
            return Ok(None);
        }

        let miner_state = miner::State::load(self.blockstore(), actor.code, actor.state)?;

        let addr_buf = to_vec(&addr)?;
        let rand = draw_randomness(
            base.signature(),
            DomainSeparationTag::WinningPoStChallengeSeed as i64,
            epoch,
            &addr_buf,
        )?;

        let network_version = self.chain_config.network_version(tipset.epoch());
        let sectors = self.get_sectors_for_winning_post(
            &lb_state_root,
            network_version,
            &addr,
            Randomness::new(rand.to_vec()),
        )?;

        if sectors.is_empty() {
            return Ok(None);
        }

        let (miner_power, total_power) = self
            .get_power(&lb_state_root, Some(&addr))?
            .context("failed to get power")?;

        let info = miner_state.info(self.blockstore())?;

        let worker_key = self
            .resolve_to_deterministic_address(info.worker.into(), tipset.clone())
            .await?;
        let eligible = self.eligible_to_mine(&addr, &tipset, &lb_tipset)?;

        Ok(Some(MiningBaseInfo {
            miner_power: miner_power.quality_adj_power,
            network_power: total_power.quality_adj_power,
            sectors,
            worker_key,
            sector_size: info.sector_size,
            prev_beacon_entry: prev_beacon,
            beacon_entries: entries,
            eligible_for_mining: eligible,
        }))
    }

    /// Checks power actor state for if miner meets consensus minimum
    /// requirements.
    pub fn miner_has_min_power(
        &self,
        policy: &Policy,
        addr: &Address,
        ts: &Tipset,
    ) -> anyhow::Result<bool> {
        let actor = self
            .get_actor(&Address::POWER_ACTOR, *ts.parent_state())?
            .ok_or_else(|| Error::state("Power actor address could not be resolved"))?;
        let ps = power::State::load(self.blockstore(), actor.code, actor.state)?;

        ps.miner_nominal_power_meets_consensus_minimum(policy, self.blockstore(), &addr.into())
    }

    /// Validates all tipsets at epoch `start..=end` behind the heaviest tipset.
    ///
    /// This spawns [`rayon::current_num_threads`] threads to do the compute-heavy work
    /// of tipset validation.
    ///
    /// # What is validation?
    /// Every state transition returns a new _state root_, which is typically retained in, e.g., snapshots.
    /// For "full" snapshots, all state roots are retained.
    /// For standard snapshots, the last 2000 or so state roots are retained.
    ///
    /// _receipts_ meanwhile, are typically ephemeral, but each tipset knows the _receipt root_
    /// (hash) of the previous tipset.
    ///
    /// This function takes advantage of that fact to validate tipsets:
    /// - `tipset[N]` claims that `receipt_root[N-1]` should be `0xDEADBEEF`
    /// - find `tipset[N-1]`, and perform its state transition to get the actual `receipt_root`
    /// - assert that they match
    ///
    /// See [`Self::compute_tipset_state_blocking`] for an explanation of state transitions.
    ///
    /// # Known issues
    /// This function is blocking, but we do observe threads waiting and synchronizing.
    /// This is suspected to be due something in the VM or its `WASM` runtime.
    #[tracing::instrument(skip(self))]
    pub fn validate_range(self: &Arc<Self>, epochs: RangeInclusive<i64>) -> anyhow::Result<()> {
        let heaviest = self.cs.heaviest_tipset();
        let heaviest_epoch = heaviest.epoch();
        let end = self
            .cs
            .chain_index
            .tipset_by_height(*epochs.end(), heaviest, ResolveNullTipset::TakeOlder)
            .with_context(|| {
                format!(
            "couldn't get a tipset at height {} behind heaviest tipset at height {heaviest_epoch}",
            *epochs.end(),
        )
            })?;

        // lookup tipset parents as we go along, iterating DOWN from `end`
        let tipsets = self
            .cs
            .chain_index
            .chain(end)
            .take_while(|tipset| tipset.epoch() >= *epochs.start());

        self.validate_tipsets(tipsets)
    }

    pub fn validate_tipsets<T>(self: &Arc<Self>, tipsets: T) -> anyhow::Result<()>
    where
        T: Iterator<Item = Arc<Tipset>> + Send,
    {
        let genesis_timestamp = self.chain_store().genesis_block_header().timestamp;
        validate_tipsets(
            genesis_timestamp,
            self.chain_store().chain_index.clone(),
            self.chain_config().clone(),
            self.beacon_schedule().clone(),
            &self.engine,
            tipsets,
        )
    }

    pub fn get_verified_registry_actor_state(
        &self,
        ts: &Tipset,
    ) -> anyhow::Result<verifreg::State> {
        let act = self
            .get_actor(&Address::VERIFIED_REGISTRY_ACTOR, *ts.parent_state())
            .map_err(Error::state)?
            .ok_or_else(|| Error::state("actor not found"))?;
        verifreg::State::load(self.blockstore(), act.code, act.state)
    }
    pub fn get_claim(
        &self,
        addr: &Address,
        ts: &Tipset,
        claim_id: ClaimID,
    ) -> anyhow::Result<Option<Claim>> {
        let id_address = self.lookup_required_id(addr, ts)?;
        let state = self.get_verified_registry_actor_state(ts)?;
        state.get_claim(self.blockstore(), id_address.into(), claim_id)
    }

    pub fn get_all_claims(&self, ts: &Tipset) -> anyhow::Result<HashMap<ClaimID, Claim>> {
        let state = self.get_verified_registry_actor_state(ts)?;
        state.get_all_claims(self.blockstore())
    }

    pub fn get_allocation(
        &self,
        addr: &Address,
        ts: &Tipset,
        allocation_id: AllocationID,
    ) -> anyhow::Result<Option<Allocation>> {
        let id_address = self.lookup_required_id(addr, ts)?;
        let state = self.get_verified_registry_actor_state(ts)?;
        state.get_allocation(self.blockstore(), id_address.id()?, allocation_id)
    }

    pub fn get_all_allocations(
        &self,
        ts: &Tipset,
    ) -> anyhow::Result<HashMap<AllocationID, Allocation>> {
        let state = self.get_verified_registry_actor_state(ts)?;
        state.get_all_allocations(self.blockstore())
    }

    pub fn verified_client_status(
        &self,
        addr: &Address,
        ts: &Tipset,
    ) -> anyhow::Result<Option<DataCap>> {
        let id = self.lookup_required_id(addr, ts)?;
        let network_version = self.get_network_version(ts.epoch());

        // This is a copy of Lotus code, we need to treat all the actors below version 9
        // differently. Which maps to network below version 17.
        // Original: https://github.com/filecoin-project/lotus/blob/5e76b05b17771da6939c7b0bf65127c3dc70ee23/node/impl/full/state.go#L1627-L1664.
        if (u32::from(network_version.0)) < 17 {
            let state = self.get_verified_registry_actor_state(ts)?;
            return state.verified_client_data_cap(self.blockstore(), id.into());
        }

        let act = self
            .get_actor(&Address::DATACAP_TOKEN_ACTOR, *ts.parent_state())
            .map_err(Error::state)?
            .ok_or_else(|| Error::state("Miner actor not found"))?;

        let state = datacap::State::load(self.blockstore(), act.code, act.state)?;

        state.verified_client_data_cap(self.blockstore(), id.into())
    }

    pub async fn resolve_to_deterministic_address(
        self: &Arc<Self>,
        address: Address,
        ts: Arc<Tipset>,
    ) -> anyhow::Result<Address> {
        use crate::shim::address::Protocol::*;
        match address.protocol() {
            BLS | Secp256k1 | Delegated => Ok(address),
            Actor => anyhow::bail!("cannot resolve actor address to key address"),
            _ => {
                // First try to resolve the actor in the parent state, so we don't have to compute anything.
                if let Ok(state) =
                    StateTree::new_from_root(self.chain_store().db.clone(), ts.parent_state())
                {
                    if let Ok(address) = state
                        .resolve_to_deterministic_addr(self.chain_store().blockstore(), address)
                    {
                        return Ok(address);
                    }
                }

                // If that fails, compute the tip-set and try again.
                let (state_root, _) = self.tipset_state(&ts).await?;
                let state = StateTree::new_from_root(self.chain_store().db.clone(), &state_root)?;
                state.resolve_to_deterministic_addr(self.chain_store().blockstore(), address)
            }
        }
    }

    pub fn execution_trace(&self, tipset: &Tipset) -> anyhow::Result<(Cid, Vec<ApiInvocResult>)> {
        let mut invoc_trace = vec![];

        let genesis_timestamp = self.chain_store().genesis_block_header().timestamp;

        let callback = |ctx: MessageCallbackCtx<'_>| {
            match ctx.at {
                CalledAt::Applied | CalledAt::Reward => {
                    invoc_trace.push(ApiInvocResult {
                        msg_cid: ctx.message.cid(),
                        msg: ctx.message.message().clone(),
                        msg_rct: Some(ctx.apply_ret.msg_receipt()),
                        error: ctx.apply_ret.failure_info().unwrap_or_default(),
                        duration: ctx.duration.as_nanos().clamp(0, u64::MAX as u128) as u64,
                        gas_cost: MessageGasCost::new(ctx.message.message(), ctx.apply_ret)?,
                        execution_trace: structured::parse_events(ctx.apply_ret.exec_trace())
                            .unwrap_or_default(),
                    });
                    Ok(())
                }
                _ => Ok(()), // ignored
            }
        };

        let StateOutput { state_root, .. } = apply_block_messages(
            genesis_timestamp,
            self.chain_store().chain_index.clone(),
            self.chain_config().clone(),
            self.beacon_schedule().clone(),
            &self.engine,
            Arc::new(tipset.clone()),
            Some(callback),
            VMTrace::Traced,
        )?;

        Ok((state_root, invoc_trace))
    }
}

pub fn validate_tipsets<DB, T>(
    genesis_timestamp: u64,
    chain_index: Arc<ChainIndex<Arc<DB>>>,
    chain_config: Arc<ChainConfig>,
    beacon: Arc<BeaconSchedule>,
    engine: &MultiEngine,
    tipsets: T,
) -> anyhow::Result<()>
where
    DB: Blockstore + Send + Sync + 'static,
    T: Iterator<Item = Arc<Tipset>> + Send,
{
    use rayon::iter::ParallelIterator as _;
    tipsets
        .tuple_windows()
        .par_bridge()
        .try_for_each(|(child, parent)| {
            info!(height = parent.epoch(), "compute parent state");
            let StateOutput {
                state_root: actual_state,
                receipt_root: actual_receipt,
                ..
            } = apply_block_messages(
                genesis_timestamp,
                chain_index.clone(),
                chain_config.clone(),
                beacon.clone(),
                engine,
                parent,
                NO_CALLBACK,
                VMTrace::NotTraced,
            )
            .context("couldn't compute tipset state")?;
            let expected_receipt = child.min_ticket_block().message_receipts;
            let expected_state = child.parent_state();
            match (expected_state, expected_receipt) == (&actual_state, actual_receipt) {
                true => Ok(()),
                false => {
                    error!(
                        height = child.epoch(),
                        ?expected_state,
                        ?expected_receipt,
                        ?actual_state,
                        ?actual_receipt,
                        "state mismatch"
                    );
                    bail!("state mismatch");
                }
            }
        })
}

/// Messages are transactions that produce new states. The state (usually
/// referred to as the 'state-tree') is a mapping from actor addresses to actor
/// states. Each block contains the hash of the state-tree that should be used
/// as the starting state when executing the block messages.
///
/// # Execution environment
///
/// Transaction execution has the following inputs:
/// - a current state-tree (stored as IPLD in a key-value database). This
///   reference is in [`Tipset::parent_state`].
/// - up to 900 past state-trees. See
///   <https://docs.filecoin.io/reference/general/glossary/#finality>.
/// - up to 900 past tipset IDs.
/// - a deterministic source of randomness.
/// - the circulating supply of FIL (see
///   <https://filecoin.io/blog/filecoin-circulating-supply/>). The circulating
///   supply is determined by the epoch and the states of a few key actors.
/// - the base fee (see <https://spec.filecoin.io/systems/filecoin_vm/gas_fee/>).
///   This value is defined by `tipset.parent_base_fee`.
/// - the genesis timestamp (UNIX epoch time when the first block was
///   mined/created).
/// - a chain configuration (maps epoch to network version, has chain specific
///   settings).
///
/// The result of running a set of block messages is an index to the final
/// state-tree and an index to an array of message receipts (listing gas used,
/// return codes, etc).
///
/// # Cron and null tipsets
///
/// Once per epoch, after all messages have run, a special 'cron' transaction
/// must be executed. The tasks of the 'cron' transaction include running batch
/// jobs and keeping the state up-to-date with the current epoch.
///
/// It can happen that no blocks are mined in an epoch. The tipset for such an
/// epoch is called a null tipset. A null tipset has no identity and cannot be
/// directly executed. This is a problem for 'cron' which must run for every
/// epoch, even if there are no messages. The fix is to run 'cron' if there are
/// any null tipsets between the current epoch and the parent epoch.
///
/// Imagine the blockchain looks like this with a null tipset at epoch 9:
///
/// ```text
/// ┌────────┐ ┌────┐ ┌───────┐  ┌───────┐
/// │Epoch 10│ │Null│ │Epoch 8├──►Epoch 7├─►
/// └───┬────┘ └────┘ └───▲───┘  └───────┘
///     └─────────────────┘
/// ```
///
/// The parent of tipset-epoch-10 is tipset-epoch-8. Before executing the
/// messages in epoch 10, we have to run cron for epoch 9. However, running
/// 'cron' requires the timestamp of the youngest block in the tipset (which
/// doesn't exist because there are no blocks in the tipset). Lotus dictates that
/// the timestamp of a null tipset is `30s * epoch` after the genesis timestamp.
/// So, in the above example, if the genesis block was mined at time `X`, the
/// null tipset for epoch 9 will have timestamp `X + 30 * 9`.
///
/// # Migrations
///
/// Migrations happen between network upgrades and modify the state tree. If a
/// migration is scheduled for epoch 10, it will be run _after_ the messages for
/// epoch 10. The tipset for epoch 11 will link the state-tree produced by the
/// migration.
///
/// Example timeline with a migration at epoch 10:
///   1. Tipset-epoch-10 executes, producing state-tree A.
///   2. Migration consumes state-tree A and produces state-tree B.
///   3. Tipset-epoch-11 executes, consuming state-tree B (rather than A).
///
/// Note: The migration actually happens when tipset-epoch-11 executes. This is
///       because tipset-epoch-10 may be null and therefore not executed at all.
///
/// # Caching
///
/// Scanning the blockchain to find past tipsets and state-trees may be slow.
/// The `ChainStore` caches recent tipsets to make these scans faster.
#[allow(clippy::too_many_arguments)]
pub fn apply_block_messages<DB>(
    genesis_timestamp: u64,
    chain_index: Arc<ChainIndex<Arc<DB>>>,
    chain_config: Arc<ChainConfig>,
    beacon: Arc<BeaconSchedule>,
    engine: &MultiEngine,
    tipset: Arc<Tipset>,
    mut callback: Option<impl FnMut(MessageCallbackCtx<'_>) -> anyhow::Result<()>>,
    enable_tracing: VMTrace,
) -> anyhow::Result<StateOutput>
where
    DB: Blockstore + Send + Sync + 'static,
{
    // This function will:
    // 1. handle the genesis block as a special case
    // 2. run 'cron' for any null-tipsets between the current tipset and our parent tipset
    // 3. run migrations
    // 4. execute block messages
    // 5. write the state-tree to the DB and return the CID

    // step 1: special case for genesis block
    if tipset.epoch() == 0 {
        // NB: This is here because the process that executes blocks requires that the
        // block miner reference a valid miner in the state tree. Unless we create some
        // magical genesis miner, this won't work properly, so we short circuit here
        // This avoids the question of 'who gets paid the genesis block reward'
        let message_receipts = tipset.min_ticket_block().message_receipts;
        return Ok(StateOutput {
            state_root: *tipset.parent_state(),
            receipt_root: message_receipts,
            events: vec![],
            events_roots: vec![],
        });
    }

    let rand = ChainRand::new(
        Arc::clone(&chain_config),
        Arc::clone(&tipset),
        Arc::clone(&chain_index),
        beacon,
    );

    let genesis_info = GenesisInfo::from_chain_config(chain_config.clone());
    let create_vm = |state_root: Cid, epoch, timestamp| {
        let circulating_supply =
            genesis_info.get_vm_circulating_supply(epoch, &chain_index.db, &state_root)?;
        VM::new(
            ExecutionContext {
                heaviest_tipset: Arc::clone(&tipset),
                state_tree_root: state_root,
                epoch,
                rand: Box::new(rand.clone()),
                base_fee: tipset.min_ticket_block().parent_base_fee.clone(),
                circ_supply: circulating_supply,
                chain_config: Arc::clone(&chain_config),
                chain_index: Arc::clone(&chain_index),
                timestamp,
            },
            engine,
            enable_tracing,
        )
    };

    let mut parent_state = *tipset.parent_state();

    let parent_epoch = Tipset::load_required(&chain_index.db, tipset.parents())?.epoch();
    let epoch = tipset.epoch();

    for epoch_i in parent_epoch..epoch {
        if epoch_i > parent_epoch {
            // step 2: running cron for any null-tipsets
            let timestamp = genesis_timestamp + ((EPOCH_DURATION_SECONDS * epoch_i) as u64);

            // FVM requires a stack size of 64MiB. The alternative is to use `ThreadedExecutor` from
            // FVM, but that introduces some constraints, and possible deadlocks.
            parent_state = stacker::grow(64 << 20, || -> anyhow::Result<Cid> {
                let mut vm = create_vm(parent_state, epoch_i, timestamp)?;
                // run cron for null rounds if any
                if let Err(e) = vm.run_cron(epoch_i, callback.as_mut()) {
                    error!("Beginning of epoch cron failed to run: {}", e);
                }
                vm.flush()
            })?;
        }

        // step 3: run migrations
        if let Some(new_state) =
            run_state_migrations(epoch_i, &chain_config, &chain_index.db, &parent_state)?
        {
            parent_state = new_state;
        }
    }

    let block_messages = BlockMessages::for_tipset(&chain_index.db, &tipset)
        .map_err(|e| Error::Other(e.to_string()))?;

    // FVM requires a stack size of 64MiB. The alternative is to use `ThreadedExecutor` from
    // FVM, but that introduces some constraints, and possible deadlocks.
    stacker::grow(64 << 20, || -> anyhow::Result<StateOutput> {
        let mut vm = create_vm(parent_state, epoch, tipset.min_timestamp())?;

        // step 4: apply tipset messages
        let (receipts, events, events_roots) =
            vm.apply_block_messages(&block_messages, epoch, callback)?;

        // step 5: construct receipt root from receipts and flush the state-tree
        let receipt_root = Amt::new_from_iter(&chain_index.db, receipts)?;
        let state_root = vm.flush()?;

        Ok(StateOutput {
            state_root,
            receipt_root,
            events,
            events_roots,
        })
    })
}

#[allow(clippy::too_many_arguments)]
pub fn compute_state<DB>(
    _height: ChainEpoch,
    messages: Vec<Message>,
    tipset: Arc<Tipset>,
    genesis_timestamp: u64,
    chain_index: Arc<ChainIndex<Arc<DB>>>,
    chain_config: Arc<ChainConfig>,
    beacon: Arc<BeaconSchedule>,
    engine: &MultiEngine,
    callback: Option<impl FnMut(MessageCallbackCtx<'_>) -> anyhow::Result<()>>,
    enable_tracing: VMTrace,
) -> anyhow::Result<StateOutput>
where
    DB: Blockstore + Send + Sync + 'static,
{
    if !messages.is_empty() {
        anyhow::bail!("Applying messages is not yet implemented.");
    }

    let output = apply_block_messages(
        genesis_timestamp,
        chain_index,
        chain_config,
        beacon,
        engine,
        tipset,
        callback,
        enable_tracing,
    )?;

    Ok(output)
}<|MERGE_RESOLUTION|>--- conflicted
+++ resolved
@@ -15,13 +15,8 @@
     index::{ChainIndex, ResolveNullTipset},
 };
 use crate::interpreter::{
-<<<<<<< HEAD
-    resolve_to_key_addr, ApplyResult, BlockMessages, CalledAt, ExecutionContext,
-    IMPLICIT_MESSAGE_GAS_LIMIT, VM,
-=======
     ApplyResult, BlockMessages, CalledAt, ExecutionContext, IMPLICIT_MESSAGE_GAS_LIMIT, VM,
-    VMEvent, resolve_to_key_addr,
->>>>>>> 0191e5cb
+    resolve_to_key_addr,
 };
 use crate::interpreter::{MessageCallbackCtx, VMTrace};
 use crate::lotus_json::{LotusJson, lotus_json_with_self};
