--- conflicted
+++ resolved
@@ -491,16 +491,12 @@
         let key = tipset.key();
         self.cache
             .get_or_else(key, || async move {
-<<<<<<< HEAD
-                let state_output = self
-=======
                 info!(
                     "Evaluating tipset: EPOCH = {}, blocks = {}",
                     tipset.epoch(),
                     tipset.len(),
                 );
-                let ts_state = self
->>>>>>> 498316cb
+                let state_output = self
                     .compute_tipset_state(
                         Arc::clone(tipset),
                         NO_CALLBACK,
