--- conflicted
+++ resolved
@@ -37,11 +37,7 @@
 
 pub(in crate::message_pool) fn get_gas_perf(gas_reward: &TokenAmount, gas_limit: u64) -> f64 {
     let a = BigRational::new(
-<<<<<<< HEAD
-        gas_reward.atto() * fvm_shared2::BLOCK_GAS_LIMIT,
-=======
         gas_reward.atto() * crate::shim::econ::BLOCK_GAS_LIMIT,
->>>>>>> 5e0509dc
         gas_limit.into(),
     );
     a.to_f64().unwrap()
