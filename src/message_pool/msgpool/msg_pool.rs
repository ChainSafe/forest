// Copyright 2019-2023 ChainSafe Systems
// SPDX-License-Identifier: Apache-2.0, MIT

// Contains the implementation of Message Pool component.
// The Message Pool is the component of forest that handles pending messages for
// inclusion in the chain. Messages are added either directly for locally
// published messages or through pubsub propagation.

use std::{num::NonZeroUsize, sync::Arc, time::Duration};

use crate::blocks::{BlockHeader, Tipset};
use crate::chain::{HeadChange, MINIMUM_BASE_FEE};
#[cfg(test)]
use crate::db::Store;
use crate::libp2p::{NetworkMessage, Topic, PUBSUB_MSG_STR};
use crate::message::{valid_for_block_inclusion, ChainMessage, Message, SignedMessage};
use crate::networks::{ChainConfig, NEWEST_NETWORK_VERSION};
use crate::shim::{
    address::Address,
    crypto::{Signature, SignatureType},
    econ::TokenAmount,
    gas::{price_list_by_network_version, Gas},
};
use crate::state_manager::is_valid_for_sending;
use ahash::{HashMap, HashMapExt, HashSet, HashSetExt};
use anyhow::Context;
use cid::Cid;
use futures::StreamExt;
use fvm_ipld_encoding::to_vec;
use log::warn;
use lru::LruCache;
use nonzero_ext::nonzero;
use num::BigInt;
use parking_lot::{Mutex, RwLock as SyncRwLock};
use tokio::{sync::broadcast::error::RecvError, task::JoinSet, time::interval};

use crate::message_pool::{
    config::MpoolConfig,
    errors::Error,
    head_change, metrics,
    msgpool::{
        recover_sig, republish_pending_messages, select_messages_for_block,
        BASE_FEE_LOWER_BOUND_FACTOR_CONSERVATIVE, RBF_DENOM, RBF_NUM,
    },
    provider::Provider,
    utils::get_base_fee_lower_bound,
};

// LruCache sizes have been taken from the lotus implementation
const BLS_SIG_CACHE_SIZE: NonZeroUsize = nonzero!(40000usize);
const SIG_VAL_CACHE_SIZE: NonZeroUsize = nonzero!(32000usize);

/// Simple structure that contains a hash-map of messages where k: a message
/// from address, v: a message which corresponds to that address.
#[derive(Clone, Default, Debug)]
pub struct MsgSet {
    pub(in crate::message_pool) msgs: HashMap<u64, SignedMessage>,
    next_sequence: u64,
}

impl MsgSet {
    /// Generate a new `MsgSet` with an empty hash-map and setting the sequence
    /// specifically.
    pub fn new(sequence: u64) -> Self {
        MsgSet {
            msgs: HashMap::new(),
            next_sequence: sequence,
        }
    }

    /// Add a signed message to the `MsgSet`. Increase `next_sequence` if the
    /// message has a sequence greater than any existing message sequence.
    pub fn add(&mut self, m: SignedMessage) -> Result<(), Error> {
        if self.msgs.is_empty() || m.sequence() >= self.next_sequence {
            self.next_sequence = m.sequence() + 1;
        }
        if let Some(exms) = self.msgs.get(&m.sequence()) {
            if m.cid()? != exms.cid()? {
                let premium = &exms.message().gas_premium;
                let min_price = premium.clone()
                    + ((premium * RBF_NUM).div_floor(RBF_DENOM))
                    + TokenAmount::from_atto(1u8);
                if m.message().gas_premium <= min_price {
                    return Err(Error::GasPriceTooLow);
                }
            } else {
                return Err(Error::DuplicateSequence);
            }
        }
        if self.msgs.insert(m.sequence(), m).is_none() {
            metrics::MPOOL_MESSAGE_TOTAL.inc();
        }
        Ok(())
    }

    /// Removes message with the given sequence. If applied, update the set's
    /// next sequence.
    pub fn rm(&mut self, sequence: u64, applied: bool) {
        if self.msgs.remove(&sequence).is_none() {
            if applied && sequence >= self.next_sequence {
                self.next_sequence = sequence + 1;
                while self.msgs.get(&self.next_sequence).is_some() {
                    self.next_sequence += 1;
                }
            }
            return;
        }
        metrics::MPOOL_MESSAGE_TOTAL.dec();

        // adjust next sequence
        if applied {
            // we removed a (known) message because it was applied in a tipset
            // we can't possibly have filled a gap in this case
            if sequence >= self.next_sequence {
                self.next_sequence = sequence + 1;
            }
            return;
        }
        // we removed a message because it was pruned
        // we have to adjust the sequence if it creates a gap or rewinds state
        if sequence < self.next_sequence {
            self.next_sequence = sequence;
        }
    }
}

/// This contains all necessary information needed for the message pool.
/// Keeps track of messages to apply, as well as context needed for verifying
/// transactions.
pub struct MessagePool<T> {
    /// The local address of the client
    local_addrs: Arc<SyncRwLock<Vec<Address>>>,
    /// A map of pending messages where the key is the address
    pub pending: Arc<SyncRwLock<HashMap<Address, MsgSet>>>,
    /// The current tipset (a set of blocks)
    pub cur_tipset: Arc<Mutex<Arc<Tipset>>>,
    /// The underlying provider
    pub api: Arc<T>,
    /// The minimum gas price needed for executing the transaction based on
    /// number of included blocks
    pub min_gas_price: BigInt,
    /// This is max number of messages in the pool.
    pub max_tx_pool_size: i64,
    // TODO
    pub network_name: String,
    /// Sender half to send messages to other components
    pub network_sender: flume::Sender<NetworkMessage>,
    /// A cache for BLS signature keyed by Cid
    pub bls_sig_cache: Arc<Mutex<LruCache<Cid, Signature>>>,
    /// A cache for BLS signature keyed by Cid
    pub sig_val_cache: Arc<Mutex<LruCache<Cid, ()>>>,
    /// A set of republished messages identified by their Cid
    pub republished: Arc<SyncRwLock<HashSet<Cid>>>,
    /// Acts as a signal to republish messages from the republished set of
    /// messages
    pub repub_trigger: flume::Sender<()>,
    // TODO look into adding a cap to `local_msgs`
    local_msgs: Arc<SyncRwLock<HashSet<SignedMessage>>>,
    /// Configurable parameters of the message pool
    pub config: MpoolConfig,
    /// Chain configuration
    pub chain_config: Arc<ChainConfig>,
}

impl<T> MessagePool<T>
where
    T: Provider + std::marker::Send + std::marker::Sync + 'static,
{
    /// Creates a new `MessagePool` instance.
    pub fn new(
        api: T,
        network_name: String,
        network_sender: flume::Sender<NetworkMessage>,
        config: MpoolConfig,
        chain_config: Arc<ChainConfig>,
        services: &mut JoinSet<anyhow::Result<()>>,
    ) -> Result<MessagePool<T>, Error>
    where
        T: Provider,
    {
        let local_addrs = Arc::new(SyncRwLock::new(Vec::new()));
        let pending = Arc::new(SyncRwLock::new(HashMap::new()));
        let tipset = Arc::new(Mutex::new(api.get_heaviest_tipset()));
        let bls_sig_cache = Arc::new(Mutex::new(LruCache::new(BLS_SIG_CACHE_SIZE)));
        let sig_val_cache = Arc::new(Mutex::new(LruCache::new(SIG_VAL_CACHE_SIZE)));
        let local_msgs = Arc::new(SyncRwLock::new(HashSet::new()));
        let republished = Arc::new(SyncRwLock::new(HashSet::new()));
        let block_delay = chain_config.block_delay_secs;

        let (repub_trigger, repub_trigger_rx) = flume::bounded::<()>(4);
        let mut mp = MessagePool {
            local_addrs,
            pending,
            cur_tipset: tipset,
            api: Arc::new(api),
            min_gas_price: Default::default(),
            max_tx_pool_size: 5000,
            network_name,
            bls_sig_cache,
            sig_val_cache,
            local_msgs,
            republished,
            config,
            network_sender,
            repub_trigger,
            chain_config: Arc::clone(&chain_config),
        };

        mp.load_local()?;

        let mut subscriber = mp.api.subscribe_head_changes();

        let api = mp.api.clone();
        let bls_sig_cache = mp.bls_sig_cache.clone();
        let pending = mp.pending.clone();
        let republished = mp.republished.clone();

        let cur_tipset = mp.cur_tipset.clone();
        let repub_trigger = Arc::new(mp.repub_trigger.clone());

        // Reacts to new HeadChanges
        services.spawn(async move {
            loop {
                match subscriber.recv().await {
                    Ok(ts) => {
                        let (cur, rev, app) = match ts {
                            HeadChange::Apply(tipset) => (
                                cur_tipset.clone(),
                                Vec::new(),
                                vec![tipset.as_ref().clone()],
                            ),
                        };
                        head_change(
                            api.as_ref(),
                            bls_sig_cache.as_ref(),
                            repub_trigger.clone(),
                            republished.as_ref(),
                            pending.as_ref(),
                            cur.as_ref(),
                            rev,
                            app,
                        )
                        .await
                        .context("Error changing head")?;
                    }
                    Err(RecvError::Lagged(e)) => {
                        warn!("Head change subscriber lagged: skipping {} events", e);
                    }
                    Err(RecvError::Closed) => {
                        break Ok(());
                    }
                }
            }
        });

        let api = mp.api.clone();
        let pending = mp.pending.clone();
        let cur_tipset = mp.cur_tipset.clone();
        let republished = mp.republished.clone();
        let local_addrs = mp.local_addrs.clone();
        let network_sender = Arc::new(mp.network_sender.clone());
        let network_name = mp.network_name.clone();
        let republish_interval = 10 * block_delay + chain_config.propagation_delay_secs;
        // Reacts to republishing requests
        services.spawn(async move {
            let mut repub_trigger_rx = repub_trigger_rx.stream();
            let mut interval = interval(Duration::from_secs(republish_interval));
            loop {
                tokio::select! {
                    _ = interval.tick() => (),
                    _ = repub_trigger_rx.next() => (),
                }
                if let Err(e) = republish_pending_messages(
                    api.as_ref(),
                    network_sender.as_ref(),
                    network_name.as_ref(),
                    pending.as_ref(),
                    cur_tipset.as_ref(),
                    republished.as_ref(),
                    local_addrs.as_ref(),
                    &chain_config,
                )
                .await
                {
                    warn!("Failed to republish pending messages: {}", e.to_string());
                }
            }
        });
        Ok(mp)
    }

    /// Add a signed message to the pool and its address.
    fn add_local(&self, m: SignedMessage) -> Result<(), Error> {
        self.local_addrs.write().push(m.from());
        self.local_msgs.write().insert(m);
        Ok(())
    }

    /// Push a signed message to the `MessagePool`. Additionally performs basic
    /// checks on the validity of a message.
    pub async fn push(&self, msg: SignedMessage) -> Result<Cid, Error> {
        self.check_message(&msg)?;
        let cid = msg.cid().map_err(|err| Error::Other(err.to_string()))?;
        let cur_ts = self.cur_tipset.lock().clone();
        let publish = self.add_tipset(msg.clone(), &cur_ts, true)?;
        let msg_ser = to_vec(&msg)?;
        self.add_local(msg)?;
        if publish {
            self.network_sender
                .send_async(NetworkMessage::PubsubMessage {
                    topic: Topic::new(format!("{}/{}", PUBSUB_MSG_STR, self.network_name)),
                    message: msg_ser,
                })
                .await
                .map_err(|_| Error::Other("Network receiver dropped".to_string()))?;
        }
        Ok(cid)
    }

    fn check_message(&self, msg: &SignedMessage) -> Result<(), Error> {
        if to_vec(msg)?.len() > 32 * 1024 {
            return Err(Error::MessageTooBig);
        }
        valid_for_block_inclusion(msg.message(), Gas::new(0), NEWEST_NETWORK_VERSION)?;
<<<<<<< HEAD
        if msg.value() > TokenAmount::from(&*fvm_shared2::TOTAL_FILECOIN) {
=======
        if msg.value() > *crate::shim::econ::TOTAL_FILECOIN {
>>>>>>> 5e0509dc
            return Err(Error::MessageValueTooHigh);
        }
        if msg.gas_fee_cap().atto() < &MINIMUM_BASE_FEE.into() {
            return Err(Error::GasFeeCapTooLow);
        }
        self.verify_msg_sig(msg)
    }

    /// This is a helper to push that will help to make sure that the message
    /// fits the parameters to be pushed to the `MessagePool`.
    pub fn add(&self, msg: SignedMessage) -> Result<(), Error> {
        self.check_message(&msg)?;

        let tip = self.cur_tipset.lock().clone();

        self.add_tipset(msg, &tip, false)?;
        Ok(())
    }

    /// Verify the message signature. first check if it has already been
    /// verified and put into cache. If it has not, then manually verify it
    /// then put it into cache for future use.
    fn verify_msg_sig(&self, msg: &SignedMessage) -> Result<(), Error> {
        let cid = msg.cid()?;

        if let Some(()) = self.sig_val_cache.lock().get(&cid) {
            return Ok(());
        }

        msg.verify().map_err(Error::Other)?;

        self.sig_val_cache.lock().put(cid, ());

        Ok(())
    }

    /// Verify the `state_sequence` and balance for the sender of the message
    /// given then call `add_locked` to finish adding the `signed_message`
    /// to pending.
    fn add_tipset(&self, msg: SignedMessage, cur_ts: &Tipset, local: bool) -> Result<bool, Error> {
        let sequence = self.get_state_sequence(&msg.from(), cur_ts)?;

        if sequence > msg.message().sequence {
            return Err(Error::SequenceTooLow);
        }

        let sender_actor = self.api.get_actor_after(&msg.message().from(), cur_ts)?;

        // This message can only be included in the next epoch and beyond, hence the +1.
        let nv = self.chain_config.network_version(cur_ts.epoch() + 1);
        if !is_valid_for_sending(nv, &sender_actor) {
            return Err(Error::Other(
                "Sender actor is not a valid top-level sender".to_owned(),
            ));
        }

        let publish = verify_msg_before_add(&msg, cur_ts, local, &self.chain_config)?;

        let balance = self.get_state_balance(&msg.from(), cur_ts)?;

        let msg_balance = msg.required_funds();
        if balance < msg_balance {
            return Err(Error::NotEnoughFunds);
        }
        self.add_helper(msg)?;
        Ok(publish)
    }

    /// Finish verifying signed message before adding it to the pending `mset`
    /// hash-map. If an entry in the hash-map does not yet exist, create a
    /// new `mset` that will correspond to the from message and push it to
    /// the pending hash-map.
    fn add_helper(&self, msg: SignedMessage) -> Result<(), Error> {
        let from = msg.from();
        let cur_ts = self.cur_tipset.lock().clone();
        add_helper(
            self.api.as_ref(),
            self.bls_sig_cache.as_ref(),
            self.pending.as_ref(),
            msg,
            self.get_state_sequence(&from, &cur_ts)?,
        )
    }

    /// Get the sequence for a given address, return Error if there is a failure
    /// to retrieve the respective sequence.
    pub fn get_sequence(&self, addr: &Address) -> Result<u64, Error> {
        let cur_ts = self.cur_tipset.lock().clone();

        let sequence = self.get_state_sequence(addr, &cur_ts)?;

        let pending = self.pending.read();

        let msgset = pending.get(addr);
        match msgset {
            Some(mset) => {
                if sequence > mset.next_sequence {
                    return Ok(sequence);
                }
                Ok(mset.next_sequence)
            }
            None => Ok(sequence),
        }
    }

    /// Get the state of the sequence for a given address in `cur_ts`.
    fn get_state_sequence(&self, addr: &Address, cur_ts: &Tipset) -> Result<u64, Error> {
        let actor = self.api.get_actor_after(addr, cur_ts)?;
        Ok(actor.sequence)
    }

    /// Get the state balance for the actor that corresponds to the supplied
    /// address and tipset, if this actor does not exist, return an error.
    fn get_state_balance(&self, addr: &Address, ts: &Tipset) -> Result<TokenAmount, Error> {
        let actor = self.api.get_actor_after(addr, ts)?;
        Ok(TokenAmount::from(&actor.balance))
    }

    /// Return a tuple that contains a vector of all signed messages and the
    /// current tipset for self.
    pub fn pending(&self) -> Result<(Vec<SignedMessage>, Arc<Tipset>), Error> {
        let mut out: Vec<SignedMessage> = Vec::new();
        let pending = self.pending.read().clone();

        for (addr, _) in pending {
            out.append(
                self.pending_for(&addr)
                    .ok_or(Error::InvalidFromAddr)?
                    .as_mut(),
            )
        }

        let cur_ts = self.cur_tipset.lock().clone();

        Ok((out, cur_ts))
    }

    /// Return a Vector of signed messages for a given from address. This vector
    /// will be sorted by each `messsage`'s sequence. If no corresponding
    /// messages found, return None result type.
    pub fn pending_for(&self, a: &Address) -> Option<Vec<SignedMessage>> {
        let pending = self.pending.read();
        let mset = pending.get(a)?;
        if mset.msgs.is_empty() {
            return None;
        }
        let mut msg_vec = Vec::new();
        for (_, item) in mset.msgs.iter() {
            msg_vec.push(item.clone());
        }
        msg_vec.sort_by_key(|value| value.message().sequence);
        Some(msg_vec)
    }

    /// Return Vector of signed messages given a block header for self.
    pub fn messages_for_blocks(&self, blks: &[BlockHeader]) -> Result<Vec<SignedMessage>, Error> {
        let mut msg_vec: Vec<SignedMessage> = Vec::new();

        for block in blks {
            let (umsg, mut smsgs) = self.api.messages_for_block(block)?;

            msg_vec.append(smsgs.as_mut());
            for msg in umsg {
                let smsg = recover_sig(&mut self.bls_sig_cache.lock(), msg)?;
                msg_vec.push(smsg)
            }
        }
        Ok(msg_vec)
    }

    /// Loads local messages to the message pool to be applied.
    pub fn load_local(&mut self) -> Result<(), Error> {
        let mut local_msgs = self.local_msgs.write();
        for k in local_msgs.iter().cloned().collect::<Vec<SignedMessage>>() {
            self.add(k.clone()).unwrap_or_else(|err| {
                if err == Error::SequenceTooLow {
                    warn!("error adding message: {:?}", err);
                    local_msgs.remove(&k);
                }
            })
        }

        Ok(())
    }

    #[cfg(test)]
    pub fn get_config(&self) -> &MpoolConfig {
        &self.config
    }

    #[cfg(test)]
    pub fn set_config<DB: Store>(&mut self, db: &DB, cfg: MpoolConfig) -> Result<(), Error> {
        cfg.save_config(db)
            .map_err(|e| Error::Other(e.to_string()))?;
        self.config = cfg;
        Ok(())
    }

    /// Select messages that can be included in a block built on a given base
    /// tipset.
    pub fn select_messages_for_block(&self, base: &Tipset) -> Result<Vec<SignedMessage>, Error> {
        // Take a snapshot of the pending messages.
        let pending: HashMap<Address, HashMap<u64, SignedMessage>> = {
            let pending = self.pending.read();
            pending
                .iter()
                .filter_map(|(actor, mset)| {
                    if mset.msgs.is_empty() {
                        None
                    } else {
                        Some((*actor, mset.msgs.clone()))
                    }
                })
                .collect()
        };

        select_messages_for_block(self.api.as_ref(), self.chain_config.as_ref(), base, pending)
    }
}

// Helpers for MessagePool

/// Finish verifying signed message before adding it to the pending `mset`
/// hash-map. If an entry in the hash-map does not yet exist, create a new
/// `mset` that will correspond to the from message and push it to the pending
/// hash-map.
pub(in crate::message_pool) fn add_helper<T>(
    api: &T,
    bls_sig_cache: &Mutex<LruCache<Cid, Signature>>,
    pending: &SyncRwLock<HashMap<Address, MsgSet>>,
    msg: SignedMessage,
    sequence: u64,
) -> Result<(), Error>
where
    T: Provider,
{
    if msg.signature().signature_type() == SignatureType::Bls {
        bls_sig_cache
            .lock()
            .put(msg.cid()?, msg.signature().clone());
    }

    if msg.message().gas_limit > 100_000_000 {
        return Err(Error::Other(
            "given message has too high of a gas limit".to_string(),
        ));
    }

    api.put_message(&ChainMessage::Signed(msg.clone()))?;
    api.put_message(&ChainMessage::Unsigned(msg.message().clone()))?;

    let mut pending = pending.write();
    let msett = pending.get_mut(&msg.from());
    match msett {
        Some(mset) => mset.add(msg)?,
        None => {
            let mut mset = MsgSet::new(sequence);
            let from = msg.from();
            mset.add(msg)?;
            pending.insert(from, mset);
        }
    }

    Ok(())
}

fn verify_msg_before_add(
    m: &SignedMessage,
    cur_ts: &Tipset,
    local: bool,
    chain_config: &ChainConfig,
) -> Result<bool, Error> {
    let epoch = cur_ts.epoch();
    let min_gas = price_list_by_network_version(chain_config.network_version(epoch))
        .on_chain_message(to_vec(m)?.len());
    valid_for_block_inclusion(m.message(), min_gas.total(), NEWEST_NETWORK_VERSION)?;
    if !cur_ts.blocks().is_empty() {
        let base_fee = cur_ts.blocks()[0].parent_base_fee();
        let base_fee_lower_bound =
            get_base_fee_lower_bound(base_fee, BASE_FEE_LOWER_BOUND_FACTOR_CONSERVATIVE);
        if m.gas_fee_cap() < base_fee_lower_bound {
            if local {
                warn!("local message will not be immediately published because GasFeeCap doesn't meet the lower bound for inclusion in the next 20 blocks (GasFeeCap: {}, baseFeeLowerBound: {})",m.gas_fee_cap(), base_fee_lower_bound);
                return Ok(false);
            }
            return Err(Error::SoftValidationFailure(format!("GasFeeCap doesn't meet base fee lower bound for inclusion in the next 20 blocks (GasFeeCap: {}, baseFeeLowerBound:{})",
                m.gas_fee_cap(), base_fee_lower_bound)));
        }
    }
    Ok(local)
}

/// Remove a message from pending given the from address and sequence.
pub fn remove(
    from: &Address,
    pending: &SyncRwLock<HashMap<Address, MsgSet>>,
    sequence: u64,
    applied: bool,
) -> Result<(), Error> {
    let mut pending = pending.write();
    let mset = if let Some(mset) = pending.get_mut(from) {
        mset
    } else {
        return Ok(());
    };

    mset.rm(sequence, applied);

    if mset.msgs.is_empty() {
        pending.remove(from);
    }

    Ok(())
}<|MERGE_RESOLUTION|>--- conflicted
+++ resolved
@@ -322,11 +322,7 @@
             return Err(Error::MessageTooBig);
         }
         valid_for_block_inclusion(msg.message(), Gas::new(0), NEWEST_NETWORK_VERSION)?;
-<<<<<<< HEAD
-        if msg.value() > TokenAmount::from(&*fvm_shared2::TOTAL_FILECOIN) {
-=======
         if msg.value() > *crate::shim::econ::TOTAL_FILECOIN {
->>>>>>> 5e0509dc
             return Err(Error::MessageValueTooHigh);
         }
         if msg.gas_fee_cap().atto() < &MINIMUM_BASE_FEE.into() {
