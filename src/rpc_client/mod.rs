// Copyright 2019-2024 ChainSafe Systems
// SPDX-License-Identifier: Apache-2.0, MIT

pub mod auth_ops;
pub mod beacon_ops;
pub mod chain_ops;
pub mod common_ops;
pub mod eth_ops;
<<<<<<< HEAD
pub mod gas_ops;
pub mod mpool_ops;
=======
>>>>>>> 8fd41b11
pub mod net_ops;
pub mod node_ops;
pub mod state_ops;
pub mod sync_ops;
pub mod wallet_ops;

use crate::libp2p::{Multiaddr, Protocol};
use crate::lotus_json::HasLotusJson;
pub use crate::rpc::JsonRpcError;
use crate::rpc::{self, ApiVersion};
use anyhow::Context as _;
use jsonrpsee::core::traits::ToRpcParams;
use std::{env, fmt, marker::PhantomData, str::FromStr, time::Duration};
use url::Url;

pub const API_INFO_KEY: &str = "FULLNODE_API_INFO";
pub const DEFAULT_PORT: u16 = 2345;
pub const DEFAULT_TIMEOUT: Duration = Duration::from_secs(60);

/// Token and URL for an [`rpc::Client`].
#[derive(Clone, Debug)]
pub struct ApiInfo {
    multiaddr: Multiaddr,
    url: Url,
    pub token: Option<String>,
}

impl fmt::Display for ApiInfo {
    /// Convert an [`ApiInfo`] to a string
    fn fmt(&self, f: &mut fmt::Formatter<'_>) -> fmt::Result {
        if let Some(token) = &self.token {
            token.fmt(f)?;
            write!(f, ":")?;
        }
        self.multiaddr.fmt(f)?;
        Ok(())
    }
}

impl FromStr for ApiInfo {
    type Err = anyhow::Error;
    fn from_str(s: &str) -> Result<Self, Self::Err> {
        let (token, host) = match s.split_once(':') {
            Some((token, host)) => (Some(token), host),
            None => (None, s),
        };
        let multiaddr = host.parse()?;
        let url = multiaddr2url(&multiaddr).context("couldn't convert multiaddr to URL")?;
        Ok(ApiInfo {
            multiaddr,
            url,
            token: token.map(String::from),
        })
    }
}

impl Default for ApiInfo {
    fn default() -> Self {
        "/ip4/127.0.0.1/tcp/2345/http".parse().unwrap()
    }
}

impl ApiInfo {
    pub fn scheme(&self) -> &str {
        self.url.scheme()
    }
    // Update API handle with new (optional) token
    pub fn set_token(self, token: Option<String>) -> Self {
        ApiInfo {
            token: token.or(self.token),
            ..self
        }
    }

    // Get API_INFO environment variable if exists, otherwise, use default
    // multiaddress. Fails if the environment variable is malformed.
    pub fn from_env() -> anyhow::Result<Self> {
        match env::var(API_INFO_KEY) {
            Ok(it) => it.parse(),
            Err(env::VarError::NotPresent) => Ok(Self::default()),
            Err(it @ env::VarError::NotUnicode(_)) => Err(it.into()),
        }
    }

    // TODO(aatifsyed): https://github.com/ChainSafe/forest/issues/4032
    //                  This function should return jsonrpsee::core::ClientError,
    //                  but that change should wait until _after_ all the methods
    //                  have been migrated.
    //
    //                  In the limit, only rpc::Client should be making calls,
    //                  and ApiInfo should be removed.
    pub async fn call<T: HasLotusJson + std::fmt::Debug>(
        &self,
        req: RpcRequest<T>,
    ) -> Result<T, JsonRpcError> {
        use jsonrpsee::core::ClientError;
        match rpc::Client::from(self.clone()).call(req).await {
            Ok(it) => Ok(it),
            Err(e) => match e {
                ClientError::Call(it) => Err(it.into()),
                other => Err(JsonRpcError::internal_error(other, None)),
            },
        }
    }
}

impl From<ApiInfo> for rpc::Client {
    fn from(value: ApiInfo) -> Self {
        rpc::Client::new(value.url, value.token)
    }
}

/// An `RpcRequest` is an at-rest description of a remote procedure call. It can
/// be invoked using `ApiInfo::call`.
///
/// When adding support for a new RPC method, the corresponding `RpcRequest`
/// value should be public for use in testing.
#[derive(Debug, Clone)]
pub struct RpcRequest<T = serde_json::Value> {
    pub method_name: &'static str,
    pub params: serde_json::Value,
    pub result_type: PhantomData<T>,
    pub api_version: ApiVersion,
    pub timeout: Duration,
}

impl<T> RpcRequest<T> {
    pub fn new<P: HasLotusJson>(method_name: &'static str, params: P) -> Self {
        RpcRequest {
            method_name,
            params: serde_json::to_value(HasLotusJson::into_lotus_json(params)).unwrap_or(
                serde_json::Value::String(
                    "INTERNAL ERROR: Parameters could not be serialized as JSON".to_string(),
                ),
            ),
            result_type: PhantomData,
            api_version: ApiVersion::V0,
            timeout: DEFAULT_TIMEOUT,
        }
    }

    pub fn new_v1<P: HasLotusJson>(method_name: &'static str, params: P) -> Self {
        RpcRequest {
            method_name,
            params: serde_json::to_value(HasLotusJson::into_lotus_json(params)).unwrap_or(
                serde_json::Value::String(
                    "INTERNAL ERROR: Parameters could not be serialized as JSON".to_string(),
                ),
            ),
            result_type: PhantomData,
            api_version: ApiVersion::V1,
            timeout: DEFAULT_TIMEOUT,
        }
    }

    pub fn set_timeout(&mut self, timeout: Duration) {
        self.timeout = timeout;
    }

    pub fn with_timeout(mut self, timeout: Duration) -> Self {
        self.set_timeout(timeout);
        self
    }

    // Discard type information about the response.
    pub fn lower(self) -> RpcRequest {
        RpcRequest {
            method_name: self.method_name,
            params: self.params,
            result_type: PhantomData,
            api_version: self.api_version,
            timeout: self.timeout,
        }
    }
}

impl<T> ToRpcParams for RpcRequest<T> {
    fn to_rpc_params(self) -> Result<Option<Box<serde_json::value::RawValue>>, serde_json::Error> {
        Ok(Some(serde_json::value::to_raw_value(&self.params)?))
    }
}

/// `"/dns/example.com/tcp/8080/http" -> "http://example.com:8080/"`
///
/// Returns [`None`] on unsupported formats, or if there is a URL parsing error.
///
/// Note that [`Multiaddr`]s do NOT support a (URL) `path`, so that must be handled
/// out-of-band.
fn multiaddr2url(m: &Multiaddr) -> Option<Url> {
    let mut components = m.iter().peekable();
    let host = match components.next()? {
        Protocol::Dns(it) | Protocol::Dns4(it) | Protocol::Dns6(it) | Protocol::Dnsaddr(it) => {
            it.to_string()
        }
        Protocol::Ip4(it) => it.to_string(),
        Protocol::Ip6(it) => it.to_string(),
        _ => return None,
    };
    let port = components
        .next_if(|it| matches!(it, Protocol::Tcp(_)))
        .map(|it| match it {
            Protocol::Tcp(port) => port,
            _ => unreachable!(),
        });
    // ENHANCEMENT: could recognise `Tcp/443/Tls` as `https`
    let scheme = match components.next()? {
        Protocol::Http => "http",
        Protocol::Https => "https",
        Protocol::Ws(it) if it == "/" => "ws",
        Protocol::Wss(it) if it == "/" => "wss",
        _ => return None,
    };
    let None = components.next() else { return None };
    let parse_me = match port {
        Some(port) => format!("{}://{}:{}", scheme, host, port),
        None => format!("{}://{}", scheme, host),
    };
    parse_me.parse().ok()
}

#[test]
fn test_multiaddr2url() {
    #[track_caller]
    fn do_test(input: &str, expected: &str) {
        let multiaddr = input.parse().unwrap();
        let url = multiaddr2url(&multiaddr).unwrap();
        assert_eq!(url.as_str(), expected);
    }
    do_test("/dns/example.com/http", "http://example.com/");
    do_test("/dns/example.com/tcp/8080/http", "http://example.com:8080/");
    do_test("/ip4/127.0.0.1/wss", "wss://127.0.0.1/");
}<|MERGE_RESOLUTION|>--- conflicted
+++ resolved
@@ -6,11 +6,7 @@
 pub mod chain_ops;
 pub mod common_ops;
 pub mod eth_ops;
-<<<<<<< HEAD
 pub mod gas_ops;
-pub mod mpool_ops;
-=======
->>>>>>> 8fd41b11
 pub mod net_ops;
 pub mod node_ops;
 pub mod state_ops;
