--- conflicted
+++ resolved
@@ -22,10 +22,7 @@
 use crate::libp2p::{Multiaddr, Protocol};
 use crate::lotus_json::HasLotusJson;
 use crate::utils::net::global_http_client;
-<<<<<<< HEAD
 use http::StatusCode;
-=======
->>>>>>> 7863b34c
 use jsonrpc_v2::{Id, RequestObject, V2};
 use serde::Deserialize;
 use tracing::debug;
@@ -104,7 +101,6 @@
         let api_url = multiaddress_to_url(&self.multiaddr);
 
         debug!("Using JSON-RPC v2 HTTP URL: {}", api_url);
-<<<<<<< HEAD
 
         let request = global_http_client().post(api_url).json(&rpc_req);
         let request = match self.token.as_ref() {
@@ -117,17 +113,6 @@
             return Err(JsonRpcError::METHOD_NOT_FOUND);
         }
         let rpc_res: JsonRpcResponse<T::LotusJson> = response.json().await?;
-=======
-
-        let request = global_http_client().post(api_url).json(&rpc_req);
-        let request = match self.token.as_ref() {
-            Some(token) => request.header(http::header::AUTHORIZATION, token),
-            _ => request,
-        };
-
-        let rpc_res: JsonRpcResponse<T::LotusJson> =
-            request.send().await?.error_for_status()?.json().await?;
->>>>>>> 7863b34c
 
         match rpc_res {
             JsonRpcResponse::Result { result, .. } => Ok(HasLotusJson::from_lotus_json(result)),
@@ -152,7 +137,6 @@
     // -32602 	Invalid params 	Invalid method parameter(s).
     // -32603 	Internal error 	Internal JSON-RPC error.
     // -32000 to -32099 	Server error 	Reserved for implementation-defined server-errors.
-<<<<<<< HEAD
     pub const PARSE_ERROR: JsonRpcError = JsonRpcError {
         code: -32700,
         message: Cow::Borrowed(
@@ -168,19 +152,10 @@
         code: -32601,
         message: Cow::Borrowed("The method does not exist / is not available."),
     };
-=======
->>>>>>> 7863b34c
     pub const INVALID_PARAMS: JsonRpcError = JsonRpcError {
         code: -32602,
         message: Cow::Borrowed("Invalid method parameter(s)."),
     };
-<<<<<<< HEAD
-    // pub const INTERNAL_ERROR: JsonRpcError = JsonRpcError {
-    //     code: -32603,
-    //     message: Cow::Borrowed("Internal JSON-RPC error."),
-    // };
-=======
->>>>>>> 7863b34c
 }
 
 impl std::fmt::Display for JsonRpcError {
@@ -281,14 +256,11 @@
     url
 }
 
-<<<<<<< HEAD
-=======
 /// An `RpcRequest` is an at-rest description of a remote procedure call. It can
 /// be invoked using `ApiInfo::call`.
 ///
 /// When adding support for a new RPC method, the corresponding `RpcRequest`
 /// value should be public for use in testing.
->>>>>>> 7863b34c
 #[derive(Debug, Clone)]
 pub struct RpcRequest<T = serde_json::Value> {
     pub method_name: &'static str,
