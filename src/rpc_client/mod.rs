// Copyright 2019-2024 ChainSafe Systems
// SPDX-License-Identifier: Apache-2.0, MIT

pub mod auth_ops;
pub mod beacon_ops;
pub mod chain_ops;
pub mod common_ops;
pub mod eth_ops;
pub mod mpool_ops;
pub mod net_ops;
pub mod node_ops;
pub mod state_ops;
pub mod sync_ops;
pub mod wallet_ops;

use std::env;
use std::fmt;
use std::marker::PhantomData;
use std::str::FromStr;
use std::time::Duration;

use crate::libp2p::{Multiaddr, Protocol};
use crate::lotus_json::HasLotusJson;
pub use crate::rpc::JsonRpcError;
use crate::utils::net::global_http_client;
use jsonrpsee::{
    core::{client::ClientT, traits::ToRpcParams},
    types::{Id, Request},
    ws_client::WsClientBuilder,
};
use serde::de::IntoDeserializer;
use serde::Deserialize;
use tracing::{debug, error};

pub const API_INFO_KEY: &str = "FULLNODE_API_INFO";
pub const DEFAULT_HOST: &str = "127.0.0.1";
pub const DEFAULT_MULTIADDRESS: &str = "/ip4/127.0.0.1/tcp/2345/http";
pub const DEFAULT_PORT: u16 = 2345;
const DEFAULT_TIMEOUT: Duration = Duration::from_secs(60);

#[derive(Clone, Debug)]
pub struct ApiInfo {
    pub multiaddr: Multiaddr,
    pub token: Option<String>,
}

impl fmt::Display for ApiInfo {
    /// Convert an [`ApiInfo`] to a string
    fn fmt(&self, f: &mut fmt::Formatter<'_>) -> fmt::Result {
        if let Some(token) = &self.token {
            token.fmt(f)?;
            write!(f, ":")?;
        }
        self.multiaddr.fmt(f)?;
        Ok(())
    }
}

impl FromStr for ApiInfo {
    type Err = multiaddr::Error;
    fn from_str(s: &str) -> Result<Self, Self::Err> {
        Ok(match s.split_once(':') {
            // token:host
            Some((jwt, host)) => ApiInfo {
                multiaddr: host.parse()?,
                token: Some(jwt.to_owned()),
            },
            // host
            None => ApiInfo {
                multiaddr: s.parse()?,
                token: None,
            },
        })
    }
}

impl ApiInfo {
    // Update API handle with new (optional) token
    pub fn set_token(self, token: Option<String>) -> Self {
        ApiInfo {
            token: token.or(self.token),
            ..self
        }
    }

    // Get API_INFO environment variable if exists, otherwise, use default
    // multiaddress. Fails if the environment variable is malformed.
    pub fn from_env() -> Result<Self, multiaddr::Error> {
        let api_info = env::var(API_INFO_KEY).unwrap_or_else(|_| DEFAULT_MULTIADDRESS.to_owned());
        ApiInfo::from_str(&api_info)
    }

    pub async fn call<T: HasLotusJson + std::fmt::Debug>(
        &self,
        req: RpcRequest<T>,
    ) -> Result<T, JsonRpcError> {
        let params = serde_json::value::to_raw_value(&req.params)
            .map_err(|e| JsonRpcError::invalid_params(e, None))?;
        let rpc_req = Request::new(req.method_name.into(), Some(&params), Id::Number(0));

        let api_url = multiaddress_to_url(
            &self.multiaddr,
            req.rpc_endpoint,
            CommunicationProtocol::Http,
        )
        .to_string();

        let request_log = format!(
            "JSON-RPC request URL: {}, payload: {}",
            api_url,
            serde_json::to_string(&rpc_req).unwrap_or_default()
        );
        debug!(request_log);

        let request = global_http_client()
            .post(api_url)
            .timeout(req.timeout)
            .json(&rpc_req);
        let request = match self.token.as_ref() {
            Some(token) => request.header(http0::header::AUTHORIZATION, token),
            _ => request,
        };

        let response = request.send().await?;
<<<<<<< HEAD
        if response.status() == http0::StatusCode::NOT_FOUND {
            return Err(JsonRpcError::METHOD_NOT_FOUND);
        }
        if response.status() == http0::StatusCode::FORBIDDEN {
            let msg = if self.token.is_none() {
                "Permission denied: Token required."
            } else {
                "Permission denied: Insufficient rights."
            };
            return Err(JsonRpcError {
                code: response.status().as_u16() as i64,
                message: Cow::Borrowed(msg),
            });
        }
        if !response.status().is_success() {
            let err = JsonRpcError {
                code: response.status().as_u16() as i64,
                message: Cow::Owned(response.text().await?),
            };
            error!("Failure: {}\n{request_log}", err.message);
            return Err(err);
        }
        let json = response.bytes().await?;
        let rpc_res: JsonRpcResponse<T::LotusJson> =
            serde_json::from_slice(&json).map_err(|_| JsonRpcError::PARSE_ERROR)?;

        let resp = match rpc_res {
            JsonRpcResponse::Result { result, .. } => Ok(HasLotusJson::from_lotus_json(result)),
            JsonRpcResponse::Error { error, .. } => {
                error!("Failure: {}\n{request_log}", error.message);
                Err(error)
            }
        };

        tracing::debug!("Response: {:?}", resp);
        resp
=======
        match response.status() {
            http0::StatusCode::NOT_FOUND => {
                Err(JsonRpcError::method_not_found("method_not_found", None))
            }
            http0::StatusCode::FORBIDDEN => Err(JsonRpcError::new(
                response.status().as_u16().into(),
                match &self.token {
                    Some(_) => "Permission denied: Insufficient rights.",
                    None => "Permission denied: Token required.",
                },
                None,
            )),
            other if !other.is_success() => Err(JsonRpcError::new(
                other.as_u16().into(),
                response.text().await?,
                None,
            )),
            _ok => {
                let bytes = response.bytes().await?;
                let response = serde_json::from_slice::<
                    jsonrpsee::types::Response<&serde_json::value::RawValue>,
                >(&bytes)
                .map_err(|e| JsonRpcError::parse_error(e, None))?;
                debug!(?response);
                match response.payload {
                    jsonrpsee::types::ResponsePayload::Success(it) => {
                        T::LotusJson::deserialize(it.into_deserializer())
                            .map(T::from_lotus_json)
                            .map_err(|e| JsonRpcError::parse_error(e, None))
                    }
                    jsonrpsee::types::ResponsePayload::Error(e) => {
                        Err(JsonRpcError::parse_error(e, None))
                    }
                }
            }
        }
>>>>>>> 0563680b
    }

    pub async fn ws_call<T: HasLotusJson + std::fmt::Debug + Send>(
        &self,
        req: RpcRequest<T>,
    ) -> Result<T, JsonRpcError> {
        let api_url =
            multiaddress_to_url(&self.multiaddr, req.rpc_endpoint, CommunicationProtocol::Ws);
        debug!("Using JSON-RPC v2 WS URL: {}", &api_url);
        let ws_client = WsClientBuilder::default()
            .request_timeout(req.timeout)
            .build(api_url.to_string())
            .await
            .map_err(|e| JsonRpcError::internal_error(e, None))?;
        let response = ws_client
            .request(req.method_name, req)
            .await
            .map(HasLotusJson::from_lotus_json)
            .map_err(|e| JsonRpcError::internal_error(e, None))?;
        debug!(?response);
        Ok(response)
    }
}

impl From<reqwest::Error> for JsonRpcError {
    fn from(e: reqwest::Error) -> Self {
        Self::new(
            e.status().map(|it| it.as_u16()).unwrap_or_default().into(),
            e,
            None,
        )
    }
}

struct Url {
    protocol: String,
    port: u16,
    host: String,
    endpoint: String,
}

impl fmt::Display for Url {
    fn fmt(&self, f: &mut fmt::Formatter<'_>) -> fmt::Result {
        write!(
            f,
            "{}://{}:{}/{}",
            self.protocol, self.host, self.port, self.endpoint
        )
    }
}

#[derive(PartialEq, Eq, Debug, strum::EnumString, strum::Display)]
pub enum CommunicationProtocol {
    #[strum(serialize = "http")]
    Http,
    #[strum(serialize = "ws")]
    Ws,
}

/// Parses a multi-address into a URL
fn multiaddress_to_url(
    multiaddr: &Multiaddr,
    endpoint: &str,
    protocol: CommunicationProtocol,
) -> Url {
    // Fold Multiaddress into a Url struct
    let addr = multiaddr.iter().fold(
        Url {
            protocol: protocol.to_string(),
            port: DEFAULT_PORT,
            host: DEFAULT_HOST.to_owned(),
            endpoint: endpoint.into(),
        },
        |mut addr, protocol| {
            match protocol {
                Protocol::Ip6(ip) => {
                    addr.host = ip.to_string();
                }
                Protocol::Ip4(ip) => {
                    addr.host = ip.to_string();
                }
                Protocol::Dns(dns) => {
                    addr.host = dns.to_string();
                }
                Protocol::Dns4(dns) => {
                    addr.host = dns.to_string();
                }
                Protocol::Dns6(dns) => {
                    addr.host = dns.to_string();
                }
                Protocol::Dnsaddr(dns) => {
                    addr.host = dns.to_string();
                }
                Protocol::Tcp(p) => {
                    addr.port = p;
                }
                Protocol::Http => {
                    addr.protocol = "http".to_string();
                }
                Protocol::Https => {
                    addr.protocol = "https".to_string();
                }
                Protocol::Ws(..) => {
                    addr.protocol = "ws".to_string();
                }
                Protocol::Wss(..) => {
                    addr.protocol = "wss".to_string();
                }
                _ => {}
            };
            addr
        },
    );

    addr
}

/// An `RpcRequest` is an at-rest description of a remote procedure call. It can
/// be invoked using `ApiInfo::call`.
///
/// When adding support for a new RPC method, the corresponding `RpcRequest`
/// value should be public for use in testing.
#[derive(Debug, Clone)]
pub struct RpcRequest<T = serde_json::Value> {
    pub method_name: &'static str,
    params: serde_json::Value,
    result_type: PhantomData<T>,
    rpc_endpoint: &'static str,
    timeout: Duration,
}

impl<T> RpcRequest<T> {
    pub fn new<P: HasLotusJson>(method_name: &'static str, params: P) -> Self {
        RpcRequest {
            method_name,
            params: serde_json::to_value(HasLotusJson::into_lotus_json(params)).unwrap_or(
                serde_json::Value::String(
                    "INTERNAL ERROR: Parameters could not be serialized as JSON".to_string(),
                ),
            ),
            result_type: PhantomData,
            rpc_endpoint: "rpc/v0",
            timeout: DEFAULT_TIMEOUT,
        }
    }

    pub fn new_v1<P: HasLotusJson>(method_name: &'static str, params: P) -> Self {
        RpcRequest {
            method_name,
            params: serde_json::to_value(HasLotusJson::into_lotus_json(params)).unwrap_or(
                serde_json::Value::String(
                    "INTERNAL ERROR: Parameters could not be serialized as JSON".to_string(),
                ),
            ),
            result_type: PhantomData,
            rpc_endpoint: "rpc/v1",
            timeout: DEFAULT_TIMEOUT,
        }
    }

    pub fn set_timeout(&mut self, timeout: Duration) {
        self.timeout = timeout;
    }

    pub fn with_timeout(mut self, timeout: Duration) -> Self {
        self.set_timeout(timeout);
        self
    }

    // Discard type information about the response.
    pub fn lower(self) -> RpcRequest {
        RpcRequest {
            method_name: self.method_name,
            params: self.params,
            result_type: PhantomData,
            rpc_endpoint: self.rpc_endpoint,
            timeout: self.timeout,
        }
    }
}

impl<T> ToRpcParams for RpcRequest<T> {
    fn to_rpc_params(self) -> Result<Option<Box<serde_json::value::RawValue>>, serde_json::Error> {
        Ok(Some(serde_json::value::to_raw_value(&self.params)?))
    }
}<|MERGE_RESOLUTION|>--- conflicted
+++ resolved
@@ -122,45 +122,7 @@
         };
 
         let response = request.send().await?;
-<<<<<<< HEAD
-        if response.status() == http0::StatusCode::NOT_FOUND {
-            return Err(JsonRpcError::METHOD_NOT_FOUND);
-        }
-        if response.status() == http0::StatusCode::FORBIDDEN {
-            let msg = if self.token.is_none() {
-                "Permission denied: Token required."
-            } else {
-                "Permission denied: Insufficient rights."
-            };
-            return Err(JsonRpcError {
-                code: response.status().as_u16() as i64,
-                message: Cow::Borrowed(msg),
-            });
-        }
-        if !response.status().is_success() {
-            let err = JsonRpcError {
-                code: response.status().as_u16() as i64,
-                message: Cow::Owned(response.text().await?),
-            };
-            error!("Failure: {}\n{request_log}", err.message);
-            return Err(err);
-        }
-        let json = response.bytes().await?;
-        let rpc_res: JsonRpcResponse<T::LotusJson> =
-            serde_json::from_slice(&json).map_err(|_| JsonRpcError::PARSE_ERROR)?;
-
-        let resp = match rpc_res {
-            JsonRpcResponse::Result { result, .. } => Ok(HasLotusJson::from_lotus_json(result)),
-            JsonRpcResponse::Error { error, .. } => {
-                error!("Failure: {}\n{request_log}", error.message);
-                Err(error)
-            }
-        };
-
-        tracing::debug!("Response: {:?}", resp);
-        resp
-=======
-        match response.status() {
+        let result = match response.status() {
             http0::StatusCode::NOT_FOUND => {
                 Err(JsonRpcError::method_not_found("method_not_found", None))
             }
@@ -195,8 +157,13 @@
                     }
                 }
             }
-        }
->>>>>>> 0563680b
+        };
+
+        if let Err(err) = &result {
+            error!("Failure: {}\n{request_log}", err.message());
+        }
+
+        result
     }
 
     pub async fn ws_call<T: HasLotusJson + std::fmt::Debug + Send>(
