// Copyright 2019-2024 ChainSafe Systems
// SPDX-License-Identifier: Apache-2.0, MIT

pub mod auth_ops;
pub mod beacon_ops;
pub mod chain_ops;
pub mod common_ops;
pub mod eth_ops;
pub mod mpool_ops;
pub mod net_ops;
pub mod node_ops;
pub mod state_ops;
pub mod sync_ops;
pub mod wallet_ops;

use std::borrow::Cow;
use std::env;
use std::fmt;
use std::marker::PhantomData;
use std::str::FromStr;
use std::time::Duration;

use crate::libp2p::{Multiaddr, Protocol};
use crate::lotus_json::HasLotusJson;
use crate::utils::net::global_http_client;
use jsonrpsee::{
    core::{client::ClientT, traits::ToRpcParams},
    types::{params::TwoPointZero, Id, Request},
    ws_client::WsClientBuilder,
};
use serde::Deserialize;
use tracing::debug;

pub const API_INFO_KEY: &str = "FULLNODE_API_INFO";
pub const DEFAULT_HOST: &str = "127.0.0.1";
pub const DEFAULT_MULTIADDRESS: &str = "/ip4/127.0.0.1/tcp/2345/http";
pub const DEFAULT_PORT: u16 = 2345;
pub const HTTP_PROTOCOL: &str = "http";
pub const WS_PROTOCOL: &str = "ws";
const DEFAULT_TIMEOUT: Duration = Duration::from_secs(60);

#[derive(Clone, Debug)]
pub struct ApiInfo {
    pub multiaddr: Multiaddr,
    pub token: Option<String>,
}

impl fmt::Display for ApiInfo {
    /// Convert an [`ApiInfo`] to a string
    fn fmt(&self, f: &mut fmt::Formatter<'_>) -> fmt::Result {
        if let Some(token) = &self.token {
            token.fmt(f)?;
            write!(f, ":")?;
        }
        self.multiaddr.fmt(f)?;
        Ok(())
    }
}

impl FromStr for ApiInfo {
    type Err = multiaddr::Error;
    fn from_str(s: &str) -> Result<Self, Self::Err> {
        Ok(match s.split_once(':') {
            // token:host
            Some((jwt, host)) => ApiInfo {
                multiaddr: host.parse()?,
                token: Some(jwt.to_owned()),
            },
            // host
            None => ApiInfo {
                multiaddr: s.parse()?,
                token: None,
            },
        })
    }
}

impl ApiInfo {
    // Update API handle with new (optional) token
    pub fn set_token(self, token: Option<String>) -> Self {
        ApiInfo {
            token: token.or(self.token),
            ..self
        }
    }

    // Get API_INFO environment variable if exists, otherwise, use default
    // multiaddress. Fails if the environment variable is malformed.
    pub fn from_env() -> Result<Self, multiaddr::Error> {
        let api_info = env::var(API_INFO_KEY).unwrap_or_else(|_| DEFAULT_MULTIADDRESS.to_owned());
        ApiInfo::from_str(&api_info)
    }

<<<<<<< HEAD
    pub async fn call<T: HasLotusJson + std::fmt::Debug>(
        &self,
        req: RpcRequest<T>,
    ) -> Result<T, JsonRpcError> {
        let rpc_req = RequestObject::request()
            .with_method(req.method_name)
            .with_params(req.params)
            .with_id(0)
            .finish();
=======
    pub async fn call<T: HasLotusJson>(&self, req: RpcRequest<T>) -> Result<T, JsonRpcError> {
        let params = serde_json::value::to_raw_value(&req.params)
            .map_err(|_| JsonRpcError::INVALID_PARAMS)?;
        let rpc_req = Request::new(req.method_name.into(), Some(&params), Id::Number(0));
>>>>>>> daf7991e

        let api_url =
            multiaddress_to_url(&self.multiaddr, req.rpc_endpoint, ComProtocol::Http).to_string();

        debug!("Using JSON-RPC v2 HTTP URL: {}", api_url);

        let request = global_http_client()
            .post(api_url)
            .timeout(req.timeout)
            .json(&rpc_req);
        let request = match self.token.as_ref() {
            Some(token) => request.header(http0::header::AUTHORIZATION, token),
            _ => request,
        };

        let response = request.send().await?;
        if response.status() == http0::StatusCode::NOT_FOUND {
            return Err(JsonRpcError::METHOD_NOT_FOUND);
        }
        if response.status() == http0::StatusCode::FORBIDDEN {
            let msg = if self.token.is_none() {
                "Permission denied: Token required."
            } else {
                "Permission denied: Insufficient rights."
            };
            return Err(JsonRpcError {
                code: response.status().as_u16() as i64,
                message: Cow::Borrowed(msg),
            });
        }
        if !response.status().is_success() {
            return Err(JsonRpcError {
                code: response.status().as_u16() as i64,
                message: Cow::Owned(response.text().await?),
            });
        }
        let json = response.bytes().await?;
        let rpc_res: JsonRpcResponse<T::LotusJson> =
            serde_json::from_slice(&json).map_err(|_| JsonRpcError::PARSE_ERROR)?;

        let resp = match rpc_res {
            JsonRpcResponse::Result { result, .. } => Ok(HasLotusJson::from_lotus_json(result)),
            JsonRpcResponse::Error { error, .. } => Err(error),
        };

        tracing::debug!("Response: {:?}", resp);
        resp
    }

<<<<<<< HEAD
    pub async fn ws_call<T: HasLotusJson + std::fmt::Debug>(
        &self,
        req: RpcRequest<T>,
    ) -> Result<T, JsonRpcError> {
        let rpc_req = RequestObject::request()
            .with_method(req.method_name)
            .with_params(req.params)
            .with_id(0)
            .finish();

        let payload = serde_json::to_vec(&rpc_req).map_err(|_| JsonRpcError::INVALID_REQUEST)?;

        let api_url = multiaddress_to_url(&self.multiaddr, req.rpc_endpoint, ComProtocol::Ws);

        debug!("Using JSON-RPC v2 WS URL: {}", &api_url);

        // A 16 byte key (base64 encoded) is expected for `Sec-WebSocket-Key` during a websocket handshake
        // See 5. in https://datatracker.ietf.org/doc/html/rfc6455#section-4.2.1
        let key = BASE64_STANDARD.encode(b"TheGreatOldOnes.");

        let request = tungstenite::http::Request::builder()
            .method("GET")
            .uri(api_url.to_string())
            .header("Host", api_url.host)
            .header("Upgrade", "websocket")
            .header("Connection", "upgrade")
            .header("Sec-Websocket-Key", key)
            .header("Sec-Websocket-Version", "13")
            .body(())
            .map_err(|_| JsonRpcError::INVALID_REQUEST)?;

        let (ws_stream, _) = connect_async(request).await?;

        let (mut write, mut read) = ws_stream.split();

        write.send(WsMessage::Binary(payload)).await?;

        let resp = match tokio::time::timeout(req.timeout, read.next()).await {
            Ok(v) => {
                if let Some(message) = v {
                    let data = message?.into_data();
                    let rpc_res: JsonRpcResponse<T::LotusJson> =
                        serde_json::from_slice(&data).map_err(|_| JsonRpcError::PARSE_ERROR)?;

                    match rpc_res {
                        JsonRpcResponse::Result { result, .. } => {
                            Ok(HasLotusJson::from_lotus_json(result))
                        }
                        JsonRpcResponse::Error { error, .. } => Err(error),
                    }
                } else {
                    Err(JsonRpcError::INVALID_REQUEST)
                }
            }
            Err(_) => Err(JsonRpcError::TIMED_OUT),
        };

        tracing::debug!("Response: {:?}", resp);
        resp
=======
    pub async fn ws_call<T: HasLotusJson + Send>(
        &self,
        req: RpcRequest<T>,
    ) -> Result<T, JsonRpcError> {
        let api_url = multiaddress_to_url(&self.multiaddr, req.rpc_endpoint);
        debug!("Using JSON-RPC v2 WS URL: {}", &api_url);
        let ws_client = WsClientBuilder::default()
            .request_timeout(req.timeout)
            .build(api_url.to_string())
            .await?;
        let response_lotus_json: T::LotusJson = ws_client.request(req.method_name, req).await?;
        Ok(HasLotusJson::from_lotus_json(response_lotus_json))
>>>>>>> daf7991e
    }
}

/// Error object in a response
#[derive(Debug, Deserialize, PartialEq, Eq)]
pub struct JsonRpcError {
    pub code: i64,
    pub message: Cow<'static, str>,
}

impl JsonRpcError {
    // https://www.jsonrpc.org/specification#error_object
    // -32700 	Parse error 	Invalid JSON was received by the server.
    //                          An error occurred on the server while parsing the JSON text.
    // -32600 	Invalid Request 	The JSON sent is not a valid Request object.
    // -32601 	Method not found 	The method does not exist / is not available.
    // -32602 	Invalid params 	Invalid method parameter(s).
    // -32603 	Internal error 	Internal JSON-RPC error.
    // -32000 to -32099 	Server error 	Reserved for implementation-defined server-errors.
    pub const PARSE_ERROR: JsonRpcError = JsonRpcError {
        code: -32700,
        message: Cow::Borrowed(
            "Invalid JSON was received by the server. \
             An error occurred on the server while parsing the JSON text.",
        ),
    };
    pub const INVALID_REQUEST: JsonRpcError = JsonRpcError {
        code: -32600,
        message: Cow::Borrowed("The JSON sent is not a valid Request object."),
    };
    pub const METHOD_NOT_FOUND: JsonRpcError = JsonRpcError {
        code: -32601,
        message: Cow::Borrowed("The method does not exist / is not available."),
    };
    pub const INVALID_PARAMS: JsonRpcError = JsonRpcError {
        code: -32602,
        message: Cow::Borrowed("Invalid method parameter(s)."),
    };
    pub const TIMED_OUT: JsonRpcError = JsonRpcError {
        code: 0,
        message: Cow::Borrowed("Operation timed out."),
    };
}

impl std::fmt::Display for JsonRpcError {
    fn fmt(&self, f: &mut std::fmt::Formatter<'_>) -> std::fmt::Result {
        write!(f, "{} (code={})", self.message, self.code)
    }
}

impl std::error::Error for JsonRpcError {
    fn description(&self) -> &str {
        &self.message
    }
}

impl From<reqwest::Error> for JsonRpcError {
    fn from(reqwest_error: reqwest::Error) -> Self {
        JsonRpcError {
            code: reqwest_error
                .status()
                .map(|s| s.as_u16())
                .unwrap_or_default() as i64,
            message: Cow::Owned(reqwest_error.to_string()),
        }
    }
}

impl From<jsonrpsee::core::client::Error> for JsonRpcError {
    fn from(error: jsonrpsee::core::client::Error) -> Self {
        use jsonrpsee::core::client::Error::*;

        match error {
            RequestTimeout => JsonRpcError::TIMED_OUT,
            e => JsonRpcError {
                code: 500,
                message: Cow::Owned(e.to_string()),
            },
        }
    }
}

#[derive(Deserialize)]
#[serde(untagged)]
pub enum JsonRpcResponse<'a, R> {
    Result {
        jsonrpc: TwoPointZero,
        result: R,
        #[serde(borrow)]
        id: Id<'a>,
    },
    Error {
        jsonrpc: TwoPointZero,
        error: JsonRpcError,
        #[serde(borrow)]
        id: Id<'a>,
    },
}

struct Url {
    protocol: String,
    port: u16,
    host: String,
    endpoint: String,
}

impl fmt::Display for Url {
    fn fmt(&self, f: &mut fmt::Formatter<'_>) -> fmt::Result {
        write!(
            f,
            "{}://{}:{}/{}",
            self.protocol, self.host, self.port, self.endpoint
        )
    }
}

// The communication protocol
enum ComProtocol {
    Http,
    Ws,
}

/// Parses a multi-address into a URL
fn multiaddress_to_url(multiaddr: &Multiaddr, endpoint: &str, com_protocol: ComProtocol) -> Url {
    // Fold Multiaddress into a Url struct
    let addr = multiaddr.iter().fold(
        Url {
            protocol: match com_protocol {
                ComProtocol::Http => HTTP_PROTOCOL,
                ComProtocol::Ws => WS_PROTOCOL,
            }
            .to_owned(),
            port: DEFAULT_PORT,
            host: DEFAULT_HOST.to_owned(),
            endpoint: endpoint.into(),
        },
        |mut addr, protocol| {
            match protocol {
                Protocol::Ip6(ip) => {
                    addr.host = ip.to_string();
                }
                Protocol::Ip4(ip) => {
                    addr.host = ip.to_string();
                }
                Protocol::Dns(dns) => {
                    addr.host = dns.to_string();
                }
                Protocol::Dns4(dns) => {
                    addr.host = dns.to_string();
                }
                Protocol::Dns6(dns) => {
                    addr.host = dns.to_string();
                }
                Protocol::Dnsaddr(dns) => {
                    addr.host = dns.to_string();
                }
                Protocol::Tcp(p) => {
                    addr.port = p;
                }
                Protocol::Http => {
                    addr.protocol = "http".to_string();
                }
                Protocol::Https => {
                    addr.protocol = "https".to_string();
                }
                Protocol::Ws(..) => {
                    addr.protocol = "ws".to_string();
                }
                Protocol::Wss(..) => {
                    addr.protocol = "wss".to_string();
                }
                _ => {}
            };
            addr
        },
    );

    addr
}

/// An `RpcRequest` is an at-rest description of a remote procedure call. It can
/// be invoked using `ApiInfo::call`.
///
/// When adding support for a new RPC method, the corresponding `RpcRequest`
/// value should be public for use in testing.
#[derive(Debug, Clone)]
pub struct RpcRequest<T = serde_json::Value> {
    pub method_name: &'static str,
    params: serde_json::Value,
    result_type: PhantomData<T>,
    rpc_endpoint: &'static str,
    timeout: Duration,
}

impl<T> RpcRequest<T> {
    pub fn new<P: HasLotusJson>(method_name: &'static str, params: P) -> Self {
        RpcRequest {
            method_name,
            params: serde_json::to_value(HasLotusJson::into_lotus_json(params)).unwrap_or(
                serde_json::Value::String(
                    "INTERNAL ERROR: Parameters could not be serialized as JSON".to_string(),
                ),
            ),
            result_type: PhantomData,
            rpc_endpoint: "rpc/v0",
            timeout: DEFAULT_TIMEOUT,
        }
    }

    pub fn new_v1<P: HasLotusJson>(method_name: &'static str, params: P) -> Self {
        RpcRequest {
            method_name,
            params: serde_json::to_value(HasLotusJson::into_lotus_json(params)).unwrap_or(
                serde_json::Value::String(
                    "INTERNAL ERROR: Parameters could not be serialized as JSON".to_string(),
                ),
            ),
            result_type: PhantomData,
            rpc_endpoint: "rpc/v1",
            timeout: DEFAULT_TIMEOUT,
        }
    }

    pub fn set_timeout(&mut self, timeout: Duration) {
        self.timeout = timeout;
    }

    pub fn with_timeout(mut self, timeout: Duration) -> Self {
        self.set_timeout(timeout);
        self
    }

    // Discard type information about the response.
    pub fn lower(self) -> RpcRequest {
        RpcRequest {
            method_name: self.method_name,
            params: self.params,
            result_type: PhantomData,
            rpc_endpoint: self.rpc_endpoint,
            timeout: self.timeout,
        }
    }
}

impl<T> ToRpcParams for RpcRequest<T> {
    fn to_rpc_params(self) -> Result<Option<Box<serde_json::value::RawValue>>, serde_json::Error> {
        Ok(Some(serde_json::value::to_raw_value(&self.params)?))
    }
}<|MERGE_RESOLUTION|>--- conflicted
+++ resolved
@@ -91,22 +91,10 @@
         ApiInfo::from_str(&api_info)
     }
 
-<<<<<<< HEAD
-    pub async fn call<T: HasLotusJson + std::fmt::Debug>(
-        &self,
-        req: RpcRequest<T>,
-    ) -> Result<T, JsonRpcError> {
-        let rpc_req = RequestObject::request()
-            .with_method(req.method_name)
-            .with_params(req.params)
-            .with_id(0)
-            .finish();
-=======
     pub async fn call<T: HasLotusJson>(&self, req: RpcRequest<T>) -> Result<T, JsonRpcError> {
         let params = serde_json::value::to_raw_value(&req.params)
             .map_err(|_| JsonRpcError::INVALID_PARAMS)?;
         let rpc_req = Request::new(req.method_name.into(), Some(&params), Id::Number(0));
->>>>>>> daf7991e
 
         let api_url =
             multiaddress_to_url(&self.multiaddr, req.rpc_endpoint, ComProtocol::Http).to_string();
@@ -152,76 +140,15 @@
             JsonRpcResponse::Error { error, .. } => Err(error),
         };
 
-        tracing::debug!("Response: {:?}", resp);
+        //tracing::debug!("Response: {:?}", resp);
         resp
     }
 
-<<<<<<< HEAD
-    pub async fn ws_call<T: HasLotusJson + std::fmt::Debug>(
-        &self,
-        req: RpcRequest<T>,
-    ) -> Result<T, JsonRpcError> {
-        let rpc_req = RequestObject::request()
-            .with_method(req.method_name)
-            .with_params(req.params)
-            .with_id(0)
-            .finish();
-
-        let payload = serde_json::to_vec(&rpc_req).map_err(|_| JsonRpcError::INVALID_REQUEST)?;
-
-        let api_url = multiaddress_to_url(&self.multiaddr, req.rpc_endpoint, ComProtocol::Ws);
-
-        debug!("Using JSON-RPC v2 WS URL: {}", &api_url);
-
-        // A 16 byte key (base64 encoded) is expected for `Sec-WebSocket-Key` during a websocket handshake
-        // See 5. in https://datatracker.ietf.org/doc/html/rfc6455#section-4.2.1
-        let key = BASE64_STANDARD.encode(b"TheGreatOldOnes.");
-
-        let request = tungstenite::http::Request::builder()
-            .method("GET")
-            .uri(api_url.to_string())
-            .header("Host", api_url.host)
-            .header("Upgrade", "websocket")
-            .header("Connection", "upgrade")
-            .header("Sec-Websocket-Key", key)
-            .header("Sec-Websocket-Version", "13")
-            .body(())
-            .map_err(|_| JsonRpcError::INVALID_REQUEST)?;
-
-        let (ws_stream, _) = connect_async(request).await?;
-
-        let (mut write, mut read) = ws_stream.split();
-
-        write.send(WsMessage::Binary(payload)).await?;
-
-        let resp = match tokio::time::timeout(req.timeout, read.next()).await {
-            Ok(v) => {
-                if let Some(message) = v {
-                    let data = message?.into_data();
-                    let rpc_res: JsonRpcResponse<T::LotusJson> =
-                        serde_json::from_slice(&data).map_err(|_| JsonRpcError::PARSE_ERROR)?;
-
-                    match rpc_res {
-                        JsonRpcResponse::Result { result, .. } => {
-                            Ok(HasLotusJson::from_lotus_json(result))
-                        }
-                        JsonRpcResponse::Error { error, .. } => Err(error),
-                    }
-                } else {
-                    Err(JsonRpcError::INVALID_REQUEST)
-                }
-            }
-            Err(_) => Err(JsonRpcError::TIMED_OUT),
-        };
-
-        tracing::debug!("Response: {:?}", resp);
-        resp
-=======
     pub async fn ws_call<T: HasLotusJson + Send>(
         &self,
         req: RpcRequest<T>,
     ) -> Result<T, JsonRpcError> {
-        let api_url = multiaddress_to_url(&self.multiaddr, req.rpc_endpoint);
+        let api_url = multiaddress_to_url(&self.multiaddr, req.rpc_endpoint, ComProtocol::Ws);
         debug!("Using JSON-RPC v2 WS URL: {}", &api_url);
         let ws_client = WsClientBuilder::default()
             .request_timeout(req.timeout)
@@ -229,7 +156,6 @@
             .await?;
         let response_lotus_json: T::LotusJson = ws_client.request(req.method_name, req).await?;
         Ok(HasLotusJson::from_lotus_json(response_lotus_json))
->>>>>>> daf7991e
     }
 }
 
