--- conflicted
+++ resolved
@@ -159,18 +159,14 @@
         RpcRequest::new(STATE_ACCOUNT_KEY, (addr, tsk))
     }
 
-<<<<<<< HEAD
     pub fn state_verified_client_status(
         addr: Address,
-        tsk: TipsetKeys,
+        tsk: TipsetKey,
     ) -> RpcRequest<Option<BigInt>> {
         RpcRequest::new(STATE_VERIFIED_CLIENT_STATUS, (addr, tsk))
     }
 
-    pub fn state_circulating_supply_req(tsk: TipsetKeys) -> RpcRequest<TokenAmount> {
-=======
     pub fn state_circulating_supply_req(tsk: TipsetKey) -> RpcRequest<TokenAmount> {
->>>>>>> 9ad595ac
         RpcRequest::new(STATE_CIRCULATING_SUPPLY, (tsk,))
     }
 
