--- conflicted
+++ resolved
@@ -15,12 +15,8 @@
     },
 };
 use cid::Cid;
-<<<<<<< HEAD
 use fil_actor_interface::miner::{MinerInfo, MinerPower};
-=======
-use fil_actor_interface::miner::MinerPower;
 use fil_actors_shared::fvm_ipld_bitfield::BitField;
->>>>>>> 2acea96e
 use fil_actors_shared::v10::runtime::DomainSeparationTag;
 use libipld_core::ipld::Ipld;
 
@@ -62,13 +58,11 @@
         RpcRequest::new(STATE_NETWORK_NAME, ())
     }
 
-<<<<<<< HEAD
     pub fn state_miner_info_req(miner: Address, tsk: TipsetKeys) -> RpcRequest<MinerInfo> {
         RpcRequest::new(STATE_MINER_INFO, (miner, tsk))
-=======
-    pub fn state_miner_faults_req(miner: Address, tsk: TipsetKeys) -> RpcRequest<BitField> {
+  }
+  pub fn state_miner_faults_req(miner: Address, tsk: TipsetKeys) -> RpcRequest<BitField> {
         RpcRequest::new(STATE_MINER_FAULTS, (miner, tsk))
->>>>>>> 2acea96e
     }
 
     pub fn state_miner_power_req(miner: Address, tsk: TipsetKeys) -> RpcRequest<MinerPower> {
