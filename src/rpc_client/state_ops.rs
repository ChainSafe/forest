// Copyright 2019-2023 ChainSafe Systems
// SPDX-License-Identifier: Apache-2.0, MIT

use std::path::PathBuf;

use crate::{
    blocks::TipsetKeys,
    rpc_api::{
        data_types::{ApiActorState, ApiInvocResult, SectorOnChainInfo},
        state_api::*,
    },
    shim::{
        address::Address, clock::ChainEpoch, econ::TokenAmount, message::Message,
        message::MethodNum, state_tree::ActorState, version::NetworkVersion,
    },
};
use cid::Cid;
use fil_actor_interface::miner::{MinerInfo, MinerPower};
use fil_actors_shared::fvm_ipld_bitfield::BitField;
use fil_actors_shared::v10::runtime::DomainSeparationTag;
use libipld_core::ipld::Ipld;

use super::{ApiInfo, JsonRpcError, RpcRequest};

impl ApiInfo {
    pub async fn state_get_actor(
        &self,
        address: Address,
        head: TipsetKeys,
    ) -> Result<Option<ActorState>, JsonRpcError> {
        self.call(Self::state_get_actor_req(address, head)).await
    }

    pub fn state_get_actor_req(
        address: Address,
        head: TipsetKeys,
    ) -> RpcRequest<Option<ActorState>> {
        RpcRequest::new(STATE_GET_ACTOR, (address, head))
    }

    pub async fn state_fetch_root(
        &self,
        root: Cid,
        opt_path: Option<PathBuf>,
    ) -> Result<String, JsonRpcError> {
        self.call(Self::state_fetch_root_req(root, opt_path)).await
    }

    pub fn state_fetch_root_req(root: Cid, opt_path: Option<PathBuf>) -> RpcRequest<String> {
        RpcRequest::new(STATE_FETCH_ROOT, (root, opt_path))
    }

    pub async fn state_network_name(&self) -> Result<String, JsonRpcError> {
        self.call(Self::state_network_name_req()).await
    }

    pub fn state_network_name_req() -> RpcRequest<String> {
        RpcRequest::new(STATE_NETWORK_NAME, ())
    }

<<<<<<< HEAD
    pub fn state_miner_info_req(miner: Address, tsk: TipsetKeys) -> RpcRequest<MinerInfo> {
        RpcRequest::new(STATE_MINER_INFO, (miner, tsk))
    }
=======
    pub fn state_call_req(message: Message, tsk: TipsetKeys) -> RpcRequest<ApiInvocResult> {
        RpcRequest::new(STATE_CALL, (message, tsk))
    }

>>>>>>> 80f1f3ce
    pub fn state_miner_faults_req(miner: Address, tsk: TipsetKeys) -> RpcRequest<BitField> {
        RpcRequest::new(STATE_MINER_FAULTS, (miner, tsk))
    }

    pub fn state_miner_power_req(miner: Address, tsk: TipsetKeys) -> RpcRequest<MinerPower> {
        RpcRequest::new(STATE_MINER_POWER, (miner, tsk))
    }

    pub fn state_get_randomness_from_beacon_req(
        tsk: TipsetKeys,
        personalization: DomainSeparationTag,
        rand_epoch: ChainEpoch,
        entropy: Vec<u8>,
    ) -> RpcRequest<Vec<u8>> {
        RpcRequest::new(
            STATE_GET_RANDOMNESS_FROM_BEACON,
            (personalization as i64, rand_epoch, entropy, tsk),
        )
    }

    pub fn state_read_state_req(actor: Address, tsk: TipsetKeys) -> RpcRequest<ApiActorState> {
        RpcRequest::new(STATE_READ_STATE, (actor, tsk))
    }

    pub fn state_miner_active_sectors_req(
        actor: Address,
        tsk: TipsetKeys,
    ) -> RpcRequest<Vec<SectorOnChainInfo>> {
        RpcRequest::new(STATE_MINER_ACTIVE_SECTORS, (actor, tsk))
    }

    pub fn state_lookup_id_req(addr: Address, tsk: TipsetKeys) -> RpcRequest<Option<Address>> {
        RpcRequest::new(STATE_LOOKUP_ID, (addr, tsk))
    }

    pub fn state_network_version_req(tsk: TipsetKeys) -> RpcRequest<NetworkVersion> {
        RpcRequest::new(STATE_NETWORK_VERSION, (tsk,))
    }

    pub fn state_account_key_req(addr: Address, tsk: TipsetKeys) -> RpcRequest<Address> {
        RpcRequest::new(STATE_ACCOUNT_KEY, (addr, tsk))
    }

    pub fn state_circulating_supply_req(tsk: TipsetKeys) -> RpcRequest<TokenAmount> {
        RpcRequest::new(STATE_CIRCULATING_SUPPLY, (tsk,))
    }

    pub fn state_decode_params_req(
        recipient: Address,
        method_number: MethodNum,
        params: Vec<u8>,
        tsk: TipsetKeys,
    ) -> RpcRequest<Ipld> {
        RpcRequest::new(STATE_DECODE_PARAMS, (recipient, method_number, params, tsk))
    }

    pub fn state_sector_get_info_req(
        addr: Address,
        sector_no: u64,
        tsk: TipsetKeys,
    ) -> RpcRequest<SectorOnChainInfo> {
        RpcRequest::new(STATE_SECTOR_GET_INFO, (addr, sector_no, tsk))
    }
}<|MERGE_RESOLUTION|>--- conflicted
+++ resolved
@@ -58,16 +58,14 @@
         RpcRequest::new(STATE_NETWORK_NAME, ())
     }
 
-<<<<<<< HEAD
     pub fn state_miner_info_req(miner: Address, tsk: TipsetKeys) -> RpcRequest<MinerInfo> {
         RpcRequest::new(STATE_MINER_INFO, (miner, tsk))
     }
-=======
+  
     pub fn state_call_req(message: Message, tsk: TipsetKeys) -> RpcRequest<ApiInvocResult> {
         RpcRequest::new(STATE_CALL, (message, tsk))
     }
 
->>>>>>> 80f1f3ce
     pub fn state_miner_faults_req(miner: Address, tsk: TipsetKeys) -> RpcRequest<BitField> {
         RpcRequest::new(STATE_MINER_FAULTS, (miner, tsk))
     }
