--- conflicted
+++ resolved
@@ -10,13 +10,8 @@
         state_api::*,
     },
     shim::{
-<<<<<<< HEAD
         address::Address, clock::ChainEpoch, econ::TokenAmount, message::Message,
-        message::MethodNum, state_tree::ActorState,
-=======
-        address::Address, clock::ChainEpoch, econ::TokenAmount, message::MethodNum,
-        state_tree::ActorState, version::NetworkVersion,
->>>>>>> 394d9af2
+        message::MethodNum, state_tree::ActorState, version::NetworkVersion,
     },
 };
 use cid::Cid;
