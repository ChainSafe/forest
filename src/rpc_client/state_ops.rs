// Copyright 2019-2023 ChainSafe Systems
// SPDX-License-Identifier: Apache-2.0, MIT

use std::path::PathBuf;

use crate::{
    blocks::TipsetKeys,
    rpc_api::{
        data_types::{ApiActorState, InvocResult, SectorOnChainInfo},
        state_api::*,
    },
<<<<<<< HEAD
    shim::{address::Address, clock::ChainEpoch, message::Message, state_tree::ActorState},
=======
    shim::{
        address::Address, clock::ChainEpoch, econ::TokenAmount, message::MethodNum,
        state_tree::ActorState,
    },
>>>>>>> 83e968da
};
use cid::Cid;
use fil_actor_interface::miner::MinerPower;
use fil_actors_shared::v10::runtime::DomainSeparationTag;
use libipld_core::ipld::Ipld;

use super::{ApiInfo, JsonRpcError, RpcRequest};

impl ApiInfo {
    pub async fn state_get_actor(
        &self,
        address: Address,
        head: TipsetKeys,
    ) -> Result<Option<ActorState>, JsonRpcError> {
        self.call(Self::state_get_actor_req(address, head)).await
    }

    pub fn state_get_actor_req(
        address: Address,
        head: TipsetKeys,
    ) -> RpcRequest<Option<ActorState>> {
        RpcRequest::new(STATE_GET_ACTOR, (address, head))
    }

    pub async fn state_fetch_root(
        &self,
        root: Cid,
        opt_path: Option<PathBuf>,
    ) -> Result<String, JsonRpcError> {
        self.call(Self::state_fetch_root_req(root, opt_path)).await
    }

    pub fn state_fetch_root_req(root: Cid, opt_path: Option<PathBuf>) -> RpcRequest<String> {
        RpcRequest::new(STATE_FETCH_ROOT, (root, opt_path))
    }

    pub async fn state_network_name(&self) -> Result<String, JsonRpcError> {
        self.call(Self::state_network_name_req()).await
    }

    pub fn state_network_name_req() -> RpcRequest<String> {
        RpcRequest::new(STATE_NETWORK_NAME, ())
    }

<<<<<<< HEAD
    pub fn state_call_req(message: Message, tsk: TipsetKeys) -> RpcRequest<InvocResult> {
        RpcRequest::new(STATE_CALL, (message, tsk))
    }

    pub fn state_miner_power(miner: Address, tsk: TipsetKeys) -> RpcRequest<MinerPower> {
=======
    pub fn state_miner_power_req(miner: Address, tsk: TipsetKeys) -> RpcRequest<MinerPower> {
>>>>>>> 83e968da
        RpcRequest::new(STATE_MINOR_POWER, (miner, tsk))
    }

    pub fn state_get_randomness_from_beacon_req(
        tsk: TipsetKeys,
        personalization: DomainSeparationTag,
        rand_epoch: ChainEpoch,
        entropy: Vec<u8>,
    ) -> RpcRequest<Vec<u8>> {
        RpcRequest::new(
            STATE_GET_RANDOMNESS_FROM_BEACON,
            (personalization as u32, rand_epoch, entropy, tsk),
        )
    }

    pub fn state_read_state_req(actor: Address, tsk: TipsetKeys) -> RpcRequest<ApiActorState> {
        RpcRequest::new(STATE_READ_STATE, (actor, tsk))
    }

    pub fn state_miner_active_sectors_req(
        actor: Address,
        tsk: TipsetKeys,
    ) -> RpcRequest<Vec<SectorOnChainInfo>> {
        RpcRequest::new(STATE_MINER_ACTIVE_SECTORS, (actor, tsk))
    }

    pub fn state_account_key_req(addr: Address, tsk: TipsetKeys) -> RpcRequest<Address> {
        RpcRequest::new(STATE_ACCOUNT_KEY, (addr, tsk))
    }

    pub fn state_circulating_supply_req(tsk: TipsetKeys) -> RpcRequest<TokenAmount> {
        RpcRequest::new(STATE_CIRCULATING_SUPPLY, (tsk,))
    }

    pub fn state_decode_params_req(
        recipient: Address,
        method_number: MethodNum,
        params: Vec<u8>,
        tsk: TipsetKeys,
    ) -> RpcRequest<Ipld> {
        RpcRequest::new(STATE_DECODE_PARAMS, (recipient, method_number, params, tsk))
    }
}<|MERGE_RESOLUTION|>--- conflicted
+++ resolved
@@ -9,14 +9,10 @@
         data_types::{ApiActorState, InvocResult, SectorOnChainInfo},
         state_api::*,
     },
-<<<<<<< HEAD
-    shim::{address::Address, clock::ChainEpoch, message::Message, state_tree::ActorState},
-=======
     shim::{
         address::Address, clock::ChainEpoch, econ::TokenAmount, message::MethodNum,
         state_tree::ActorState,
     },
->>>>>>> 83e968da
 };
 use cid::Cid;
 use fil_actor_interface::miner::MinerPower;
@@ -61,15 +57,11 @@
         RpcRequest::new(STATE_NETWORK_NAME, ())
     }
 
-<<<<<<< HEAD
     pub fn state_call_req(message: Message, tsk: TipsetKeys) -> RpcRequest<InvocResult> {
         RpcRequest::new(STATE_CALL, (message, tsk))
     }
 
-    pub fn state_miner_power(miner: Address, tsk: TipsetKeys) -> RpcRequest<MinerPower> {
-=======
     pub fn state_miner_power_req(miner: Address, tsk: TipsetKeys) -> RpcRequest<MinerPower> {
->>>>>>> 83e968da
         RpcRequest::new(STATE_MINOR_POWER, (miner, tsk))
     }
 
