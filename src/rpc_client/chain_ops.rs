--- conflicted
+++ resolved
@@ -1,10 +1,7 @@
 // Copyright 2019-2023 ChainSafe Systems
 // SPDX-License-Identifier: Apache-2.0, MIT
 
-<<<<<<< HEAD
 use crate::rpc_api::data_types::ApiMessage;
-=======
->>>>>>> 7863b34c
 use crate::shim::message::Message;
 use crate::{
     blocks::{BlockHeader, Tipset, TipsetKeys},
@@ -32,15 +29,9 @@
         RpcRequest::new(CHAIN_GET_BLOCK, (cid,))
     }
 
-<<<<<<< HEAD
-    // Get tipset at epoch. Pick younger tipset if epoch points to a
-    // null-tipset. Only tipsets below the given `head` are searched. If `head`
-    // is null, the node will use the heaviest tipset.
-=======
     /// Get tipset at epoch. Pick younger tipset if epoch points to a
     /// null-tipset. Only tipsets below the given `head` are searched. If `head`
     /// is null, the node will use the heaviest tipset.
->>>>>>> 7863b34c
     pub async fn chain_get_tipset_by_height(
         &self,
         epoch: ChainEpoch,
@@ -111,11 +102,8 @@
     pub fn chain_get_min_base_fee_req(basefee_lookback: u32) -> RpcRequest<String> {
         RpcRequest::new(CHAIN_GET_MIN_BASE_FEE, (basefee_lookback,))
     }
-<<<<<<< HEAD
 
     pub fn chain_get_messages_in_tipset_req(tsk: TipsetKeys) -> RpcRequest<Vec<ApiMessage>> {
         RpcRequest::new(CHAIN_GET_MESSAGES_IN_TIPSET, (tsk,))
     }
-=======
->>>>>>> 7863b34c
 }