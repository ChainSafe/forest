--- conflicted
+++ resolved
@@ -2,11 +2,8 @@
 // SPDX-License-Identifier: Apache-2.0, MIT
 
 use crate::rpc_api::eth_api::*;
-<<<<<<< HEAD
 
 use crate::eth::{Address, BigInt, BlockNumberOrHash};
-=======
->>>>>>> a185cbf1
 
 use super::{ApiInfo, RpcRequest};
 
@@ -23,15 +20,14 @@
         RpcRequest::new_v1(ETH_CHAIN_ID, ())
     }
 
-<<<<<<< HEAD
+    pub fn eth_gas_price_req() -> RpcRequest<String> {
+        RpcRequest::new_v1(ETH_GAS_PRICE, ())
+    }
+
     pub fn eth_get_balance_req(
         address: Address,
         block_param: BlockNumberOrHash,
     ) -> RpcRequest<BigInt> {
         RpcRequest::new_v1(ETH_GET_BALANCE, (address, block_param))
-=======
-    pub fn eth_gas_price_req() -> RpcRequest<String> {
-        RpcRequest::new_v1(ETH_GAS_PRICE, ())
->>>>>>> a185cbf1
     }
 }