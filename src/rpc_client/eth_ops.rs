--- conflicted
+++ resolved
@@ -35,17 +35,10 @@
         RpcRequest::new_v1(ETH_GET_BALANCE, (address, block_param))
     }
 
-<<<<<<< HEAD
-    pub fn eth_syncing_req() -> RpcRequest<EthSyncingResult> {
-        RpcRequest::new_v1(ETH_SYNCING, ())
-    }
-
     pub fn eth_subscribe_req(event: serde_json::Value) -> RpcRequest<SubscriptionID> {
         RpcRequest::new_v1(ETH_SUBSCRIBE, event)
     }
 
-=======
->>>>>>> 34027aa3
     pub fn web3_client_version_req() -> RpcRequest<String> {
         RpcRequest::new_v1(WEB3_CLIENT_VERSION, ())
     }
