--- conflicted
+++ resolved
@@ -6,13 +6,7 @@
     use crate::shim::{address::Address, econ::TokenAmount, message::Message};
     use base64::{prelude::BASE64_STANDARD, Engine};
     use cid::Cid;
-<<<<<<< HEAD
-    use fvm_ipld_encoding::Cbor;
-    use fvm_ipld_encoding3::RawBytes;
-=======
     use fvm_ipld_encoding::RawBytes;
-    use fvm_shared3::message::Message as Message_v3;
->>>>>>> 4f0d75f4
     use serde::{de, ser, Deserialize, Deserializer, Serialize, Serializer};
 
     use crate::json::address::json::AddressJson;
