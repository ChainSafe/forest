// Copyright 2019-2023 ChainSafe Systems
// SPDX-License-Identifier: Apache-2.0, MIT

pub mod json {
    use crate::shim::sector::SectorNumber;
    use crate::shim::sector::{PoStProof, RegisteredPoStProof, RegisteredSealProof, SectorInfo};
    use base64::{prelude::BASE64_STANDARD, Engine};
    use cid::Cid;
<<<<<<< HEAD
    use fvm_shared2::sector::SectorNumber;
=======
>>>>>>> 5e0509dc
    use serde::{de, Deserialize, Deserializer, Serialize, Serializer};

    /// Wrapper for serializing a `PoStProof` to JSON.
    #[derive(Deserialize, Serialize)]
    #[serde(transparent)]
    pub struct PoStProofJson(#[serde(with = "self")] pub PoStProof);

    /// Wrapper for serializing a `PoStProof` reference to JSON.
    #[derive(Serialize)]
    #[serde(transparent)]
    pub struct PoStProofJsonRef<'a>(#[serde(with = "self")] pub &'a PoStProof);

    #[derive(Clone, Serialize, Deserialize)]
    #[serde(rename_all = "PascalCase")]
    pub struct SectorInfoJson {
        #[serde(rename = "SealProof")]
        pub proof: RegisteredSealProof,
        pub sector_number: SectorNumber,
        #[serde(with = "crate::json::cid")]
        #[serde(rename = "SealedCID")]
        pub sealed_cid: Cid,
    }

    impl From<SectorInfo> for SectorInfoJson {
        fn from(sector: SectorInfo) -> Self {
            Self {
                proof: sector.proof.into(),
                sector_number: sector.sector_number,
                sealed_cid: sector.sealed_cid,
            }
        }
    }

    impl From<PoStProofJson> for PoStProof {
        fn from(wrapper: PoStProofJson) -> Self {
            wrapper.0
        }
    }

    #[derive(Serialize, Deserialize)]
    #[serde(rename_all = "PascalCase")]
    struct JsonHelper {
        #[serde(rename = "PoStProof")]
        post_proof: i64,
        proof_bytes: String,
    }

    pub fn serialize<S>(m: &PoStProof, serializer: S) -> Result<S::Ok, S::Error>
    where
        S: Serializer,
    {
        JsonHelper {
            post_proof: i64::from(m.post_proof),
            proof_bytes: BASE64_STANDARD.encode(&m.proof_bytes),
        }
        .serialize(serializer)
    }

    pub fn deserialize<'de, D>(deserializer: D) -> Result<PoStProof, D::Error>
    where
        D: Deserializer<'de>,
    {
        let m: JsonHelper = Deserialize::deserialize(deserializer)?;
        let reg_post_proof = RegisteredPoStProof::from(m.post_proof);
        let proof_bytes = BASE64_STANDARD
            .decode(m.proof_bytes)
            .map_err(de::Error::custom)?;
        let post_proof = PoStProof::new(reg_post_proof, proof_bytes);
        Ok(post_proof)
    }

    pub mod vec {
        use crate::shim::sector::PoStProof;
        use crate::utils::json::GoVecVisitor;
        use serde::ser::SerializeSeq;

        use super::*;

        pub fn serialize<S>(m: &[PoStProof], serializer: S) -> Result<S::Ok, S::Error>
        where
            S: Serializer,
        {
            let mut seq = serializer.serialize_seq(Some(m.len()))?;
            for e in m {
                seq.serialize_element(&PoStProofJsonRef(e))?;
            }
            seq.end()
        }

        pub fn deserialize<'de, D>(deserializer: D) -> Result<Vec<PoStProof>, D::Error>
        where
            D: Deserializer<'de>,
        {
            deserializer.deserialize_any(GoVecVisitor::<PoStProof, PoStProofJson>::new())
        }
    }
}

#[cfg(test)]
mod tests {
    use crate::shim::sector::PoStProof;
    use quickcheck_macros::quickcheck;
    use serde_json;

    #[quickcheck]
    fn postproof_roundtrip(postproof: PoStProof) {
        let serialized: String = crate::to_string_with!(&postproof, super::json::serialize);
        let parsed = crate::from_str_with!(&serialized, super::json::deserialize);
        assert_eq!(postproof, parsed);
    }
}<|MERGE_RESOLUTION|>--- conflicted
+++ resolved
@@ -6,10 +6,6 @@
     use crate::shim::sector::{PoStProof, RegisteredPoStProof, RegisteredSealProof, SectorInfo};
     use base64::{prelude::BASE64_STANDARD, Engine};
     use cid::Cid;
-<<<<<<< HEAD
-    use fvm_shared2::sector::SectorNumber;
-=======
->>>>>>> 5e0509dc
     use serde::{de, Deserialize, Deserializer, Serialize, Serializer};
 
     /// Wrapper for serializing a `PoStProof` to JSON.
