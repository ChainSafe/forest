--- conflicted
+++ resolved
@@ -97,12 +97,7 @@
             encrypt_keystore: true,
             metrics_address: FromStr::from_str("0.0.0.0:6116").unwrap(),
             rpc_address: SocketAddr::new(IpAddr::V4(Ipv4Addr::LOCALHOST), DEFAULT_PORT),
-<<<<<<< HEAD
-            #[allow(deprecated)] // TODO(forest): https://github.com/ChainSafe/forest/issues/4034
-            token_exp: Duration::seconds(5184000), // 60 Days = 5184000 Seconds
-=======
             token_exp: Duration::try_seconds(5184000).expect("Infallible"), // 60 Days = 5184000 Seconds
->>>>>>> 921f2e64
             load_actors: true,
         }
     }
