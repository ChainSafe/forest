// Copyright 2019-2024 ChainSafe Systems
// SPDX-License-Identifier: Apache-2.0, MIT

use std::{
    path::PathBuf,
    str::{self, FromStr},
};

use crate::{cli::humantoken, shim::address::Address};
use crate::{key_management::Key, utils::io::read_file_to_string};
use crate::{key_management::KeyInfo, rpc_client::ApiInfo};
use crate::{lotus_json::LotusJson, KeyStore};
use crate::{
    shim::{
        address::{Protocol, StrictAddress},
        crypto::{Signature, SignatureType},
        econ::TokenAmount,
        message::{Message, METHOD_SEND},
    },
    KeyStoreConfig,
};
use anyhow::{bail, Context as _};
use base64::{prelude::BASE64_STANDARD, Engine};
use clap::{arg, Subcommand};
use dialoguer::{theme::ColorfulTheme, Password};
use directories::ProjectDirs;
use num::BigInt;
use num::Zero as _;

use crate::cli::humantoken::TokenAmountPretty as _;

#[derive(Debug, Subcommand)]
pub enum WalletCommands {
    /// Create a new wallet
    New {
        /// The signature type to use. One of SECP256k1, or BLS
        #[arg(default_value = "secp256k1")]
        signature_type: String,
    },
    /// Get account balance
    Balance {
        /// The address of the account to check
        address: String,
    },
    /// Get the default address of the wallet
    Default,
    /// Export the wallet's keys
    Export {
        /// The address that contains the keys to export
        address: String,
    },
    /// Check if the wallet has a key
    Has {
        /// The key to check
        key: String,
    },
    /// Import keys from existing wallet
    Import {
        /// The path to the private key
        path: Option<String>,
    },
    /// List addresses of the wallet
    List {
        /// Output is rounded to 4 significant figures by default.
        /// Do not round
        // ENHANCE(aatifsyed): add a --round/--no-round argument pair
        #[arg(long, alias = "exact-balance", short_alias = 'e')]
        no_round: bool,
        /// Output may be given an SI prefix like `atto` by default.
        /// Do not do this, showing whole FIL at all times.
        #[arg(long, alias = "fixed-unit", short_alias = 'f')]
        no_abbrev: bool,
    },
    /// Set the default wallet address
    SetDefault {
        /// The given key to set to the default address
        key: String,
    },
    /// Sign a message
    Sign {
        /// The hex encoded message to sign
        #[arg(short)]
        message: String,
        /// The address to be used to sign the message
        #[arg(short)]
        address: String,
    },
    /// Validates whether a given string can be decoded as a well-formed address
    ValidateAddress {
        /// The address to be validated
        address: String,
    },
    /// Verify the signature of a message. Returns true if the signature matches
    /// the message and address
    Verify {
        /// The address used to sign the message
        #[arg(short)]
        address: String,
        /// The message to verify
        #[arg(short)]
        message: String,
        /// The signature of the message to verify
        #[arg(short)]
        signature: String,
    },
    /// Deletes the wallet associated with the given address.
    Delete {
        /// The address of the wallet to delete
        address: String,
    },
    /// Send funds between accounts
    Send {
        /// optionally specify the account to send funds from (otherwise the default
        /// one will be used)
        #[arg(long)]
        from: Option<String>,
        target_address: String,
        #[arg(value_parser = humantoken::parse)]
        amount: TokenAmount,
        #[arg(long, value_parser = humantoken::parse, default_value_t = TokenAmount::zero())]
        gas_feecap: TokenAmount,
        /// In milliGas
        #[arg(long, default_value_t = 0)]
        gas_limit: i64,
        #[arg(long, value_parser = humantoken::parse, default_value_t = TokenAmount::zero())]
        gas_premium: TokenAmount,
    },
}
impl WalletCommands {
<<<<<<< HEAD
    pub async fn run(self, api: ApiInfo, remote_wallet: bool) -> anyhow::Result<()> {
        let local_keystore = if !remote_wallet {
            let Some(dir) = ProjectDirs::from("com", "ChainSafe", "Forest-Wallet") else {
                bail!("Failed to find wallet directory");
            };
            // FIXME: Support encrypted wallets
            let keystore = KeyStore::new(KeyStoreConfig::Persistent(dir.data_dir().to_path_buf()))?;
            Some(keystore)
        } else {
            None
        };
=======
    pub async fn run(self, api: ApiInfo) -> anyhow::Result<()> {
>>>>>>> 363aac16
        match self {
            Self::New { signature_type } => {
                let signature_type = match signature_type.to_lowercase().as_str() {
                    "secp256k1" => SignatureType::Secp256k1,
                    _ => SignatureType::Bls,
                };

                let addr = if let Some(mut keystore) = local_keystore {
                    let key = crate::key_management::generate_key(signature_type)?;

                    let addr = format!("wallet-{}", key.address);
                    keystore.put(&addr, key.key_info.clone())?;
                    let value = keystore.get("default");
                    if value.is_err() {
                        keystore.put("default", key.key_info)?
                    }

                    key.address.to_string()
                } else {
                    api.wallet_new(signature_type).await?
                };
                println!("{addr}");
                Ok(())
            }
            Self::Balance { address } => {
                let balance = api.wallet_balance(address.to_string()).await?;
                println!("{balance}");
                Ok(())
            }
            Self::Default => {
                let default_addr = if let Some(keystore) = local_keystore {
                    crate::key_management::get_default(&keystore)?.map(|s| s.to_string())
                } else {
                    api.wallet_default_address().await?
                }
                .context("No default wallet address set")?;
                println!("{default_addr}");
                Ok(())
            }
            Self::Export {
                address: address_string,
            } => {
                let StrictAddress(address) = StrictAddress::from_str(&address_string)
                    .with_context(|| format!("Invalid address: {address_string}"))?;

                let key_info = if let Some(keystore) = local_keystore {
                    crate::key_management::export_key_info(&address, &keystore)?
                } else {
                    api.wallet_export(address.to_string()).await?
                };

                let encoded_key = serde_json::to_string(&LotusJson(key_info))?;
                println!("{}", hex::encode(encoded_key));
                Ok(())
            }
            Self::Has { key } => {
                let StrictAddress(address) = StrictAddress::from_str(&key)
                    .with_context(|| format!("Invalid address: {key}"))?;

                let response = if let Some(keystore) = local_keystore {
                    crate::key_management::find_key(&address, &keystore).is_ok()
                } else {
                    api.wallet_has(address.to_string()).await?
                };
                println!("{response}");
                Ok(())
            }
            Self::Delete { address } => {
                let StrictAddress(address) = StrictAddress::from_str(&address)
                    .with_context(|| format!("Invalid address: {address}"))?;

                if let Some(mut keystore) = local_keystore {
                    crate::key_management::remove_key(&address, &mut keystore)?;
                } else {
                    api.wallet_delete(address.to_string()).await?;
                }
                println!("deleted {address}.");
                Ok(())
            }
            Self::Import { path } => {
                let key = match path {
                    Some(path) => read_file_to_string(&PathBuf::from(path))?,
                    _ => {
                        tokio::task::spawn_blocking(|| {
                            Password::with_theme(&ColorfulTheme::default())
                                .allow_empty_password(true)
                                .with_prompt("Enter the private key")
                                .interact()
                        })
                        .await??
                    }
                };

                let key = key.trim();

                let decoded_key = hex::decode(key).context("Key must be hex encoded")?;

                let key_str = str::from_utf8(&decoded_key)?;

                let LotusJson(key_info) = serde_json::from_str::<LotusJson<KeyInfo>>(key_str)
                    .context("invalid key format")?;

                let key = if let Some(mut keystore) = local_keystore {
                    let key = Key::try_from(key_info)?;
                    let addr = format!("wallet-{}", key.address);

                    keystore.put(&addr, key.key_info)?;
                    key.address.to_string()
                } else {
                    api.wallet_import(vec![key_info]).await?
                };

                println!("{key}");
                Ok(())
            }
            Self::List {
                no_round,
                no_abbrev,
            } => {
                let response = if let Some(keystore) = &local_keystore {
                    crate::key_management::list_addrs(keystore)?
                } else {
                    api.wallet_list().await?
                };

                let default = if let Some(keystore) = &local_keystore {
                    crate::key_management::get_default(keystore)?.map(|s| s.to_string())
                } else {
                    api.wallet_default_address().await?
                };

                let (title_address, title_default_mark, title_balance) =
                    ("Address", "Default", "Balance");
                println!("{title_address:41} {title_default_mark:7} {title_balance}");

                for address in response {
                    let addr = address.to_string();
                    let default_address_mark = if default.as_ref() == Some(&addr) {
                        "X"
                    } else {
                        ""
                    };

                    let balance_string = api.wallet_balance(addr.clone()).await?;

                    let balance_token_amount =
                        TokenAmount::from_atto(balance_string.parse::<BigInt>()?);

                    let balance_string = match (no_round, no_abbrev) {
                        // no_round, absolute
                        (true, true) => format!("{:#}", balance_token_amount.pretty()),
                        // no_round, relative
                        (true, false) => format!("{}", balance_token_amount.pretty()),
                        // round, absolute
                        (false, true) => format!("{:#.4}", balance_token_amount.pretty()),
                        // round, relative
                        (false, false) => format!("{:.4}", balance_token_amount.pretty()),
                    };

                    println!("{addr:41}  {default_address_mark:7}  {balance_string}");
                }
                Ok(())
            }
            Self::SetDefault { key } => {
                let StrictAddress(key) = StrictAddress::from_str(&key)
                    .with_context(|| format!("Invalid address: {key}"))?;

                if let Some(mut keystore) = local_keystore {
                    let addr_string = format!("wallet-{}", key);
                    let key_info = keystore.get(&addr_string)?;
                    keystore.remove("default")?; // This line should unregister current default key then continue
                    keystore.put("default", key_info)?;
                } else {
                    api.wallet_set_default(key).await?;
                }
                Ok(())
            }
            Self::Sign { address, message } => {
                let StrictAddress(address) = StrictAddress::from_str(&address)
                    .with_context(|| format!("Invalid address: {address}"))?;

                let message = hex::decode(message).context("Message has to be a hex string")?;
                let message = BASE64_STANDARD.encode(message);

                let signature = if let Some(keystore) = local_keystore {
                    let key = crate::key_management::find_key(&address, &keystore)?;

                    crate::key_management::sign(
                        *key.key_info.key_type(),
                        key.key_info.private_key(),
                        &BASE64_STANDARD.decode(message)?,
                    )?
                } else {
                    api.wallet_sign(address, message.into_bytes()).await?
                };
                println!("{}", hex::encode(signature.bytes()));
                Ok(())
            }
            Self::ValidateAddress { address } => {
                let response = api.wallet_validate_address(address.to_string()).await?;
                println!("{response}");
                Ok(())
            }
            Self::Verify {
                message,
                address,
                signature,
            } => {
                let sig_bytes =
                    hex::decode(signature).context("Signature has to be a hex string")?;
                let StrictAddress(address) = StrictAddress::from_str(&address)
                    .with_context(|| format!("Invalid address: {address}"))?;
                let signature = match address.protocol() {
                    Protocol::Secp256k1 => Signature::new_secp256k1(sig_bytes),
                    Protocol::BLS => Signature::new_bls(sig_bytes),
                    _ => anyhow::bail!("Invalid signature (must be bls or secp256k1)"),
                };
                let msg = hex::decode(message).context("Message has to be a hex string")?;

                let response = if !remote_wallet {
                    signature.verify(&msg, &address).is_ok()
                } else {
                    // Relying on a remote server to validate signatures is not secure but it's useful for testing.
                    api.wallet_verify(address, msg, signature).await?
                };

                println!("{response}");
                Ok(())
            }
            Self::Send {
                from,
                target_address,
                amount,
                gas_feecap,
                gas_limit,
                gas_premium,
            } => {
                let from: Address = if let Some(from) = from {
                    StrictAddress::from_str(&from)?.into()
                } else {
                    StrictAddress::from_str(
                        &if let Some(keystore) = local_keystore {
                            crate::key_management::get_default(&keystore)?.map(|s| s.to_string())
                        } else {
                            api.wallet_default_address().await?
                        }
                        .context(
                            "No default wallet address selected. Please set a default address.",
                        )?,
                    )?
                    .into()
                };

                let message = Message {
                    from,
                    to: StrictAddress::from_str(&target_address)?.into(),
                    value: amount,
                    method_num: METHOD_SEND,
                    gas_limit: gas_limit as u64,
                    gas_fee_cap: gas_feecap,
                    gas_premium,
                    // JANK(aatifsyed): Why are we using a testing build of fvm_shared?
                    ..Default::default()
                };

                /////////////////////////
                // let from = umsg.from;

                // let mut keystore = data.keystore.as_ref().write().await;
                // let heaviest_tipset = data.state_manager.chain_store().heaviest_tipset();
                // let key_addr = data
                //     .state_manager
                //     .resolve_to_key_addr(&from, &heaviest_tipset)
                //     .await?;

                // if umsg.sequence != 0 {
                //     return Err(
                //         "Expected nonce for MpoolPushMessage is 0, and will be calculated for you."
                //             .into(),
                //     );
                // }
                // let mut umsg =
                //     estimate_message_gas::<DB>(&data, umsg, spec, Default::default()).await?;
                // if umsg.gas_premium > umsg.gas_fee_cap {
                //     return Err("After estimation, gas premium is greater than gas fee cap".into());
                // }

                // if from.protocol() == Protocol::ID {
                //     umsg.from = key_addr;
                // }
                // let nonce = data.mpool.get_sequence(&from)?;
                // umsg.sequence = nonce;
                // let key = crate::key_management::Key::try_from(crate::key_management::try_find(
                //     &key_addr,
                //     &mut keystore,
                // )?)?;
                // let sig = crate::key_management::sign(
                //     *key.key_info.key_type(),
                //     key.key_info.private_key(),
                //     umsg.cid().unwrap().to_bytes().as_slice(),
                // )?;

                // let smsg = SignedMessage::new_from_parts(umsg, sig)?;

                // data.mpool.as_ref().push(smsg.clone()).await?;

                // Ok(smsg.into());
                /////////////////////////

                let signed_msg = api.mpool_push_message(message, None).await?;

                println!("{}", signed_msg.cid().unwrap());

                Ok(())
            }
        }
    }
}<|MERGE_RESOLUTION|>--- conflicted
+++ resolved
@@ -127,7 +127,6 @@
     },
 }
 impl WalletCommands {
-<<<<<<< HEAD
     pub async fn run(self, api: ApiInfo, remote_wallet: bool) -> anyhow::Result<()> {
         let local_keystore = if !remote_wallet {
             let Some(dir) = ProjectDirs::from("com", "ChainSafe", "Forest-Wallet") else {
@@ -139,9 +138,6 @@
         } else {
             None
         };
-=======
-    pub async fn run(self, api: ApiInfo) -> anyhow::Result<()> {
->>>>>>> 363aac16
         match self {
             Self::New { signature_type } => {
                 let signature_type = match signature_type.to_lowercase().as_str() {
