--- conflicted
+++ resolved
@@ -335,15 +335,8 @@
             } => {
                 let StrictAddress(address) = StrictAddress::from_str(&address)
                     .with_context(|| format!("Invalid address: {address}"))?;
-<<<<<<< HEAD
-                let balance = WalletBalance::call(&backend.remote, (address.into(),))
-                    .await?
-                    .into_inner();
+                let balance = WalletBalance::call(&backend.remote, (address.into(),)).await?;
                 println!("{}", format_balance(&balance, no_round, no_abbrev));
-=======
-                let balance = WalletBalance::call(&backend.remote, (address.into(),)).await?;
-                println!("{balance}");
->>>>>>> c02a97da
                 Ok(())
             }
             Self::Default => {
