--- conflicted
+++ resolved
@@ -83,10 +83,6 @@
     ) -> Result<(), NonEmpty<FilecoinConsensusError>> {
         validation::validate_block::<_, _>(state_manager, self.beacon.clone(), block).await
     }
-
-    // pub fn weight<DB>(&self, db: &DB, ts: &Tipset) -> Result<Weight, anyhow::Error> where DB: Blockstore {
-    //     weight::weight(db, ts).map_err(|s| anyhow!(s))
-    // }
 }
 
 impl<B> Debug for FilecoinConsensus<B> {
@@ -97,29 +93,9 @@
     }
 }
 
-<<<<<<< HEAD
-// impl<B> Scale for FilecoinB> {
-//     fn weight<DB>(db: &DB, ts: &Tipset) -> Result<Weight, anyhow::Error>
-//     where
-//         DB: Blockstore,
-//     {
-//         weight::weight(db, ts).map_err(|s| anyhow!(s))
-//     }
-// }
-=======
-impl<B> Scale for FilecoinConsensus<B> {
-    fn weight<DB>(db: &Arc<DB>, ts: &Tipset) -> Result<Weight, anyhow::Error>
-    where
-        DB: Blockstore,
-    {
-        weight::weight(db, ts).map_err(|s| anyhow!(s))
-    }
-}
->>>>>>> 21ee4a9f
-
 pub fn weight<DB>(db: &DB, ts: &Tipset) -> Result<Weight, anyhow::Error>
 where
     DB: Blockstore,
 {
-    weight::weight(db, ts).map_err(|s| anyhow!(s))
+    weight::weight(&Arc::new(db), ts).map_err(|s| anyhow!(s))
 }