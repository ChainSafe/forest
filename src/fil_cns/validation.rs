// Copyright 2019-2025 ChainSafe Systems
// SPDX-License-Identifier: Apache-2.0, MIT

use std::{collections::BTreeMap, sync::Arc};

use crate::beacon::{BeaconEntry, BeaconSchedule, IGNORE_DRAND_VAR};
use crate::blocks::{Block, CachingBlockHeader, Tipset};
use crate::chain::ChainStore;
use crate::chain_sync::collect_errs;
use crate::networks::{ChainConfig, Height};
use crate::shim::actors::PowerActorStateLoad as _;
use crate::shim::actors::power;
use crate::shim::crypto::{
    TICKET_RANDOMNESS_LOOKBACK, cid_to_replica_commitment_v1, verify_bls_sig,
};
use crate::shim::sector::RegisteredSealProof;
use crate::shim::{
    address::Address,
    randomness::Randomness,
    sector::{PoStProof, SectorInfo},
    version::NetworkVersion,
};
use crate::state_manager::StateManager;
use crate::utils::encoding::prover_id_from_u64;
use crate::utils::misc::env::is_env_truthy;
use cid::Cid;
use fil_actors_shared::filecoin_proofs_api::{PublicReplicaInfo, SectorId, post};
use fil_actors_shared::v10::runtime::DomainSeparationTag;
use fvm_ipld_blockstore::Blockstore;
use fvm_ipld_encoding::{bytes_32, to_vec};
use itertools::Itertools;
use nunny::Vec as NonEmpty;
use tokio::task::JoinSet;

use crate::fil_cns::FilecoinConsensusError;

fn to_errs<E: Into<FilecoinConsensusError>>(e: E) -> NonEmpty<FilecoinConsensusError> {
    NonEmpty::of(e.into())
}

/// Validates block semantically according to <https://github.com/filecoin-project/specs/blob/6ab401c0b92efb6420c6e198ec387cf56dc86057/validation.md>
/// Returns all encountered errors, so they can be merged with the common
/// validations performed by the synchronizer.
///
/// Validation includes:
/// * Sanity checks
/// * Timestamps
/// * Elections and Proof-of-SpaceTime, Beacon values
pub(in crate::fil_cns) async fn validate_block<DB: Blockstore + Sync + Send + 'static>(
    state_manager: Arc<StateManager<DB>>,
    beacon_schedule: Arc<BeaconSchedule>,
    block: Arc<Block>,
) -> Result<(), NonEmpty<FilecoinConsensusError>> {
    let chain_store = state_manager.chain_store().clone();
    let header = block.header();

    block_sanity_checks(header).map_err(to_errs)?;

    let base_tipset = chain_store
        .chain_index()
        .load_required_tipset(&header.parents)
        .map_err(to_errs)?;

    block_timestamp_checks(
        header,
        base_tipset.as_ref(),
        state_manager.chain_config().as_ref(),
    )
    .map_err(to_errs)?;

    let win_p_nv = state_manager.get_network_version(base_tipset.epoch());

    // Retrieve lookback tipset for validation
    let (lookback_tipset, lookback_state) = ChainStore::get_lookback_tipset_for_round(
        chain_store.chain_index(),
        state_manager.chain_config(),
        &base_tipset,
        block.header().epoch,
    )
    .map_err(to_errs)?;

    let lookback_state = Arc::new(lookback_state);

    let prev_beacon = chain_store
        .chain_index()
        .latest_beacon_entry(base_tipset.clone())
        .map(Arc::new)
        .map_err(to_errs)?;

    // Work address needed for async validations, so necessary
    // to do sync to avoid duplication
    let work_addr = state_manager
        .get_miner_work_addr(*lookback_state, &header.miner_address)
        .map_err(to_errs)?;

    // Async validations
    let mut validations = JoinSet::new();

    // Miner validations
<<<<<<< HEAD
    validations.spawn_blocking({
        let state_manager = state_manager.clone();
        let base_tipset = base_tipset.clone();
        let block = block.clone();
        move || {
            validate_miner(
                &state_manager,
                &block.header.miner_address,
                base_tipset.parent_state(),
            )
        }
=======
    let v_state_manager = state_manager.clone();
    let v_base_tipset = base_tipset.clone();
    let v_block = block.clone();
    validations.spawn_blocking(move || {
        validate_miner(
            v_state_manager.as_ref(),
            &v_block.header.miner_address,
            v_base_tipset.parent_state(),
        )
>>>>>>> 06e744de
    });

    // Winner election PoSt validations
    validations.spawn_blocking({
        let block = block.clone();
        let prev_beacon = prev_beacon.clone();
        let base_tipset = base_tipset.clone();
        let state_manager = state_manager.clone();
        let lookback_state = lookback_state.clone();
        move || {
            validate_winner_election(
                block.header(),
                &base_tipset,
                &lookback_tipset,
                &lookback_state,
                &prev_beacon,
                &work_addr,
                &state_manager,
            )
        }
    });

    // Beacon values check
    if !is_env_truthy(IGNORE_DRAND_VAR) {
        validations.spawn({
            let block = block.clone();
            let parent_epoch = base_tipset.epoch();
            let prev_beacon = prev_beacon.clone();
            let nv = state_manager.get_network_version(header.epoch);
            async move {
                block
                    .header()
                    .validate_block_drand(nv, &beacon_schedule, parent_epoch, &prev_beacon)
                    .map_err(|e| FilecoinConsensusError::BeaconValidation(e.to_string()))
            }
        });
    }

    // Ticket election proof validations
    validations.spawn_blocking({
        let block = block.clone();
        let prev_beacon = prev_beacon.clone();
        let chain_config = state_manager.chain_config().clone();
        move || {
            validate_ticket_election(
                block.header(),
                &base_tipset,
                &prev_beacon,
                &work_addr,
                &chain_config,
            )
        }
    });

    // Winning PoSt proof validation
    validations.spawn_blocking(move || {
        verify_winning_post_proof::<_>(
            &state_manager,
            win_p_nv,
            block.header(),
            &prev_beacon,
            &lookback_state,
        )?;
        Ok(())
    });

    // Collect the errors from the async validations
    collect_errs(validations).await
}

/// Checks optional values in header.
///
/// In particular it looks for an election proof and a ticket,
/// which are needed for Filecoin consensus.
fn block_sanity_checks(header: &CachingBlockHeader) -> Result<(), FilecoinConsensusError> {
    if header.election_proof.is_none() {
        return Err(FilecoinConsensusError::BlockWithoutElectionProof);
    }
    if header.ticket.is_none() {
        return Err(FilecoinConsensusError::BlockWithoutTicket);
    }
    Ok(())
}

/// Check the timestamp corresponds exactly to the number of epochs since the
/// parents.
fn block_timestamp_checks(
    header: &CachingBlockHeader,
    base_tipset: &Tipset,
    chain_config: &ChainConfig,
) -> Result<(), FilecoinConsensusError> {
    if header.epoch <= base_tipset.epoch() {
        return Err(
            FilecoinConsensusError::BlockHeightNotGreaterThanParentHeight {
                current: header.epoch,
                parent: base_tipset.epoch(),
            },
        );
    }
    // Timestamp checks
    let block_delay = chain_config.block_delay_secs;
    let nulls = header.epoch - (base_tipset.epoch() + 1);
    let target_timestamp = base_tipset.min_timestamp() + block_delay as u64 * (nulls + 1) as u64;
    if target_timestamp != header.timestamp {
        return Err(FilecoinConsensusError::UnequalBlockTimestamps(
            header.timestamp,
            target_timestamp,
        ));
    }
    Ok(())
}

// Check that the miner power can be loaded.
// Doesn't check that the miner actually has any power.
fn validate_miner<DB: Blockstore>(
    state_manager: &StateManager<DB>,
    miner_addr: &Address,
    tipset_state: &Cid,
) -> Result<(), FilecoinConsensusError> {
    let actor = state_manager
        .get_actor(&Address::POWER_ACTOR, *tipset_state)
        .map_err(|_| FilecoinConsensusError::PowerActorUnavailable)?
        .ok_or(FilecoinConsensusError::PowerActorUnavailable)?;

    let state = power::State::load(state_manager.blockstore(), actor.code, actor.state)
        .map_err(|err| FilecoinConsensusError::MinerPowerUnavailable(err.to_string()))?;

    state
        .miner_power(state_manager.blockstore(), miner_addr)
        .map_err(|err| FilecoinConsensusError::MinerPowerUnavailable(err.to_string()))?;

    Ok(())
}

fn validate_winner_election<DB: Blockstore + Sync + Send + 'static>(
    header: &CachingBlockHeader,
    base_tipset: &Tipset,
    lookback_tipset: &Tipset,
    lookback_state: &Cid,
    prev_beacon: &BeaconEntry,
    work_addr: &Address,
    state_manager: &StateManager<DB>,
) -> Result<(), FilecoinConsensusError> {
    // Safe to unwrap because checked to `Some` in sanity check
    let election_proof = header.election_proof.as_ref().unwrap();
    if election_proof.win_count < 1 {
        return Err(FilecoinConsensusError::NotClaimingWin);
    }
    let hp = state_manager.eligible_to_mine(&header.miner_address, base_tipset, lookback_tipset)?;
    if !hp {
        return Err(FilecoinConsensusError::MinerNotEligibleToMine);
    }

    let beacon = header.beacon_entries.last().unwrap_or(prev_beacon);
    let miner_address = &header.miner_address;
    let miner_address_buf = to_vec(miner_address)?;

    let vrf_base = crate::state_manager::chain_rand::draw_randomness(
        beacon.signature(),
        DomainSeparationTag::ElectionProofProduction as i64,
        header.epoch,
        &miner_address_buf,
    )
    .map_err(|e| FilecoinConsensusError::DrawingChainRandomness(e.to_string()))?;

    verify_election_post_vrf(work_addr, &vrf_base, election_proof.vrfproof.as_bytes())?;

    if state_manager.is_miner_slashed(&header.miner_address, base_tipset.parent_state())? {
        return Err(FilecoinConsensusError::InvalidOrSlashedMiner);
    }

    let (mpow, tpow) = state_manager
        .get_power(lookback_state, Some(&header.miner_address))?
        .ok_or(FilecoinConsensusError::MinerPowerNotAvailable)?;

    let j = election_proof.compute_win_count(&mpow.quality_adj_power, &tpow.quality_adj_power);

    if election_proof.win_count != j {
        return Err(FilecoinConsensusError::MinerWinClaimsIncorrect(
            election_proof.win_count,
            j,
        ));
    }

    Ok(())
}

fn validate_ticket_election(
    header: &CachingBlockHeader,
    base_tipset: &Tipset,
    prev_beacon: &BeaconEntry,
    work_addr: &Address,
    chain_config: &ChainConfig,
) -> Result<(), FilecoinConsensusError> {
    let mut miner_address_buf = to_vec(&header.miner_address)?;
    let smoke_height = chain_config.epoch(Height::Smoke);

    if header.epoch > smoke_height {
        let vrf_proof = base_tipset
            .min_ticket()
            .ok_or(FilecoinConsensusError::TipsetWithoutTicket)?
            .vrfproof
            .as_bytes();

        miner_address_buf.extend_from_slice(vrf_proof);
    }

    let beacon_base = header.beacon_entries.last().unwrap_or(prev_beacon);

    let vrf_base = crate::state_manager::chain_rand::draw_randomness(
        beacon_base.signature(),
        DomainSeparationTag::TicketProduction as i64,
        header.epoch - TICKET_RANDOMNESS_LOOKBACK,
        &miner_address_buf,
    )
    .map_err(|e| FilecoinConsensusError::DrawingChainRandomness(e.to_string()))?;

    verify_election_post_vrf(
        work_addr,
        &vrf_base,
        // Safe to unwrap here because of block sanity checks
        header.ticket.as_ref().unwrap().vrfproof.as_bytes(),
    )?;

    Ok(())
}

fn verify_election_post_vrf(
    worker: &Address,
    rand: &[u8],
    evrf: &[u8],
) -> Result<(), FilecoinConsensusError> {
    verify_bls_sig(evrf, rand, worker).map_err(FilecoinConsensusError::VrfValidation)
}

fn verify_winning_post_proof<DB: Blockstore>(
    state_manager: &StateManager<DB>,
    network_version: NetworkVersion,
    header: &CachingBlockHeader,
    prev_beacon_entry: &BeaconEntry,
    lookback_state: &Cid,
) -> Result<(), FilecoinConsensusError> {
    let miner_addr_buf = to_vec(&header.miner_address)?;
    let rand_base = header
        .beacon_entries
        .iter()
        .last()
        .unwrap_or(prev_beacon_entry);
    let rand = crate::state_manager::chain_rand::draw_randomness(
        rand_base.signature(),
        DomainSeparationTag::WinningPoStChallengeSeed as i64,
        header.epoch,
        &miner_addr_buf,
    )
    .map_err(|e| FilecoinConsensusError::DrawingChainRandomness(e.to_string()))?;

    let id = header.miner_address.id().map_err(|e| {
        FilecoinConsensusError::WinningPoStValidation(format!(
            "failed to get ID from miner address {}: {}",
            header.miner_address, e
        ))
    })?;

    let sectors = state_manager
        .get_sectors_for_winning_post(
            lookback_state,
            network_version,
            &header.miner_address,
            Randomness::new(rand.to_vec()),
        )
        .map(|sectors| sectors.iter().map(Into::into).collect_vec())
        .map_err(|e| FilecoinConsensusError::WinningPoStValidation(e.to_string()))?;

    verify_winning_post(
        Randomness::new(rand.to_vec()),
        &header.winning_post_proof,
        sectors.as_slice(),
        id,
    )
    .map_err(|e| FilecoinConsensusError::WinningPoStValidation(e.to_string()))
}

fn to_fil_public_replica_infos(
    src: &[SectorInfo],
    typ: ProofType,
) -> Result<BTreeMap<SectorId, PublicReplicaInfo>, String> {
    let replicas = src
        .iter()
        .map::<Result<(SectorId, PublicReplicaInfo), String>, _>(|sector_info: &SectorInfo| {
            let commr = cid_to_replica_commitment_v1(&sector_info.sealed_cid)?;
            let proof = match typ {
                ProofType::Winning => RegisteredSealProof::from(sector_info.proof)
                    .registered_winning_post_proof()
                    .map_err(|e| e.to_string())?,
                // ProofType::Window => sector_info.proof.registered_window_post_proof()?,
            };
            let replica = PublicReplicaInfo::new(proof.try_into()?, commr);
            Ok((SectorId::from(sector_info.sector_number), replica))
        })
        .collect::<Result<BTreeMap<SectorId, PublicReplicaInfo>, _>>()?;
    Ok(replicas)
}

/// Functionality for verification of seal, winning PoSt and window PoSt proofs.
/// Proof verification will be full validation by default.
///
/// Verifies winning proof of spacetime. These proofs are generated by the
/// miners that are elected to mine a new block to verify a sector. A failed
/// winning proof leads to a miner being slashed.
///
/// PoSt proof variants.
enum ProofType {
    Winning,
    // Window,
}

fn verify_winning_post(
    mut rand: Randomness,
    proofs: &[PoStProof],
    challenge_sectors: &[SectorInfo],
    prover: u64,
) -> Result<(), anyhow::Error> {
    // Necessary to be valid bls12 381 element.
    if let Some(b31) = rand.0.get_mut(31) {
        *b31 &= 0x3f;
    } else {
        anyhow::bail!("rand should have at least 32 bytes");
    }

    // Convert sector info into public replica
    let replicas = to_fil_public_replica_infos(challenge_sectors, ProofType::Winning)
        .map_err(|e| anyhow::anyhow!("{}", e))?;

    // Convert PoSt proofs into proofs-api format
    let proof_bytes = proofs.iter().fold(Vec::new(), |mut proof, p| {
        proof.extend_from_slice(&p.proof_bytes);
        proof
    });

    // Generate prover bytes from ID
    let prover_id = prover_id_from_u64(prover);

    // Verify Proof
    if !post::verify_winning_post(&bytes_32(&rand.0), &proof_bytes, &replicas, prover_id)? {
        anyhow::bail!("Winning post was invalid")
    }
    Ok(())
}<|MERGE_RESOLUTION|>--- conflicted
+++ resolved
@@ -97,7 +97,6 @@
     let mut validations = JoinSet::new();
 
     // Miner validations
-<<<<<<< HEAD
     validations.spawn_blocking({
         let state_manager = state_manager.clone();
         let base_tipset = base_tipset.clone();
@@ -109,17 +108,6 @@
                 base_tipset.parent_state(),
             )
         }
-=======
-    let v_state_manager = state_manager.clone();
-    let v_base_tipset = base_tipset.clone();
-    let v_block = block.clone();
-    validations.spawn_blocking(move || {
-        validate_miner(
-            v_state_manager.as_ref(),
-            &v_block.header.miner_address,
-            v_base_tipset.parent_state(),
-        )
->>>>>>> 06e744de
     });
 
     // Winner election PoSt validations
