// Copyright 2019-2024 ChainSafe Systems
// SPDX-License-Identifier: Apache-2.0, MIT

pub mod bundle;
pub mod db_util;
pub mod main;

use crate::auth::{create_token, generate_priv_key, ADMIN, JWT_IDENTIFIER};
use crate::blocks::Tipset;
use crate::chain::ChainStore;
use crate::chain_sync::ChainMuxer;
use crate::cli_shared::{car_db_path, snapshot};
use crate::cli_shared::{
    chain_path,
    cli::{CliOpts, Config},
};

use crate::daemon::db_util::{
    import_chain_as_forest_car, load_all_forest_cars, populate_eth_mappings,
};
use crate::db::car::ManyCar;
use crate::db::db_engine::{db_root, open_db};
use crate::db::{ttl::EthMappingCollector, MarkAndSweep, MemoryDB, SettingsExt, CAR_DB_DIR_NAME};
use crate::genesis::{get_network_name_from_genesis, read_genesis_header};
use crate::key_management::{
    KeyStore, KeyStoreConfig, ENCRYPTED_KEYSTORE_NAME, FOREST_KEYSTORE_PHRASE_ENV,
};
use crate::libp2p::{Libp2pConfig, Libp2pService, PeerManager};
use crate::message_pool::{MessagePool, MpoolConfig, MpoolRpcProvider};
use crate::networks::{self, ChainConfig, NetworkChain};
use crate::rpc::eth::filter::EthEventHandler;
use crate::rpc::start_rpc;
use crate::rpc::RPCState;
use crate::shim::address::{CurrentNetwork, Network};
use crate::shim::clock::ChainEpoch;
use crate::shim::version::NetworkVersion;
use crate::state_manager::StateManager;
use crate::utils::{
    monitoring::MemStatsTracker, proofs_api::ensure_params_downloaded,
    version::FOREST_VERSION_STRING,
};
use anyhow::{bail, Context as _};
use bundle::load_actor_bundles;
use dialoguer::console::Term;
use dialoguer::theme::ColorfulTheme;
use futures::{select, Future, FutureExt};
use fvm_ipld_blockstore::Blockstore;
use once_cell::sync::Lazy;
use raw_sync_2::events::{Event, EventInit as _, EventState};
use shared_memory::ShmemConf;
use std::path::Path;
use std::time::Duration;
use std::{cell::RefCell, cmp, path::PathBuf, sync::Arc};
use tempfile::{Builder, TempPath};
use tokio::{
    net::TcpListener,
    signal::{
        ctrl_c,
        unix::{signal, SignalKind},
    },
    sync::{mpsc, RwLock},
    task::JoinSet,
};
use tracing::{debug, info, warn};

static IPC_PATH: Lazy<TempPath> = Lazy::new(|| {
    Builder::new()
        .prefix("forest-ipc")
        .tempfile()
        .expect("tempfile must succeed")
        .into_temp_path()
});

// The parent process and the daemonized child communicate through an Event in
// shared memory. The identity of the shared memory object is written to a
// temporary file. The parent process is responsible for cleaning up the file
// and the shared memory object.
pub fn ipc_shmem_conf() -> ShmemConf {
    ShmemConf::new()
        .size(Event::size_of(None))
        .force_create_flink()
        .flink(IPC_PATH.as_os_str())
}

fn unblock_parent_process() -> anyhow::Result<()> {
    let shmem = ipc_shmem_conf().open()?;
    let (event, _) =
        unsafe { Event::from_existing(shmem.as_ptr()).map_err(|err| anyhow::anyhow!("{err}")) }?;

    event
        .set(EventState::Signaled)
        .map_err(|err| anyhow::anyhow!("{err}"))
}

/// Increase the file descriptor limit to a reasonable number.
/// This prevents the node from failing if the default soft limit is too low.
/// Note that the value is only increased, never decreased.
fn maybe_increase_fd_limit() -> anyhow::Result<()> {
    static DESIRED_SOFT_LIMIT: u64 = 8192;
    let (soft_before, _) = rlimit::Resource::NOFILE.get()?;

    let soft_after = rlimit::increase_nofile_limit(DESIRED_SOFT_LIMIT)?;
    if soft_before < soft_after {
        debug!("Increased file descriptor limit from {soft_before} to {soft_after}");
    }
    if soft_after < DESIRED_SOFT_LIMIT {
        warn!(
            "File descriptor limit is too low: {soft_after} < {DESIRED_SOFT_LIMIT}. \
            You may encounter 'too many open files' errors.",
        );
    }

    Ok(())
}

// Start the daemon and abort if we're interrupted by ctrl-c, SIGTERM, or `forest-cli shutdown`.
pub async fn start_interruptable(opts: CliOpts, config: Config) -> anyhow::Result<()> {
    let mut terminate = signal(SignalKind::terminate())?;
    let (shutdown_send, mut shutdown_recv) = mpsc::channel(1);

    let result = tokio::select! {
        ret = start(opts, config, shutdown_send) => ret,
        _ = ctrl_c() => {
            info!("Keyboard interrupt.");
            Ok(())
        },
        _ = terminate.recv() => {
            info!("Received SIGTERM.");
            Ok(())
        },
        _ = shutdown_recv.recv() => {
            info!("Client requested a shutdown.");
            Ok(())
        },
    };
    crate::utils::io::terminal_cleanup();
    result
}

// Garbage collection interval, currently set at 10 hours.
const GC_INTERVAL: Duration = Duration::from_secs(60 * 60 * 10);

/// Starts daemon process
pub(super) async fn start(
    opts: CliOpts,
    config: Config,
    shutdown_send: mpsc::Sender<()>,
) -> anyhow::Result<()> {
    let chain_config = Arc::new(ChainConfig::from_chain(&config.chain));
    if chain_config.is_testnet() {
        CurrentNetwork::set_global(Network::Testnet);
    }

    info!(
        "Starting Forest daemon, version {}",
        FOREST_VERSION_STRING.as_str()
    );
    maybe_increase_fd_limit()?;

    let start_time = chrono::Utc::now();
    let path: PathBuf = config.client.data_dir.join("libp2p");
    let net_keypair = crate::libp2p::keypair::get_or_create_keypair(&path)?;

    let mut keystore = load_or_create_keystore(&config).await?;

    if keystore.get(JWT_IDENTIFIER).is_err() {
        keystore.put(JWT_IDENTIFIER, generate_priv_key())?;
    }

    handle_admin_token(&opts, &keystore)?;

    let keystore = Arc::new(RwLock::new(keystore));

    let chain_data_path = chain_path(&config);

    // Try to migrate the database if needed. In case the migration fails, we fallback to creating a new database
    // to avoid breaking the node.
    let db_migration = crate::db::migration::DbMigration::new(&config);
    if let Err(e) = db_migration.migrate() {
        warn!("Failed to migrate database: {e}");
    }

    let db_root_dir = db_root(&chain_data_path)?;
    let db_writer = Arc::new(open_db(db_root_dir.clone(), config.db_config().clone())?);
    let db = Arc::new(ManyCar::new(db_writer.clone()));
    let forest_car_db_dir = db_root_dir.join(CAR_DB_DIR_NAME);
    load_all_forest_cars(&db, &forest_car_db_dir)?;

    if config.client.load_actors && !opts.stateless {
        load_actor_bundles(&db, &config.chain).await?;
    }

    let mut services = JoinSet::new();

    if opts.track_peak_rss {
        let mem_stats_tracker = MemStatsTracker::default();
        services.spawn(async move {
            mem_stats_tracker.run_loop().await;
            Ok(())
        });
    }

    // Read Genesis file
    // * When snapshot command implemented, this genesis does not need to be
    //   initialized
    let genesis_header = read_genesis_header(
        config.client.genesis_file.as_deref(),
        chain_config.genesis_bytes(&db).await?.as_deref(),
        &db,
    )
    .await?;

    if config.client.enable_metrics_endpoint {
        // Start Prometheus server port
        let prometheus_listener = TcpListener::bind(config.client.metrics_address)
            .await
            .with_context(|| format!("could not bind to {}", config.client.metrics_address))?;
        info!(
            "Prometheus server started at {}",
            config.client.metrics_address
        );
        let db_directory = crate::db::db_engine::db_root(&chain_path(&config))?;
        let db = db.writer().clone();
        services.spawn(async {
            crate::metrics::init_prometheus(prometheus_listener, db_directory, db)
                .await
                .context("Failed to initiate prometheus server")
        });

        crate::metrics::default_registry().register_collector(Box::new(
            networks::metrics::NetworkHeightCollector::new(
                chain_config.block_delay_secs,
                genesis_header.timestamp,
            ),
        ));
    }

    // Initialize ChainStore
    let chain_store = Arc::new(ChainStore::new(
        Arc::clone(&db),
        db.writer().clone(),
        db.writer().clone(),
        chain_config.clone(),
        genesis_header.clone(),
    )?);

    if !opts.no_gc {
        let mut db_garbage_collector = {
            let chain_store = chain_store.clone();
            let depth = cmp::max(
                chain_config.policy.chain_finality * 2,
                config.sync.recent_state_roots,
            );

            let get_heaviest_tipset = Box::new(move || chain_store.heaviest_tipset());

            MarkAndSweep::new(
                db_writer,
                get_heaviest_tipset,
                depth,
                Duration::from_secs(chain_config.block_delay_secs as u64),
            )
        };

        services.spawn(async move { db_garbage_collector.gc_loop(GC_INTERVAL).await });
    }

    if let Some(ttl) = config.client.eth_mapping_ttl {
        let chain_store = chain_store.clone();
        let chain_config = chain_config.clone();
        services.spawn(async move {
            tracing::info!("Starting collector for eth_mappings");

            let mut collector = EthMappingCollector::new(
                chain_store.db.clone(),
                chain_config.eth_chain_id,
                Duration::from_secs(ttl.into()),
            );
            collector.run().await
        });
    }

    let publisher = chain_store.publisher();

    // Initialize StateManager
    let sm = StateManager::new(
        Arc::clone(&chain_store),
        Arc::clone(&chain_config),
        Arc::new(config.sync.clone()),
    )?;

    let state_manager = Arc::new(sm);

    let network_name = get_network_name_from_genesis(&genesis_header, &state_manager)?;

    info!("Using network :: {}", get_actual_chain_name(&network_name));
    display_chain_logo(&config.chain);
    let (tipset_sender, tipset_receiver) = flume::bounded(20);

    // if bootstrap peers are not set, set them
    let config = if config.network.bootstrap_peers.is_empty() {
        let bootstrap_peers = chain_config.bootstrap_peers.clone();

        Config {
            network: Libp2pConfig {
                bootstrap_peers,
                ..config.network
            },
            ..config
        }
    } else {
        config
    };

    if opts.exit_after_init {
        return Ok(());
    }

    let epoch = chain_store.heaviest_tipset().epoch();

    let peer_manager = Arc::new(PeerManager::default());
    services.spawn(peer_manager.clone().peer_operation_event_loop_task());
    let genesis_cid = *genesis_header.cid();
    // Libp2p service setup
    let p2p_service = Libp2pService::new(
        config.network.clone(),
        Arc::clone(&chain_store),
        peer_manager.clone(),
        net_keypair,
        &network_name,
        genesis_cid,
    )
    .await?;

    let network_rx = p2p_service.network_receiver();
    let network_send = p2p_service.network_sender();

    // Initialize mpool
    let provider = MpoolRpcProvider::new(publisher.clone(), Arc::clone(&state_manager));
    let mpool = MessagePool::new(
        provider,
        network_name.clone(),
        network_send.clone(),
        MpoolConfig::load_config(db.writer().as_ref())?,
        state_manager.chain_config().clone(),
        &mut services,
    )?;

    let mpool = Arc::new(mpool);

    // Initialize ChainMuxer
    let chain_muxer = ChainMuxer::new(
        Arc::clone(&state_manager),
        peer_manager.clone(),
        mpool.clone(),
        network_send.clone(),
        network_rx,
        Arc::new(Tipset::from(&genesis_header)),
        tipset_sender.clone(),
        tipset_receiver,
        opts.stateless,
    )?;
    let bad_blocks = chain_muxer.bad_blocks_cloned();
    let sync_state = chain_muxer.sync_state_cloned();
    services.spawn(async { Err(anyhow::anyhow!("{}", chain_muxer.await)) });

    if config.client.enable_health_check {
        let forest_state = crate::health::ForestState {
            config: config.clone(),
            chain_config: chain_config.clone(),
            genesis_timestamp: genesis_header.timestamp,
            sync_state: sync_state.clone(),
            peer_manager,
            settings_store: chain_store.settings(),
        };

        let listener =
            tokio::net::TcpListener::bind(forest_state.config.client.healthcheck_address).await?;

        services.spawn(async move {
            crate::health::init_healthcheck_server(forest_state, listener)
                .await
                .context("Failed to initiate healthcheck server")
        });
    }

    // Start services
    if config.client.enable_rpc {
        let keystore_rpc = Arc::clone(&keystore);
        let rpc_state_manager = Arc::clone(&state_manager);
        let rpc_address = config.client.rpc_address;

        info!("JSON-RPC endpoint will listen at {rpc_address}");

        services.spawn(async move {
            start_rpc(
                RPCState {
                    state_manager: Arc::clone(&rpc_state_manager),
                    keystore: keystore_rpc,
                    mpool,
                    bad_blocks,
                    sync_state,
                    eth_event_handler: Arc::new(EthEventHandler::new()),
                    network_send,
                    network_name,
                    start_time,
                    shutdown: shutdown_send,
                    tipset_send: tipset_sender,
                },
                rpc_address,
            )
            .await
        });

<<<<<<< HEAD
        let finality = std::env::var("FOREST_F3_FINALITY")
            .ok()
            .and_then(|finality| {
                finality.parse().ok().and_then(|f| {
                    if f > 0 {
                        tracing::warn!("F3 finality is set to {f} via FOREST_F3_FINALITY");
                        Some(f)
                    } else {
                        tracing::error!(
                            "F3 finality {f} set via FOREST_F3_FINALITY is invalid, a positive integer is expected."
                        );
                        None
                    }
                })
            })
            .unwrap_or(chain_config.policy.chain_finality);
        let chain = config.chain.to_string();
        services.spawn_blocking(move || {
            crate::f3::run_f3_sidecar_if_enabled(
                format!("http://{rpc_address}/rpc/v1"),
                crate::rpc::f3::get_f3_rpc_endpoint().to_string(),
                finality,
                std::env::var("FOREST_F3_DB_PATH")
                    .unwrap_or_else(|_| format!("/var/tmp/f3-db-{chain}")),
                std::env::var("FOREST_F3_MANIFEST_SERVER").unwrap_or_default(),
            );
            Ok(())
=======
        services.spawn_blocking({
            let finality = chain_config.policy.chain_finality;
            let default_f3_db_path = config
                .client
                .data_dir
                .join(format!("f3-db/{}", config.chain));
            move || {
                crate::f3::run_f3_sidecar_if_enabled(
                    format!("http://{rpc_address}/rpc/v1"),
                    crate::rpc::f3::get_f3_rpc_endpoint().to_string(),
                    finality,
                    std::env::var("FOREST_F3_DB_PATH")
                        .unwrap_or(default_f3_db_path.display().to_string()),
                    std::env::var("FOREST_F3_MANIFEST_SERVER").unwrap_or_default(),
                );
                Ok(())
            }
>>>>>>> 1018b7f9
        });
    } else {
        debug!("RPC disabled.");
    };

    if opts.detach {
        unblock_parent_process()?;
    }

    // Sets proof parameter file download path early, the files will be checked and
    // downloaded later right after snapshot import step
    crate::utils::proofs_api::set_proofs_parameter_cache_dir_env(&config.client.data_dir);

    // Sets the latest snapshot if needed for downloading later
    let mut config = config;
    if config.client.snapshot_path.is_none() && !opts.stateless {
        set_snapshot_path_if_needed(
            &mut config,
            &chain_config,
            epoch,
            opts.auto_download_snapshot,
            &db_root_dir,
        )
        .await?;
    }

    // Import chain if needed
    if !opts.skip_load.unwrap_or_default() {
        if let Some(path) = &config.client.snapshot_path {
            let (car_db_path, ts) =
                import_chain_as_forest_car(path, &forest_car_db_dir, config.client.import_mode)
                    .await?;
            db.read_only_files(std::iter::once(car_db_path.clone()))?;
            debug!("Loaded car DB at {}", car_db_path.display());
            state_manager
                .chain_store()
                .set_heaviest_tipset(Arc::new(ts.clone()))?;
        }
    }

    if let Some(validate_from) = config.client.snapshot_height {
        // We've been provided a snapshot and asked to validate it
        ensure_params_downloaded().await?;
        // Use the specified HEAD, otherwise take the current HEAD.
        let current_height = config
            .client
            .snapshot_head
            .unwrap_or(state_manager.chain_store().heaviest_tipset().epoch());
        assert!(current_height.is_positive());
        match validate_from.is_negative() {
            // allow --height=-1000 to scroll back from the current head
            true => {
                state_manager.validate_range((current_height + validate_from)..=current_height)?
            }
            false => state_manager.validate_range(validate_from..=current_height)?,
        }
    }

    // Halt
    if opts.halt_after_import {
        // Cancel all async services
        services.shutdown().await;
        return Ok(());
    }

    // Populate task
    if !opts.stateless && !chain_config.is_devnet() {
        let state_manager = Arc::clone(&state_manager);
        services.spawn(async move {
            if let Err(err) = init_ethereum_mapping(state_manager, &config) {
                tracing::warn!("Init Ethereum mapping failed: {}", err)
            }
            Ok(())
        });
    }

    if !opts.stateless {
        ensure_params_downloaded().await?;
    }
    services.spawn(p2p_service.run());

    // blocking until any of the services returns an error,
    propagate_error(&mut services)
        .await
        .context("services failure")
        .map(|_| {})
}

/// If our current chain is below a supported height, we need a snapshot to bring it up
/// to a supported height. If we've not been given a snapshot by the user, get one.
///
/// An [`Err`] should be considered fatal.
async fn set_snapshot_path_if_needed(
    config: &mut Config,
    chain_config: &ChainConfig,
    epoch: ChainEpoch,
    auto_download_snapshot: bool,
    download_directory: &Path,
) -> anyhow::Result<()> {
    if !download_directory.is_dir() {
        anyhow::bail!(
            "`download_directory` does not exist: {}",
            download_directory.display()
        );
    }

    let vendor = snapshot::TrustedVendor::default();
    let chain = &config.chain;

    // What height is our chain at right now, and what network version does that correspond to?
    let network_version = chain_config.network_version(epoch);
    let network_version_is_small = network_version < NetworkVersion::V16;

    // We don't support small network versions (we can't validate from e.g genesis).
    // So we need a snapshot (which will be from a recent network version)
    let require_a_snapshot = network_version_is_small;
    let have_a_snapshot = config.client.snapshot_path.is_some();

    match (require_a_snapshot, have_a_snapshot, auto_download_snapshot) {
        (false, _, _) => {}   // noop - don't need a snapshot
        (true, true, _) => {} // noop - we need a snapshot, and we have one
        (true, false, true) => {
            let url = crate::cli_shared::snapshot::stable_url(vendor, chain)?;
            config.client.snapshot_path = Some(url.to_string().into());
        }
        (true, false, false) => {
            // we need a snapshot, don't have one, and don't have permission to download one, so ask the user
            let (url, num_bytes, _path) = crate::cli_shared::snapshot::peek(vendor, chain)
                .await
                .context("couldn't get snapshot size")?;
            // dialoguer will double-print long lines, so manually print the first clause ourselves,
            // then let `Confirm` handle the second.
            println!("Forest requires a snapshot to sync with the network, but automatic fetching is disabled.");
            let message = format!(
                "Fetch a {} snapshot to the current directory? (denying will exit the program). ",
                indicatif::HumanBytes(num_bytes)
            );
            let have_permission = asyncify(|| {
                dialoguer::Confirm::with_theme(&ColorfulTheme::default())
                    .with_prompt(message)
                    .default(false)
                    .interact()
                    // e.g not a tty (or some other error), so haven't got permission.
                    .unwrap_or(false)
            })
            .await;
            if !have_permission {
                bail!("Forest requires a snapshot to sync with the network, but automatic fetching is disabled.")
            }
            config.client.snapshot_path = Some(url.to_string().into());
        }
    };

    Ok(())
}

/// Generates, prints and optionally writes to a file the administrator JWT
/// token.
fn handle_admin_token(opts: &CliOpts, keystore: &KeyStore) -> anyhow::Result<()> {
    let ki = keystore.get(JWT_IDENTIFIER)?;
    // Lotus admin tokens do not expire but Forest requires all JWT tokens to
    // have an expiration date. So we set the expiration date to 100 years in
    // the future to match user-visible behavior of Lotus.
    let token_exp = chrono::Duration::days(365 * 100);
    let token = create_token(
        ADMIN.iter().map(ToString::to_string).collect(),
        ki.private_key(),
        token_exp,
    )?;
    info!("Admin token: {token}");
    if let Some(path) = opts.save_token.as_ref() {
        std::fs::write(path, token)?;
    }

    Ok(())
}

/// returns the first error with which any of the services end, or never returns at all
// This should return anyhow::Result<!> once the `Never` type is stabilized
async fn propagate_error(
    services: &mut JoinSet<Result<(), anyhow::Error>>,
) -> anyhow::Result<std::convert::Infallible> {
    while !services.is_empty() {
        select! {
            option = services.join_next().fuse() => {
                if let Some(Ok(Err(error_message))) = option {
                    return Err(error_message)
                }
            },
        }
    }
    std::future::pending().await
}

pub fn get_actual_chain_name(internal_network_name: &str) -> &str {
    match internal_network_name {
        "testnetnet" => "mainnet",
        "calibrationnet" => "calibnet",
        _ => internal_network_name,
    }
}

/// This may:
/// - create a [`KeyStore`]
/// - load a [`KeyStore`]
/// - ask a user for password input
async fn load_or_create_keystore(config: &Config) -> anyhow::Result<KeyStore> {
    use std::env::VarError;

    let passphrase_from_env = std::env::var(FOREST_KEYSTORE_PHRASE_ENV);
    let require_encryption = config.client.encrypt_keystore;
    let keystore_already_exists = config
        .client
        .data_dir
        .join(ENCRYPTED_KEYSTORE_NAME)
        .is_dir();

    match (require_encryption, passphrase_from_env) {
        // don't need encryption, we can implicitly create a keystore
        (false, maybe_passphrase) => {
            warn!("Forest has encryption disabled");
            if let Ok(_) | Err(VarError::NotUnicode(_)) = maybe_passphrase {
                warn!(
                    "Ignoring passphrase provided in {} - encryption is disabled",
                    FOREST_KEYSTORE_PHRASE_ENV
                )
            }
            KeyStore::new(KeyStoreConfig::Persistent(config.client.data_dir.clone()))
                .map_err(anyhow::Error::new)
        }

        // need encryption, the user has provided the password through env
        (true, Ok(passphrase)) => KeyStore::new(KeyStoreConfig::Encrypted(
            config.client.data_dir.clone(),
            passphrase,
        ))
        .map_err(anyhow::Error::new),

        // need encryption, we've not been given a password
        (true, Err(error)) => {
            // prompt for passphrase and try and load the keystore

            if let VarError::NotUnicode(_) = error {
                // If we're ignoring the user's password, tell them why
                warn!(
                    "Ignoring passphrase provided in {} - it's not utf-8",
                    FOREST_KEYSTORE_PHRASE_ENV
                )
            }

            let data_dir = config.client.data_dir.clone();

            match keystore_already_exists {
                true => asyncify(move || input_password_to_load_encrypted_keystore(data_dir))
                    .await
                    .context("Couldn't load keystore"),
                false => {
                    let password =
                        asyncify(|| create_password("Create a password for Forest's keystore"))
                            .await?;
                    KeyStore::new(KeyStoreConfig::Encrypted(data_dir, password))
                        .context("Couldn't create keystore")
                }
            }
        }
    }
}

/// Run the closure on a thread where blocking is allowed
///
/// # Panics
/// If the closure panics
fn asyncify<T>(f: impl FnOnce() -> T + Send + 'static) -> impl Future<Output = T>
where
    T: Send + 'static,
{
    tokio::task::spawn_blocking(f).then(|res| async { res.expect("spawned task panicked") })
}

/// Prompts for password, looping until the [`KeyStore`] is successfully loaded.
///
/// This code makes blocking syscalls.
fn input_password_to_load_encrypted_keystore(data_dir: PathBuf) -> dialoguer::Result<KeyStore> {
    let keystore = RefCell::new(None);
    let term = Term::stderr();

    // Unlike `dialoguer::Confirm`, `dialoguer::Password` doesn't fail if the terminal is not a tty
    // so do that check ourselves.
    // This means users can't pipe their password from stdin.
    if !term.is_term() {
        return Err(std::io::Error::new(
            std::io::ErrorKind::NotConnected,
            "cannot read password from non-terminal",
        )
        .into());
    }

    dialoguer::Password::new()
        .with_prompt("Enter the password for Forest's keystore")
        .allow_empty_password(true) // let validator do validation
        .validate_with(|input: &String| {
            KeyStore::new(KeyStoreConfig::Encrypted(data_dir.clone(), input.clone()))
                .map(|created| *keystore.borrow_mut() = Some(created))
                .context(
                    "Error: couldn't load keystore with this password. Try again or press Ctrl+C to abort.",
                )
        })
        .interact_on(&term)?;

    Ok(keystore
        .into_inner()
        .expect("validation succeeded, so keystore must be emplaced"))
}

/// Loops until the user provides two matching passwords.
///
/// This code makes blocking syscalls
fn create_password(prompt: &str) -> dialoguer::Result<String> {
    let term = Term::stderr();

    // Unlike `dialoguer::Confirm`, `dialoguer::Password` doesn't fail if the terminal is not a tty
    // so do that check ourselves.
    // This means users can't pipe their password from stdin.
    if !term.is_term() {
        return Err(std::io::Error::new(
            std::io::ErrorKind::NotConnected,
            "cannot read password from non-terminal",
        )
        .into());
    }
    dialoguer::Password::new()
        .with_prompt(prompt)
        .allow_empty_password(false)
        .with_confirmation(
            "Confirm password",
            "Error: the passwords do not match. Try again or press Ctrl+C to abort.",
        )
        .interact_on(&term)
}

/// Displays the network logo/ASCII art if available.
fn display_chain_logo(chain: &NetworkChain) {
    let logo = match chain {
        NetworkChain::Butterflynet => {
            Some(include_str!("../../build/ascii-art/butterfly").to_string())
        }
        _ => None,
    };
    if let Some(logo) = logo {
        info!("\n{logo}");
    }
}

fn init_ethereum_mapping<DB: Blockstore>(
    state_manager: Arc<StateManager<DB>>,
    config: &Config,
) -> anyhow::Result<()> {
    match state_manager
        .chain_store()
        .settings()
        .eth_mapping_up_to_date()?
    {
        Some(false) | None => {
            let car_db_path = car_db_path(config)?;
            let db: Arc<ManyCar<MemoryDB>> = Arc::default();
            load_all_forest_cars(&db, &car_db_path)?;
            let ts = db.heaviest_tipset()?;

            populate_eth_mappings(&state_manager, &ts)?;

            state_manager
                .chain_store()
                .settings()
                .set_eth_mapping_up_to_date()
        }
        Some(true) => {
            tracing::info!("Ethereum mapping up to date");
            Ok(())
        }
    }
}<|MERGE_RESOLUTION|>--- conflicted
+++ resolved
@@ -412,35 +412,6 @@
             .await
         });
 
-<<<<<<< HEAD
-        let finality = std::env::var("FOREST_F3_FINALITY")
-            .ok()
-            .and_then(|finality| {
-                finality.parse().ok().and_then(|f| {
-                    if f > 0 {
-                        tracing::warn!("F3 finality is set to {f} via FOREST_F3_FINALITY");
-                        Some(f)
-                    } else {
-                        tracing::error!(
-                            "F3 finality {f} set via FOREST_F3_FINALITY is invalid, a positive integer is expected."
-                        );
-                        None
-                    }
-                })
-            })
-            .unwrap_or(chain_config.policy.chain_finality);
-        let chain = config.chain.to_string();
-        services.spawn_blocking(move || {
-            crate::f3::run_f3_sidecar_if_enabled(
-                format!("http://{rpc_address}/rpc/v1"),
-                crate::rpc::f3::get_f3_rpc_endpoint().to_string(),
-                finality,
-                std::env::var("FOREST_F3_DB_PATH")
-                    .unwrap_or_else(|_| format!("/var/tmp/f3-db-{chain}")),
-                std::env::var("FOREST_F3_MANIFEST_SERVER").unwrap_or_default(),
-            );
-            Ok(())
-=======
         services.spawn_blocking({
             let finality = chain_config.policy.chain_finality;
             let default_f3_db_path = config
@@ -458,7 +429,6 @@
                 );
                 Ok(())
             }
->>>>>>> 1018b7f9
         });
     } else {
         debug!("RPC disabled.");
