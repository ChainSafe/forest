// Copyright 2019-2025 ChainSafe Systems
// SPDX-License-Identifier: Apache-2.0, MIT

pub mod bundle;
pub mod db_util;
pub mod main;

use crate::auth::{create_token, generate_priv_key, ADMIN, JWT_IDENTIFIER};
use crate::blocks::Tipset;
use crate::chain::ChainStore;
use crate::chain_sync::ChainMuxer;
use crate::cli_shared::{car_db_path, snapshot};
use crate::cli_shared::{
    chain_path,
    cli::{CliOpts, Config},
};

use crate::daemon::db_util::{
    import_chain_as_forest_car, load_all_forest_cars, populate_eth_mappings,
};
use crate::db::car::ManyCar;
use crate::db::db_engine::{db_root, open_db};
<<<<<<< HEAD
use crate::db::SettingsStore;
=======
use crate::db::parity_db::ParityDb;
>>>>>>> e508881b
use crate::db::{ttl::EthMappingCollector, MarkAndSweep, MemoryDB, SettingsExt, CAR_DB_DIR_NAME};
use crate::genesis::read_genesis_header;
use crate::key_management::{
    KeyStore, KeyStoreConfig, ENCRYPTED_KEYSTORE_NAME, FOREST_KEYSTORE_PHRASE_ENV,
};
use crate::libp2p::{Libp2pService, PeerManager};
use crate::message_pool::{MessagePool, MpoolConfig, MpoolRpcProvider};
use crate::networks::{self, ChainConfig};
use crate::rpc::eth::filter::EthEventHandler;
use crate::rpc::start_rpc;
use crate::rpc::RPCState;
use crate::shim::address::{CurrentNetwork, Network};
use crate::shim::clock::ChainEpoch;
use crate::shim::version::NetworkVersion;
use crate::state_manager::StateManager;
use crate::utils;
use crate::utils::{
    monitoring::MemStatsTracker, proofs_api::ensure_proof_params_downloaded,
    version::FOREST_VERSION_STRING,
};
use anyhow::{bail, Context as _};
use bundle::load_actor_bundles;
use dialoguer::console::Term;
use dialoguer::theme::ColorfulTheme;
use futures::{select, Future, FutureExt};
use fvm_ipld_blockstore::Blockstore;
use libp2p::identity::Keypair;
use libp2p::PeerId;
use once_cell::sync::Lazy;
use raw_sync_2::events::{Event, EventInit as _, EventState};
use shared_memory::ShmemConf;
use std::path::Path;
use std::time::Duration;
use std::{cell::RefCell, cmp, path::PathBuf, sync::Arc};
use tempfile::{Builder, TempPath};
use tokio::{
    net::TcpListener,
    signal::{
        ctrl_c,
        unix::{signal, SignalKind},
    },
    sync::{mpsc, RwLock},
    task::JoinSet,
};
use tracing::{debug, info, warn};

static IPC_PATH: Lazy<TempPath> = Lazy::new(|| {
    Builder::new()
        .prefix("forest-ipc")
        .tempfile()
        .expect("tempfile must succeed")
        .into_temp_path()
});

// The parent process and the daemonized child communicate through an Event in
// shared memory. The identity of the shared memory object is written to a
// temporary file. The parent process is responsible for cleaning up the file
// and the shared memory object.
pub fn ipc_shmem_conf() -> ShmemConf {
    ShmemConf::new()
        .size(Event::size_of(None))
        .force_create_flink()
        .flink(IPC_PATH.as_os_str())
}

fn unblock_parent_process() -> anyhow::Result<()> {
    let shmem = ipc_shmem_conf().open()?;
    let (event, _) =
        unsafe { Event::from_existing(shmem.as_ptr()).map_err(|err| anyhow::anyhow!("{err}")) }?;

    event
        .set(EventState::Signaled)
        .map_err(|err| anyhow::anyhow!("{err}"))
}

/// Increase the file descriptor limit to a reasonable number.
/// This prevents the node from failing if the default soft limit is too low.
/// Note that the value is only increased, never decreased.
fn maybe_increase_fd_limit() -> anyhow::Result<()> {
    static DESIRED_SOFT_LIMIT: u64 = 8192;
    let (soft_before, _) = rlimit::Resource::NOFILE.get()?;

    let soft_after = rlimit::increase_nofile_limit(DESIRED_SOFT_LIMIT)?;
    if soft_before < soft_after {
        debug!("Increased file descriptor limit from {soft_before} to {soft_after}");
    }
    if soft_after < DESIRED_SOFT_LIMIT {
        warn!(
            "File descriptor limit is too low: {soft_after} < {DESIRED_SOFT_LIMIT}. \
            You may encounter 'too many open files' errors.",
        );
    }

    Ok(())
}

// Start the daemon and abort if we're interrupted by ctrl-c, SIGTERM, or `forest-cli shutdown`.
pub async fn start_interruptable(opts: CliOpts, config: Config) -> anyhow::Result<()> {
    let start_time = chrono::Utc::now();
    let mut terminate = signal(SignalKind::terminate())?;
    let (shutdown_send, mut shutdown_recv) = mpsc::channel(1);

    let result = tokio::select! {
        ret = start(start_time, opts, config, shutdown_send) => ret,
        _ = ctrl_c() => {
            info!("Keyboard interrupt.");
            Ok(())
        },
        _ = terminate.recv() => {
            info!("Received SIGTERM.");
            Ok(())
        },
        _ = shutdown_recv.recv() => {
            info!("Client requested a shutdown.");
            Ok(())
        },
    };
    crate::utils::io::terminal_cleanup();
    result
}

// Garbage collection interval, currently set at 10 hours.
const GC_INTERVAL: Duration = Duration::from_secs(60 * 60 * 10);

<<<<<<< HEAD
/// Starts daemon process
pub(super) async fn start(
    opts: CliOpts,
    mut config: Config,
    shutdown_send: mpsc::Sender<()>,
) -> anyhow::Result<()> {
=======
type DbType = ManyCar<Arc<ParityDb>>;

struct DbMetadata {
    db_root_dir: PathBuf,
    forest_car_db_dir: PathBuf,
}

/// This function initialize Forest with below steps
/// - increase file descriptor limit (for parity-db)
/// - setup proofs parameter cache directory
/// - prints Forest version
fn startup_init(opts: &CliOpts, config: &Config) -> anyhow::Result<()> {
    maybe_increase_fd_limit()?;
    // Sets proof parameter file download path early, the files will be checked and
    // downloaded later right after snapshot import step
    crate::utils::proofs_api::set_proofs_parameter_cache_dir_env(&config.client.data_dir);
    info!(
        "Starting Forest daemon, version {}",
        FOREST_VERSION_STRING.as_str()
    );
>>>>>>> e508881b
    if opts.detach {
        tracing::warn!("F3 sidecar is disabled in detach mode");
        std::env::set_var("FOREST_F3_SIDECAR_FFI_ENABLED", "0");
    }
    Ok(())
}

fn get_chain_config_and_set_network(config: &Config) -> Arc<ChainConfig> {
    let chain_config = Arc::new(ChainConfig::from_chain(config.chain()));
    if chain_config.is_testnet() {
        CurrentNetwork::set_global(Network::Testnet);
    }
    chain_config
}

fn get_or_create_p2p_keypair_and_peer_id(config: &Config) -> anyhow::Result<(Keypair, PeerId)> {
    let path = config.client.data_dir.join("libp2p");
    let keypair = crate::libp2p::keypair::get_or_create_keypair(&path)?;
    let peer_id = keypair.public().to_peer_id();
    Ok((keypair, peer_id))
}

async fn load_or_create_keystore_and_configure_jwt(
    opts: &CliOpts,
    config: &Config,
) -> anyhow::Result<(Arc<RwLock<KeyStore>>, String)> {
    let mut keystore = load_or_create_keystore(config).await?;
    if keystore.get(JWT_IDENTIFIER).is_err() {
        keystore.put(JWT_IDENTIFIER, generate_priv_key())?;
    }
    let admin_jwt = handle_admin_token(opts, &keystore)?;
    let keystore = Arc::new(RwLock::new(keystore));
    Ok((keystore, admin_jwt))
}

fn maybe_migrate_db(config: &Config) {
    // Try to migrate the database if needed. In case the migration fails, we fallback to creating a new database
    // to avoid breaking the node.
    let db_migration = crate::db::migration::DbMigration::new(config);
    if let Err(e) = db_migration.migrate() {
        warn!("Failed to migrate database: {e}");
    }
}

/// This function configures database with below steps
/// - migrate database auto-magically on Forest version bump
/// - load parity-db
/// - load CAR database
/// - load actor bundles
async fn setup_db(opts: &CliOpts, config: &Config) -> anyhow::Result<(Arc<DbType>, DbMetadata)> {
    maybe_migrate_db(config);
    let chain_data_path = chain_path(config);
    let db_root_dir = db_root(&chain_data_path)?;
    let db_writer = Arc::new(open_db(db_root_dir.clone(), config.db_config().clone())?);
    let db = Arc::new(ManyCar::new(db_writer.clone()));
    let forest_car_db_dir = db_root_dir.join(CAR_DB_DIR_NAME);
    load_all_forest_cars(&db, &forest_car_db_dir)?;
    if config.client.load_actors && !opts.stateless {
        load_actor_bundles(&db, config.chain()).await?;
    }
    Ok((
        db,
        DbMetadata {
            db_root_dir,
            forest_car_db_dir,
        },
    ))
}

async fn maybe_import_snapshot(
    opts: &CliOpts,
    config: &mut Config,
    db: &DbType,
    db_meta: &DbMetadata,
    state_manager: &Arc<StateManager<DbType>>,
) -> anyhow::Result<()> {
    let chain_config = state_manager.chain_config();
    // Sets the latest snapshot if needed for downloading later
    if config.client.snapshot_path.is_none() && !opts.stateless {
        maybe_set_snapshot_path(
            config,
            chain_config,
            state_manager.chain_store().heaviest_tipset().epoch(),
            opts.auto_download_snapshot,
            &db_meta.db_root_dir,
        )
        .await?;
    }

    // Import chain if needed
    if !opts.skip_load.unwrap_or_default() {
        if let Some(path) = &config.client.snapshot_path {
            let (car_db_path, ts) = import_chain_as_forest_car(
                path,
                &db_meta.forest_car_db_dir,
                config.client.import_mode,
            )
            .await?;
            db.read_only_files(std::iter::once(car_db_path.clone()))?;
            debug!("Loaded car DB at {}", car_db_path.display());
            state_manager
                .chain_store()
                .set_heaviest_tipset(Arc::new(ts.clone()))?;
        }
    }

    if let Some(validate_from) = config.client.snapshot_height {
        // We've been provided a snapshot and asked to validate it
        ensure_proof_params_downloaded().await?;
        // Use the specified HEAD, otherwise take the current HEAD.
        let current_height = config
            .client
            .snapshot_head
            .unwrap_or_else(|| state_manager.chain_store().heaviest_tipset().epoch());
        assert!(current_height.is_positive());
        match validate_from.is_negative() {
            // allow --height=-1000 to scroll back from the current head
            true => {
                state_manager.validate_range((current_height + validate_from)..=current_height)?
            }
            false => state_manager.validate_range(validate_from..=current_height)?,
        }
    }

    Ok(())
}

async fn create_state_manager(
    config: &Config,
    db: &Arc<DbType>,
    chain_config: &Arc<ChainConfig>,
) -> anyhow::Result<Arc<StateManager<DbType>>> {
    // Read Genesis file
    // * When snapshot command implemented, this genesis does not need to be
    //   initialized
    let genesis_header = read_genesis_header(
        config.client.genesis_file.as_deref(),
        chain_config.genesis_bytes(db).await?.as_deref(),
        db,
    )
    .await?;

    let chain_store = Arc::new(ChainStore::new(
        Arc::clone(db),
        Arc::new(db.clone()),
        db.writer().clone(),
        chain_config.clone(),
        genesis_header.clone(),
    )?);

    // Initialize StateManager
    let state_manager = Arc::new(StateManager::new(
        Arc::clone(&chain_store),
        Arc::clone(chain_config),
        Arc::new(config.sync.clone()),
    )?);

    Ok(state_manager)
}

fn maybe_start_track_peak_rss_service(services: &mut JoinSet<anyhow::Result<()>>, opts: &CliOpts) {
    if opts.track_peak_rss {
        let mem_stats_tracker = MemStatsTracker::default();
        services.spawn(async move {
            mem_stats_tracker.run_loop().await;
            Ok(())
        });
    }
}

async fn maybe_start_metrics_service(
    services: &mut JoinSet<anyhow::Result<()>>,
    config: &Config,
    db: &DbType,
    state_manager: &StateManager<DbType>,
) -> anyhow::Result<()> {
    if config.client.enable_metrics_endpoint {
        // Start Prometheus server port
        let prometheus_listener = TcpListener::bind(config.client.metrics_address)
            .await
            .with_context(|| format!("could not bind to {}", config.client.metrics_address))?;
        info!(
            "Prometheus server started at {}",
            config.client.metrics_address
        );
        let db_directory = crate::db::db_engine::db_root(&chain_path(config))?;
        let db = db.writer().clone();
        services.spawn(async {
            crate::metrics::init_prometheus(prometheus_listener, db_directory, db)
                .await
                .context("Failed to initiate prometheus server")
        });

        crate::metrics::default_registry().register_collector(Box::new(
            networks::metrics::NetworkHeightCollector::new(
                state_manager.chain_config().block_delay_secs,
                state_manager.chain_store().genesis_block_header().timestamp,
            ),
        ));
    }
    Ok(())
}

<<<<<<< HEAD
    // Initialize ChainStore
    let chain_store = Arc::new(ChainStore::new(
        Arc::clone(&db),
        Arc::new(db.clone()),
        db.writer().clone(),
        chain_config.clone(),
        genesis_header.clone(),
    )?);

    // Initialize StateManager
    let state_manager = Arc::new(StateManager::new(
        Arc::clone(&chain_store),
        Arc::clone(&chain_config),
        Arc::new(config.sync.clone()),
    )?);

    let network_name = get_network_name_from_genesis(&genesis_header, &state_manager)?;

    info!("Using network :: {}", get_actual_chain_name(&network_name));
    utils::misc::display_chain_logo(config.chain());

    // Sets proof parameter file download path early, the files will be checked and
    // downloaded later right after snapshot import step
    crate::utils::proofs_api::set_proofs_parameter_cache_dir_env(&config.client.data_dir);

    if !opts.exit_after_init {
        // Sets the latest snapshot if needed for downloading later
        if config.client.snapshot_path.is_none() && !opts.stateless {
            set_snapshot_path_if_needed(
                &mut config,
                &chain_config,
                chain_store.heaviest_tipset().epoch(),
                opts.auto_download_snapshot,
                &db_root_dir,
            )
            .await?;
        }

        // Import chain if needed
        if !opts.skip_load.unwrap_or_default() {
            if let Some(path) = &config.client.snapshot_path {
                let (car_db_path, _ts) =
                    import_chain_as_forest_car(path, &forest_car_db_dir, config.client.import_mode)
                        .await?;
                db.read_only_files(std::iter::once(car_db_path.clone()))?;
                debug!("Loaded car DB at {}", car_db_path.display());
            }
        }

        if let Some(validate_from) = config.client.snapshot_height {
            // We've been provided a snapshot and asked to validate it
            ensure_params_downloaded().await?;
            // Use the specified HEAD, otherwise take the current HEAD.
            let current_height = config
                .client
                .snapshot_head
                .unwrap_or_else(|| state_manager.chain_store().heaviest_tipset().epoch());
            assert!(current_height.is_positive());
            match validate_from.is_negative() {
                // allow --height=-1000 to scroll back from the current head
                true => state_manager
                    .validate_range((current_height + validate_from)..=current_height)?,
                false => state_manager.validate_range(validate_from..=current_height)?,
            }
        }

        // Halt
        if opts.halt_after_import {
            // Cancel all async services
            services.shutdown().await;
            return Ok(());
        }
    }

=======
fn maybe_start_gc_service(
    services: &mut JoinSet<anyhow::Result<()>>,
    opts: &CliOpts,
    config: &Config,
    db: &DbType,
    state_manager: &StateManager<DbType>,
) {
>>>>>>> e508881b
    if !opts.no_gc {
        let mut db_garbage_collector = {
            let chain_store = state_manager.chain_store().clone();
            let depth = cmp::max(
                state_manager.chain_config().policy.chain_finality * 2,
                config.sync.recent_state_roots,
            );

            let get_heaviest_tipset = Box::new(move || chain_store.heaviest_tipset());

            MarkAndSweep::new(
                db.writer().clone(),
                get_heaviest_tipset,
                depth,
                Duration::from_secs(state_manager.chain_config().block_delay_secs as u64),
            )
        };

        services.spawn(async move { db_garbage_collector.gc_loop(GC_INTERVAL).await });
    }
}

fn maybe_start_eth_mapping_collection_service(
    services: &mut JoinSet<anyhow::Result<()>>,
    config: &Config,
    state_manager: &StateManager<DbType>,
) {
    if let Some(ttl) = config.client.eth_mapping_ttl {
        let chain_store = state_manager.chain_store().clone();
        let chain_config = state_manager.chain_config().clone();
        services.spawn(async move {
            tracing::info!("Starting collector for eth_mappings");
            let mut collector = EthMappingCollector::new(
                chain_store.db.clone(),
                chain_config.eth_chain_id,
                Duration::from_secs(ttl.into()),
            );
            collector.run().await
        });
    }
}

<<<<<<< HEAD
    let publisher = chain_store.publisher();

    let (tipset_sender, tipset_receiver) = flume::bounded(20);

=======
async fn create_p2p_service(
    services: &mut JoinSet<anyhow::Result<()>>,
    config: &mut Config,
    state_manager: &StateManager<DbType>,
    net_keypair: Keypair,
    network_name: &str,
) -> anyhow::Result<Libp2pService<DbType>> {
>>>>>>> e508881b
    // if bootstrap peers are not set, set them
    if config.network.bootstrap_peers.is_empty() {
        config.network.bootstrap_peers = state_manager.chain_config().bootstrap_peers.clone();
    }

    let peer_manager = Arc::new(PeerManager::default());
    services.spawn(peer_manager.clone().peer_operation_event_loop_task());
    // Libp2p service setup
    let p2p_service = Libp2pService::new(
        config.network.clone(),
        Arc::clone(state_manager.chain_store()),
        peer_manager.clone(),
        net_keypair,
        network_name,
        *state_manager.chain_store().genesis_block_header().cid(),
    )
    .await?;
    Ok(p2p_service)
}

fn create_chain_muxer(
    services: &mut JoinSet<anyhow::Result<()>>,
    opts: &CliOpts,
    db: &DbType,
    state_manager: &Arc<StateManager<DbType>>,
    p2p_service: &Libp2pService<DbType>,
    network_name: String,
) -> anyhow::Result<ChainMuxer<DbType, MpoolRpcProvider<DbType>>> {
    let publisher = state_manager.chain_store().publisher();
    let provider = MpoolRpcProvider::new(publisher.clone(), state_manager.clone());
    let mpool = Arc::new(MessagePool::new(
        provider,
        network_name,
        p2p_service.network_sender().clone(),
        MpoolConfig::load_config(db.writer().as_ref())?,
        state_manager.chain_config().clone(),
        services,
    )?);
    let chain_muxer = ChainMuxer::new(
        state_manager.clone(),
        p2p_service.peer_manager().clone(),
        mpool.clone(),
        p2p_service.network_sender().clone(),
        p2p_service.network_receiver(),
        Arc::new(Tipset::from(
            state_manager.chain_store().genesis_block_header(),
        )),
        opts.stateless,
    )?;
    Ok(chain_muxer)
}

fn start_chain_muxer_service(
    services: &mut JoinSet<anyhow::Result<()>>,
    chain_muxer: ChainMuxer<DbType, MpoolRpcProvider<DbType>>,
) {
    services.spawn(async { Err(anyhow::anyhow!("{}", chain_muxer.await)) });
}

async fn maybe_start_health_check_service(
    services: &mut JoinSet<anyhow::Result<()>>,
    config: &Config,
    state_manager: &StateManager<DbType>,
    p2p_service: &Libp2pService<DbType>,
    chain_muxer: &ChainMuxer<DbType, MpoolRpcProvider<DbType>>,
) -> anyhow::Result<()> {
    if config.client.enable_health_check {
        let forest_state = crate::health::ForestState {
            config: config.clone(),
<<<<<<< HEAD
            chain_config: chain_config.clone(),
            genesis_timestamp: genesis_header.timestamp,
            sync_state: sync_state.clone(),
            peer_manager,
            settings_store: db.writer().clone(),
=======
            chain_config: state_manager.chain_config().clone(),
            genesis_timestamp: state_manager.chain_store().genesis_block_header().timestamp,
            sync_state: chain_muxer.sync_state().clone(),
            peer_manager: p2p_service.peer_manager().clone(),
            settings_store: state_manager.chain_store().settings(),
>>>>>>> e508881b
        };
        let listener =
            tokio::net::TcpListener::bind(forest_state.config.client.healthcheck_address).await?;
        services.spawn(async move {
            crate::health::init_healthcheck_server(forest_state, listener)
                .await
                .context("Failed to initiate healthcheck server")
        });
    }
    Ok(())
}

#[allow(clippy::too_many_arguments)]
fn maybe_start_rpc_service(
    services: &mut JoinSet<anyhow::Result<()>>,
    config: &Config,
    keystore: Arc<RwLock<KeyStore>>,
    state_manager: &Arc<StateManager<DbType>>,
    chain_muxer: &ChainMuxer<DbType, MpoolRpcProvider<DbType>>,
    start_time: chrono::DateTime<chrono::Utc>,
    network_name: String,
    shutdown: mpsc::Sender<()>,
) -> anyhow::Result<()> {
    if config.client.enable_rpc {
        let rpc_address = config.client.rpc_address;
        let filter_list = config
            .client
            .rpc_filter_list
            .as_ref()
            .map(|path| crate::rpc::FilterList::new_from_file(path))
            .transpose()?;
        info!("JSON-RPC endpoint will listen at {rpc_address}");
        let eth_event_handler = Arc::new(EthEventHandler::from_config(&config.events));
        services.spawn({
            let state_manager = state_manager.clone();
            let mpool = chain_muxer.mpool().clone();
            let bad_blocks = chain_muxer.bad_blocks().clone();
            let sync_state = chain_muxer.sync_state().clone();
            let sync_network_context = chain_muxer.sync_network_context().clone();
            let tipset_send = chain_muxer.tipset_sender().clone();
            async move {
                start_rpc(
                    RPCState {
                        state_manager,
                        keystore,
                        mpool,
                        bad_blocks,
                        sync_state,
                        eth_event_handler,
                        sync_network_context,
                        network_name,
                        start_time,
                        shutdown,
                        tipset_send,
                    },
                    rpc_address,
                    filter_list,
                )
                .await
            }
        });
    } else {
        debug!("RPC disabled.");
    };
    Ok(())
}

<<<<<<< HEAD
    if opts.detach {
        unblock_parent_process()?;
    }

    // Populate task
    if !opts.stateless && !chain_config.is_devnet() {
        let state_manager = Arc::clone(&state_manager);
=======
fn maybe_start_f3_service(
    services: &mut JoinSet<anyhow::Result<()>>,
    opts: &CliOpts,
    config: &Config,
    state_manager: &Arc<StateManager<DbType>>,
    p2p_peer_id: PeerId,
    admin_jwt: String,
) {
    if !config.client.enable_rpc {
        if crate::f3::is_sidecar_ffi_enabled(state_manager.chain_config()) {
            tracing::warn!("F3 sidecar is enabled but not run because RPC is disabled. ")
        }
        return;
    }

    if !opts.halt_after_import && !opts.stateless {
        let rpc_address = config.client.rpc_address;
        services.spawn_blocking({
            crate::rpc::f3::F3_LEASE_MANAGER
                .set(crate::rpc::f3::F3LeaseManager::new(
                    state_manager.chain_config().network.clone(),
                    p2p_peer_id,
                ))
                .expect("F3 lease manager should not have been initialized before");
            let chain_config = state_manager.chain_config().clone();
            let default_f3_root = config
                .client
                .data_dir
                .join(format!("f3/{}", config.chain()));
            let crate::f3::F3Options {
                chain_finality,
                bootstrap_epoch,
                initial_power_table,
                manifest_server,
            } = crate::f3::get_f3_sidecar_params(&chain_config);
            move || {
                crate::f3::run_f3_sidecar_if_enabled(
                    &chain_config,
                    format!("http://{rpc_address}/rpc/v1"),
                    admin_jwt,
                    crate::rpc::f3::get_f3_rpc_endpoint().to_string(),
                    initial_power_table.to_string(),
                    bootstrap_epoch,
                    chain_finality,
                    std::env::var("FOREST_F3_ROOT")
                        .unwrap_or(default_f3_root.display().to_string()),
                    manifest_server.map(|i| i.to_string()).unwrap_or_default(),
                );
                Ok(())
            }
        });
    }
}

fn maybe_populate_eth_mappings_in_background(
    services: &mut JoinSet<anyhow::Result<()>>,
    opts: &CliOpts,
    config: Config,
    state_manager: &Arc<StateManager<DbType>>,
) {
    if !opts.stateless && !state_manager.chain_config().is_devnet() {
        let state_manager = state_manager.clone();
>>>>>>> e508881b
        services.spawn(async move {
            if let Err(err) = init_ethereum_mapping(state_manager, db.writer(), &config) {
                tracing::warn!("Init Ethereum mapping failed: {}", err)
            }
            Ok(())
        });
    }
}

/// Starts daemon process
pub(super) async fn start(
    start_time: chrono::DateTime<chrono::Utc>,
    opts: CliOpts,
    mut config: Config,
    shutdown_send: mpsc::Sender<()>,
) -> anyhow::Result<()> {
    startup_init(&opts, &config)?;
    let mut services = JoinSet::new();
    maybe_start_track_peak_rss_service(&mut services, &opts);
    let chain_config = get_chain_config_and_set_network(&config);
    let (net_keypair, p2p_peer_id) = get_or_create_p2p_keypair_and_peer_id(&config)?;
    let (keystore, admin_jwt) = load_or_create_keystore_and_configure_jwt(&opts, &config).await?;
    let (db, db_meta) = setup_db(&opts, &config).await?;
    let state_manager = create_state_manager(&config, &db, &chain_config).await?;
    let network_name = state_manager.get_network_name_from_genesis()?;
    info!("Using network :: {}", get_actual_chain_name(&network_name));
    utils::misc::display_chain_logo(config.chain());
    if opts.exit_after_init {
        return Ok(());
    }
    maybe_import_snapshot(&opts, &mut config, &db, &db_meta, &state_manager).await?;
    if opts.halt_after_import {
        // Cancel all async services
        services.shutdown().await;
        return Ok(());
    }
    maybe_start_eth_mapping_collection_service(&mut services, &config, &state_manager);
    maybe_start_metrics_service(&mut services, &config, &db, &state_manager).await?;
    maybe_start_gc_service(&mut services, &opts, &config, &db, &state_manager);
    let p2p_service = create_p2p_service(
        &mut services,
        &mut config,
        &state_manager,
        net_keypair,
        &network_name,
    )
    .await?;
    let chain_muxer = create_chain_muxer(
        &mut services,
        &opts,
        &db,
        &state_manager,
        &p2p_service,
        network_name.clone(),
    )?;
    maybe_start_rpc_service(
        &mut services,
        &config,
        keystore,
        &state_manager,
        &chain_muxer,
        start_time,
        network_name,
        shutdown_send.clone(),
    )?;
    maybe_start_f3_service(
        &mut services,
        &opts,
        &config,
        &state_manager,
        p2p_peer_id,
        admin_jwt,
    );
    maybe_start_health_check_service(
        &mut services,
        &config,
        &state_manager,
        &p2p_service,
        &chain_muxer,
    )
    .await?;
    maybe_populate_eth_mappings_in_background(&mut services, &opts, config, &state_manager);
    if !opts.stateless {
        ensure_proof_params_downloaded().await?;
    }
    services.spawn(p2p_service.run());
    start_chain_muxer_service(&mut services, chain_muxer);
    // Note: it could take long before unblocking parent process on a fresh Forest run which
    // downloads a snapshot, actor bundles and proof parameter files.
    // This could be moved to before any of those steps if we want to unblock parent process early,
    // the downside would be that, if an error occurs, the log can only be be found in files instead
    // of the console output.
    if opts.detach {
        unblock_parent_process()?;
    }
    // blocking until any of the services returns an error,
    propagate_error(&mut services)
        .await
        .context("services failure")
        .map(|_| {})
}

/// If our current chain is below a supported height, we need a snapshot to bring it up
/// to a supported height. If we've not been given a snapshot by the user, get one.
///
/// An [`Err`] should be considered fatal.
async fn maybe_set_snapshot_path(
    config: &mut Config,
    chain_config: &ChainConfig,
    epoch: ChainEpoch,
    auto_download_snapshot: bool,
    download_directory: &Path,
) -> anyhow::Result<()> {
    if !download_directory.is_dir() {
        anyhow::bail!(
            "`download_directory` does not exist: {}",
            download_directory.display()
        );
    }

    let vendor = snapshot::TrustedVendor::default();
    let chain = config.chain();

    // What height is our chain at right now, and what network version does that correspond to?
    let network_version = chain_config.network_version(epoch);
    let network_version_is_small = network_version < NetworkVersion::V16;

    // We don't support small network versions (we can't validate from e.g genesis).
    // So we need a snapshot (which will be from a recent network version)
    let require_a_snapshot = network_version_is_small;
    let have_a_snapshot = config.client.snapshot_path.is_some();

    match (require_a_snapshot, have_a_snapshot, auto_download_snapshot) {
        (false, _, _) => {}   // noop - don't need a snapshot
        (true, true, _) => {} // noop - we need a snapshot, and we have one
        (true, false, true) => {
            let url = crate::cli_shared::snapshot::stable_url(vendor, chain)?;
            config.client.snapshot_path = Some(url.to_string().into());
        }
        (true, false, false) => {
            // we need a snapshot, don't have one, and don't have permission to download one, so ask the user
            let (url, num_bytes, _path) = crate::cli_shared::snapshot::peek(vendor, chain)
                .await
                .context("couldn't get snapshot size")?;
            // dialoguer will double-print long lines, so manually print the first clause ourselves,
            // then let `Confirm` handle the second.
            println!("Forest requires a snapshot to sync with the network, but automatic fetching is disabled.");
            let message = format!(
                "Fetch a {} snapshot to the current directory? (denying will exit the program). ",
                indicatif::HumanBytes(num_bytes)
            );
            let have_permission = asyncify(|| {
                dialoguer::Confirm::with_theme(&ColorfulTheme::default())
                    .with_prompt(message)
                    .default(false)
                    .interact()
                    // e.g not a tty (or some other error), so haven't got permission.
                    .unwrap_or(false)
            })
            .await;
            if !have_permission {
                bail!("Forest requires a snapshot to sync with the network, but automatic fetching is disabled.")
            }
            config.client.snapshot_path = Some(url.to_string().into());
        }
    };

    Ok(())
}

/// Generates, prints and optionally writes to a file the administrator JWT
/// token.
fn handle_admin_token(opts: &CliOpts, keystore: &KeyStore) -> anyhow::Result<String> {
    let ki = keystore.get(JWT_IDENTIFIER)?;
    // Lotus admin tokens do not expire but Forest requires all JWT tokens to
    // have an expiration date. So we set the expiration date to 100 years in
    // the future to match user-visible behavior of Lotus.
    let token_exp = chrono::Duration::days(365 * 100);
    let token = create_token(
        ADMIN.iter().map(ToString::to_string).collect(),
        ki.private_key(),
        token_exp,
    )?;
    info!("Admin token: {token}");
    if let Some(path) = opts.save_token.as_ref() {
        if let Some(dir) = path.parent() {
            if !dir.is_dir() {
                std::fs::create_dir_all(dir).with_context(|| {
                    format!(
                        "Failed to create `--save-token` directory {}",
                        dir.display()
                    )
                })?;
            }
        }
        std::fs::write(path, &token)
            .with_context(|| format!("Failed to save admin token to {}", path.display()))?;
    }

    Ok(token)
}

/// returns the first error with which any of the services end, or never returns at all
// This should return anyhow::Result<!> once the `Never` type is stabilized
async fn propagate_error(
    services: &mut JoinSet<Result<(), anyhow::Error>>,
) -> anyhow::Result<std::convert::Infallible> {
    while !services.is_empty() {
        select! {
            option = services.join_next().fuse() => {
                if let Some(Ok(Err(error_message))) = option {
                    return Err(error_message)
                }
            },
        }
    }
    std::future::pending().await
}

pub fn get_actual_chain_name(internal_network_name: &str) -> &str {
    match internal_network_name {
        "testnetnet" => "mainnet",
        "calibrationnet" => "calibnet",
        _ => internal_network_name,
    }
}

/// This may:
/// - create a [`KeyStore`]
/// - load a [`KeyStore`]
/// - ask a user for password input
async fn load_or_create_keystore(config: &Config) -> anyhow::Result<KeyStore> {
    use std::env::VarError;

    let passphrase_from_env = std::env::var(FOREST_KEYSTORE_PHRASE_ENV);
    let require_encryption = config.client.encrypt_keystore;
    let keystore_already_exists = config
        .client
        .data_dir
        .join(ENCRYPTED_KEYSTORE_NAME)
        .is_dir();

    match (require_encryption, passphrase_from_env) {
        // don't need encryption, we can implicitly create a keystore
        (false, maybe_passphrase) => {
            warn!("Forest has encryption disabled");
            if let Ok(_) | Err(VarError::NotUnicode(_)) = maybe_passphrase {
                warn!(
                    "Ignoring passphrase provided in {} - encryption is disabled",
                    FOREST_KEYSTORE_PHRASE_ENV
                )
            }
            KeyStore::new(KeyStoreConfig::Persistent(config.client.data_dir.clone()))
                .map_err(anyhow::Error::new)
        }

        // need encryption, the user has provided the password through env
        (true, Ok(passphrase)) => KeyStore::new(KeyStoreConfig::Encrypted(
            config.client.data_dir.clone(),
            passphrase,
        ))
        .map_err(anyhow::Error::new),

        // need encryption, we've not been given a password
        (true, Err(error)) => {
            // prompt for passphrase and try and load the keystore

            if let VarError::NotUnicode(_) = error {
                // If we're ignoring the user's password, tell them why
                warn!(
                    "Ignoring passphrase provided in {} - it's not utf-8",
                    FOREST_KEYSTORE_PHRASE_ENV
                )
            }

            let data_dir = config.client.data_dir.clone();

            match keystore_already_exists {
                true => asyncify(move || input_password_to_load_encrypted_keystore(data_dir))
                    .await
                    .context("Couldn't load keystore"),
                false => {
                    let password =
                        asyncify(|| create_password("Create a password for Forest's keystore"))
                            .await?;
                    KeyStore::new(KeyStoreConfig::Encrypted(data_dir, password))
                        .context("Couldn't create keystore")
                }
            }
        }
    }
}

/// Run the closure on a thread where blocking is allowed
///
/// # Panics
/// If the closure panics
fn asyncify<T>(f: impl FnOnce() -> T + Send + 'static) -> impl Future<Output = T>
where
    T: Send + 'static,
{
    tokio::task::spawn_blocking(f).then(|res| async { res.expect("spawned task panicked") })
}

/// Prompts for password, looping until the [`KeyStore`] is successfully loaded.
///
/// This code makes blocking syscalls.
fn input_password_to_load_encrypted_keystore(data_dir: PathBuf) -> dialoguer::Result<KeyStore> {
    let keystore = RefCell::new(None);
    let term = Term::stderr();

    // Unlike `dialoguer::Confirm`, `dialoguer::Password` doesn't fail if the terminal is not a tty
    // so do that check ourselves.
    // This means users can't pipe their password from stdin.
    if !term.is_term() {
        return Err(std::io::Error::new(
            std::io::ErrorKind::NotConnected,
            "cannot read password from non-terminal",
        )
        .into());
    }

    dialoguer::Password::new()
        .with_prompt("Enter the password for Forest's keystore")
        .allow_empty_password(true) // let validator do validation
        .validate_with(|input: &String| {
            KeyStore::new(KeyStoreConfig::Encrypted(data_dir.clone(), input.clone()))
                .map(|created| *keystore.borrow_mut() = Some(created))
                .context(
                    "Error: couldn't load keystore with this password. Try again or press Ctrl+C to abort.",
                )
        })
        .interact_on(&term)?;

    Ok(keystore
        .into_inner()
        .expect("validation succeeded, so keystore must be emplaced"))
}

/// Loops until the user provides two matching passwords.
///
/// This code makes blocking syscalls
fn create_password(prompt: &str) -> dialoguer::Result<String> {
    let term = Term::stderr();

    // Unlike `dialoguer::Confirm`, `dialoguer::Password` doesn't fail if the terminal is not a tty
    // so do that check ourselves.
    // This means users can't pipe their password from stdin.
    if !term.is_term() {
        return Err(std::io::Error::new(
            std::io::ErrorKind::NotConnected,
            "cannot read password from non-terminal",
        )
        .into());
    }
    dialoguer::Password::new()
        .with_prompt(prompt)
        .allow_empty_password(false)
        .with_confirmation(
            "Confirm password",
            "Error: the passwords do not match. Try again or press Ctrl+C to abort.",
        )
        .interact_on(&term)
}

fn init_ethereum_mapping<DB: Blockstore>(
    state_manager: Arc<StateManager<DB>>,
    settings: &impl SettingsStore,
    config: &Config,
) -> anyhow::Result<()> {
    match settings.eth_mapping_up_to_date()? {
        Some(false) | None => {
            let car_db_path = car_db_path(config)?;
            let db: Arc<ManyCar<MemoryDB>> = Arc::default();
            load_all_forest_cars(&db, &car_db_path)?;
            let ts = db.heaviest_tipset()?;

            populate_eth_mappings(&state_manager, &ts)?;

            settings.set_eth_mapping_up_to_date()
        }
        Some(true) => {
            tracing::info!("Ethereum mapping up to date");
            Ok(())
        }
    }
}<|MERGE_RESOLUTION|>--- conflicted
+++ resolved
@@ -20,11 +20,8 @@
 };
 use crate::db::car::ManyCar;
 use crate::db::db_engine::{db_root, open_db};
-<<<<<<< HEAD
+use crate::db::parity_db::ParityDb;
 use crate::db::SettingsStore;
-=======
-use crate::db::parity_db::ParityDb;
->>>>>>> e508881b
 use crate::db::{ttl::EthMappingCollector, MarkAndSweep, MemoryDB, SettingsExt, CAR_DB_DIR_NAME};
 use crate::genesis::read_genesis_header;
 use crate::key_management::{
@@ -149,14 +146,6 @@
 // Garbage collection interval, currently set at 10 hours.
 const GC_INTERVAL: Duration = Duration::from_secs(60 * 60 * 10);
 
-<<<<<<< HEAD
-/// Starts daemon process
-pub(super) async fn start(
-    opts: CliOpts,
-    mut config: Config,
-    shutdown_send: mpsc::Sender<()>,
-) -> anyhow::Result<()> {
-=======
 type DbType = ManyCar<Arc<ParityDb>>;
 
 struct DbMetadata {
@@ -177,7 +166,6 @@
         "Starting Forest daemon, version {}",
         FOREST_VERSION_STRING.as_str()
     );
->>>>>>> e508881b
     if opts.detach {
         tracing::warn!("F3 sidecar is disabled in detach mode");
         std::env::set_var("FOREST_F3_SIDECAR_FFI_ENABLED", "0");
@@ -270,7 +258,7 @@
     // Import chain if needed
     if !opts.skip_load.unwrap_or_default() {
         if let Some(path) = &config.client.snapshot_path {
-            let (car_db_path, ts) = import_chain_as_forest_car(
+            let (car_db_path, _ts) = import_chain_as_forest_car(
                 path,
                 &db_meta.forest_car_db_dir,
                 config.client.import_mode,
@@ -278,9 +266,6 @@
             .await?;
             db.read_only_files(std::iter::once(car_db_path.clone()))?;
             debug!("Loaded car DB at {}", car_db_path.display());
-            state_manager
-                .chain_store()
-                .set_heaviest_tipset(Arc::new(ts.clone()))?;
         }
     }
 
@@ -381,82 +366,6 @@
     Ok(())
 }
 
-<<<<<<< HEAD
-    // Initialize ChainStore
-    let chain_store = Arc::new(ChainStore::new(
-        Arc::clone(&db),
-        Arc::new(db.clone()),
-        db.writer().clone(),
-        chain_config.clone(),
-        genesis_header.clone(),
-    )?);
-
-    // Initialize StateManager
-    let state_manager = Arc::new(StateManager::new(
-        Arc::clone(&chain_store),
-        Arc::clone(&chain_config),
-        Arc::new(config.sync.clone()),
-    )?);
-
-    let network_name = get_network_name_from_genesis(&genesis_header, &state_manager)?;
-
-    info!("Using network :: {}", get_actual_chain_name(&network_name));
-    utils::misc::display_chain_logo(config.chain());
-
-    // Sets proof parameter file download path early, the files will be checked and
-    // downloaded later right after snapshot import step
-    crate::utils::proofs_api::set_proofs_parameter_cache_dir_env(&config.client.data_dir);
-
-    if !opts.exit_after_init {
-        // Sets the latest snapshot if needed for downloading later
-        if config.client.snapshot_path.is_none() && !opts.stateless {
-            set_snapshot_path_if_needed(
-                &mut config,
-                &chain_config,
-                chain_store.heaviest_tipset().epoch(),
-                opts.auto_download_snapshot,
-                &db_root_dir,
-            )
-            .await?;
-        }
-
-        // Import chain if needed
-        if !opts.skip_load.unwrap_or_default() {
-            if let Some(path) = &config.client.snapshot_path {
-                let (car_db_path, _ts) =
-                    import_chain_as_forest_car(path, &forest_car_db_dir, config.client.import_mode)
-                        .await?;
-                db.read_only_files(std::iter::once(car_db_path.clone()))?;
-                debug!("Loaded car DB at {}", car_db_path.display());
-            }
-        }
-
-        if let Some(validate_from) = config.client.snapshot_height {
-            // We've been provided a snapshot and asked to validate it
-            ensure_params_downloaded().await?;
-            // Use the specified HEAD, otherwise take the current HEAD.
-            let current_height = config
-                .client
-                .snapshot_head
-                .unwrap_or_else(|| state_manager.chain_store().heaviest_tipset().epoch());
-            assert!(current_height.is_positive());
-            match validate_from.is_negative() {
-                // allow --height=-1000 to scroll back from the current head
-                true => state_manager
-                    .validate_range((current_height + validate_from)..=current_height)?,
-                false => state_manager.validate_range(validate_from..=current_height)?,
-            }
-        }
-
-        // Halt
-        if opts.halt_after_import {
-            // Cancel all async services
-            services.shutdown().await;
-            return Ok(());
-        }
-    }
-
-=======
 fn maybe_start_gc_service(
     services: &mut JoinSet<anyhow::Result<()>>,
     opts: &CliOpts,
@@ -464,7 +373,6 @@
     db: &DbType,
     state_manager: &StateManager<DbType>,
 ) {
->>>>>>> e508881b
     if !opts.no_gc {
         let mut db_garbage_collector = {
             let chain_store = state_manager.chain_store().clone();
@@ -507,12 +415,6 @@
     }
 }
 
-<<<<<<< HEAD
-    let publisher = chain_store.publisher();
-
-    let (tipset_sender, tipset_receiver) = flume::bounded(20);
-
-=======
 async fn create_p2p_service(
     services: &mut JoinSet<anyhow::Result<()>>,
     config: &mut Config,
@@ -520,7 +422,6 @@
     net_keypair: Keypair,
     network_name: &str,
 ) -> anyhow::Result<Libp2pService<DbType>> {
->>>>>>> e508881b
     // if bootstrap peers are not set, set them
     if config.network.bootstrap_peers.is_empty() {
         config.network.bootstrap_peers = state_manager.chain_config().bootstrap_peers.clone();
@@ -583,6 +484,7 @@
 async fn maybe_start_health_check_service(
     services: &mut JoinSet<anyhow::Result<()>>,
     config: &Config,
+    db: &DbType,
     state_manager: &StateManager<DbType>,
     p2p_service: &Libp2pService<DbType>,
     chain_muxer: &ChainMuxer<DbType, MpoolRpcProvider<DbType>>,
@@ -590,19 +492,11 @@
     if config.client.enable_health_check {
         let forest_state = crate::health::ForestState {
             config: config.clone(),
-<<<<<<< HEAD
-            chain_config: chain_config.clone(),
-            genesis_timestamp: genesis_header.timestamp,
-            sync_state: sync_state.clone(),
-            peer_manager,
-            settings_store: db.writer().clone(),
-=======
             chain_config: state_manager.chain_config().clone(),
             genesis_timestamp: state_manager.chain_store().genesis_block_header().timestamp,
             sync_state: chain_muxer.sync_state().clone(),
             peer_manager: p2p_service.peer_manager().clone(),
-            settings_store: state_manager.chain_store().settings(),
->>>>>>> e508881b
+            settings_store: db.writer().clone(),
         };
         let listener =
             tokio::net::TcpListener::bind(forest_state.config.client.healthcheck_address).await?;
@@ -670,15 +564,6 @@
     Ok(())
 }
 
-<<<<<<< HEAD
-    if opts.detach {
-        unblock_parent_process()?;
-    }
-
-    // Populate task
-    if !opts.stateless && !chain_config.is_devnet() {
-        let state_manager = Arc::clone(&state_manager);
-=======
 fn maybe_start_f3_service(
     services: &mut JoinSet<anyhow::Result<()>>,
     opts: &CliOpts,
@@ -737,13 +622,14 @@
     services: &mut JoinSet<anyhow::Result<()>>,
     opts: &CliOpts,
     config: Config,
+    db: &DbType,
     state_manager: &Arc<StateManager<DbType>>,
 ) {
     if !opts.stateless && !state_manager.chain_config().is_devnet() {
         let state_manager = state_manager.clone();
->>>>>>> e508881b
+        let settings = db.writer().clone();
         services.spawn(async move {
-            if let Err(err) = init_ethereum_mapping(state_manager, db.writer(), &config) {
+            if let Err(err) = init_ethereum_mapping(state_manager, &settings, &config) {
                 tracing::warn!("Init Ethereum mapping failed: {}", err)
             }
             Ok(())
@@ -818,12 +704,13 @@
     maybe_start_health_check_service(
         &mut services,
         &config,
+        &db,
         &state_manager,
         &p2p_service,
         &chain_muxer,
     )
     .await?;
-    maybe_populate_eth_mappings_in_background(&mut services, &opts, config, &state_manager);
+    maybe_populate_eth_mappings_in_background(&mut services, &opts, config, &db, &state_manager);
     if !opts.stateless {
         ensure_proof_params_downloaded().await?;
     }
