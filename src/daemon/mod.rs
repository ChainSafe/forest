// Copyright 2019-2023 ChainSafe Systems
// SPDX-License-Identifier: Apache-2.0, MIT

pub mod bundle;
mod db_util;
pub mod main;

use crate::auth::{create_token, generate_priv_key, ADMIN, JWT_IDENTIFIER};
use crate::blocks::Tipset;
use crate::chain::ChainStore;
use crate::chain_sync::ChainMuxer;
use crate::cli_shared::snapshot;
use crate::cli_shared::{
    chain_path,
    cli::{CliOpts, Config},
};

use crate::daemon::db_util::{import_chain_as_forest_car, load_all_forest_cars};
use crate::db::car::ManyCar;
use crate::db::db_engine::{db_root, open_db};
use crate::db::MarkAndSweep;
use crate::genesis::{get_network_name_from_genesis, read_genesis_header};
use crate::key_management::{
    KeyStore, KeyStoreConfig, ENCRYPTED_KEYSTORE_NAME, FOREST_KEYSTORE_PHRASE_ENV,
};
use crate::libp2p::{Libp2pConfig, Libp2pService, PeerManager};
use crate::message_pool::{MessagePool, MpoolConfig, MpoolRpcProvider};
use crate::networks::ChainConfig;
use crate::rpc::start_rpc;
use crate::rpc_api::data_types::RPCState;
use crate::shim::address::{CurrentNetwork, Network};
use crate::shim::clock::ChainEpoch;
use crate::shim::version::NetworkVersion;
use crate::state_manager::StateManager;
use crate::utils::{
    monitoring::MemStatsTracker, proofs_api::paramfetch::ensure_params_downloaded,
    version::FOREST_VERSION_STRING,
};
use anyhow::{bail, Context as _};
use bundle::load_actor_bundles;
use dialoguer::console::Term;
use dialoguer::theme::ColorfulTheme;
use futures::{select, Future, FutureExt};
use once_cell::sync::Lazy;
use raw_sync_2::events::{Event, EventInit as _, EventState};
use shared_memory::ShmemConf;
use std::path::Path;
use std::time::Duration;
use std::{cell::RefCell, cmp, net::TcpListener, path::PathBuf, sync::Arc};
use tempfile::{Builder, TempPath};
use tokio::{
    signal::{
        ctrl_c,
        unix::{signal, SignalKind},
    },
    sync::{mpsc, RwLock},
    task::JoinSet,
};
use tracing::{debug, info, warn};

static IPC_PATH: Lazy<TempPath> = Lazy::new(|| {
    Builder::new()
        .prefix("forest-ipc")
        .tempfile()
        .expect("tempfile must succeed")
        .into_temp_path()
});

// The parent process and the daemonized child communicate through an Event in
// shared memory. The identity of the shared memory object is written to a
// temporary file. The parent process is responsible for cleaning up the file
// and the shared memory object.
pub fn ipc_shmem_conf() -> ShmemConf {
    ShmemConf::new()
        .size(Event::size_of(None))
        .force_create_flink()
        .flink(IPC_PATH.as_os_str())
}

fn unblock_parent_process() -> anyhow::Result<()> {
    let shmem = ipc_shmem_conf().open()?;
    let (event, _) =
        unsafe { Event::from_existing(shmem.as_ptr()).map_err(|err| anyhow::anyhow!("{err}")) }?;

    event
        .set(EventState::Signaled)
        .map_err(|err| anyhow::anyhow!("{err}"))
}

/// Increase the file descriptor limit to a reasonable number.
/// This prevents the node from failing if the default soft limit is too low.
/// Note that the value is only increased, never decreased.
fn maybe_increase_fd_limit() -> anyhow::Result<()> {
    static DESIRED_SOFT_LIMIT: u64 = 8192;
    let (soft_before, _) = rlimit::Resource::NOFILE.get()?;

    let soft_after = rlimit::increase_nofile_limit(DESIRED_SOFT_LIMIT)?;
    if soft_before < soft_after {
        debug!("Increased file descriptor limit from {soft_before} to {soft_after}");
    }
    if soft_after < DESIRED_SOFT_LIMIT {
        warn!(
            "File descriptor limit is too low: {soft_after} < {DESIRED_SOFT_LIMIT}. \
            You may encounter 'too many open files' errors.",
        );
    }

    Ok(())
}

// Start the daemon and abort if we're interrupted by ctrl-c, SIGTERM, or `forest-cli shutdown`.
pub async fn start_interruptable(opts: CliOpts, config: Config) -> anyhow::Result<()> {
    let mut terminate = signal(SignalKind::terminate())?;
    let (shutdown_send, mut shutdown_recv) = mpsc::channel(1);

    let result = tokio::select! {
        ret = start(opts, config, shutdown_send) => ret,
        _ = ctrl_c() => {
            info!("Keyboard interrupt.");
            Ok(())
        },
        _ = terminate.recv() => {
            info!("Received SIGTERM.");
            Ok(())
        },
        _ = shutdown_recv.recv() => {
            info!("Client requested a shutdown.");
            Ok(())
        },
    };
    crate::utils::io::terminal_cleanup();
    result
}

// Garbage collection interval, currently set at 10 hours.
const GC_INTERVAL: Duration = Duration::from_secs(60 * 60 * 10);

/// Starts daemon process
pub(super) async fn start(
    opts: CliOpts,
    config: Config,
    shutdown_send: mpsc::Sender<()>,
) -> anyhow::Result<()> {
    let chain_config = Arc::new(ChainConfig::from_chain(&config.chain));
    if chain_config.is_testnet() {
        CurrentNetwork::set_global(Network::Testnet);
    }

    info!(
        "Starting Forest daemon, version {}",
        FOREST_VERSION_STRING.as_str()
    );
    maybe_increase_fd_limit()?;

    let start_time = chrono::Utc::now();
    let path: PathBuf = config.client.data_dir.join("libp2p");
    let net_keypair = crate::libp2p::keypair::get_or_create_keypair(&path)?;

    let mut keystore = load_or_create_keystore(&config).await?;

    if keystore.get(JWT_IDENTIFIER).is_err() {
        keystore.put(JWT_IDENTIFIER, generate_priv_key())?;
    }

    handle_admin_token(&opts, &config, &keystore)?;

    let keystore = Arc::new(RwLock::new(keystore));

    let chain_data_path = chain_path(&config);

    // Try to migrate the database if needed. In case the migration fails, we fallback to creating a new database
    // to avoid breaking the node.
    let db_migration = crate::db::migration::DbMigration::new(chain_data_path.clone());
    if let Err(e) = db_migration.migrate() {
        warn!("Failed to migrate database: {e}");
    }

    let db_root_dir = db_root(&chain_data_path)?;
    let db_writer = Arc::new(open_db(db_root_dir.clone(), config.db_config().clone())?);
    let db = Arc::new(ManyCar::new(db_writer.clone()));
    let forest_car_db_dir = db_root_dir.join("car_db");
    load_all_forest_cars(&db, &forest_car_db_dir)?;

    if config.client.load_actors {
        load_actor_bundles(&db).await?;
    }

    let mut services = JoinSet::new();

    if opts.track_peak_rss {
        let mem_stats_tracker = MemStatsTracker::default();
        services.spawn(async move {
            mem_stats_tracker.run_loop().await;
            Ok(())
        });
    }

    if config.client.enable_metrics_endpoint {
        // Start Prometheus server port
        let prometheus_listener = TcpListener::bind(config.client.metrics_address).context(
            format!("could not bind to {}", config.client.metrics_address),
        )?;
        info!(
            "Prometheus server started at {}",
            config.client.metrics_address
        );
        let db_directory = crate::db::db_engine::db_root(&chain_path(&config))?;
        let db = db.writer().clone();
        services.spawn(async {
            crate::metrics::init_prometheus(prometheus_listener, db_directory, db)
                .await
                .context("Failed to initiate prometheus server")
        });
    }

    // Read Genesis file
    // * When snapshot command implemented, this genesis does not need to be
    //   initialized
    let genesis_header = read_genesis_header(
        config.client.genesis_file.as_ref(),
        chain_config.genesis_bytes(),
        &db,
    )
    .await?;

    // Initialize ChainStore
    let chain_store = Arc::new(ChainStore::new(
        Arc::clone(&db),
        db.writer().clone(),
        chain_config.clone(),
        genesis_header.clone(),
    )?);

<<<<<<< HEAD
=======
    let db_garbage_collector = {
        let db = db.clone();
        let chain_store = chain_store.clone();
        let get_tipset = move || chain_store.heaviest_tipset().as_ref().clone();
        Arc::new(DbGarbageCollector::new(
            db,
            chain_config.policy.chain_finality,
            config.sync.recent_state_roots,
            get_tipset,
        ))
    };

>>>>>>> 8d6a84c5
    if !opts.no_gc {
        let mut db_garbage_collector = {
            let chain_store = chain_store.clone();
            let depth = cmp::max(
                config.chain.policy.chain_finality,
                config.chain.recent_state_roots,
            );

            let get_heaviest_tipset = Box::new(move || chain_store.heaviest_tipset());

            MarkAndSweep::new(
                db_writer,
                get_heaviest_tipset,
                depth,
                Duration::from_secs(config.chain.block_delay_secs as u64),
            )
        };
        services.spawn(async move { db_garbage_collector.gc_loop(GC_INTERVAL).await });
    }

    let publisher = chain_store.publisher();

    // Initialize StateManager
    let sm = StateManager::new(
        Arc::clone(&chain_store),
        Arc::clone(&chain_config),
        Arc::new(config.sync.clone()),
    )?;

    let state_manager = Arc::new(sm);

    let network_name = get_network_name_from_genesis(&genesis_header, &state_manager)?;

    info!("Using network :: {}", get_actual_chain_name(&network_name));

    let (tipset_sink, tipset_stream) = flume::bounded(20);

    // if bootstrap peers are not set, set them
    let config = if config.network.bootstrap_peers.is_empty() {
        let bootstrap_peers = chain_config.bootstrap_peers.clone();

        Config {
            network: Libp2pConfig {
                bootstrap_peers,
                ..config.network
            },
            ..config
        }
    } else {
        config
    };

    if opts.exit_after_init {
        return Ok(());
    }

    let epoch = chain_store.heaviest_tipset().epoch();

    let peer_manager = Arc::new(PeerManager::default());
    services.spawn(peer_manager.clone().peer_operation_event_loop_task());
    let genesis_cid = *genesis_header.cid();
    // Libp2p service setup
    let p2p_service = Libp2pService::new(
        config.network.clone(),
        Arc::clone(&chain_store),
        peer_manager.clone(),
        net_keypair,
        &network_name,
        genesis_cid,
    )
    .await?;

    let network_rx = p2p_service.network_receiver();
    let network_send = p2p_service.network_sender();

    // Initialize mpool
    let provider = MpoolRpcProvider::new(publisher.clone(), Arc::clone(&state_manager));
    let mpool = MessagePool::new(
        provider,
        network_name.clone(),
        network_send.clone(),
        MpoolConfig::load_config(db.writer().as_ref())?,
        state_manager.chain_config().clone(),
        &mut services,
    )?;

    let mpool = Arc::new(mpool);

    // Initialize ChainMuxer
    let chain_muxer = ChainMuxer::new(
        Arc::clone(&state_manager),
        peer_manager,
        mpool.clone(),
        network_send.clone(),
        network_rx,
        Arc::new(Tipset::from(genesis_header)),
        tipset_sink,
        tipset_stream,
    )?;
    let bad_blocks = chain_muxer.bad_blocks_cloned();
    let sync_state = chain_muxer.sync_state_cloned();
    services.spawn(async { Err(anyhow::anyhow!("{}", chain_muxer.await)) });

    // Start services
    if config.client.enable_rpc {
        let keystore_rpc = Arc::clone(&keystore);
        let rpc_listen =
            std::net::TcpListener::bind(config.client.rpc_address).context(format!(
                "could not bind to rpc address {}",
                config.client.rpc_address
            ))?;

        let rpc_state_manager = Arc::clone(&state_manager);
        let rpc_chain_store = Arc::clone(&chain_store);

        services.spawn(async move {
            info!("JSON-RPC endpoint started at {}", config.client.rpc_address);
            let beacon = Arc::new(
                rpc_state_manager
                    .chain_config()
                    .get_beacon_schedule(chain_store.genesis().timestamp()),
            );
            start_rpc(
                Arc::new(RPCState {
                    state_manager: Arc::clone(&rpc_state_manager),
                    keystore: keystore_rpc,
                    mpool,
                    bad_blocks,
                    sync_state,
                    network_send,
                    network_name,
                    start_time,
                    beacon,
                    chain_store: rpc_chain_store,
                }),
                rpc_listen,
                FOREST_VERSION_STRING.as_str(),
                shutdown_send,
            )
            .await
            .map_err(|err| anyhow::anyhow!("{:?}", serde_json::to_string(&err)))
        });
    } else {
        debug!("RPC disabled.");
    };

    if opts.detach {
        unblock_parent_process()?;
    }

    // Sets proof parameter file download path early, the files will be checked and
    // downloaded later right after snapshot import step
    crate::utils::proofs_api::paramfetch::set_proofs_parameter_cache_dir_env(
        &config.client.data_dir,
    );

    // Sets the latest snapshot if needed for downloading later
    let mut config = config;
    if config.client.snapshot_path.is_none() {
        set_snapshot_path_if_needed(
            &mut config,
            &chain_config,
            epoch,
            opts.auto_download_snapshot,
            &db_root_dir,
        )
        .await?;
    }

    // Import chain if needed
    if !opts.skip_load.unwrap_or_default() {
        if let Some(path) = &config.client.snapshot_path {
            let (car_db_path, ts) = import_chain_as_forest_car(
                path,
                &forest_car_db_dir,
                config.client.consume_snapshot,
            )
            .await?;
            db.read_only_files(std::iter::once(car_db_path.clone()))?;
            debug!("Loaded car DB at {}", car_db_path.display());
            state_manager
                .chain_store()
                .set_heaviest_tipset(Arc::new(ts))?;
        }
    }

    if let (true, Some(validate_from)) = (config.client.snapshot, config.client.snapshot_height) {
        // We've been provided a snapshot and asked to validate it
        ensure_params_downloaded().await?;
        // Use the specified HEAD, otherwise take the current HEAD.
        let current_height = config
            .client
            .snapshot_head
            .unwrap_or(state_manager.chain_store().heaviest_tipset().epoch());
        assert!(current_height.is_positive());
        match validate_from.is_negative() {
            // allow --height=-1000 to scroll back from the current head
            true => {
                state_manager.validate_range((current_height + validate_from)..=current_height)?
            }
            false => state_manager.validate_range(validate_from..=current_height)?,
        }
    }

    // Halt
    if opts.halt_after_import {
        // Cancel all async services
        services.shutdown().await;
        return Ok(());
    }

    ensure_params_downloaded().await?;
    services.spawn(p2p_service.run());

    // blocking until any of the services returns an error,
    propagate_error(&mut services)
        .await
        .context("services failure")
        .map(|_| {})
}

/// If our current chain is below a supported height, we need a snapshot to bring it up
/// to a supported height. If we've not been given a snapshot by the user, get one.
///
/// An [`Err`] should be considered fatal.
async fn set_snapshot_path_if_needed(
    config: &mut Config,
    chain_config: &ChainConfig,
    epoch: ChainEpoch,
    auto_download_snapshot: bool,
    download_directory: &Path,
) -> anyhow::Result<()> {
    if !download_directory.is_dir() {
        anyhow::bail!(
            "`download_directory` does not exist: {}",
            download_directory.display()
        );
    }

    let vendor = snapshot::TrustedVendor::default();
    let chain = &config.chain;

    // What height is our chain at right now, and what network version does that correspond to?
    let network_version = chain_config.network_version(epoch);
    let network_version_is_small = network_version < NetworkVersion::V16;

    // We don't support small network versions (we can't validate from e.g genesis).
    // So we need a snapshot (which will be from a recent network version)
    let require_a_snapshot = network_version_is_small;
    let have_a_snapshot = config.client.snapshot_path.is_some();

    match (require_a_snapshot, have_a_snapshot, auto_download_snapshot) {
        (false, _, _) => {}   // noop - don't need a snapshot
        (true, true, _) => {} // noop - we need a snapshot, and we have one
        (true, false, true) => {
            let url = crate::cli_shared::snapshot::stable_url(vendor, chain)?;
            config.client.snapshot_path = Some(url.to_string().into());
            config.client.snapshot = true;
        }
        (true, false, false) => {
            // we need a snapshot, don't have one, and don't have permission to download one, so ask the user
            let url = crate::cli_shared::snapshot::stable_url(vendor, chain)?;
            let (num_bytes, _path) = crate::cli_shared::snapshot::peek(vendor, chain)
                .await
                .context("couldn't get snapshot size")?;
            // dialoguer will double-print long lines, so manually print the first clause ourselves,
            // then let `Confirm` handle the second.
            println!("Forest requires a snapshot to sync with the network, but automatic fetching is disabled.");
            let message = format!(
                "Fetch a {} snapshot to the current directory? (denying will exit the program). ",
                indicatif::HumanBytes(num_bytes)
            );
            let have_permission = asyncify(|| {
                dialoguer::Confirm::with_theme(&ColorfulTheme::default())
                    .with_prompt(message)
                    .default(false)
                    .interact()
                    // e.g not a tty (or some other error), so haven't got permission.
                    .unwrap_or(false)
            })
            .await;
            if !have_permission {
                bail!("Forest requires a snapshot to sync with the network, but automatic fetching is disabled.")
            }
            config.client.snapshot_path = Some(url.to_string().into());
            config.client.snapshot = true;
        }
    };

    Ok(())
}

/// Generates, prints and optionally writes to a file the administrator JWT
/// token.
fn handle_admin_token(opts: &CliOpts, config: &Config, keystore: &KeyStore) -> anyhow::Result<()> {
    let ki = keystore.get(JWT_IDENTIFIER)?;
    let token_exp = config.client.token_exp;
    let token = create_token(
        ADMIN.iter().map(ToString::to_string).collect(),
        ki.private_key(),
        token_exp,
    )?;
    info!("Admin token: {token}");
    if let Some(path) = opts.save_token.as_ref() {
        std::fs::write(path, token)?;
    }

    Ok(())
}

/// returns the first error with which any of the services end, or never returns at all
// This should return anyhow::Result<!> once the `Never` type is stabilized
async fn propagate_error(
    services: &mut JoinSet<Result<(), anyhow::Error>>,
) -> anyhow::Result<std::convert::Infallible> {
    while !services.is_empty() {
        select! {
            option = services.join_next().fuse() => {
                if let Some(Ok(Err(error_message))) = option {
                    return Err(error_message)
                }
            },
        }
    }
    std::future::pending().await
}

pub fn get_actual_chain_name(internal_network_name: &str) -> &str {
    match internal_network_name {
        "testnetnet" => "mainnet",
        "calibrationnet" => "calibnet",
        _ => internal_network_name,
    }
}

/// This may:
/// - create a [`KeyStore`]
/// - load a [`KeyStore`]
/// - ask a user for password input
async fn load_or_create_keystore(config: &Config) -> anyhow::Result<KeyStore> {
    use std::env::VarError;

    let passphrase_from_env = std::env::var(FOREST_KEYSTORE_PHRASE_ENV);
    let require_encryption = config.client.encrypt_keystore;
    let keystore_already_exists = config
        .client
        .data_dir
        .join(ENCRYPTED_KEYSTORE_NAME)
        .is_dir();

    match (require_encryption, passphrase_from_env) {
        // don't need encryption, we can implicitly create a keystore
        (false, maybe_passphrase) => {
            warn!("Forest has encryption disabled");
            if let Ok(_) | Err(VarError::NotUnicode(_)) = maybe_passphrase {
                warn!(
                    "Ignoring passphrase provided in {} - encryption is disabled",
                    FOREST_KEYSTORE_PHRASE_ENV
                )
            }
            KeyStore::new(KeyStoreConfig::Persistent(config.client.data_dir.clone()))
                .map_err(anyhow::Error::new)
        }

        // need encryption, the user has provided the password through env
        (true, Ok(passphrase)) => KeyStore::new(KeyStoreConfig::Encrypted(
            config.client.data_dir.clone(),
            passphrase,
        ))
        .map_err(anyhow::Error::new),

        // need encryption, we've not been given a password
        (true, Err(error)) => {
            // prompt for passphrase and try and load the keystore

            if let VarError::NotUnicode(_) = error {
                // If we're ignoring the user's password, tell them why
                warn!(
                    "Ignoring passphrase provided in {} - it's not utf-8",
                    FOREST_KEYSTORE_PHRASE_ENV
                )
            }

            let data_dir = config.client.data_dir.clone();

            match keystore_already_exists {
                true => asyncify(move || input_password_to_load_encrypted_keystore(data_dir))
                    .await
                    .context("Couldn't load keystore"),
                false => {
                    let password =
                        asyncify(|| create_password("Create a password for Forest's keystore"))
                            .await?;
                    KeyStore::new(KeyStoreConfig::Encrypted(data_dir, password))
                        .context("Couldn't create keystore")
                }
            }
        }
    }
}

/// Run the closure on a thread where blocking is allowed
///
/// # Panics
/// If the closure panics
fn asyncify<T>(f: impl FnOnce() -> T + Send + 'static) -> impl Future<Output = T>
where
    T: Send + 'static,
{
    tokio::task::spawn_blocking(f).then(|res| async { res.expect("spawned task panicked") })
}

/// Prompts for password, looping until the [`KeyStore`] is successfully loaded.
///
/// This code makes blocking syscalls.
fn input_password_to_load_encrypted_keystore(data_dir: PathBuf) -> dialoguer::Result<KeyStore> {
    let keystore = RefCell::new(None);
    let term = Term::stderr();

    // Unlike `dialoguer::Confirm`, `dialoguer::Password` doesn't fail if the terminal is not a tty
    // so do that check ourselves.
    // This means users can't pipe their password from stdin.
    if !term.is_term() {
        return Err(std::io::Error::new(
            std::io::ErrorKind::NotConnected,
            "cannot read password from non-terminal",
        )
        .into());
    }

    dialoguer::Password::new()
        .with_prompt("Enter the password for Forest's keystore")
        .allow_empty_password(true) // let validator do validation
        .validate_with(|input: &String| {
            KeyStore::new(KeyStoreConfig::Encrypted(data_dir.clone(), input.clone()))
                .map(|created| *keystore.borrow_mut() = Some(created))
                .context(
                    "Error: couldn't load keystore with this password. Try again or press Ctrl+C to abort.",
                )
        })
        .interact_on(&term)?;

    Ok(keystore
        .into_inner()
        .expect("validation succeeded, so keystore must be emplaced"))
}

/// Loops until the user provides two matching passwords.
///
/// This code makes blocking syscalls
fn create_password(prompt: &str) -> dialoguer::Result<String> {
    let term = Term::stderr();

    // Unlike `dialoguer::Confirm`, `dialoguer::Password` doesn't fail if the terminal is not a tty
    // so do that check ourselves.
    // This means users can't pipe their password from stdin.
    if !term.is_term() {
        return Err(std::io::Error::new(
            std::io::ErrorKind::NotConnected,
            "cannot read password from non-terminal",
        )
        .into());
    }
    dialoguer::Password::new()
        .with_prompt(prompt)
        .allow_empty_password(false)
        .with_confirmation(
            "Confirm password",
            "Error: the passwords do not match. Try again or press Ctrl+C to abort.",
        )
        .interact_on(&term)
}<|MERGE_RESOLUTION|>--- conflicted
+++ resolved
@@ -231,21 +231,6 @@
         genesis_header.clone(),
     )?);
 
-<<<<<<< HEAD
-=======
-    let db_garbage_collector = {
-        let db = db.clone();
-        let chain_store = chain_store.clone();
-        let get_tipset = move || chain_store.heaviest_tipset().as_ref().clone();
-        Arc::new(DbGarbageCollector::new(
-            db,
-            chain_config.policy.chain_finality,
-            config.sync.recent_state_roots,
-            get_tipset,
-        ))
-    };
-
->>>>>>> 8d6a84c5
     if !opts.no_gc {
         let mut db_garbage_collector = {
             let chain_store = chain_store.clone();
