// Copyright 2019-2023 ChainSafe Systems
// SPDX-License-Identifier: Apache-2.0, MIT

pub mod bundle;
mod db_util;
pub mod main;

use crate::auth::{create_token, generate_priv_key, ADMIN, JWT_IDENTIFIER};
use crate::blocks::Tipset;
use crate::chain::ChainStore;
use crate::chain_sync::ChainMuxer;
use crate::cli_shared::snapshot;
use crate::cli_shared::{
    chain_path,
    cli::{CliOpts, Config},
};

use crate::daemon::db_util::{import_chain_as_forest_car, load_all_forest_cars};
use crate::db::car::ManyCar;
use crate::db::db_engine::{db_root, open_db};
use crate::db::MarkAndSweep;
use crate::genesis::{get_network_name_from_genesis, read_genesis_header};
use crate::key_management::{
    KeyStore, KeyStoreConfig, ENCRYPTED_KEYSTORE_NAME, FOREST_KEYSTORE_PHRASE_ENV,
};
use crate::libp2p::{Libp2pConfig, Libp2pService, PeerId, PeerManager};
use crate::message_pool::{MessagePool, MpoolConfig, MpoolRpcProvider};
use crate::rpc::start_rpc;
use crate::rpc_api::data_types::RPCState;
use crate::shim::address::{CurrentNetwork, Network};
use crate::shim::clock::ChainEpoch;
use crate::shim::version::NetworkVersion;
use crate::state_manager::StateManager;
use crate::utils::{
    monitoring::MemStatsTracker, proofs_api::paramfetch::ensure_params_downloaded,
    version::FOREST_VERSION_STRING,
};
use anyhow::{bail, Context};
use bundle::load_actor_bundles;
use dialoguer::console::Term;
use dialoguer::theme::ColorfulTheme;
use futures::{select, Future, FutureExt};
use once_cell::sync::Lazy;
use parking_lot::Mutex;
use raw_sync_2::events::{Event, EventInit as _, EventState};
use shared_memory::ShmemConf;
use std::path::Path;
use std::time::Duration;
use std::{cell::RefCell, cmp, net::TcpListener, path::PathBuf, sync::Arc};
use tempfile::{Builder, TempPath};
use tokio::{
    signal::{
        ctrl_c,
        unix::{signal, SignalKind},
    },
    sync::{mpsc, RwLock},
    task::JoinSet,
};
use tracing::{debug, info, warn};

static IPC_PATH: Lazy<TempPath> = Lazy::new(|| {
    Builder::new()
        .prefix("forest-ipc")
        .tempfile()
        .expect("tempfile must succeed")
        .into_temp_path()
});

// The parent process and the daemonized child communicate through an Event in
// shared memory. The identity of the shared memory object is written to a
// temporary file. The parent process is responsible for cleaning up the file
// and the shared memory object.
pub fn ipc_shmem_conf() -> ShmemConf {
    ShmemConf::new()
        .size(Event::size_of(None))
        .force_create_flink()
        .flink(IPC_PATH.as_os_str())
}

fn unblock_parent_process() -> anyhow::Result<()> {
    let shmem = ipc_shmem_conf().open()?;
    let (event, _) =
        unsafe { Event::from_existing(shmem.as_ptr()).map_err(|err| anyhow::anyhow!("{err}")) }?;

    event
        .set(EventState::Signaled)
        .map_err(|err| anyhow::anyhow!("{err}"))
}

/// Increase the file descriptor limit to a reasonable number.
/// This prevents the node from failing if the default soft limit is too low.
/// Note that the value is only increased, never decreased.
fn maybe_increase_fd_limit() -> anyhow::Result<()> {
    static DESIRED_SOFT_LIMIT: u64 = 8192;
    let (soft_before, _) = rlimit::Resource::NOFILE.get()?;

    let soft_after = rlimit::increase_nofile_limit(DESIRED_SOFT_LIMIT)?;
    if soft_before < soft_after {
        debug!("Increased file descriptor limit from {soft_before} to {soft_after}");
    }
    if soft_after < DESIRED_SOFT_LIMIT {
        warn!(
            "File descriptor limit is too low: {soft_after} < {DESIRED_SOFT_LIMIT}. \
            You may encounter 'too many open files' errors.",
        );
    }

    Ok(())
}

// Start the daemon and abort if we're interrupted by ctrl-c, SIGTERM, or `forest-cli shutdown`.
pub async fn start_interruptable(opts: CliOpts, config: Config) -> anyhow::Result<()> {
    let mut terminate = signal(SignalKind::terminate())?;
    let (shutdown_send, mut shutdown_recv) = mpsc::channel(1);

    let result = tokio::select! {
        ret = start(opts, config, shutdown_send) => ret,
        _ = ctrl_c() => {
            info!("Keyboard interrupt.");
            Ok(())
        },
        _ = terminate.recv() => {
            info!("Received SIGTERM.");
            Ok(())
        },
        _ = shutdown_recv.recv() => {
            info!("Client requested a shutdown.");
            Ok(())
        },
    };
    crate::utils::io::terminal_cleanup();
    result
}

// Garbage collection interval, currently set at 10 hours.
const GC_INTERVAL: Duration = Duration::from_secs(60 * 60 * 10);

/// Starts daemon process
pub(super) async fn start(
    opts: CliOpts,
    config: Config,
    shutdown_send: mpsc::Sender<()>,
) -> anyhow::Result<()> {
    if config.chain.is_testnet() {
        CurrentNetwork::set_global(Network::Testnet);
    }

    info!(
        "Starting Forest daemon, version {}",
        FOREST_VERSION_STRING.as_str()
    );
    maybe_increase_fd_limit()?;

    let start_time = chrono::Utc::now();
    let path: PathBuf = config.client.data_dir.join("libp2p");
    let net_keypair = crate::libp2p::keypair::get_or_create_keypair(&path)?;

    // Hint at the multihash which has to go in the `/p2p/<multihash>` part of the
    // peer's multiaddress. Useful if others want to use this node to bootstrap
    // from.
    info!("PeerId: {}", PeerId::from(net_keypair.public()));

    let mut keystore = load_or_create_keystore(&config).await?;

    if keystore.get(JWT_IDENTIFIER).is_err() {
        keystore.put(JWT_IDENTIFIER, generate_priv_key())?;
    }

    handle_admin_token(&opts, &config, &keystore)?;

    let keystore = Arc::new(RwLock::new(keystore));

    let chain_data_path = chain_path(&config);

    // Try to migrate the database if needed. In case the migration fails, we fallback to creating a new database
    // to avoid breaking the node.
    let db_migration = crate::db::migration::DbMigration::new(chain_data_path.clone());
    if let Err(e) = db_migration.migrate() {
        warn!("Failed to migrate database: {e}");
    }

    let db_root_dir = db_root(&chain_data_path)?;
    let db_writer = Arc::new(open_db(db_root_dir.clone(), config.db_config().clone())?);
    let db = Arc::new(ManyCar::new(db_writer.clone()));
    let forest_car_db_dir = db_root_dir.join("car_db");
    load_all_forest_cars(&db, &forest_car_db_dir)?;

    let mut services = JoinSet::new();

    if opts.track_peak_rss {
        let mem_stats_tracker = MemStatsTracker::default();
        services.spawn(async move {
            mem_stats_tracker.run_loop().await;
            Ok(())
        });
    }

    {
        // Start Prometheus server port
        let prometheus_listener = TcpListener::bind(config.client.metrics_address).context(
            format!("could not bind to {}", config.client.metrics_address),
        )?;
        info!(
            "Prometheus server started at {}",
            config.client.metrics_address
        );
        let db_directory = crate::db::db_engine::db_root(&chain_path(&config))?;
        let db = db.writer().clone();
        services.spawn(async {
            crate::metrics::init_prometheus(prometheus_listener, db_directory, db)
                .await
                .context("Failed to initiate prometheus server")
        });
    }

    // Read Genesis file
    // * When snapshot command implemented, this genesis does not need to be
    //   initialized
    let genesis_header = read_genesis_header(
        config.client.genesis_file.as_ref(),
        config.chain.genesis_bytes(),
        &db,
    )
    .await?;

    // Initialize ChainStore
    let chain_store = Arc::new(ChainStore::new(
        Arc::clone(&db),
        db.writer().clone(),
        config.chain.clone(),
        genesis_header.clone(),
    )?);

    let (gc_sender, gc_receiver) = flume::bounded(1);

    let mut db_garbage_collector = {
        let db = db.clone();
        let chain_store = chain_store.clone();
        let depth = cmp::max(
            config.chain.policy.chain_finality,
            config.chain.recent_state_roots,
        );

        MarkAndSweep::new(db_writer, chain_store, depth, gc_receiver)
    };

    // The current approach is either to allow manual GC or automatic, not both.
    services.spawn(async move { db_garbage_collector.gc_loop(GC_INTERVAL, opts.no_gc).await });

    let publisher = chain_store.publisher();

    // Initialize StateManager
    let sm = StateManager::new(Arc::clone(&chain_store), Arc::clone(&config.chain))?;

    let state_manager = Arc::new(sm);

    let network_name = get_network_name_from_genesis(&genesis_header, &state_manager)?;

    info!("Using network :: {}", get_actual_chain_name(&network_name));

    let (tipset_sink, tipset_stream) = flume::bounded(20);

    // if bootstrap peers are not set, set them
    let config = if config.network.bootstrap_peers.is_empty() {
        let bootstrap_peers = config.chain.bootstrap_peers.clone();

        Config {
            network: Libp2pConfig {
                bootstrap_peers,
                ..config.network
            },
            ..config
        }
    } else {
        config
    };

    if opts.exit_after_init {
        return Ok(());
    }

    let epoch = chain_store.heaviest_tipset().epoch();

    load_actor_bundles(&db).await?;

    let peer_manager = Arc::new(PeerManager::default());
    services.spawn(peer_manager.clone().peer_operation_event_loop_task());
    let genesis_cid = *genesis_header.cid();
    // Libp2p service setup
    let p2p_service = Libp2pService::new(
        config.network.clone(),
        Arc::clone(&chain_store),
        peer_manager.clone(),
        net_keypair,
        &network_name,
        genesis_cid,
    )?;

    let network_rx = p2p_service.network_receiver();
    let network_send = p2p_service.network_sender();

    // Initialize mpool
    let provider = MpoolRpcProvider::new(publisher.clone(), Arc::clone(&state_manager));
    let mpool = MessagePool::new(
        provider,
        network_name.clone(),
        network_send.clone(),
        MpoolConfig::load_config(db.writer().as_ref())?,
        state_manager.chain_config(),
        &mut services,
    )?;

    let mpool = Arc::new(mpool);

    // Initialize ChainMuxer
    let chain_muxer = ChainMuxer::new(
        Arc::clone(&state_manager),
        peer_manager,
        mpool.clone(),
        network_send.clone(),
        network_rx,
        Arc::new(Tipset::from(genesis_header)),
        tipset_sink,
        tipset_stream,
        config.sync.clone(),
    )?;
    let bad_blocks = chain_muxer.bad_blocks_cloned();
    let sync_state = chain_muxer.sync_state_cloned();
    services.spawn(async { Err(anyhow::anyhow!("{}", chain_muxer.await)) });

    // Start services
    if config.client.enable_rpc {
        let keystore_rpc = Arc::clone(&keystore);
        let rpc_listen =
            std::net::TcpListener::bind(config.client.rpc_address).context(format!(
                "could not bind to rpc address {}",
                config.client.rpc_address
            ))?;

        let rpc_state_manager = Arc::clone(&state_manager);
        let rpc_chain_store = Arc::clone(&chain_store);

        services.spawn(async move {
            info!("JSON-RPC endpoint started at {}", config.client.rpc_address);
            // XXX: The JSON error message are a nightmare to print.
            let beacon = Arc::new(
                rpc_state_manager
                    .chain_config()
                    .get_beacon_schedule(chain_store.genesis().timestamp()),
            );
            start_rpc(
                Arc::new(RPCState {
                    state_manager: Arc::clone(&rpc_state_manager),
                    keystore: keystore_rpc,
                    mpool,
                    bad_blocks,
                    sync_state,
                    network_send,
                    network_name,
                    start_time,
                    // TODO: the RPCState can fetch this itself from the StateManager
                    beacon,
                    chain_store: rpc_chain_store,
<<<<<<< HEAD
                    new_mined_block_tx: tipset_sink,
                    gc_event_tx: gc_sender,
=======
                    gc_event_tx,
>>>>>>> 392a3213
                }),
                rpc_listen,
                FOREST_VERSION_STRING.as_str(),
                shutdown_send,
            )
            .await
            .map_err(|err| anyhow::anyhow!("{:?}", serde_json::to_string(&err)))
        });
    } else {
        debug!("RPC disabled.");
    };

    if opts.detach {
        unblock_parent_process()?;
    }

    // Sets proof parameter file download path early, the files will be checked and
    // downloaded later right after snapshot import step
    crate::utils::proofs_api::paramfetch::set_proofs_parameter_cache_dir_env(
        &config.client.data_dir,
    );

    // Sets the latest snapshot if needed for downloading later
    let mut config = config;
    if config.client.snapshot_path.is_none() {
        set_snapshot_path_if_needed(
            &mut config,
            epoch,
            opts.auto_download_snapshot,
            &db_root_dir,
        )
        .await?;
    }

    // Import chain if needed
    if !opts.skip_load.unwrap_or_default() {
        if let Some(path) = &config.client.snapshot_path {
            let (car_db_path, ts) = import_chain_as_forest_car(
                path,
                &forest_car_db_dir,
                config.client.consume_snapshot,
            )
            .await?;
            db.read_only_files(std::iter::once(car_db_path.clone()))?;
            debug!("Loaded car DB at {}", car_db_path.display());
            state_manager
                .chain_store()
                .set_heaviest_tipset(Arc::new(ts))?;
        }
    }

    if let (true, Some(validate_from)) = (config.client.snapshot, config.client.snapshot_height) {
        // We've been provided a snapshot and asked to validate it
        ensure_params_downloaded().await?;
        // Use the specified HEAD, otherwise take the current HEAD.
        let current_height = config
            .client
            .snapshot_head
            .unwrap_or(state_manager.chain_store().heaviest_tipset().epoch());
        assert!(current_height.is_positive());
        match validate_from.is_negative() {
            // allow --height=-1000 to scroll back from the current head
            true => {
                state_manager.validate_range((current_height + validate_from)..=current_height)?
            }
            false => state_manager.validate_range(validate_from..=current_height)?,
        }
    }

    // Halt
    if opts.halt_after_import {
        // Cancel all async services
        services.shutdown().await;
        return Ok(());
    }

    ensure_params_downloaded().await?;
    services.spawn(p2p_service.run());

    // blocking until any of the services returns an error,
    propagate_error(&mut services)
        .await
        .context("services failure")
        .map(|_| {})
}

/// If our current chain is below a supported height, we need a snapshot to bring it up
/// to a supported height. If we've not been given a snapshot by the user, get one.
///
/// An [`Err`] should be considered fatal.
async fn set_snapshot_path_if_needed(
    config: &mut Config,
    epoch: ChainEpoch,
    auto_download_snapshot: bool,
    download_directory: &Path,
) -> anyhow::Result<()> {
    if !download_directory.is_dir() {
        anyhow::bail!(
            "`download_directory` does not exist: {}",
            download_directory.display()
        );
    }

    let vendor = snapshot::TrustedVendor::default();
    let chain = &config.chain.network;

    // What height is our chain at right now, and what network version does that correspond to?
    let network_version = config.chain.network_version(epoch);
    let network_version_is_small = network_version < NetworkVersion::V16;

    // We don't support small network versions (we can't validate from e.g genesis).
    // So we need a snapshot (which will be from a recent network version)
    let require_a_snapshot = network_version_is_small;
    let have_a_snapshot = config.client.snapshot_path.is_some();

    match (require_a_snapshot, have_a_snapshot, auto_download_snapshot) {
        (false, _, _) => {}   // noop - don't need a snapshot
        (true, true, _) => {} // noop - we need a snapshot, and we have one
        (true, false, true) => {
            let url = crate::cli_shared::snapshot::stable_url(vendor, chain)?;
            config.client.snapshot_path = Some(url.to_string().into());
            config.client.snapshot = true;
        }
        (true, false, false) => {
            // we need a snapshot, don't have one, and don't have permission to download one, so ask the user
            let url = crate::cli_shared::snapshot::stable_url(vendor, chain)?;
            let (num_bytes, _path) =
                crate::cli_shared::snapshot::peek(vendor, &config.chain.network)
                    .await
                    .context("couldn't get snapshot size")?;
            // dialoguer will double-print long lines, so manually print the first clause ourselves,
            // then let `Confirm` handle the second.
            println!("Forest requires a snapshot to sync with the network, but automatic fetching is disabled.");
            let message = format!(
                "Fetch a {} snapshot to the current directory? (denying will exit the program). ",
                indicatif::HumanBytes(num_bytes)
            );
            let have_permission = asyncify(|| {
                dialoguer::Confirm::with_theme(&ColorfulTheme::default())
                    .with_prompt(message)
                    .default(false)
                    .interact()
                    // e.g not a tty (or some other error), so haven't got permission.
                    .unwrap_or(false)
            })
            .await;
            if !have_permission {
                bail!("Forest requires a snapshot to sync with the network, but automatic fetching is disabled.")
            }
            config.client.snapshot_path = Some(url.to_string().into());
            config.client.snapshot = true;
        }
    };

    Ok(())
}

/// Generates, prints and optionally writes to a file the administrator JWT
/// token.
fn handle_admin_token(opts: &CliOpts, config: &Config, keystore: &KeyStore) -> anyhow::Result<()> {
    let ki = keystore.get(JWT_IDENTIFIER)?;
    let token_exp = config.client.token_exp;
    let token = create_token(
        ADMIN.iter().map(ToString::to_string).collect(),
        ki.private_key(),
        token_exp,
    )?;
    info!("Admin token: {token}");
    if let Some(path) = opts.save_token.as_ref() {
        std::fs::write(path, token)?;
    }

    Ok(())
}

/// returns the first error with which any of the services end, or never returns at all
// This should return anyhow::Result<!> once the `Never` type is stabilized
async fn propagate_error(
    services: &mut JoinSet<Result<(), anyhow::Error>>,
) -> anyhow::Result<std::convert::Infallible> {
    while !services.is_empty() {
        select! {
            option = services.join_next().fuse() => {
                if let Some(Ok(Err(error_message))) = option {
                    return Err(error_message)
                }
            },
        }
    }
    std::future::pending().await
}

pub fn get_actual_chain_name(internal_network_name: &str) -> &str {
    match internal_network_name {
        "testnetnet" => "mainnet",
        "calibrationnet" => "calibnet",
        _ => internal_network_name,
    }
}

/// This may:
/// - create a [`KeyStore`]
/// - load a [`KeyStore`]
/// - ask a user for password input
async fn load_or_create_keystore(config: &Config) -> anyhow::Result<KeyStore> {
    use std::env::VarError;

    let passphrase_from_env = std::env::var(FOREST_KEYSTORE_PHRASE_ENV);
    let require_encryption = config.client.encrypt_keystore;
    let keystore_already_exists = config
        .client
        .data_dir
        .join(ENCRYPTED_KEYSTORE_NAME)
        .is_dir();

    match (require_encryption, passphrase_from_env) {
        // don't need encryption, we can implicitly create a keystore
        (false, maybe_passphrase) => {
            warn!("Forest has encryption disabled");
            if let Ok(_) | Err(VarError::NotUnicode(_)) = maybe_passphrase {
                warn!(
                    "Ignoring passphrase provided in {} - encryption is disabled",
                    FOREST_KEYSTORE_PHRASE_ENV
                )
            }
            KeyStore::new(KeyStoreConfig::Persistent(config.client.data_dir.clone()))
                .map_err(anyhow::Error::new)
        }

        // need encryption, the user has provided the password through env
        (true, Ok(passphrase)) => KeyStore::new(KeyStoreConfig::Encrypted(
            config.client.data_dir.clone(),
            passphrase,
        ))
        .map_err(anyhow::Error::new),

        // need encryption, we've not been given a password
        (true, Err(error)) => {
            // prompt for passphrase and try and load the keystore

            if let VarError::NotUnicode(_) = error {
                // If we're ignoring the user's password, tell them why
                warn!(
                    "Ignoring passphrase provided in {} - it's not utf-8",
                    FOREST_KEYSTORE_PHRASE_ENV
                )
            }

            let data_dir = config.client.data_dir.clone();

            match keystore_already_exists {
                true => asyncify(move || input_password_to_load_encrypted_keystore(data_dir))
                    .await
                    .context("Couldn't load keystore"),
                false => {
                    let password =
                        asyncify(|| create_password("Create a password for Forest's keystore"))
                            .await?;
                    KeyStore::new(KeyStoreConfig::Encrypted(data_dir, password))
                        .context("Couldn't create keystore")
                }
            }
        }
    }
}

/// Run the closure on a thread where blocking is allowed
///
/// # Panics
/// If the closure panics
fn asyncify<T>(f: impl FnOnce() -> T + Send + 'static) -> impl Future<Output = T>
where
    T: Send + 'static,
{
    tokio::task::spawn_blocking(f).then(|res| async { res.expect("spawned task panicked") })
}

/// Prompts for password, looping until the [`KeyStore`] is successfully loaded.
///
/// This code makes blocking syscalls.
fn input_password_to_load_encrypted_keystore(data_dir: PathBuf) -> std::io::Result<KeyStore> {
    let keystore = RefCell::new(None);
    let term = Term::stderr();

    // Unlike `dialoguer::Confirm`, `dialoguer::Password` doesn't fail if the terminal is not a tty
    // so do that check ourselves.
    // This means users can't pipe their password from stdin.
    if !term.is_term() {
        return Err(std::io::Error::new(
            std::io::ErrorKind::NotConnected,
            "cannot read password from non-terminal",
        ));
    }

    dialoguer::Password::new()
        .with_prompt("Enter the password for Forest's keystore")
        .allow_empty_password(true) // let validator do validation
        .validate_with(|input: &String| {
            KeyStore::new(KeyStoreConfig::Encrypted(data_dir.clone(), input.clone()))
                .map(|created| *keystore.borrow_mut() = Some(created))
                .context(
                    "Error: couldn't load keystore with this password. Try again or press Ctrl+C to abort.",
                )
        })
        .interact_on(&term)?;

    Ok(keystore
        .into_inner()
        .expect("validation succeeded, so keystore must be emplaced"))
}

/// Loops until the user provides two matching passwords.
///
/// This code makes blocking syscalls
fn create_password(prompt: &str) -> std::io::Result<String> {
    let term = Term::stderr();

    // Unlike `dialoguer::Confirm`, `dialoguer::Password` doesn't fail if the terminal is not a tty
    // so do that check ourselves.
    // This means users can't pipe their password from stdin.
    if !term.is_term() {
        return Err(std::io::Error::new(
            std::io::ErrorKind::NotConnected,
            "cannot read password from non-terminal",
        ));
    }
    dialoguer::Password::new()
        .with_prompt(prompt)
        .allow_empty_password(false)
        .with_confirmation(
            "Confirm password",
            "Error: the passwords do not match. Try again or press Ctrl+C to abort.",
        )
        .interact_on(&term)
}<|MERGE_RESOLUTION|>--- conflicted
+++ resolved
@@ -361,12 +361,7 @@
                     // TODO: the RPCState can fetch this itself from the StateManager
                     beacon,
                     chain_store: rpc_chain_store,
-<<<<<<< HEAD
-                    new_mined_block_tx: tipset_sink,
                     gc_event_tx: gc_sender,
-=======
-                    gc_event_tx,
->>>>>>> 392a3213
                 }),
                 rpc_listen,
                 FOREST_VERSION_STRING.as_str(),
