// Copyright 2019-2024 ChainSafe Systems
// SPDX-License-Identifier: Apache-2.0, MIT

pub mod bundle;
pub mod db_util;
pub mod main;

use crate::auth::{create_token, generate_priv_key, ADMIN, JWT_IDENTIFIER};
use crate::blocks::Tipset;
use crate::chain::ChainStore;
use crate::chain_sync::ChainMuxer;
use crate::cli_shared::{car_db_path, snapshot};
use crate::cli_shared::{
    chain_path,
    cli::{CliOpts, Config},
};

use crate::daemon::db_util::{
    import_chain_as_forest_car, load_all_forest_cars, populate_eth_mappings,
};
use crate::db::car::ManyCar;
use crate::db::db_engine::{db_root, open_db};
use crate::db::{ttl::EthMappingCollector, MarkAndSweep, MemoryDB, SettingsExt, CAR_DB_DIR_NAME};
use crate::genesis::{get_network_name_from_genesis, read_genesis_header};
use crate::key_management::{
    KeyStore, KeyStoreConfig, ENCRYPTED_KEYSTORE_NAME, FOREST_KEYSTORE_PHRASE_ENV,
};
use crate::libp2p::{Libp2pConfig, Libp2pService, PeerManager};
use crate::message_pool::{MessagePool, MpoolConfig, MpoolRpcProvider};
use crate::networks::{self, ChainConfig};
use crate::rpc::eth::filter::EthEventHandler;
use crate::rpc::start_rpc;
use crate::rpc::RPCState;
use crate::shim::address::{CurrentNetwork, Network};
use crate::shim::clock::ChainEpoch;
use crate::shim::version::NetworkVersion;
use crate::state_manager::StateManager;
use crate::utils;
use crate::utils::{
    monitoring::MemStatsTracker, proofs_api::ensure_params_downloaded,
    version::FOREST_VERSION_STRING,
};
use anyhow::{bail, Context as _};
use bundle::load_actor_bundles;
use dialoguer::console::Term;
use dialoguer::theme::ColorfulTheme;
use futures::{select, Future, FutureExt};
use fvm_ipld_blockstore::Blockstore;
use once_cell::sync::Lazy;
use raw_sync_2::events::{Event, EventInit as _, EventState};
use shared_memory::ShmemConf;
use std::path::Path;
use std::time::Duration;
use std::{cell::RefCell, cmp, path::PathBuf, sync::Arc};
use tempfile::{Builder, TempPath};
use tokio::{
    net::TcpListener,
    signal::{
        ctrl_c,
        unix::{signal, SignalKind},
    },
    sync::{mpsc, RwLock},
    task::JoinSet,
};
use tracing::{debug, info, warn};

static IPC_PATH: Lazy<TempPath> = Lazy::new(|| {
    Builder::new()
        .prefix("forest-ipc")
        .tempfile()
        .expect("tempfile must succeed")
        .into_temp_path()
});

// The parent process and the daemonized child communicate through an Event in
// shared memory. The identity of the shared memory object is written to a
// temporary file. The parent process is responsible for cleaning up the file
// and the shared memory object.
pub fn ipc_shmem_conf() -> ShmemConf {
    ShmemConf::new()
        .size(Event::size_of(None))
        .force_create_flink()
        .flink(IPC_PATH.as_os_str())
}

fn unblock_parent_process() -> anyhow::Result<()> {
    let shmem = ipc_shmem_conf().open()?;
    let (event, _) =
        unsafe { Event::from_existing(shmem.as_ptr()).map_err(|err| anyhow::anyhow!("{err}")) }?;

    event
        .set(EventState::Signaled)
        .map_err(|err| anyhow::anyhow!("{err}"))
}

/// Increase the file descriptor limit to a reasonable number.
/// This prevents the node from failing if the default soft limit is too low.
/// Note that the value is only increased, never decreased.
fn maybe_increase_fd_limit() -> anyhow::Result<()> {
    static DESIRED_SOFT_LIMIT: u64 = 8192;
    let (soft_before, _) = rlimit::Resource::NOFILE.get()?;

    let soft_after = rlimit::increase_nofile_limit(DESIRED_SOFT_LIMIT)?;
    if soft_before < soft_after {
        debug!("Increased file descriptor limit from {soft_before} to {soft_after}");
    }
    if soft_after < DESIRED_SOFT_LIMIT {
        warn!(
            "File descriptor limit is too low: {soft_after} < {DESIRED_SOFT_LIMIT}. \
            You may encounter 'too many open files' errors.",
        );
    }

    Ok(())
}

// Start the daemon and abort if we're interrupted by ctrl-c, SIGTERM, or `forest-cli shutdown`.
pub async fn start_interruptable(opts: CliOpts, config: Config) -> anyhow::Result<()> {
    let mut terminate = signal(SignalKind::terminate())?;
    let (shutdown_send, mut shutdown_recv) = mpsc::channel(1);

    let result = tokio::select! {
        ret = start(opts, config, shutdown_send) => ret,
        _ = ctrl_c() => {
            info!("Keyboard interrupt.");
            Ok(())
        },
        _ = terminate.recv() => {
            info!("Received SIGTERM.");
            Ok(())
        },
        _ = shutdown_recv.recv() => {
            info!("Client requested a shutdown.");
            Ok(())
        },
    };
    crate::utils::io::terminal_cleanup();
    result
}

// Garbage collection interval, currently set at 10 hours.
const GC_INTERVAL: Duration = Duration::from_secs(60 * 60 * 10);

/// Starts daemon process
pub(super) async fn start(
    opts: CliOpts,
    config: Config,
    shutdown_send: mpsc::Sender<()>,
) -> anyhow::Result<()> {
    let chain_config = Arc::new(ChainConfig::from_chain(config.chain()));
    if chain_config.is_testnet() {
        CurrentNetwork::set_global(Network::Testnet);
    }

    info!(
        "Starting Forest daemon, version {}",
        FOREST_VERSION_STRING.as_str()
    );
    maybe_increase_fd_limit()?;

    let start_time = chrono::Utc::now();
    let path: PathBuf = config.client.data_dir.join("libp2p");
    let net_keypair = crate::libp2p::keypair::get_or_create_keypair(&path)?;

    let mut keystore = load_or_create_keystore(&config).await?;

    if keystore.get(JWT_IDENTIFIER).is_err() {
        keystore.put(JWT_IDENTIFIER, generate_priv_key())?;
    }

    let admin_jwt = handle_admin_token(&opts, &keystore)?;

    let keystore = Arc::new(RwLock::new(keystore));

    let chain_data_path = chain_path(&config);

    // Try to migrate the database if needed. In case the migration fails, we fallback to creating a new database
    // to avoid breaking the node.
    let db_migration = crate::db::migration::DbMigration::new(&config);
    if let Err(e) = db_migration.migrate() {
        warn!("Failed to migrate database: {e}");
    }

    let db_root_dir = db_root(&chain_data_path)?;
    let db_writer = Arc::new(open_db(db_root_dir.clone(), config.db_config().clone())?);
    let db = Arc::new(ManyCar::new(db_writer.clone()));
    let forest_car_db_dir = db_root_dir.join(CAR_DB_DIR_NAME);
    load_all_forest_cars(&db, &forest_car_db_dir)?;

    if config.client.load_actors && !opts.stateless {
        load_actor_bundles(&db, config.chain()).await?;
    }

    let mut services = JoinSet::new();

    if opts.track_peak_rss {
        let mem_stats_tracker = MemStatsTracker::default();
        services.spawn(async move {
            mem_stats_tracker.run_loop().await;
            Ok(())
        });
    }

    // Read Genesis file
    // * When snapshot command implemented, this genesis does not need to be
    //   initialized
    let genesis_header = read_genesis_header(
        config.client.genesis_file.as_deref(),
        chain_config.genesis_bytes(&db).await?.as_deref(),
        &db,
    )
    .await?;

    if config.client.enable_metrics_endpoint {
        // Start Prometheus server port
        let prometheus_listener = TcpListener::bind(config.client.metrics_address)
            .await
            .with_context(|| format!("could not bind to {}", config.client.metrics_address))?;
        info!(
            "Prometheus server started at {}",
            config.client.metrics_address
        );
        let db_directory = crate::db::db_engine::db_root(&chain_path(&config))?;
        let db = db.writer().clone();
        services.spawn(async {
            crate::metrics::init_prometheus(prometheus_listener, db_directory, db)
                .await
                .context("Failed to initiate prometheus server")
        });

        crate::metrics::default_registry().register_collector(Box::new(
            networks::metrics::NetworkHeightCollector::new(
                chain_config.block_delay_secs,
                genesis_header.timestamp,
            ),
        ));
    }

    // Initialize ChainStore
    let chain_store = Arc::new(ChainStore::new(
        Arc::clone(&db),
        db.writer().clone(),
        db.writer().clone(),
        chain_config.clone(),
        genesis_header.clone(),
    )?);

    if !opts.no_gc {
        let mut db_garbage_collector = {
            let chain_store = chain_store.clone();
            let depth = cmp::max(
                chain_config.policy.chain_finality * 2,
                config.sync.recent_state_roots,
            );

            let get_heaviest_tipset = Box::new(move || chain_store.heaviest_tipset());

            MarkAndSweep::new(
                db_writer,
                get_heaviest_tipset,
                depth,
                Duration::from_secs(chain_config.block_delay_secs as u64),
            )
        };

        services.spawn(async move { db_garbage_collector.gc_loop(GC_INTERVAL).await });
    }

    if let Some(ttl) = config.client.eth_mapping_ttl {
        let chain_store = chain_store.clone();
        let chain_config = chain_config.clone();
        services.spawn(async move {
            tracing::info!("Starting collector for eth_mappings");

            let mut collector = EthMappingCollector::new(
                chain_store.db.clone(),
                chain_config.eth_chain_id,
                Duration::from_secs(ttl.into()),
            );
            collector.run().await
        });
    }

    let publisher = chain_store.publisher();

    // Initialize StateManager
    let sm = StateManager::new(
        Arc::clone(&chain_store),
        Arc::clone(&chain_config),
        Arc::new(config.sync.clone()),
        config.client.enable_event_caching,
    )?;

    let state_manager = Arc::new(sm);

    let network_name = get_network_name_from_genesis(&genesis_header, &state_manager)?;

    info!("Using network :: {}", get_actual_chain_name(&network_name));
    utils::misc::display_chain_logo(config.chain());
    let (tipset_sender, tipset_receiver) = flume::bounded(20);

    // if bootstrap peers are not set, set them
    let config = if config.network.bootstrap_peers.is_empty() {
        let bootstrap_peers = chain_config.bootstrap_peers.clone();

        Config {
            network: Libp2pConfig {
                bootstrap_peers,
                ..config.network
            },
            ..config
        }
    } else {
        config
    };

    if opts.exit_after_init {
        return Ok(());
    }

    let epoch = chain_store.heaviest_tipset().epoch();

    let peer_manager = Arc::new(PeerManager::default());
    services.spawn(peer_manager.clone().peer_operation_event_loop_task());
    let genesis_cid = *genesis_header.cid();
    // Libp2p service setup
    let p2p_service = Libp2pService::new(
        config.network.clone(),
        Arc::clone(&chain_store),
        peer_manager.clone(),
        net_keypair,
        &network_name,
        genesis_cid,
    )
    .await?;

    let network_rx = p2p_service.network_receiver();
    let network_send = p2p_service.network_sender();

    // Initialize mpool
    let provider = MpoolRpcProvider::new(publisher.clone(), Arc::clone(&state_manager));
    let mpool = MessagePool::new(
        provider,
        network_name.clone(),
        network_send.clone(),
        MpoolConfig::load_config(db.writer().as_ref())?,
        state_manager.chain_config().clone(),
        &mut services,
    )?;

    let mpool = Arc::new(mpool);

    // Initialize ChainMuxer
    let chain_muxer = ChainMuxer::new(
        Arc::clone(&state_manager),
        peer_manager.clone(),
        mpool.clone(),
        network_send.clone(),
        network_rx,
        Arc::new(Tipset::from(&genesis_header)),
        tipset_sender.clone(),
        tipset_receiver,
        opts.stateless,
    )?;
    let bad_blocks = chain_muxer.bad_blocks_cloned();
    let sync_state = chain_muxer.sync_state_cloned();
    let sync_network_context = chain_muxer.sync_network_context();
    services.spawn(async { Err(anyhow::anyhow!("{}", chain_muxer.await)) });

    if config.client.enable_health_check {
        let forest_state = crate::health::ForestState {
            config: config.clone(),
            chain_config: chain_config.clone(),
            genesis_timestamp: genesis_header.timestamp,
            sync_state: sync_state.clone(),
            peer_manager,
            settings_store: chain_store.settings(),
        };

        let listener =
            tokio::net::TcpListener::bind(forest_state.config.client.healthcheck_address).await?;

        services.spawn(async move {
            crate::health::init_healthcheck_server(forest_state, listener)
                .await
                .context("Failed to initiate healthcheck server")
        });
    }

    // Start services
    if config.client.enable_rpc {
        let keystore_rpc = Arc::clone(&keystore);
        let rpc_state_manager = Arc::clone(&state_manager);
        let rpc_address = config.client.rpc_address;

        info!("JSON-RPC endpoint will listen at {rpc_address}");

        services.spawn(async move {
            start_rpc(
                RPCState {
                    state_manager: Arc::clone(&rpc_state_manager),
                    keystore: keystore_rpc,
                    mpool,
                    bad_blocks,
                    sync_state,
                    eth_event_handler: Arc::new(EthEventHandler::new()),
                    sync_network_context,
                    network_name,
                    start_time,
                    shutdown: shutdown_send,
                    tipset_send: tipset_sender,
                },
                rpc_address,
            )
            .await
        });

        services.spawn_blocking({
<<<<<<< HEAD
            let default_f3_root = config
                .client
                .data_dir
                .join(format!("f3/{}", config.chain()));
=======
            let chain_config = chain_config.clone();
            let default_f3_root = config.client.data_dir.join(format!("f3/{}", config.chain));
>>>>>>> 01589d2f
            let crate::f3::F3Options {
                chain_finality,
                bootstrap_epoch,
                initial_power_table,
                manifest_server,
            } = crate::f3::get_f3_sidecar_params(&chain_config);
            move || {
                crate::f3::run_f3_sidecar_if_enabled(
                    &chain_config,
                    format!("http://{rpc_address}/rpc/v1"),
                    admin_jwt,
                    crate::rpc::f3::get_f3_rpc_endpoint().to_string(),
                    initial_power_table.to_string(),
                    bootstrap_epoch,
                    chain_finality,
                    std::env::var("FOREST_F3_ROOT")
                        .unwrap_or(default_f3_root.display().to_string()),
                    manifest_server.map(|i| i.to_string()).unwrap_or_default(),
                );
                Ok(())
            }
        });
    } else {
        debug!("RPC disabled.");
    };

    if opts.detach {
        unblock_parent_process()?;
    }

    // Sets proof parameter file download path early, the files will be checked and
    // downloaded later right after snapshot import step
    crate::utils::proofs_api::set_proofs_parameter_cache_dir_env(&config.client.data_dir);

    // Sets the latest snapshot if needed for downloading later
    let mut config = config;
    if config.client.snapshot_path.is_none() && !opts.stateless {
        set_snapshot_path_if_needed(
            &mut config,
            &chain_config,
            epoch,
            opts.auto_download_snapshot,
            &db_root_dir,
        )
        .await?;
    }

    // Import chain if needed
    if !opts.skip_load.unwrap_or_default() {
        if let Some(path) = &config.client.snapshot_path {
            let (car_db_path, ts) =
                import_chain_as_forest_car(path, &forest_car_db_dir, config.client.import_mode)
                    .await?;
            db.read_only_files(std::iter::once(car_db_path.clone()))?;
            debug!("Loaded car DB at {}", car_db_path.display());
            state_manager
                .chain_store()
                .set_heaviest_tipset(Arc::new(ts.clone()))?;
        }
    }

    if let Some(validate_from) = config.client.snapshot_height {
        // We've been provided a snapshot and asked to validate it
        ensure_params_downloaded().await?;
        // Use the specified HEAD, otherwise take the current HEAD.
        let current_height = config
            .client
            .snapshot_head
            .unwrap_or(state_manager.chain_store().heaviest_tipset().epoch());
        assert!(current_height.is_positive());
        match validate_from.is_negative() {
            // allow --height=-1000 to scroll back from the current head
            true => {
                state_manager.validate_range((current_height + validate_from)..=current_height)?
            }
            false => state_manager.validate_range(validate_from..=current_height)?,
        }
    }

    // Halt
    if opts.halt_after_import {
        // Cancel all async services
        services.shutdown().await;
        return Ok(());
    }

    // Populate task
    if !opts.stateless && !chain_config.is_devnet() {
        let state_manager = Arc::clone(&state_manager);
        services.spawn(async move {
            if let Err(err) = init_ethereum_mapping(state_manager, &config) {
                tracing::warn!("Init Ethereum mapping failed: {}", err)
            }
            Ok(())
        });
    }

    if !opts.stateless {
        ensure_params_downloaded().await?;
    }
    services.spawn(p2p_service.run());

    // blocking until any of the services returns an error,
    propagate_error(&mut services)
        .await
        .context("services failure")
        .map(|_| {})
}

/// If our current chain is below a supported height, we need a snapshot to bring it up
/// to a supported height. If we've not been given a snapshot by the user, get one.
///
/// An [`Err`] should be considered fatal.
async fn set_snapshot_path_if_needed(
    config: &mut Config,
    chain_config: &ChainConfig,
    epoch: ChainEpoch,
    auto_download_snapshot: bool,
    download_directory: &Path,
) -> anyhow::Result<()> {
    if !download_directory.is_dir() {
        anyhow::bail!(
            "`download_directory` does not exist: {}",
            download_directory.display()
        );
    }

    let vendor = snapshot::TrustedVendor::default();
    let chain = config.chain();

    // What height is our chain at right now, and what network version does that correspond to?
    let network_version = chain_config.network_version(epoch);
    let network_version_is_small = network_version < NetworkVersion::V16;

    // We don't support small network versions (we can't validate from e.g genesis).
    // So we need a snapshot (which will be from a recent network version)
    let require_a_snapshot = network_version_is_small;
    let have_a_snapshot = config.client.snapshot_path.is_some();

    match (require_a_snapshot, have_a_snapshot, auto_download_snapshot) {
        (false, _, _) => {}   // noop - don't need a snapshot
        (true, true, _) => {} // noop - we need a snapshot, and we have one
        (true, false, true) => {
            let url = crate::cli_shared::snapshot::stable_url(vendor, chain)?;
            config.client.snapshot_path = Some(url.to_string().into());
        }
        (true, false, false) => {
            // we need a snapshot, don't have one, and don't have permission to download one, so ask the user
            let (url, num_bytes, _path) = crate::cli_shared::snapshot::peek(vendor, chain)
                .await
                .context("couldn't get snapshot size")?;
            // dialoguer will double-print long lines, so manually print the first clause ourselves,
            // then let `Confirm` handle the second.
            println!("Forest requires a snapshot to sync with the network, but automatic fetching is disabled.");
            let message = format!(
                "Fetch a {} snapshot to the current directory? (denying will exit the program). ",
                indicatif::HumanBytes(num_bytes)
            );
            let have_permission = asyncify(|| {
                dialoguer::Confirm::with_theme(&ColorfulTheme::default())
                    .with_prompt(message)
                    .default(false)
                    .interact()
                    // e.g not a tty (or some other error), so haven't got permission.
                    .unwrap_or(false)
            })
            .await;
            if !have_permission {
                bail!("Forest requires a snapshot to sync with the network, but automatic fetching is disabled.")
            }
            config.client.snapshot_path = Some(url.to_string().into());
        }
    };

    Ok(())
}

/// Generates, prints and optionally writes to a file the administrator JWT
/// token.
fn handle_admin_token(opts: &CliOpts, keystore: &KeyStore) -> anyhow::Result<String> {
    let ki = keystore.get(JWT_IDENTIFIER)?;
    // Lotus admin tokens do not expire but Forest requires all JWT tokens to
    // have an expiration date. So we set the expiration date to 100 years in
    // the future to match user-visible behavior of Lotus.
    let token_exp = chrono::Duration::days(365 * 100);
    let token = create_token(
        ADMIN.iter().map(ToString::to_string).collect(),
        ki.private_key(),
        token_exp,
    )?;
    info!("Admin token: {token}");
    if let Some(path) = opts.save_token.as_ref() {
        std::fs::write(path, &token)?;
    }

    Ok(token)
}

/// returns the first error with which any of the services end, or never returns at all
// This should return anyhow::Result<!> once the `Never` type is stabilized
async fn propagate_error(
    services: &mut JoinSet<Result<(), anyhow::Error>>,
) -> anyhow::Result<std::convert::Infallible> {
    while !services.is_empty() {
        select! {
            option = services.join_next().fuse() => {
                if let Some(Ok(Err(error_message))) = option {
                    return Err(error_message)
                }
            },
        }
    }
    std::future::pending().await
}

pub fn get_actual_chain_name(internal_network_name: &str) -> &str {
    match internal_network_name {
        "testnetnet" => "mainnet",
        "calibrationnet" => "calibnet",
        _ => internal_network_name,
    }
}

/// This may:
/// - create a [`KeyStore`]
/// - load a [`KeyStore`]
/// - ask a user for password input
async fn load_or_create_keystore(config: &Config) -> anyhow::Result<KeyStore> {
    use std::env::VarError;

    let passphrase_from_env = std::env::var(FOREST_KEYSTORE_PHRASE_ENV);
    let require_encryption = config.client.encrypt_keystore;
    let keystore_already_exists = config
        .client
        .data_dir
        .join(ENCRYPTED_KEYSTORE_NAME)
        .is_dir();

    match (require_encryption, passphrase_from_env) {
        // don't need encryption, we can implicitly create a keystore
        (false, maybe_passphrase) => {
            warn!("Forest has encryption disabled");
            if let Ok(_) | Err(VarError::NotUnicode(_)) = maybe_passphrase {
                warn!(
                    "Ignoring passphrase provided in {} - encryption is disabled",
                    FOREST_KEYSTORE_PHRASE_ENV
                )
            }
            KeyStore::new(KeyStoreConfig::Persistent(config.client.data_dir.clone()))
                .map_err(anyhow::Error::new)
        }

        // need encryption, the user has provided the password through env
        (true, Ok(passphrase)) => KeyStore::new(KeyStoreConfig::Encrypted(
            config.client.data_dir.clone(),
            passphrase,
        ))
        .map_err(anyhow::Error::new),

        // need encryption, we've not been given a password
        (true, Err(error)) => {
            // prompt for passphrase and try and load the keystore

            if let VarError::NotUnicode(_) = error {
                // If we're ignoring the user's password, tell them why
                warn!(
                    "Ignoring passphrase provided in {} - it's not utf-8",
                    FOREST_KEYSTORE_PHRASE_ENV
                )
            }

            let data_dir = config.client.data_dir.clone();

            match keystore_already_exists {
                true => asyncify(move || input_password_to_load_encrypted_keystore(data_dir))
                    .await
                    .context("Couldn't load keystore"),
                false => {
                    let password =
                        asyncify(|| create_password("Create a password for Forest's keystore"))
                            .await?;
                    KeyStore::new(KeyStoreConfig::Encrypted(data_dir, password))
                        .context("Couldn't create keystore")
                }
            }
        }
    }
}

/// Run the closure on a thread where blocking is allowed
///
/// # Panics
/// If the closure panics
fn asyncify<T>(f: impl FnOnce() -> T + Send + 'static) -> impl Future<Output = T>
where
    T: Send + 'static,
{
    tokio::task::spawn_blocking(f).then(|res| async { res.expect("spawned task panicked") })
}

/// Prompts for password, looping until the [`KeyStore`] is successfully loaded.
///
/// This code makes blocking syscalls.
fn input_password_to_load_encrypted_keystore(data_dir: PathBuf) -> dialoguer::Result<KeyStore> {
    let keystore = RefCell::new(None);
    let term = Term::stderr();

    // Unlike `dialoguer::Confirm`, `dialoguer::Password` doesn't fail if the terminal is not a tty
    // so do that check ourselves.
    // This means users can't pipe their password from stdin.
    if !term.is_term() {
        return Err(std::io::Error::new(
            std::io::ErrorKind::NotConnected,
            "cannot read password from non-terminal",
        )
        .into());
    }

    dialoguer::Password::new()
        .with_prompt("Enter the password for Forest's keystore")
        .allow_empty_password(true) // let validator do validation
        .validate_with(|input: &String| {
            KeyStore::new(KeyStoreConfig::Encrypted(data_dir.clone(), input.clone()))
                .map(|created| *keystore.borrow_mut() = Some(created))
                .context(
                    "Error: couldn't load keystore with this password. Try again or press Ctrl+C to abort.",
                )
        })
        .interact_on(&term)?;

    Ok(keystore
        .into_inner()
        .expect("validation succeeded, so keystore must be emplaced"))
}

/// Loops until the user provides two matching passwords.
///
/// This code makes blocking syscalls
fn create_password(prompt: &str) -> dialoguer::Result<String> {
    let term = Term::stderr();

    // Unlike `dialoguer::Confirm`, `dialoguer::Password` doesn't fail if the terminal is not a tty
    // so do that check ourselves.
    // This means users can't pipe their password from stdin.
    if !term.is_term() {
        return Err(std::io::Error::new(
            std::io::ErrorKind::NotConnected,
            "cannot read password from non-terminal",
        )
        .into());
    }
    dialoguer::Password::new()
        .with_prompt(prompt)
        .allow_empty_password(false)
        .with_confirmation(
            "Confirm password",
            "Error: the passwords do not match. Try again or press Ctrl+C to abort.",
        )
        .interact_on(&term)
}

fn init_ethereum_mapping<DB: Blockstore>(
    state_manager: Arc<StateManager<DB>>,
    config: &Config,
) -> anyhow::Result<()> {
    match state_manager
        .chain_store()
        .settings()
        .eth_mapping_up_to_date()?
    {
        Some(false) | None => {
            let car_db_path = car_db_path(config)?;
            let db: Arc<ManyCar<MemoryDB>> = Arc::default();
            load_all_forest_cars(&db, &car_db_path)?;
            let ts = db.heaviest_tipset()?;

            populate_eth_mappings(&state_manager, &ts)?;

            state_manager
                .chain_store()
                .settings()
                .set_eth_mapping_up_to_date()
        }
        Some(true) => {
            tracing::info!("Ethereum mapping up to date");
            Ok(())
        }
    }
}<|MERGE_RESOLUTION|>--- conflicted
+++ resolved
@@ -416,15 +416,11 @@
         });
 
         services.spawn_blocking({
-<<<<<<< HEAD
+            let chain_config = chain_config.clone();
             let default_f3_root = config
                 .client
                 .data_dir
                 .join(format!("f3/{}", config.chain()));
-=======
-            let chain_config = chain_config.clone();
-            let default_f3_root = config.client.data_dir.join(format!("f3/{}", config.chain));
->>>>>>> 01589d2f
             let crate::f3::F3Options {
                 chain_finality,
                 bootstrap_epoch,
