// Copyright 2019-2025 ChainSafe Systems
// SPDX-License-Identifier: Apache-2.0, MIT

pub mod bundle;
mod context;
pub mod db_util;
pub mod main;

use crate::blocks::Tipset;
<<<<<<< HEAD
use crate::chain::{ChainStore, HeadChange};
=======
>>>>>>> c7950e31
use crate::chain_sync::ChainMuxer;
use crate::cli_shared::{car_db_path, snapshot};
use crate::cli_shared::{
    chain_path,
    cli::{CliOpts, Config},
};
use crate::daemon::context::{AppContext, DbType};
use crate::daemon::db_util::{
    import_chain_as_forest_car, load_all_forest_cars, populate_eth_mappings,
};
use crate::db::car::ManyCar;
use crate::db::SettingsStore;
use crate::db::{ttl::EthMappingCollector, MarkAndSweep, MemoryDB, SettingsExt};
use crate::libp2p::{Libp2pService, PeerManager};
use crate::message_pool::{MessagePool, MpoolConfig, MpoolRpcProvider};
use crate::networks::{self, ChainConfig};
use crate::rpc::eth::filter::EthEventHandler;
use crate::rpc::start_rpc;
use crate::rpc::RPCState;
use crate::shim::clock::ChainEpoch;
use crate::shim::version::NetworkVersion;
use crate::state_manager::StateManager;
use crate::utils;
use crate::utils::{
    monitoring::MemStatsTracker, proofs_api::ensure_proof_params_downloaded,
    version::FOREST_VERSION_STRING,
};
use anyhow::{bail, Context as _};
use dialoguer::theme::ColorfulTheme;
use futures::{select, Future, FutureExt};
use fvm_ipld_blockstore::Blockstore;
use once_cell::sync::Lazy;
use raw_sync_2::events::{Event, EventInit as _, EventState};
use shared_memory::ShmemConf;
use std::path::Path;
use std::time::Duration;
use std::{cmp, sync::Arc};
use tempfile::{Builder, TempPath};
use tokio::{
    net::TcpListener,
    signal::{
        ctrl_c,
        unix::{signal, SignalKind},
    },
    sync::mpsc,
    task::JoinSet,
};
use tracing::{debug, info, warn};

static IPC_PATH: Lazy<TempPath> = Lazy::new(|| {
    Builder::new()
        .prefix("forest-ipc")
        .tempfile()
        .expect("tempfile must succeed")
        .into_temp_path()
});

// The parent process and the daemonized child communicate through an Event in
// shared memory. The identity of the shared memory object is written to a
// temporary file. The parent process is responsible for cleaning up the file
// and the shared memory object.
pub fn ipc_shmem_conf() -> ShmemConf {
    ShmemConf::new()
        .size(Event::size_of(None))
        .force_create_flink()
        .flink(IPC_PATH.as_os_str())
}

fn unblock_parent_process() -> anyhow::Result<()> {
    let shmem = ipc_shmem_conf().open()?;
    let (event, _) =
        unsafe { Event::from_existing(shmem.as_ptr()).map_err(|err| anyhow::anyhow!("{err}")) }?;

    event
        .set(EventState::Signaled)
        .map_err(|err| anyhow::anyhow!("{err}"))
}

/// Increase the file descriptor limit to a reasonable number.
/// This prevents the node from failing if the default soft limit is too low.
/// Note that the value is only increased, never decreased.
fn maybe_increase_fd_limit() -> anyhow::Result<()> {
    static DESIRED_SOFT_LIMIT: u64 = 8192;
    let (soft_before, _) = rlimit::Resource::NOFILE.get()?;

    let soft_after = rlimit::increase_nofile_limit(DESIRED_SOFT_LIMIT)?;
    if soft_before < soft_after {
        debug!("Increased file descriptor limit from {soft_before} to {soft_after}");
    }
    if soft_after < DESIRED_SOFT_LIMIT {
        warn!(
            "File descriptor limit is too low: {soft_after} < {DESIRED_SOFT_LIMIT}. \
            You may encounter 'too many open files' errors.",
        );
    }

    Ok(())
}

// Start the daemon and abort if we're interrupted by ctrl-c, SIGTERM, or `forest-cli shutdown`.
pub async fn start_interruptable(opts: CliOpts, config: Config) -> anyhow::Result<()> {
    let start_time = chrono::Utc::now();
    let mut terminate = signal(SignalKind::terminate())?;
    let (shutdown_send, mut shutdown_recv) = mpsc::channel(1);

    let result = tokio::select! {
        ret = start(start_time, opts, config, shutdown_send) => ret,
        _ = ctrl_c() => {
            info!("Keyboard interrupt.");
            Ok(())
        },
        _ = terminate.recv() => {
            info!("Received SIGTERM.");
            Ok(())
        },
        _ = shutdown_recv.recv() => {
            info!("Client requested a shutdown.");
            Ok(())
        },
    };
    crate::utils::io::terminal_cleanup();
    result
}

// Garbage collection interval, currently set at 10 hours.
const GC_INTERVAL: Duration = Duration::from_secs(60 * 60 * 10);

/// This function initialize Forest with below steps
/// - increase file descriptor limit (for parity-db)
/// - setup proofs parameter cache directory
/// - prints Forest version
fn startup_init(opts: &CliOpts, config: &Config) -> anyhow::Result<()> {
    maybe_increase_fd_limit()?;
    // Sets proof parameter file download path early, the files will be checked and
    // downloaded later right after snapshot import step
    crate::utils::proofs_api::set_proofs_parameter_cache_dir_env(&config.client.data_dir);
    info!(
        "Starting Forest daemon, version {}",
        FOREST_VERSION_STRING.as_str()
    );
    if opts.detach {
        tracing::warn!("F3 sidecar is disabled in detach mode");
        std::env::set_var("FOREST_F3_SIDECAR_FFI_ENABLED", "0");
    }
    Ok(())
}

async fn maybe_import_snapshot(
    opts: &CliOpts,
    config: &mut Config,
    ctx: &AppContext,
) -> anyhow::Result<()> {
    let chain_config = ctx.state_manager.chain_config();
    // Sets the latest snapshot if needed for downloading later
    if config.client.snapshot_path.is_none() && !opts.stateless {
        maybe_set_snapshot_path(
            config,
            chain_config,
            ctx.state_manager.chain_store().heaviest_tipset().epoch(),
            opts.auto_download_snapshot,
            &ctx.db_meta_data.get_root_dir(),
        )
        .await?;
    }

    // Import chain if needed
    if !opts.skip_load.unwrap_or_default() {
        if let Some(path) = &config.client.snapshot_path {
            let (car_db_path, ts) = import_chain_as_forest_car(
                path,
                &ctx.db_meta_data.get_forest_car_db_dir(),
                config.client.import_mode,
                ctx,
            )
            .await?;
            ctx.db
                .read_only_files(std::iter::once(car_db_path.clone()))?;
            let ts_epoch = ts.epoch();
            // Explicitly set heaviest tipset here in case HEAD_KEY has already been set
            // in the current setting store
            ctx.state_manager
                .chain_store()
                .set_heaviest_tipset(ts.into())?;
            debug!(
                "Loaded car DB at {} and set current head to epoch {ts_epoch}",
                car_db_path.display(),
            );
        }
    }

    if let Some(validate_from) = config.client.snapshot_height {
        // We've been provided a snapshot and asked to validate it
        ensure_proof_params_downloaded().await?;
        // Use the specified HEAD, otherwise take the current HEAD.
        let current_height = config
            .client
            .snapshot_head
            .unwrap_or_else(|| ctx.state_manager.chain_store().heaviest_tipset().epoch());
        assert!(current_height.is_positive());
        match validate_from.is_negative() {
            // allow --height=-1000 to scroll back from the current head
            true => ctx
                .state_manager
                .validate_range((current_height + validate_from)..=current_height)?,
            false => ctx
                .state_manager
                .validate_range(validate_from..=current_height)?,
        }
    }

    Ok(())
}

fn maybe_start_track_peak_rss_service(services: &mut JoinSet<anyhow::Result<()>>, opts: &CliOpts) {
    if opts.track_peak_rss {
        let mem_stats_tracker = MemStatsTracker::default();
        services.spawn(async move {
            mem_stats_tracker.run_loop().await;
            Ok(())
        });
    }
}

async fn maybe_start_metrics_service(
    services: &mut JoinSet<anyhow::Result<()>>,
    config: &Config,
    ctx: &AppContext,
) -> anyhow::Result<()> {
    if config.client.enable_metrics_endpoint {
        // Start Prometheus server port
        let prometheus_listener = TcpListener::bind(config.client.metrics_address)
            .await
            .with_context(|| format!("could not bind to {}", config.client.metrics_address))?;
        info!(
            "Prometheus server started at {}",
            config.client.metrics_address
        );
        let db_directory = crate::db::db_engine::db_root(&chain_path(config))?;
        let db = ctx.db.writer().clone();
        services.spawn(async {
            crate::metrics::init_prometheus(prometheus_listener, db_directory, db)
                .await
                .context("Failed to initiate prometheus server")
        });

        crate::metrics::default_registry().register_collector(Box::new(
            networks::metrics::NetworkHeightCollector::new(
                ctx.state_manager.chain_config().block_delay_secs,
                ctx.state_manager
                    .chain_store()
                    .genesis_block_header()
                    .timestamp,
            ),
        ));
    }
    Ok(())
}

fn maybe_start_gc_service(
    services: &mut JoinSet<anyhow::Result<()>>,
    opts: &CliOpts,
    config: &Config,
    ctx: &AppContext,
) {
    if !opts.no_gc {
        let mut db_garbage_collector = {
            let chain_store = ctx.state_manager.chain_store().clone();
            let depth = cmp::max(
                ctx.state_manager.chain_config().policy.chain_finality * 2,
                config.sync.recent_state_roots,
            );

            let get_heaviest_tipset = Box::new(move || chain_store.heaviest_tipset());

            MarkAndSweep::new(
                ctx.db.writer().clone(),
                get_heaviest_tipset,
                depth,
                Duration::from_secs(ctx.state_manager.chain_config().block_delay_secs as u64),
            )
        };

        services.spawn(async move { db_garbage_collector.gc_loop(GC_INTERVAL).await });
    }
}

<<<<<<< HEAD
=======
fn maybe_start_eth_mapping_collection_service(
    services: &mut JoinSet<anyhow::Result<()>>,
    config: &Config,
    ctx: &AppContext,
) {
    if let Some(ttl) = config.client.eth_mapping_ttl {
        let chain_store = ctx.state_manager.chain_store().clone();
        let chain_config = ctx.state_manager.chain_config().clone();
        services.spawn(async move {
            info!("Starting collector for eth_mappings");
            let mut collector = EthMappingCollector::new(
                chain_store.db.clone(),
                chain_config.eth_chain_id,
                Duration::from_secs(ttl.into()),
            );
            collector.run().await
        });
    }
}

>>>>>>> c7950e31
async fn create_p2p_service(
    services: &mut JoinSet<anyhow::Result<()>>,
    config: &mut Config,
    ctx: &AppContext,
) -> anyhow::Result<Libp2pService<DbType>> {
    // if bootstrap peers are not set, set them
    if config.network.bootstrap_peers.is_empty() {
        config.network.bootstrap_peers = ctx.state_manager.chain_config().bootstrap_peers.clone();
    }

    let peer_manager = Arc::new(PeerManager::default());
    services.spawn(peer_manager.clone().peer_operation_event_loop_task());
    // Libp2p service setup
    let p2p_service = Libp2pService::new(
        config.network.clone(),
        Arc::clone(ctx.state_manager.chain_store()),
        peer_manager.clone(),
        ctx.net_keypair.clone(),
        ctx.network_name.as_str(),
        *ctx.state_manager.chain_store().genesis_block_header().cid(),
    )
    .await?;
    Ok(p2p_service)
}

fn create_chain_muxer(
    services: &mut JoinSet<anyhow::Result<()>>,
    opts: &CliOpts,
    p2p_service: &Libp2pService<DbType>,
    ctx: &AppContext,
) -> anyhow::Result<ChainMuxer<DbType, MpoolRpcProvider<DbType>>> {
    let publisher = ctx.state_manager.chain_store().publisher();
    let provider = MpoolRpcProvider::new(publisher.clone(), ctx.state_manager.clone());
    let mpool = Arc::new(MessagePool::new(
        provider,
        ctx.network_name.clone(),
        p2p_service.network_sender().clone(),
        MpoolConfig::load_config(ctx.db.writer().as_ref())?,
        ctx.state_manager.chain_config().clone(),
        services,
    )?);
    let chain_muxer = ChainMuxer::new(
        ctx.state_manager.clone(),
        p2p_service.peer_manager().clone(),
        mpool.clone(),
        p2p_service.network_sender().clone(),
        p2p_service.network_receiver(),
        Arc::new(Tipset::from(
            ctx.state_manager.chain_store().genesis_block_header(),
        )),
        opts.stateless,
    )?;
    Ok(chain_muxer)
}

fn start_chain_muxer_service(
    services: &mut JoinSet<anyhow::Result<()>>,
    chain_muxer: ChainMuxer<DbType, MpoolRpcProvider<DbType>>,
) {
    services.spawn(async { Err(anyhow::anyhow!("{}", chain_muxer.await)) });
}

async fn maybe_start_health_check_service(
    services: &mut JoinSet<anyhow::Result<()>>,
    config: &Config,
    p2p_service: &Libp2pService<DbType>,
    chain_muxer: &ChainMuxer<DbType, MpoolRpcProvider<DbType>>,
    ctx: &AppContext,
) -> anyhow::Result<()> {
    if config.client.enable_health_check {
        let forest_state = crate::health::ForestState {
            config: config.clone(),
            chain_config: ctx.state_manager.chain_config().clone(),
            genesis_timestamp: ctx
                .state_manager
                .chain_store()
                .genesis_block_header()
                .timestamp,
            sync_state: chain_muxer.sync_state().clone(),
            peer_manager: p2p_service.peer_manager().clone(),
            settings_store: ctx.db.writer().clone(),
        };
        let listener =
            tokio::net::TcpListener::bind(forest_state.config.client.healthcheck_address).await?;
        services.spawn(async move {
            crate::health::init_healthcheck_server(forest_state, listener)
                .await
                .context("Failed to initiate healthcheck server")
        });
    }
    Ok(())
}

#[allow(clippy::too_many_arguments)]
fn maybe_start_rpc_service(
    services: &mut JoinSet<anyhow::Result<()>>,
    config: &Config,
    chain_muxer: &ChainMuxer<DbType, MpoolRpcProvider<DbType>>,
    start_time: chrono::DateTime<chrono::Utc>,
    shutdown: mpsc::Sender<()>,
    ctx: &AppContext,
) -> anyhow::Result<()> {
    if config.client.enable_rpc {
        let rpc_address = config.client.rpc_address;
        let filter_list = config
            .client
            .rpc_filter_list
            .as_ref()
            .map(|path| crate::rpc::FilterList::new_from_file(path))
            .transpose()?;
        info!("JSON-RPC endpoint will listen at {rpc_address}");
        let eth_event_handler = Arc::new(EthEventHandler::from_config(&config.events));
        services.spawn({
            let state_manager = ctx.state_manager.clone();
            let mpool = chain_muxer.mpool().clone();
            let bad_blocks = chain_muxer.bad_blocks().clone();
            let sync_state = chain_muxer.sync_state().clone();
            let sync_network_context = chain_muxer.sync_network_context().clone();
            let tipset_send = chain_muxer.tipset_sender().clone();
            let keystore = ctx.keystore.clone();
            let network_name = ctx.network_name.clone();
            let snapshot_progress_tracker = ctx.snapshot_progress_tracker.clone();
            async move {
                start_rpc(
                    RPCState {
                        state_manager,
                        keystore,
                        mpool,
                        bad_blocks,
                        sync_state,
                        eth_event_handler,
                        sync_network_context,
                        network_name,
                        start_time,
                        shutdown,
                        tipset_send,
                        snapshot_progress_tracker,
                    },
                    rpc_address,
                    filter_list,
                )
                .await
            }
        });
    } else {
        debug!("RPC disabled.");
    };
    Ok(())
}

fn maybe_start_f3_service(
    services: &mut JoinSet<anyhow::Result<()>>,
    opts: &CliOpts,
    config: &Config,
    ctx: &AppContext,
) {
    if !config.client.enable_rpc {
        if crate::f3::is_sidecar_ffi_enabled(ctx.state_manager.chain_config()) {
            tracing::warn!("F3 sidecar is enabled but not run because RPC is disabled. ")
        }
        return;
    }

    if !opts.halt_after_import && !opts.stateless {
        let rpc_address = config.client.rpc_address;
        let state_manager = &ctx.state_manager;
        let p2p_peer_id = ctx.p2p_peer_id;
        let admin_jwt = ctx.admin_jwt.clone();
        services.spawn_blocking({
            crate::rpc::f3::F3_LEASE_MANAGER
                .set(crate::rpc::f3::F3LeaseManager::new(
                    state_manager.chain_config().network.clone(),
                    p2p_peer_id,
                ))
                .expect("F3 lease manager should not have been initialized before");
            let chain_config = state_manager.chain_config().clone();
            let default_f3_root = config
                .client
                .data_dir
                .join(format!("f3/{}", config.chain()));
            let crate::f3::F3Options {
                chain_finality,
                bootstrap_epoch,
                initial_power_table,
            } = crate::f3::get_f3_sidecar_params(&chain_config);
            move || {
                crate::f3::run_f3_sidecar_if_enabled(
                    &chain_config,
                    format!("http://{rpc_address}/rpc/v1"),
                    admin_jwt,
                    crate::rpc::f3::get_f3_rpc_endpoint().to_string(),
                    initial_power_table
                        .map(|i| i.to_string())
                        .unwrap_or_default(),
                    bootstrap_epoch,
                    chain_finality,
                    std::env::var("FOREST_F3_ROOT")
                        .unwrap_or(default_f3_root.display().to_string()),
                );
                Ok(())
            }
        });
    }
}

fn maybe_populate_eth_mappings_in_background(
    services: &mut JoinSet<anyhow::Result<()>>,
    opts: &CliOpts,
<<<<<<< HEAD
    config: &Config,
    db: &DbType,
    state_manager: &Arc<StateManager<DbType>>,
) {
    if !opts.stateless && !state_manager.chain_config().is_devnet() {
        let state_manager = state_manager.clone();
        let settings = db.writer().clone();
        let config = config.clone();
=======
    config: Config,
    ctx: &AppContext,
) {
    if !opts.stateless && !ctx.state_manager.chain_config().is_devnet() {
        let state_manager = ctx.state_manager.clone();
        let settings = ctx.db.writer().clone();
>>>>>>> c7950e31
        services.spawn(async move {
            if let Err(err) = init_ethereum_mapping(state_manager, &settings, &config) {
                tracing::warn!("Init Ethereum mapping failed: {}", err)
            }
            Ok(())
        });
    }
}

fn maybe_start_indexer_service(
    services: &mut JoinSet<anyhow::Result<()>>,
    opts: &CliOpts,
    config: &Config,
    _db: &DbType,
    state_manager: &Arc<StateManager<DbType>>,
) {
    if config.chain_indexer.enable_indexer
        && !opts.stateless
        && !state_manager.chain_config().is_devnet()
    {
        let mut receiver = state_manager.chain_store().publisher().subscribe();
        let chain_store = state_manager.chain_store().clone();
        services.spawn(async move {
            tracing::info!("Starting indexer service");

            // Continuously listen for head changes
            loop {
                let msg = receiver.recv().await?;

                let HeadChange::Apply(ts) = msg;
                tracing::debug!("Indexing tipset {}", ts.key());

                chain_store.put_tipset_key(ts.key())?;

                let delegated_messages =
                    chain_store.headers_delegated_messages(ts.block_headers().iter())?;

                chain_store.process_signed_messages(&delegated_messages)?;
            }
        });

        // Run the collector only if ETH RPC is enabled
        if let Some(retention_epochs) = config.chain_indexer.gc_retention_epochs {
            let chain_store = state_manager.chain_store().clone();
            let chain_config = state_manager.chain_config().clone();
            services.spawn(async move {
                tracing::info!("Starting collector for eth_mappings");
                let mut collector = EthMappingCollector::new(
                    chain_store.db.clone(),
                    chain_config.eth_chain_id,
                    retention_epochs.into(),
                );
                collector.run().await
            });
        }
    }
}

/// Starts daemon process
pub(super) async fn start(
    start_time: chrono::DateTime<chrono::Utc>,
    opts: CliOpts,
    mut config: Config,
    shutdown_send: mpsc::Sender<()>,
) -> anyhow::Result<()> {
    startup_init(&opts, &config)?;
    let mut services = JoinSet::new();
    maybe_start_track_peak_rss_service(&mut services, &opts);
    let ctx = AppContext::init(&opts, &config).await?;
    info!(
        "Using network :: {}",
        get_actual_chain_name(&ctx.network_name)
    );
    utils::misc::display_chain_logo(config.chain());
    if opts.exit_after_init {
        return Ok(());
    }
<<<<<<< HEAD
    maybe_import_snapshot(&opts, &mut config, &db, &db_meta, &state_manager).await?;
    if opts.halt_after_import {
        // Cancel all async services
        services.shutdown().await;
        return Ok(());
    }
    maybe_start_metrics_service(&mut services, &config, &db, &state_manager).await?;
    maybe_start_gc_service(&mut services, &opts, &config, &db, &state_manager);
    let p2p_service = create_p2p_service(
        &mut services,
        &mut config,
        &state_manager,
        net_keypair,
        &network_name,
    )
    .await?;
    let chain_muxer = create_chain_muxer(
        &mut services,
        &opts,
        &db,
        &state_manager,
        &p2p_service,
        network_name.clone(),
    )?;
=======
    let p2p_service = create_p2p_service(&mut services, &mut config, &ctx).await?;

    let chain_muxer = create_chain_muxer(&mut services, &opts, &p2p_service, &ctx)?;

    info!(
        "Starting network:: {}",
        get_actual_chain_name(&ctx.network_name)
    );

>>>>>>> c7950e31
    maybe_start_rpc_service(
        &mut services,
        &config,
        &chain_muxer,
        start_time,
        shutdown_send.clone(),
        &ctx,
    )?;
<<<<<<< HEAD
    maybe_start_f3_service(
        &mut services,
        &opts,
        &config,
        &state_manager,
        p2p_peer_id,
        admin_jwt,
    );
    maybe_start_health_check_service(
        &mut services,
        &config,
        &db,
        &state_manager,
        &p2p_service,
        &chain_muxer,
    )
    .await?;
    maybe_populate_eth_mappings_in_background(&mut services, &opts, &config, &db, &state_manager);
    maybe_start_indexer_service(&mut services, &opts, &config, &db, &state_manager);
=======

    maybe_import_snapshot(&opts, &mut config, &ctx).await?;
    if opts.halt_after_import {
        // Cancel all async services
        services.shutdown().await;
        return Ok(());
    }
    maybe_start_eth_mapping_collection_service(&mut services, &config, &ctx);
    maybe_start_metrics_service(&mut services, &config, &ctx).await?;
    maybe_start_gc_service(&mut services, &opts, &config, &ctx);
    maybe_start_f3_service(&mut services, &opts, &config, &ctx);
    maybe_start_health_check_service(&mut services, &config, &p2p_service, &chain_muxer, &ctx)
        .await?;
    maybe_populate_eth_mappings_in_background(&mut services, &opts, config, &ctx);
>>>>>>> c7950e31
    if !opts.stateless {
        ensure_proof_params_downloaded().await?;
    }
    services.spawn(p2p_service.run());
    start_chain_muxer_service(&mut services, chain_muxer);
    // Note: it could take long before unblocking parent process on a fresh Forest run which
    // downloads a snapshot, actor bundles and proof parameter files.
    // This could be moved to before any of those steps if we want to unblock parent process early,
    // the downside would be that, if an error occurs, the log can only be be found in files instead
    // of the console output.
    if opts.detach {
        unblock_parent_process()?;
    }
    // blocking until any of the services returns an error,
    propagate_error(&mut services)
        .await
        .context("services failure")
        .map(|_| {})
}

/// If our current chain is below a supported height, we need a snapshot to bring it up
/// to a supported height. If we've not been given a snapshot by the user, get one.
///
/// An [`Err`] should be considered fatal.
async fn maybe_set_snapshot_path(
    config: &mut Config,
    chain_config: &ChainConfig,
    epoch: ChainEpoch,
    auto_download_snapshot: bool,
    download_directory: &Path,
) -> anyhow::Result<()> {
    if !download_directory.is_dir() {
        anyhow::bail!(
            "`download_directory` does not exist: {}",
            download_directory.display()
        );
    }

    let vendor = snapshot::TrustedVendor::default();
    let chain = config.chain();

    // What height is our chain at right now, and what network version does that correspond to?
    let network_version = chain_config.network_version(epoch);
    let network_version_is_small = network_version < NetworkVersion::V16;

    // We don't support small network versions (we can't validate from e.g genesis).
    // So we need a snapshot (which will be from a recent network version)
    let require_a_snapshot = network_version_is_small;
    let have_a_snapshot = config.client.snapshot_path.is_some();

    match (require_a_snapshot, have_a_snapshot, auto_download_snapshot) {
        (false, _, _) => {}   // noop - don't need a snapshot
        (true, true, _) => {} // noop - we need a snapshot, and we have one
        (true, false, true) => {
            let url = crate::cli_shared::snapshot::stable_url(vendor, chain)?;
            config.client.snapshot_path = Some(url.to_string().into());
        }
        (true, false, false) => {
            // we need a snapshot, don't have one, and don't have permission to download one, so ask the user
            let (url, num_bytes, _path) = crate::cli_shared::snapshot::peek(vendor, chain)
                .await
                .context("couldn't get snapshot size")?;
            // dialoguer will double-print long lines, so manually print the first clause ourselves,
            // then let `Confirm` handle the second.
            println!("Forest requires a snapshot to sync with the network, but automatic fetching is disabled.");
            let message = format!(
                "Fetch a {} snapshot to the current directory? (denying will exit the program). ",
                indicatif::HumanBytes(num_bytes)
            );
            let have_permission = asyncify(|| {
                dialoguer::Confirm::with_theme(&ColorfulTheme::default())
                    .with_prompt(message)
                    .default(false)
                    .interact()
                    // e.g not a tty (or some other error), so haven't got permission.
                    .unwrap_or(false)
            })
            .await;
            if !have_permission {
                bail!("Forest requires a snapshot to sync with the network, but automatic fetching is disabled.")
            }
            config.client.snapshot_path = Some(url.to_string().into());
        }
    };

    Ok(())
}

/// returns the first error with which any of the services end, or never returns at all
// This should return anyhow::Result<!> once the `Never` type is stabilized
async fn propagate_error(
    services: &mut JoinSet<Result<(), anyhow::Error>>,
) -> anyhow::Result<std::convert::Infallible> {
    while !services.is_empty() {
        select! {
            option = services.join_next().fuse() => {
                if let Some(Ok(Err(error_message))) = option {
                    return Err(error_message)
                }
            },
        }
    }
    std::future::pending().await
}

pub fn get_actual_chain_name(internal_network_name: &str) -> &str {
    match internal_network_name {
        "testnetnet" => "mainnet",
        "calibrationnet" => "calibnet",
        _ => internal_network_name,
    }
}

/// Run the closure on a thread where blocking is allowed
///
/// # Panics
/// If the closure panics
fn asyncify<T>(f: impl FnOnce() -> T + Send + 'static) -> impl Future<Output = T>
where
    T: Send + 'static,
{
    tokio::task::spawn_blocking(f).then(|res| async { res.expect("spawned task panicked") })
}

fn init_ethereum_mapping<DB: Blockstore>(
    state_manager: Arc<StateManager<DB>>,
    settings: &impl SettingsStore,
    config: &Config,
) -> anyhow::Result<()> {
    match settings.eth_mapping_up_to_date()? {
        Some(false) | None => {
            let car_db_path = car_db_path(config)?;
            let db: Arc<ManyCar<MemoryDB>> = Arc::default();
            load_all_forest_cars(&db, &car_db_path)?;
            let ts = db.heaviest_tipset()?;

            populate_eth_mappings(&state_manager, &ts)?;

            settings.set_eth_mapping_up_to_date()
        }
        Some(true) => {
            tracing::info!("Ethereum mapping up to date");
            Ok(())
        }
    }
}<|MERGE_RESOLUTION|>--- conflicted
+++ resolved
@@ -7,10 +7,7 @@
 pub mod main;
 
 use crate::blocks::Tipset;
-<<<<<<< HEAD
-use crate::chain::{ChainStore, HeadChange};
-=======
->>>>>>> c7950e31
+use crate::chain::HeadChange;
 use crate::chain_sync::ChainMuxer;
 use crate::cli_shared::{car_db_path, snapshot};
 use crate::cli_shared::{
@@ -297,29 +294,6 @@
     }
 }
 
-<<<<<<< HEAD
-=======
-fn maybe_start_eth_mapping_collection_service(
-    services: &mut JoinSet<anyhow::Result<()>>,
-    config: &Config,
-    ctx: &AppContext,
-) {
-    if let Some(ttl) = config.client.eth_mapping_ttl {
-        let chain_store = ctx.state_manager.chain_store().clone();
-        let chain_config = ctx.state_manager.chain_config().clone();
-        services.spawn(async move {
-            info!("Starting collector for eth_mappings");
-            let mut collector = EthMappingCollector::new(
-                chain_store.db.clone(),
-                chain_config.eth_chain_id,
-                Duration::from_secs(ttl.into()),
-            );
-            collector.run().await
-        });
-    }
-}
-
->>>>>>> c7950e31
 async fn create_p2p_service(
     services: &mut JoinSet<anyhow::Result<()>>,
     config: &mut Config,
@@ -528,23 +502,12 @@
 fn maybe_populate_eth_mappings_in_background(
     services: &mut JoinSet<anyhow::Result<()>>,
     opts: &CliOpts,
-<<<<<<< HEAD
-    config: &Config,
-    db: &DbType,
-    state_manager: &Arc<StateManager<DbType>>,
-) {
-    if !opts.stateless && !state_manager.chain_config().is_devnet() {
-        let state_manager = state_manager.clone();
-        let settings = db.writer().clone();
-        let config = config.clone();
-=======
     config: Config,
     ctx: &AppContext,
 ) {
     if !opts.stateless && !ctx.state_manager.chain_config().is_devnet() {
         let state_manager = ctx.state_manager.clone();
         let settings = ctx.db.writer().clone();
->>>>>>> c7950e31
         services.spawn(async move {
             if let Err(err) = init_ethereum_mapping(state_manager, &settings, &config) {
                 tracing::warn!("Init Ethereum mapping failed: {}", err)
@@ -558,15 +521,14 @@
     services: &mut JoinSet<anyhow::Result<()>>,
     opts: &CliOpts,
     config: &Config,
-    _db: &DbType,
-    state_manager: &Arc<StateManager<DbType>>,
+    ctx: &AppContext,
 ) {
     if config.chain_indexer.enable_indexer
         && !opts.stateless
-        && !state_manager.chain_config().is_devnet()
+        && !ctx.state_manager.chain_config().is_devnet()
     {
-        let mut receiver = state_manager.chain_store().publisher().subscribe();
-        let chain_store = state_manager.chain_store().clone();
+        let mut receiver = ctx.state_manager.chain_store().publisher().subscribe();
+        let chain_store = ctx.state_manager.chain_store().clone();
         services.spawn(async move {
             tracing::info!("Starting indexer service");
 
@@ -586,10 +548,10 @@
             }
         });
 
-        // Run the collector only if ETH RPC is enabled
+        // Run the collector only if chain indexer is enabled
         if let Some(retention_epochs) = config.chain_indexer.gc_retention_epochs {
-            let chain_store = state_manager.chain_store().clone();
-            let chain_config = state_manager.chain_config().clone();
+            let chain_store = ctx.state_manager.chain_store().clone();
+            let chain_config = ctx.state_manager.chain_config().clone();
             services.spawn(async move {
                 tracing::info!("Starting collector for eth_mappings");
                 let mut collector = EthMappingCollector::new(
@@ -622,32 +584,6 @@
     if opts.exit_after_init {
         return Ok(());
     }
-<<<<<<< HEAD
-    maybe_import_snapshot(&opts, &mut config, &db, &db_meta, &state_manager).await?;
-    if opts.halt_after_import {
-        // Cancel all async services
-        services.shutdown().await;
-        return Ok(());
-    }
-    maybe_start_metrics_service(&mut services, &config, &db, &state_manager).await?;
-    maybe_start_gc_service(&mut services, &opts, &config, &db, &state_manager);
-    let p2p_service = create_p2p_service(
-        &mut services,
-        &mut config,
-        &state_manager,
-        net_keypair,
-        &network_name,
-    )
-    .await?;
-    let chain_muxer = create_chain_muxer(
-        &mut services,
-        &opts,
-        &db,
-        &state_manager,
-        &p2p_service,
-        network_name.clone(),
-    )?;
-=======
     let p2p_service = create_p2p_service(&mut services, &mut config, &ctx).await?;
 
     let chain_muxer = create_chain_muxer(&mut services, &opts, &p2p_service, &ctx)?;
@@ -657,7 +593,6 @@
         get_actual_chain_name(&ctx.network_name)
     );
 
->>>>>>> c7950e31
     maybe_start_rpc_service(
         &mut services,
         &config,
@@ -666,27 +601,6 @@
         shutdown_send.clone(),
         &ctx,
     )?;
-<<<<<<< HEAD
-    maybe_start_f3_service(
-        &mut services,
-        &opts,
-        &config,
-        &state_manager,
-        p2p_peer_id,
-        admin_jwt,
-    );
-    maybe_start_health_check_service(
-        &mut services,
-        &config,
-        &db,
-        &state_manager,
-        &p2p_service,
-        &chain_muxer,
-    )
-    .await?;
-    maybe_populate_eth_mappings_in_background(&mut services, &opts, &config, &db, &state_manager);
-    maybe_start_indexer_service(&mut services, &opts, &config, &db, &state_manager);
-=======
 
     maybe_import_snapshot(&opts, &mut config, &ctx).await?;
     if opts.halt_after_import {
@@ -694,14 +608,14 @@
         services.shutdown().await;
         return Ok(());
     }
-    maybe_start_eth_mapping_collection_service(&mut services, &config, &ctx);
+    //maybe_start_eth_mapping_collection_service(&mut services, &config, &ctx);
     maybe_start_metrics_service(&mut services, &config, &ctx).await?;
     maybe_start_gc_service(&mut services, &opts, &config, &ctx);
     maybe_start_f3_service(&mut services, &opts, &config, &ctx);
     maybe_start_health_check_service(&mut services, &config, &p2p_service, &chain_muxer, &ctx)
         .await?;
-    maybe_populate_eth_mappings_in_background(&mut services, &opts, config, &ctx);
->>>>>>> c7950e31
+    maybe_populate_eth_mappings_in_background(&mut services, &opts, config.clone(), &ctx);
+    maybe_start_indexer_service(&mut services, &opts, &config, &ctx);
     if !opts.stateless {
         ensure_proof_params_downloaded().await?;
     }
