// Copyright 2019-2024 ChainSafe Systems
// SPDX-License-Identifier: Apache-2.0, MIT

pub mod bundle;
pub mod db_util;
pub mod main;

use crate::auth::{create_token, generate_priv_key, ADMIN, JWT_IDENTIFIER};
use crate::blocks::Tipset;
use crate::chain::ChainStore;
use crate::chain_sync::ChainMuxer;
use crate::cli_shared::snapshot;
use crate::cli_shared::{
    chain_path,
    cli::{CliOpts, Config},
};

<<<<<<< HEAD
use crate::daemon::db_util::{cache_tipset_keys, import_chain_as_forest_car, load_all_forest_cars};
=======
use crate::daemon::db_util::{
    import_chain_as_forest_car, load_all_forest_cars, populate_eth_mappings,
};
>>>>>>> 7eef684c
use crate::db::car::ManyCar;
use crate::db::db_engine::{db_root, open_db};
use crate::db::MarkAndSweep;
use crate::genesis::{get_network_name_from_genesis, read_genesis_header};
use crate::key_management::{
    KeyStore, KeyStoreConfig, ENCRYPTED_KEYSTORE_NAME, FOREST_KEYSTORE_PHRASE_ENV,
};
use crate::libp2p::{Libp2pConfig, Libp2pService, PeerManager};
use crate::message_pool::{MessagePool, MpoolConfig, MpoolRpcProvider};
use crate::networks::{self, ChainConfig, NetworkChain};
use crate::rpc::start_rpc;
use crate::rpc::RPCState;
use crate::shim::address::{CurrentNetwork, Network};
use crate::shim::clock::ChainEpoch;
use crate::shim::version::NetworkVersion;
use crate::state_manager::StateManager;
use crate::utils::{
    monitoring::MemStatsTracker, proofs_api::ensure_params_downloaded,
    version::FOREST_VERSION_STRING,
};
use anyhow::{bail, Context as _};
use bundle::load_actor_bundles;
use dialoguer::console::Term;
use dialoguer::theme::ColorfulTheme;
use futures::{select, Future, FutureExt};
use once_cell::sync::Lazy;
use raw_sync_2::events::{Event, EventInit as _, EventState};
use shared_memory::ShmemConf;
use std::path::Path;
use std::time::Duration;
use std::{cell::RefCell, cmp, path::PathBuf, sync::Arc};
use tempfile::{Builder, TempPath};
use tokio::{
    net::TcpListener,
    signal::{
        ctrl_c,
        unix::{signal, SignalKind},
    },
    sync::{mpsc, RwLock},
    task::JoinSet,
};
use tracing::{debug, info, warn};

static IPC_PATH: Lazy<TempPath> = Lazy::new(|| {
    Builder::new()
        .prefix("forest-ipc")
        .tempfile()
        .expect("tempfile must succeed")
        .into_temp_path()
});

// The parent process and the daemonized child communicate through an Event in
// shared memory. The identity of the shared memory object is written to a
// temporary file. The parent process is responsible for cleaning up the file
// and the shared memory object.
pub fn ipc_shmem_conf() -> ShmemConf {
    ShmemConf::new()
        .size(Event::size_of(None))
        .force_create_flink()
        .flink(IPC_PATH.as_os_str())
}

fn unblock_parent_process() -> anyhow::Result<()> {
    let shmem = ipc_shmem_conf().open()?;
    let (event, _) =
        unsafe { Event::from_existing(shmem.as_ptr()).map_err(|err| anyhow::anyhow!("{err}")) }?;

    event
        .set(EventState::Signaled)
        .map_err(|err| anyhow::anyhow!("{err}"))
}

/// Increase the file descriptor limit to a reasonable number.
/// This prevents the node from failing if the default soft limit is too low.
/// Note that the value is only increased, never decreased.
fn maybe_increase_fd_limit() -> anyhow::Result<()> {
    static DESIRED_SOFT_LIMIT: u64 = 8192;
    let (soft_before, _) = rlimit::Resource::NOFILE.get()?;

    let soft_after = rlimit::increase_nofile_limit(DESIRED_SOFT_LIMIT)?;
    if soft_before < soft_after {
        debug!("Increased file descriptor limit from {soft_before} to {soft_after}");
    }
    if soft_after < DESIRED_SOFT_LIMIT {
        warn!(
            "File descriptor limit is too low: {soft_after} < {DESIRED_SOFT_LIMIT}. \
            You may encounter 'too many open files' errors.",
        );
    }

    Ok(())
}

// Start the daemon and abort if we're interrupted by ctrl-c, SIGTERM, or `forest-cli shutdown`.
pub async fn start_interruptable(opts: CliOpts, config: Config) -> anyhow::Result<()> {
    let mut terminate = signal(SignalKind::terminate())?;
    let (shutdown_send, mut shutdown_recv) = mpsc::channel(1);

    let result = tokio::select! {
        ret = start(opts, config, shutdown_send) => ret,
        _ = ctrl_c() => {
            info!("Keyboard interrupt.");
            Ok(())
        },
        _ = terminate.recv() => {
            info!("Received SIGTERM.");
            Ok(())
        },
        _ = shutdown_recv.recv() => {
            info!("Client requested a shutdown.");
            Ok(())
        },
    };
    crate::utils::io::terminal_cleanup();
    result
}

// Garbage collection interval, currently set at 10 hours.
const GC_INTERVAL: Duration = Duration::from_secs(60 * 60 * 10);

/// Starts daemon process
pub(super) async fn start(
    opts: CliOpts,
    config: Config,
    shutdown_send: mpsc::Sender<()>,
) -> anyhow::Result<()> {
    let chain_config = Arc::new(ChainConfig::from_chain(&config.chain));
    if chain_config.is_testnet() {
        CurrentNetwork::set_global(Network::Testnet);
    }

    info!(
        "Starting Forest daemon, version {}",
        FOREST_VERSION_STRING.as_str()
    );
    maybe_increase_fd_limit()?;

    let start_time = chrono::Utc::now();
    let path: PathBuf = config.client.data_dir.join("libp2p");
    let net_keypair = crate::libp2p::keypair::get_or_create_keypair(&path)?;

    let mut keystore = load_or_create_keystore(&config).await?;

    if keystore.get(JWT_IDENTIFIER).is_err() {
        keystore.put(JWT_IDENTIFIER, generate_priv_key())?;
    }

    handle_admin_token(&opts, &config, &keystore)?;

    let keystore = Arc::new(RwLock::new(keystore));

    let chain_data_path = chain_path(&config);

    // Try to migrate the database if needed. In case the migration fails, we fallback to creating a new database
    // to avoid breaking the node.
    let db_migration = crate::db::migration::DbMigration::new(&config);
    if let Err(e) = db_migration.migrate() {
        warn!("Failed to migrate database: {e}");
    }

    let db_root_dir = db_root(&chain_data_path)?;
    let db_writer = Arc::new(open_db(db_root_dir.clone(), config.db_config().clone())?);
    let db = Arc::new(ManyCar::new(db_writer.clone()));
    let forest_car_db_dir = db_root_dir.join("car_db");
    load_all_forest_cars(&db, &forest_car_db_dir)?;

    if config.client.load_actors && !opts.stateless {
        load_actor_bundles(&db, &config.chain).await?;
    }

    let mut services = JoinSet::new();

    if opts.track_peak_rss {
        let mem_stats_tracker = MemStatsTracker::default();
        services.spawn(async move {
            mem_stats_tracker.run_loop().await;
            Ok(())
        });
    }

    // Read Genesis file
    // * When snapshot command implemented, this genesis does not need to be
    //   initialized
    let genesis_header = read_genesis_header(
        config.client.genesis_file.as_ref(),
        chain_config.genesis_bytes(&db).await?.as_deref(),
        &db,
    )
    .await?;

    if config.client.enable_metrics_endpoint {
        // Start Prometheus server port
        let prometheus_listener = TcpListener::bind(config.client.metrics_address)
            .await
            .with_context(|| format!("could not bind to {}", config.client.metrics_address))?;
        info!(
            "Prometheus server started at {}",
            config.client.metrics_address
        );
        let db_directory = crate::db::db_engine::db_root(&chain_path(&config))?;
        let db = db.writer().clone();
        services.spawn(async {
            crate::metrics::init_prometheus(prometheus_listener, db_directory, db)
                .await
                .context("Failed to initiate prometheus server")
        });

        crate::metrics::default_registry().register_collector(Box::new(
            networks::metrics::NetworkHeightCollector::new(
                chain_config.block_delay_secs,
                genesis_header.timestamp,
            ),
        ));
    }

    // Initialize ChainStore
    let chain_store = Arc::new(ChainStore::new(
        Arc::clone(&db),
        db.writer().clone(),
        db.writer().clone(),
        chain_config.clone(),
        genesis_header.clone(),
    )?);

    if !opts.no_gc {
        let mut db_garbage_collector = {
            let chain_store = chain_store.clone();
            let depth = cmp::max(
                chain_config.policy.chain_finality * 2,
                config.sync.recent_state_roots,
            );

            let get_heaviest_tipset = Box::new(move || chain_store.heaviest_tipset());

            MarkAndSweep::new(
                db_writer,
                get_heaviest_tipset,
                depth,
                Duration::from_secs(chain_config.block_delay_secs as u64),
            )
        };
        services.spawn(async move { db_garbage_collector.gc_loop(GC_INTERVAL).await });
    }

    let publisher = chain_store.publisher();

    // Initialize StateManager
    let sm = StateManager::new(
        Arc::clone(&chain_store),
        Arc::clone(&chain_config),
        Arc::new(config.sync.clone()),
    )?;

    let state_manager = Arc::new(sm);

    let network_name = get_network_name_from_genesis(&genesis_header, &state_manager)?;

    info!("Using network :: {}", get_actual_chain_name(&network_name));
    display_chain_logo(&config.chain);
    let (tipset_sender, tipset_receiver) = flume::bounded(20);

    // if bootstrap peers are not set, set them
    let config = if config.network.bootstrap_peers.is_empty() {
        let bootstrap_peers = chain_config.bootstrap_peers.clone();

        Config {
            network: Libp2pConfig {
                bootstrap_peers,
                ..config.network
            },
            ..config
        }
    } else {
        config
    };

    if opts.exit_after_init {
        return Ok(());
    }

    let epoch = chain_store.heaviest_tipset().epoch();

    let peer_manager = Arc::new(PeerManager::default());
    services.spawn(peer_manager.clone().peer_operation_event_loop_task());
    let genesis_cid = *genesis_header.cid();
    // Libp2p service setup
    let p2p_service = Libp2pService::new(
        config.network.clone(),
        Arc::clone(&chain_store),
        peer_manager.clone(),
        net_keypair,
        &network_name,
        genesis_cid,
    )
    .await?;

    let network_rx = p2p_service.network_receiver();
    let network_send = p2p_service.network_sender();

    // Initialize mpool
    let provider = MpoolRpcProvider::new(publisher.clone(), Arc::clone(&state_manager));
    let mpool = MessagePool::new(
        provider,
        network_name.clone(),
        network_send.clone(),
        MpoolConfig::load_config(db.writer().as_ref())?,
        state_manager.chain_config().clone(),
        &mut services,
    )?;

    let mpool = Arc::new(mpool);

    // Initialize ChainMuxer
    let chain_muxer = ChainMuxer::new(
        Arc::clone(&state_manager),
        peer_manager.clone(),
        mpool.clone(),
        network_send.clone(),
        network_rx,
        Arc::new(Tipset::from(&genesis_header)),
        tipset_sender.clone(),
        tipset_receiver,
        opts.stateless,
    )?;
    let bad_blocks = chain_muxer.bad_blocks_cloned();
    let sync_state = chain_muxer.sync_state_cloned();
    services.spawn(async { Err(anyhow::anyhow!("{}", chain_muxer.await)) });

    if config.client.enable_health_check {
        let forest_state = crate::health::ForestState {
            config: config.clone(),
            chain_config: chain_config.clone(),
            genesis_timestamp: genesis_header.timestamp,
            sync_state: sync_state.clone(),
            peer_manager,
        };

        let listener =
            tokio::net::TcpListener::bind(forest_state.config.client.healthcheck_address).await?;

        services.spawn(async move {
            crate::health::init_healthcheck_server(forest_state, listener)
                .await
                .context("Failed to initiate healthcheck server")
        });
    }

    // Start services
    if config.client.enable_rpc {
        let keystore_rpc = Arc::clone(&keystore);
        let rpc_state_manager = Arc::clone(&state_manager);
        let rpc_chain_store = Arc::clone(&chain_store);
        let rpc_address = config.client.rpc_address;

        info!("JSON-RPC endpoint will listen at {rpc_address}");
        let beacon = Arc::new(
            rpc_state_manager
                .chain_config()
                .get_beacon_schedule(chain_store.genesis_block_header().timestamp),
        );

        services.spawn(async move {
            start_rpc(
                RPCState {
                    state_manager: Arc::clone(&rpc_state_manager),
                    keystore: keystore_rpc,
                    mpool,
                    bad_blocks,
                    sync_state,
                    network_send,
                    network_name,
                    start_time,
                    beacon,
                    chain_store: rpc_chain_store,
                    shutdown: shutdown_send,
                    tipset_send: tipset_sender,
                },
                rpc_address,
            )
            .await
        });
    } else {
        debug!("RPC disabled.");
    };

    if opts.detach {
        unblock_parent_process()?;
    }

    // Sets proof parameter file download path early, the files will be checked and
    // downloaded later right after snapshot import step
    crate::utils::proofs_api::set_proofs_parameter_cache_dir_env(&config.client.data_dir);

    // Sets the latest snapshot if needed for downloading later
    let mut config = config;
    if config.client.snapshot_path.is_none() && !opts.stateless {
        set_snapshot_path_if_needed(
            &mut config,
            &chain_config,
            epoch,
            opts.auto_download_snapshot,
            &db_root_dir,
        )
        .await?;
    }

    // Import chain if needed
    if !opts.skip_load.unwrap_or_default() {
        if let Some(path) = &config.client.snapshot_path {
            let (car_db_path, ts) = import_chain_as_forest_car(
                path,
                &forest_car_db_dir,
                config.client.consume_snapshot,
            )
            .await?;
            db.read_only_files(std::iter::once(car_db_path.clone()))?;
            debug!("Loaded car DB at {}", car_db_path.display());
            state_manager
                .chain_store()
                .set_heaviest_tipset(Arc::new(ts.clone()))?;

<<<<<<< HEAD
            cache_tipset_keys(state_manager.clone(), &ts)?;
=======
            populate_eth_mappings(&state_manager, &ts)?;
>>>>>>> 7eef684c
        }
    }

    if let (true, Some(validate_from)) = (config.client.snapshot, config.client.snapshot_height) {
        // We've been provided a snapshot and asked to validate it
        ensure_params_downloaded().await?;
        // Use the specified HEAD, otherwise take the current HEAD.
        let current_height = config
            .client
            .snapshot_head
            .unwrap_or(state_manager.chain_store().heaviest_tipset().epoch());
        assert!(current_height.is_positive());
        match validate_from.is_negative() {
            // allow --height=-1000 to scroll back from the current head
            true => {
                state_manager.validate_range((current_height + validate_from)..=current_height)?
            }
            false => state_manager.validate_range(validate_from..=current_height)?,
        }
    }

    // Halt
    if opts.halt_after_import {
        // Cancel all async services
        services.shutdown().await;
        return Ok(());
    }

    if !opts.stateless {
        ensure_params_downloaded().await?;
    }
    services.spawn(p2p_service.run());

    // blocking until any of the services returns an error,
    propagate_error(&mut services)
        .await
        .context("services failure")
        .map(|_| {})
}

/// If our current chain is below a supported height, we need a snapshot to bring it up
/// to a supported height. If we've not been given a snapshot by the user, get one.
///
/// An [`Err`] should be considered fatal.
async fn set_snapshot_path_if_needed(
    config: &mut Config,
    chain_config: &ChainConfig,
    epoch: ChainEpoch,
    auto_download_snapshot: bool,
    download_directory: &Path,
) -> anyhow::Result<()> {
    if !download_directory.is_dir() {
        anyhow::bail!(
            "`download_directory` does not exist: {}",
            download_directory.display()
        );
    }

    let vendor = snapshot::TrustedVendor::default();
    let chain = &config.chain;

    // What height is our chain at right now, and what network version does that correspond to?
    let network_version = chain_config.network_version(epoch);
    let network_version_is_small = network_version < NetworkVersion::V16;

    // We don't support small network versions (we can't validate from e.g genesis).
    // So we need a snapshot (which will be from a recent network version)
    let require_a_snapshot = network_version_is_small;
    let have_a_snapshot = config.client.snapshot_path.is_some();

    match (require_a_snapshot, have_a_snapshot, auto_download_snapshot) {
        (false, _, _) => {}   // noop - don't need a snapshot
        (true, true, _) => {} // noop - we need a snapshot, and we have one
        (true, false, true) => {
            let url = crate::cli_shared::snapshot::stable_url(vendor, chain)?;
            config.client.snapshot_path = Some(url.to_string().into());
            config.client.snapshot = true;
        }
        (true, false, false) => {
            // we need a snapshot, don't have one, and don't have permission to download one, so ask the user
            let (url, num_bytes, _path) = crate::cli_shared::snapshot::peek(vendor, chain)
                .await
                .context("couldn't get snapshot size")?;
            // dialoguer will double-print long lines, so manually print the first clause ourselves,
            // then let `Confirm` handle the second.
            println!("Forest requires a snapshot to sync with the network, but automatic fetching is disabled.");
            let message = format!(
                "Fetch a {} snapshot to the current directory? (denying will exit the program). ",
                indicatif::HumanBytes(num_bytes)
            );
            let have_permission = asyncify(|| {
                dialoguer::Confirm::with_theme(&ColorfulTheme::default())
                    .with_prompt(message)
                    .default(false)
                    .interact()
                    // e.g not a tty (or some other error), so haven't got permission.
                    .unwrap_or(false)
            })
            .await;
            if !have_permission {
                bail!("Forest requires a snapshot to sync with the network, but automatic fetching is disabled.")
            }
            config.client.snapshot_path = Some(url.to_string().into());
            config.client.snapshot = true;
        }
    };

    Ok(())
}

/// Generates, prints and optionally writes to a file the administrator JWT
/// token.
fn handle_admin_token(opts: &CliOpts, config: &Config, keystore: &KeyStore) -> anyhow::Result<()> {
    let ki = keystore.get(JWT_IDENTIFIER)?;
    let token_exp = config.client.token_exp;
    let token = create_token(
        ADMIN.iter().map(ToString::to_string).collect(),
        ki.private_key(),
        token_exp,
    )?;
    info!("Admin token: {token}");
    if let Some(path) = opts.save_token.as_ref() {
        std::fs::write(path, token)?;
    }

    Ok(())
}

/// returns the first error with which any of the services end, or never returns at all
// This should return anyhow::Result<!> once the `Never` type is stabilized
async fn propagate_error(
    services: &mut JoinSet<Result<(), anyhow::Error>>,
) -> anyhow::Result<std::convert::Infallible> {
    while !services.is_empty() {
        select! {
            option = services.join_next().fuse() => {
                if let Some(Ok(Err(error_message))) = option {
                    return Err(error_message)
                }
            },
        }
    }
    std::future::pending().await
}

pub fn get_actual_chain_name(internal_network_name: &str) -> &str {
    match internal_network_name {
        "testnetnet" => "mainnet",
        "calibrationnet" => "calibnet",
        _ => internal_network_name,
    }
}

/// This may:
/// - create a [`KeyStore`]
/// - load a [`KeyStore`]
/// - ask a user for password input
async fn load_or_create_keystore(config: &Config) -> anyhow::Result<KeyStore> {
    use std::env::VarError;

    let passphrase_from_env = std::env::var(FOREST_KEYSTORE_PHRASE_ENV);
    let require_encryption = config.client.encrypt_keystore;
    let keystore_already_exists = config
        .client
        .data_dir
        .join(ENCRYPTED_KEYSTORE_NAME)
        .is_dir();

    match (require_encryption, passphrase_from_env) {
        // don't need encryption, we can implicitly create a keystore
        (false, maybe_passphrase) => {
            warn!("Forest has encryption disabled");
            if let Ok(_) | Err(VarError::NotUnicode(_)) = maybe_passphrase {
                warn!(
                    "Ignoring passphrase provided in {} - encryption is disabled",
                    FOREST_KEYSTORE_PHRASE_ENV
                )
            }
            KeyStore::new(KeyStoreConfig::Persistent(config.client.data_dir.clone()))
                .map_err(anyhow::Error::new)
        }

        // need encryption, the user has provided the password through env
        (true, Ok(passphrase)) => KeyStore::new(KeyStoreConfig::Encrypted(
            config.client.data_dir.clone(),
            passphrase,
        ))
        .map_err(anyhow::Error::new),

        // need encryption, we've not been given a password
        (true, Err(error)) => {
            // prompt for passphrase and try and load the keystore

            if let VarError::NotUnicode(_) = error {
                // If we're ignoring the user's password, tell them why
                warn!(
                    "Ignoring passphrase provided in {} - it's not utf-8",
                    FOREST_KEYSTORE_PHRASE_ENV
                )
            }

            let data_dir = config.client.data_dir.clone();

            match keystore_already_exists {
                true => asyncify(move || input_password_to_load_encrypted_keystore(data_dir))
                    .await
                    .context("Couldn't load keystore"),
                false => {
                    let password =
                        asyncify(|| create_password("Create a password for Forest's keystore"))
                            .await?;
                    KeyStore::new(KeyStoreConfig::Encrypted(data_dir, password))
                        .context("Couldn't create keystore")
                }
            }
        }
    }
}

/// Run the closure on a thread where blocking is allowed
///
/// # Panics
/// If the closure panics
fn asyncify<T>(f: impl FnOnce() -> T + Send + 'static) -> impl Future<Output = T>
where
    T: Send + 'static,
{
    tokio::task::spawn_blocking(f).then(|res| async { res.expect("spawned task panicked") })
}

/// Prompts for password, looping until the [`KeyStore`] is successfully loaded.
///
/// This code makes blocking syscalls.
fn input_password_to_load_encrypted_keystore(data_dir: PathBuf) -> dialoguer::Result<KeyStore> {
    let keystore = RefCell::new(None);
    let term = Term::stderr();

    // Unlike `dialoguer::Confirm`, `dialoguer::Password` doesn't fail if the terminal is not a tty
    // so do that check ourselves.
    // This means users can't pipe their password from stdin.
    if !term.is_term() {
        return Err(std::io::Error::new(
            std::io::ErrorKind::NotConnected,
            "cannot read password from non-terminal",
        )
        .into());
    }

    dialoguer::Password::new()
        .with_prompt("Enter the password for Forest's keystore")
        .allow_empty_password(true) // let validator do validation
        .validate_with(|input: &String| {
            KeyStore::new(KeyStoreConfig::Encrypted(data_dir.clone(), input.clone()))
                .map(|created| *keystore.borrow_mut() = Some(created))
                .context(
                    "Error: couldn't load keystore with this password. Try again or press Ctrl+C to abort.",
                )
        })
        .interact_on(&term)?;

    Ok(keystore
        .into_inner()
        .expect("validation succeeded, so keystore must be emplaced"))
}

/// Loops until the user provides two matching passwords.
///
/// This code makes blocking syscalls
fn create_password(prompt: &str) -> dialoguer::Result<String> {
    let term = Term::stderr();

    // Unlike `dialoguer::Confirm`, `dialoguer::Password` doesn't fail if the terminal is not a tty
    // so do that check ourselves.
    // This means users can't pipe their password from stdin.
    if !term.is_term() {
        return Err(std::io::Error::new(
            std::io::ErrorKind::NotConnected,
            "cannot read password from non-terminal",
        )
        .into());
    }
    dialoguer::Password::new()
        .with_prompt(prompt)
        .allow_empty_password(false)
        .with_confirmation(
            "Confirm password",
            "Error: the passwords do not match. Try again or press Ctrl+C to abort.",
        )
        .interact_on(&term)
}

/// Displays the network logo/ASCII art if available.
fn display_chain_logo(chain: &NetworkChain) {
    let logo = match chain {
        NetworkChain::Butterflynet => {
            Some(include_str!("../../build/ascii-art/butterfly").to_string())
        }
        _ => None,
    };
    if let Some(logo) = logo {
        info!("\n{logo}");
    }
}<|MERGE_RESOLUTION|>--- conflicted
+++ resolved
@@ -15,13 +15,9 @@
     cli::{CliOpts, Config},
 };
 
-<<<<<<< HEAD
-use crate::daemon::db_util::{cache_tipset_keys, import_chain_as_forest_car, load_all_forest_cars};
-=======
 use crate::daemon::db_util::{
     import_chain_as_forest_car, load_all_forest_cars, populate_eth_mappings,
 };
->>>>>>> 7eef684c
 use crate::db::car::ManyCar;
 use crate::db::db_engine::{db_root, open_db};
 use crate::db::MarkAndSweep;
@@ -443,11 +439,7 @@
                 .chain_store()
                 .set_heaviest_tipset(Arc::new(ts.clone()))?;
 
-<<<<<<< HEAD
-            cache_tipset_keys(state_manager.clone(), &ts)?;
-=======
             populate_eth_mappings(&state_manager, &ts)?;
->>>>>>> 7eef684c
         }
     }
 
