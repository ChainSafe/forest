--- conflicted
+++ resolved
@@ -435,12 +435,8 @@
                         keystore,
                         mpool,
                         bad_blocks,
-<<<<<<< HEAD
+                        msgs_in_tipset,
                         sync_states,
-=======
-                        msgs_in_tipset,
-                        sync_state,
->>>>>>> 729f2d78
                         eth_event_handler,
                         sync_network_context,
                         network_name,
