// Copyright 2019-2025 ChainSafe Systems
// SPDX-License-Identifier: Apache-2.0, MIT

pub mod bundle;
mod context;
pub mod db_util;
pub mod main;

use crate::blocks::Tipset;
use crate::chain::HeadChange;
use crate::chain_sync::ChainFollower;
use crate::chain_sync::network_context::SyncNetworkContext;
use crate::cli_shared::snapshot;
use crate::cli_shared::{
    chain_path,
    cli::{CliOpts, Config},
};
use crate::daemon::context::{AppContext, DbType};
<<<<<<< HEAD
use crate::daemon::db_util::{
    import_chain_as_forest_car, load_all_forest_cars, populate_eth_mappings,
};
use crate::db::SettingsStore;
use crate::db::car::ManyCar;
use crate::db::gc::{MarkAndSweep, SnapshotGarbageCollector};
use crate::db::{MemoryDB, SettingsExt, ttl::EthMappingCollector};
=======
use crate::daemon::db_util::import_chain_as_forest_car;
use crate::db::{MarkAndSweep, ttl::EthMappingCollector};
>>>>>>> f3f9a7e9
use crate::libp2p::{Libp2pService, PeerManager};
use crate::message_pool::{MessagePool, MpoolConfig, MpoolRpcProvider};
use crate::networks::{self, ChainConfig};
use crate::rpc::RPCState;
use crate::rpc::eth::filter::EthEventHandler;
use crate::rpc::start_rpc;
use crate::shim::clock::ChainEpoch;
use crate::shim::version::NetworkVersion;
use crate::utils;
use crate::utils::{
    monitoring::MemStatsTracker, proofs_api::ensure_proof_params_downloaded,
    version::FOREST_VERSION_STRING,
};
use anyhow::{Context as _, bail};
use dialoguer::theme::ColorfulTheme;
use futures::{Future, FutureExt, select};
use once_cell::sync::Lazy;
use raw_sync_2::events::{Event, EventInit as _, EventState};
use shared_memory::ShmemConf;
use std::path::Path;
use std::sync::OnceLock;
use std::sync::atomic::{AtomicBool, Ordering};
use std::time::Duration;
use std::{cmp, sync::Arc};
use tempfile::{Builder, TempPath};
use tokio::{
    net::TcpListener,
    signal::{
        ctrl_c,
        unix::{SignalKind, signal},
    },
    sync::mpsc,
    task::JoinSet,
};
use tracing::{debug, info, warn};

static IPC_PATH: Lazy<TempPath> = Lazy::new(|| {
    Builder::new()
        .prefix("forest-ipc")
        .tempfile()
        .expect("tempfile must succeed")
        .into_temp_path()
});

pub static GLOBAL_SNAPSHOT_GC: OnceLock<Arc<SnapshotGarbageCollector<DbType>>> = OnceLock::new();

// The parent process and the daemonized child communicate through an Event in
// shared memory. The identity of the shared memory object is written to a
// temporary file. The parent process is responsible for cleaning up the file
// and the shared memory object.
pub fn ipc_shmem_conf() -> ShmemConf {
    ShmemConf::new()
        .size(Event::size_of(None))
        .force_create_flink()
        .flink(IPC_PATH.as_os_str())
}

fn unblock_parent_process() -> anyhow::Result<()> {
    static UNBLOCKED: AtomicBool = AtomicBool::new(false);
    if !UNBLOCKED.load(Ordering::Relaxed) {
        let shmem = ipc_shmem_conf().open()?;
        let (event, _) = unsafe {
            Event::from_existing(shmem.as_ptr()).map_err(|err| anyhow::anyhow!("{err}"))
        }?;

        event
            .set(EventState::Signaled)
            .map_err(|err| anyhow::anyhow!("{err}"))?;
        UNBLOCKED.store(true, Ordering::Relaxed);
    }
    Ok(())
}

/// Increase the file descriptor limit to a reasonable number.
/// This prevents the node from failing if the default soft limit is too low.
/// Note that the value is only increased, never decreased.
fn maybe_increase_fd_limit() -> anyhow::Result<()> {
    static DESIRED_SOFT_LIMIT: u64 = 8192;
    let (soft_before, _) = rlimit::Resource::NOFILE.get()?;

    let soft_after = rlimit::increase_nofile_limit(DESIRED_SOFT_LIMIT)?;
    if soft_before < soft_after {
        debug!("Increased file descriptor limit from {soft_before} to {soft_after}");
    }
    if soft_after < DESIRED_SOFT_LIMIT {
        warn!(
            "File descriptor limit is too low: {soft_after} < {DESIRED_SOFT_LIMIT}. \
            You may encounter 'too many open files' errors.",
        );
    }

    Ok(())
}

// Start the daemon and abort if we're interrupted by ctrl-c, SIGTERM, or `forest-cli shutdown`.
pub async fn start_interruptable(opts: CliOpts, config: Config) -> anyhow::Result<()> {
    let start_time = chrono::Utc::now();
    let mut terminate = signal(SignalKind::terminate())?;
    let (shutdown_send, mut shutdown_recv) = mpsc::channel(1);

    let result = tokio::select! {
        ret = start(start_time, opts, config, shutdown_send) => ret,
        _ = ctrl_c() => {
            info!("Keyboard interrupt.");
            Ok(())
        },
        _ = terminate.recv() => {
            info!("Received SIGTERM.");
            Ok(())
        },
        _ = shutdown_recv.recv() => {
            info!("Client requested a shutdown.");
            Ok(())
        },
    };
    crate::utils::io::terminal_cleanup();
    result
}

/// This function initialize Forest with below steps
/// - increase file descriptor limit (for parity-db)
/// - setup proofs parameter cache directory
/// - prints Forest version
fn startup_init(opts: &CliOpts, config: &Config) -> anyhow::Result<()> {
    maybe_increase_fd_limit()?;
    // Sets proof parameter file download path early, the files will be checked and
    // downloaded later right after snapshot import step
    crate::utils::proofs_api::maybe_set_proofs_parameter_cache_dir_env(&config.client.data_dir);
    info!(
        "Starting Forest daemon, version {}",
        FOREST_VERSION_STRING.as_str()
    );
    if opts.detach {
        tracing::warn!("F3 sidecar is disabled in detach mode");
        unsafe { std::env::set_var("FOREST_F3_SIDECAR_FFI_ENABLED", "0") };
    }
    Ok(())
}

async fn maybe_import_snapshot(
    opts: &CliOpts,
    config: &mut Config,
    ctx: &AppContext,
) -> anyhow::Result<()> {
    let chain_config = ctx.state_manager.chain_config();
    // Sets the latest snapshot if needed for downloading later
    if config.client.snapshot_path.is_none() && !opts.stateless {
        maybe_set_snapshot_path(
            config,
            chain_config,
            ctx.state_manager.chain_store().heaviest_tipset().epoch(),
            opts.auto_download_snapshot,
            &ctx.db_meta_data.get_root_dir(),
        )
        .await?;
    }

    let snapshot_tracker = ctx.snapshot_progress_tracker.clone();
    // Import chain if needed
    if !opts.skip_load.unwrap_or_default() {
        if let Some(path) = &config.client.snapshot_path {
            let (car_db_path, ts) = import_chain_as_forest_car(
                path,
                &ctx.db_meta_data.get_forest_car_db_dir(),
                config.client.import_mode,
                &snapshot_tracker,
            )
            .await?;
            ctx.db
                .read_only_files(std::iter::once(car_db_path.clone()))?;
            let ts_epoch = ts.epoch();
            // Explicitly set heaviest tipset here in case HEAD_KEY has already been set
            // in the current setting store
            ctx.state_manager
                .chain_store()
                .set_heaviest_tipset(ts.into())?;
            debug!(
                "Loaded car DB at {} and set current head to epoch {ts_epoch}",
                car_db_path.display(),
            );
        }
    }

    // If the snapshot progress state is not completed,
    // set the state to not required
    if !snapshot_tracker.is_completed() {
        snapshot_tracker.not_required();
    }

    if let Some(validate_from) = config.client.snapshot_height {
        // We've been provided a snapshot and asked to validate it
        ensure_proof_params_downloaded().await?;
        // Use the specified HEAD, otherwise take the current HEAD.
        let current_height = config
            .client
            .snapshot_head
            .unwrap_or_else(|| ctx.state_manager.chain_store().heaviest_tipset().epoch());
        assert!(current_height.is_positive());
        match validate_from.is_negative() {
            // allow --height=-1000 to scroll back from the current head
            true => ctx
                .state_manager
                .validate_range((current_height + validate_from)..=current_height)?,
            false => ctx
                .state_manager
                .validate_range(validate_from..=current_height)?,
        }
    }

    Ok(())
}

fn maybe_start_track_peak_rss_service(services: &mut JoinSet<anyhow::Result<()>>, opts: &CliOpts) {
    if opts.track_peak_rss {
        let mem_stats_tracker = MemStatsTracker::default();
        services.spawn(async move {
            mem_stats_tracker.run_loop().await;
            Ok(())
        });
    }
}

async fn maybe_start_metrics_service(
    services: &mut JoinSet<anyhow::Result<()>>,
    config: &Config,
    ctx: &AppContext,
) -> anyhow::Result<()> {
    if config.client.enable_metrics_endpoint {
        // Start Prometheus server port
        let prometheus_listener = TcpListener::bind(config.client.metrics_address)
            .await
            .with_context(|| format!("could not bind to {}", config.client.metrics_address))?;
        info!(
            "Prometheus server started at {}",
            config.client.metrics_address
        );
        let db_directory = crate::db::db_engine::db_root(&chain_path(config))?;
        let db = ctx.db.writer().clone();
        services.spawn(async {
            crate::metrics::init_prometheus(prometheus_listener, db_directory, db)
                .await
                .context("Failed to initiate prometheus server")
        });

        crate::metrics::default_registry().register_collector(Box::new(
            networks::metrics::NetworkHeightCollector::new(
                ctx.state_manager.chain_config().block_delay_secs,
                ctx.state_manager
                    .chain_store()
                    .genesis_block_header()
                    .timestamp,
            ),
        ));
    }
    Ok(())
}

#[allow(dead_code)]
fn maybe_start_mark_and_sweep_gc_service(
    services: &mut JoinSet<anyhow::Result<()>>,
    opts: &CliOpts,
    config: &Config,
    ctx: &AppContext,
) {
    // Garbage collection interval, currently set at 10 hours.
    const GC_INTERVAL: Duration = Duration::from_secs(60 * 60 * 10);

    if !opts.no_gc {
        let mut db_garbage_collector = {
            let chain_store = ctx.state_manager.chain_store().clone();
            let depth = cmp::max(
                ctx.state_manager.chain_config().policy.chain_finality * 2,
                config.sync.recent_state_roots,
            );

            let get_heaviest_tipset = Box::new(move || chain_store.heaviest_tipset());

            MarkAndSweep::new(
                ctx.db.writer().clone(),
                get_heaviest_tipset,
                depth,
                Duration::from_secs(ctx.state_manager.chain_config().block_delay_secs as u64),
            )
        };

        services.spawn(async move { db_garbage_collector.gc_loop(GC_INTERVAL).await });
    }
}

async fn create_p2p_service(
    services: &mut JoinSet<anyhow::Result<()>>,
    config: &mut Config,
    ctx: &AppContext,
) -> anyhow::Result<Libp2pService<DbType>> {
    // if bootstrap peers are not set, set them
    if config.network.bootstrap_peers.is_empty() {
        config.network.bootstrap_peers = ctx.state_manager.chain_config().bootstrap_peers.clone();
    }

    let peer_manager = Arc::new(PeerManager::default());
    services.spawn(peer_manager.clone().peer_operation_event_loop_task());
    // Libp2p service setup
    let p2p_service = Libp2pService::new(
        config.network.clone(),
        Arc::clone(ctx.state_manager.chain_store()),
        peer_manager.clone(),
        ctx.net_keypair.clone(),
        ctx.network_name.as_str(),
        *ctx.state_manager.chain_store().genesis_block_header().cid(),
    )
    .await?;
    Ok(p2p_service)
}

fn create_mpool(
    services: &mut JoinSet<anyhow::Result<()>>,
    p2p_service: &Libp2pService<DbType>,
    ctx: &AppContext,
) -> anyhow::Result<Arc<MessagePool<MpoolRpcProvider<DbType>>>> {
    let publisher = ctx.state_manager.chain_store().publisher();
    let provider = MpoolRpcProvider::new(publisher.clone(), ctx.state_manager.clone());
    Ok(MessagePool::new(
        provider,
        ctx.network_name.clone(),
        p2p_service.network_sender().clone(),
        MpoolConfig::load_config(ctx.db.writer().as_ref())?,
        ctx.state_manager.chain_config().clone(),
        services,
    )
    .map(Arc::new)?)
}

fn create_chain_follower(
    opts: &CliOpts,
    p2p_service: &Libp2pService<DbType>,
    mpool: Arc<MessagePool<MpoolRpcProvider<DbType>>>,
    ctx: &AppContext,
) -> anyhow::Result<ChainFollower<DbType>> {
    let network_send = p2p_service.network_sender().clone();
    let peer_manager = p2p_service.peer_manager().clone();
    let network = SyncNetworkContext::new(network_send, peer_manager, ctx.db.clone());
    let chain_follower = ChainFollower::new(
        ctx.state_manager.clone(),
        network,
        Arc::new(Tipset::from(
            ctx.state_manager.chain_store().genesis_block_header(),
        )),
        p2p_service.network_receiver(),
        opts.stateless,
        mpool,
    );
    Ok(chain_follower)
}

fn start_chain_follower_service(
    services: &mut JoinSet<anyhow::Result<()>>,
    chain_follower: ChainFollower<DbType>,
) {
    services.spawn(async move { chain_follower.run().await });
}

async fn maybe_start_health_check_service(
    services: &mut JoinSet<anyhow::Result<()>>,
    config: &Config,
    p2p_service: &Libp2pService<DbType>,
    chain_follower: &ChainFollower<DbType>,
    ctx: &AppContext,
) -> anyhow::Result<()> {
    if config.client.enable_health_check {
        let forest_state = crate::health::ForestState {
            config: config.clone(),
            chain_config: ctx.state_manager.chain_config().clone(),
            genesis_timestamp: ctx
                .state_manager
                .chain_store()
                .genesis_block_header()
                .timestamp,
            sync_status: chain_follower.sync_status.clone(),
            peer_manager: p2p_service.peer_manager().clone(),
        };
        let healthcheck_address = forest_state.config.client.healthcheck_address;
        info!("Healthcheck endpoint will listen at {healthcheck_address}");
        let listener = tokio::net::TcpListener::bind(healthcheck_address).await?;
        services.spawn(async move {
            crate::health::init_healthcheck_server(forest_state, listener)
                .await
                .context("Failed to initiate healthcheck server")
        });
    } else {
        info!("Healthcheck service is disabled");
    }
    Ok(())
}

#[allow(clippy::too_many_arguments)]
fn maybe_start_rpc_service(
    services: &mut JoinSet<anyhow::Result<()>>,
    config: &Config,
    mpool: Arc<MessagePool<MpoolRpcProvider<DbType>>>,
    chain_follower: &ChainFollower<DbType>,
    start_time: chrono::DateTime<chrono::Utc>,
    shutdown: mpsc::Sender<()>,
    ctx: &AppContext,
) -> anyhow::Result<()> {
    if config.client.enable_rpc {
        let rpc_address = config.client.rpc_address;
        let filter_list = config
            .client
            .rpc_filter_list
            .as_ref()
            .map(|path| crate::rpc::FilterList::new_from_file(path))
            .transpose()?;
        info!("JSON-RPC endpoint will listen at {rpc_address}");
        let eth_event_handler = Arc::new(EthEventHandler::from_config(&config.events));
        services.spawn({
            let state_manager = ctx.state_manager.clone();
            let bad_blocks = chain_follower.bad_blocks.clone();
            let sync_status = chain_follower.sync_status.clone();
            let sync_network_context = chain_follower.network.clone();
            let tipset_send = chain_follower.tipset_sender.clone();
            let keystore = ctx.keystore.clone();
            let network_name = ctx.network_name.clone();
            let snapshot_progress_tracker = ctx.snapshot_progress_tracker.clone();
            let msgs_in_tipset = Arc::new(crate::chain::MsgsInTipsetCache::default());
            async move {
                start_rpc(
                    RPCState {
                        state_manager,
                        keystore,
                        mpool,
                        bad_blocks,
                        msgs_in_tipset,
                        sync_status,
                        eth_event_handler,
                        sync_network_context,
                        network_name,
                        start_time,
                        shutdown,
                        tipset_send,
                        snapshot_progress_tracker,
                    },
                    rpc_address,
                    filter_list,
                )
                .await
            }
        });
    } else {
        debug!("RPC disabled.");
    };
    Ok(())
}

fn maybe_start_f3_service(opts: &CliOpts, config: &Config, ctx: &AppContext) {
    // already running
    if crate::rpc::f3::F3_LEASE_MANAGER.get().is_some() {
        return;
    }

    if !config.client.enable_rpc {
        if crate::f3::is_sidecar_ffi_enabled(ctx.state_manager.chain_config()) {
            tracing::warn!("F3 sidecar is enabled but not run because RPC is disabled. ")
        }
        return;
    }

    if !opts.halt_after_import && !opts.stateless {
        let rpc_address = config.client.rpc_address;
        let state_manager = &ctx.state_manager;
        let p2p_peer_id = ctx.p2p_peer_id;
        let admin_jwt = ctx.admin_jwt.clone();
        tokio::task::spawn_blocking({
            crate::rpc::f3::F3_LEASE_MANAGER
                .set(crate::rpc::f3::F3LeaseManager::new(
                    state_manager.chain_config().network.clone(),
                    p2p_peer_id,
                ))
                .expect("F3 lease manager should not have been initialized before");
            let chain_config = state_manager.chain_config().clone();
            let default_f3_root = config
                .client
                .data_dir
                .join(format!("f3/{}", config.chain()));
            let crate::f3::F3Options {
                chain_finality,
                bootstrap_epoch,
                initial_power_table,
            } = crate::f3::get_f3_sidecar_params(&chain_config);
            move || {
                crate::f3::run_f3_sidecar_if_enabled(
                    &chain_config,
                    format!("http://{rpc_address}/rpc/v1"),
                    admin_jwt,
                    crate::rpc::f3::get_f3_rpc_endpoint().to_string(),
                    initial_power_table
                        .map(|i| i.to_string())
                        .unwrap_or_default(),
                    bootstrap_epoch,
                    chain_finality,
                    std::env::var("FOREST_F3_ROOT")
                        .unwrap_or(default_f3_root.display().to_string()),
                );
            }
        });
    }
}

fn maybe_start_indexer_service(
    services: &mut JoinSet<anyhow::Result<()>>,
    opts: &CliOpts,
    config: &Config,
    ctx: &AppContext,
) {
    if config.chain_indexer.enable_indexer
        && !opts.stateless
        && !ctx.state_manager.chain_config().is_devnet()
    {
        let mut receiver = ctx.state_manager.chain_store().publisher().subscribe();
        let chain_store = ctx.state_manager.chain_store().clone();
        services.spawn(async move {
            tracing::info!("Starting indexer service");

            // Continuously listen for head changes
            loop {
                let msg = receiver.recv().await?;

                let HeadChange::Apply(ts) = msg;
                tracing::debug!("Indexing tipset {}", ts.key());

                chain_store.put_tipset_key(ts.key())?;

                let delegated_messages =
                    chain_store.headers_delegated_messages(ts.block_headers().iter())?;

                chain_store.process_signed_messages(&delegated_messages)?;
            }
        });

        // Run the collector only if chain indexer is enabled
        if let Some(retention_epochs) = config.chain_indexer.gc_retention_epochs {
            let chain_store = ctx.state_manager.chain_store().clone();
            let chain_config = ctx.state_manager.chain_config().clone();
            services.spawn(async move {
                tracing::info!("Starting collector for eth_mappings");
                let mut collector = EthMappingCollector::new(
                    chain_store.db.clone(),
                    chain_config.eth_chain_id,
                    retention_epochs.into(),
                );
                collector.run().await
            });
        }
    }
}

/// Starts daemon process
pub(super) async fn start(
    start_time: chrono::DateTime<chrono::Utc>,
    opts: CliOpts,
    config: Config,
    shutdown_send: mpsc::Sender<()>,
) -> anyhow::Result<()> {
    startup_init(&opts, &config)?;
    let (snap_gc, snap_gc_reboot_rx) = SnapshotGarbageCollector::new(&config)?;
    let snap_gc = Arc::new(snap_gc);
    GLOBAL_SNAPSHOT_GC
        .set(snap_gc.clone())
        .ok()
        .context("failed to set GLOBAL_SNAPSHOT_GC")?;
    tokio::task::spawn({
        let snap_gc = snap_gc.clone();
        async move { snap_gc.event_toop().await }
    });
    loop {
        tokio::select! {
            _ = snap_gc_reboot_rx.recv_async() => {
                snap_gc.cleanup_before_reboot().await;
            }
            result = start_services(start_time, &opts, config.clone(), shutdown_send.clone(), |ctx| {
                snap_gc.set_db(ctx.db.clone());
            }) => {
                break result
            }
        }
    }
}

pub(super) async fn start_services(
    start_time: chrono::DateTime<chrono::Utc>,
    opts: &CliOpts,
    mut config: Config,
    shutdown_send: mpsc::Sender<()>,
    on_app_context_initialized: impl Fn(&AppContext),
) -> anyhow::Result<()> {
    let mut services = JoinSet::new();
    maybe_start_track_peak_rss_service(&mut services, opts);
    let ctx = AppContext::init(opts, &config).await?;
    on_app_context_initialized(&ctx);
    info!(
        "Using network :: {}",
        get_actual_chain_name(&ctx.network_name)
    );
    utils::misc::display_chain_logo(config.chain());
    if opts.exit_after_init {
        return Ok(());
    }
    let p2p_service = create_p2p_service(&mut services, &mut config, &ctx).await?;
    let mpool = create_mpool(&mut services, &p2p_service, &ctx)?;
    let chain_follower = create_chain_follower(opts, &p2p_service, mpool.clone(), &ctx)?;

    info!(
        "Starting network:: {}",
        get_actual_chain_name(&ctx.network_name)
    );

    maybe_start_rpc_service(
        &mut services,
        &config,
        mpool.clone(),
        &chain_follower,
        start_time,
        shutdown_send.clone(),
        &ctx,
    )?;

    maybe_import_snapshot(opts, &mut config, &ctx).await?;
    if opts.halt_after_import {
        // Cancel all async services
        services.shutdown().await;
        return Ok(());
    }
    ctx.state_manager.populate_cache();
    maybe_start_metrics_service(&mut services, &config, &ctx).await?;
    // maybe_start_mark_and_sweep_gc_service(&mut services, opts, &config, &ctx);
    maybe_start_f3_service(opts, &config, &ctx);
    maybe_start_health_check_service(&mut services, &config, &p2p_service, &chain_follower, &ctx)
        .await?;
<<<<<<< HEAD
    maybe_populate_eth_mappings_in_background(&mut services, opts, config.clone(), &ctx);
    maybe_start_indexer_service(&mut services, opts, &config, &ctx);
=======
    maybe_start_indexer_service(&mut services, &opts, &config, &ctx);
>>>>>>> f3f9a7e9
    if !opts.stateless {
        ensure_proof_params_downloaded().await?;
    }
    services.spawn(p2p_service.run());
    start_chain_follower_service(&mut services, chain_follower);
    // Note: it could take long before unblocking parent process on a fresh Forest run which
    // downloads a snapshot, actor bundles and proof parameter files.
    // This could be moved to before any of those steps if we want to unblock parent process early,
    // the downside would be that, if an error occurs, the log can only be be found in files instead
    // of the console output.
    if opts.detach {
        unblock_parent_process()?;
    }
    // blocking until any of the services returns an error,
    propagate_error(&mut services)
        .await
        .context("services failure")
        .map(|_| {})
}

/// If our current chain is below a supported height, we need a snapshot to bring it up
/// to a supported height. If we've not been given a snapshot by the user, get one.
///
/// An [`Err`] should be considered fatal.
async fn maybe_set_snapshot_path(
    config: &mut Config,
    chain_config: &ChainConfig,
    epoch: ChainEpoch,
    auto_download_snapshot: bool,
    download_directory: &Path,
) -> anyhow::Result<()> {
    if !download_directory.is_dir() {
        anyhow::bail!(
            "`download_directory` does not exist: {}",
            download_directory.display()
        );
    }

    let vendor = snapshot::TrustedVendor::default();
    let chain = config.chain();

    // What height is our chain at right now, and what network version does that correspond to?
    let network_version = chain_config.network_version(epoch);
    let network_version_is_small = network_version < NetworkVersion::V16;

    // We don't support small network versions (we can't validate from e.g genesis).
    // So we need a snapshot (which will be from a recent network version)
    let require_a_snapshot = network_version_is_small;
    let have_a_snapshot = config.client.snapshot_path.is_some();

    match (require_a_snapshot, have_a_snapshot, auto_download_snapshot) {
        (false, _, _) => {}   // noop - don't need a snapshot
        (true, true, _) => {} // noop - we need a snapshot, and we have one
        (true, false, true) => {
            let url = crate::cli_shared::snapshot::stable_url(vendor, chain)?;
            config.client.snapshot_path = Some(url.to_string().into());
        }
        (true, false, false) => {
            // we need a snapshot, don't have one, and don't have permission to download one, so ask the user
            let (url, num_bytes, _path) = crate::cli_shared::snapshot::peek(vendor, chain)
                .await
                .context("couldn't get snapshot size")?;
            // dialoguer will double-print long lines, so manually print the first clause ourselves,
            // then let `Confirm` handle the second.
            println!(
                "Forest requires a snapshot to sync with the network, but automatic fetching is disabled."
            );
            let message = format!(
                "Fetch a {} snapshot to the current directory? (denying will exit the program). ",
                indicatif::HumanBytes(num_bytes)
            );
            let have_permission = asyncify(|| {
                dialoguer::Confirm::with_theme(&ColorfulTheme::default())
                    .with_prompt(message)
                    .default(false)
                    .interact()
                    // e.g not a tty (or some other error), so haven't got permission.
                    .unwrap_or(false)
            })
            .await;
            if !have_permission {
                bail!(
                    "Forest requires a snapshot to sync with the network, but automatic fetching is disabled."
                )
            }
            config.client.snapshot_path = Some(url.to_string().into());
        }
    };

    Ok(())
}

/// returns the first error with which any of the services end, or never returns at all
// This should return anyhow::Result<!> once the `Never` type is stabilized
async fn propagate_error(
    services: &mut JoinSet<Result<(), anyhow::Error>>,
) -> anyhow::Result<std::convert::Infallible> {
    while !services.is_empty() {
        select! {
            option = services.join_next().fuse() => {
                if let Some(Ok(Err(error_message))) = option {
                    return Err(error_message)
                }
            },
        }
    }
    std::future::pending().await
}

pub fn get_actual_chain_name(internal_network_name: &str) -> &str {
    match internal_network_name {
        "testnetnet" => "mainnet",
        "calibrationnet" => "calibnet",
        _ => internal_network_name,
    }
}

/// Run the closure on a thread where blocking is allowed
///
/// # Panics
/// If the closure panics
fn asyncify<T>(f: impl FnOnce() -> T + Send + 'static) -> impl Future<Output = T>
where
    T: Send + 'static,
{
    tokio::task::spawn_blocking(f).then(|res| async { res.expect("spawned task panicked") })
}<|MERGE_RESOLUTION|>--- conflicted
+++ resolved
@@ -16,18 +16,9 @@
     cli::{CliOpts, Config},
 };
 use crate::daemon::context::{AppContext, DbType};
-<<<<<<< HEAD
-use crate::daemon::db_util::{
-    import_chain_as_forest_car, load_all_forest_cars, populate_eth_mappings,
-};
-use crate::db::SettingsStore;
-use crate::db::car::ManyCar;
+use crate::daemon::db_util::import_chain_as_forest_car;
 use crate::db::gc::{MarkAndSweep, SnapshotGarbageCollector};
-use crate::db::{MemoryDB, SettingsExt, ttl::EthMappingCollector};
-=======
-use crate::daemon::db_util::import_chain_as_forest_car;
-use crate::db::{MarkAndSweep, ttl::EthMappingCollector};
->>>>>>> f3f9a7e9
+use crate::db::ttl::EthMappingCollector;
 use crate::libp2p::{Libp2pService, PeerManager};
 use crate::message_pool::{MessagePool, MpoolConfig, MpoolRpcProvider};
 use crate::networks::{self, ChainConfig};
@@ -665,12 +656,7 @@
     maybe_start_f3_service(opts, &config, &ctx);
     maybe_start_health_check_service(&mut services, &config, &p2p_service, &chain_follower, &ctx)
         .await?;
-<<<<<<< HEAD
-    maybe_populate_eth_mappings_in_background(&mut services, opts, config.clone(), &ctx);
     maybe_start_indexer_service(&mut services, opts, &config, &ctx);
-=======
-    maybe_start_indexer_service(&mut services, &opts, &config, &ctx);
->>>>>>> f3f9a7e9
     if !opts.stateless {
         ensure_proof_params_downloaded().await?;
     }
