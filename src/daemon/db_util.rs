--- conflicted
+++ resolved
@@ -171,13 +171,8 @@
     let hygge = state_manager.chain_config().epoch(Height::Hygge);
     tracing::info!(
         "Populating column EthMappings from range: [{}, {}]",
-<<<<<<< HEAD
-        head_ts.epoch(),
-        hygge
-=======
         hygge,
         head_ts.epoch()
->>>>>>> 195b2839
     );
 
     for ts in head_ts
