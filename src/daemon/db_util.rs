// Copyright 2019-2025 ChainSafe Systems
// SPDX-License-Identifier: Apache-2.0, MIT

use crate::blocks::Tipset;
use crate::db::car::forest::{
    FOREST_CAR_FILE_EXTENSION, TEMP_FOREST_CAR_FILE_EXTENSION, new_forest_car_temp_path_in,
};
use crate::db::car::{ForestCar, ManyCar};
use crate::interpreter::VMTrace;
<<<<<<< HEAD
use crate::networks::{ChainConfig, Height};
=======
>>>>>>> 97354db5
use crate::rpc::sync::SnapshotProgressTracker;
use crate::shim::clock::ChainEpoch;
use crate::state_manager::{NO_CALLBACK, StateManager};
use crate::utils::db::car_stream::CarStream;
use crate::utils::io::EitherMmapOrRandomAccessFile;
use crate::utils::net::{DownloadFileOption, download_to};
use anyhow::{Context, bail};
use futures::TryStreamExt;
use serde::{Deserialize, Serialize};
use std::ffi::OsStr;
use std::{
    fs,
    path::{Path, PathBuf},
    sync::Arc,
    time,
};
use tokio::io::AsyncWriteExt;
use tracing::{debug, info, warn};
use url::Url;
use walkdir::WalkDir;

#[cfg(doc)]
use crate::rpc::eth::types::EthHash;

#[cfg(doc)]
use crate::blocks::TipsetKey;

#[cfg(doc)]
use cid::Cid;

/// Loads all `.forest.car.zst` snapshots and cleanup stale `.forest.car.zst.tmp` files.
pub fn load_all_forest_cars_with_cleanup<T>(
    store: &ManyCar<T>,
    forest_car_db_dir: &Path,
) -> anyhow::Result<()> {
    load_all_forest_cars_internal(store, forest_car_db_dir, true)
}

/// Loads all `.forest.car.zst` snapshots
pub fn load_all_forest_cars<T>(store: &ManyCar<T>, forest_car_db_dir: &Path) -> anyhow::Result<()> {
    load_all_forest_cars_internal(store, forest_car_db_dir, false)
}

fn load_all_forest_cars_internal<T>(
    store: &ManyCar<T>,
    forest_car_db_dir: &Path,
    cleanup: bool,
) -> anyhow::Result<()> {
    if !forest_car_db_dir.is_dir() {
        fs::create_dir_all(forest_car_db_dir)?;
    }
    for file in WalkDir::new(forest_car_db_dir)
        .max_depth(1)
        .into_iter()
        .filter_map(|e| {
            e.ok().and_then(|e| {
                if !e.file_type().is_dir() {
                    Some(e.into_path())
                } else {
                    None
                }
            })
        })
    {
        if let Some(filename) = file.file_name().and_then(OsStr::to_str) {
            if filename.ends_with(FOREST_CAR_FILE_EXTENSION) {
                let car = ForestCar::try_from(file.as_path())
                    .with_context(|| format!("Error loading car DB at {}", file.display()))?;
                store.read_only(car.into())?;
                debug!("Loaded car DB at {}", file.display());
            } else if cleanup && filename.ends_with(TEMP_FOREST_CAR_FILE_EXTENSION) {
                // Only delete files that appear to be incomplete car DB files
                match std::fs::remove_file(&file) {
                    Ok(_) => {
                        info!("Deleted temp car DB at {}", file.display());
                    }
                    Err(e) => {
                        warn!("Failed to delete temp car DB at {}: {e}", file.display());
                    }
                }
            }
        }
    }

    tracing::info!("Loaded {} CARs", store.len());

    Ok(())
}

#[derive(
    Default,
    PartialEq,
    Eq,
    Debug,
    Clone,
    Copy,
    strum::Display,
    strum::EnumString,
    Serialize,
    Deserialize,
)]
#[strum(serialize_all = "lowercase")]
#[cfg_attr(test, derive(derive_quickcheck_arbitrary::Arbitrary))]
pub enum ImportMode {
    #[default]
    /// Hard link the snapshot and fallback to `Copy` if not applicable
    Auto,
    /// Copies the snapshot to the database directory.
    Copy,
    /// Moves the snapshot to the database directory (or copies and deletes the original).
    Move,
    /// Creates a symbolic link to the snapshot in the database directory.
    Symlink,
    /// Creates a symbolic link to the snapshot in the database directory.
    Hardlink,
}

/// This function validates and stores the CAR binary from `from_path`(either local path or URL) into the `{DB_ROOT}/car_db/`
/// (automatically trans-code into `.forest.car.zst` format when needed), and returns its final file path and the heaviest tipset.
pub async fn import_chain_as_forest_car(
    from_path: &Path,
    forest_car_db_dir: &Path,
    import_mode: ImportMode,
    rpc_endpoint: String,
    f3_root: String,
    chain_config: &ChainConfig,
    snapshot_progress_tracker: &SnapshotProgressTracker,
) -> anyhow::Result<(PathBuf, Tipset)> {
    info!("Importing chain from snapshot at: {}", from_path.display());

    let stopwatch = time::Instant::now();

    let forest_car_db_path = forest_car_db_dir.join(format!(
        "{}{FOREST_CAR_FILE_EXTENSION}",
        chrono::Utc::now().timestamp_millis()
    ));

    let move_or_copy = |mode: ImportMode| {
        let forest_car_db_path = forest_car_db_path.clone();
        async move {
            let downloaded_car_temp_path = new_forest_car_temp_path_in(forest_car_db_dir)?;
            if let Ok(url) = Url::parse(&from_path.display().to_string()) {
                download_to(
                    &url,
                    &downloaded_car_temp_path,
                    DownloadFileOption::Resumable,
                    snapshot_progress_tracker.create_callback(),
                )
                .await?;

                snapshot_progress_tracker.completed();
            } else {
                snapshot_progress_tracker.not_required();
                move_or_copy_file(from_path, &downloaded_car_temp_path, mode)?;
            }

            if ForestCar::is_valid(&EitherMmapOrRandomAccessFile::open(
                &downloaded_car_temp_path,
            )?) {
                downloaded_car_temp_path.persist(&forest_car_db_path)?;
            } else {
                // Use another temp file to make sure all final `.forest.car.zst` files are complete and valid.
                let forest_car_db_temp_path = new_forest_car_temp_path_in(forest_car_db_dir)?;
                transcode_into_forest_car(&downloaded_car_temp_path, &forest_car_db_temp_path)
                    .await?;
                forest_car_db_temp_path.persist(&forest_car_db_path)?;
            }
            anyhow::Ok(())
        }
    };

    match import_mode {
        ImportMode::Auto => {
            if Url::parse(&from_path.display().to_string()).is_ok() {
                // Fallback to move if from_path is url
                move_or_copy(ImportMode::Move).await?;
            } else if ForestCar::is_valid(&EitherMmapOrRandomAccessFile::open(from_path)?) {
                tracing::info!(
                    "Hardlinking {} to {}",
                    from_path.display(),
                    forest_car_db_path.display()
                );
                if std::fs::hard_link(from_path, &forest_car_db_path).is_err() {
                    tracing::warn!("Error creating hardlink, fallback to copy");
                    move_or_copy(ImportMode::Copy).await?;
                }
            } else {
                tracing::warn!(
                    "Snapshot file is not a valid forest.car.zst file, fallback to copy"
                );
                move_or_copy(ImportMode::Copy).await?;
            }
        }
        ImportMode::Copy | ImportMode::Move => {
            move_or_copy(import_mode).await?;
        }
        ImportMode::Symlink => {
            let from_path = std::path::absolute(from_path)?;
            if ForestCar::is_valid(&EitherMmapOrRandomAccessFile::open(&from_path)?) {
                tracing::info!(
                    "Symlinking {} to {}",
                    from_path.display(),
                    forest_car_db_path.display()
                );
                std::os::unix::fs::symlink(from_path, &forest_car_db_path)
                    .context("Error creating symlink")?;
            } else {
                bail!("Snapshot file must be a valid forest.car.zst file");
            }
        }
        ImportMode::Hardlink => {
            if ForestCar::is_valid(&EitherMmapOrRandomAccessFile::open(from_path)?) {
                tracing::info!(
                    "Hardlinking {} to {}",
                    from_path.display(),
                    forest_car_db_path.display()
                );
                std::fs::hard_link(from_path, &forest_car_db_path)
                    .context("Error creating hardlink")?;
            } else {
                bail!("Snapshot file must be a valid forest.car.zst file");
            }
        }
    };

    let forest_car = ForestCar::try_from(forest_car_db_path.as_path())?;

    if let Some(f3_cid) = forest_car.metadata().as_ref().and_then(|m| m.f3_data) {
        let mut f3_data = forest_car
            .get_reader(f3_cid)?
            .with_context(|| format!("f3 data not found, cid: {f3_cid}"))?;
        let mut temp_f3_snap = tempfile::Builder::new()
            .suffix(".f3snap.bin")
            .tempfile_in(forest_car_db_dir)?;
        {
            let f = temp_f3_snap.as_file_mut();
            std::io::copy(&mut f3_data, f)?;
            f.sync_all()?;
        }
        if let Err(e) = crate::f3::import_f3_snapshot(
            chain_config,
            rpc_endpoint,
            f3_root,
            temp_f3_snap.path().display().to_string(),
        ) {
            // Do not make it a hard error if anything is wrong with F3 snapshot
            tracing::error!("Failed to import F3 snapshot: {e}");
        }
    }

    let ts = forest_car.heaviest_tipset()?;
    info!(
        "Imported snapshot in: {}s, heaviest tipset epoch: {}, key: {}",
        stopwatch.elapsed().as_secs(),
        ts.epoch(),
        ts.key()
    );

    Ok((forest_car_db_path, ts))
}

fn move_or_copy_file(from: &Path, to: &Path, import_mode: ImportMode) -> anyhow::Result<()> {
    match import_mode {
        ImportMode::Move => {
            tracing::info!("Moving {} to {}", from.display(), to.display());
            if fs::rename(from, to).is_ok() {
                Ok(())
            } else {
                fs::copy(from, to).context("Error copying file")?;
                fs::remove_file(from).context("Error removing original file")?;
                Ok(())
            }
        }
        ImportMode::Copy => {
            tracing::info!("Copying {} to {}", from.display(), to.display());
            fs::copy(from, to).map(|_| ()).context("Error copying file")
        }
        m => {
            bail!("{m} must be handled elsewhere");
        }
    }
}

async fn transcode_into_forest_car(from: &Path, to: &Path) -> anyhow::Result<()> {
    let car_stream = CarStream::new(tokio::io::BufReader::new(
        tokio::fs::File::open(from).await?,
    ))
    .await?;
    let roots = car_stream.header_v1.roots.clone();

    let mut writer = tokio::io::BufWriter::new(tokio::fs::File::create(to).await?);
    let frames = crate::db::car::forest::Encoder::compress_stream_default(
        car_stream.map_err(anyhow::Error::from),
    );
    crate::db::car::forest::Encoder::write(&mut writer, roots, frames).await?;
    writer.shutdown().await?;

    Ok(())
}

/// To support the Event RPC API, a new column has been added to parity-db to handle the mapping:
/// - Events root [`Cid`] -> [`TipsetKey`].
///
/// Similarly, to support the Ethereum RPC API, another column has been introduced to map:
/// - [`struct@EthHash`] -> [`TipsetKey`],
/// - [`struct@EthHash`] -> Delegated message [`Cid`].
///
/// This function traverses the chain store and populates these columns accordingly.
pub async fn backfill_db<DB>(
    state_manager: &Arc<StateManager<DB>>,
    head_ts: &Tipset,
    to_epoch: ChainEpoch,
) -> anyhow::Result<()>
where
    DB: fvm_ipld_blockstore::Blockstore + Send + Sync + 'static,
{
    tracing::info!(
        "Starting index backfill (from: {}, to: {})",
        head_ts.epoch(),
        to_epoch
    );

    let mut delegated_messages = vec![];

    let mut num_backfills = 0;
    for ts in head_ts
        .clone()
        .chain(&state_manager.chain_store().blockstore())
    {
        let epoch = ts.epoch();
        if epoch < to_epoch {
            break;
        }
        let tsk = ts.key().clone();

        let ts = Arc::new(ts);

        let state_output = state_manager
            .compute_tipset_state(ts.clone(), NO_CALLBACK, VMTrace::NotTraced)
            .await?;
        for events_root in state_output.events_roots.iter().flatten() {
            tracing::trace!("Indexing events root @{epoch}: {events_root}");

            state_manager.chain_store().put_index(events_root, &tsk)?;
        }

        delegated_messages.append(
            &mut state_manager
                .chain_store()
                .headers_delegated_messages(ts.block_headers().iter())?,
        );
        tracing::trace!("Indexing tipset @{}: {}", epoch, &tsk);
        state_manager.chain_store().put_tipset_key(&tsk)?;

        num_backfills += 1;
    }

    state_manager
        .chain_store()
        .process_signed_messages(&delegated_messages)?;

    tracing::info!("Total successful backfills: {}", num_backfills);

    Ok(())
}

#[cfg(test)]
mod test {
    use super::*;

    #[tokio::test]
    async fn import_snapshot_from_file_valid() {
        for import_mode in [ImportMode::Auto, ImportMode::Copy, ImportMode::Move] {
            import_snapshot_from_file("test-snapshots/chain4.car", import_mode)
                .await
                .unwrap();
        }

        // Linking is not supported for raw CAR files.
        for import_mode in [ImportMode::Symlink, ImportMode::Hardlink] {
            import_snapshot_from_file("test-snapshots/chain4.car", import_mode)
                .await
                .unwrap_err();
        }
    }

    #[tokio::test]
    async fn import_snapshot_from_compressed_file_valid() {
        for import_mode in [ImportMode::Auto, ImportMode::Copy, ImportMode::Move] {
            import_snapshot_from_file("test-snapshots/chain4.car.zst", import_mode)
                .await
                .unwrap();
        }

        // Linking is not supported for raw CAR files.
        for import_mode in [ImportMode::Symlink, ImportMode::Hardlink] {
            import_snapshot_from_file("test-snapshots/chain4.car", import_mode)
                .await
                .unwrap_err();
        }
    }

    #[tokio::test]
    async fn import_snapshot_from_forest_car_valid() {
        for import_mode in [
            ImportMode::Auto,
            ImportMode::Copy,
            ImportMode::Move,
            ImportMode::Symlink,
            ImportMode::Hardlink,
        ] {
            import_snapshot_from_file("test-snapshots/chain4.forest.car.zst", import_mode)
                .await
                .unwrap();
        }
    }

    #[tokio::test]
    async fn import_snapshot_from_file_invalid() {
        for import_mode in &[
            ImportMode::Auto,
            ImportMode::Copy,
            ImportMode::Move,
            ImportMode::Symlink,
            ImportMode::Hardlink,
        ] {
            import_snapshot_from_file("Cargo.toml", *import_mode)
                .await
                .unwrap_err();
        }
    }

    #[tokio::test]
    async fn import_snapshot_from_file_not_found() {
        for import_mode in &[
            ImportMode::Auto,
            ImportMode::Copy,
            ImportMode::Move,
            ImportMode::Symlink,
            ImportMode::Hardlink,
        ] {
            import_snapshot_from_file("dummy.car", *import_mode)
                .await
                .unwrap_err();
        }
    }

    #[tokio::test]
    async fn import_snapshot_from_url_not_found() {
        for import_mode in &[
            ImportMode::Auto,
            ImportMode::Copy,
            ImportMode::Move,
            ImportMode::Symlink,
            ImportMode::Hardlink,
        ] {
            import_snapshot_from_file("https://forest.chainsafe.io/dummy.car", *import_mode)
                .await
                .unwrap_err();
        }
    }

    async fn import_snapshot_from_file(
        file_path: &str,
        import_mode: ImportMode,
    ) -> anyhow::Result<()> {
        // Prevent modifications on the original file, e.g., deletion via `ImportMode::Move`.
        let temp_file = tempfile::Builder::new().tempfile()?;
        fs::copy(Path::new(file_path), temp_file.path())?;
        let file_path = temp_file.path();

        let temp_db_dir = tempfile::Builder::new().tempdir()?;

        let (path, ts) = import_chain_as_forest_car(
            file_path,
            temp_db_dir.path(),
            import_mode,
            "test".into(),
            "test".into(),
            &ChainConfig::devnet(),
            &SnapshotProgressTracker::default(),
        )
        .await?;
        match import_mode {
            ImportMode::Symlink => {
                assert_eq!(
                    std::path::absolute(path.read_link()?)?,
                    std::path::absolute(file_path)?
                );
            }
            ImportMode::Move => {
                assert!(!file_path.exists());
                assert!(path.is_file());
            }
            _ => {
                assert!(file_path.is_file());
                assert!(path.is_file());
            }
        }
        assert!(ts.epoch() > 0);
        Ok(())
    }
}<|MERGE_RESOLUTION|>--- conflicted
+++ resolved
@@ -7,10 +7,7 @@
 };
 use crate::db::car::{ForestCar, ManyCar};
 use crate::interpreter::VMTrace;
-<<<<<<< HEAD
-use crate::networks::{ChainConfig, Height};
-=======
->>>>>>> 97354db5
+use crate::networks::ChainConfig;
 use crate::rpc::sync::SnapshotProgressTracker;
 use crate::shim::clock::ChainEpoch;
 use crate::state_manager::{NO_CALLBACK, StateManager};
@@ -20,8 +17,8 @@
 use anyhow::{Context, bail};
 use futures::TryStreamExt;
 use serde::{Deserialize, Serialize};
-use std::ffi::OsStr;
 use std::{
+    ffi::OsStr,
     fs,
     path::{Path, PathBuf},
     sync::Arc,
