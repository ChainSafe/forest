--- conflicted
+++ resolved
@@ -6,12 +6,9 @@
 use crate::cli_shared::snapshot;
 use crate::db::car::forest::FOREST_CAR_FILE_EXTENSION;
 use crate::db::car::{ForestCar, ManyCar};
-<<<<<<< HEAD
-=======
 use crate::message::SignedMessage;
 use crate::networks::Height;
 use crate::rpc::eth::{self, eth_tx_from_signed_eth_message};
->>>>>>> 7eef684c
 use crate::state_manager::StateManager;
 use crate::utils::db::car_stream::CarStream;
 use crate::utils::io::EitherMmapOrRandomAccessFile;
@@ -22,7 +19,7 @@
 use std::ffi::OsStr;
 use std::fs;
 use std::io;
-use std::sync::Arc;
+// use std::sync::Arc;
 use std::{
     path::{Path, PathBuf},
     time,
@@ -32,15 +29,11 @@
 use url::Url;
 use walkdir::WalkDir;
 
-<<<<<<< HEAD
-const TIPSET_KEY_LOOKBACK_ENTRIES: usize = 2000;
-=======
 #[cfg(doc)]
 use crate::rpc::eth::Hash;
 
 #[cfg(doc)]
 use crate::blocks::TipsetKey;
->>>>>>> 7eef684c
 
 pub fn load_all_forest_cars<T>(store: &ManyCar<T>, forest_car_db_dir: &Path) -> anyhow::Result<()> {
     if !forest_car_db_dir.is_dir() {
@@ -163,11 +156,6 @@
     Ok(())
 }
 
-<<<<<<< HEAD
-pub fn cache_tipset_keys<DB>(
-    state_manager: Arc<StateManager<DB>>,
-    ts: &Tipset,
-=======
 /// For the need for Ethereum RPC API, a new column in parity-db has been introduced to handle
 /// mapping of:
 /// - [`struct@Hash`] to [`TipsetKey`].
@@ -177,27 +165,10 @@
 pub fn populate_eth_mappings<DB>(
     state_manager: &StateManager<DB>,
     head_ts: &Tipset,
->>>>>>> 7eef684c
 ) -> anyhow::Result<()>
 where
     DB: fvm_ipld_blockstore::Blockstore,
 {
-<<<<<<< HEAD
-    let mut curr = ts.clone();
-    tracing::info!("Caching tipset keys for EthAPIs");
-    for _ in 0..TIPSET_KEY_LOOKBACK_ENTRIES {
-        state_manager.chain_store().put_tipset_key(curr.key())?;
-        if let Ok(ts) = Tipset::load_required(state_manager.blockstore(), curr.parents()) {
-            curr = ts;
-        } else {
-            break;
-        }
-    }
-
-    Ok(())
-}
-
-=======
     let mut delegated_messages = vec![];
 
     info!("Populating column EthMappings");
@@ -282,7 +253,6 @@
         .collect()
 }
 
->>>>>>> 7eef684c
 #[cfg(test)]
 mod test {
     use super::*;
