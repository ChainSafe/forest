// Copyright 2019-2024 ChainSafe Systems
// SPDX-License-Identifier: Apache-2.0, MIT

use crate::blocks::Tipset;
use crate::chain::block_messages;
use crate::cli_shared::snapshot;
use crate::db::car::forest::FOREST_CAR_FILE_EXTENSION;
use crate::db::car::{ForestCar, ManyCar};
use crate::message::SignedMessage;
use crate::networks::Height;
use crate::rpc::eth::{self, eth_tx_from_signed_eth_message};
use crate::state_manager::StateManager;
use crate::utils::db::car_stream::CarStream;
use crate::utils::io::EitherMmapOrRandomAccessFile;
use ahash::HashMap;
use anyhow::Context as _;
use cid::Cid;
use futures::TryStreamExt;
use std::ffi::OsStr;
use std::fs;
use std::io;
use std::{
    path::{Path, PathBuf},
    time,
};
use tokio::io::AsyncWriteExt;
use tracing::{debug, info};
use url::Url;
use walkdir::WalkDir;

#[cfg(doc)]
use crate::rpc::eth::Hash;

#[cfg(doc)]
use crate::blocks::TipsetKey;

pub fn load_all_forest_cars<T>(store: &ManyCar<T>, forest_car_db_dir: &Path) -> anyhow::Result<()> {
    if !forest_car_db_dir.is_dir() {
        fs::create_dir_all(forest_car_db_dir)?;
    }
    for file in WalkDir::new(forest_car_db_dir)
        .max_depth(1)
        .into_iter()
        .filter_map(|entry| {
            if let Ok(entry) = entry {
                if let Some(filename) = entry.file_name().to_str() {
                    if filename.ends_with(FOREST_CAR_FILE_EXTENSION) {
                        return Some(entry.into_path());
                    }
                }
            }
            None
        })
    {
        let car = ForestCar::try_from(file.as_path())
            .with_context(|| format!("Error loading car DB at {}", file.display()))?;
        store.read_only(car.into())?;
        debug!("Loaded car DB at {}", file.display());
    }

    Ok(())
}

/// This function validates and stores the CAR binary from `from_path`(either local path or URL) into the `{DB_ROOT}/car_db/`
/// (automatically trans-code into `.forest.car.zst` format when needed), and returns its final file path and the heaviest tipset.
pub async fn import_chain_as_forest_car(
    from_path: &Path,
    forest_car_db_dir: &Path,
    consume_snapshot_file: bool,
) -> anyhow::Result<(PathBuf, Tipset)> {
    info!("Importing chain from snapshot at: {}", from_path.display());

    let stopwatch = time::Instant::now();

    let downloaded_car_temp_path =
        tempfile::NamedTempFile::new_in(forest_car_db_dir)?.into_temp_path();
    if let Ok(url) = Url::parse(&from_path.display().to_string()) {
        download_to(&url, &downloaded_car_temp_path).await?;
    } else {
        move_or_copy_file(from_path, &downloaded_car_temp_path, consume_snapshot_file)?;
    }

    let forest_car_db_path = forest_car_db_dir.join(format!(
        "{}{FOREST_CAR_FILE_EXTENSION}",
        chrono::Utc::now().timestamp_millis()
    ));

    if ForestCar::is_valid(&EitherMmapOrRandomAccessFile::open(
        &downloaded_car_temp_path,
    )?) {
        downloaded_car_temp_path.persist(&forest_car_db_path)?;
    } else {
        // Use another temp file to make sure all final `.forest.car.zst` files are complete and valid.
        let forest_car_db_temp_path =
            tempfile::NamedTempFile::new_in(forest_car_db_dir)?.into_temp_path();
        transcode_into_forest_car(&downloaded_car_temp_path, &forest_car_db_temp_path).await?;
        forest_car_db_temp_path.persist(&forest_car_db_path)?;
    }

    let ts = ForestCar::try_from(forest_car_db_path.as_path())?.heaviest_tipset()?;
    info!(
        "Imported snapshot in: {}s, heaviest tipset epoch: {}",
        stopwatch.elapsed().as_secs(),
        ts.epoch()
    );

    Ok((forest_car_db_path, ts))
}

pub async fn download_to(url: &Url, destination: &Path) -> anyhow::Result<()> {
    snapshot::download_file_with_retry(
        url,
        destination.parent().with_context(|| {
            format!(
                "Error getting the parent directory of {}",
                destination.display()
            )
        })?,
        destination
            .file_name()
            .and_then(OsStr::to_str)
            .with_context(|| format!("Error getting the file name of {}", destination.display()))?,
    )
    .await?;

    Ok(())
}

fn move_or_copy_file(from: &Path, to: &Path, consume: bool) -> io::Result<()> {
    if consume && fs::rename(from, to).is_ok() {
        Ok(())
    } else {
        fs::copy(from, to)?;
        if consume {
            fs::remove_file(from)?;
        }
        Ok(())
    }
}

async fn transcode_into_forest_car(from: &Path, to: &Path) -> anyhow::Result<()> {
    let car_stream = CarStream::new(tokio::io::BufReader::new(
        tokio::fs::File::open(from).await?,
    ))
    .await?;
    let roots = car_stream.header.roots.clone();

    let mut writer = tokio::io::BufWriter::new(tokio::fs::File::create(to).await?);
    let frames = crate::db::car::forest::Encoder::compress_stream_default(
        car_stream.map_err(anyhow::Error::from),
    );
    crate::db::car::forest::Encoder::write(&mut writer, roots, frames).await?;
    writer.shutdown().await?;

    Ok(())
}

<<<<<<< HEAD
=======
/// For the need for Ethereum RPC API, a new column in parity-db has been introduced to handle
/// mapping of:
/// - [`struct@Hash`] to [`TipsetKey`].
/// - [`struct@Hash`] to delegated message [`Cid`].
///
/// This function traverses the chain store and populates the column.
>>>>>>> 7c539f63
pub fn populate_eth_mappings<DB>(
    state_manager: &StateManager<DB>,
    head_ts: &Tipset,
) -> anyhow::Result<()>
where
    DB: fvm_ipld_blockstore::Blockstore,
{
    let mut delegated_messages = vec![];

    info!("Populating column EthMappings");

    for ts in head_ts
        .clone()
        .chain(&state_manager.chain_store().blockstore())
    {
        // Hygge is the start of Ethereum support in the FVM (through the FEVM actor).
        // Before this height, no notion of an Ethereum-like API existed.
        if ts.epoch() < state_manager.chain_config().epoch(Height::Hygge) {
            break;
        }
        for bh in ts.block_headers() {
            if let Ok((_, secp_cids)) = block_messages(&state_manager.blockstore(), bh) {
                let mut messages = secp_cids
                    .into_iter()
                    .filter(|msg| msg.is_delegated())
                    .collect();
                delegated_messages.append(&mut messages);
            }
        }
        state_manager.chain_store().put_tipset_key(ts.key())?;
    }
<<<<<<< HEAD
    let _ = process_signed_messages(state_manager, &delegated_messages)?;
=======
    process_signed_messages(state_manager, &delegated_messages)?;
>>>>>>> 7c539f63

    Ok(())
}

<<<<<<< HEAD
fn process_signed_messages<DB>(
    state_manager: &StateManager<DB>,
    messages: &[SignedMessage],
) -> anyhow::Result<usize>
=======
/// Filter [`SignedMessage`]'s to keep only delegated ones and the most recent ones, then write them to the chain store.
fn process_signed_messages<DB>(
    state_manager: &StateManager<DB>,
    messages: &[SignedMessage],
) -> anyhow::Result<()>
>>>>>>> 7c539f63
where
    DB: fvm_ipld_blockstore::Blockstore,
{
    let delegated_messages = messages.iter().filter(|msg| msg.is_delegated());
    let eth_chain_id = state_manager.chain_config().eth_chain_id;

    let eth_txs: Vec<(eth::Hash, Cid, usize)> = delegated_messages
        .enumerate()
        .filter_map(|(i, smsg)| {
            if let Ok(tx) = eth_tx_from_signed_eth_message(smsg, eth_chain_id) {
                if let Ok(hash) = tx.eth_hash() {
                    // newest messages are the ones with lowest index
                    Some((hash, smsg.cid().unwrap(), i))
                } else {
                    None
                }
            } else {
                None
            }
        })
        .collect();
    let filtered = filter_lowest_index(eth_txs);

    // write back
<<<<<<< HEAD
    for (k, v) in filtered.iter() {
        state_manager.chain_store().put_mapping(k, v)?;
    }
    Ok(filtered.len())
=======
    for (k, v) in filtered.into_iter() {
        state_manager.chain_store().put_mapping(k, v)?;
    }
    Ok(())
>>>>>>> 7c539f63
}

fn filter_lowest_index(values: Vec<(eth::Hash, Cid, usize)>) -> Vec<(eth::Hash, Cid)> {
    let map: HashMap<eth::Hash, (Cid, usize)> =
        values
            .into_iter()
            .fold(HashMap::default(), |mut acc, (hash, cid, index)| {
                acc.entry(hash)
                    .and_modify(|&mut (_, ref mut min_index)| {
                        if index < *min_index {
                            *min_index = index;
                        }
                    })
                    .or_insert((cid, index));
                acc
            });

    map.into_iter()
        .map(|(hash, (cid, _))| (hash, cid))
        .collect()
}

#[cfg(test)]
mod test {
    use super::*;

    #[tokio::test]
    async fn import_snapshot_from_file_valid() {
        import_snapshot_from_file("test-snapshots/chain4.car")
            .await
            .unwrap();
    }

    #[tokio::test]
    async fn import_snapshot_from_compressed_file_valid() {
        import_snapshot_from_file("test-snapshots/chain4.car.zst")
            .await
            .unwrap()
    }

    #[tokio::test]
    async fn import_snapshot_from_file_invalid() {
        import_snapshot_from_file("Cargo.toml").await.unwrap_err();
    }

    #[tokio::test]
    async fn import_snapshot_from_file_not_found() {
        import_snapshot_from_file("dummy.car").await.unwrap_err();
    }

    #[tokio::test]
    async fn import_snapshot_from_url_not_found() {
        import_snapshot_from_file("https://forest.chainsafe.io/dummy.car")
            .await
            .unwrap_err();
    }

    async fn import_snapshot_from_file(file_path: &str) -> anyhow::Result<()> {
        let temp = tempfile::Builder::new().tempdir()?;
        let (path, ts) =
            import_chain_as_forest_car(Path::new(file_path), temp.path(), false).await?;
        assert!(path.is_file());
        assert!(ts.epoch() > 0);
        Ok(())
    }
}<|MERGE_RESOLUTION|>--- conflicted
+++ resolved
@@ -155,15 +155,12 @@
     Ok(())
 }
 
-<<<<<<< HEAD
-=======
 /// For the need for Ethereum RPC API, a new column in parity-db has been introduced to handle
 /// mapping of:
 /// - [`struct@Hash`] to [`TipsetKey`].
 /// - [`struct@Hash`] to delegated message [`Cid`].
 ///
 /// This function traverses the chain store and populates the column.
->>>>>>> 7c539f63
 pub fn populate_eth_mappings<DB>(
     state_manager: &StateManager<DB>,
     head_ts: &Tipset,
@@ -195,27 +192,16 @@
         }
         state_manager.chain_store().put_tipset_key(ts.key())?;
     }
-<<<<<<< HEAD
-    let _ = process_signed_messages(state_manager, &delegated_messages)?;
-=======
     process_signed_messages(state_manager, &delegated_messages)?;
->>>>>>> 7c539f63
-
-    Ok(())
-}
-
-<<<<<<< HEAD
-fn process_signed_messages<DB>(
-    state_manager: &StateManager<DB>,
-    messages: &[SignedMessage],
-) -> anyhow::Result<usize>
-=======
+
+    Ok(())
+}
+
 /// Filter [`SignedMessage`]'s to keep only delegated ones and the most recent ones, then write them to the chain store.
 fn process_signed_messages<DB>(
     state_manager: &StateManager<DB>,
     messages: &[SignedMessage],
 ) -> anyhow::Result<()>
->>>>>>> 7c539f63
 where
     DB: fvm_ipld_blockstore::Blockstore,
 {
@@ -240,17 +226,10 @@
     let filtered = filter_lowest_index(eth_txs);
 
     // write back
-<<<<<<< HEAD
-    for (k, v) in filtered.iter() {
-        state_manager.chain_store().put_mapping(k, v)?;
-    }
-    Ok(filtered.len())
-=======
     for (k, v) in filtered.into_iter() {
         state_manager.chain_store().put_mapping(k, v)?;
     }
     Ok(())
->>>>>>> 7c539f63
 }
 
 fn filter_lowest_index(values: Vec<(eth::Hash, Cid, usize)>) -> Vec<(eth::Hash, Cid)> {
