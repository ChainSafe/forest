// Copyright 2019-2025 ChainSafe Systems
// SPDX-License-Identifier: Apache-2.0, MIT

pub mod db;

use crate::{db::DBStatistics, networks::ChainConfig, shim::clock::ChainEpoch};
use axum::{Router, http::StatusCode, response::IntoResponse, routing::get};
use parking_lot::{RwLock, RwLockWriteGuard};
use prometheus_client::{
    collector::Collector,
    encoding::EncodeLabelSet,
    metrics::{
        counter::Counter,
        family::Family,
        histogram::{Histogram, exponential_buckets},
    },
};
use std::sync::{Arc, LazyLock};
use std::{path::PathBuf, time::Instant};
use tokio::net::TcpListener;
use tower_http::compression::CompressionLayer;
use tracing::warn;

static DEFAULT_REGISTRY: LazyLock<RwLock<prometheus_client::registry::Registry>> =
    LazyLock::new(Default::default);

static COLLECTOR_REGISTRY: LazyLock<RwLock<prometheus_client::registry::Registry>> =
    LazyLock::new(Default::default);

pub fn default_registry<'a>() -> RwLockWriteGuard<'a, prometheus_client::registry::Registry> {
    DEFAULT_REGISTRY.write()
}

pub fn collector_registry<'a>() -> RwLockWriteGuard<'a, prometheus_client::registry::Registry> {
    COLLECTOR_REGISTRY.write()
}

pub fn register_collector(collector: Box<dyn Collector>) {
    #[allow(clippy::disallowed_methods)]
    collector_registry().register_collector(collector)
}

pub fn reset_collector_registry() {
    *collector_registry() = Default::default();
}

pub static LRU_CACHE_HIT: LazyLock<Family<KindLabel, Counter>> = LazyLock::new(|| {
    let metric = Family::default();
    DEFAULT_REGISTRY
        .write()
        .register("lru_cache_hit", "Stats of lru cache hit", metric.clone());
    metric
});
pub static LRU_CACHE_MISS: LazyLock<Family<KindLabel, Counter>> = LazyLock::new(|| {
    let metric = Family::default();
    DEFAULT_REGISTRY
        .write()
        .register("lru_cache_miss", "Stats of lru cache miss", metric.clone());
    metric
});

pub static RPC_METHOD_FAILURE: LazyLock<Family<RpcMethodLabel, Counter>> = LazyLock::new(|| {
    let metric = Family::default();
    DEFAULT_REGISTRY.write().register(
        "rpc_method_failure",
        "Number of failed RPC calls",
        metric.clone(),
    );
    metric
});

pub static RPC_METHOD_TIME: LazyLock<Family<RpcMethodLabel, Histogram>> = LazyLock::new(|| {
    let metric = Family::<RpcMethodLabel, Histogram>::new_with_constructor(|| {
        // Histogram with 5 buckets starting from 0.1ms going to 1s, each bucket 10 times as big as the last.
        Histogram::new(exponential_buckets(0.1, 10., 5))
    });
    crate::metrics::default_registry().register(
        "rpc_processing_time",
        "Duration of RPC method call in milliseconds",
        metric.clone(),
    );
    metric
});

pub async fn init_prometheus<DB>(
    prometheus_listener: TcpListener,
    db_directory: PathBuf,
    db: Arc<DB>,
    chain_config: Arc<ChainConfig>,
    get_chain_head_height: Arc<impl Fn() -> ChainEpoch + Send + Sync + 'static>,
    get_chain_head_actor_version: Arc<impl Fn() -> u64 + Send + Sync + 'static>,
) -> anyhow::Result<()>
where
    DB: DBStatistics + Send + Sync + 'static,
{
    // Add the process collector to the registry
    if let Err(err) = kubert_prometheus_process::register(
        collector_registry().sub_registry_with_prefix("process"),
    ) {
        warn!("Failed to register process metrics: {err}");
    }

    register_collector(Box::new(
        crate::utils::version::ForestVersionCollector::new(),
    ));
<<<<<<< HEAD
    DEFAULT_REGISTRY
        .write()
        .register_collector(Box::new(crate::metrics::db::DBCollector::new(db_directory)));
    DEFAULT_REGISTRY.write().register_collector(Box::new(
        crate::networks::metrics::NetworkVersionCollector::new(
            chain_config,
            get_chain_head_height,
            get_chain_head_actor_version,
        ),
    ));
=======
    register_collector(Box::new(crate::metrics::db::DBCollector::new(db_directory)));
>>>>>>> 8fb20fca

    // Create an configure HTTP server
    let app = Router::new()
        .route("/metrics", get(collect_prometheus_metrics))
        .route("/stats/db", get(collect_db_metrics::<DB>))
        .layer(CompressionLayer::new())
        .with_state(db);

    // Wait for server to exit
    Ok(axum::serve(prometheus_listener, app.into_make_service()).await?)
}

async fn collect_prometheus_metrics() -> impl IntoResponse {
    let mut metrics = String::new();
    if let Err(e) =
        prometheus_client::encoding::text::encode_registry(&mut metrics, &DEFAULT_REGISTRY.read())
    {
        warn!("failed to encode the default metrics registry: {e}");
    };
    if let Err(e) =
        prometheus_client::encoding::text::encode_registry(&mut metrics, &COLLECTOR_REGISTRY.read())
    {
        warn!("failed to encode the collector metrics registry: {e}");
    };
    if let Err(e) = prometheus_client::encoding::text::encode_eof(&mut metrics) {
        warn!("failed to encode metrics eof {e}");
    };
    (
        StatusCode::OK,
        [("content-type", "text/plain; charset=utf-8")],
        metrics,
    )
}

async fn collect_db_metrics<DB>(
    axum::extract::State(db): axum::extract::State<Arc<DB>>,
) -> impl IntoResponse
where
    DB: DBStatistics,
{
    let mut metrics = "# DB statistics:\n".to_owned();
    if let Some(db_stats) = db.get_statistics() {
        metrics.push_str(&db_stats);
    } else {
        metrics.push_str("Not enabled. Set enable_statistics to true in config and restart daemon");
    }
    (
        StatusCode::OK,
        [("content-type", "text/plain; charset=utf-8")],
        metrics,
    )
}

#[derive(Clone, Debug, Hash, PartialEq, Eq, EncodeLabelSet)]
pub struct RpcMethodLabel {
    pub method: String,
}

#[derive(Clone, Debug, Hash, PartialEq, Eq, EncodeLabelSet)]
pub struct KindLabel {
    kind: &'static str,
}

impl KindLabel {
    pub const fn new(kind: &'static str) -> Self {
        Self { kind }
    }
}

pub mod values {
    use super::KindLabel;

    /// `TipsetCache`.
    pub const TIPSET: KindLabel = KindLabel::new("tipset");
    /// tipset cache in state manager
    pub const STATE_MANAGER_TIPSET: KindLabel = KindLabel::new("sm_tipset");
}

pub fn default_histogram() -> Histogram {
    // Default values from go client(https://github.com/prometheus/client_golang/blob/5d584e2717ef525673736d72cd1d12e304f243d7/prometheus/histogram.go#L68)
    Histogram::new([
        0.005, 0.01, 0.025, 0.05, 0.1, 0.25, 0.5, 1.0, 2.5, 5.0, 10.0,
    ])
}

pub struct HistogramTimer<'a> {
    histogram: &'a Histogram,
    start: Instant,
}

impl Drop for HistogramTimer<'_> {
    fn drop(&mut self) {
        let duration = Instant::now() - self.start;
        self.histogram.observe(duration.as_secs_f64());
    }
}

pub trait HistogramTimerExt {
    fn start_timer(&self) -> HistogramTimer<'_>;
}

impl HistogramTimerExt for Histogram {
    fn start_timer(&self) -> HistogramTimer<'_> {
        HistogramTimer {
            histogram: self,
            start: Instant::now(),
        }
    }
}<|MERGE_RESOLUTION|>--- conflicted
+++ resolved
@@ -103,20 +103,14 @@
     register_collector(Box::new(
         crate::utils::version::ForestVersionCollector::new(),
     ));
-<<<<<<< HEAD
-    DEFAULT_REGISTRY
-        .write()
-        .register_collector(Box::new(crate::metrics::db::DBCollector::new(db_directory)));
-    DEFAULT_REGISTRY.write().register_collector(Box::new(
+    register_collector(Box::new(crate::metrics::db::DBCollector::new(db_directory)));
+    register_collector(Box::new(
         crate::networks::metrics::NetworkVersionCollector::new(
             chain_config,
             get_chain_head_height,
             get_chain_head_actor_version,
         ),
     ));
-=======
-    register_collector(Box::new(crate::metrics::db::DBCollector::new(db_directory)));
->>>>>>> 8fb20fca
 
     // Create an configure HTTP server
     let app = Router::new()
