--- conflicted
+++ resolved
@@ -144,18 +144,11 @@
             .full_peers
             .iter()
             .map(|(&p, info)| {
-<<<<<<< HEAD
-                let is_stateful = info.head.epoch() > 0;
-                if is_stateful {
-                    n_stateful += 1;
-                }
-=======
                 let is_stateful = info.head_epoch() != Some(0);
                 if is_stateful {
                     n_stateful += 1;
                 }
 
->>>>>>> e1b80c9a
                 let cost = if info.successes + info.failures > 0 {
                     // Calculate cost based on fail rate and latency
                     // Note that when `success` is zero, the result is `inf`
@@ -173,10 +166,7 @@
         peers.sort_unstable_by(|(_, _, v1), (_, _, v2)| {
             v1.partial_cmp(v2).unwrap_or(Ordering::Equal)
         });
-<<<<<<< HEAD
-=======
-
->>>>>>> e1b80c9a
+
         // Filter out nodes that are stateless when `n_stateful > 0`
         if n_stateful > 0 {
             peers
