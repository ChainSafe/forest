--- conflicted
+++ resolved
@@ -1,5 +1,3 @@
-GOLANGCI_LINT_VERSION=v2.3.1
-
 install:
 	cargo install --locked --path . --force
 
@@ -80,11 +78,7 @@
 	docker run --rm -i hadolint/hadolint < $<
 
 lint-go:
-<<<<<<< HEAD
-	go run github.com/golangci/golangci-lint/v2/cmd/golangci-lint@$(GOLANGCI_LINT_VERSION) run --timeout 10m --concurrency 4 ./f3-sidecar ./interop-tests/src/tests/go_app
-=======
 	go run github.com/golangci/golangci-lint/v2/cmd/golangci-lint@v2.3.1 run ./f3-sidecar ./interop-tests/src/tests/go_app
->>>>>>> 59ca7967
 
 # Formats Rust, TOML and Markdown files.
 fmt:
