SER_TESTS = "tests/serialization_tests"
CONF_TESTS = "tests/conformance_tests"

ifndef RUST_TEST_THREADS
	RUST_TEST_THREADS := 1
	OS := $(shell uname)
	ifeq ($(OS),Linux)
		RUST_TEST_THREADS := $(shell nproc)
	else ifeq ($(OS),Darwin)
		RUST_TEST_THREADS := $(shell sysctl -n hw.ncpu)
	endif # $(OS)
endif

install:
	cargo install --locked --path forest --force

clean-all:
	cargo clean

clean:
	@echo "Cleaning local packages..."
	@cargo clean -p forest
	@cargo clean -p fil_clock
	@cargo clean -p forest_libp2p
	@cargo clean -p forest_blocks
	@cargo clean -p chain_sync
	@cargo clean -p forest_vm
	@cargo clean -p forest_address
	@cargo clean -p forest_actor
	@cargo clean -p forest_message
	@cargo clean -p forest_runtime
	@cargo clean -p state_tree
	@cargo clean -p state_manager
	@cargo clean -p interpreter
	@cargo clean -p forest_crypto
	@cargo clean -p forest_encoding
	@cargo clean -p forest_cid
	@cargo clean -p forest_ipld
	@cargo clean -p ipld_hamt
	@cargo clean -p ipld_amt
	@cargo clean -p forest_bigint
	@cargo clean -p forest_bitfield
	@cargo clean -p commcid
	@cargo clean -p fil_types
	@cargo clean -p ipld_blockstore
	@cargo clean -p rpc
	@cargo clean -p key_management
	@cargo clean -p forest_json_utils
	@cargo clean -p test_utils
	@cargo clean -p message_pool
	@cargo clean -p genesis
	@cargo clean -p actor_interface
	@cargo clean -p forest_hash_utils
	@cargo clean -p networks
	@echo "Done cleaning."

lint: license clean
	cargo fmt --all --check
<<<<<<< HEAD
	cargo clippy -- -D warnings
=======
	cargo clippy --all-targets -- -D warnings
>>>>>>> 8d59c639

build:
	cargo build --bin forest

release:
	cargo build --release --bin forest

interopnet:
	cargo build --release --manifest-path=forest/Cargo.toml --no-default-features --features "rocksdb, interopnet"

devnet:
	cargo build  --manifest-path=forest/Cargo.toml --no-default-features --features "devnet, rocksdb"

calibnet:
	cargo build --release --manifest-path=forest/Cargo.toml --no-default-features --features "calibnet, rocksdb"

docker-run:
	docker build -t forest:latest -f ./Dockerfile . && docker run forest

# Git submodule test vectors
pull-serialization-tests:
	git submodule update --init

run-serialization-vectors:
	cargo test --release --manifest-path=$(SER_TESTS)/Cargo.toml --features "submodule_tests" -- --test-threads=$(RUST_TEST_THREADS)

run-conformance-vectors:
	cargo test --release --manifest-path=$(CONF_TESTS)/Cargo.toml --features "submodule_tests" -- --nocapture --test-threads=$(RUST_TEST_THREADS)

run-vectors: run-serialization-vectors run-conformance-vectors

test-vectors: pull-serialization-tests run-vectors

# Test all without the submodule test vectors with release configuration
test:
	cargo test --all --exclude serialization_tests --exclude conformance_tests --exclude forest_message --exclude forest_crypto -- --test-threads=$(RUST_TEST_THREADS)
	cargo test -p forest_crypto --features blst --no-default-features -- --test-threads=$(RUST_TEST_THREADS)
	cargo test -p forest_crypto --features pairing --no-default-features -- --test-threads=$(RUST_TEST_THREADS)
	cargo test -p forest_message --features blst --no-default-features -- --test-threads=$(RUST_TEST_THREADS)
	cargo test -p forest_message --features pairing --no-default-features -- --test-threads=$(RUST_TEST_THREADS)

test-release:
	cargo test --release --all --exclude serialization_tests --exclude conformance_tests --exclude forest_message --exclude forest_crypto -- --test-threads=$(RUST_TEST_THREADS)
	cargo test --release -p forest_crypto --features blst --no-default-features -- --test-threads=$(RUST_TEST_THREADS)
	cargo test --release -p forest_crypto --features pairing --no-default-features -- --test-threads=$(RUST_TEST_THREADS)
	cargo test --release -p forest_message --features blst --no-default-features -- --test-threads=$(RUST_TEST_THREADS)
	cargo test --release -p forest_message --features pairing --no-default-features -- --test-threads=$(RUST_TEST_THREADS)

smoke-test:
	./scripts/smoke_test.sh

test-all: test-release test-vectors

# Checks if all headers are present and adds if not
license:
	./scripts/add_license.sh

docs:
	cargo doc --no-deps

mdbook:
	mdbook serve documentation

mdbook-build:
	mdbook build ./documentation

.PHONY: clean clean-all lint build release test test-all test-release license test-vectors run-vectors pull-serialization-tests install docs run-serialization-vectors run-conformance-vectors<|MERGE_RESOLUTION|>--- conflicted
+++ resolved
@@ -56,11 +56,7 @@
 
 lint: license clean
 	cargo fmt --all --check
-<<<<<<< HEAD
-	cargo clippy -- -D warnings
-=======
 	cargo clippy --all-targets -- -D warnings
->>>>>>> 8d59c639
 
 build:
 	cargo build --bin forest
