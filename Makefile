clean-all:
	cargo clean

clean:
	@echo "Cleaning local packages..."
	@cargo clean -p node
	@cargo clean -p clock
	@cargo clean -p forest_libp2p
	@cargo clean -p network
	@cargo clean -p blockchain
	@cargo clean -p forest_blocks
	@cargo clean -p chain_sync
	@cargo clean -p sync_manager
	@cargo clean -p vm
	@cargo clean -p forest_address
	@cargo clean -p actor
	@cargo clean -p forest_message
	@cargo clean -p runtime
	@cargo clean -p state_tree
	@cargo clean -p interpreter
	@cargo clean -p crypto
<<<<<<< HEAD
	@cargo clean -p encoding
	@cargo clean -p ferret_cid
	@cargo clean -p ferret_ipld
	@cargo clean -p ipld_amt
=======
	@cargo clean -p forest_encoding
	@cargo clean -p forest_cid
	@cargo clean -p forest_ipld
>>>>>>> f21765c4
	@echo "Done cleaning."

lint: clean license
	cargo fmt
	cargo clippy -- -D warnings

build:
	cargo build

release:
	cargo build --release

test:
	cargo test

license:
	./scripts/add_license.sh

docs:
	cargo doc --no-deps --all-features

.PHONY: clean clean-all lint build release test license<|MERGE_RESOLUTION|>--- conflicted
+++ resolved
@@ -19,16 +19,10 @@
 	@cargo clean -p state_tree
 	@cargo clean -p interpreter
 	@cargo clean -p crypto
-<<<<<<< HEAD
-	@cargo clean -p encoding
-	@cargo clean -p ferret_cid
-	@cargo clean -p ferret_ipld
-	@cargo clean -p ipld_amt
-=======
 	@cargo clean -p forest_encoding
 	@cargo clean -p forest_cid
 	@cargo clean -p forest_ipld
->>>>>>> f21765c4
+	@cargo clean -p ipld_amt
 	@echo "Done cleaning."
 
 lint: clean license
