--- conflicted
+++ resolved
@@ -21,11 +21,8 @@
 	@cargo clean -p forest_encoding
 	@cargo clean -p forest_cid
 	@cargo clean -p forest_ipld
-<<<<<<< HEAD
 	@cargo clean -p ipld_hamt
-=======
 	@cargo clean -p ipld_amt
->>>>>>> b41107d3
 	@echo "Done cleaning."
 
 lint: clean license
