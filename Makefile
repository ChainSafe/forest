--- conflicted
+++ resolved
@@ -83,15 +83,12 @@
 	cargo fmt --all --check
 	taplo fmt --check
 	taplo lint
-<<<<<<< HEAD
+	
+lint-clippy:
 	cargo clippy --features mimalloc
 	cargo clippy --features jemalloc
-=======
-
-lint-clippy:
 	cargo clippy -p forest_libp2p_bitswap --all-targets -- -D warnings -W clippy::unused_async -W clippy::redundant_else
 	cargo clippy -p forest_libp2p_bitswap --all-targets --features tokio -- -D warnings -W clippy::unused_async -W clippy::redundant_else
->>>>>>> 25d0438a
 	cargo clippy --features slow_tests,submodule_tests --all-targets -- -D warnings -W clippy::unused_async -W clippy::redundant_else
 	cargo clippy --all-targets --no-default-features --features forest_deleg_cns,paritydb,instrumented_kernel -- -D warnings -W clippy::unused_async -W clippy::redundant_else
 
