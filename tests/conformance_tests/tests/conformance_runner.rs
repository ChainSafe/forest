--- conflicted
+++ resolved
@@ -48,15 +48,6 @@
 
         // Same as marked tests above -- Go impl has the incorrect behaviour
         Regex::new(r"fil_1_storageminer-SubmitWindowedPoSt-SysErrSenderInvalid-").unwrap(),
-
-<<<<<<< HEAD
-        // Extracted miner faults
-        Regex::new(r"fil_1_storageminer-DeclareFaults-Ok-3").unwrap(),
-        Regex::new(r"fil_1_storageminer-DeclareFaults-Ok-7").unwrap(),
-=======
-        // Other fault
-        Regex::new(r"fail-insufficient-funds-for-transfer-in-inner-send--genesis").unwrap(),
->>>>>>> 0834808a
     ];
 }
 
