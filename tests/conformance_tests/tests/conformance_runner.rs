// Copyright 2020 ChainSafe Systems
// SPDX-License-Identifier: Apache-2.0, MIT

#![cfg(feature = "submodule_tests")]

#[macro_use]
extern crate lazy_static;

use conformance_tests::*;
use encoding::Cbor;
use flate2::read::GzDecoder;
use forest_message::{MessageReceipt, UnsignedMessage};
use regex::Regex;
use std::error::Error as StdError;
use std::fmt;
use std::fs::File;
use std::io::BufReader;
use std::sync::Arc;
use walkdir::{DirEntry, WalkDir};

lazy_static! {
<<<<<<< HEAD
    static ref SKIP_TESTS: [Regex; 5] = [
=======
    static ref SKIP_TESTS: [Regex; 4] = [
>>>>>>> 630b54f1
        // These tests are marked as invalid as they return wrong exit code on Lotus
        Regex::new(r"actor_creation/x--params*").unwrap(),
        // Following two fail for the same invalid exit code return
        Regex::new(r"nested/nested_sends--fail-missing-params.json").unwrap(),
        Regex::new(r"nested/nested_sends--fail-mismatch-params.json").unwrap(),
        // Lotus client does not fail in inner transaction for insufficient funds
        Regex::new(r"test-vectors/corpus/nested/nested_sends--fail-insufficient-funds-for-transfer-in-inner-send.json").unwrap(),
<<<<<<< HEAD
        // TODO This fails but is blocked on miner actor refactor, remove skip after that comes in
        Regex::new(r"test-vectors/corpus/reward/reward--ok-miners-awarded-no-premiums.json").unwrap(),
=======
>>>>>>> 630b54f1
    ];
}

fn is_valid_file(entry: &DirEntry) -> bool {
    let file_name = match entry.path().to_str() {
        Some(file) => file,
        None => return false,
    };
    for rx in SKIP_TESTS.iter() {
        if rx.is_match(file_name) {
            println!("SKIPPING: {}", file_name);
            return false;
        }
    }
    file_name.ends_with(".json")
}

fn load_car(gzip_bz: &[u8]) -> Result<db::MemoryDB, Box<dyn StdError>> {
    let bs = db::MemoryDB::default();

    // Decode gzip bytes
    let d = GzDecoder::new(gzip_bz);

    // Load car file with bytes
    forest_car::load_car(&bs, d)?;
    Ok(bs)
}

fn check_msg_result(
    expected_rec: &MessageReceipt,
    actual_rec: &MessageReceipt,
    label: impl fmt::Display,
) -> Result<(), String> {
    let (expected, actual) = (expected_rec.exit_code, actual_rec.exit_code);
    if expected != actual {
        return Err(format!(
            "exit code of msg {} did not match; expected: {:?}, got {:?}",
            label, expected, actual
        ));
    }

    let (expected, actual) = (expected_rec.gas_used, actual_rec.gas_used);
    if expected != actual {
        return Err(format!(
            "gas used of msg {} did not match; expected: {}, got {}",
            label, expected, actual
        ));
    }

    let (expected, actual) = (&expected_rec.return_data, &actual_rec.return_data);
    if expected != actual {
        return Err(format!(
            "return data of msg {} did not match; expected: {}, got {}",
            label,
            base64::encode(expected.as_slice()),
            base64::encode(actual.as_slice())
        ));
    }

    Ok(())
}

fn execute_message_vector(
    selector: Option<Selector>,
    car: Vec<u8>,
    preconditions: PreConditions,
    apply_messages: Vec<MessageVector>,
    postconditions: PostConditions,
) -> Result<(), Box<dyn StdError>> {
    let bs = load_car(car.as_slice())?;

    let mut epoch = preconditions.epoch;
    let mut root = preconditions.state_tree.root_cid;

    for (i, m) in apply_messages.iter().enumerate() {
        let msg = UnsignedMessage::unmarshal_cbor(&m.bytes)?;

        if let Some(ep) = m.epoch {
            epoch = ep;
        }

        let (ret, post_root) = execute_message(&bs, &msg, &root, epoch, &selector)?;
        root = post_root;

        let receipt = &postconditions.receipts[i];
        check_msg_result(receipt, &ret.msg_receipt, i)?;
    }

    if root != postconditions.state_tree.root_cid {
        return Err(format!(
            "wrong post root cid; expected {}, but got {}",
            postconditions.state_tree.root_cid, root
        )
        .into());
    }

    Ok(())
}

fn execute_tipset_vector(
    _selector: Option<Selector>,
    car: Vec<u8>,
    preconditions: PreConditions,
    tipsets: Vec<TipsetVector>,
    postconditions: PostConditions,
) -> Result<(), Box<dyn StdError>> {
    let bs = Arc::new(load_car(car.as_slice())?);

    let mut prev_epoch = preconditions.epoch;
    let mut root = preconditions.state_tree.root_cid;

    let mut receipt_idx = 0;
    for (i, ts) in tipsets.into_iter().enumerate() {
        let ExecuteTipsetResult {
            receipts_root,
            post_state_root,
            applied_results,
            ..
        } = execute_tipset(Arc::clone(&bs), &root, prev_epoch, &ts)?;

        for (j, v) in applied_results.into_iter().enumerate() {
            check_msg_result(
                &postconditions.receipts[receipt_idx],
                &v.msg_receipt,
                format!("{} of tipset {}", j, i),
            )?;
            receipt_idx += 1;
        }

        // Compare receipts root
        let (expected, actual) = (&postconditions.receipts_roots[i], &receipts_root);
        if expected != actual {
            return Err(format!(
                "post receipts did not match; expected: {:?}, got {:?}",
                expected, actual
            )
            .into());
        }

        prev_epoch = ts.epoch;
        root = post_state_root;
    }

    if root != postconditions.state_tree.root_cid {
        return Err(format!(
            "wrong post root cid; expected {}, but got {}",
            postconditions.state_tree.root_cid, root
        )
        .into());
    }

    Ok(())
}

#[test]
fn conformance_test_runner() {
    pretty_env_logger::init();
    let walker = WalkDir::new("test-vectors/corpus").into_iter();
    let mut failed = Vec::new();
    let mut succeeded = 0;
    for entry in walker.filter_map(|e| e.ok()).filter(is_valid_file) {
        let file = File::open(entry.path()).unwrap();
        let reader = BufReader::new(file);
        let vector: TestVector = serde_json::from_reader(reader).unwrap();
        let test_name = entry.path().display();

        match vector {
            TestVector::Message {
                selector,
                meta,
                car,
                preconditions,
                apply_messages,
                postconditions,
            } => {
                if let Err(e) = execute_message_vector(
                    selector,
                    car,
                    preconditions,
                    apply_messages,
                    postconditions,
                ) {
                    failed.push((test_name.to_string(), meta, e));
                } else {
                    println!("{} succeeded", test_name);
                    succeeded += 1;
                }
            }
            TestVector::Tipset {
                selector,
                meta,
                car,
                preconditions,
                apply_tipsets,
                postconditions,
            } => {
                if let Err(e) = execute_tipset_vector(
                    selector,
                    car,
                    preconditions,
                    apply_tipsets,
                    postconditions,
                ) {
                    failed.push((test_name.to_string(), meta, e));
                } else {
                    println!("{} succeeded", test_name);
                    succeeded += 1;
                }
            }
            _ => panic!("Unsupported test vector class"),
        }
    }

    println!("{}/{} tests passed:", succeeded, failed.len() + succeeded);
    if !failed.is_empty() {
        for (path, meta, e) in failed {
            eprintln!(
                "file {} failed:\n\tMeta: {:?}\n\tError: {}\n",
                path, meta, e
            );
        }
        panic!()
    }
}<|MERGE_RESOLUTION|>--- conflicted
+++ resolved
@@ -19,11 +19,7 @@
 use walkdir::{DirEntry, WalkDir};
 
 lazy_static! {
-<<<<<<< HEAD
-    static ref SKIP_TESTS: [Regex; 5] = [
-=======
     static ref SKIP_TESTS: [Regex; 4] = [
->>>>>>> 630b54f1
         // These tests are marked as invalid as they return wrong exit code on Lotus
         Regex::new(r"actor_creation/x--params*").unwrap(),
         // Following two fail for the same invalid exit code return
@@ -31,11 +27,6 @@
         Regex::new(r"nested/nested_sends--fail-mismatch-params.json").unwrap(),
         // Lotus client does not fail in inner transaction for insufficient funds
         Regex::new(r"test-vectors/corpus/nested/nested_sends--fail-insufficient-funds-for-transfer-in-inner-send.json").unwrap(),
-<<<<<<< HEAD
-        // TODO This fails but is blocked on miner actor refactor, remove skip after that comes in
-        Regex::new(r"test-vectors/corpus/reward/reward--ok-miners-awarded-no-premiums.json").unwrap(),
-=======
->>>>>>> 630b54f1
     ];
 }
 
