--- conflicted
+++ resolved
@@ -51,12 +51,9 @@
         Regex::new(r"test-vectors/corpus/vm_violations/x--state_mutation--after-transaction.json").unwrap(),
         Regex::new(r"test-vectors/corpus/vm_violations/x--state_mutation--readonly.json").unwrap(),
 
-<<<<<<< HEAD
-=======
         // Same as marked tests above -- Go impl has the incorrect behaviour
         Regex::new(r"fil_1_storageminer-SubmitWindowedPoSt-SysErrSenderInvalid-").unwrap(),
 
->>>>>>> f309a28b
         // Extracted miner faults
         Regex::new(r"fil_1_storageminer-DeclareFaults-Ok-").unwrap(),
         Regex::new(r"fil_1_storageminer-ProveCommitSector-Ok-").unwrap(),
