--- conflicted
+++ resolved
@@ -16,13 +16,8 @@
 forest_message = { version = "0.7", features = ["json", "blst"] }
 encoding = { package = "forest_encoding", version = "0.2" }
 forest_blocks = { path = "../../blockchain/blocks", features = ["json"] }
-<<<<<<< HEAD
-bls-signatures = { version = "0.11", default-features = false, features = ["blst"] }
-fvm_shared = { version = "0.7.1", default-features = false }
 forest_crypto = { version = "0.5.2", features = ["json"] }
-=======
 bls-signatures = { version = "0.11", default-features = false, features = [
     "blst",
 ] }
-fvm_shared = { version = "0.8.0", default-features = false }
->>>>>>> 058c3928
+fvm_shared = { version = "0.8.0", default-features = false }