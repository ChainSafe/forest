--- conflicted
+++ resolved
@@ -14,11 +14,7 @@
 forest_blocks.workspace     = true
 forest_encoding.workspace   = true
 forest_json.workspace       = true
-<<<<<<< HEAD
-forest_message              = { workspace = true, features = ["blst"] }
-=======
 forest_message.workspace    = true
->>>>>>> d65d6bd5
 fvm_ipld_encoding.workspace = true
 fvm_shared                  = { workspace = true, default-features = false }
 hex.workspace               = true
