// Copyright 2019-2023 ChainSafe Systems
// SPDX-License-Identifier: Apache-2.0, MIT
pub mod json {
    use cid::Cid;
    use forest_message::SignedMessage;
<<<<<<< HEAD
    use forest_shim::crypto::Signature;
    use fvm_ipld_encoding::Cbor;
    use fvm_shared::message::Message;
=======
    use forest_shim::message::Message;
    use fvm_ipld_encoding::Cbor;
    use fvm_shared::crypto::signature::Signature;
>>>>>>> 7e0fac45
    use serde::{ser, Deserialize, Deserializer, Serialize, Serializer};

    use crate::{message, signature};

    /// Wrapper for serializing and de-serializing a `SignedMessage` from JSON.
    #[derive(Deserialize, Serialize)]
    #[serde(transparent)]
    pub struct SignedMessageJson(#[serde(with = "self")] pub SignedMessage);

    /// Wrapper for serializing a `SignedMessage` reference to JSON.
    #[derive(Serialize)]
    #[serde(transparent)]
    pub struct SignedMessageJsonRef<'a>(#[serde(with = "self")] pub &'a SignedMessage);

    impl From<SignedMessageJson> for SignedMessage {
        fn from(wrapper: SignedMessageJson) -> Self {
            wrapper.0
        }
    }

    impl From<SignedMessage> for SignedMessageJson {
        fn from(msg: SignedMessage) -> Self {
            SignedMessageJson(msg)
        }
    }

    pub fn serialize<S>(m: &SignedMessage, serializer: S) -> Result<S::Ok, S::Error>
    where
        S: Serializer,
    {
        #[derive(Serialize)]
        #[serde(rename_all = "PascalCase")]
        struct SignedMessageSer<'a> {
            #[serde(with = "message::json")]
            message: &'a Message,
            #[serde(with = "signature::json")]
            signature: &'a Signature,
            #[serde(default, rename = "CID", with = "crate::cid::opt")]
            cid: Option<Cid>,
        }
        SignedMessageSer {
            message: &m.message,
            signature: &m.signature.clone().into(),
            cid: Some(m.cid().map_err(ser::Error::custom)?),
        }
        .serialize(serializer)
    }

    pub fn deserialize<'de, D>(deserializer: D) -> Result<SignedMessage, D::Error>
    where
        D: Deserializer<'de>,
    {
        #[derive(Serialize, Deserialize)]
        #[serde(rename_all = "PascalCase")]
        struct SignedMessageDe {
            #[serde(with = "message::json")]
            message: Message,
            #[serde(with = "signature::json")]
            signature: Signature,
        }
        let SignedMessageDe { message, signature } = Deserialize::deserialize(deserializer)?;
        Ok(SignedMessage {
            message,
            signature: (&signature).into(),
        })
    }

    pub mod vec {
        use forest_utils::json::GoVecVisitor;
        use serde::ser::SerializeSeq;

        use super::*;

        pub fn serialize<S>(m: &[SignedMessage], serializer: S) -> Result<S::Ok, S::Error>
        where
            S: Serializer,
        {
            let mut seq = serializer.serialize_seq(Some(m.len()))?;
            for e in m {
                seq.serialize_element(&SignedMessageJsonRef(e))?;
            }
            seq.end()
        }

        pub fn deserialize<'de, D>(deserializer: D) -> Result<Vec<SignedMessage>, D::Error>
        where
            D: Deserializer<'de>,
        {
            deserializer.deserialize_any(GoVecVisitor::<SignedMessage, SignedMessageJson>::new())
        }
    }
}

#[cfg(test)]
mod tests {
    use forest_message::{self, SignedMessage};
<<<<<<< HEAD
    use forest_shim::crypto::Signature;
    use fvm_ipld_encoding::RawBytes;
    use fvm_shared::{address::Address, econ::TokenAmount, message::Message};
=======
    use forest_shim::{
        address::Address,
        econ::TokenAmount,
        message::{Message, Message_v3},
    };
    use fvm_shared::crypto::signature::Signature;
>>>>>>> 7e0fac45
    use quickcheck_macros::quickcheck;
    use serde::{Deserialize, Serialize};
    use serde_json::{self, from_str, to_string};

    use super::json::{SignedMessageJson, SignedMessageJsonRef};
    use crate::{
        message,
        message::json::{MessageJson, MessageJsonRef},
    };

    #[derive(Clone, Debug, PartialEq)]
    struct SignedMessageWrapper(SignedMessage);

    impl quickcheck::Arbitrary for SignedMessageWrapper {
        fn arbitrary(g: &mut quickcheck::Gen) -> Self {
            SignedMessageWrapper(SignedMessage::new_unchecked(
                crate::message::tests::MessageWrapper::arbitrary(g).message,
                Signature::new_secp256k1(vec![0]),
            ))
        }
    }

    #[quickcheck]
    fn signed_message_roundtrip(message: SignedMessageWrapper) {
        let serialized = serde_json::to_string(&SignedMessageJsonRef(&message.0)).unwrap();
        let parsed: SignedMessageJson = serde_json::from_str(&serialized).unwrap();
        assert_eq!(message.0, parsed.0);
    }

    #[test]
    fn unsigned_symmetric_json() {
        let message_json = r#"{"Version":9,"To":"f01234","From":"f01234","Nonce":42,"Value":"0","GasLimit":1,"GasFeeCap":"2","GasPremium":"9","Method":1,"Params":"Ynl0ZSBhcnJheQ==","CID":{"/":"bafy2bzacea5z7ywqogtuxykqcis76lrhl4fl27bg63firldlry5ml6bbahoy6"}}"#;

        // Deserialize
        let MessageJson(cid_d) = from_str(message_json).unwrap();

        // Serialize
        let ser_cid = to_string(&MessageJsonRef(&cid_d)).unwrap();
        assert_eq!(ser_cid, message_json);
    }

    #[test]
    fn signed_symmetric_json() {
        let message_json = r#"{"Message":{"Version":9,"To":"f01234","From":"f01234","Nonce":42,"Value":"0","GasLimit":1,"GasFeeCap":"2","GasPremium":"9","Method":1,"Params":"Ynl0ZSBhcnJheQ==","CID":{"/":"bafy2bzacea5z7ywqogtuxykqcis76lrhl4fl27bg63firldlry5ml6bbahoy6"}},"Signature":{"Type":2,"Data":"Ynl0ZSBhcnJheQ=="},"CID":{"/":"bafy2bzacea5z7ywqogtuxykqcis76lrhl4fl27bg63firldlry5ml6bbahoy6"}}"#;

        // Deserialize
        let SignedMessageJson(cid_d) = from_str(message_json).unwrap();

        // Serialize
        let ser_cid = to_string(&SignedMessageJsonRef(&cid_d)).unwrap();
        assert_eq!(ser_cid, message_json);
    }

    #[test]
    fn message_json_annotations() {
        let message: Message = Message_v3 {
            version: 10,
            from: Address::new_id(34).into(),
            to: Address::new_id(12).into(),
            sequence: 5,
            value: TokenAmount::from_atto(6).into(),
            method_num: 7,
            params: Default::default(),
            gas_limit: 8,
            gas_fee_cap: TokenAmount::from_atto(10).into(),
            gas_premium: TokenAmount::from_atto(9).into(),
        }
        .into();

        let signed = SignedMessage::new_unchecked(message.clone(), Signature::new_bls(vec![0, 1]));

        #[derive(Serialize, Deserialize, Debug, PartialEq)]
        struct TestStruct {
            #[serde(with = "message::json")]
            unsigned: Message,
            #[serde(with = "crate::signed_message::json")]
            signed: SignedMessage,
        }
        let test_json = r#"
        {
            "unsigned": {
                "Version": 10,
                "To": "f012",
                "From": "f034",
                "Nonce": 5,
                "Value": "6",
                "GasPremium": "9",
                "GasFeeCap": "10",
                "GasLimit": 8,
                "Method": 7,
                "Params": ""
            },
            "signed": {
                "Message": {
                    "Version": 10,
                    "To": "f012",
                    "From": "f034",
                    "Nonce": 5,
                    "Value": "6",
                    "GasPremium": "9",
                    "GasFeeCap": "10",
                    "GasLimit": 8,
                    "Method": 7,
                    "Params": ""
                },
                "Signature": {
                    "Type": 2,
                    "Data": "AAE="
                }
            }
        }
        "#;
        let expected = TestStruct {
            unsigned: message,
            signed,
        };
        assert_eq!(from_str::<TestStruct>(test_json).unwrap(), expected);
    }
}<|MERGE_RESOLUTION|>--- conflicted
+++ resolved
@@ -3,15 +3,8 @@
 pub mod json {
     use cid::Cid;
     use forest_message::SignedMessage;
-<<<<<<< HEAD
-    use forest_shim::crypto::Signature;
+    use forest_shim::{crypto::Signature, message::Message};
     use fvm_ipld_encoding::Cbor;
-    use fvm_shared::message::Message;
-=======
-    use forest_shim::message::Message;
-    use fvm_ipld_encoding::Cbor;
-    use fvm_shared::crypto::signature::Signature;
->>>>>>> 7e0fac45
     use serde::{ser, Deserialize, Deserializer, Serialize, Serializer};
 
     use crate::{message, signature};
@@ -108,18 +101,12 @@
 #[cfg(test)]
 mod tests {
     use forest_message::{self, SignedMessage};
-<<<<<<< HEAD
-    use forest_shim::crypto::Signature;
-    use fvm_ipld_encoding::RawBytes;
-    use fvm_shared::{address::Address, econ::TokenAmount, message::Message};
-=======
     use forest_shim::{
         address::Address,
+        crypto::Signature,
         econ::TokenAmount,
         message::{Message, Message_v3},
     };
-    use fvm_shared::crypto::signature::Signature;
->>>>>>> 7e0fac45
     use quickcheck_macros::quickcheck;
     use serde::{Deserialize, Serialize};
     use serde_json::{self, from_str, to_string};
