[package]
name = "forest_shim"
license.workspace = true
repository.workspace = true
version.workspace = true
authors.workspace = true
edition.workspace = true

[dependencies]
anyhow.workspace = true
cid.workspace = true
filecoin-proofs-api.workspace = true
fvm.workspace = true
fvm3 = { package = "fvm", version = "3.0.0-alpha.19" }
<<<<<<< HEAD
fvm_ipld_encoding.workspace = true
=======
fvm_ipld_blockstore.workspace = true
>>>>>>> 0bf412f7
fvm_shared.workspace = true
fvm_shared3 = { package = "fvm_shared", version = "3.0.0-alpha.16", features = ["proofs"] }
num-bigint.workspace = true
num-traits.workspace = true
serde = { workspace = true, features = ["derive"] }

[dev-dependencies]
serde_json.workspace = true<|MERGE_RESOLUTION|>--- conflicted
+++ resolved
@@ -12,11 +12,8 @@
 filecoin-proofs-api.workspace = true
 fvm.workspace = true
 fvm3 = { package = "fvm", version = "3.0.0-alpha.19" }
-<<<<<<< HEAD
+fvm_ipld_blockstore.workspace = true
 fvm_ipld_encoding.workspace = true
-=======
-fvm_ipld_blockstore.workspace = true
->>>>>>> 0bf412f7
 fvm_shared.workspace = true
 fvm_shared3 = { package = "fvm_shared", version = "3.0.0-alpha.16", features = ["proofs"] }
 num-bigint.workspace = true
