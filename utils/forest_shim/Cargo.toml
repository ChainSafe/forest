--- conflicted
+++ resolved
@@ -9,10 +9,7 @@
 [dependencies]
 anyhow.workspace = true
 cid.workspace = true
-<<<<<<< HEAD
-=======
 filecoin-proofs-api.workspace = true
->>>>>>> baf6b2f0
 fvm.workspace = true
 fvm3 = { package = "fvm", version = "3.0.0-alpha.19" }
 fvm_ipld_blockstore.workspace = true
@@ -22,9 +19,5 @@
 num-traits.workspace = true
 serde = { workspace = true, features = ["derive"] }
 
-<<<<<<< HEAD
 [dev-dependencies]
-=======
-[dev-dependencies]
-serde_json.workspace = true
->>>>>>> baf6b2f0
+serde_json.workspace = true