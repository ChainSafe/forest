// Copyright 2019-2022 ChainSafe Systems
// SPDX-License-Identifier: Apache-2.0, MIT
use directories::ProjectDirs;
use std::path::Path;
use structopt::StructOpt;

use cid::Cid;
use forest_statediff::print_state_diff;

/// Examine the state delta
#[derive(StructOpt)]
pub struct ChainCommand {
    /// The previous CID state root
    pre: Cid,
    /// The post CID state root
    post: Cid,
    /// The name of the chain
    #[structopt(short, long, default_value = "mainnet")]
    chain: String,
    /// The depth at which IPLD links are resolved
    #[structopt(short, long)]
    depth: Option<u64>,
}

impl ChainCommand {
    pub async fn run(&self) {
        let dir = ProjectDirs::from("com", "ChainSafe", "Forest").unwrap();
        let chain_path = dir.data_dir().join(&self.chain);
        let blockstore = open_db(&chain_path);

        if let Err(err) = print_state_diff(&blockstore, &self.pre, &self.post, self.depth) {
            eprintln!("Failed to print state diff: {err}");
        }
    }
}

#[cfg(feature = "rocksdb")]
fn open_db(chain_path: &Path) -> forest_db::rocks::RocksDb {
    forest_db::rocks::RocksDb::open(
        chain_path.join("rocksdb"),
        &forest_db::rocks_config::RocksDbConfig::default(),
    )
    .expect("Opening RocksDB must succeed")
}

#[cfg(feature = "paritydb")]
fn open_db(chain_path: &Path) -> forest_db::parity_db::ParityDb {
    use forest_db::parity_db::*;
<<<<<<< HEAD
    let config = ParityDbConfig { columns: 1 };
    ParityDb::open(&chain_path.join("paritydb"), &config).expect("Opening ParityDb must succeed")
=======
    use forest_db::parity_db_config::*;
    ParityDb::open(chain_path.join("paritydb"), &ParityDbConfig::default())
        .expect("Opening ParityDb must succeed")
>>>>>>> 6ef03eb2
}

/// statediff binary sub-commands available.
#[derive(StructOpt)]
#[structopt(setting = structopt::clap::AppSettings::VersionlessSubcommands)]
enum Subcommand {
    #[structopt(name = "chain")]
    Chain(ChainCommand),
}

/// CLI structure generated when interacting with the statediff tool
#[derive(StructOpt)]
#[structopt(
    name = env!("CARGO_PKG_NAME"),
    version = env!("CARGO_PKG_VERSION"),
    about = env!("CARGO_PKG_DESCRIPTION"),
    author = env!("CARGO_PKG_AUTHORS")
)]
struct Cli {
    #[structopt(subcommand)]
    cmd: Subcommand,
}

#[tokio::main]
async fn main() {
    // Capture Cli inputs
    let Cli { cmd } = Cli::from_args();
    match cmd {
        Subcommand::Chain(cmd) => {
            cmd.run().await;
        }
    }
}<|MERGE_RESOLUTION|>--- conflicted
+++ resolved
@@ -46,14 +46,9 @@
 #[cfg(feature = "paritydb")]
 fn open_db(chain_path: &Path) -> forest_db::parity_db::ParityDb {
     use forest_db::parity_db::*;
-<<<<<<< HEAD
-    let config = ParityDbConfig { columns: 1 };
-    ParityDb::open(&chain_path.join("paritydb"), &config).expect("Opening ParityDb must succeed")
-=======
     use forest_db::parity_db_config::*;
     ParityDb::open(chain_path.join("paritydb"), &ParityDbConfig::default())
         .expect("Opening ParityDb must succeed")
->>>>>>> 6ef03eb2
 }
 
 /// statediff binary sub-commands available.
