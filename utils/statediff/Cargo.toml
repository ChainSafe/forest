[package]
name    = "forest_statediff"
version = "0.1.0"
authors = ["ChainSafe Systems <info@chainsafe.io>"]
edition = "2021"

[dependencies]
anyhow                 = "1.0"
async-std              = { version = "1.12", features = ["attributes", "tokio1"] }
cid                    = { version = "0.8", default-features = false, features = ["std"] }
colored                = "2.0"
difference             = "2.0"
directories            = "4.0.1"
forest_db              = "0.1"
forest_ipld            = { version = "0.1" }
forest_ipld_blockstore = "0.1"
forest_json            = "0.1.0"
<<<<<<< HEAD
forest_vm              = "0.3"
fvm                    = "1.1"
fvm_ipld_bitfield      = "0.5.2"
=======
fvm                    = "1.0"
fvm_ipld_bitfield      = "0.5.0"
>>>>>>> ef688e8c
fvm_ipld_encoding      = "0.2"
fvm_shared             = "0.8"
libipld-core           = "0.14.0"
serde                  = { version = "1.0", features = ["derive"] }
serde_json             = "1.0"
structopt              = "0.3"<|MERGE_RESOLUTION|>--- conflicted
+++ resolved
@@ -15,14 +15,8 @@
 forest_ipld            = { version = "0.1" }
 forest_ipld_blockstore = "0.1"
 forest_json            = "0.1.0"
-<<<<<<< HEAD
-forest_vm              = "0.3"
-fvm                    = "1.1"
-fvm_ipld_bitfield      = "0.5.2"
-=======
 fvm                    = "1.0"
 fvm_ipld_bitfield      = "0.5.0"
->>>>>>> ef688e8c
 fvm_ipld_encoding      = "0.2"
 fvm_shared             = "0.8"
 libipld-core           = "0.14.0"
