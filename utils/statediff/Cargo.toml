--- conflicted
+++ resolved
@@ -23,12 +23,4 @@
 forest_db         = "0.1"
 directories       = "4.0.1"
 forest_json       = { version = "0.1.0", path = "../../utils/json/" }
-<<<<<<< HEAD
-cid               = { version = "0.8", default-features = false, features = ["std"] }
-
-[features]
-default = ["rocksdb"]
-rocksdb = ["forest_db/rocksdb"]
-=======
-cid               = { version = "0.8", default-features = false, features = ["std"] }
->>>>>>> 63d205f3
+cid               = { version = "0.8", default-features = false, features = ["std"] }