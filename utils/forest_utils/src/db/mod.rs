// Copyright 2019-2023 ChainSafe Systems
// SPDX-License-Identifier: Apache-2.0, MIT

pub mod file_backed_obj;

use async_trait::async_trait;
use chrono::Utc;
use cid::{
    multihash::{Code, MultihashDigest},
    Cid,
};
use fvm_ipld_blockstore::Blockstore;
use fvm_ipld_encoding::{from_slice, to_vec, DAG_CBOR};
<<<<<<< HEAD
use human_repr::HumanCount;
use log::info;
=======
use serde::{de::DeserializeOwned, ser::Serialize};
>>>>>>> 8d731393

/// DB key size in bytes for estimating reachable data size. Use parity-db value
/// for simplicity. The actual value for other underlying DB might be slightly
/// different but that is negligible for calculating the total reachable data
/// size
pub const DB_KEY_BYTES: usize = 32;
/// Extension methods for inserting and retrieving IPLD data with CIDs
pub trait BlockstoreExt: Blockstore {
    /// Get typed object from block store by CID
    fn get_obj<T>(&self, cid: &Cid) -> anyhow::Result<Option<T>>
    where
        T: DeserializeOwned,
    {
        match self.get(cid)? {
            Some(bz) => Ok(Some(from_slice(&bz)?)),
            None => Ok(None),
        }
    }

    /// Put an object in the block store and return the Cid identifier.
    fn put_obj<S>(&self, obj: &S, code: Code) -> anyhow::Result<Cid>
    where
        S: Serialize,
    {
        let bytes = to_vec(obj)?;
        self.put_raw(bytes, code)
    }

    /// Put raw bytes in the block store and return the Cid identifier.
    fn put_raw(&self, bytes: Vec<u8>, code: Code) -> anyhow::Result<Cid> {
        let cid = Cid::new_v1(DAG_CBOR, code.digest(&bytes));
        self.put_keyed(&cid, &bytes)?;
        Ok(cid)
    }

    /// Batch put CBOR objects into block store and returns vector of CIDs
    fn bulk_put<'a, S, V>(&self, values: V, code: Code) -> anyhow::Result<Vec<Cid>>
    where
        Self: Sized,
        S: Serialize + 'a,
        V: IntoIterator<Item = &'a S>,
    {
        let keyed_objects = values
            .into_iter()
            .map(|value| {
                let bytes = to_vec(value)?;
                let cid = Cid::new_v1(DAG_CBOR, code.digest(&bytes));
                Ok((cid, bytes))
            })
            .collect::<anyhow::Result<Vec<_>>>()?;

        let cids = keyed_objects
            .iter()
            .map(|(cid, _)| cid.to_owned())
            .collect();

        self.put_many_keyed(keyed_objects)?;

        Ok(cids)
    }
}

impl<T: fvm_ipld_blockstore::Blockstore> BlockstoreExt for T {}

/// Extension methods for buffered write with manageable limit of RAM usage
#[async_trait]
pub trait BlockstoreBufferedWriteExt: Blockstore + Sized {
    async fn buffered_write(
        &self,
        rx: flume::Receiver<(Cid, Vec<u8>)>,
        buffer_capacity_bytes: usize,
    ) -> anyhow::Result<()> {
        let start = Utc::now();
        let mut total_bytes = 0;
        let mut total_entries = 0;
        let mut estimated_buffer_bytes = 0;
        let mut buffer = vec![];
        while let Ok((key, value)) = rx.recv_async().await {
            // Key is stored in 32 bytes in paritydb
            estimated_buffer_bytes += DB_KEY_BYTES + value.len();
            total_bytes += DB_KEY_BYTES + value.len();
            total_entries += 1;
            buffer.push((key, value));
            if estimated_buffer_bytes >= buffer_capacity_bytes {
                self.put_many_keyed(std::mem::take(&mut buffer))?;
                estimated_buffer_bytes = 0;
            }
        }
        self.put_many_keyed(buffer)?;
        info!(
            "Buffered write completed: total entries: {total_entries}, total size: {}, took: {}s",
            total_bytes.human_count_bytes(),
            (Utc::now() - start).num_seconds()
        );

        Ok(())
    }
}

impl<T: fvm_ipld_blockstore::Blockstore> BlockstoreBufferedWriteExt for T {}<|MERGE_RESOLUTION|>--- conflicted
+++ resolved
@@ -11,12 +11,9 @@
 };
 use fvm_ipld_blockstore::Blockstore;
 use fvm_ipld_encoding::{from_slice, to_vec, DAG_CBOR};
-<<<<<<< HEAD
 use human_repr::HumanCount;
 use log::info;
-=======
 use serde::{de::DeserializeOwned, ser::Serialize};
->>>>>>> 8d731393
 
 /// DB key size in bytes for estimating reachable data size. Use parity-db value
 /// for simplicity. The actual value for other underlying DB might be slightly
