[package]
authors.workspace = true
edition.workspace = true
license.workspace = true
name = "forest_utils"
repository.workspace = true
version.workspace = true

[dependencies]
ahash.workspace = true
anyhow.workspace = true
async-trait.workspace = true
atty.workspace = true
blake2b_simd.workspace = true
chrono.workspace = true
cid.workspace = true
const_format = "0.2.26"
digest.workspace = true
<<<<<<< HEAD
filecoin-proofs-api.workspace = true
forest_shim.workspace = true
=======
flume.workspace = true
>>>>>>> 25de6aa7
futures.workspace = true
fvm_ipld_blockstore.workspace = true
fvm_ipld_encoding.workspace = true
fvm_ipld_encoding3.workspace = true
human-repr.workspace = true
hyper-rustls.workspace = true
hyper.workspace = true
libc = "0.2"
log.workspace = true
memory-stats = "1.1"
parking_lot.workspace = true
pbr = "1.1"
pin-project-lite.workspace = true
quickcheck.workspace = true
serde = { workspace = true, features = ["derive"] }
serde_ipld_dagcbor.workspace = true
serde_json.workspace = true
thiserror.workspace = true
tokio = { workspace = true, features = ["fs"] }
tokio-util = { workspace = true, features = ["compat", "io-util"] }
toml.workspace = true
url.workspace = true

[dev-dependencies]
cs_serde_bytes = "0.12.2"
multihash = { version = "0.16", default-features = false, features = ["sha2"] }
rand.workspace = true
serde = { workspace = true, features = ["derive"] }
serde_derive = "1.0"
serde_json.workspace = true
sha2 = { workspace = true, default-features = false }
tempfile.workspace = true
tokio = { workspace = true, features = ["macros", "rt", "fs"] }<|MERGE_RESOLUTION|>--- conflicted
+++ resolved
@@ -16,12 +16,9 @@
 cid.workspace = true
 const_format = "0.2.26"
 digest.workspace = true
-<<<<<<< HEAD
 filecoin-proofs-api.workspace = true
+flume.workspace = true
 forest_shim.workspace = true
-=======
-flume.workspace = true
->>>>>>> 25de6aa7
 futures.workspace = true
 fvm_ipld_blockstore.workspace = true
 fvm_ipld_encoding.workspace = true
