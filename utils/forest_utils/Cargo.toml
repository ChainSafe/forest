--- conflicted
+++ resolved
@@ -15,11 +15,7 @@
 cid.workspace = true
 const_format = "0.2.26"
 digest.workspace = true
-<<<<<<< HEAD
-forest_encoding.workspace = true
 forest_shim.workspace = true
-=======
->>>>>>> c507db90
 futures.workspace = true
 fvm_ipld_blockstore.workspace = true
 fvm_ipld_encoding.workspace = true
