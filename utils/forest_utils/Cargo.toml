[package]
authors.workspace = true
edition = "2021"
license.workspace = true
name = "forest_utils"
repository.workspace = true
version.workspace = true

[dependencies]
ahash.workspace = true
anes.workspace = true
anyhow.workspace = true
async-compression.workspace = true
async-fs.workspace = true
async-trait.workspace = true
atty.workspace = true
backoff = { workspace = true, features = ["tokio"] }
blake2b_simd.workspace = true
chrono.workspace = true
cid.workspace = true
digest.workspace = true
filecoin-proofs-api.workspace = true
flume.workspace = true
forest_shim.workspace = true
futures.workspace = true
fvm_ipld_blockstore.workspace = true
fvm_ipld_encoding.workspace = true
fvm_ipld_encoding3.workspace = true
git-version.workspace = true
human-repr.workspace = true
hyper-rustls.workspace = true
hyper.workspace = true
indicatif.workspace = true
libc.workspace = true
log.workspace = true
memory-stats = "1.1"
once_cell.workspace = true
parking_lot.workspace = true
pbr.workspace = true
pin-project-lite.workspace = true
quickcheck.workspace = true
serde = { workspace = true, features = ["derive"] }
serde_ipld_dagcbor.workspace = true
serde_json.workspace = true
serde_yaml.workspace = true
<<<<<<< HEAD
strum.workspace = true
=======
smart-default.workspace = true
>>>>>>> 5532ab90
thiserror.workspace = true
tokio = { workspace = true, features = ["fs", "io-util"] }
tokio-util = { workspace = true, features = ["compat"] }
toml.workspace = true
tracing.workspace = true
url.workspace = true

[target.'cfg(unix)'.dependencies]
termios = "0.3"

[dev-dependencies]
cs_serde_bytes = "0.12.2"
multihash = { version = "0.16", default-features = false, features = ["sha2"] }
rand.workspace = true
serde = { workspace = true, features = ["derive"] }
serde_derive = "1.0"
serde_json.workspace = true
sha2 = { workspace = true, default-features = false }
tempfile.workspace = true
tokio = { workspace = true, features = ["macros", "rt", "fs", "io-util"] }<|MERGE_RESOLUTION|>--- conflicted
+++ resolved
@@ -43,11 +43,8 @@
 serde_ipld_dagcbor.workspace = true
 serde_json.workspace = true
 serde_yaml.workspace = true
-<<<<<<< HEAD
 strum.workspace = true
-=======
 smart-default.workspace = true
->>>>>>> 5532ab90
 thiserror.workspace = true
 tokio = { workspace = true, features = ["fs", "io-util"] }
 tokio-util = { workspace = true, features = ["compat"] }
