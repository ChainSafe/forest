--- conflicted
+++ resolved
@@ -7,12 +7,8 @@
 
 [dependencies]
 anyhow.workspace              = true
-<<<<<<< HEAD
+atty.workspace                = true
 cid.workspace                 = true
-=======
-atty.workspace                = true
-cid                           = { workspace = true, default-features = false, features = ["std"] }
->>>>>>> 75993e1f
 const_format                  = "0.2.26"
 digest.workspace              = true
 forest_encoding.workspace     = true
