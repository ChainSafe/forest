--- conflicted
+++ resolved
@@ -11,27 +11,17 @@
 anyhow.workspace = true
 async-trait.workspace = true
 atty.workspace = true
-<<<<<<< HEAD
+blake2b_simd.workspace = true
 chrono.workspace = true
 cid.workspace = true
 const_format = "0.2.26"
 digest.workspace = true
 flume.workspace = true
-forest_encoding.workspace = true
-futures.workspace = true
-fvm_ipld_blockstore.workspace = true
-fvm_ipld_encoding.workspace = true
-human-repr.workspace = true
-=======
-blake2b_simd.workspace = true
-cid.workspace = true
-const_format = "0.2.26"
-digest.workspace = true
 futures.workspace = true
 fvm_ipld_blockstore.workspace = true
 fvm_ipld_encoding.workspace = true
 fvm_ipld_encoding3.workspace = true
->>>>>>> 8d731393
+human-repr.workspace = true
 hyper-rustls.workspace = true
 hyper.workspace = true
 libc = "0.2"
