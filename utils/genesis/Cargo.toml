[package]
name    = "genesis"
version = "0.1.0"
authors = ["ChainSafe Systems <info@chainsafe.io>"]
edition = "2021"

[features]
testing = []

[dependencies]
anyhow          = "1.0"
async-std       = "1.9"
<<<<<<< HEAD
log             = "0.4"
fvm_ipld_car    = "0.4.1"
state_manager   = "0.1.0"
forest_blocks   = "0.1.0"
chain           = "0.1.0"
=======
chain           = { path = "../../blockchain/chain" }
cid             = { version = "0.8", default-features = false, features = ["std"] }
>>>>>>> e9fcdaa7
fil_types       = "0.2"
forest_blocks   = { path = "../../blockchain/blocks" }
forest_encoding = "0.2"
<<<<<<< HEAD
net_utils       = "0.1.0"
url             = "2.1"
futures         = "0.3"
networks        = "0.1.0"
cid             = { version = "0.8", default-features = false, features = ["std"] }
=======
futures         = "0.3"
fvm_ipld_car    = "0.4.1"
ipld_blockstore = "0.1"
log             = "0.4"
net_utils       = { path = "../net_utils" }
networks        = { path = "../../types/networks" }
state_manager   = { path = "../../blockchain/state_manager" }
url             = "2.1"
>>>>>>> e9fcdaa7
<|MERGE_RESOLUTION|>--- conflicted
+++ resolved
@@ -10,32 +10,15 @@
 [dependencies]
 anyhow          = "1.0"
 async-std       = "1.9"
-<<<<<<< HEAD
-log             = "0.4"
-fvm_ipld_car    = "0.4.1"
-state_manager   = "0.1.0"
+chain           = "0.1.0"
+cid             = { version = "0.8", default-features = false, features = ["std"] }
+fil_types       = "0.2"
 forest_blocks   = "0.1.0"
-chain           = "0.1.0"
-=======
-chain           = { path = "../../blockchain/chain" }
-cid             = { version = "0.8", default-features = false, features = ["std"] }
->>>>>>> e9fcdaa7
-fil_types       = "0.2"
-forest_blocks   = { path = "../../blockchain/blocks" }
 forest_encoding = "0.2"
-<<<<<<< HEAD
-net_utils       = "0.1.0"
-url             = "2.1"
-futures         = "0.3"
-networks        = "0.1.0"
-cid             = { version = "0.8", default-features = false, features = ["std"] }
-=======
 futures         = "0.3"
 fvm_ipld_car    = "0.4.1"
-ipld_blockstore = "0.1"
 log             = "0.4"
-net_utils       = { path = "../net_utils" }
-networks        = { path = "../../types/networks" }
-state_manager   = { path = "../../blockchain/state_manager" }
-url             = "2.1"
->>>>>>> e9fcdaa7
+net_utils       = "0.1.0"
+networks        = "0.1.0"
+state_manager   = "0.1.0"
+url             = "2.1"