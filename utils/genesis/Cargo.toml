--- conflicted
+++ resolved
@@ -8,25 +8,6 @@
 testing = []
 
 [dependencies]
-<<<<<<< HEAD
-anyhow                 = "1.0"
-async-std              = "1.12"
-cid                    = { version = "0.8", default-features = false, features = ["std"] }
-forest_blocks          = "0.1.0"
-forest_chain           = "0.1.0"
-forest_encoding        = "0.2"
-forest_fil_types       = "0.2"
-forest_ipld_blockstore = "0.1"
-forest_net_utils       = "0.1.0"
-forest_networks        = "0.1.0"
-forest_state_manager   = "0.1.0"
-futures                = "0.3"
-fvm_ipld_car           = "0.5.0"
-log                    = "0.4"
-tokio                  = "1.0"
-tokio-util             = { version = "0.7.0", features = ["compat"] }
-url                    = "2.3"
-=======
 anyhow.workspace                 = true
 async-std.workspace              = true
 cid                              = { workspace = true, default-features = false, features = ["std"] }
@@ -41,5 +22,6 @@
 futures.workspace                = true
 fvm_ipld_car.workspace           = true
 log.workspace                    = true
-url.workspace                    = true
->>>>>>> 8cfe5966
+tokio-util                       = { version = "0.7.0", features = ["compat"] }
+tokio.workspace                  = true
+url.workspace                    = true