// Copyright 2019-2022 ChainSafe Systems
// SPDX-License-Identifier: Apache-2.0, MIT

use anyhow::bail;
use cid::Cid;
use forest_blocks::{BlockHeader, Tipset, TipsetKeys};
use forest_chain::ChainStore;
use forest_db::Store;
use forest_state_manager::StateManager;
use forest_utils::db::BlockstoreExt;
use forest_utils::net::FetchProgress;
use fvm_ipld_blockstore::Blockstore;
use fvm_ipld_car::{load_car, CarReader};
use log::{debug, info};
use std::sync::Arc;
use std::time;
use tokio::fs::File;
use tokio::io::AsyncRead;
use tokio::io::BufReader;
use tokio_util::compat::TokioAsyncReadCompatExt;
use url::Url;

#[cfg(feature = "testing")]
pub const EXPORT_SR_40: &[u8] = std::include_bytes!("export40.car");

/// Uses an optional file path or the default genesis to parse the genesis and determine if
/// chain store has existing data for the given genesis.
pub async fn read_genesis_header<DB>(
    genesis_fp: Option<&String>,
    genesis_bytes: Option<&[u8]>,
    cs: &ChainStore<DB>,
) -> Result<Tipset, anyhow::Error>
where
    DB: Blockstore + Store + Send + Sync,
{
    let genesis = match genesis_fp {
        Some(path) => {
            let file = File::open(path).await?;
            let reader = BufReader::new(file);
            process_car(reader, cs).await?
        }
        None => {
            debug!("No specified genesis in config. Using default genesis.");
            let genesis_bytes =
                genesis_bytes.ok_or_else(|| anyhow::anyhow!("No default genesis."))?;
            let reader = BufReader::<&[u8]>::new(genesis_bytes);
            process_car(reader, cs).await?
        }
    };

    info!("Initialized genesis: {}", genesis);
    Ok(Tipset::new(vec![genesis])?)
}

pub fn get_network_name_from_genesis<BS>(
    genesis_ts: &Tipset,
    state_manager: &StateManager<BS>,
) -> Result<String, anyhow::Error>
where
    BS: Blockstore + Store + Clone + Send + Sync + 'static,
{
    // the genesis tipset has just one block, so fetch it
    let genesis_header = genesis_ts.min_ticket_block();

    // Get network name from genesis state.
    let network_name = state_manager
        .get_network_name(genesis_header.state_root())
        .map_err(|e| anyhow::anyhow!("Failed to retrieve network name from genesis: {}", e))?;
    Ok(network_name)
}

pub async fn initialize_genesis<BS>(
    genesis_fp: Option<&String>,
    state_manager: &StateManager<BS>,
) -> Result<(Tipset, String), anyhow::Error>
where
    BS: Blockstore + Store + Clone + Send + Sync + 'static,
{
    let genesis_bytes = state_manager.chain_config().genesis_bytes();
    let ts = read_genesis_header(genesis_fp, genesis_bytes, state_manager.chain_store()).await?;
    let network_name = get_network_name_from_genesis(&ts, state_manager)?;
    Ok((ts, network_name))
}

async fn process_car<R, BS>(
    reader: R,
    chain_store: &ChainStore<BS>,
) -> Result<BlockHeader, anyhow::Error>
where
    R: AsyncRead + Send + Unpin,
    BS: Blockstore + Store + Send + Sync,
{
    // Load genesis state into the database and get the Cid
    let genesis_cids: Vec<Cid> = load_car(chain_store.blockstore(), reader.compat()).await?;
    if genesis_cids.len() != 1 {
        panic!("Invalid Genesis. Genesis Tipset must have only 1 Block.");
    }

    let genesis_block: BlockHeader =
        chain_store.db.get_obj(&genesis_cids[0])?.ok_or_else(|| {
            anyhow::anyhow!(
                "Could not find genesis block despite being loaded using a genesis file"
            )
        })?;

    chain_store.set_genesis(&genesis_block)?;

<<<<<<< HEAD
    chain_store
        .set_heaviest_tipset(Arc::new(Tipset::new(vec![genesis_block.clone()])?))
        .await?;
=======
    if store_genesis
        .map(|store| store == genesis_block)
        .unwrap_or_default()
    {
        debug!("Genesis from config matches Genesis from store");
    } else {
        debug!("Initialize ChainSyncer with new genesis from config");
        chain_store.set_genesis(&genesis_block)?;

        chain_store.set_heaviest_tipset(Arc::new(Tipset::new(vec![genesis_block.clone()])?))?;
    }
>>>>>>> 49651656
    Ok(genesis_block)
}

/// Import a chain from a CAR file. If the snapshot boolean is set, it will not verify the chain
/// state and instead accept the largest height as genesis.
pub async fn import_chain<DB>(
    sm: &Arc<StateManager<DB>>,
    path: &str,
    validate_height: Option<i64>,
    skip_load: bool,
) -> Result<(), anyhow::Error>
where
    DB: Blockstore + Store + Clone + Send + Sync + 'static,
{
    let is_remote_file: bool = path.starts_with("http://") || path.starts_with("https://");

    info!("Importing chain from snapshot at: {path}");
    // start import
    let stopwatch = time::Instant::now();
    let cids = if is_remote_file {
        info!("Downloading file...");
        let url = Url::parse(path)?;
        let reader = FetchProgress::fetch_from_url(url).await?;
        load_and_retrieve_header(sm.blockstore(), reader, skip_load).await?
    } else {
        info!("Reading file...");
        let file = File::open(&path).await?;
        let reader = FetchProgress::fetch_from_file(file).await?;
        load_and_retrieve_header(sm.blockstore(), reader, skip_load).await?
    };

    info!("Loaded .car file in {}s", stopwatch.elapsed().as_secs());
    let ts = sm.chain_store().tipset_from_keys(&TipsetKeys::new(cids))?;

    if !skip_load {
        let gb = sm.chain_store().tipset_by_height(0, ts.clone(), true)?;
        sm.chain_store().set_genesis(&gb.blocks()[0])?;
        if !matches!(&sm.chain_config().genesis_cid, Some(expected_cid) if expected_cid ==  &gb.blocks()[0].cid().to_string())
        {
            bail!(
                "Snapshot incompatible with {}. Consider specifying the network with `--chain` flag or 
                 use a custom config file to set expected genesis CID for selected network", 
                sm.chain_config().name
            );
        }
    }

    // Update head with snapshot header tipset
    sm.chain_store().set_heaviest_tipset(ts.clone())?;

    sm.blockstore().flush()?;

    if let Some(height) = validate_height {
        let height = if height > 0 {
            height
        } else {
            (ts.epoch() + height).max(0)
        };
        info!("Validating imported chain from height: {}", height);
        sm.validate_chain(ts.clone(), height).await?;
    }

    info!("Accepting {:?} as new head.", ts.cids());

    Ok(())
}

/// Loads car file into database, and returns the block header CIDs from the CAR header.
async fn load_and_retrieve_header<DB, R>(
    store: &DB,
    reader: FetchProgress<R>,
    skip_load: bool,
) -> Result<Vec<Cid>, anyhow::Error>
where
    DB: Blockstore,
    R: AsyncRead + Send + Unpin,
{
    let mut compat = reader.compat();
    let result = if skip_load {
        CarReader::new(&mut compat).await?.header.roots
    } else {
        load_car(store, &mut compat).await?
    };
    compat.into_inner().finish();
    Ok(result)
}<|MERGE_RESOLUTION|>--- conflicted
+++ resolved
@@ -105,23 +105,8 @@
 
     chain_store.set_genesis(&genesis_block)?;
 
-<<<<<<< HEAD
-    chain_store
-        .set_heaviest_tipset(Arc::new(Tipset::new(vec![genesis_block.clone()])?))
-        .await?;
-=======
-    if store_genesis
-        .map(|store| store == genesis_block)
-        .unwrap_or_default()
-    {
-        debug!("Genesis from config matches Genesis from store");
-    } else {
-        debug!("Initialize ChainSyncer with new genesis from config");
-        chain_store.set_genesis(&genesis_block)?;
-
-        chain_store.set_heaviest_tipset(Arc::new(Tipset::new(vec![genesis_block.clone()])?))?;
-    }
->>>>>>> 49651656
+    chain_store.set_heaviest_tipset(Arc::new(Tipset::new(vec![genesis_block.clone()])?))?;
+    
     Ok(genesis_block)
 }
 
