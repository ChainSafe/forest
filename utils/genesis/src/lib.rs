// Copyright 2019-2023 ChainSafe Systems
// SPDX-License-Identifier: Apache-2.0, MIT

use anyhow::bail;
use cid::Cid;
use forest_blocks::{BlockHeader, Tipset, TipsetKeys};
use forest_db::Store;
use forest_state_manager::StateManager;
use forest_utils::db::BlockstoreExt;
use forest_utils::net::FetchProgress;
use fvm_ipld_blockstore::Blockstore;
use fvm_ipld_car::{load_car, CarReader};
use log::{debug, info};
use std::sync::Arc;
use std::time;
use tokio::fs::File;
use tokio::io::AsyncRead;
use tokio::io::BufReader;
use tokio_util::compat::TokioAsyncReadCompatExt;
use url::Url;

#[cfg(feature = "testing")]
pub const EXPORT_SR_40: &[u8] = std::include_bytes!("export40.car");

/// Uses an optional file path or the default genesis to parse the genesis and determine if
/// chain store has existing data for the given genesis.
pub async fn read_genesis_header<DB>(
    genesis_fp: Option<&String>,
    genesis_bytes: Option<&[u8]>,
    db: &DB,
) -> Result<BlockHeader, anyhow::Error>
where
    DB: Blockstore + Store + Send + Sync,
{
    let genesis = match genesis_fp {
        Some(path) => {
            let file = File::open(path).await?;
            let reader = BufReader::new(file);
            process_car(reader, db).await?
        }
        None => {
            debug!("No specified genesis in config. Using default genesis.");
            let genesis_bytes =
                genesis_bytes.ok_or_else(|| anyhow::anyhow!("No default genesis."))?;
            let reader = BufReader::<&[u8]>::new(genesis_bytes);
            process_car(reader, db).await?
        }
    };

    info!("Initialized genesis: {}", genesis);
    Ok(genesis)
}

pub fn get_network_name_from_genesis<BS>(
    genesis_header: &BlockHeader,
    state_manager: &StateManager<BS>,
) -> Result<String, anyhow::Error>
where
    BS: Blockstore + Store + Clone + Send + Sync + 'static,
{
    // Get network name from genesis state.
    let network_name = state_manager
        .get_network_name(genesis_header.state_root())
        .map_err(|e| anyhow::anyhow!("Failed to retrieve network name from genesis: {}", e))?;
    Ok(network_name)
}

pub async fn initialize_genesis<BS>(
    genesis_fp: Option<&String>,
    state_manager: &StateManager<BS>,
) -> Result<(Tipset, String), anyhow::Error>
where
    BS: Blockstore + Store + Clone + Send + Sync + 'static,
{
    let genesis_bytes = state_manager.chain_config().genesis_bytes();
    let genesis =
        read_genesis_header(genesis_fp, genesis_bytes, state_manager.blockstore()).await?;
    let ts = Tipset::from(&genesis);
    let network_name = get_network_name_from_genesis(&genesis, state_manager)?;
    Ok((ts, network_name))
}

async fn process_car<R, BS>(reader: R, db: &BS) -> Result<BlockHeader, anyhow::Error>
where
    R: AsyncRead + Send + Unpin,
    BS: Blockstore + Store + Send + Sync,
{
    // Load genesis state into the database and get the Cid
    let genesis_cids: Vec<Cid> = load_car(db, reader.compat()).await?;
    if genesis_cids.len() != 1 {
        panic!("Invalid Genesis. Genesis Tipset must have only 1 Block.");
    }

<<<<<<< HEAD
    let genesis_block: BlockHeader =
        chain_store.db.get_obj(&genesis_cids[0])?.ok_or_else(|| {
            anyhow::anyhow!(
                "Could not find genesis block despite being loaded using a genesis file"
            )
        })?;

    chain_store.set_genesis(&genesis_block)?;

    if chain_store.genesis()? != genesis_block {
        chain_store.set_heaviest_tipset(Arc::new(Tipset::new(vec![genesis_block.clone()])?))?;
    }
=======
    let genesis_block: BlockHeader = db.get_obj(&genesis_cids[0])?.ok_or_else(|| {
        anyhow::anyhow!("Could not find genesis block despite being loaded using a genesis file")
    })?;
>>>>>>> 99700abb

    Ok(genesis_block)
}

/// Import a chain from a CAR file. If the snapshot boolean is set, it will not verify the chain
/// state and instead accept the largest height as genesis.
pub async fn import_chain<DB>(
    sm: &Arc<StateManager<DB>>,
    path: &str,
    validate_height: Option<i64>,
    skip_load: bool,
) -> Result<(), anyhow::Error>
where
    DB: Blockstore + Store + Clone + Send + Sync + 'static,
{
    let is_remote_file: bool = path.starts_with("http://") || path.starts_with("https://");

    info!("Importing chain from snapshot at: {path}");
    // start import
    let stopwatch = time::Instant::now();
    let cids = if is_remote_file {
        info!("Downloading file...");
        let url = Url::parse(path)?;
        let reader = FetchProgress::fetch_from_url(url).await?;
        load_and_retrieve_header(sm.blockstore(), reader, skip_load).await?
    } else {
        info!("Reading file...");
        let file = File::open(&path).await?;
        let reader = FetchProgress::fetch_from_file(file).await?;
        load_and_retrieve_header(sm.blockstore(), reader, skip_load).await?
    };

    info!("Loaded .car file in {}s", stopwatch.elapsed().as_secs());
    let ts = sm.chain_store().tipset_from_keys(&TipsetKeys::new(cids))?;

    if !skip_load {
        let gb = sm.chain_store().tipset_by_height(0, ts.clone(), true)?;
        sm.chain_store().set_genesis(&gb.blocks()[0])?;
        if !matches!(&sm.chain_config().genesis_cid, Some(expected_cid) if expected_cid ==  &gb.blocks()[0].cid().to_string())
        {
            bail!(
                "Snapshot incompatible with {}. Consider specifying the network with `--chain` flag or 
                 use a custom config file to set expected genesis CID for selected network", 
                sm.chain_config().name
            );
        }
    }

    // Update head with snapshot header tipset
    sm.chain_store().set_heaviest_tipset(ts.clone())?;

    sm.blockstore().flush()?;

    if let Some(height) = validate_height {
        let height = if height > 0 {
            height
        } else {
            (ts.epoch() + height).max(0)
        };
        info!("Validating imported chain from height: {}", height);
        sm.validate_chain(ts.clone(), height).await?;
    }

    info!("Accepting {:?} as new head.", ts.cids());

    Ok(())
}

/// Loads car file into database, and returns the block header CIDs from the CAR header.
async fn load_and_retrieve_header<DB, R>(
    store: &DB,
    reader: FetchProgress<R>,
    skip_load: bool,
) -> Result<Vec<Cid>, anyhow::Error>
where
    DB: Blockstore,
    R: AsyncRead + Send + Unpin,
{
    let mut compat = reader.compat();
    let result = if skip_load {
        CarReader::new(&mut compat).await?.header.roots
    } else {
        load_car(store, &mut compat).await?
    };
    compat.into_inner().finish();
    Ok(result)
}<|MERGE_RESOLUTION|>--- conflicted
+++ resolved
@@ -91,24 +91,9 @@
         panic!("Invalid Genesis. Genesis Tipset must have only 1 Block.");
     }
 
-<<<<<<< HEAD
-    let genesis_block: BlockHeader =
-        chain_store.db.get_obj(&genesis_cids[0])?.ok_or_else(|| {
-            anyhow::anyhow!(
-                "Could not find genesis block despite being loaded using a genesis file"
-            )
-        })?;
-
-    chain_store.set_genesis(&genesis_block)?;
-
-    if chain_store.genesis()? != genesis_block {
-        chain_store.set_heaviest_tipset(Arc::new(Tipset::new(vec![genesis_block.clone()])?))?;
-    }
-=======
     let genesis_block: BlockHeader = db.get_obj(&genesis_cids[0])?.ok_or_else(|| {
         anyhow::anyhow!("Could not find genesis block despite being loaded using a genesis file")
     })?;
->>>>>>> 99700abb
 
     Ok(genesis_block)
 }
