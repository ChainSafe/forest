--- conflicted
+++ resolved
@@ -12,14 +12,11 @@
 use log::{debug, info};
 use std::io::Stdout;
 use std::sync::Arc;
-<<<<<<< HEAD
 use std::time;
-=======
 use tokio::fs::File;
 use tokio::io::AsyncRead;
 use tokio::io::BufReader;
 use tokio_util::compat::TokioAsyncReadCompatExt;
->>>>>>> e6589ab6
 use url::Url;
 
 #[cfg(feature = "testing")]
@@ -145,13 +142,10 @@
         load_and_retrieve_header(sm.blockstore(), reader, skip_load).await?
     } else {
         info!("Reading file...");
-<<<<<<< HEAD
-        let stopwatch = time::Instant::now();
-=======
         let file = File::open(&path).await?;
->>>>>>> e6589ab6
         let reader = FetchProgress::fetch_from_file(file).await?;
         {
+            let stopwatch = time::Instant::now();
             sm.blockstore().begin_import()?;
             let cids = load_and_retrieve_header(sm.blockstore(), reader, skip_load).await?;
             info!("Loaded .car file in {}s", stopwatch.elapsed().as_secs());
