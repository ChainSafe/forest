--- conflicted
+++ resolved
@@ -121,15 +121,9 @@
         .await?;
     let gb = sm
         .chain_store()
-<<<<<<< HEAD
         .tipset_by_height(0, ts.clone(), true)
         .await?;
-=======
-        .tipset_by_height(0, &ts, true)
-        .await?
-        .unwrap();
 
->>>>>>> d6c9bf60
     if let Some(height) = validate_height {
         info!("Validating imported chain");
         sm.validate_chain::<V>(ts.clone(), height).await?;
