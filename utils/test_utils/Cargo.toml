--- conflicted
+++ resolved
@@ -20,12 +20,8 @@
 forest_libp2p = { path = "../../node/forest_libp2p/", optional = true }
 encoding = { package = "forest_encoding", version = "0.2" }
 base64 = "0.13"
-<<<<<<< HEAD
-fvm_shared = { version = "0.7.1", default-features = false }
 forest_crypto = { version = "0.5.2", features = ["blst"] }
-=======
 fvm_shared = { version = "0.8.0", default-features = false }
->>>>>>> 058c3928
 
 [features]
 test_constructors = ["blocks", "chain", "cid", "message", "forest_libp2p"]