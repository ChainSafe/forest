--- conflicted
+++ resolved
@@ -13,17 +13,9 @@
 forest_blocks = { path = "../../blockchain/blocks/", optional = true }
 forest_cid = { version = "0.3", optional = true }
 chain = { path = "../../blockchain/chain/", optional = true }
-<<<<<<< HEAD
 forest_message = { version = "0.7", optional = true, features = ["blst"] }
 forest_bigint = { path = "../../utils/bigint" }
 forest_crypto = { version = "0.5", features = ["blst"] }
-=======
-message = { package = "forest_message", version = "0.7", optional = true, features = [
-    "blst",
-] }
-num-bigint = { path = "../../utils/bigint", package = "forest_bigint" }
-crypto = { package = "forest_crypto", version = "0.5", features = ["blst"] }
->>>>>>> b9a5ff48
 forest_libp2p = { path = "../../node/forest_libp2p/", optional = true }
 encoding = { package = "forest_encoding", version = "0.2" }
 base64 = "0.13"
