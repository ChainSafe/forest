[package]
name    = "test_utils"
version = "0.1.0"
authors = ["ChainSafe Systems <info@chainsafe.io>"]
edition = "2021"

[package.metadata.docs.rs]
features = ["test_constructors"]

[dependencies]
anyhow            = "1.0"
<<<<<<< HEAD
forest_blocks     = { version = "0.1.0", optional = true }
chain             = { version = "0.1.0", optional = true }
forest_message    = { version = "0.7", optional = true, features = ["blst"] }
forest_crypto     = { version = "0.5", features = ["blst"] }
forest_libp2p     = { version = "0.1.0", optional = true }
=======
base64            = "0.13"
chain             = { path = "../../blockchain/chain/", optional = true }
cid               = { version = "0.8", default-features = false, features = ["std"] }
forest_blocks     = { path = "../../blockchain/blocks/", optional = true }
forest_crypto     = { version = "0.5", features = ["blst"] }
>>>>>>> e9fcdaa7
forest_encoding   = "0.2"
forest_libp2p     = { path = "../../node/forest_libp2p/", optional = true }
forest_message    = { version = "0.7", optional = true, features = ["blst"] }
fvm_ipld_encoding = "0.2"
fvm_shared        = { version = "0.8.0", default-features = false }

[features]
test_constructors = ["forest_blocks", "chain", "forest_message", "forest_libp2p"]<|MERGE_RESOLUTION|>--- conflicted
+++ resolved
@@ -9,22 +9,14 @@
 
 [dependencies]
 anyhow            = "1.0"
-<<<<<<< HEAD
 forest_blocks     = { version = "0.1.0", optional = true }
 chain             = { version = "0.1.0", optional = true }
 forest_message    = { version = "0.7", optional = true, features = ["blst"] }
 forest_crypto     = { version = "0.5", features = ["blst"] }
 forest_libp2p     = { version = "0.1.0", optional = true }
-=======
+forest_encoding   = "0.2"
 base64            = "0.13"
-chain             = { path = "../../blockchain/chain/", optional = true }
 cid               = { version = "0.8", default-features = false, features = ["std"] }
-forest_blocks     = { path = "../../blockchain/blocks/", optional = true }
-forest_crypto     = { version = "0.5", features = ["blst"] }
->>>>>>> e9fcdaa7
-forest_encoding   = "0.2"
-forest_libp2p     = { path = "../../node/forest_libp2p/", optional = true }
-forest_message    = { version = "0.7", optional = true, features = ["blst"] }
 fvm_ipld_encoding = "0.2"
 fvm_shared        = { version = "0.8.0", default-features = false }
 
