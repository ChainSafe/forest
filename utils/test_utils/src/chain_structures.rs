--- conflicted
+++ resolved
@@ -14,18 +14,12 @@
     ChainExchangeResponse, ChainExchangeResponseStatus, CompactedMessages, TipsetBundle,
 };
 use forest_message::SignedMessage;
-<<<<<<< HEAD
-use forest_shim::{address::Address, crypto::Signature};
-use fvm_ipld_encoding::{to_vec, DAG_CBOR};
-use fvm_shared::message::Message;
-=======
 use forest_shim::{
     address::Address,
+    crypto::Signature,
     message::{Message, Message_v3},
 };
 use fvm_ipld_encoding::{to_vec, DAG_CBOR};
-use fvm_shared::crypto::signature::Signature;
->>>>>>> 7e0fac45
 use num::BigInt;
 
 /// Defines a `TipsetKey` used in testing
