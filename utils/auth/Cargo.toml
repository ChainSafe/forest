--- conflicted
+++ resolved
@@ -13,12 +13,8 @@
 thiserror = "1.0"
 fvm_shared = { version = "0.8", default-features = false }
 # Internal
-<<<<<<< HEAD
-wallet = { package = "key_management", path = "../../key_management" }
-=======
 forest_crypto = { version = "0.5", features = ["blst"] }
 key_management = { path = "../../key_management" }
->>>>>>> 624bf620
 
 [dependencies.jsonrpc-v2]
 version = "0.10"
