--- conflicted
+++ resolved
@@ -13,13 +13,8 @@
 serde        = { version = "1.0", default-features = false, features = ["derive"] }
 thiserror    = "1.0"
 # Internal
-<<<<<<< HEAD
 forest_crypto = { version = "0.5", features = ["blst"] }
 key_management = "0.1.0"
-=======
-forest_crypto  = { version = "0.5", features = ["blst"] }
-key_management = { path = "../../key_management" }
->>>>>>> e9fcdaa7
 
 [dependencies.jsonrpc-v2]
 default-features = false
