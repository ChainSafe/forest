[package]
name    = "paramfetch"
version = "0.1.0"
authors = ["ChainSafe Systems <info@chainsafe.io>"]
edition = "2021"

[dependencies]
anyhow           = "1.0"
async-std        = { version = "1.9", features = ["unstable", "attributes"] }
blake2b_simd     = "1.0"
fil_types        = "0.2"
futures          = "0.3"
isahc            = "1.6"
log              = "0.4"
net_utils        = { path = "../net_utils" }
pbr              = "1.0"
pin-project-lite = "0.2"
serde            = { version = "1.0", features = ["derive"] }
serde_json       = "1.0"
<<<<<<< HEAD
isahc            = "1.6"
url              = "2.1"
net_utils        = "0.1.0"
=======
surf             = { version = "2.3", default-features = false, features = ["curl-client"] }
url              = "2.1"
>>>>>>> e9fcdaa7
<|MERGE_RESOLUTION|>--- conflicted
+++ resolved
@@ -12,16 +12,10 @@
 futures          = "0.3"
 isahc            = "1.6"
 log              = "0.4"
-net_utils        = { path = "../net_utils" }
 pbr              = "1.0"
 pin-project-lite = "0.2"
 serde            = { version = "1.0", features = ["derive"] }
 serde_json       = "1.0"
-<<<<<<< HEAD
-isahc            = "1.6"
-url              = "2.1"
-net_utils        = "0.1.0"
-=======
 surf             = { version = "2.3", default-features = false, features = ["curl-client"] }
 url              = "2.1"
->>>>>>> e9fcdaa7
+net_utils        = "0.1.0"