--- conflicted
+++ resolved
@@ -21,7 +21,6 @@
 echo "Verifying snapshot checksum"
 sha256sum --check ./*.sha256sum
 
-<<<<<<< HEAD
 : snapshot diff tests
 pushd "$(mktemp --directory)"
     "$FOREST_CLI_PATH" --chain calibnet snapshot fetch --vendor forest
@@ -34,11 +33,10 @@
     "$FOREST_PATH" --chain calibnet --encrypt-keystore false --halt-after-import --no-gc --import-snapshot "$diffed_snapshot"
 rm -- *
 popd
-=======
+
 echo "Validating CAR files"
 zstd --decompress ./*.car.zst
 for f in *.car; do
   echo "Validating CAR file $f"
   $FOREST_CLI_PATH --chain calibnet snapshot validate "$f"
-done
->>>>>>> b9e90c7c
+done