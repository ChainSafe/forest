#!/usr/bin/env bash
# This script is checking the correctness of the ethereum mapping feature
# It requires both the `forest` and `forest-cli` binaries to be in the PATH.

set -eu

source "$(dirname "$0")/harness.sh"

forest_init

FOREST_URL='http://127.0.0.1:2345/rpc/v1'

FOREST_READY_URL='http://127.0.0.1:2346/readyz'

check_ready() {
  response=$(curl -s $FOREST_READY_URL)
  if [[ "$response" == "OK" ]]; then
    return 0
  else
    return 1
  fi
}

NUM_TIPSETS=600

echo "Get Ethereum block hashes and transactions hashes from the last $NUM_TIPSETS tipsets"

OUTPUT=$($FOREST_CLI_PATH info show)

HEAD_EPOCH=$(echo "$OUTPUT" | sed -n 's/.*epoch: \([0-9]*\).*/\1/p')
EPOCH=$((HEAD_EPOCH - 1))

ETH_BLOCK_HASHES=()
ETH_TX_HASHES=()

for ((i=0; i<=NUM_TIPSETS; i++)); do
  EPOCH_HEX=$(printf "0x%x" $EPOCH)
  JSON=$(curl -s -X POST "$FOREST_URL" \
    -H 'Content-Type: application/json' \
    --data "$(jq -n --arg epoch "$EPOCH_HEX" '{jsonrpc: "2.0", id: 1, method: "Filecoin.EthGetBlockByNumber", params: [$epoch, false]}')")


  HASH=$(echo "$JSON" | jq -r '.result.hash')
  ETH_BLOCK_HASHES+=("$HASH")

  if [[ $(echo "$JSON" | jq -e '.result.transactions') != "null" ]]; then
    TRANSACTIONS=$(echo "$JSON" | jq -r '.result.transactions[]')
    for tx in $TRANSACTIONS; do
        ETH_TX_HASHES+=("$tx")
    done
  else
    echo "No transactions found for block hash: $EPOCH_HEX"
  fi

  EPOCH=$((EPOCH - 1))
done

echo "Done"

<<<<<<< HEAD
while ! check_ready; do
  echo -n "."
  sleep 1
done
=======
echo "Waiting eth mapping to be up to date"
$FOREST_CLI_PATH healthcheck ready --wait
>>>>>>> 195b2839

ERROR=0
echo "Testing Ethereum mapping"

for hash in "${ETH_BLOCK_HASHES[@]}"; do
  JSON=$(curl -s -X POST "$FOREST_URL" \
    -H 'Content-Type: application/json' \
    --data "$(jq -n --arg hash "$hash" '{jsonrpc: "2.0", id: 1, method: "Filecoin.EthGetBalance", params: ["0xff38c072f286e3b20b3954ca9f99c05fbecc64aa", $hash]}')")

  if [[ $(echo "$JSON" | jq -e '.result') == "null" ]]; then
    echo "Missing tipset key for hash $hash"
    ERROR=1
  fi
done

for hash in "${ETH_TX_HASHES[@]}"; do
  JSON=$(curl -s -X POST "$FOREST_URL" \
    -H 'Content-Type: application/json' \
    --data "$(jq -n --arg hash "$hash" '{jsonrpc: "2.0", id: 1, method: "Filecoin.EthGetMessageCidByTransactionHash", params: [$hash]}')")

  if [[ $(echo "$JSON" | jq -e '.result') == "null" ]]; then
    echo "Missing cid for hash $hash"
    ERROR=1
  fi
done

echo "Done"
exit $ERROR<|MERGE_RESOLUTION|>--- conflicted
+++ resolved
@@ -57,15 +57,8 @@
 
 echo "Done"
 
-<<<<<<< HEAD
-while ! check_ready; do
-  echo -n "."
-  sleep 1
-done
-=======
 echo "Waiting eth mapping to be up to date"
 $FOREST_CLI_PATH healthcheck ready --wait
->>>>>>> 195b2839
 
 ERROR=0
 echo "Testing Ethereum mapping"
