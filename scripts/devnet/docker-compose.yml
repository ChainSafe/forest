# Docker compose file to run a local devnet.
# The devnet consists of a:
# - Lotus node (2k build),
# - Lotus miner (2k build),
# - Forest node.

version: "3.8"

services:
  # Basic devnet initialisation. This will populate Lotus data volume with necessary artifacts
  # to run a devnet. The initialisation is a lengthy process and occurs only at the first
  # `docker compose up`.
  lotus_init:
    image: ${LOTUS_IMAGE}
    volumes:
      - filecoin-proofs:${FIL_PROOFS_PARAMETER_CACHE}
      - lotus-data:${LOTUS_DATA_DIR}
    environment:
      - LOTUS_WATERMELON_HEIGHT=${WATERMELON_HEIGHT}
    env_file:
      - lotus.env
    entrypoint: ["/bin/bash", "-c" ]
    command:
      - |
        set -euxo pipefail
        if [ ! -f ${LOTUS_DATA_DIR}/NODE_INITIALISED ]; then
          lotus --version
          lotus fetch-params 2048
          lotus-seed --sector-dir ${LOTUS_DATA_DIR}/genesis-sectors pre-seal --sector-size 2KiB --num-sectors 2
          lotus-seed --sector-dir ${LOTUS_DATA_DIR}/genesis-sectors genesis new ${LOTUS_DATA_DIR}/localnet.json
          lotus-seed --sector-dir ${LOTUS_DATA_DIR}/genesis-sectors genesis add-miner ${LOTUS_DATA_DIR}/localnet.json ${LOTUS_DATA_DIR}/genesis-sectors/pre-seal-t01000.json
          touch ${LOTUS_DATA_DIR}/NODE_INITIALISED
        fi

  # Lotus node that communicates with the miner and the Forest node.
  # The RPC and P2P listening ports are exposed so Forest does not necessarily need to be running inside Docker.
  # For development purposes it might be practical to comment out Forest part altogether and use a local build.
  lotus_node:
    image: ${LOTUS_IMAGE}
    depends_on:
      lotus_init:
        condition: service_completed_successfully
    healthcheck:
      test: >-
        curl -s -x post -h "content-type: application/json"
        --data '{ "jsonrpc": "2.0", "method": "filecoin.chainhead", "params": [], "id": 1 }'
        http://lotus_node:${LOTUS_RPC_PORT}/rpc/v0 || exit 1
      interval: 10s
      retries: 10
      timeout: 5s
    container_name: lotus
    networks:
      - devnet
    volumes:
      - filecoin-proofs:${FIL_PROOFS_PARAMETER_CACHE}
      - lotus-data:${LOTUS_DATA_DIR}
    environment:
      - LOTUS_WATERMELON_HEIGHT=${WATERMELON_HEIGHT}
    ports:
      - ${LOTUS_RPC_PORT}:${LOTUS_RPC_PORT}
      - ${LOTUS_P2P_PORT}:${LOTUS_P2P_PORT}
    env_file:
      - lotus.env
    entrypoint: ["/bin/bash", "-c" ]
    command:
      - |
        set -euxo pipefail
        lotus --version
        lotus daemon --lotus-make-genesis=${LOTUS_DATA_DIR}/devgen.car --genesis-template=${LOTUS_DATA_DIR}/localnet.json --bootstrap=false

  # Lotus miner container. It communicates only with Lotus and not with Forest.
  lotus_miner:
    image: ${LOTUS_IMAGE}
    depends_on:
      lotus_node:
        condition: service_healthy
    container_name: lotus-miner
    healthcheck:
      test: >-
        curl -s http://lotus-miner:${MINER_RPC_PORT} || exit 1
      interval: 20s
      retries: 5
      start_period: 6000s
      timeout: 10s
    networks:
      - devnet
    volumes:
      - filecoin-proofs:${FIL_PROOFS_PARAMETER_CACHE}
      - lotus-data:${LOTUS_DATA_DIR}
    environment:
      - LOTUS_WATERMELON_HEIGHT=${WATERMELON_HEIGHT}
    ports:
      - ${MINER_RPC_PORT}:${MINER_RPC_PORT}
    env_file:
      - lotus-miner.env
    restart: on-failure # lotus node might not be ready
    entrypoint: ["/bin/bash", "-c" ]
    command:
      - |
        set -euxo pipefail
        lotus-miner --version
        if [ ! -f ${LOTUS_DATA_DIR}/MINER_INITIALISED ]; then
          lotus wallet import --as-default ${LOTUS_DATA_DIR}/genesis-sectors/pre-seal-t01000.key
          lotus-miner init --genesis-miner --actor=t01000 --sector-size=2KiB --pre-sealed-sectors=${LOTUS_DATA_DIR}/genesis-sectors --pre-sealed-metadata=${LOTUS_DATA_DIR}/genesis-sectors/pre-seal-t01000.json --nosync
          touch ${LOTUS_DATA_DIR}/MINER_INITIALISED
        fi
        lotus-miner run --nosync

  # This container dumps relevant (for Forest) Lotus configuration to the shared volume.
  lotus_config:
    image: ${LOTUS_IMAGE}
    restart: on-failure # lotus node might not be ready. Even when healthy, it may be generating a genesis block.
    depends_on:
      lotus_node:
        condition: service_healthy
    volumes:
      - lotus-data:${LOTUS_DATA_DIR}
    environment:
      - LOTUS_WATERMELON_HEIGHT=${WATERMELON_HEIGHT}
    entrypoint: ["/bin/bash", "-c" ]
    env_file:
      - lotus.env
    networks:
      - devnet
    command:
      - lotus net id > ${LOTUS_DATA_DIR}/PEER_ID

  forest:
    user: root
    depends_on:
      lotus_config:
        condition: service_completed_successfully
    build:
      context: ../../.
      dockerfile: ${FOREST_DOCKERFILE_OVERRIDE:-Dockerfile}
    container_name: forest
    healthcheck:
      test: |
        export TOKEN=$$(cat ${FOREST_DATA_DIR}/token.jwt)
        export FULLNODE_API_INFO=$$TOKEN:/ip4/127.0.0.1/tcp/${FOREST_RPC_PORT}/http
        forest-cli sync status || exit 1
      interval: 10s
      retries: 10
      timeout: 5s
      start_period: 15s
    volumes:
      - lotus-data:${LOTUS_DATA_DIR}
      - filecoin-proofs:${FIL_PROOFS_PARAMETER_CACHE}
      - forest-data:${FOREST_DATA_DIR}
      - ./forest_config.toml.tpl:/forest/forest_config.toml.tpl
    environment:
<<<<<<< HEAD
      - FIL_PROOFS_PARAMETER_CACHE=${FILECOIN_PROOFS_DIR}
      - FOREST_WATERMELON_HEIGHT=${WATERMELON_HEIGHT}
=======
      - FIL_PROOFS_PARAMETER_CACHE=${FIL_PROOFS_PARAMETER_CACHE}
>>>>>>> ba8a4c26
    networks:
      - devnet
    ports:
      - ${FOREST_RPC_PORT}:${FOREST_RPC_PORT}
    entrypoint: ["/bin/bash", "-c" ]
    command:
      - |
        set -euxo pipefail
        if [ ! -f ${FOREST_DATA_DIR}/forest_config.toml ]; then
          export NETWORK_NAME=$$(grep -o \"localnet.*\" ${LOTUS_DATA_DIR}/localnet.json)
          cp /forest/forest_config.toml.tpl ${FOREST_DATA_DIR}/forest_config.toml
          echo name = $$NETWORK_NAME >> ${FOREST_DATA_DIR}/forest_config.toml
        fi
        forest --genesis ${LOTUS_DATA_DIR}/devgen.car --config ${FOREST_DATA_DIR}/forest_config.toml --save-token ${FOREST_DATA_DIR}/token.jwt --rpc-address 0.0.0.0:${FOREST_RPC_PORT}

  # At the moment of writing, Forest was not able to connect to a devnet node using its config.
  # This is a workaround to force the connection.
  forest_connecter:
    user: root
    depends_on:
      forest:
        condition: service_healthy
    build:
      context: ../../.
      dockerfile: ${FOREST_DOCKERFILE_OVERRIDE:-Dockerfile}
    volumes:
      - lotus-data:${LOTUS_DATA_DIR}
      - forest-data:${FOREST_DATA_DIR}
    networks:
      - devnet
    entrypoint: ["/bin/bash", "-c" ]
    command:
      - |
        set -euxo pipefail
        export TOKEN=$$(cat ${FOREST_DATA_DIR}/token.jwt)
        export FULLNODE_API_INFO=$$TOKEN:/dns/forest/tcp/${FOREST_RPC_PORT}/http
        forest-cli net connect /dns/lotus/tcp/${LOTUS_P2P_PORT}/p2p/$$(cat ${LOTUS_DATA_DIR}/PEER_ID)

volumes:
  # Shared proof parameter files. It is re-used by both Lotus and Forest.
  filecoin-proofs:
  # Lotus node, miner and network data.
  lotus-data:
  forest-data:

networks:
  devnet:<|MERGE_RESOLUTION|>--- conflicted
+++ resolved
@@ -149,12 +149,8 @@
       - forest-data:${FOREST_DATA_DIR}
       - ./forest_config.toml.tpl:/forest/forest_config.toml.tpl
     environment:
-<<<<<<< HEAD
-      - FIL_PROOFS_PARAMETER_CACHE=${FILECOIN_PROOFS_DIR}
+      - FIL_PROOFS_PARAMETER_CACHE=${FIL_PROOFS_PARAMETER_CACHE}
       - FOREST_WATERMELON_HEIGHT=${WATERMELON_HEIGHT}
-=======
-      - FIL_PROOFS_PARAMETER_CACHE=${FIL_PROOFS_PARAMETER_CACHE}
->>>>>>> ba8a4c26
     networks:
       - devnet
     ports:
