--- conflicted
+++ resolved
@@ -5,19 +5,12 @@
 
 WORKDIR /lotus
 
-<<<<<<< HEAD
-=======
 # Install rust toolchain for rebuilding `filecoin-ffi`
->>>>>>> c23b5b35
 RUN curl https://sh.rustup.rs -sSf | sh -s -- -y --no-modify-path --profile minimal
 
 ENV PATH="/root/.cargo/bin:${PATH}"
 
-<<<<<<< HEAD
 RUN git clone --depth 1 --branch FIP0079-testing https://github.com/filecoin-project/lotus.git .
-=======
-RUN git clone --depth 1 --branch v1.26.1 https://github.com/filecoin-project/lotus.git .
->>>>>>> c23b5b35
 
 # https://github.com/Filecoin-project/filecoin-ffi?tab=readme-ov-file#building-from-source
 RUN CGO_CFLAGS_ALLOW="-D__BLST_PORTABLE__" \
