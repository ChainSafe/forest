--- conflicted
+++ resolved
@@ -610,13 +610,8 @@
 
 if options[:daily]
   selection = Set[
-<<<<<<< HEAD
-    ForestBenchmark.new(name: 'forest'),
-    #LotusBenchmark.new(name: 'lotus')
-=======
     # ForestBenchmark.new(name: 'forest'),
     LotusBenchmark.new(name: 'lotus')
->>>>>>> f95408c6
   ]
   run_benchmarks(selection, options)
 else
