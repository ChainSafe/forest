#!/bin/bash
#
# Compute code coverage for the following steps:
#
# - unit tests
# - snapshot downloading
# - validating 200 tipsets from the snapshot
# - syncing to HEAD
# - exporting a snapshot
# - send command
#
# llvm-cov can be installed by running: cargo install cargo-llvm-cov
#

set +e

TMP_DIR=$(mktemp --directory)
TOKEN_PATH="$TMP_DIR/forest_admin_token"

function cleanup {
  # echo Removing temporary directory $TMP_DIR
  rm -rf "$TMP_DIR"
}
trap cleanup EXIT

function cov {
    # echo Running: cargo llvm-cov --no-report run --bin="$1" -- "${@:2}"
    cargo llvm-cov --no-report run --bin="$1" -- "${@:2}"
}

cargo llvm-cov --workspace clean
cargo llvm-cov --workspace --no-report
cov forest-cli --chain calibnet db clean --force
cov forest-cli --chain calibnet snapshot fetch --aria2 --provider filecoin -s "$TMP_DIR"
SNAPSHOT_PATH=$(find "$TMP_DIR" -name \*.zst | head -n 1)
cov forest --chain calibnet --encrypt-keystore false --import-snapshot "$SNAPSHOT_PATH" --halt-after-import --height=-200 --track-peak-rss
cov forest-cli --chain calibnet db clean --force
cov forest-cli --chain calibnet snapshot fetch --aria2 -s "$TMP_DIR"
SNAPSHOT_PATH=$(find "$TMP_DIR" -name \*.car | head -n 1)
cov forest --chain calibnet --encrypt-keystore false --import-snapshot "$SNAPSHOT_PATH" --height=-200 --detach --track-peak-rss --save-token "$TOKEN_PATH"
cov forest-cli sync wait
cov forest-cli sync status
cov forest-cli --chain calibnet db gc
cov forest-cli --chain calibnet db stats
cov forest-cli snapshot export
cov forest-cli snapshot export
cov forest-cli attach --exec 'showPeers()'
cov forest-cli net listen
cov forest-cli net peers
<<<<<<< HEAD
cov forest-cli mpool pending
cov forest-cli mpool stats
=======
cov forest-cli net info
>>>>>>> 1647fc41

# Load the admin token
TOKEN=$(cat "$TOKEN_PATH")

# Get default address
DEFAULT_ADDR=$(cov forest-cli --token "$TOKEN" wallet default)

# Check that the address exists
cov forest-cli --token "$TOKEN" wallet has "$DEFAULT_ADDR" | grep "$DEFAULT_ADDR"

# Check that the address is listed
cov forest-cli --token "$TOKEN" wallet list | grep "$DEFAULT_ADDR"

# Generate new address
NEW_ADDR=$(cov forest-cli --token "$TOKEN" wallet new)

# Update default address
cov forest-cli --token "$TOKEN" wallet set-default "$NEW_ADDR"
cov forest-cli --token "$TOKEN" wallet default | grep "$NEW_ADDR"

# Sign a message
SIGNATURE=$(cov forest-cli --token "$TOKEN" wallet sign -a "$NEW_ADDR" -m deadbeef)
cov forest-cli --token "$TOKEN" wallet verify -a "$NEW_ADDR" -m deadbeef -s "$SIGNATURE" | grep true

# Check balance
cov forest-cli --token "$TOKEN" wallet balance "$NEW_ADDR" | grep 0

# Send funds
cov forest-cli --token "$TOKEN" send --from "$DEFAULT_ADDR" "$NEW_ADDR" 10attoFIL

# Create a read-only token
READ_TOKEN=$(cov forest-cli --token "$TOKEN" auth create-token --perm read)
# Make sure that viewing the wallet fails with the read-only token
cov forest-cli --token "$READ_TOKEN" wallet list && { echo "must fail"; return 1; }
# Verifying a message should still work with the read-only token
cov forest-cli --token "$READ_TOKEN" wallet verify -a "$NEW_ADDR" -m deadbeef -s "$SIGNATURE" | grep true

# Kill forest and generate coverage report
timeout 15 killall --wait --signal SIGINT forest
cargo llvm-cov report --lcov --output-path lcov.info

echo "Coverage data collected. You can view the report by running: genhtml lcov.info --output-directory=html"<|MERGE_RESOLUTION|>--- conflicted
+++ resolved
@@ -47,12 +47,9 @@
 cov forest-cli attach --exec 'showPeers()'
 cov forest-cli net listen
 cov forest-cli net peers
-<<<<<<< HEAD
 cov forest-cli mpool pending
 cov forest-cli mpool stats
-=======
 cov forest-cli net info
->>>>>>> 1647fc41
 
 # Load the admin token
 TOKEN=$(cat "$TOKEN_PATH")
