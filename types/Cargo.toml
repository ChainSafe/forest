[package]
name        = "fil_types"
description = "Filecoin types used in Forest."
version     = "0.2.2"
license     = "MIT OR Apache-2.0"
authors     = ["ChainSafe Systems <info@chainsafe.io>"]
edition     = "2021"
repository  = "https://github.com/ChainSafe/forest"

[package.metadata.docs.rs]
features = ["json"]

[dependencies]
anyhow              = "1.0"
async-std           = "1.9"
base64              = "0.13"
cid                 = { version = "0.8", default-features = false, features = ["std"] }
filecoin-proofs-api = { version = "11.0", default_features = false, optional = true }
forest_encoding     = "0.2"
forest_json         = { version = "0.1.0", path = "../utils/json/" }
forest_json_utils   = "0.1"
forest_vm           = "0.3"
fvm_ipld_encoding   = "0.2"
fvm_shared          = { version = "*", default-features = false }
git-version         = "0.3"
lazy_static         = "1.4"
num-derive          = "0.3"
num-traits          = "0.2"
rayon               = "1.5"
<<<<<<< HEAD
forest_json         = { version = "0.1.0", path = "../utils/json/" }
cid                 = { version = "0.8", default-features = false, features = ["std"] }
fvm_ipld_encoding   = "0.2"
parking_lot         = "0.12"
=======
serde               = { version = "1.0", features = ["derive"] }
serde_json          = "1.0"
time                = { version = "0.3", features = ["serde", "serde-well-known"] }
>>>>>>> 0f9eadfb

[features]
proofs = ["filecoin-proofs-api"]<|MERGE_RESOLUTION|>--- conflicted
+++ resolved
@@ -26,17 +26,11 @@
 lazy_static         = "1.4"
 num-derive          = "0.3"
 num-traits          = "0.2"
+parking_lot         = "0.12"
 rayon               = "1.5"
-<<<<<<< HEAD
-forest_json         = { version = "0.1.0", path = "../utils/json/" }
-cid                 = { version = "0.8", default-features = false, features = ["std"] }
-fvm_ipld_encoding   = "0.2"
-parking_lot         = "0.12"
-=======
 serde               = { version = "1.0", features = ["derive"] }
 serde_json          = "1.0"
 time                = { version = "0.3", features = ["serde", "serde-well-known"] }
->>>>>>> 0f9eadfb
 
 [features]
 proofs = ["filecoin-proofs-api"]