--- conflicted
+++ resolved
@@ -11,14 +11,9 @@
 features = ["json"]
 
 [dependencies]
-<<<<<<< HEAD
-fvm_shared          = { version = "0.8", default-features = false }
-address             = { package = "forest_address", features = ["json"], version = "0.3" }
-=======
 anyhow              = "1.0"
 fvm_shared          = { version = "*", default-features = false }
 forest_address      = { version = "0.3", features = ["json"] }
->>>>>>> 624bf620
 time                = { version = "0.3", features = ["serde", "serde-well-known"] }
 serde               = { version = "1.0", features = ["derive"] }
 serde_json          = "1.0"
@@ -35,7 +30,6 @@
 async-std           = "1.9"
 git-version         = "0.3"
 rayon               = "1.5"
-anyhow              = "1.0.58"
 
 [features]
 json   = ["base64", "forest_json_utils", "forest_bigint/json"]
