[package]
name        = "fil_types"
description = "Filecoin types used in Forest."
version     = "0.2.2"
license     = "MIT OR Apache-2.0"
authors     = ["ChainSafe Systems <info@chainsafe.io>"]
edition     = "2021"
repository  = "https://github.com/ChainSafe/forest"

[package.metadata.docs.rs]
features = ["json"]

[dependencies]
fvm_shared          = { version = "*", default-features = false }
address             = { package = "forest_address", features = ["json"], version = "0.3" }
time                = { version = "0.3", features = ["serde", "serde-well-known"] }
serde               = { version = "1.0", features = ["derive"] }
serde_json          = "1.0"
commcid             = { path = "../utils/commcid", version = "0.1", optional = true }
filecoin-proofs-api = { version = "11.0", default_features = false, optional = true }
<<<<<<< HEAD
vm = { package = "forest_vm", version = "0.3" }
cid = { package = "forest_cid", features = ["cbor"], version = "0.3" }
num-bigint = { path = "../utils/bigint", package = "forest_bigint", version = "0.1" }
num-traits = "0.2"
num-derive = "0.3"
encoding = { package = "forest_encoding", version = "0.2" }
clock = { package = "fil_clock", path = "../node/clock", version = "0.1" }
base64 = { version = "0.13", optional = true }
forest_json_utils = { path = "../utils/json_utils", optional = true, version = "0.1" }
lazy_static = "1.4"
async-std = "1.9"
forest_git_utils = { path = "../utils/git_utils" }
rayon = "1.5"
=======
vm                  = { package = "forest_vm", version = "0.3" }
cid                 = { package = "forest_cid", features = ["cbor"], version = "0.3" }
num-bigint          = { path = "../utils/bigint", package = "forest_bigint", version = "0.1" }
num-traits          = "0.2"
num-derive          = "0.3"
encoding            = { package = "forest_encoding", version = "0.2" }
clock               = { package = "fil_clock", path = "../node/clock", version = "0.1" }
base64              = { version = "0.13", optional = true }
forest_json_utils   = { path = "../utils/json_utils", optional = true, version = "0.1" }
lazy_static         = "1.4"
async-std           = "1.9"
git-version         = "0.3"
rayon               = "1.5"
>>>>>>> c2092863

[features]
json   = ["base64", "forest_json_utils", "num-bigint/json"]
proofs = ["filecoin-proofs-api", "commcid"]<|MERGE_RESOLUTION|>--- conflicted
+++ resolved
@@ -18,21 +18,6 @@
 serde_json          = "1.0"
 commcid             = { path = "../utils/commcid", version = "0.1", optional = true }
 filecoin-proofs-api = { version = "11.0", default_features = false, optional = true }
-<<<<<<< HEAD
-vm = { package = "forest_vm", version = "0.3" }
-cid = { package = "forest_cid", features = ["cbor"], version = "0.3" }
-num-bigint = { path = "../utils/bigint", package = "forest_bigint", version = "0.1" }
-num-traits = "0.2"
-num-derive = "0.3"
-encoding = { package = "forest_encoding", version = "0.2" }
-clock = { package = "fil_clock", path = "../node/clock", version = "0.1" }
-base64 = { version = "0.13", optional = true }
-forest_json_utils = { path = "../utils/json_utils", optional = true, version = "0.1" }
-lazy_static = "1.4"
-async-std = "1.9"
-forest_git_utils = { path = "../utils/git_utils" }
-rayon = "1.5"
-=======
 vm                  = { package = "forest_vm", version = "0.3" }
 cid                 = { package = "forest_cid", features = ["cbor"], version = "0.3" }
 num-bigint          = { path = "../utils/bigint", package = "forest_bigint", version = "0.1" }
@@ -45,8 +30,8 @@
 lazy_static         = "1.4"
 async-std           = "1.9"
 git-version         = "0.3"
+forest_git_utils    = { path = "../utils/git_utils" }
 rayon               = "1.5"
->>>>>>> c2092863
 
 [features]
 json   = ["base64", "forest_json_utils", "num-bigint/json"]
