--- conflicted
+++ resolved
@@ -17,7 +17,6 @@
 cid                 = { version = "0.8", default-features = false, features = ["std"] }
 filecoin-proofs-api = { version = "11.0", default_features = false, optional = true }
 forest_encoding     = "0.2"
-forest_json         = { version = "0.1.0", path = "../utils/json/" }
 forest_json_utils   = "0.1"
 forest_vm           = "0.3"
 fvm_ipld_encoding   = "0.2"
@@ -27,15 +26,10 @@
 num-derive          = "0.3"
 num-traits          = "0.2"
 rayon               = "1.5"
-<<<<<<< HEAD
-forest_json         = "0.1.0"
-cid                 = { version = "0.8", default-features = false, features = ["std"] }
-fvm_ipld_encoding   = "0.2"
-=======
 serde               = { version = "1.0", features = ["derive"] }
 serde_json          = "1.0"
+forest_json         = "0.1.0"
 time                = { version = "0.3", features = ["serde", "serde-well-known"] }
->>>>>>> e9fcdaa7
 
 [features]
 proofs = ["filecoin-proofs-api"]