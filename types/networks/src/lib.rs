--- conflicted
+++ resolved
@@ -80,7 +80,6 @@
     },
 ];
 
-<<<<<<< HEAD
 const CONFORMANCE_HEIGHT_INFOS: [HeightInfo; 17] = [
     HeightInfo {
         height: Height::Breeze,
@@ -89,12 +88,6 @@
     HeightInfo {
         height: Height::Smoke,
         epoch: -14,
-=======
-const VERSION_SCHEDULE: [Upgrade; 15] = [
-    Upgrade {
-        height: UPGRADE_BREEZE_HEIGHT,
-        network: NetworkVersion::V1,
->>>>>>> c2092863
     },
     HeightInfo {
         height: Height::Ignition,
@@ -155,10 +148,6 @@
     HeightInfo {
         height: Height::OhSnap,
         epoch: -17,
-    },
-    Upgrade {
-        height: UPGRADE_ACTORS_V7_HEIGHT,
-        network: NetworkVersion::V15,
     },
 ];
 
@@ -182,6 +171,7 @@
     Hyperdrive,
     Chocolate,
     OhSnap,
+    Skyr,
 }
 
 impl Default for Height {
@@ -345,6 +335,7 @@
             "v13" => Ok(NetworkVersion::V13),
             "v14" => Ok(NetworkVersion::V14),
             "v15" => Ok(NetworkVersion::V15),
+            "v16" => Ok(NetworkVersion::V16),
             _ => Err(de::Error::custom(&format!(
                 "Invalid network version: {}",
                 version
@@ -352,11 +343,11 @@
         }
     }
 
-    pub fn serialize<S>(n: &NetworkVersion, serializer: S) -> Result<S::Ok, S::Error>
+    pub fn serialize<S>(nv: &NetworkVersion, serializer: S) -> Result<S::Ok, S::Error>
     where
         S: Serializer,
     {
-        let version_string = match n {
+        let version_string = match nv {
             NetworkVersion::V0 => "V0",
             NetworkVersion::V1 => "V1",
             NetworkVersion::V2 => "V2",
@@ -373,6 +364,8 @@
             NetworkVersion::V13 => "V13",
             NetworkVersion::V14 => "V14",
             NetworkVersion::V15 => "V15",
+            NetworkVersion::V16 => "V16",
+            _ => unimplemented!(),
         }
         .to_string();
 
