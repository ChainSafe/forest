--- conflicted
+++ resolved
@@ -10,100 +10,79 @@
 use std::{error::Error, sync::Arc};
 mod drand;
 
-<<<<<<< HEAD
-#[cfg(feature = "mainnet")]
-mod mainnet;
-#[cfg(feature = "mainnet")]
-pub use self::mainnet::*;
-
-#[cfg(feature = "conformance")]
-mod mainnet;
-#[cfg(feature = "conformace")]
-pub use self::mainnet::*;
-#[cfg(feature = "mainnet")]
-pub use crate::mainnet::*;
-
-=======
->>>>>>> 6a8b2de7
 #[cfg(all(
     not(feature = "interopnet"),
     not(feature = "devnet"),
     not(feature = "mainnet"),
-<<<<<<< HEAD
-    not(feature = "calibnet")
-=======
     not(feature = "conformance"),
->>>>>>> 6a8b2de7
 ))]
 compile_error!(
     "No network feature selected. Exactly one of \"mainnet\", \"devnet\", \"interopnet\", or \"conformance\" must be enabled for this crate."
 );
 
 #[cfg(all(
-<<<<<<< HEAD
+    feature = "mainnet",
+    any(
+        feature = "interopnet",
+        feature = "devnet",
+        feature = "conformance",
+        feature = "calibnet"
+    )
+))]
+compile_error!(
+    "\"mainnet\" feature cannot be combined with \"devnet\", \"interopnet\", or \"conformance\", or \"calibnet\"."
+);
+
+#[cfg(all(
+    feature = "conformance",
+    any(
+        feature = "interopnet",
+        feature = "devnet",
+        feature = "mainnet",
+        feature = "calibnet"
+    )
+))]
+compile_error!(
+    "\"conformance\" feature cannot be combined with \"devnet\", \"interopnet\", or \"mainnet\", \"calibnet\"."
+);
+
+#[cfg(all(
+    feature = "devnet",
+    any(
+        feature = "interopnet",
+        feature = "conformance",
+        feature = "mainnet",
+        feature = "calibnet"
+    )
+))]
+compile_error!(
+    "\"devnet\" feature cannot be combined with \"conformance\", \"interopnet\", or \"mainnet\", \"calibnet\"."
+);
+
+#[cfg(all(
     feature = "interopnet",
-    not(feature = "devnet"),
-    not(feature = "mainnet"),
-    not(feature = "calibnet")
-=======
-    feature = "mainnet",
-    any(feature = "interopnet", feature = "devnet", feature = "conformance",)
->>>>>>> 6a8b2de7
-))]
-compile_error!(
-    "\"mainnet\" feature cannot be combined with \"devnet\", \"interopnet\", or \"conformance\"."
-);
-
-#[cfg(all(
-<<<<<<< HEAD
+    any(
+        feature = "conformance",
+        feature = "devnet",
+        feature = "mainnet",
+        feature = "calibnet"
+    )
+))]
+compile_error!(
+    "\"interopnet\" feature cannot be combined with \"devnet\", \"conformance\", or \"mainnet\", \"calibnet\"."
+);
+
+#[cfg(all(
     feature = "calibnet",
-    not(feature = "devnet"),
-    not(feature = "mainnet"),
-    not(feature = "interopnet")
-))]
-mod calibnet;
-#[cfg(all(
-    feature = "calibnet",
-    not(feature = "devnet"),
-    not(feature = "mainnet"),
-    not(feature = "interopnet")
-))]
-pub use self::calibnet::*;
-
-#[cfg(all(
-    feature = "devnet",
-    not(feature = "interopnet"),
-    not(feature = "mainnet"),
-    not(feature = "calibnet")
-=======
-    feature = "conformance",
-    any(feature = "interopnet", feature = "devnet", feature = "mainnet",)
->>>>>>> 6a8b2de7
-))]
-compile_error!(
-    "\"conformance\" feature cannot be combined with \"devnet\", \"interopnet\", or \"mainnet\"."
-);
-
-#[cfg(all(
-    feature = "devnet",
-<<<<<<< HEAD
-    not(feature = "interopnet"),
-    not(feature = "mainnet"),
-    not(feature = "calibnet")
-=======
-    any(feature = "interopnet", feature = "conformance", feature = "mainnet",)
-))]
-compile_error!(
-    "\"devnet\" feature cannot be combined with \"conformance\", \"interopnet\", or \"mainnet\"."
-);
-
-#[cfg(all(
-    feature = "interopnet",
-    any(feature = "conformance", feature = "devnet", feature = "mainnet",)
->>>>>>> 6a8b2de7
-))]
-compile_error!(
-    "\"interopnet\" feature cannot be combined with \"devnet\", \"conformance\", or \"mainnet\"."
+    any(
+        feature = "conformance",
+        feature = "devnet",
+        feature = "mainnet",
+        feature = "interopnet"
+    )
+))]
+compile_error!(
+    "\"interopnet\" feature cannot be combined with \"devnet\", \"conformance\", or \"mainnet\", \"interopnet\"."
 );
 
 // Both mainnet and conformance parameters are kept in the 'mainnet' module.
@@ -121,6 +100,11 @@
 mod devnet;
 #[cfg(feature = "devnet")]
 pub use self::devnet::*;
+
+#[cfg(feature = "calibnet")]
+mod calibnet;
+#[cfg(feature = "calibnet")]
+pub use self::calibnet::*;
 
 /// Defines the different hard fork parameters.
 struct Upgrade {
