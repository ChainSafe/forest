[package]
name    = "networks"
version = "0.1.0"
authors = ["ChainSafe Systems <info@chainsafe.io>"]
edition = "2021"

[dependencies]
<<<<<<< HEAD
anyhow             = "1.0"
fil_types          = { path = "../../types" }
lazy_static        = "1.4"
beacon             = { path = "../../blockchain/beacon" }
serde              = { version = "1.0", features = ["derive"] }
serde_json         = "1.0"
fvm_shared         = { version = "0.8.0", default-features = false }
fil_actors_runtime = "=8.0.0"
num-bigint         = { version = "0.1", package = "forest_bigint" }
=======
anyhow      = "1.0"
fil_types   = "0.2"
lazy_static = "1.4"
beacon      = { path = "../../blockchain/beacon" }
serde       = { version = "1.0", features = ["derive"] }
serde_json  = "1.0"
fvm_shared  = { version = "0.8.0", default-features = false }
>>>>>>> 0b3082ad

[dev-dependencies]
toml = "0.5"<|MERGE_RESOLUTION|>--- conflicted
+++ resolved
@@ -5,9 +5,8 @@
 edition = "2021"
 
 [dependencies]
-<<<<<<< HEAD
 anyhow             = "1.0"
-fil_types          = { path = "../../types" }
+fil_types          = "0.2"
 lazy_static        = "1.4"
 beacon             = { path = "../../blockchain/beacon" }
 serde              = { version = "1.0", features = ["derive"] }
@@ -15,15 +14,6 @@
 fvm_shared         = { version = "0.8.0", default-features = false }
 fil_actors_runtime = "=8.0.0"
 num-bigint         = { version = "0.1", package = "forest_bigint" }
-=======
-anyhow      = "1.0"
-fil_types   = "0.2"
-lazy_static = "1.4"
-beacon      = { path = "../../blockchain/beacon" }
-serde       = { version = "1.0", features = ["derive"] }
-serde_json  = "1.0"
-fvm_shared  = { version = "0.8.0", default-features = false }
->>>>>>> 0b3082ad
 
 [dev-dependencies]
 toml = "0.5"