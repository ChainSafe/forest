--- conflicted
+++ resolved
@@ -68,10 +68,11 @@
     /// actors v2 (specs-actors v2.0.x)
     V4 = 4,
     /// tape (increases max prove commit size by 10x)
-<<<<<<< HEAD
     V5 = 5,
     // kumquat   (specs-actors v2.2.0)
     V6 = 6,
+    /// upcoming
+    V7,
 }
 
 /// this function helps us check if we shoudl be getting the newest network
@@ -79,15 +80,7 @@
     if UPGRADE_BREEZE_HEIGHT <= 0 && UPGRADE_SMOKE_HEIGHT <= 0 {
         return true;
     }
-
     false
-=======
-    V5,
-    /// kumquat (specs-actors v2.2.0)
-    V6,
-    /// upcoming
-    V7,
->>>>>>> 1b4dd61d
 }
 
 /// Gets network version from epoch using default Mainnet schedule
