// Copyright 2019-2022 ChainSafe Systems
// SPDX-License-Identifier: Apache-2.0, MIT

<<<<<<< HEAD
use crate::Randomness;
=======
use crate::{
    PoStProof, Randomness, RegisteredPoStProof, RegisteredSealProof, SectorInfo, SectorNumber,
};
use forest_cid::Cid;
>>>>>>> 3d149dcd

/// Randomness type used for generating PoSt proof randomness.
pub type PoStRandomness = Randomness;

#[cfg(feature = "json")]
pub mod json {
    use crate::{PoStProof, RegisteredPoStProof, RegisteredSealProof, SectorInfo, SectorNumber};
    use cid::Cid;
    use serde::{de, Deserialize, Deserializer, Serialize, Serializer};

    /// Wrapper for serializing a PoStProof to JSON.
    #[derive(Deserialize, Serialize)]
    #[serde(transparent)]
    pub struct PoStProofJson(#[serde(with = "self")] pub PoStProof);

    /// Wrapper for serializing a PoStProof reference to JSON.
    #[derive(Serialize)]
    #[serde(transparent)]
    pub struct PoStProofJsonRef<'a>(#[serde(with = "self")] pub &'a PoStProof);

    #[derive(Clone, Serialize, Deserialize)]
    #[serde(rename_all = "PascalCase")]
    pub struct SectorInfoJson {
        #[serde(rename = "SealProof")]
        pub proof: RegisteredSealProof,
        pub sector_number: SectorNumber,
        #[serde(with = "forest_cid::json")]
        #[serde(rename = "SealedCID")]
        pub sealed_cid: Cid,
    }

    impl From<SectorInfo> for SectorInfoJson {
        fn from(sector: SectorInfo) -> Self {
            Self {
                proof: sector.proof,
                sector_number: sector.sector_number,
                sealed_cid: sector.sealed_cid,
            }
        }
    }

    impl From<PoStProofJson> for PoStProof {
        fn from(wrapper: PoStProofJson) -> Self {
            wrapper.0
        }
    }

    #[derive(Serialize, Deserialize)]
    #[serde(rename_all = "PascalCase")]
    struct JsonHelper {
        #[serde(rename = "PoStProof")]
        post_proof: i64,
        proof_bytes: String,
    }

    pub fn serialize<S>(m: &PoStProof, serializer: S) -> Result<S::Ok, S::Error>
    where
        S: Serializer,
    {
        JsonHelper {
            post_proof: i64::from(m.post_proof),
            proof_bytes: base64::encode(&m.proof_bytes),
        }
        .serialize(serializer)
    }

    pub fn deserialize<'de, D>(deserializer: D) -> Result<PoStProof, D::Error>
    where
        D: Deserializer<'de>,
    {
        let m: JsonHelper = Deserialize::deserialize(deserializer)?;
        Ok(PoStProof {
            post_proof: RegisteredPoStProof::from(m.post_proof),
            proof_bytes: base64::decode(m.proof_bytes).map_err(de::Error::custom)?,
        })
    }

    pub mod vec {
        use super::*;
        use forest_json_utils::GoVecVisitor;
        use serde::ser::SerializeSeq;

        pub fn serialize<S>(m: &[PoStProof], serializer: S) -> Result<S::Ok, S::Error>
        where
            S: Serializer,
        {
            let mut seq = serializer.serialize_seq(Some(m.len()))?;
            for e in m {
                seq.serialize_element(&PoStProofJsonRef(e))?;
            }
            seq.end()
        }

        pub fn deserialize<'de, D>(deserializer: D) -> Result<Vec<PoStProof>, D::Error>
        where
            D: Deserializer<'de>,
        {
            deserializer.deserialize_any(GoVecVisitor::<PoStProof, PoStProofJson>::new())
        }
    }
}<|MERGE_RESOLUTION|>--- conflicted
+++ resolved
@@ -1,14 +1,7 @@
 // Copyright 2019-2022 ChainSafe Systems
 // SPDX-License-Identifier: Apache-2.0, MIT
 
-<<<<<<< HEAD
 use crate::Randomness;
-=======
-use crate::{
-    PoStProof, Randomness, RegisteredPoStProof, RegisteredSealProof, SectorInfo, SectorNumber,
-};
-use forest_cid::Cid;
->>>>>>> 3d149dcd
 
 /// Randomness type used for generating PoSt proof randomness.
 pub type PoStRandomness = Randomness;
@@ -16,7 +9,7 @@
 #[cfg(feature = "json")]
 pub mod json {
     use crate::{PoStProof, RegisteredPoStProof, RegisteredSealProof, SectorInfo, SectorNumber};
-    use cid::Cid;
+    use forest_cid::Cid;
     use serde::{de, Deserialize, Deserializer, Serialize, Serializer};
 
     /// Wrapper for serializing a PoStProof to JSON.
