// Copyright 2020 ChainSafe Systems
// SPDX-License-Identifier: Apache-2.0, MIT

pub mod genesis;
mod piece;
mod randomness;
pub mod sector;
pub mod verifier;
<<<<<<< HEAD
pub mod version;
=======
mod version;
>>>>>>> d4de5481

pub use self::piece::*;
pub use self::randomness::*;
pub use self::sector::*;
pub use self::version::*;

use clock::{ChainEpoch, EPOCH_DURATION_SECONDS};
use num_bigint::BigInt;

#[macro_use]
extern crate lazy_static;

lazy_static! {
    /// Total Filecoin available to the network.
    pub static ref TOTAL_FILECOIN: BigInt = BigInt::from(TOTAL_FILECOIN_BASE) * FILECOIN_PRECISION;
}

/// Identifier for Actors, includes builtin and initialized actors
pub type ActorID = u64;

/// Default bit width for the hamt in the filecoin protocol.
pub const HAMT_BIT_WIDTH: u32 = 5;
pub const BLOCK_GAS_LIMIT: i64 = 10_000_000_000;
pub const TOTAL_FILECOIN_BASE: i64 = 2_000_000_000;

// Epochs
pub const TICKET_RANDOMNESS_LOOKBACK: ChainEpoch = 1;
pub const WINNING_POST_SECTOR_SET_LOOKBACK: ChainEpoch = 10;

/// The expected number of block producers in each epoch.
pub const BLOCKS_PER_EPOCH: u64 = 5;

/// Ratio of integer values to token value.
pub const FILECOIN_PRECISION: i64 = 1_000_000_000_000_000_000;

/// Block delay, or epoch duration, to be used in blockchain system.
pub const BLOCK_DELAY_SECS: u64 = EPOCH_DURATION_SECONDS as u64;

/// Allowable clock drift in validations.
pub const ALLOWABLE_CLOCK_DRIFT: u64 = 1;

/// Config trait which handles different network configurations.
pub trait NetworkParams {
    /// Total filecoin available to network.
    const TOTAL_FILECOIN: i64;

    /// Available rewards for mining.
    const MINING_REWARD_TOTAL: i64;

    /// Initial reward actor balance. This function is only called in genesis setting up state.
    fn initial_reward_balance() -> BigInt {
        BigInt::from(Self::MINING_REWARD_TOTAL) * Self::TOTAL_FILECOIN
    }

    /// Convert integer value of tokens into BigInt based on the token precision.
    fn from_fil(i: i64) -> BigInt {
        BigInt::from(i) * FILECOIN_PRECISION
    }
}

// Devnet Parameters, not yet finalized
pub struct DevnetParams;
impl NetworkParams for DevnetParams {
    const TOTAL_FILECOIN: i64 = TOTAL_FILECOIN_BASE;
    const MINING_REWARD_TOTAL: i64 = 1_400_000_000;
}<|MERGE_RESOLUTION|>--- conflicted
+++ resolved
@@ -6,11 +6,8 @@
 mod randomness;
 pub mod sector;
 pub mod verifier;
-<<<<<<< HEAD
 pub mod version;
-=======
-mod version;
->>>>>>> d4de5481
+
 
 pub use self::piece::*;
 pub use self::randomness::*;
