[workspace.package]
version = "0.6.0"
authors = ["ChainSafe Systems <info@chainsafe.io>"]
repository = "https://github.com/ChainSafe/forest"
edition = "2021"
license = "MIT OR Apache-2.0"

[workspace]
members = [
  "forest/cli",
  "forest/daemon",
  "forest/shared",
  "blockchain/beacon",
  "blockchain/blocks",
  "blockchain/chain",
  "blockchain/state_manager",
  "blockchain/chain_sync",
  "blockchain/beacon",
  "blockchain/message_pool",
  "blockchain/consensus/fil_cns",
  "blockchain/consensus/deleg_cns",
  "vm/actor_interface",
  "vm/message",
  "vm/interpreter",
  "vm/state_migration",
  "node/db",
  "node/rpc",
  "node/rpc-client",
  "node/rpc-api",
  "node/forest_libp2p",
  "node/forest_libp2p/bitswap",
  "crypto",
  "encoding",
  "ipld/legacy_amt",
  "ipld",
  "key_management",
  "tests/serialization_tests",
  "types",
  "networks",
  "utils/auth",
  "utils/genesis",
  "utils/statediff",
  "utils/test_utils",
  "utils/metrics",
  "utils/paramfetch",
  "utils/json",
  "utils/forest_utils",
  "utils/forest_shim",
]
resolver = "2"

[patch.crates-io]
# get rid of RUSTSEC-2020-0071, the fix is in place but not published to crates.io
# tracking issue: https://github.com/ChainSafe/forest/issues/2251
pbr = { git = "https://github.com/a8m/pb", rev = "09a8e592c1bb0aa1d6215e35c5c8b49b7a5ad6bd" }

[workspace.dependencies]
ahash = "0.8"
anyhow = "1.0"
arbitrary = "1.1"
assert_cmd = "2"
async-trait = "0.1"
atty = "0.2"
axum = "0.6"
backoff = "0.4"
base64 = "0.21"
blake2b_simd = "1.0"
blake3 = "1.3.3"
bls-signatures = { version = "0.12", default-features = false, features = ["blst"] }
byteorder = "1.4.3"
bytes = "1.2"
chrono = { version = "0.4", default-features = false, features = [] }
cid = { version = "0.8", default-features = false, features = ["std"] }
clap = { version = "4.0", features = ["derive"] }
console-subscriber = { version = "0.1", features = ["parking_lot"] }
cs_serde_bytes = "0.12.2"
derive_builder = "0.11"
dialoguer = "0.10.2"
digest = "0.10.5"
directories = "4.0.1"
filecoin-proofs-api = { version = "12.0", default-features = false }
flume = "0.10"
fs_extra = "1.2"
futures = "0.3"
futures-util = "0.3"
fvm = "~2.2"
fvm_ipld_bitfield = "0.5"
fvm_ipld_blockstore = "0.1"
fvm_ipld_car = "0.6"
fvm_ipld_encoding = "0.2"
fvm_shared = { version = "2.0", default-features = false }
gethostname = "0.4"
git-version = "0.3"
hex = "0.4"
http = "0.2.8"
human-repr = "1.0"
hyper = { version = "0.14", features = ["client", "stream", "http1"] }
hyper-rustls = "0.23"
indexmap = { version = "1.9", features = ["serde-1"] }
itertools = "0.10"
jsonrpc-v2 = { version = "0.11", default-features = false, features = ["easy-errors", "macros", "bytes-v05"] }
lazy_static = "1.4"
libipld = { version = "0.14", default-features = false, features = ["dag-cbor", "dag-json", "derive"] }
libipld-core = "0.14"
libipld-macro = "0.14"
libp2p = { version = "0.50", default-features = false }
libsecp256k1 = "0.7"
log = "0.4"
lru = "0.9"
multibase = "0.9"
multihash = { version = "0.16", default-features = false }
nonempty = "0.8.0"
num = "0.4.0"
num-bigint = "0.4"
num-rational = "0.4"
num-traits = "0.2"
num_cpus = "1.14"
once_cell = "1.15"
parking_lot = "0.12"
pin-project-lite = "0.2"
prometheus = "0.13"
prometheus-client = "0.18"
quickcheck = "1"
quickcheck_macros = "1"
rand = "0.8"
rayon = "1.5"
regex = "1.6"
rpassword = "7.2"
serde = { version = "1.0", default-features = false }
serde_ipld_dagcbor = "0.2"
serde_json = "1.0"
serde_repr = "0.1.8"
serde_with = { version = "2.0.1", features = ["chrono_0_4"] }
<<<<<<< HEAD
sha2 = "0.10.5"
=======
sha2 = { version = "0.10.5", default-features = false }
structopt = "0.3"
>>>>>>> 558796ab
tempfile = "3.3"
thiserror = "1.0"
time = "0.3"
tokio = "1.24"
tokio-stream = "0.1"
tokio-util = "0.7.0"
toml = "0.7"
tower-http = "0.3"
tracing = "0.1"
tracing-appender = "0.2"
tracing-loki = { version = "0.2", default-features = false, features = ["compat-0-2-1", "rustls"] }
tracing-subscriber = { version = "0.3", features = ["env-filter"] }
unsigned-varint = { version = "0.7", default-features = false }
url = { version = "2.3", features = ["serde"] }
which = "4.3"

fil_actor_account_v8 = { git = "https://github.com/ChainSafe/fil-actor-states" }
fil_actor_account_v9 = { git = "https://github.com/ChainSafe/fil-actor-states" }
fil_actor_cron_v8 = { git = "https://github.com/ChainSafe/fil-actor-states" }
fil_actor_cron_v9 = { git = "https://github.com/ChainSafe/fil-actor-states" }
fil_actor_init_v8 = { git = "https://github.com/ChainSafe/fil-actor-states" }
fil_actor_init_v9 = { git = "https://github.com/ChainSafe/fil-actor-states" }
fil_actor_market_v8 = { git = "https://github.com/ChainSafe/fil-actor-states" }
fil_actor_market_v9 = { git = "https://github.com/ChainSafe/fil-actor-states" }
fil_actor_miner_v8 = { git = "https://github.com/ChainSafe/fil-actor-states" }
fil_actor_miner_v9 = { git = "https://github.com/ChainSafe/fil-actor-states" }
# fil_actor_multisig_v8 = { git = "https://github.com/ChainSafe/fil-actor-states" }
fil_actor_multisig_v9 = { git = "https://github.com/ChainSafe/fil-actor-states" }
fil_actor_power_v8 = { git = "https://github.com/ChainSafe/fil-actor-states" }
fil_actor_power_v9 = { git = "https://github.com/ChainSafe/fil-actor-states" }
fil_actor_reward_v8 = { git = "https://github.com/ChainSafe/fil-actor-states" }
fil_actor_reward_v9 = { git = "https://github.com/ChainSafe/fil-actor-states" }
# fil_actor_system_v8 = { git = "https://github.com/ChainSafe/fil-actor-states" }
fil_actor_system_v9 = { git = "https://github.com/ChainSafe/fil-actor-states" }
# fil_actor_verifreg_v8 = { git = "https://github.com/ChainSafe/fil-actor-states" }
# fil_actor_verifreg_v9 = { git = "https://github.com/ChainSafe/fil-actor-states" }
fil_actors_runtime = { git = "https://github.com/ChainSafe/fil-actor-states", package = "fil_actors_runtime_v9" }
# fil_actors_runtime_v8 = { git = "https://github.com/ChainSafe/fil-actor-states" }
# fil_actors_runtime_v9 = { git = "https://github.com/ChainSafe/fil-actor-states" }
forest_actor_interface = { path = "./vm/actor_interface" }
forest_auth = { path = "./utils/auth" }
forest_beacon = { path = "./blockchain/beacon" }
forest_blocks = { path = "./blockchain/blocks" }
forest_chain = { path = "./blockchain/chain" }
forest_chain_sync = { path = "./blockchain/chain_sync" }
forest_cli_shared = { path = "./forest/shared" }
forest_crypto = { path = "./crypto" }
forest_db = { path = "./node/db" }
forest_deleg_cns = { path = "./blockchain/consensus/deleg_cns" }
forest_encoding = { path = "./encoding" }
forest_fil_cns = { path = "./blockchain/consensus/fil_cns" }
forest_fil_types = { path = "./types" }
forest_genesis = { path = "./utils/genesis" }
forest_interpreter = { path = "./vm/interpreter" }
forest_ipld = { path = "./ipld" }
forest_json = { path = "./utils/json" }
forest_key_management = { path = "./key_management" }
forest_legacy_ipld_amt = { path = "./ipld/legacy_amt" }
forest_libp2p = { path = "./node/forest_libp2p" }
forest_libp2p_bitswap = { path = "./node/forest_libp2p/bitswap" }
forest_message = { path = "./vm/message", default-features = false }
forest_message_pool = { path = "./blockchain/message_pool" }
forest_metrics = { path = "./utils/metrics" }
forest_networks = { path = "./networks" }
forest_paramfetch = { path = "./utils/paramfetch" }
forest_rpc = { path = "./node/rpc" }
forest_rpc-api = { path = "./node/rpc-api" }
forest_rpc-client = { path = "./node/rpc-client" }
forest_shim = { path = "./utils/forest_shim" }
forest_state_manager = { path = "./blockchain/state_manager" }
# forest_state_migration = { path = "./vm/state_migration" }
forest_statediff = { path = "./utils/statediff" }
forest_test_utils = { path = "./utils/test_utils" }
forest_utils = { path = "./utils/forest_utils" }

[profile.dev]
debug = 0
split-debuginfo = "unpacked"

[profile.quick]
inherits = "release"
opt-level = 1
lto = "off"

[profile.release]
# https://doc.rust-lang.org/cargo/reference/profiles.html#strip
strip = true
panic = "abort"<|MERGE_RESOLUTION|>--- conflicted
+++ resolved
@@ -131,12 +131,7 @@
 serde_json = "1.0"
 serde_repr = "0.1.8"
 serde_with = { version = "2.0.1", features = ["chrono_0_4"] }
-<<<<<<< HEAD
-sha2 = "0.10.5"
-=======
 sha2 = { version = "0.10.5", default-features = false }
-structopt = "0.3"
->>>>>>> 558796ab
 tempfile = "3.3"
 thiserror = "1.0"
 time = "0.3"
