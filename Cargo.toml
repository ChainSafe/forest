--- conflicted
+++ resolved
@@ -187,11 +187,8 @@
 num-bigint = { version = "0.4", features = ['quickcheck'] }
 quickcheck = "1"
 quickcheck_macros = "1"
-<<<<<<< HEAD
+tokio-test = "0.4.2"
 tracing-test = "0.2"
-=======
-tokio-test = "0.4.2"
->>>>>>> 894baf88
 
 [build-dependencies]
 anyhow = "1"
