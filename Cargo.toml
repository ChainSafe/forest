--- conflicted
+++ resolved
@@ -1,10 +1,5 @@
 [package]
-name = "forest-filecoin"
-<<<<<<< HEAD
-version = "0.13.1"
-=======
 version = "0.14.0"
->>>>>>> bedc816b
 authors = ["ChainSafe Systems <info@chainsafe.io>"]
 repository = "https://github.com/ChainSafe/forest"
 edition = "2021"
