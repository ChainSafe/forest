--- conflicted
+++ resolved
@@ -88,11 +88,7 @@
 itertools = "0.11.0"
 jsonrpc-v2 = { version = "0.12", default-features = false, features = ["easy-errors", "macros", "bytes-v10"] }
 jsonwebtoken = "8.1"
-<<<<<<< HEAD
 kanal = "0.1.0-pre8"
-lazy_static = "1.4"
-=======
->>>>>>> 06cf34f7
 libc = "0.2"
 libipld = { version = "0.16", default-features = false, features = ["dag-cbor", "dag-json", "derive", "serde-codec"] }
 libipld-core = { version = "0.16", features = ['arb', 'serde-codec'] }
