[workspace]
members = [
  "forest/cli",
  "forest/daemon",
  "forest/shared",
  "blockchain/beacon",
  "blockchain/blocks",
  "blockchain/chain",
  "blockchain/state_manager",
  "blockchain/chain_sync",
  "blockchain/beacon",
  "blockchain/message_pool",
  "blockchain/consensus/fil_cns",
  "blockchain/consensus/deleg_cns",
  "vm/actor_interface",
  "vm/message",
  "vm/interpreter",
  "vm/state_migration",
  "node/db",
  "node/rpc",
  "node/rpc-client",
  "node/rpc-api",
  "node/forest_libp2p",
  "crypto",
  "encoding",
  "ipld/legacy_amt",
  "ipld",
  "key_management",
  "tests/serialization_tests",
  "types",
  "networks",
  "utils/auth",
  "utils/genesis",
  "utils/statediff",
  "utils/test_utils",
  "utils/metrics",
  "utils/paramfetch",
  "utils/json",
  "utils/forest_utils",
]
resolver = "2"

<<<<<<< HEAD
=======
[patch.crates-io]
# get rid of RUSTSEC-2020-0071, the fix is in place but not published to crates.io
# tracking issue: https://github.com/ChainSafe/forest/issues/2251
pbr = { git = "https://github.com/a8m/pb", rev = "09a8e592c1bb0aa1d6215e35c5c8b49b7a5ad6bd" }

>>>>>>> 37340139
[workspace.dependencies]
ahash = "0.8"
anyhow = "1.0"
arbitrary = "1.1"
assert_cmd = "2"
async-log = "2.0"
async-trait = "0.1"
atty = "0.2"
axum = "0.6"
backoff = "0.4"
base64 = "0.13"
blake2b_simd = "1.0"
bls-signatures = { version = "0.12", default-features = false, features = ["blst"] }
byteorder = "1.4.3"
bytes = "1.2"
chrono = { version = "0.4", default-features = false, features = [] }
cid = { version = "0.8", default-features = false, features = ["std"] }
cs_serde_bytes = "0.12.2"
derive_builder = "0.11"
digest = "0.10.5"
directories = "4.0.1"
filecoin-proofs-api = "12.0"
flume = "0.10"
frc42_dispatch = "1.0.0"
frc46_token = "1.1.0"
fs_extra = "1.2"
futures = "0.3"
futures-util = "0.3"
fvm = "2.1"
fvm_ipld_amt = "0.4"
fvm_ipld_bitfield = "0.5"
fvm_ipld_blockstore = "0.1"
fvm_ipld_car = "0.5"
fvm_ipld_encoding = "0.2"
fvm_ipld_hamt = "0.5"
fvm_shared = "2.0"
getrandom = { version = "0.2.5" }
git-version = "0.3"
hex = "0.4"
http = "0.2.8"
human-repr = "1.0"
hyper = { version = "0.14", features = ["client", "stream", "http1"] }
hyper-rustls = "0.23"
indexmap = { version = "1.9", features = ["serde-1"] }
indextools = "0.10"
integer-encoding = { version = "3.0.3", default-features = false }
itertools = "0.10"
jsonrpc-v2 = { version = "0.11", default-features = false, features = ["easy-errors", "macros", "bytes-v05"] }
lazy_static = "1.4"
libipld = { version = "0.14", default-features = false, features = ["dag-cbor", "dag-json", "derive"] }
libipld-core = "0.14"
libipld-macro = "0.14"
libp2p = { version = "0.50", default-features = false }
libp2p-bitswap.branch = "forest-libp2p@0.50"
libp2p-bitswap.features = ["compat"]
libp2p-bitswap.git = "https://github.com/hanabi1224/libp2p-bitswap"
libsecp256k1 = "0.7"
log = "0.4"
lru = "0.8"
multibase = "0.9"
multihash = "0.16"
nonempty = "0.8.0"
num = "0.4.0"
num-bigint = "0.4"
num-derive = "0.3"
num-rational = "0.4"
num-traits = "0.2"
num_cpus = "1.14"
once_cell = "1.15"
paste = "1.0.9"
pin-project-lite = "0.2"
pretty_env_logger = "0.4"
prometheus = "0.13"
prometheus-client = "0.18"
quickcheck = "1"
quickcheck_macros = "1"
rand = "0.8"
rayon = "1.5"
regex = "1.6"
rpassword = "7.2"
serde = "1.0"
serde_ipld_dagcbor = "0.1"
serde_json = "1.0"
serde_repr = "0.1.8"
serde_with = { version = "2.0.1", features = ["chrono_0_4"] }
sha2 = "0.10.5"
smallvec = "1.9"
structopt = "0.3"
tempfile = "3.3"
thiserror = "1.0"
time = "0.3"
tokio = "1.21"
tokio-stream = "0.1"
tokio-util = "0.7.0"
toml = "0.5"
tower-http = "0.3"
unsigned-varint = "0.7.1"
url = { version = "2.3", features = ["serde"] }
which = "4.3"

fil_actor_account_v8 = { git = "https://github.com/ChainSafe/fil-actor-states" }
fil_actor_account_v9 = { git = "https://github.com/ChainSafe/fil-actor-states" }
fil_actor_cron_v8 = { git = "https://github.com/ChainSafe/fil-actor-states" }
fil_actor_cron_v9 = { git = "https://github.com/ChainSafe/fil-actor-states" }
fil_actor_init_v8 = { git = "https://github.com/ChainSafe/fil-actor-states" }
fil_actor_init_v9 = { git = "https://github.com/ChainSafe/fil-actor-states" }
fil_actor_market_v8 = { git = "https://github.com/ChainSafe/fil-actor-states" }
fil_actor_market_v9 = { git = "https://github.com/ChainSafe/fil-actor-states" }
fil_actor_miner_v8 = { git = "https://github.com/ChainSafe/fil-actor-states" }
fil_actor_miner_v9 = { git = "https://github.com/ChainSafe/fil-actor-states" }
fil_actor_multisig_v8 = { git = "https://github.com/ChainSafe/fil-actor-states" }
fil_actor_multisig_v9 = { git = "https://github.com/ChainSafe/fil-actor-states" }
fil_actor_power_v8 = { git = "https://github.com/ChainSafe/fil-actor-states" }
fil_actor_power_v9 = { git = "https://github.com/ChainSafe/fil-actor-states" }
fil_actor_reward_v8 = { git = "https://github.com/ChainSafe/fil-actor-states" }
fil_actor_reward_v9 = { git = "https://github.com/ChainSafe/fil-actor-states" }
fil_actor_system_v8 = { git = "https://github.com/ChainSafe/fil-actor-states" }
fil_actor_system_v9 = { git = "https://github.com/ChainSafe/fil-actor-states" }
fil_actor_verifreg_v8 = { git = "https://github.com/ChainSafe/fil-actor-states" }
fil_actor_verifreg_v9 = { git = "https://github.com/ChainSafe/fil-actor-states" }
fil_actors_runtime = { git = "https://github.com/ChainSafe/fil-actor-states", package = "fil_actors_runtime_v9" }
fil_actors_runtime_v8 = { git = "https://github.com/ChainSafe/fil-actor-states" }
fil_actors_runtime_v9 = { git = "https://github.com/ChainSafe/fil-actor-states" }
forest_actor_interface = { path = "./vm/actor_interface" }
forest_auth = { path = "./utils/auth" }
forest_beacon = { path = "./blockchain/beacon" }
forest_blocks = { path = "./blockchain/blocks" }
forest_chain = { path = "./blockchain/chain" }
forest_chain_sync = { path = "./blockchain/chain_sync" }
forest_cli_shared = { path = "./forest/shared" }
forest_crypto = { path = "./crypto" }
forest_db = { path = "./node/db" }
forest_deleg_cns = { path = "./blockchain/consensus/deleg_cns" }
forest_encoding = { path = "./encoding" }
forest_fil_cns = { path = "./blockchain/consensus/fil_cns" }
forest_fil_types = { path = "./types" }
forest_genesis = { path = "./utils/genesis" }
forest_interpreter = { path = "./vm/interpreter" }
forest_ipld = { path = "./ipld" }
forest_json = { path = "./utils/json" }
forest_key_management = { path = "./key_management" }
forest_legacy_ipld_amt = { path = "./ipld/legacy_amt" }
forest_libp2p = { path = "./node/forest_libp2p" }
forest_message = { path = "./vm/message" }
forest_message_pool = { path = "./blockchain/message_pool" }
forest_metrics = { path = "./utils/metrics" }
forest_networks = { path = "./networks" }
forest_paramfetch = { path = "./utils/paramfetch" }
forest_rpc = { path = "./node/rpc" }
forest_rpc-api = { path = "./node/rpc-api" }
forest_rpc-client = { path = "./node/rpc-client" }
forest_state_manager = { path = "./blockchain/state_manager" }
forest_state_migration = { path = "./vm/state_migration" }
forest_statediff = { path = "./utils/statediff" }
forest_test_utils = { path = "./utils/test_utils" }
forest_utils = { path = "./utils/forest_utils" }

[profile.dev]
debug = 0
split-debuginfo = "unpacked"

[profile.quick]
inherits = "release"
opt-level = 1
lto = "off"

[profile.release]
# https://doc.rust-lang.org/cargo/reference/profiles.html#strip
strip = true<|MERGE_RESOLUTION|>--- conflicted
+++ resolved
@@ -40,14 +40,11 @@
 ]
 resolver = "2"
 
-<<<<<<< HEAD
-=======
 [patch.crates-io]
 # get rid of RUSTSEC-2020-0071, the fix is in place but not published to crates.io
 # tracking issue: https://github.com/ChainSafe/forest/issues/2251
 pbr = { git = "https://github.com/a8m/pb", rev = "09a8e592c1bb0aa1d6215e35c5c8b49b7a5ad6bd" }
 
->>>>>>> 37340139
 [workspace.dependencies]
 ahash = "0.8"
 anyhow = "1.0"
