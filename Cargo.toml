[package]
name = "forest-filecoin"
version = "0.16.0"
authors = ["ChainSafe Systems <info@chainsafe.io>"]
repository = "https://github.com/ChainSafe/forest"
edition = "2021"
license = "MIT OR Apache-2.0"
description = "Rust Filecoin implementation."

[dependencies]
ahash = "0.8"
anes = "0.1.6"
anyhow = "1.0"
argon2 = "0.5"
async-compression = { version = "0.4", features = ["tokio", "zstd"] }
async-fs = "2"
async-recursion = "1.0"
async-trait = "0.1"
asynchronous-codec = "0.6"
axum = { version = "0.6", features = ['ws'] }
backoff = { version = "0.4", features = ['tokio'] }
base64 = "0.21"
bigdecimal = "0.4.0"
blake2b_simd = "1.0"
bls-signatures = { version = "0.15", default-features = false, features = [
  "blst-portable",
] } # prevent SIGINT on CI runners by using portable assembly
boa_engine = "0.17.0"
boa_interner = "0.17.0"
boa_parser = "0.17.0"
boa_runtime = "0.17.0"
byteorder = "1.5.0"
bytes = "1.2"
cbor4ii = { version = "0.2.14", default-features = false, features = ["use_alloc", "use_std"] }
cfg-if = "1"
cfg-vis = "0.3.0"
chrono = { version = "0.4", default-features = false, features = ["clock"] }
cid = { version = "0.10", default-features = false, features = ["std"] }
clap = { version = "4.4", features = ["derive"] }
colored = "2.0"
console-subscriber = { version = "0.2", features = ["parking_lot"] }
convert_case = "0.6.0"
crossbeam = "0.8"
crossbeam-channel = "0.5"
crypto_secretbox = "0.1.1"
daemonize-me = "2.0"
data-encoding = "2.3"
data-encoding-macro = "0.1"
derive_builder = "0.12"
derive_more = "0.99.17"
dialoguer = "0.11"
digest = "0.10.5"
directories = "5"
fil_actor_account_state = "7.0.0-rc.3"
fil_actor_cron_state = "7.0.0-rc.3"
fil_actor_datacap_state = "7.0.0-rc.3"
fil_actor_init_state = "7.0.0-rc.3"
fil_actor_interface = "7.0.0-rc.3"
fil_actor_market_state = "7.0.0-rc.3"
fil_actor_miner_state = "7.0.0-rc.3"
fil_actor_power_state = "7.0.0-rc.3"
fil_actor_reward_state = "7.0.0-rc.3"
fil_actor_system_state = "7.0.0-rc.3"
fil_actor_verifreg_state = "7.0.0-rc.3"
fil_actors_shared = "7.0.0-rc.3"
filecoin-proofs-api = { version = "16.0", default-features = false }
flume = "0.11"
fs_extra = "1.2"
futures = "0.3"
fvm2 = { package = "fvm", version = "~2.7", default-features = false }
fvm3 = { package = "fvm", default-features = false, version = "~3.8", features = ["arb"] }
fvm4 = { package = "fvm", default-features = false, version = "~4.0.0", features = ["arb"] }
fvm_ipld_blockstore = "0.2"
fvm_ipld_encoding = "0.4"
fvm_shared2 = { package = "fvm_shared", version = "~2.6" }
fvm_shared3 = { package = "fvm_shared", version = "~3.6", features = ["testing", "proofs"] }
fvm_shared4 = { package = "fvm_shared", version = "~4.0.0", features = ["testing", "proofs"] }
gethostname = "0.4"
git-version = "0.3"
hex = { version = "0.4", features = ["serde"] }
http = "0.2.8"
human-repr = "1.0"
humantime = "2.1.0"
hyper = "0.14"
indexmap = { version = "2.1", features = ["serde"] }
indicatif = { version = "0.17.6", features = ["tokio"] }
integer-encoding = "4.0"
is-terminal = "0.4"
itertools = "0.11.0"
jsonrpc-v2 = { version = "0.12", default-features = false, features = ["easy-errors", "macros", "bytes-v10"] }
jsonwebtoken = "9"
kanal = "0.1.0-pre8"
libc = "0.2"
libipld = { version = "0.16", default-features = false, features = ["dag-cbor", "dag-json", "derive", "serde-codec"] }
libipld-core = { version = "0.16", features = ['arb', 'serde-codec'] }
libipld-macro = "0.16"
libp2p = { version = "0.53", default-features = false, features = [
  'autonat',
  'gossipsub',
  'kad',
  'identify',
  'ping',
  'mdns',
  'noise',
  'yamux',
  'tcp',
  'dns',
  'request-response',
  'metrics',
  'tokio',
  'macros',
] }
libsecp256k1 = "0.7"
lru = "0.12"
memmap2 = "0.9"
memory-stats = "1.1"
mimalloc = { version = "0.1.39", optional = true, default-features = false }
multiaddr = "0.18"
multimap = "0.9.0"
nom = "7.1.3"
nonempty = "0.8.0"
nonzero_ext = "0.3.0"
num = "0.4.0"
num-bigint = "0.4"
num-derive = "0.4"
num-rational = "0.4"
num-traits = "0.2"
num_cpus = "1.14"
once_cell = "1.15"
parity-db = { version = "0.4.6", default-features = false }
parking_lot = { version = "0.12", features = ["deadlock_detection"] }
pathfinding = "4.3.1"
pin-project-lite = "0.2"
positioned-io = "0.3.2"
pretty_assertions = "1.3.0"
prometheus = { version = "0.13", features = ["process"] }
<<<<<<< HEAD
prometheus-client = "0.22"
protobuf = "3.2"
=======
prometheus-client = "0.21"
quick-protobuf = "0.8"
quick-protobuf-codec = "0.2"
>>>>>>> d34299b2
rand = "0.8"
rand_distr = "0.4"
raw_sync_2 = "0.1"
rayon = "1.5"
regex = "1.9"
reqwest = { version = "0.11.18", default-features = false, features = [
  "stream",
  "rustls-tls",
  "json",
] } # use rustls instead of native (openSSL) tls to drop the number of build dependencies
rlimit = "0.10.1"
rs-car-ipfs = "0.3"
rustyline = "12"
scopeguard = "1.1.0"
semver = "1.0"
serde = { version = "1.0", default-features = false, features = ["derive"] }
serde_ipld_dagcbor = "0.4.1"
serde_json = "1.0"
serde_tuple = "0.5"
serde_with = { version = "3.0.0", features = ["chrono_0_4"] }
serde_yaml = "0.9"
sha2 = { version = "0.10.5", default-features = false }
shared_memory = "0.12"
similar = "2.2.1"
slotmap = "1.0"
smallvec = "1.11"
smart-default = "0.7.1"
static_assertions = "1.1.0"
statrs = "0.16"
strum = { version = "0.25", features = ["derive"] }
strum_macros = "0.25"
tabled = "0.14"
tap = "1"
tempfile = "3.4"
thiserror = "1.0"
ticker = "0.1"
tikv-jemallocator = { version = "0.5", optional = true }
tokio = { version = "1", features = ['full'] }
tokio-stream = { version = "0.1", features = ["fs", "io-util"] }
tokio-util = { version = "0.7.9", features = ["compat"] }
toml = "0.8"
tracing = "0.1"
tracing-appender = "0.2"
tracing-chrome = "0.7.1"
tracing-loki = { version = "0.2", default-features = false, features = ["compat-0-2-1", "rustls"] }
tracing-subscriber = { version = "0.3", features = ["env-filter"] }
unsigned-varint = { version = "0.7", features = ["codec"] }
url = { version = "2.3", features = ["serde"] }
walkdir = "2"
zerocopy = { version = "0.7.9", features = ["derive"] }
zstd = "0.13"

[target.'cfg(unix)'.dependencies]
termios = "0.3"

[dev-dependencies]
ariadne = "0.3.0"
assert_cmd = "2"
cargo_metadata = "0.18.0"
const-random = "0.1.15"
criterion = { version = "0.5.1", features = ["async_tokio", "csv"] }
cs_serde_bytes = "0.12.2"
derive-quickcheck-arbitrary = "0.1.1"
fvm3 = { package = "fvm", default-features = false, version = "~3.8", features = ["arb"] }
fvm_shared3 = { package = "fvm_shared", version = "~3.6", default-features = false, features = ["arb"] }
http-range-header = "0.4.0"
libp2p = { version = "0.53", features = ['tcp', 'noise', 'yamux', 'request-response', 'tokio'] }
libp2p-swarm-test = "0.3"
num-bigint = { version = "0.4", features = ['quickcheck'] }
predicates = "3.0"
proc-macro2 = { version = "1.0.68", default-features = false, features = ["span-locations"] }
quickcheck = "1"
quickcheck_async = "0.1.1"
quickcheck_macros = "1"
ra_ap_syntax = "0.0.183"
regex-automata = "0.4"
syn = { version = "2.0.38", default-features = false, features = [
  "full",
  "parsing",
  "visit",
  "printing",
  "extra-traits",
] }
tokio-test = "0.4.2"

# This needs to be set as default. Otherwise, a regular build or test will produce
# gargantuan artifacts (around 70G for all tests). For a debugging session, you can
# temporarily comment it out.
[profile.dev]
debug = 0
split-debuginfo = "unpacked"

[profile.quick]
inherits = "release"
opt-level = 1
lto = "off"

[profile.release]
# https://doc.rust-lang.org/cargo/reference/profiles.html#strip
strip = true
# The FVM relies on catching panics. See: https://github.com/ChainSafe/forest/issues/3153
panic = "unwind"
overflow-checks = true

# These should be refactored (probably removed) in #2984
[features]
default = ["jemalloc"]
doctest-private = []   # see lib.rs::doctest_private
benchmark-private = [] # see lib.rs::benchmark_private

# Allocator
rustalloc = []
jemalloc = ["dep:tikv-jemallocator"]
mimalloc = ["dep:mimalloc"]

[[bench]]
name = "example-benchmark"
harness = false
required-features = ["benchmark-private"]

[[bench]]
name = "car-index"
harness = false
required-features = ["benchmark-private"]

[package.metadata.docs.rs]
# See https://docs.rs/about/metadata
rustdoc-args = ["--document-private-items"]<|MERGE_RESOLUTION|>--- conflicted
+++ resolved
@@ -134,14 +134,9 @@
 positioned-io = "0.3.2"
 pretty_assertions = "1.3.0"
 prometheus = { version = "0.13", features = ["process"] }
-<<<<<<< HEAD
 prometheus-client = "0.22"
-protobuf = "3.2"
-=======
-prometheus-client = "0.21"
 quick-protobuf = "0.8"
 quick-protobuf-codec = "0.2"
->>>>>>> d34299b2
 rand = "0.8"
 rand_distr = "0.4"
 raw_sync_2 = "0.1"
