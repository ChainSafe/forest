[package]
name = "forest-filecoin"
<<<<<<< HEAD
version = "0.21.2"
=======
version = "0.22.0"
>>>>>>> ed8dc9d6
authors = ["ChainSafe Systems <info@chainsafe.io>"]
repository = "https://github.com/ChainSafe/forest"
edition = "2021"
license = "MIT OR Apache-2.0"
description = "Rust Filecoin implementation."
exclude = [".config", ".github", ".maintain", "documentation", "scripts", "interop-tests", "go.work*"]

[dependencies]
ahash = "0.8"
anes = "0.2"
anyhow = "1.0"
argon2 = "0.5"
async-compression = { version = "0.4", features = ["tokio", "zstd"] }
async-fs = "2"
async-trait = "0.1"
asynchronous-codec = "0.7"
axum = "0.7"
backoff = { version = "0.4", features = ['tokio'] }
base64 = "0.22"
bigdecimal = "=0.4.2" # TODO(forest): https://github.com/ChainSafe/forest/issues/4035
blake2b_simd = "1.0"
bls-signatures = { version = "0.15", default-features = false, features = [
  "multicore",
  "blst-portable",
] } # prevent SIGINT on CI runners by using portable assembly
blstrs = { version = "0.7", features = ["portable"] }
byteorder = "1"
bytes = "1"
cbor4ii = { version = "0.2", default-features = false, features = ["use_alloc", "use_std"] }
cfg-if = "1"
cfg-vis = "0.3"
chrono = { version = "0.4", default-features = false, features = ["clock"] }
cid = { version = "0.10", default-features = false, features = ["std"] }
clap = { version = "4", features = ["derive"] }
colored = "2.0"
crypto_secretbox = "0.1"
daemonize-me = "2"
data-encoding = "2"
data-encoding-macro = "0.1"
derive_builder = "0.20"
derive_more = { version = "1", features = ["from", "into"] }
dialoguer = "0.11"
digest = "0.10"
directories = "5"
displaydoc = "0.2"
ethereum-types = "0.15"
ez-jsonrpc-types = "0.3"
fil_actor_account_state = { version = "17.0.3" }
fil_actor_cron_state = { version = "17.0.3" }
fil_actor_datacap_state = { version = "17.0.3" }
fil_actor_init_state = { version = "17.0.3" }
fil_actor_interface = { version = "17.0.3" }
fil_actor_market_state = { version = "17.0.3" }
fil_actor_miner_state = { version = "17.0.3" }
fil_actor_power_state = { version = "17.0.3" }
fil_actor_reward_state = { version = "17.0.3" }
fil_actor_system_state = { version = "17.0.3" }
fil_actor_verifreg_state = { version = "17.0.3" }
fil_actors_shared = { version = "17.0.3", features = ["json"] }
flume = "0.11"
fs_extra = "1"
futures = "0.3"
fvm2 = { package = "fvm", version = "~2.9", default-features = false }
fvm3 = { package = "fvm", default-features = false, version = "~3.11", features = ["arb"] }
fvm4 = { package = "fvm", default-features = false, version = "~4.3.3", features = ["arb", "verify-signature"] }
fvm_ipld_blockstore = "0.2"
fvm_ipld_encoding = "0.4"
fvm_shared2 = { package = "fvm_shared", version = "~2.9" }
fvm_shared3 = { package = "fvm_shared", version = "~3.11", features = ["arb", "proofs"] }
fvm_shared4 = { package = "fvm_shared", version = "~4.3.3", features = ["arb", "proofs"] }
gethostname = "0.5"
git-version = "0.3"
group = "0.13"
hex = { version = "0.4", features = ["serde"] }
hickory-resolver = { version = "0.24", default-features = false, features = ["system-config"] }
http = "1"
human-repr = "1"
human_bytes = "0.4"
humantime = "2"
indexmap = { version = "2", features = ["serde"] }
indicatif = { version = "0.17", features = ["tokio"] }
integer-encoding = "4.0"
is-terminal = "0.4"
itertools = "0.13"
jsonrpsee = { version = "0.24", features = ["server", "ws-client", "http-client"] }
jsonwebtoken = "9"
keccak-hash = "0.11"
kubert-prometheus-process = "0.1"
libipld = { version = "0.16", default-features = false, features = ["dag-cbor", "dag-json", "derive", "serde-codec"] }
libipld-core = { version = "0.16", features = ['arb', 'serde-codec'] }
libipld-macro = "0.16"
libp2p = { version = "0.54", default-features = false, features = [
  'autonat',
  'gossipsub',
  'kad',
  'identify',
  'ping',
  'mdns',
  'noise',
  'yamux',
  'tcp',
  'quic',
  'dns',
  'request-response',
  'metrics',
  'tokio',
  'macros',
  'serde',
  'upnp',
  'rsa',
  'ecdsa',
  'ed25519',
  'secp256k1',
] }
libsecp256k1 = "0.7"
lru = "0.12"
memmap2 = "0.9"
memory-stats = "1"
multiaddr = "0.18"
multimap = "0.10"
nom = "7"
nonzero_ext = "0.3"
num = "0.4"
num-bigint = "0.4"
num-derive = "0.4"
num-rational = "0.4"
num-traits = "0.2"
num_cpus = "1"
nunny = { version = "0.2", features = ["serde", "quickcheck", "schemars"] }
once_cell = "1"
openrpc-types = "0.4"
parity-db = { version = "0.5", default-features = false }
parking_lot = { version = "0.12", features = ["deadlock_detection"] }
pathfinding = "4"
pin-project-lite = "0.2"
positioned-io = "0.3"
pretty_assertions = "1"
prometheus-client = "0.22"
quick-protobuf = "0.8"
quick-protobuf-codec = "0.3"
rand = "0.8"
rand_distr = "0.4"
raw_sync_2 = "0.1"
rayon = "1"
regex = "1"
reqwest = { version = "0.12", default-features = false, features = [
  "stream",
  "rustls-tls",
  "json",
] } # use rustls instead of native (openSSL) tls to drop the number of build dependencies
rlimit = "0.10"
rlp = "0.6"
rs-car-ipfs = "0.3"
rust2go = { version = "0.3" }
sailfish = "0.9"
schemars = { version = "0.8", features = ["chrono", "uuid1"] }
scopeguard = "1"
semver = "1"
serde = { version = "1", default-features = false, features = ["derive"] }
serde_ipld_dagcbor = "0.4"
serde_json = { version = "1.0", features = ["raw_value"] }
serde_tuple = "1"
serde_with = { version = "3", features = ["chrono_0_4"] }
serde_yaml = "0.9"
sha2 = { version = "0.10", default-features = false }
shared_memory = "0.12"
similar = "2"
slotmap = "1.0"
smallvec = "1.13"
smart-default = "0.7"
stacker = "0.1"
static_assertions = "1"
statrs = "0.17"
strum = { version = "0.26", features = ["derive"] }
strum_macros = "0.26"
tabled = "0.16"
tap = "1"
tar = "0.4"
tempfile = "3"
thiserror = "1"
ticker = "0.1"
tokio = { version = "1", features = ['full'] }
tokio-stream = { version = "0.1", features = ["fs", "io-util"] }
tokio-util = { version = "0.7", features = ["compat", "io-util"] }
toml = "0.8"
tower = { version = "0.4", features = ["util"] }
tower-http = { version = "0.6", features = ["compression-full", "sensitive-headers"] }
tracing = "0.1"
tracing-appender = "0.2"
tracing-subscriber = { version = "0.3", features = ["env-filter", "json"] }
unsigned-varint = { version = "0.8", features = ["codec"] }
url = { version = "2", features = ["serde"] }
uuid = { version = "1", features = ["v4", "serde"] }
walkdir = "2"
zstd = "0.13"

# optional dependencies
console-subscriber = { version = "0.4", features = ["parking_lot"], optional = true }
mimalloc = { version = "0.1", optional = true, default-features = false }
paste = "1.0.15"
tikv-jemallocator = { version = "0.6", optional = true }
tracing-chrome = { version = "0.7", optional = true }
tracing-loki = { version = "0.2", default-features = false, features = ["compat-0-2-1", "rustls"], optional = true }

[target.'cfg(unix)'.dependencies]
termios = "0.3"

[dev-dependencies]
ariadne = "0.4"
assert_cmd = "2"
bimap = "0.6"
cargo_metadata = "0.18"
criterion = { version = "0.5", features = ["async_tokio", "csv"] }
cs_serde_bytes = "0.12"
derive-quickcheck-arbitrary = "0.1"
fvm_shared3 = { package = "fvm_shared", version = "~3.11", features = ["arb", "proofs", "testing"] }
fvm_shared4 = { package = "fvm_shared", version = "~4.3.3", features = ["arb", "proofs", "testing"] }
glob = "0.3"
http-range-header = "0.4"
insta = { version = "1", features = ["yaml"] }
libp2p-swarm-test = "0.4"
num-bigint = { version = "0.4", features = ['quickcheck'] }
petgraph = "0.6"
predicates = "3"
proc-macro2 = { version = "1", default-features = false, features = ["span-locations"] }
quickcheck = "1"
quickcheck_async = "0.1"
quickcheck_macros = "1"
ra_ap_syntax = "0.0.241"
regex-automata = "0.4"
syn = { version = "2", default-features = false, features = ["full", "parsing", "visit", "printing", "extra-traits"] }
tokio-test = "0.4"

[build-dependencies]
rust2go = { version = "0.3", features = ["build"] }

# This needs to be set as default. Otherwise, a regular build or test will produce
# gargantuan artifacts (around 70G for all tests). For a debugging session, you can
# temporarily comment it out.
[profile.dev]
debug = 0
split-debuginfo = "unpacked"

[profile.quick]
inherits = "release"
opt-level = 1
lto = "off"

[profile.release]
# https://doc.rust-lang.org/cargo/reference/profiles.html#strip
strip = true
# The FVM relies on catching panics. See: https://github.com/ChainSafe/forest/issues/3153
panic = "unwind"
overflow-checks = true
lto = "thin"

[profile.release-lto-fat]
inherits = "release"
lto = "fat"

# These should be refactored (probably removed) in #2984
[features]
default = ["jemalloc", "tokio-console", "tracing-loki", "tracing-chrome"]
slim = ["rustalloc"]
doctest-private = []                                                      # see lib.rs::doctest_private
benchmark-private = []                                                    # see lib.rs::benchmark_private
interop-tests-private = []                                                # see lib.rs::interop_tests_private

# Allocator
rustalloc = []
jemalloc = ["dep:tikv-jemallocator"]
mimalloc = ["dep:mimalloc"]

tokio-console = ["dep:console-subscriber"]
tracing-loki = ["dep:tracing-loki"]
tracing-chrome = ["dep:tracing-chrome"]

no-f3-sidecar = []

[[bench]]
name = "example-benchmark"
harness = false
required-features = ["benchmark-private"]

[[bench]]
name = "car-index"
harness = false
required-features = ["benchmark-private"]

[package.metadata.docs.rs]
# See https://docs.rs/about/metadata
rustdoc-args = ["--document-private-items"]

[workspace]
members = ["interop-tests"]
resolver = "2"<|MERGE_RESOLUTION|>--- conflicted
+++ resolved
@@ -1,10 +1,6 @@
 [package]
 name = "forest-filecoin"
-<<<<<<< HEAD
-version = "0.21.2"
-=======
 version = "0.22.0"
->>>>>>> ed8dc9d6
 authors = ["ChainSafe Systems <info@chainsafe.io>"]
 repository = "https://github.com/ChainSafe/forest"
 edition = "2021"
