[package]
name = "forest-filecoin"
version = "0.13.0"
authors = ["ChainSafe Systems <info@chainsafe.io>"]
repository = "https://github.com/ChainSafe/forest"
edition = "2021"
license = "MIT OR Apache-2.0"
description = "Rust Filecoin implementation."

[dependencies]
ahash = "0.8"
anes = "0.1.6"
anyhow = "1.0"
argon2 = "0.5"
async-compression = { version = "0.4", features = ["tokio", "zstd"] }
async-fs = "1"
async-recursion = "1.0"
async-trait = "0.1"
axum = { version = "0.6", features = ['ws'] }
backoff = { version = "0.4", features = ['tokio'] }
base64 = "0.21"
bigdecimal = "0.4.0"
blake2b_simd = "1.0"
bls-signatures = { version = "0.15", default-features = false, features = [
  "blst-portable",
] } # prevent SIGINT on CI runners by using portable assembly
boa_engine = "0.17.0"
boa_interner = "0.17.0"
boa_parser = "0.17.0"
boa_runtime = "0.17.0"
byteorder = "1.4.3"
bytes = "1.2"
cbor4ii = { version = "0.2.14", default-features = false, features = ["use_alloc", "use_std"] }
cfg-if = "1"
cfg-vis = "0.3.0"
chrono = { version = "0.4", default-features = false, features = ["clock"] }
cid = { version = "0.10", default-features = false, features = ["std"] }
clap = { version = "4.0", features = ["derive"] }
colored = "2.0"
console-subscriber = { version = "0.1", features = ["parking_lot"] }
convert_case = "0.6.0"
crossbeam = "0.8"
crossbeam-channel = "0.5"
crypto_secretbox = "0.1.1"
daemonize-me = "2.0"
data-encoding = "2.3"
data-encoding-macro = "0.1"
derive_builder = "0.12"
derive_more = "0.99.17"
dialoguer = "0.11"
digest = "0.10.5"
directories = "5"
fil_actor_account_state = "6.1"
fil_actor_cron_state = "6.1"
fil_actor_datacap_state = "6.1"
fil_actor_init_state = "6.1"
fil_actor_interface = "6.1"
fil_actor_market_state = "6.1"
fil_actor_miner_state = "6.1"
fil_actor_power_state = "6.1"
fil_actor_reward_state = "6.1"
fil_actor_system_state = "6.1"
fil_actor_verifreg_state = "6.1"
fil_actors_shared = "6.1"
filecoin-proofs-api = { version = "16.0", default-features = false }
flume = "0.11"
fs_extra = "1.2"
futures = "0.3"
fvm2 = { package = "fvm", version = "~2.7", default-features = false }
fvm3 = { package = "fvm", default-features = false, version = "~3.8", features = ["arb"] }
fvm_ipld_blockstore = "0.2"
fvm_ipld_encoding = "0.4"
fvm_shared2 = { package = "fvm_shared", version = "~2.6" }
fvm_shared3 = { package = "fvm_shared", version = "~3.6", features = ["testing", "proofs"] }
gethostname = "0.4"
git-version = "0.3"
hex = { version = "0.4", features = ["serde"] }
http = "0.2.8"
human-repr = "1.0"
humantime = "2.1.0"
indexmap = { version = "2.0", features = ["serde"] }
indicatif = { version = "0.17.6", features = ["tokio"] }
integer-encoding = "4.0"
is-terminal = "0.4"
itertools = "0.11.0"
jsonrpc-v2 = { version = "0.12", default-features = false, features = ["easy-errors", "macros", "bytes-v10"] }
jsonwebtoken = "8.1"
kanal = "0.1.0-pre8"
libc = "0.2"
libipld = { version = "0.16", default-features = false, features = ["dag-cbor", "dag-json", "derive", "serde-codec"] }
libipld-core = { version = "0.16", features = ['arb', 'serde-codec'] }
libipld-macro = "0.16"
libp2p = { version = "0.52.1", default-features = false, features = [
  'gossipsub',
  'kad',
  'identify',
  'ping',
  'mdns',
  'noise',
  'yamux',
  'tcp',
  'dns',
  'request-response',
  'metrics',
  'tokio',
  'macros',
] }
libsecp256k1 = "0.7"
lru = "0.11"
memmap2 = "0.8"
memory-stats = "1.1"
mimalloc = { version = "0.1.39", optional = true, default-features = false }
multimap = "0.9.0"
nom = "7.1.3"
nonempty = "0.8.0"
nonzero_ext = "0.3.0"
num = "0.4.0"
num-bigint = "0.4"
num-derive = "0.4"
num-rational = "0.4"
num-traits = "0.2"
num_cpus = "1.14"
once_cell = "1.15"
parity-db = { version = "0.4.6", default-features = false }
parking_lot = { version = "0.12", features = ["deadlock_detection"] }
pathfinding = "4.3.1"
pbr = "1.1"
pin-project-lite = "0.2"
positioned-io = "0.3.2"
pretty_assertions = "1.3.0"
prometheus = { version = "0.13", features = ["process"] }
prometheus-client = "0.21"
protobuf = "3.2"
rand = "0.8"
rand_distr = "0.4"
raw_sync_2 = "0.1"
rayon = "1.5"
regex = "1.9"
reqwest = { version = "0.11.18", default-features = false, features = [
  "stream",
  "rustls-tls",
  "json",
] } # use rustls instead of native (openSSL) tls to drop the number of build dependencies
rlimit = "0.10.1"
rs-car-ipfs = "0.3"
rustyline = "12"
scopeguard = "1.1.0"
semver = "1.0"
serde = { version = "1.0", default-features = false, features = ["derive"] }
serde_ipld_dagcbor = "0.4.1"
serde_json = "1.0"
serde_tuple = "0.5"
serde_with = { version = "3.0.0", features = ["chrono_0_4"] }
serde_yaml = "0.9"
sha2 = { version = "0.10.5", default-features = false }
shared_memory = "0.12"
similar = "2.2.1"
slotmap = "1.0"
smallvec = "1.11"
smart-default = "0.7.1"
static_assertions = "1.1.0"
statrs = "0.16"
strum = { version = "0.25", features = ["derive"] }
strum_macros = "0.25"
tap = "1"
tempfile = "3.4"
thiserror = "1.0"
ticker = "0.1"
tikv-jemallocator = { version = "0.5", optional = true }
tokio = { version = "1", features = ['full'] }
tokio-stream = { version = "0.1", features = ["fs", "io-util"] }
tokio-util = { version = "0.7.9", features = ["compat"] }
<<<<<<< HEAD
toml = "0.7"
=======
toml = "0.8"
>>>>>>> 5f069d13
tracing = "0.1"
tracing-appender = "0.2"
tracing-chrome = "0.7.1"
tracing-loki = { version = "0.2", default-features = false, features = ["compat-0-2-1", "rustls"] }
tracing-subscriber = { version = "0.3", features = ["env-filter"] }
unsigned-varint = { version = "0.7", features = ["codec"] }
url = { version = "2.3", features = ["serde"] }
walkdir = "2"
zstd = "0.12.3"

[target.'cfg(unix)'.dependencies]
termios = "0.3"

[dev-dependencies]
assert_cmd = "2"
criterion = { version = "0.5.1", features = ["async_tokio", "csv"] }
cs_serde_bytes = "0.12.2"
derive-quickcheck-arbitrary = "0.1.1"
fvm3 = { package = "fvm", default-features = false, version = "~3.8", features = ["arb"] }
fvm_shared3 = { package = "fvm_shared", version = "~3.6", default-features = false, features = ["arb"] }
libp2p = { version = "0.52.1", features = ['tcp', 'noise', 'yamux', 'request-response', 'tokio'] }
num-bigint = { version = "0.4", features = ['quickcheck'] }
quickcheck = "1"
quickcheck_macros = "1"
tokio-test = "0.4.2"

[build-dependencies]
anyhow = "1"
protobuf-codegen = "3"
walkdir = "2"

# This needs to be set as default. Otherwise, a regular build or test will produce
# gargantuan artifacts (around 70G for all tests). For a debugging session, you can
# temporarily comment it out.
[profile.dev]
debug = 0
split-debuginfo = "unpacked"

[profile.quick]
inherits = "release"
opt-level = 1
lto = "off"

[profile.release]
# https://doc.rust-lang.org/cargo/reference/profiles.html#strip
strip = true
# The FVM relies on catching panics. See: https://github.com/ChainSafe/forest/issues/3153
panic = "unwind"
overflow-checks = true

# These should be refactored (probably removed) in #2984
[features]
default = ["jemalloc"]
doctest-private = []   # see lib.rs::doctest_private
benchmark-private = [] # see lib.rs::benchmark_private

# Allocator
rustalloc = []
jemalloc = ["dep:tikv-jemallocator"]
mimalloc = ["dep:mimalloc"]

[[bench]]
name = "example-benchmark"
harness = false
required-features = ["benchmark-private"]

[[bench]]
name = "car-index"
harness = false
required-features = ["benchmark-private"]<|MERGE_RESOLUTION|>--- conflicted
+++ resolved
@@ -170,11 +170,7 @@
 tokio = { version = "1", features = ['full'] }
 tokio-stream = { version = "0.1", features = ["fs", "io-util"] }
 tokio-util = { version = "0.7.9", features = ["compat"] }
-<<<<<<< HEAD
-toml = "0.7"
-=======
 toml = "0.8"
->>>>>>> 5f069d13
 tracing = "0.1"
 tracing-appender = "0.2"
 tracing-chrome = "0.7.1"
