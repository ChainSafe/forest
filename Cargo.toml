--- conflicted
+++ resolved
@@ -59,28 +59,12 @@
 directories = "5"
 displaydoc = "0.2"
 ethereum-types = "0.15"
-<<<<<<< HEAD
-ez-jsonrpc-types = "0.3"
-fil_actor_account_state = { version = "17.0.3" }
-fil_actor_cron_state = { version = "17.0.3" }
-fil_actor_datacap_state = { version = "17.0.3" }
-fil_actor_eam_state = { version = "17.0.3" }
-fil_actor_evm_state = { version = "17.0.3" }
-fil_actor_init_state = { version = "17.0.3" }
-fil_actor_interface = { version = "17.0.3" }
-fil_actor_market_state = { version = "17.0.3" }
-fil_actor_miner_state = { version = "17.0.3" }
-fil_actor_power_state = { version = "17.0.3" }
-fil_actor_reward_state = { version = "17.0.3" }
-fil_actor_system_state = { version = "17.0.3" }
-fil_actor_verifreg_state = { version = "17.0.3" }
-fil_actors_shared = { version = "17.0.3", features = ["json"] }
-flume = "0.11"
-=======
 ez-jsonrpc-types = "0.5"
 fil_actor_account_state = { version = "18" }
 fil_actor_cron_state = { version = "18" }
 fil_actor_datacap_state = { version = "18" }
+fil_actor_eam_state = { version = "18" }
+fil_actor_evm_state = { version = "18" }
 fil_actor_init_state = { version = "18" }
 fil_actor_interface = { version = "18" }
 fil_actor_market_state = { version = "18" }
@@ -91,7 +75,6 @@
 fil_actor_verifreg_state = { version = "18" }
 fil_actors_shared = { version = "18", features = ["json"] }
 flume = { workspace = true }
->>>>>>> 98d181e6
 fs_extra = "1"
 futures = { workspace = true }
 fvm2 = { package = "fvm", version = "~2.10", default-features = false }
