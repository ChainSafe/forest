[package]
name = "forest-filecoin"
version = "0.13.0"
authors = ["ChainSafe Systems <info@chainsafe.io>"]
repository = "https://github.com/ChainSafe/forest"
edition = "2021"
license = "MIT OR Apache-2.0"
description = "Rust Filecoin implementation."

[dependencies]
ahash = "0.8"
anes = "0.1.6"
anyhow = "1.0"
argon2 = "0.5"
async-compression = { version = "0.4", features = ["tokio", "zstd"] }
async-fs = "1"
async-recursion = "1.0"
async-trait = "0.1"
axum = { version = "0.6", features = ['ws'] }
backoff = { version = "0.4", features = ['tokio'] }
base64 = "0.21"
bigdecimal = "0.4.0"
blake2b_simd = "1.0"
bls-signatures = { version = "0.15", default-features = false, features = [
  "blst-portable",
] } # prevent SIGINT on CI runners by using portable assembly
boa_engine = "0.17.0"
boa_interner = "0.17.0"
boa_parser = "0.17.0"
boa_runtime = "0.17.0"
byteorder = "1.5.0"
bytes = "1.2"
cbor4ii = { version = "0.2.14", default-features = false, features = ["use_alloc", "use_std"] }
cfg-if = "1"
cfg-vis = "0.3.0"
chrono = { version = "0.4", default-features = false, features = ["clock"] }
cid = { version = "0.10", default-features = false, features = ["std"] }
clap = { version = "4.4", features = ["derive"] }
colored = "2.0"
console-subscriber = { version = "0.1", features = ["parking_lot"] }
convert_case = "0.6.0"
crossbeam = "0.8"
crossbeam-channel = "0.5"
crypto_secretbox = "0.1.1"
daemonize-me = "2.0"
data-encoding = "2.3"
data-encoding-macro = "0.1"
derive_builder = "0.12"
derive_more = "0.99.17"
dialoguer = "0.11"
digest = "0.10.5"
directories = "5"
fil_actor_account_state = "6.1"
fil_actor_cron_state = "6.1"
fil_actor_datacap_state = "6.1"
fil_actor_init_state = "6.1"
fil_actor_interface = "6.1"
fil_actor_market_state = "6.1"
fil_actor_miner_state = "6.1"
fil_actor_power_state = "6.1"
fil_actor_reward_state = "6.1"
fil_actor_system_state = "6.1"
fil_actor_verifreg_state = "6.1"
fil_actors_shared = "6.1"
filecoin-proofs-api = { version = "16.0", default-features = false }
flume = "0.11"
fs_extra = "1.2"
futures = "0.3"
fvm2 = { package = "fvm", version = "~2.7", default-features = false }
fvm3 = { package = "fvm", default-features = false, version = "~3.8", features = ["arb"] }
fvm4 = { package = "fvm", default-features = false, version = "~4.0.0-alpha.3", features = ["arb"] }
fvm_ipld_blockstore = "0.2"
fvm_ipld_encoding = "0.4"
fvm_shared2 = { package = "fvm_shared", version = "~2.6" }
fvm_shared3 = { package = "fvm_shared", version = "~3.6", features = ["testing", "proofs"] }
fvm_shared4 = { package = "fvm_shared", version = "~4.0.0-alpha.3", features = ["testing", "proofs"] }

gethostname = "0.4"
git-version = "0.3"
hex = { version = "0.4", features = ["serde"] }
http = "0.2.8"
human-repr = "1.0"
humantime = "2.1.0"
hyper = "0.14"
indexmap = { version = "2.0", features = ["serde"] }
indicatif = { version = "0.17.6", features = ["tokio"] }
integer-encoding = "4.0"
is-terminal = "0.4"
itertools = "0.11.0"
jsonrpc-v2 = { version = "0.12", default-features = false, features = ["easy-errors", "macros", "bytes-v10"] }
jsonwebtoken = "8.1"
kanal = "0.1.0-pre8"
libc = "0.2"
libipld = { version = "0.16", default-features = false, features = ["dag-cbor", "dag-json", "derive", "serde-codec"] }
libipld-core = { version = "0.16", features = ['arb', 'serde-codec'] }
libipld-macro = "0.16"
libp2p = { version = "0.52.1", default-features = false, features = [
  'gossipsub',
  'kad',
  'identify',
  'ping',
  'mdns',
  'noise',
  'yamux',
  'tcp',
  'dns',
  'request-response',
  'metrics',
  'tokio',
  'macros',
] }
libsecp256k1 = "0.7"
lru = "0.12"
memmap2 = "0.9"
memory-stats = "1.1"
mimalloc = { version = "0.1.39", optional = true, default-features = false }
multimap = "0.9.0"
nom = "7.1.3"
nonempty = "0.8.0"
nonzero_ext = "0.3.0"
num = "0.4.0"
num-bigint = "0.4"
num-derive = "0.4"
num-rational = "0.4"
num-traits = "0.2"
num_cpus = "1.14"
once_cell = "1.15"
parity-db = { version = "0.4.6", default-features = false }
parking_lot = { version = "0.12", features = ["deadlock_detection"] }
pathfinding = "4.3.1"
pbr = "1.1"
pin-project-lite = "0.2"
positioned-io = "0.3.2"
pretty_assertions = "1.3.0"
prometheus = { version = "0.13", features = ["process"] }
prometheus-client = "0.21"
protobuf = "3.2"
rand = "0.8"
rand_distr = "0.4"
raw_sync_2 = "0.1"
rayon = "1.5"
regex = "1.9"
reqwest = { version = "0.11.18", default-features = false, features = [
  "stream",
  "rustls-tls",
  "json",
] } # use rustls instead of native (openSSL) tls to drop the number of build dependencies
rlimit = "0.10.1"
rs-car-ipfs = "0.3"
rustyline = "12"
scopeguard = "1.1.0"
semver = "1.0"
serde = { version = "1.0", default-features = false, features = ["derive"] }
serde_ipld_dagcbor = "0.4.1"
serde_json = "1.0"
serde_tuple = "0.5"
serde_with = { version = "3.0.0", features = ["chrono_0_4"] }
serde_yaml = "0.9"
sha2 = { version = "0.10.5", default-features = false }
shared_memory = "0.12"
similar = "2.2.1"
slotmap = "1.0"
smallvec = "1.11"
smart-default = "0.7.1"
static_assertions = "1.1.0"
statrs = "0.16"
strum = { version = "0.25", features = ["derive"] }
strum_macros = "0.25"
tap = "1"
tempfile = "3.4"
thiserror = "1.0"
ticker = "0.1"
tikv-jemallocator = { version = "0.5", optional = true }
tokio = { version = "1", features = ['full'] }
tokio-stream = { version = "0.1", features = ["fs", "io-util"] }
tokio-util = { version = "0.7.9", features = ["compat"] }
toml = "0.8"
tracing = "0.1"
tracing-appender = "0.2"
tracing-chrome = "0.7.1"
tracing-loki = { version = "0.2", default-features = false, features = ["compat-0-2-1", "rustls"] }
tracing-subscriber = { version = "0.3", features = ["env-filter"] }
unsigned-varint = { version = "0.7", features = ["codec"] }
url = { version = "2.3", features = ["serde"] }
uuid = { version = "1.3", features = ['v4'] }
walkdir = "2"
zstd = "0.12.3"

[target.'cfg(unix)'.dependencies]
termios = "0.3"

[dev-dependencies]
ariadne = "0.3.0"
assert_cmd = "2"
<<<<<<< HEAD
const-random = "0.1.15"
=======
cargo_metadata = "0.18.0"
>>>>>>> edc38cd3
criterion = { version = "0.5.1", features = ["async_tokio", "csv"] }
cs_serde_bytes = "0.12.2"
derive-quickcheck-arbitrary = "0.1.1"
fvm3 = { package = "fvm", default-features = false, version = "~3.8", features = ["arb"] }
fvm_shared3 = { package = "fvm_shared", version = "~3.6", default-features = false, features = ["arb"] }
http-range-header = "0.4.0"
libp2p = { version = "0.52.1", features = ['tcp', 'noise', 'yamux', 'request-response', 'tokio'] }
num-bigint = { version = "0.4", features = ['quickcheck'] }
predicates = "3.0"
proc-macro2 = { version = "1.0.68", default-features = false, features = ["span-locations"] }
quickcheck = "1"
quickcheck_macros = "1"
syn = { version = "2.0.38", default-features = false, features = [
  "full",
  "parsing",
  "visit",
  "printing",
  "extra-traits",
] }
tokio-test = "0.4.2"

[build-dependencies]
anyhow = "1"
protobuf-codegen = "3"
walkdir = "2"

# This needs to be set as default. Otherwise, a regular build or test will produce
# gargantuan artifacts (around 70G for all tests). For a debugging session, you can
# temporarily comment it out.
[profile.dev]
debug = 0
split-debuginfo = "unpacked"

[profile.quick]
inherits = "release"
opt-level = 1
lto = "off"

[profile.release]
# https://doc.rust-lang.org/cargo/reference/profiles.html#strip
strip = true
# The FVM relies on catching panics. See: https://github.com/ChainSafe/forest/issues/3153
panic = "unwind"
overflow-checks = true

# These should be refactored (probably removed) in #2984
[features]
default = ["jemalloc"]
doctest-private = []   # see lib.rs::doctest_private
benchmark-private = [] # see lib.rs::benchmark_private

# Allocator
rustalloc = []
jemalloc = ["dep:tikv-jemallocator"]
mimalloc = ["dep:mimalloc"]

[[bench]]
name = "example-benchmark"
harness = false
required-features = ["benchmark-private"]

[[bench]]
name = "car-index"
harness = false
required-features = ["benchmark-private"]<|MERGE_RESOLUTION|>--- conflicted
+++ resolved
@@ -190,13 +190,11 @@
 termios = "0.3"
 
 [dev-dependencies]
+
 ariadne = "0.3.0"
 assert_cmd = "2"
-<<<<<<< HEAD
+cargo_metadata = "0.18.0"
 const-random = "0.1.15"
-=======
-cargo_metadata = "0.18.0"
->>>>>>> edc38cd3
 criterion = { version = "0.5.1", features = ["async_tokio", "csv"] }
 cs_serde_bytes = "0.12.2"
 derive-quickcheck-arbitrary = "0.1.1"
