--- conflicted
+++ resolved
@@ -186,18 +186,10 @@
 [dev-dependencies]
 assert_cmd = "2"
 criterion = { version = "0.5.1", features = ["async_tokio", "csv"] }
-<<<<<<< HEAD
-cs_serde_bytes = "0.12"
-fvm3 = { package = "fvm", default-features = false, version = "~3.4", features = ["arb"] }
-fvm_shared3 = { package = "fvm_shared", version = "~3.3", default-features = false, features = ["arb"] }
-libp2p = { version = "=0.51.1", features = ['tcp', 'noise', 'yamux', 'request-response', 'tokio'] }
-multiaddr = "0.17.1"
-=======
 cs_serde_bytes = "0.12.2"
 fvm3 = { package = "fvm", default-features = false, version = "~3.5", features = ["arb"] }
 fvm_shared3 = { package = "fvm_shared", version = "~3.4", default-features = false, features = ["arb"] }
 libp2p = { version = "0.52.1", features = ['tcp', 'noise', 'yamux', 'request-response', 'tokio'] }
->>>>>>> ff740889
 num-bigint = { version = "0.4", features = ['quickcheck'] }
 quickcheck = "1"
 quickcheck_macros = "1"
