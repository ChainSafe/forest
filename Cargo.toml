[workspace]
members = [
  "forest/cli",
  "forest/daemon",
  "forest/shared",
  "blockchain/beacon",
  "blockchain/blocks",
  "blockchain/chain",
  "blockchain/state_manager",
  "blockchain/chain_sync",
  "blockchain/beacon",
  "blockchain/message_pool",
  "blockchain/consensus/fil_cns",
  "blockchain/consensus/deleg_cns",
  "vm/actor_interface",
  "vm/message",
  "vm/interpreter",
  "vm/state_migration",
  "node/db",
  "node/rpc",
  "node/rpc-client",
  "node/rpc-api",
  "node/forest_libp2p",
  "crypto",
  "encoding",
  "ipld/legacy_amt",
  "ipld",
  "key_management",
  "tests/serialization_tests",
  "types",
  "networks",
  "utils/auth",
  "utils/genesis",
  "utils/statediff",
  "utils/test_utils",
  "utils/metrics",
  "utils/paramfetch",
  "utils/json",
  "utils/forest_utils",
]
resolver = "2"

[workspace.dependencies]
ahash                 = "0.8"
anyhow                = "1.0"
arbitrary             = "1.1"
async-log             = "2.0"
async-std             = "1.12"
async-trait           = "0.1"
base64                = "0.13"
blake2b_simd          = "1.0"
byteorder             = "1.4.3"
chrono                = "0.4"
cid                   = "0.8"
cs_serde_bytes        = "0.12.2"
digest                = "0.10.5"
directories           = "4.0.1"
<<<<<<< HEAD
fil_actor_account_v8  = { package = "fil_actor_account", version = "=8.0.0" }
fil_actor_cron_v8     = { package = "fil_actor_cron", version = "=8.0.0" }
fil_actor_init_v8     = { package = "fil_actor_init", version = "=8.0.0" }
fil_actor_market_v8   = { package = "fil_actor_market", version = "=8.0.0" }
fil_actor_miner_v8    = { package = "fil_actor_miner", version = "=8.0.0" }
fil_actor_multisig_v8 = { package = "fil_actor_multisig", version = "=8.0.0" }
fil_actor_power_v8    = { package = "fil_actor_power", version = "=8.0.0" }
fil_actor_reward_v8   = { package = "fil_actor_reward", version = "=8.0.0" }
fil_actor_system_v8   = { package = "fil_actor_system", version = "=8.0.0" }
fil_actors_runtime    = "=8.0.0"
fil_actors_runtime_v8 = { package = "fil_actors_runtime", version = "=8.0.0" }
filecoin-proofs-api   = "11.0"
=======
fil_actor_account_v8  = { package = "fil_actor_account_state_v8", version = "=8.0.0", git = "https://github.com/filecoin-project/builtin-actors", branch = "lemmih/upgraded-v8" }
fil_actor_cron_v8     = { package = "fil_actor_cron_state_v8", version = "=8.0.0", git = "https://github.com/filecoin-project/builtin-actors", branch = "lemmih/upgraded-v8" }
fil_actor_init_v8     = { package = "fil_actor_init_state_v8", version = "=8.0.0", git = "https://github.com/filecoin-project/builtin-actors", branch = "lemmih/upgraded-v8" }
fil_actor_market_v8   = { package = "fil_actor_market_state_v8", version = "=8.0.0", git = "https://github.com/filecoin-project/builtin-actors", branch = "lemmih/upgraded-v8" }
fil_actor_miner_v8    = { package = "fil_actor_miner_state_v8", version = "=8.0.0", git = "https://github.com/filecoin-project/builtin-actors", branch = "lemmih/upgraded-v8" }
fil_actor_multisig_v8 = { package = "fil_actor_multisig_state_v8", version = "=8.0.0", git = "https://github.com/filecoin-project/builtin-actors", branch = "lemmih/upgraded-v8" }
fil_actor_power_v8    = { package = "fil_actor_power_state_v8", version = "=8.0.0", git = "https://github.com/filecoin-project/builtin-actors", branch = "lemmih/upgraded-v8" }
fil_actor_reward_v8   = { package = "fil_actor_reward_state_v8", version = "=8.0.0", git = "https://github.com/filecoin-project/builtin-actors", branch = "lemmih/upgraded-v8" }
fil_actor_system_v8   = { package = "fil_actor_system_state_v8", version = "=8.0.0", git = "https://github.com/filecoin-project/builtin-actors", branch = "lemmih/upgraded-v8" }
fil_actors_runtime    = { package = "fil_actors_runtime_common", version = "=9.0.0", git = "https://github.com/filecoin-project/builtin-actors", branch = "lemmih/upgraded-v8" }
>>>>>>> 2c807b50
flume                 = "0.10"
futures               = "0.3"
futures-util          = "0.3"
fvm                   = "2.1"
fvm_ipld_amt          = "0.4"
fvm_ipld_bitfield     = "0.5"
fvm_ipld_blockstore   = "0.1"
fvm_ipld_car          = "0.5"
fvm_ipld_encoding     = "0.2"
fvm_ipld_hamt         = "0.5"
<<<<<<< HEAD
fvm_shared            = "0.8"
git-version           = "0.3"
=======
fvm_shared            = "2.0"
>>>>>>> 2c807b50
hex                   = "0.4"
lazy_static           = "1.4"
libipld               = "0.14"
libipld-core          = "0.14"
libipld-macro         = "0.14"
libp2p                = "0.46"
libp2p-bitswap        = { git = "https://github.com/ChainSafe/libp2p-bitswap", rev = "5c79b37feceb3ba76d5a488b1713cfaaf861baa3" }
libsecp256k1          = "0.7"
log                   = "0.4"
lru                   = "0.8"
multibase             = "0.9"
multihash             = "0.16"
nonempty              = "0.8.0"
num-bigint            = "0.4"
num-derive            = "0.3"
num-rational          = "0.4"
num-traits            = "0.2"
num_cpus              = "1.13"
once_cell             = "1.15"
pbr                   = "1.0"
pin-project-lite      = "0.2"
pretty_env_logger     = "0.4"
prometheus            = "0.13"
quickcheck            = "1"
quickcheck_macros     = "1"
rand                  = "0.8"
rayon                 = "1.5"
regex                 = "1.6"
reqwest               = "0.11"
rpassword             = "7.0"
serde                 = "1.0"
serde_ipld_dagcbor    = "0.1"
serde_json            = "1.0"
sha2                  = "0.10.5"
smallvec              = "1.9"
tempfile              = "3.3"
thiserror             = "1.0"
time                  = "0.3"
tokio                 = "1.21"
tokio-util            = "0.7.0"
url                   = "2.3"

forest_actor_interface = { path = "./vm/actor_interface" }
forest_auth            = { path = "./utils/auth" }
forest_beacon          = { path = "./blockchain/beacon" }
forest_blocks          = { path = "./blockchain/blocks" }
forest_chain           = { path = "./blockchain/chain" }
forest_chain_sync      = { path = "./blockchain/chain_sync" }
forest_cli_shared      = { path = "./forest/shared" }
forest_crypto          = { path = "./crypto" }
forest_db              = { path = "./node/db" }
forest_deleg_cns       = { path = "./blockchain/consensus/deleg_cns" }
forest_encoding        = { path = "./encoding" }
forest_fil_cns         = { path = "./blockchain/consensus/fil_cns" }
forest_fil_types       = { path = "./types" }
forest_genesis         = { path = "./utils/genesis" }
forest_interpreter     = { path = "./vm/interpreter" }
forest_ipld            = { path = "./ipld" }
forest_json            = { path = "./utils/json" }
forest_key_management  = { path = "./key_management" }
forest_legacy_ipld_amt = { path = "./ipld/legacy_amt" }
forest_libp2p          = { path = "./node/forest_libp2p" }
forest_message         = { path = "./vm/message" }
forest_message_pool    = { path = "./blockchain/message_pool" }
forest_metrics         = { path = "./utils/metrics" }
forest_networks        = { path = "./networks" }
forest_paramfetch      = { path = "./utils/paramfetch" }
forest_rpc             = { path = "./node/rpc" }
forest_rpc-api         = { path = "./node/rpc-api" }
forest_rpc-client      = { path = "./node/rpc-client" }
forest_state_manager   = { path = "./blockchain/state_manager" }
forest_state_migration = { path = "./vm/state_migration" }
forest_statediff       = { path = "./utils/statediff" }
forest_test_utils      = { path = "./utils/test_utils" }
forest_utils           = { path = "./utils/forest_utils" }

[profile.dev]
debug = 0

[profile.quick]
inherits  = "release"
opt-level = 1
lto       = "off"<|MERGE_RESOLUTION|>--- conflicted
+++ resolved
@@ -55,20 +55,6 @@
 cs_serde_bytes        = "0.12.2"
 digest                = "0.10.5"
 directories           = "4.0.1"
-<<<<<<< HEAD
-fil_actor_account_v8  = { package = "fil_actor_account", version = "=8.0.0" }
-fil_actor_cron_v8     = { package = "fil_actor_cron", version = "=8.0.0" }
-fil_actor_init_v8     = { package = "fil_actor_init", version = "=8.0.0" }
-fil_actor_market_v8   = { package = "fil_actor_market", version = "=8.0.0" }
-fil_actor_miner_v8    = { package = "fil_actor_miner", version = "=8.0.0" }
-fil_actor_multisig_v8 = { package = "fil_actor_multisig", version = "=8.0.0" }
-fil_actor_power_v8    = { package = "fil_actor_power", version = "=8.0.0" }
-fil_actor_reward_v8   = { package = "fil_actor_reward", version = "=8.0.0" }
-fil_actor_system_v8   = { package = "fil_actor_system", version = "=8.0.0" }
-fil_actors_runtime    = "=8.0.0"
-fil_actors_runtime_v8 = { package = "fil_actors_runtime", version = "=8.0.0" }
-filecoin-proofs-api   = "11.0"
-=======
 fil_actor_account_v8  = { package = "fil_actor_account_state_v8", version = "=8.0.0", git = "https://github.com/filecoin-project/builtin-actors", branch = "lemmih/upgraded-v8" }
 fil_actor_cron_v8     = { package = "fil_actor_cron_state_v8", version = "=8.0.0", git = "https://github.com/filecoin-project/builtin-actors", branch = "lemmih/upgraded-v8" }
 fil_actor_init_v8     = { package = "fil_actor_init_state_v8", version = "=8.0.0", git = "https://github.com/filecoin-project/builtin-actors", branch = "lemmih/upgraded-v8" }
@@ -79,7 +65,7 @@
 fil_actor_reward_v8   = { package = "fil_actor_reward_state_v8", version = "=8.0.0", git = "https://github.com/filecoin-project/builtin-actors", branch = "lemmih/upgraded-v8" }
 fil_actor_system_v8   = { package = "fil_actor_system_state_v8", version = "=8.0.0", git = "https://github.com/filecoin-project/builtin-actors", branch = "lemmih/upgraded-v8" }
 fil_actors_runtime    = { package = "fil_actors_runtime_common", version = "=9.0.0", git = "https://github.com/filecoin-project/builtin-actors", branch = "lemmih/upgraded-v8" }
->>>>>>> 2c807b50
+filecoin-proofs-api   = "12.0"
 flume                 = "0.10"
 futures               = "0.3"
 futures-util          = "0.3"
@@ -90,12 +76,8 @@
 fvm_ipld_car          = "0.5"
 fvm_ipld_encoding     = "0.2"
 fvm_ipld_hamt         = "0.5"
-<<<<<<< HEAD
-fvm_shared            = "0.8"
+fvm_shared            = "2.0"
 git-version           = "0.3"
-=======
-fvm_shared            = "2.0"
->>>>>>> 2c807b50
 hex                   = "0.4"
 lazy_static           = "1.4"
 libipld               = "0.14"
