--- conflicted
+++ resolved
@@ -61,6 +61,7 @@
 predicates = "3"
 # blst-portable flag avoids using CPU instructions which aren't available on older CPUs
 bls-signatures = { version = "0.13", default-features = false, features = ["blst-portable"] }
+byte-unit = "4.0"
 byteorder = "1.4.3"
 bytes = "1.2"
 cfg-if = "1"
@@ -129,14 +130,8 @@
 quickcheck_macros = "1"
 rand = "0.8"
 rayon = "1.5"
-<<<<<<< HEAD
 # use rustls instead of native (openSSL) tls to drop the number of build dependencies
-byte-unit = "4.0"
 reqwest = { version = "0.11.18", default-features = false, features = ["stream", "rustls-tls"] }
-rpassword = "7.2"
-=======
-regex = "1.8"
->>>>>>> be9d3a1e
 serde = { version = "1.0", default-features = false }
 serde_ipld_dagcbor = "0.2"
 serde_json = "1.0"
