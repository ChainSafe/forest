--- conflicted
+++ resolved
@@ -91,15 +91,10 @@
 human-repr = "1.0"
 human_bytes = "0.4"
 humantime = "2.1.0"
-<<<<<<< HEAD
 # TODO(aatifsyed): bump this to 1.0 after https://github.com/paritytech/jsonrpsee/pull/1266
 hyper = { version = "0.14", features = ["full"] }
 indexmap = { version = "2.1", features = ["serde"] }
 indicatif = { version = "0.17.6", features = ["tokio"] }
-=======
-indexmap = { version = "2.2", features = ["serde"] }
-indicatif = { version = "0.17.8", features = ["tokio"] }
->>>>>>> ed261ea0
 integer-encoding = "4.0"
 is-terminal = "0.4"
 itertools = "0.12.1"
