--- conflicted
+++ resolved
@@ -95,12 +95,6 @@
 libipld-core = "0.14"
 libipld-macro = "0.14"
 libp2p = { version = "0.50", default-features = false }
-<<<<<<< HEAD
-=======
-libp2p-bitswap = { git = "https://github.com/hanabi1224/libp2p-bitswap", branch = "forest/2023.1", features = [
-  "compat",
-] }
->>>>>>> 042b10a3
 libsecp256k1 = "0.7"
 log = "0.4"
 lru = "0.9"
@@ -143,6 +137,7 @@
 tracing-appender = "0.2"
 tracing-loki = { version = "0.2", default-features = false, features = ["compat-0-2-1", "rustls"] }
 tracing-subscriber = { version = "0.3", features = ["env-filter"] }
+unsigned-varint = "0.7"
 url = { version = "2.3", features = ["serde"] }
 which = "4.3"
 
