--- conflicted
+++ resolved
@@ -49,11 +49,8 @@
 async-std             = "1.12"
 async-trait           = "0.1"
 atty                  = "0.2"
-<<<<<<< HEAD
+axum                  = "0.5"
 backoff               = "0.4"
-=======
-axum                  = "0.5"
->>>>>>> 76065d71
 base64                = "0.13"
 blake2b_simd          = "1.0"
 bls-signatures        = { version = "0.12", default-features = false, features = ["blst"] }
