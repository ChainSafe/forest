--- conflicted
+++ resolved
@@ -68,24 +68,6 @@
 enumflags2 = "0.7"
 ethereum-types = { version = "0.15", features = ["ethbloom"] }
 ez-jsonrpc-types = "0.5"
-<<<<<<< HEAD
-fil_actor_account_state = { path = "../fil-actor-states/actors/account" }
-fil_actor_cron_state = { path = "../fil-actor-states/actors/cron" }
-fil_actor_datacap_state = { path = "../fil-actor-states/actors/datacap" }
-fil_actor_eam_state = { path = "../fil-actor-states/actors/eam" }
-fil_actor_ethaccount_state = { path = "../fil-actor-states/actors/ethaccount" }
-fil_actor_evm_state = { path = "../fil-actor-states/actors/evm" }
-fil_actor_init_state = { path = "../fil-actor-states/actors/init" }
-fil_actor_market_state = { path = "../fil-actor-states/actors/market" }
-fil_actor_miner_state = { path = "../fil-actor-states/actors/miner" }
-fil_actor_multisig_state = { path = "../fil-actor-states/actors/multisig" }
-fil_actor_paych_state = { path = "../fil-actor-states/actors/paych" }
-fil_actor_power_state = { path = "../fil-actor-states/actors/power" }
-fil_actor_reward_state = { path = "../fil-actor-states/actors/reward" }
-fil_actor_system_state = { path = "../fil-actor-states/actors/system" }
-fil_actor_verifreg_state = { path = "../fil-actor-states/actors/verifreg" }
-fil_actors_shared = { path = "../fil-actor-states/fil_actors_shared", features = ["json"] }
-=======
 fil_actor_account_state = { version = "24" }
 fil_actor_cron_state = { version = "24" }
 fil_actor_datacap_state = { version = "24" }
@@ -102,7 +84,6 @@
 fil_actor_system_state = { version = "24" }
 fil_actor_verifreg_state = { version = "24" }
 fil_actors_shared = { version = "24", features = ["json"] }
->>>>>>> 5e6145ed
 flate2 = "1"
 flume = { workspace = true }
 fs_extra = "1"
