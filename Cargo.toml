--- conflicted
+++ resolved
@@ -55,12 +55,9 @@
   "actors/reward_v8",
   "actors/paych_v9",
   "actors/power_v9",
-<<<<<<< HEAD
   "actors/reward_v9",
-=======
   "actors/verifreg_v8",
   "actors/verifreg_v9",
->>>>>>> 3261a9cc
 ]
 resolver = "2"
 
