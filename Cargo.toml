--- conflicted
+++ resolved
@@ -69,15 +69,9 @@
 fvm_ipld_blockstore = "0.2"
 fvm_ipld_car = "0.7"
 fvm_ipld_encoding = "0.4"
-<<<<<<< HEAD
 fvm_ipld_hamt = { git = "https://github.com/creativcoder/ref-fvm", branch = "creativcoder/hamtv0-forest" }
-fvm_shared2 = { package = "fvm_shared", version = "~2.5", default-features = false, features = ["testing"] }
-fvm_shared3 = { package = "fvm_shared", version = "~3.4", default-features = false, features = ["testing", "proofs"] }
-=======
-fvm_ipld_hamt = "0.7"
 fvm_shared2 = { package = "fvm_shared", version = "~2.5" }
 fvm_shared3 = { package = "fvm_shared", version = "~3.4", features = ["testing", "proofs"] }
->>>>>>> 894baf88
 gethostname = "0.4"
 git-version = "0.3"
 hex = "0.4"
