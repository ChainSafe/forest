--- conflicted
+++ resolved
@@ -187,11 +187,7 @@
 cs_serde_bytes = "0.12.2"
 fvm3 = { package = "fvm", default-features = false, version = "~3.4", features = ["arb"] }
 fvm_shared3 = { package = "fvm_shared", version = "~3.3", default-features = false, features = ["arb"] }
-<<<<<<< HEAD
-libp2p = { version = "=0.51.1", features = ['tcp', 'noise', 'yamux', 'request-response', 'tokio'] }
-=======
 libp2p = { version = "0.52.1", features = ['tcp', 'noise', 'yamux', 'request-response', 'tokio'] }
->>>>>>> 4469ff43
 num-bigint = { version = "0.4", features = ['quickcheck'] }
 quickcheck = "1"
 quickcheck_macros = "1"
