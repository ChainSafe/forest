[workspace.package]
version = "0.8.2"
authors = ["ChainSafe Systems <info@chainsafe.io>"]
repository = "https://github.com/ChainSafe/forest"
edition = "2021"
license = "MIT OR Apache-2.0"

[workspace]
members = [
  "forest/cli",
  "forest/daemon",
  "forest/shared",
  "blockchain/beacon",
  "blockchain/blocks",
  "blockchain/chain",
  "blockchain/state_manager",
  "blockchain/chain_sync",
  "blockchain/beacon",
  "blockchain/message_pool",
  "blockchain/consensus/fil_cns",
  "blockchain/consensus/deleg_cns",
  "vm/message",
  "vm/interpreter",
  "vm/state_migration",
  "node/db",
  "node/rpc",
  "node/rpc-client",
  "node/rpc-api",
  "node/forest_libp2p",
  "node/forest_libp2p/bitswap",
  "node/forest_libp2p/bitswap/examples/*",
  "ipld",
  "key_management",
  "tests/serialization_tests",
  "networks",
  "utils/auth",
  "utils/genesis",
  "utils/statediff",
  "utils/test_utils",
  "utils/metrics",
  "utils/json",
  "utils/forest_utils",
  "utils/forest_shim",
]
resolver = "2"

[workspace.dependencies]
ahash = "0.8"
anes = "0.1.6"
anyhow = "1.0"
assert_cmd = "2"
async-compression = { version = "0.4", features = ["futures-io", "zstd"] }
async-fs = "1"
async-trait = "0.1"
atty = "0.2"
axum = "0.6"
backoff = "0.4"
base64 = "0.21"
blake2b_simd = "1.0"
# blst-portable flag avoids using CPU instructions which aren't available on older CPUs
bls-signatures = { version = "0.13", default-features = false, features = ["blst-portable"] }
byteorder = "1.4.3"
bytes = "1.2"
cfg-if = "1"
chrono = { version = "0.4", default-features = false, features = ["clock"] }
cid = { version = "0.8", default-features = false, features = ["std"] }
clap = { version = "4.0", features = ["derive"] }
colored = "2"
console-subscriber = { version = "0.1", features = ["parking_lot"] }
derive_builder = "0.12"
dialoguer = "0.10.2"
digest = "0.10.5"
directories = "4.0.1"
filecoin-proofs-api = { version = "14.0", default-features = false }
flume = "0.10"
fs_extra = "1.2"
futures = "0.3"
futures-util = "0.3"
fvm = { version = "~2.4", default-features = false }
fvm3 = { package = "fvm", default-features = false, version = "~3.4" }
fvm_ipld_amt = "0.5"
fvm_ipld_bitfield = "0.5"
fvm_ipld_blockstore = "0.1"
fvm_ipld_car = "0.6"
fvm_ipld_encoding = "0.2"
fvm_ipld_encoding3 = { package = "fvm_ipld_encoding", version = "0.3" }
fvm_shared = { version = "~2.4", default-features = false }
fvm_shared3 = { package = "fvm_shared", version = "~3.3", default-features = false }
gethostname = "0.4"
git-version = "0.3"
hex = "0.4"
http = "0.2.8"
human-repr = "1.0"
hyper = { version = "0.14", features = ["client", "stream", "http1"] }
hyper-rustls = "0.23"
indexmap = { version = "1.9", features = ["serde-1"] }
jsonrpc-v2 = { version = "0.11", default-features = false, features = ["easy-errors", "macros", "bytes-v05"] }
lazy_static = "1.4"
libipld = { version = "0.14", default-features = false, features = ["dag-cbor", "dag-json", "derive"] }
libipld-core = "0.14"
libipld-macro = "0.14"
libp2p = { version = "=0.51.1", default-features = false }
libsecp256k1 = "0.7"
log = "0.4"
lru = "0.9"
multibase = "0.9"
multihash = { version = "0.16", default-features = false }
nonempty = "0.8.0"
num = "0.4.0"
num-bigint = "0.4"
num-derive = "0.3"
num-rational = "0.4"
num-traits = "0.2"
num_cpus = "1.14"
once_cell = "1.15"
parking_lot = "0.12"
pbr = "1.1"
pin-project-lite = "0.2"
prometheus = "0.13"
prometheus-client = "0.19"
quickcheck = "1"
quickcheck_macros = "1"
rand = "0.8"
rayon = "1.5"
regex = "1.8"
serde = { version = "1.0", default-features = false }
serde_ipld_dagcbor = "0.2"
serde_json = "1.0"
serde_tuple = "0.5"
serde_with = { version = "2.0.1", features = ["chrono_0_4"] }
serde_yaml = "0.9"
sha2 = { version = "0.10.5", default-features = false }
<<<<<<< HEAD
smart-default = "0.7.1"
strum = { version = "0.24.1", features = ["derive"] }
tap = "1"
=======
>>>>>>> cfaf5cc1
tempfile = "3.4"
thiserror = "1.0"
tokio = "1.28"
tokio-stream = "0.1"
tokio-util = "0.7.0"
toml = "0.7"
tower-http = "0.4"
tracing = "0.1"
tracing-appender = "0.2"
tracing-loki = { version = "0.2", default-features = false, features = ["compat-0-2-1", "rustls"] }
tracing-subscriber = { version = "0.3", features = ["env-filter"] }
unsigned-varint = { version = "0.7", default-features = false }
url = { version = "2.3", features = ["serde"] }
which = "4.3"

fil_actor_account_state = "5"
fil_actor_init_state = "5"
fil_actor_interface = "5"
fil_actor_miner_state = "5"
fil_actor_power_state = "5"
fil_actor_system_state = "5"
fil_actors_shared = "5"

forest_auth = { path = "./utils/auth" }
forest_beacon = { path = "./blockchain/beacon" }
forest_blocks = { path = "./blockchain/blocks" }
forest_chain = { path = "./blockchain/chain" }
forest_chain_sync = { path = "./blockchain/chain_sync" }
forest_cli_shared = { path = "./forest/shared" }
forest_db = { path = "./node/db" }
forest_deleg_cns = { path = "./blockchain/consensus/deleg_cns" }
forest_fil_cns = { path = "./blockchain/consensus/fil_cns" }
forest_genesis = { path = "./utils/genesis" }
forest_interpreter = { path = "./vm/interpreter" }
forest_ipld = { path = "./ipld" }
forest_json = { path = "./utils/json" }
forest_key_management = { path = "./key_management" }
forest_libp2p = { path = "./node/forest_libp2p" }
forest_libp2p_bitswap = { path = "./node/forest_libp2p/bitswap" }
forest_message = { path = "./vm/message", default-features = false }
forest_message_pool = { path = "./blockchain/message_pool" }
forest_metrics = { path = "./utils/metrics" }
forest_networks = { path = "./networks" }
forest_rpc = { path = "./node/rpc" }
forest_rpc-api = { path = "./node/rpc-api" }
forest_rpc-client = { path = "./node/rpc-client" }
forest_shim = { path = "./utils/forest_shim" }
forest_state_manager = { path = "./blockchain/state_manager" }
forest_state_migration = { path = "./vm/state_migration" }
forest_statediff = { path = "./utils/statediff" }
forest_test_utils = { path = "./utils/test_utils" }
forest_utils = { path = "./utils/forest_utils" }
humantime = "2.1.0"

# This needs to be set as default. Otherwise, a regular build or test will produce
# gargantuan artifacts (around 70G for all tests). For a debugging session, you can
# temporarily comment it out.
[profile.dev]
debug = 0
split-debuginfo = "unpacked"

[profile.quick]
inherits = "release"
opt-level = 1
lto = "off"

[profile.release]
# https://doc.rust-lang.org/cargo/reference/profiles.html#strip
strip = true
panic = "abort"
overflow-checks = true<|MERGE_RESOLUTION|>--- conflicted
+++ resolved
@@ -130,12 +130,9 @@
 serde_with = { version = "2.0.1", features = ["chrono_0_4"] }
 serde_yaml = "0.9"
 sha2 = { version = "0.10.5", default-features = false }
-<<<<<<< HEAD
 smart-default = "0.7.1"
 strum = { version = "0.24.1", features = ["derive"] }
 tap = "1"
-=======
->>>>>>> cfaf5cc1
 tempfile = "3.4"
 thiserror = "1.0"
 tokio = "1.28"
