[package]
name = "forest-filecoin"
version = "0.18.0"
authors = ["ChainSafe Systems <info@chainsafe.io>"]
repository = "https://github.com/ChainSafe/forest"
edition = "2021"
license = "MIT OR Apache-2.0"
description = "Rust Filecoin implementation."
exclude = [".config", ".github", ".maintain", "documentation", "scripts"]

[dependencies]
ahash = "0.8"
anes = "0.2"
anyhow = "1.0"
argon2 = "0.5"
async-compression = { version = "0.4", features = ["tokio", "zstd"] }
async-fs = "2"
async-trait = "0.1"
asynchronous-codec = "0.6"
axum = "0.7"
backoff = { version = "0.4", features = ['tokio'] }
base64 = "0.22"
bigdecimal = "=0.4.2" # TODO(aatifsyed): https://github.com/ChainSafe/forest/issues/4035
blake2b_simd = "1.0"
bls-signatures = { version = "0.15", default-features = false, features = [
  "multicore",
  "blst-portable",
] } # prevent SIGINT on CI runners by using portable assembly
blstrs = { version = "0.7", features = ["portable"] }
byteorder = "1"
bytes = "1"
cbor4ii = { version = "0.2", default-features = false, features = ["use_alloc", "use_std"] }
cfg-if = "1"
cfg-vis = "0.3"
chrono = { version = "0.4", default-features = false, features = ["clock"] }
cid = { version = "0.10", default-features = false, features = ["std"] }
clap = { version = "4", features = ["derive"] }
colored = "2.0"
convert_case = "0.6"
crypto_secretbox = "0.1"
daemonize-me = "2"
data-encoding = "2"
data-encoding-macro = "0.1"
derive_more = "0.99"
dialoguer = "0.11"
digest = "0.10"
directories = "5"
<<<<<<< HEAD
ethereum-types = "0.14"
fil_actor_account_state = { version = "13.0.0" }
fil_actor_cron_state = { version = "13.0.0" }
fil_actor_datacap_state = { version = "13.0.0" }
fil_actor_init_state = { version = "13.0.0" }
fil_actor_interface = { version = "13.0.0" }
fil_actor_market_state = { version = "13.0.0" }
fil_actor_miner_state = { version = "13.0.0" }
fil_actor_power_state = { version = "13.0.0" }
fil_actor_reward_state = { version = "13.0.0" }
fil_actor_system_state = { version = "13.0.0" }
fil_actor_verifreg_state = { version = "13.0.0" }
fil_actors_shared = { version = "13.0.0", features = ["json"] }
=======
ethereum-types = "0.14.1"
fil_actor_account_state = { version = "12.0.0" }
fil_actor_cron_state = { version = "12.0.0" }
fil_actor_datacap_state = { version = "12.0.0" }
fil_actor_init_state = { version = "12.0.0" }
fil_actor_interface = { version = "12.0.0" }
fil_actor_market_state = { version = "12.0.0" }
fil_actor_miner_state = { version = "12.0.0" }
fil_actor_power_state = { version = "12.0.0" }
fil_actor_reward_state = { version = "12.0.0" }
fil_actor_system_state = { version = "12.0.0" }
fil_actor_verifreg_state = { version = "12.0.0" }
fil_actors_shared = { version = "12.0.0", features = ["json"] }
>>>>>>> ee7de41a
filecoin-proofs-api = { version = "16.0", default-features = false }
flume = "0.11"
frc46_token = "10"
fs_extra = "1.2"
futures = "0.3"
fvm2 = { package = "fvm", version = "~2.7", default-features = false }
fvm3 = { package = "fvm", default-features = false, version = "~3.8", features = ["arb"] }
fvm4 = { package = "fvm", default-features = false, version = "~4.1.2", features = ["arb"] }
fvm_ipld_blockstore = "0.2"
fvm_ipld_encoding = "0.4"
fvm_shared2 = { package = "fvm_shared", version = "~2.6" }
fvm_shared3 = { package = "fvm_shared", version = "~3.6", features = ["testing", "proofs"] }
fvm_shared4 = { package = "fvm_shared", version = "~4.1.2", features = ["testing", "proofs"] }
gethostname = "0.4"
git-version = "0.3"
group = "0.13"
hex = { version = "0.4", features = ["serde"] }
http = "1"
keccak-hash = "0.10"
rlp = "0.5"
# TODO(forest): https://github.com/ChainSafe/forest/issues/3961
#               bump hyper to 1.0 after https://github.com/paritytech/jsonrpsee/issues/1257
http02 = { version = "0.2", package = "http" }
human-repr = "1"
human_bytes = "0.4"
humantime = "2"
# TODO(forest): https://github.com/ChainSafe/forest/issues/3961
#               bump hyper to 1.0 after https://github.com/paritytech/jsonrpsee/issues/1257
hyper = { version = "0.14", features = ["full"] }
indexmap = { version = "2", features = ["serde"] }
indicatif = { version = "0.17", features = ["tokio"] }
integer-encoding = "4.0"
is-terminal = "0.4"
itertools = "0.12"
jsonrpsee = { version = "0.22", features = ["server", "ws-client", "http-client"] }
jsonwebtoken = "9"
kubert-prometheus-process = "0.1"
libc = "0.2"
libipld = { version = "0.16", default-features = false, features = ["dag-cbor", "dag-json", "derive", "serde-codec"] }
libipld-core = { version = "0.16", features = ['arb', 'serde-codec'] }
libipld-macro = "0.16"
libp2p = { version = "0.53", default-features = false, features = [
  'autonat',
  'gossipsub',
  'kad',
  'identify',
  'ping',
  'mdns',
  'noise',
  'yamux',
  'tcp',
  'quic',
  'dns',
  'request-response',
  'metrics',
  'tokio',
  'macros',
  'serde',
  'upnp',
  'rsa',
  'ecdsa',
  'ed25519',
  'secp256k1',
] }
libsecp256k1 = "0.7"
lru = "0.12"
memmap2 = "0.9"
memory-stats = "1"
multiaddr = "0.18"
multimap = "0.10"
nom = "7"
nonzero_ext = "0.3"
num = "0.4"
num-bigint = "0.4"
num-derive = "0.4"
num-rational = "0.4"
num-traits = "0.2"
num_cpus = "1"
nunny = { version = "0.2", features = ["serde", "quickcheck", "schemars"] }
once_cell = "1"
parity-db = { version = "0.4", default-features = false }
parking_lot = { version = "0.12", features = ["deadlock_detection"] }
pathfinding = "4"
pin-project-lite = "0.2"
positioned-io = "0.3"
pretty_assertions = "1"
prometheus-client = "0.22"
quick-protobuf = "0.8"
quick-protobuf-codec = "0.2"
rand = "0.8"
rand_distr = "0.4"
raw_sync_2 = "0.1"
rayon = "1"
regex = "1"
reqwest = { version = "0.12", default-features = false, features = [
  "stream",
  "rustls-tls",
  "json",
] } # use rustls instead of native (openSSL) tls to drop the number of build dependencies
rlimit = "0.10"
rs-car-ipfs = "0.3"
rustyline = "14"
schemars = { version = "0.8", features = ["chrono", "uuid1"] }
scopeguard = "1"
semver = "1"
serde = { version = "1", default-features = false, features = ["derive"] }
serde_ipld_dagcbor = "0.4"
serde_json = { version = "1.0", features = ["raw_value"] }
serde_tuple = "0.5"
serde_with = { version = "3", features = ["chrono_0_4"] }
serde_yaml = "0.9"
sha2 = { version = "0.10.5", default-features = false }
shared_memory = "0.12"
similar = "2"
slotmap = "1.0"
smallvec = "1.13"
smart-default = "0.7"
stacker = "0.1"
static_assertions = "1"
statrs = "0.16"
strum = { version = "0.26", features = ["derive"] }
strum_macros = "0.26"
tabled = "0.15"
tap = "1"
tar = "0.4"
tempfile = "3"
thiserror = "1"
ticker = "0.1"
tokio = { version = "1", features = ['full'] }
tokio-stream = { version = "0.1", features = ["fs", "io-util"] }
tokio-util = { version = "0.7", features = ["compat", "io-util"] }
toml = "0.8"
tower = { version = "0.4", features = ["full"] }
tracing = "0.1"
tracing-appender = "0.2"
tracing-subscriber = { version = "0.3", features = ["env-filter", "json"] }
unsigned-varint = { version = "0.8", features = ["codec"] }
url = { version = "2", features = ["serde"] }
uuid = { version = "1", features = ["v4", "serde"] }
walkdir = "2"
zstd = "0.13"

# Optional deps
boa_engine = { version = "0.18", optional = true }
boa_interner = { version = "0.18", optional = true }
boa_parser = { version = "0.18", optional = true }
boa_runtime = { version = "0.18", optional = true }
## memory leak, see https://github.com/tokio-rs/console/pull/501
console-subscriber = { version = "0.2", features = ["parking_lot"], optional = true }
mimalloc = { version = "0.1", optional = true, default-features = false }
tikv-jemallocator = { version = "0.5", optional = true }
tracing-chrome = { version = "0.7", optional = true }
tracing-loki = { version = "0.2", default-features = false, features = ["compat-0-2-1", "rustls"], optional = true }

[target.'cfg(unix)'.dependencies]
termios = "0.3"

[dev-dependencies]
ariadne = "0.4"
assert_cmd = "2"
bimap = "0.6"
cargo_metadata = "0.18"
criterion = { version = "0.5", features = ["async_tokio", "csv"] }
cs_serde_bytes = "0.12"
derive-quickcheck-arbitrary = "0.1"
fvm3 = { package = "fvm", default-features = false, version = "~3.8", features = ["arb"] }
fvm_shared3 = { package = "fvm_shared", version = "~3.6", default-features = false, features = ["arb"] }
glob = "0.3"
http-range-header = "0.4"
insta = { version = "1", features = ["yaml"] }
libp2p-swarm-test = "0.3"
num-bigint = { version = "0.4", features = ['quickcheck'] }
petgraph = "0.6"
predicates = "3"
proc-macro2 = { version = "1", default-features = false, features = ["span-locations"] }
quickcheck = "1"
quickcheck_async = "0.1"
quickcheck_macros = "1"
ra_ap_syntax = "0.0.216"
regex-automata = "0.4"
syn = { version = "2", default-features = false, features = ["full", "parsing", "visit", "printing", "extra-traits"] }
tokio-test = "0.4"

# This needs to be set as default. Otherwise, a regular build or test will produce
# gargantuan artifacts (around 70G for all tests). For a debugging session, you can
# temporarily comment it out.
[profile.dev]
debug = 0
split-debuginfo = "unpacked"

[profile.quick]
inherits = "release"
opt-level = 1
lto = "off"

[profile.release]
# https://doc.rust-lang.org/cargo/reference/profiles.html#strip
strip = true
# The FVM relies on catching panics. See: https://github.com/ChainSafe/forest/issues/3153
panic = "unwind"
overflow-checks = true

# These should be refactored (probably removed) in #2984
[features]
default = ["jemalloc", "tokio-console", "tracing-loki", "tracing-chrome", "attach"]
slim = ["rustalloc", "attach"]
doctest-private = []                                                                # see lib.rs::doctest_private
benchmark-private = []                                                              # see lib.rs::benchmark_private

# Allocator
rustalloc = []
jemalloc = ["dep:tikv-jemallocator"]
mimalloc = ["dep:mimalloc"]

tokio-console = ["dep:console-subscriber"]
tracing-loki = ["dep:tracing-loki"]
tracing-chrome = ["dep:tracing-chrome"]

attach = ["dep:boa_engine", "dep:boa_interner", "dep:boa_parser", "dep:boa_runtime"]

[[bench]]
name = "example-benchmark"
harness = false
required-features = ["benchmark-private"]

[[bench]]
name = "car-index"
harness = false
required-features = ["benchmark-private"]

[package.metadata.docs.rs]
# See https://docs.rs/about/metadata
rustdoc-args = ["--document-private-items"]<|MERGE_RESOLUTION|>--- conflicted
+++ resolved
@@ -45,8 +45,7 @@
 dialoguer = "0.11"
 digest = "0.10"
 directories = "5"
-<<<<<<< HEAD
-ethereum-types = "0.14"
+ethereum-types = "0.14.1"
 fil_actor_account_state = { version = "13.0.0" }
 fil_actor_cron_state = { version = "13.0.0" }
 fil_actor_datacap_state = { version = "13.0.0" }
@@ -59,21 +58,6 @@
 fil_actor_system_state = { version = "13.0.0" }
 fil_actor_verifreg_state = { version = "13.0.0" }
 fil_actors_shared = { version = "13.0.0", features = ["json"] }
-=======
-ethereum-types = "0.14.1"
-fil_actor_account_state = { version = "12.0.0" }
-fil_actor_cron_state = { version = "12.0.0" }
-fil_actor_datacap_state = { version = "12.0.0" }
-fil_actor_init_state = { version = "12.0.0" }
-fil_actor_interface = { version = "12.0.0" }
-fil_actor_market_state = { version = "12.0.0" }
-fil_actor_miner_state = { version = "12.0.0" }
-fil_actor_power_state = { version = "12.0.0" }
-fil_actor_reward_state = { version = "12.0.0" }
-fil_actor_system_state = { version = "12.0.0" }
-fil_actor_verifreg_state = { version = "12.0.0" }
-fil_actors_shared = { version = "12.0.0", features = ["json"] }
->>>>>>> ee7de41a
 filecoin-proofs-api = { version = "16.0", default-features = false }
 flume = "0.11"
 frc46_token = "10"
