[package]
name = "forest-filecoin"
version = "0.16.4"
authors = ["ChainSafe Systems <info@chainsafe.io>"]
repository = "https://github.com/ChainSafe/forest"
edition = "2021"
license = "MIT OR Apache-2.0"
description = "Rust Filecoin implementation."

[dependencies]
ahash = "0.8"
anes = "0.2"
anyhow = "1.0"
argon2 = "0.5"
async-compression = { version = "0.4", features = ["tokio", "zstd"] }
async-fs = "2"
async-recursion = "1.0"
async-trait = "0.1"
asynchronous-codec = "0.6"
axum = { version = "0.7", features = ['ws'] }
backoff = { version = "0.4", features = ['tokio'] }
base64 = "0.21"
bigdecimal = "0.4.0"
blake2b_simd = "1.0"
bls-signatures = { version = "0.15", default-features = false, features = [
  "multicore",
  "blst-portable",
] } # prevent SIGINT on CI runners by using portable assembly
boa_engine = "0.17.0"
boa_interner = "0.17.0"
boa_parser = "0.17.0"
boa_runtime = "0.17.0"
byteorder = "1.5.0"
bytes = "1.2"
cbor4ii = { version = "0.2.14", default-features = false, features = ["use_alloc", "use_std"] }
cfg-if = "1"
cfg-vis = "0.3.0"
chrono = { version = "0.4", default-features = false, features = ["clock"] }
cid = { version = "0.10", default-features = false, features = ["std"] }
clap = { version = "4.4", features = ["derive"] }
colored = "2.0"
console-subscriber = { version = "0.2", features = ["parking_lot"] }
convert_case = "0.6.0"
crossbeam = "0.8"
crossbeam-channel = "0.5"
crypto_secretbox = "0.1.1"
daemonize-me = "2.0"
data-encoding = "2.3"
data-encoding-macro = "0.1"
derive_more = "0.99.17"
dialoguer = "0.11"
digest = "0.10.5"
directories = "5"
ethereum-types = "0.14.1"
fil_actor_account_state = "9.3.0"
fil_actor_cron_state = "9.3.0"
fil_actor_datacap_state = "9.3.0"
fil_actor_init_state = "9.3.0"
fil_actor_interface = "9.3.0"
fil_actor_market_state = "9.3.0"
fil_actor_miner_state = "9.3.0"
fil_actor_power_state = "9.3.0"
fil_actor_reward_state = "9.3.0"
fil_actor_system_state = "9.3.0"
fil_actor_verifreg_state = "9.3.0"
fil_actors_shared = { version = "9.3.0", features = ["json"] }
filecoin-proofs-api = { version = "16.0", default-features = false }
flume = "0.11"
fs_extra = "1.2"
futures = "0.3"
futures-util = "0.3"
fvm2 = { package = "fvm", version = "~2.7", default-features = false }
fvm3 = { package = "fvm", default-features = false, version = "~3.8", features = ["arb"] }
fvm4 = { package = "fvm", default-features = false, version = "~4.0.0", features = ["arb"] }
fvm_ipld_blockstore = "0.2"
fvm_ipld_encoding = "0.4"
fvm_shared2 = { package = "fvm_shared", version = "~2.6" }
fvm_shared3 = { package = "fvm_shared", version = "~3.6", features = ["testing", "proofs"] }
fvm_shared4 = { package = "fvm_shared", version = "~4.0.0", features = ["testing", "proofs"] }
gethostname = "0.4"
git-version = "0.3"
hex = { version = "0.4", features = ["serde"] }
http = "1.0"
http0 = { package = "http", version = "0.2" }
human-repr = "1.0"
human_bytes = "0.4"
humantime = "2.1.0"
indexmap = { version = "2.1", features = ["serde"] }
indicatif = { version = "0.17.6", features = ["tokio"] }
integer-encoding = "4.0"
is-terminal = "0.4"
itertools = "0.12.0"
jsonrpc-v2 = { version = "0.12", default-features = false, features = ["easy-errors", "macros", "bytes-v10"] }
jsonwebtoken = "9"
kanal = "0.1.0-pre8"
libc = "0.2"
libipld = { version = "0.16", default-features = false, features = ["dag-cbor", "dag-json", "derive", "serde-codec"] }
libipld-core = { version = "0.16", features = ['arb', 'serde-codec'] }
libipld-macro = "0.16"
libp2p = { version = "0.53", default-features = false, features = [
  'autonat',
  'gossipsub',
  'kad',
  'identify',
  'ping',
  'mdns',
  'noise',
  'yamux',
  'tcp',
  'dns',
  'request-response',
  'metrics',
  'tokio',
  'macros',
  'serde',
] }
libsecp256k1 = "0.7"
lru = "0.12"
memmap2 = "0.9"
memory-stats = "1.1"
mimalloc = { version = "0.1.39", optional = true, default-features = false }
multiaddr = "0.18"
multimap = "0.9.0"
nom = "7.1.3"
nonempty = { version = "0.9.0", features = ["serialize"] }
nonzero_ext = "0.3.0"
num = "0.4.0"
num-bigint = "0.4"
num-derive = "0.4"
num-rational = "0.4"
num-traits = "0.2"
num_cpus = "1.14"
once_cell = "1.15"
parity-db = { version = "0.4.13", default-features = false }
parking_lot = { version = "0.12", features = ["deadlock_detection"] }
pathfinding = "4.8.2"
pin-project-lite = "0.2"
positioned-io = "0.3.3"
pretty_assertions = "1.3.0"
prometheus = { version = "0.13", features = ["process"] }
prometheus-client = "0.22"
quick-protobuf = "0.8"
quick-protobuf-codec = "0.2"
rand = "0.8"
rand_distr = "0.4"
raw_sync_2 = "0.1"
rayon = "1.5"
regex = "1.9"
reqwest = { version = "0.11.23", default-features = false, features = [
  "stream",
  "rustls-tls",
  "json",
] } # use rustls instead of native (openSSL) tls to drop the number of build dependencies
rlimit = "0.10.1"
rs-car-ipfs = "0.3"
rustyline = "13"
scopeguard = "1.1.0"
semver = "1.0"
serde = { version = "1.0", default-features = false, features = ["derive"] }
serde_ipld_dagcbor = "0.4.1"
serde_json = "1.0"
serde_tuple = "0.5"
serde_with = { version = "3.0.0", features = ["chrono_0_4"] }
serde_yaml = "0.9"
sha2 = { version = "0.10.5", default-features = false }
shared_memory = "0.12"
similar = "2.2.1"
slotmap = "1.0"
smallvec = "1.11"
smart-default = "0.7.1"
stacker = "0.1.15"
static_assertions = "1.1.0"
statrs = "0.16"
strum = { version = "0.25", features = ["derive"] }
strum_macros = "0.25"
tabled = "0.15"
tap = "1"
tempfile = "3.4"
thiserror = "1.0"
ticker = "0.1"
tikv-jemallocator = { version = "0.5", optional = true }
tokio = { version = "1", features = ['full'] }
tokio-stream = { version = "0.1", features = ["fs", "io-util"] }
tokio-tungstenite = "0.21.0"
tokio-util = { version = "0.7.9", features = ["compat", "io-util"] }
toml = "0.8"
tracing = "0.1"
tracing-appender = "0.2"
tracing-chrome = "0.7.1"
tracing-loki = { version = "0.2", default-features = false, features = ["compat-0-2-1", "rustls"] }
tracing-subscriber = { version = "0.3", features = ["env-filter"] }
unsigned-varint = { version = "0.8", features = ["codec"] }
url = { version = "2.3", features = ["serde"] }
uuid = { version = "1.6", features = ["v4"] }
walkdir = "2"
zerocopy = { version = "0.7.32", features = ["derive"] }
zstd = "0.13"

[target.'cfg(unix)'.dependencies]
termios = "0.3"

[dev-dependencies]
ariadne = "0.4.0"
assert_cmd = "2"
cargo_metadata = "0.18.0"
const-random = "0.1.15"
criterion = { version = "0.5.1", features = ["async_tokio", "csv"] }
cs_serde_bytes = "0.12.2"
derive-quickcheck-arbitrary = "0.1.1"
fvm3 = { package = "fvm", default-features = false, version = "~3.8", features = ["arb"] }
fvm_shared3 = { package = "fvm_shared", version = "~3.6", default-features = false, features = ["arb"] }
hashers = "1.0.1"
http-range-header = "0.4.0"
libp2p = { version = "0.53", features = ['tcp', 'noise', 'yamux', 'request-response', 'tokio'] }
libp2p-swarm-test = "0.3"
num-bigint = { version = "0.4", features = ['quickcheck'] }
predicates = "3.0"
proc-macro2 = { version = "1.0.76", default-features = false, features = ["span-locations"] }
quickcheck = "1"
quickcheck_async = "0.1.1"
quickcheck_macros = "1"
ra_ap_syntax = "0.0.197"
regex-automata = "0.4"
<<<<<<< HEAD
siphasher = "1.0.0"
syn = { version = "2.0.43", default-features = false, features = [
=======
syn = { version = "2.0.48", default-features = false, features = [
>>>>>>> 9514f62e
  "full",
  "parsing",
  "visit",
  "printing",
  "extra-traits",
] }
tokio-test = "0.4.2"

# This needs to be set as default. Otherwise, a regular build or test will produce
# gargantuan artifacts (around 70G for all tests). For a debugging session, you can
# temporarily comment it out.
[profile.dev]
debug = 0
split-debuginfo = "unpacked"

[profile.quick]
inherits = "release"
opt-level = 1
lto = "off"

[profile.release]
# https://doc.rust-lang.org/cargo/reference/profiles.html#strip
strip = true
# The FVM relies on catching panics. See: https://github.com/ChainSafe/forest/issues/3153
panic = "unwind"
overflow-checks = true

# These should be refactored (probably removed) in #2984
[features]
default = ["jemalloc"]
doctest-private = []   # see lib.rs::doctest_private
benchmark-private = [] # see lib.rs::benchmark_private

# Allocator
rustalloc = []
jemalloc = ["dep:tikv-jemallocator"]
mimalloc = ["dep:mimalloc"]

[[bench]]
name = "example-benchmark"
harness = false
required-features = ["benchmark-private"]

[[bench]]
name = "car-index"
harness = false
required-features = ["benchmark-private"]

[package.metadata.docs.rs]
# See https://docs.rs/about/metadata
rustdoc-args = ["--document-private-items"]<|MERGE_RESOLUTION|>--- conflicted
+++ resolved
@@ -221,12 +221,8 @@
 quickcheck_macros = "1"
 ra_ap_syntax = "0.0.197"
 regex-automata = "0.4"
-<<<<<<< HEAD
 siphasher = "1.0.0"
-syn = { version = "2.0.43", default-features = false, features = [
-=======
 syn = { version = "2.0.48", default-features = false, features = [
->>>>>>> 9514f62e
   "full",
   "parsing",
   "visit",
