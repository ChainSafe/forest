--- conflicted
+++ resolved
@@ -222,16 +222,8 @@
 default = ["jemalloc", "fil_cns"]
 instrumented_kernel = ["dep:stdext"]
 insecure_post = []
-<<<<<<< HEAD
-doctest-private = []                 # see lib.rs::doctest_private
-=======
 doctest-private = []                          # see lib.rs::doctest_private
 benchmark-private = []                        # see lib.rs::benchmark_private
-
-# Databases
-paritydb = ["dep:parity-db"]
-rocksdb = ["dep:rocksdb"]
->>>>>>> 77e26c4f
 
 # Allocator
 rustalloc = []
