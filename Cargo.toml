--- conflicted
+++ resolved
@@ -68,28 +68,11 @@
 enumflags2 = "0.7"
 ethereum-types = { version = "0.15", features = ["ethbloom"] }
 ez-jsonrpc-types = "0.5"
-<<<<<<< HEAD
-fil_actor_account_state = { version = "22.4" }
-fil_actor_cron_state = { version = "22.4" }
-fil_actor_datacap_state = { version = "22.4" }
-fil_actor_eam_state = { version = "22.4" }
-fil_actor_ethaccount_state = { version = "22.4" }
-fil_actor_evm_state = { version = "22.4" }
-fil_actor_init_state = { version = "22.4" }
-fil_actor_market_state = { version = "22.4" }
-fil_actor_miner_state = { version = "22.4" }
-fil_actor_multisig_state = { version = "22.4" }
-fil_actor_paych_state = { version = "22.4" }
-fil_actor_power_state = { version = "22.4" }
-fil_actor_reward_state = { version = "22.4" }
-fil_actor_system_state = { version = "22.4" }
-fil_actor_verifreg_state = { version = "22.4" }
-fil_actors_shared = { version = "22.4", features = ["json"] }
-=======
 fil_actor_account_state = { version = "23" }
 fil_actor_cron_state = { version = "23" }
 fil_actor_datacap_state = { version = "23" }
 fil_actor_eam_state = { version = "23" }
+fil_actor_ethaccount_state = { version = "23" }
 fil_actor_evm_state = { version = "23" }
 fil_actor_init_state = { version = "23" }
 fil_actor_market_state = { version = "23" }
@@ -101,7 +84,6 @@
 fil_actor_system_state = { version = "23" }
 fil_actor_verifreg_state = { version = "23" }
 fil_actors_shared = { version = "23", features = ["json"] }
->>>>>>> 25955eaf
 flate2 = "1"
 flume = { workspace = true }
 fs_extra = "1"
