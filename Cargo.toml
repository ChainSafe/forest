[workspace]
members = [
  "forest/cli",
  "forest/daemon",
  "forest/shared",
  "blockchain/beacon",
  "blockchain/blocks",
  "blockchain/chain",
  "blockchain/state_manager",
  "blockchain/chain_sync",
  "blockchain/beacon",
  "blockchain/message_pool",
  "blockchain/consensus/fil_cns",
  "blockchain/consensus/deleg_cns",
  "vm/actor_interface",
  "vm/message",
  "vm/interpreter",
  "vm/state_migration",
  "node/db",
  "node/rpc",
  "node/rpc-client",
  "node/rpc-api",
  "node/forest_libp2p",
  "crypto",
  "encoding",
  "ipld/legacy_amt",
  "ipld",
  "key_management",
  "tests/serialization_tests",
  "types",
  "networks",
  "utils/auth",
  "utils/genesis",
  "utils/statediff",
  "utils/test_utils",
  "utils/metrics",
  "utils/paramfetch",
  "utils/json",
  "utils/forest_utils",
]
resolver = "2"

[patch.crates-io]
# temporary solution to funty@1.2.0 being yanked, we should propose bitvec upgrade to upstream filecoin crates
# tracking issue: https://github.com/bitvecto-rs/funty/issues/7
funty = { git = "https://github.com/bitvecto-rs/funty/", rev = "7ef0d890fbcd8b3def1635ac1a877fc298488446" }
# get rid of RUSTSEC-2020-0071, the fix is in place but not published to crates.io
# tracking issue: https://github.com/ChainSafe/forest/issues/2251
pbr = { git = "https://github.com/a8m/pb", rev = "09a8e592c1bb0aa1d6215e35c5c8b49b7a5ad6bd" }

[workspace.dependencies]
<<<<<<< HEAD
ahash               = "0.8"
anyhow              = "1.0"
arbitrary           = "1.1"
assert_cmd          = "2"
async-log           = "2.0"
async-trait         = "0.1"
atty                = "0.2"
axum                = "0.5"
backoff             = "0.4"
base64              = "0.13"
blake2b_simd        = "1.0"
bls-signatures      = { version = "0.12", default-features = false, features = ["blst"] }
byteorder           = "1.4.3"
bytes               = "1.2"
chrono              = { version = "0.4", default-features = false, features = ["clock", "std"] }
cid                 = { version = "0.8", default-features = false, features = ["std"] }
cs_serde_bytes      = "0.12.2"
derive_builder      = "0.11"
digest              = "0.10.5"
directories         = "4.0.1"
filecoin-proofs-api = "12.0"
flume               = "0.10"
frc42_dispatch      = "1.0.0"
frc46_token         = "1.1.0"
fs_extra            = "1.2"
futures             = "0.3"
futures-util        = "0.3"
fvm                 = "2.1"
fvm_ipld_amt        = "0.4"
fvm_ipld_bitfield   = "0.5"
fvm_ipld_blockstore = "0.1"
fvm_ipld_car        = "0.5"
fvm_ipld_encoding   = "0.2"
fvm_ipld_hamt       = "0.5"
fvm_shared          = "2.0"
getrandom           = { version = "0.2.5" }
git-version         = "0.3"
hex                 = "0.4"
http                = "0.2.8"
human-repr          = "1.0"
hyper               = { version = "0.14", features = ["client", "stream", "http1"] }
hyper-rustls        = "0.23"
indexmap            = { version = "1.9", features = ["serde-1"] }
indextools          = "0.10"
integer-encoding    = { version = "3.0.3", default-features = false }
itertools           = "0.10"
jsonrpc-v2          = { version = "0.11", default-features = false, features = ["easy-errors", "macros", "bytes-v05"] }
lazy_static         = "1.4"
libipld             = { version = "0.14", default-features = false, features = ["dag-cbor", "dag-json", "derive"] }
libipld-core        = "0.14"
libipld-macro       = "0.14"
libp2p              = { version = "0.49", default-features = false }
libp2p-bitswap      = { git = "https://github.com/hanabi1224/libp2p-bitswap", branch = "forest", features = ["compat"] }
libsecp256k1        = "0.7"
log                 = "0.4"
lru                 = "0.8"
multibase           = "0.9"
multihash           = "0.16"
nonempty            = "0.8.0"
num                 = "0.4.0"
num-bigint          = "0.4"
num-derive          = "0.3"
num-rational        = "0.4"
num-traits          = "0.2"
num_cpus            = "1.14"
once_cell           = "1.15"
paste               = "1.0.9"
pin-project-lite    = "0.2"
pretty_env_logger   = "0.4"
prometheus          = "0.13"
prometheus-client   = "0.18"
quickcheck          = "1"
quickcheck_macros   = "1"
rand                = "0.8"
rayon               = "1.5"
regex               = "1.6"
rpassword           = "7.0"
serde               = "1.0"
serde_ipld_dagcbor  = "0.1"
serde_json          = "1.0"
serde_repr          = "0.1.8"
serde_with          = { version = "2.0.1", features = ["chrono_0_4"] }
sha2                = "0.10.5"
smallvec            = "1.9"
structopt           = "0.3"
tempfile            = "3.3"
thiserror           = "1.0"
time                = "0.3"
tokio               = "1.21"
tokio-stream        = "0.1"
tokio-util          = "0.7.0"
toml                = "0.5"
tower-http          = "0.3"
unsigned-varint     = "0.7.1"
url                 = { version = "2.3", features = ["serde"] }
which               = "4.3"
=======
ahash                   = "0.8"
anyhow                  = "1.0"
arbitrary               = "1.1"
assert_cmd              = "2"
async-log               = "2.0"
async-trait             = "0.1"
atty                    = "0.2"
axum                    = "0.5"
backoff                 = "0.4"
base64                  = "0.13"
blake2b_simd            = "1.0"
bls-signatures          = { version = "0.12", default-features = false, features = ["blst"] }
byteorder               = "1.4.3"
bytes                   = "1.2"
chrono                  = { version = "0.4", default-features = false, features = [] }
cid                     = { version = "0.8", default-features = false, features = ["std"] }
cs_serde_bytes          = "0.12.2"
digest                  = "0.10.5"
directories             = "4.0.1"
fil_actor_account_v8    = { package = "fil_actor_account_state_v8", version = "=8.0.0", git = "https://github.com/filecoin-project/builtin-actors", branch = "lemmih/upgraded-v8" }
fil_actor_account_v9    = { package = "fil_actor_account", version = "9.0.0", git = "https://github.com/filecoin-project/builtin-actors", branch = "release/v9" }
fil_actor_cron_v8       = { package = "fil_actor_cron_state_v8", version = "=8.0.0", git = "https://github.com/filecoin-project/builtin-actors", branch = "lemmih/upgraded-v8" }
fil_actor_cron_v9       = { package = "fil_actor_cron", version = "9.0.0", git = "https://github.com/filecoin-project/builtin-actors", branch = "release/v9" }
fil_actor_init_v8       = { package = "fil_actor_init_state_v8", version = "=8.0.0", git = "https://github.com/filecoin-project/builtin-actors", branch = "lemmih/upgraded-v8" }
fil_actor_init_v9       = { package = "fil_actor_init", version = "9.0.0", git = "https://github.com/filecoin-project/builtin-actors", branch = "release/v9" }
fil_actor_market_v8     = { package = "fil_actor_market_state_v8", version = "=8.0.0", git = "https://github.com/filecoin-project/builtin-actors", branch = "lemmih/upgraded-v8" }
fil_actor_market_v9     = { package = "fil_actor_market", version = "9.0.0", git = "https://github.com/filecoin-project/builtin-actors", branch = "release/v9" }
fil_actor_miner_v8      = { package = "fil_actor_miner_state_v8", version = "=8.0.0", git = "https://github.com/filecoin-project/builtin-actors", branch = "lemmih/upgraded-v8" }
fil_actor_miner_v9      = { package = "fil_actor_miner", version = "9.0.0", git = "https://github.com/filecoin-project/builtin-actors", branch = "release/v9" }
fil_actor_multisig_v8   = { package = "fil_actor_multisig_state_v8", version = "=8.0.0", git = "https://github.com/filecoin-project/builtin-actors", branch = "lemmih/upgraded-v8" }
fil_actor_multisig_v9   = { package = "fil_actor_multisig", version = "9.0.0", git = "https://github.com/filecoin-project/builtin-actors", branch = "release/v9" }
fil_actor_power_v8      = { package = "fil_actor_power_state_v8", version = "=8.0.0", git = "https://github.com/filecoin-project/builtin-actors", branch = "lemmih/upgraded-v8" }
fil_actor_power_v9      = { package = "fil_actor_power", version = "9.0.0", git = "https://github.com/filecoin-project/builtin-actors", branch = "release/v9" }
fil_actor_reward_v8     = { package = "fil_actor_reward_state_v8", version = "=8.0.0", git = "https://github.com/filecoin-project/builtin-actors", branch = "lemmih/upgraded-v8" }
fil_actor_reward_v9     = { package = "fil_actor_reward", version = "9.0.0", git = "https://github.com/filecoin-project/builtin-actors", branch = "release/v9" }
fil_actor_system_v8     = { package = "fil_actor_system_state_v8", version = "=8.0.0", git = "https://github.com/filecoin-project/builtin-actors", branch = "lemmih/upgraded-v8" }
fil_actor_system_v9     = { package = "fil_actor_system", version = "9.0.0", git = "https://github.com/filecoin-project/builtin-actors", branch = "release/v9" }
fil_actors_runtime      = { package = "fil_actors_runtime_common", version = "=9.0.0", git = "https://github.com/filecoin-project/builtin-actors", branch = "lemmih/upgraded-v8" }
fil_actors_runtime_v9   = { package = "fil_actors_runtime", version = "9.0.0", git = "https://github.com/filecoin-project/builtin-actors", branch = "release/v9" }
filecoin-proofs-api     = "12.0"
flume                   = "0.10"
fs_extra                = "1.2"
futures                 = "0.3"
futures-util            = "0.3"
fvm                     = "2.1"
fvm_ipld_amt            = "0.4"
fvm_ipld_bitfield       = "0.5"
fvm_ipld_blockstore     = "0.1"
fvm_ipld_car            = "0.5"
fvm_ipld_encoding       = "0.2"
fvm_ipld_hamt           = "0.5"
fvm_shared              = "2.0"
git-version             = "0.3"
hex                     = "0.4"
http                    = "0.2.8"
human-repr              = "1.0"
hyper                   = { version = "0.14", features = ["client", "stream", "http1"] }
hyper-rustls            = "0.23"
jsonrpc-v2              = { version = "0.11", default-features = false, features = ["easy-errors", "macros", "bytes-v05"] }
lazy_static             = "1.4"
libipld                 = { version = "0.14", default-features = false, features = ["dag-cbor", "dag-json", "derive"] }
libipld-core            = "0.14"
libipld-macro           = "0.14"
libp2p                  = { version = "0.50", default-features = false }
libp2p-bitswap.branch   = "forest-libp2p@0.50"
libp2p-bitswap.features = ["compat"]
libp2p-bitswap.git      = "https://github.com/hanabi1224/libp2p-bitswap"
libsecp256k1            = "0.7"
log                     = "0.4"
lru                     = "0.8"
multibase               = "0.9"
multihash               = "0.16"
nonempty                = "0.8.0"
num-bigint              = "0.4"
num-derive              = "0.3"
num-rational            = "0.4"
num-traits              = "0.2"
num_cpus                = "1.14"
once_cell               = "1.15"
pin-project-lite        = "0.2"
pretty_env_logger       = "0.4"
prometheus              = "0.13"
prometheus-client       = "0.18"
quickcheck              = "1"
quickcheck_macros       = "1"
rand                    = "0.8"
rayon                   = "1.5"
regex                   = "1.6"
rpassword               = "7.2"
serde                   = "1.0"
serde_ipld_dagcbor      = "0.1"
serde_json              = "1.0"
serde_with              = { version = "2.0.1", features = ["chrono_0_4"] }
sha2                    = "0.10.5"
smallvec                = "1.9"
structopt               = "0.3"
tempfile                = "3.3"
thiserror               = "1.0"
time                    = "0.3"
tokio                   = "1.21"
tokio-stream            = "0.1"
tokio-util              = "0.7.0"
toml                    = "0.5"
tower-http              = "0.3"
url                     = { version = "2.3", features = ["serde"] }
which                   = "4.3"
>>>>>>> cd2a944f

fil_actor_account_v8   = { git = "https://github.com/ChainSafe/fil-actor-states" }
fil_actor_account_v9   = { git = "https://github.com/ChainSafe/fil-actor-states" }
fil_actor_cron_v8      = { git = "https://github.com/ChainSafe/fil-actor-states" }
fil_actor_cron_v9      = { git = "https://github.com/ChainSafe/fil-actor-states" }
fil_actor_init_v8      = { git = "https://github.com/ChainSafe/fil-actor-states" }
fil_actor_init_v9      = { git = "https://github.com/ChainSafe/fil-actor-states" }
fil_actor_market_v8    = { git = "https://github.com/ChainSafe/fil-actor-states" }
fil_actor_market_v9    = { git = "https://github.com/ChainSafe/fil-actor-states" }
fil_actor_miner_v8     = { git = "https://github.com/ChainSafe/fil-actor-states" }
fil_actor_miner_v9     = { git = "https://github.com/ChainSafe/fil-actor-states" }
fil_actor_multisig_v8  = { git = "https://github.com/ChainSafe/fil-actor-states" }
fil_actor_multisig_v9  = { git = "https://github.com/ChainSafe/fil-actor-states" }
fil_actor_power_v8     = { git = "https://github.com/ChainSafe/fil-actor-states" }
fil_actor_power_v9     = { git = "https://github.com/ChainSafe/fil-actor-states" }
fil_actor_reward_v8    = { git = "https://github.com/ChainSafe/fil-actor-states" }
fil_actor_reward_v9    = { git = "https://github.com/ChainSafe/fil-actor-states" }
fil_actor_system_v8    = { git = "https://github.com/ChainSafe/fil-actor-states" }
fil_actor_system_v9    = { git = "https://github.com/ChainSafe/fil-actor-states" }
fil_actor_verifreg_v8  = { git = "https://github.com/ChainSafe/fil-actor-states" }
fil_actor_verifreg_v9  = { git = "https://github.com/ChainSafe/fil-actor-states" }
fil_actors_runtime     = { git = "https://github.com/ChainSafe/fil-actor-states", package = "fil_actors_runtime_v9" }
fil_actors_runtime_v8  = { git = "https://github.com/ChainSafe/fil-actor-states" }
fil_actors_runtime_v9  = { git = "https://github.com/ChainSafe/fil-actor-states" }
forest_actor_interface = { path = "./vm/actor_interface" }
forest_auth            = { path = "./utils/auth" }
forest_beacon          = { path = "./blockchain/beacon" }
forest_blocks          = { path = "./blockchain/blocks" }
forest_chain           = { path = "./blockchain/chain" }
forest_chain_sync      = { path = "./blockchain/chain_sync" }
forest_cli_shared      = { path = "./forest/shared" }
forest_crypto          = { path = "./crypto" }
forest_db              = { path = "./node/db" }
forest_deleg_cns       = { path = "./blockchain/consensus/deleg_cns" }
forest_encoding        = { path = "./encoding" }
forest_fil_cns         = { path = "./blockchain/consensus/fil_cns" }
forest_fil_types       = { path = "./types" }
forest_genesis         = { path = "./utils/genesis" }
forest_interpreter     = { path = "./vm/interpreter" }
forest_ipld            = { path = "./ipld" }
forest_json            = { path = "./utils/json" }
forest_key_management  = { path = "./key_management" }
forest_legacy_ipld_amt = { path = "./ipld/legacy_amt" }
forest_libp2p          = { path = "./node/forest_libp2p" }
forest_message         = { path = "./vm/message" }
forest_message_pool    = { path = "./blockchain/message_pool" }
forest_metrics         = { path = "./utils/metrics" }
forest_networks        = { path = "./networks" }
forest_paramfetch      = { path = "./utils/paramfetch" }
forest_rpc             = { path = "./node/rpc" }
forest_rpc-api         = { path = "./node/rpc-api" }
forest_rpc-client      = { path = "./node/rpc-client" }
forest_state_manager   = { path = "./blockchain/state_manager" }
forest_state_migration = { path = "./vm/state_migration" }
forest_statediff       = { path = "./utils/statediff" }
forest_test_utils      = { path = "./utils/test_utils" }
forest_utils           = { path = "./utils/forest_utils" }

[profile.dev]
debug           = 0
split-debuginfo = "unpacked"

[profile.quick]
inherits  = "release"
opt-level = 1
lto       = "off"

[profile.release]
# https://doc.rust-lang.org/cargo/reference/profiles.html#strip
strip = true<|MERGE_RESOLUTION|>--- conflicted
+++ resolved
@@ -49,104 +49,6 @@
 pbr = { git = "https://github.com/a8m/pb", rev = "09a8e592c1bb0aa1d6215e35c5c8b49b7a5ad6bd" }
 
 [workspace.dependencies]
-<<<<<<< HEAD
-ahash               = "0.8"
-anyhow              = "1.0"
-arbitrary           = "1.1"
-assert_cmd          = "2"
-async-log           = "2.0"
-async-trait         = "0.1"
-atty                = "0.2"
-axum                = "0.5"
-backoff             = "0.4"
-base64              = "0.13"
-blake2b_simd        = "1.0"
-bls-signatures      = { version = "0.12", default-features = false, features = ["blst"] }
-byteorder           = "1.4.3"
-bytes               = "1.2"
-chrono              = { version = "0.4", default-features = false, features = ["clock", "std"] }
-cid                 = { version = "0.8", default-features = false, features = ["std"] }
-cs_serde_bytes      = "0.12.2"
-derive_builder      = "0.11"
-digest              = "0.10.5"
-directories         = "4.0.1"
-filecoin-proofs-api = "12.0"
-flume               = "0.10"
-frc42_dispatch      = "1.0.0"
-frc46_token         = "1.1.0"
-fs_extra            = "1.2"
-futures             = "0.3"
-futures-util        = "0.3"
-fvm                 = "2.1"
-fvm_ipld_amt        = "0.4"
-fvm_ipld_bitfield   = "0.5"
-fvm_ipld_blockstore = "0.1"
-fvm_ipld_car        = "0.5"
-fvm_ipld_encoding   = "0.2"
-fvm_ipld_hamt       = "0.5"
-fvm_shared          = "2.0"
-getrandom           = { version = "0.2.5" }
-git-version         = "0.3"
-hex                 = "0.4"
-http                = "0.2.8"
-human-repr          = "1.0"
-hyper               = { version = "0.14", features = ["client", "stream", "http1"] }
-hyper-rustls        = "0.23"
-indexmap            = { version = "1.9", features = ["serde-1"] }
-indextools          = "0.10"
-integer-encoding    = { version = "3.0.3", default-features = false }
-itertools           = "0.10"
-jsonrpc-v2          = { version = "0.11", default-features = false, features = ["easy-errors", "macros", "bytes-v05"] }
-lazy_static         = "1.4"
-libipld             = { version = "0.14", default-features = false, features = ["dag-cbor", "dag-json", "derive"] }
-libipld-core        = "0.14"
-libipld-macro       = "0.14"
-libp2p              = { version = "0.49", default-features = false }
-libp2p-bitswap      = { git = "https://github.com/hanabi1224/libp2p-bitswap", branch = "forest", features = ["compat"] }
-libsecp256k1        = "0.7"
-log                 = "0.4"
-lru                 = "0.8"
-multibase           = "0.9"
-multihash           = "0.16"
-nonempty            = "0.8.0"
-num                 = "0.4.0"
-num-bigint          = "0.4"
-num-derive          = "0.3"
-num-rational        = "0.4"
-num-traits          = "0.2"
-num_cpus            = "1.14"
-once_cell           = "1.15"
-paste               = "1.0.9"
-pin-project-lite    = "0.2"
-pretty_env_logger   = "0.4"
-prometheus          = "0.13"
-prometheus-client   = "0.18"
-quickcheck          = "1"
-quickcheck_macros   = "1"
-rand                = "0.8"
-rayon               = "1.5"
-regex               = "1.6"
-rpassword           = "7.0"
-serde               = "1.0"
-serde_ipld_dagcbor  = "0.1"
-serde_json          = "1.0"
-serde_repr          = "0.1.8"
-serde_with          = { version = "2.0.1", features = ["chrono_0_4"] }
-sha2                = "0.10.5"
-smallvec            = "1.9"
-structopt           = "0.3"
-tempfile            = "3.3"
-thiserror           = "1.0"
-time                = "0.3"
-tokio               = "1.21"
-tokio-stream        = "0.1"
-tokio-util          = "0.7.0"
-toml                = "0.5"
-tower-http          = "0.3"
-unsigned-varint     = "0.7.1"
-url                 = { version = "2.3", features = ["serde"] }
-which               = "4.3"
-=======
 ahash                   = "0.8"
 anyhow                  = "1.0"
 arbitrary               = "1.1"
@@ -161,33 +63,16 @@
 bls-signatures          = { version = "0.12", default-features = false, features = ["blst"] }
 byteorder               = "1.4.3"
 bytes                   = "1.2"
-chrono                  = { version = "0.4", default-features = false, features = [] }
+chrono                  = { version = "0.4", default-features = false, features = ["clock", "std"] }
 cid                     = { version = "0.8", default-features = false, features = ["std"] }
 cs_serde_bytes          = "0.12.2"
+derive_builder          = "0.11"
 digest                  = "0.10.5"
 directories             = "4.0.1"
-fil_actor_account_v8    = { package = "fil_actor_account_state_v8", version = "=8.0.0", git = "https://github.com/filecoin-project/builtin-actors", branch = "lemmih/upgraded-v8" }
-fil_actor_account_v9    = { package = "fil_actor_account", version = "9.0.0", git = "https://github.com/filecoin-project/builtin-actors", branch = "release/v9" }
-fil_actor_cron_v8       = { package = "fil_actor_cron_state_v8", version = "=8.0.0", git = "https://github.com/filecoin-project/builtin-actors", branch = "lemmih/upgraded-v8" }
-fil_actor_cron_v9       = { package = "fil_actor_cron", version = "9.0.0", git = "https://github.com/filecoin-project/builtin-actors", branch = "release/v9" }
-fil_actor_init_v8       = { package = "fil_actor_init_state_v8", version = "=8.0.0", git = "https://github.com/filecoin-project/builtin-actors", branch = "lemmih/upgraded-v8" }
-fil_actor_init_v9       = { package = "fil_actor_init", version = "9.0.0", git = "https://github.com/filecoin-project/builtin-actors", branch = "release/v9" }
-fil_actor_market_v8     = { package = "fil_actor_market_state_v8", version = "=8.0.0", git = "https://github.com/filecoin-project/builtin-actors", branch = "lemmih/upgraded-v8" }
-fil_actor_market_v9     = { package = "fil_actor_market", version = "9.0.0", git = "https://github.com/filecoin-project/builtin-actors", branch = "release/v9" }
-fil_actor_miner_v8      = { package = "fil_actor_miner_state_v8", version = "=8.0.0", git = "https://github.com/filecoin-project/builtin-actors", branch = "lemmih/upgraded-v8" }
-fil_actor_miner_v9      = { package = "fil_actor_miner", version = "9.0.0", git = "https://github.com/filecoin-project/builtin-actors", branch = "release/v9" }
-fil_actor_multisig_v8   = { package = "fil_actor_multisig_state_v8", version = "=8.0.0", git = "https://github.com/filecoin-project/builtin-actors", branch = "lemmih/upgraded-v8" }
-fil_actor_multisig_v9   = { package = "fil_actor_multisig", version = "9.0.0", git = "https://github.com/filecoin-project/builtin-actors", branch = "release/v9" }
-fil_actor_power_v8      = { package = "fil_actor_power_state_v8", version = "=8.0.0", git = "https://github.com/filecoin-project/builtin-actors", branch = "lemmih/upgraded-v8" }
-fil_actor_power_v9      = { package = "fil_actor_power", version = "9.0.0", git = "https://github.com/filecoin-project/builtin-actors", branch = "release/v9" }
-fil_actor_reward_v8     = { package = "fil_actor_reward_state_v8", version = "=8.0.0", git = "https://github.com/filecoin-project/builtin-actors", branch = "lemmih/upgraded-v8" }
-fil_actor_reward_v9     = { package = "fil_actor_reward", version = "9.0.0", git = "https://github.com/filecoin-project/builtin-actors", branch = "release/v9" }
-fil_actor_system_v8     = { package = "fil_actor_system_state_v8", version = "=8.0.0", git = "https://github.com/filecoin-project/builtin-actors", branch = "lemmih/upgraded-v8" }
-fil_actor_system_v9     = { package = "fil_actor_system", version = "9.0.0", git = "https://github.com/filecoin-project/builtin-actors", branch = "release/v9" }
-fil_actors_runtime      = { package = "fil_actors_runtime_common", version = "=9.0.0", git = "https://github.com/filecoin-project/builtin-actors", branch = "lemmih/upgraded-v8" }
-fil_actors_runtime_v9   = { package = "fil_actors_runtime", version = "9.0.0", git = "https://github.com/filecoin-project/builtin-actors", branch = "release/v9" }
 filecoin-proofs-api     = "12.0"
 flume                   = "0.10"
+frc42_dispatch          = "1.0.0"
+frc46_token             = "1.1.0"
 fs_extra                = "1.2"
 futures                 = "0.3"
 futures-util            = "0.3"
@@ -199,12 +84,17 @@
 fvm_ipld_encoding       = "0.2"
 fvm_ipld_hamt           = "0.5"
 fvm_shared              = "2.0"
+getrandom               = { version = "0.2.5" }
 git-version             = "0.3"
 hex                     = "0.4"
 http                    = "0.2.8"
 human-repr              = "1.0"
 hyper                   = { version = "0.14", features = ["client", "stream", "http1"] }
 hyper-rustls            = "0.23"
+indexmap                = { version = "1.9", features = ["serde-1"] }
+indextools              = "0.10"
+integer-encoding        = { version = "3.0.3", default-features = false }
+itertools               = "0.10"
 jsonrpc-v2              = { version = "0.11", default-features = false, features = ["easy-errors", "macros", "bytes-v05"] }
 lazy_static             = "1.4"
 libipld                 = { version = "0.14", default-features = false, features = ["dag-cbor", "dag-json", "derive"] }
@@ -220,12 +110,14 @@
 multibase               = "0.9"
 multihash               = "0.16"
 nonempty                = "0.8.0"
+num                     = "0.4.0"
 num-bigint              = "0.4"
 num-derive              = "0.3"
 num-rational            = "0.4"
 num-traits              = "0.2"
 num_cpus                = "1.14"
 once_cell               = "1.15"
+paste                   = "1.0.9"
 pin-project-lite        = "0.2"
 pretty_env_logger       = "0.4"
 prometheus              = "0.13"
@@ -235,10 +127,11 @@
 rand                    = "0.8"
 rayon                   = "1.5"
 regex                   = "1.6"
-rpassword               = "7.2"
+rpassword               = "7.0"
 serde                   = "1.0"
 serde_ipld_dagcbor      = "0.1"
 serde_json              = "1.0"
+serde_repr              = "0.1.8"
 serde_with              = { version = "2.0.1", features = ["chrono_0_4"] }
 sha2                    = "0.10.5"
 smallvec                = "1.9"
@@ -251,9 +144,9 @@
 tokio-util              = "0.7.0"
 toml                    = "0.5"
 tower-http              = "0.3"
+unsigned-varint         = "0.7.1"
 url                     = { version = "2.3", features = ["serde"] }
 which                   = "4.3"
->>>>>>> cd2a944f
 
 fil_actor_account_v8   = { git = "https://github.com/ChainSafe/fil-actor-states" }
 fil_actor_account_v9   = { git = "https://github.com/ChainSafe/fil-actor-states" }
