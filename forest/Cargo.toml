--- conflicted
+++ resolved
@@ -8,11 +8,7 @@
 forest_libp2p = { path = "../node/forest_libp2p" }
 utils = { path = "../node/utils" }
 db = { path = "../node/db", features = ["rocksdb"] }
-<<<<<<< HEAD
-libp2p = "0.23.0"
-=======
 libp2p = "0.24"
->>>>>>> 6029b716
 futures = "0.3.5"
 log = "0.4.8"
 async-log = "2.0.0"
