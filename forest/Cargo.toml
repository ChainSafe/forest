[package]
name        = "forest"
version     = "0.2.2"
authors     = ["ChainSafe Systems <info@chainsafe.io>"]
description = "Filecoin implementation in Rust. This command will start the daemon process."
edition     = "2021"
build       = "build.rs"

[dependencies]
anyhow            = "1.0"
fvm               = "1.0"
base64            = "0.13"
forest_libp2p     = { path = "../node/forest_libp2p" }
utils             = { path = "../node/utils" }
forest_db         = "0.1"
libp2p            = { version = "0.41", default-features = false, features = ["identify"] }
futures           = "0.3"
log               = "0.4"
async-log         = "2.0"
async-std         = { version = "1.9", features = ["attributes", "tokio1"] }
serde             = { version = "1.0", features = ["derive"] }
pretty_env_logger = "0.4"
ctrlc             = "3.1"
chain_sync        = { path = "../blockchain/chain_sync" }
state_manager     = { path = "../blockchain/state_manager" }
fil_cns           = { path = "../blockchain/consensus/fil_cns" }
multibase         = "0.9"
fvm_ipld_car      = "0.4.1"
forest_crypto     = { version = "0.5", features = ["json"] }
forest_vm         = "0.3"
tokio             = { version = "1.0", features = ["sync"] }
num-rational      = "0.4"
forest_blocks     = { path = "../blockchain/blocks" }
ipld_blockstore   = "0.1"
chain             = { path = "../blockchain/chain" }
structopt         = "0.3"
beacon            = { path = "../blockchain/beacon" }
hex               = "0.4"
rpc               = { path = "../node/rpc" }
rpc-client        = { path = "../node/rpc-client" }
rpc-api           = { path = "../node/rpc-api", version = "0.1" }
fil_types         = "0.2"
serde_json        = "1.0"
forest_message    = { version = "0.7", features = ["blst"] }
message_pool      = { path = "../blockchain/message_pool" }
key_management    = { path = "../key_management" }
uuid              = { version = "0.8", features = ["v4"] }
auth              = { path = "../utils/auth" }
net_utils         = { path = "../utils/net_utils" }
metrics           = { path = "../utils/metrics" }
actor_interface   = { path = "../vm/actor_interface" }
genesis           = { path = "../utils/genesis" }
paramfetch        = { path = "../utils/paramfetch" }
forest_encoding   = "0.2"
networks          = { path = "../types/networks" }
rpassword         = "6.0"
rayon             = "1.5"
prometheus        = { version = "0.13", features = ["process"] }
ticker            = "0.1"
byte-unit         = "4.0"
rug               = "1.13"
toml              = "0.5"
directories       = "4.0.1"
fvm_shared        = { version = "0.8.0", default-features = false }
forest_json       = { version = "0.1.0", path = "../utils/json/" }
cid               = { version = "0.8", default-features = false, features = ["std"] }

[dependencies.jsonrpc-v2]
version          = "0.10"
features         = ["easy-errors", "macros", "bytes-v05"]
default-features = false

[dev-dependencies]
assert_cmd = "2"
rand       = "0.8"
tempfile   = "3"

[features]
<<<<<<< HEAD
default       = ["rocksdb"]
rocksdb       = ["forest_db/rocksdb", "ipld_blockstore/rocksdb"]
=======
>>>>>>> 63d205f3
insecure_post = ["fil_cns/insecure_post"]
testnet       = []
release       = []<|MERGE_RESOLUTION|>--- conflicted
+++ resolved
@@ -76,11 +76,6 @@
 tempfile   = "3"
 
 [features]
-<<<<<<< HEAD
-default       = ["rocksdb"]
-rocksdb       = ["forest_db/rocksdb", "ipld_blockstore/rocksdb"]
-=======
->>>>>>> 63d205f3
 insecure_post = ["fil_cns/insecure_post"]
 testnet       = []
 release       = []