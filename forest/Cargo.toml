--- conflicted
+++ resolved
@@ -34,12 +34,8 @@
 fvm               = "1.0"
 fvm_ipld_car      = "0.4.1"
 fvm_shared        = { version = "0.8.0", default-features = false }
-<<<<<<< HEAD
-genesis           = { path = "../utils/genesis" }
+genesis           = "0.1.0"
 git-version       = "0.3"
-=======
-genesis           = "0.1.0"
->>>>>>> d2275cdc
 hex               = "0.4"
 ipld_blockstore   = "0.1"
 key_management    = "0.1.0"
@@ -51,12 +47,8 @@
 net_utils         = "0.1.0"
 networks          = "0.1.0"
 num-rational      = "0.4"
-<<<<<<< HEAD
 once_cell         = "1.5"
-paramfetch        = { path = "../utils/paramfetch" }
-=======
 paramfetch        = "0.1.0"
->>>>>>> d2275cdc
 pretty_env_logger = "0.4"
 prometheus        = { version = "0.13", features = ["process"] }
 rayon             = "1.5"
