[package]
name = "forest"
version = "0.1.0"
authors = ["ChainSafe Systems <info@chainsafe.io>"]
edition = "2018"

[dependencies]
forest_libp2p = { path = "../node/forest_libp2p" }
utils = { path = "../node/utils" }
db = { path = "../node/db" }
libp2p = "0.15.0"
futures = "0.3.1"
clap = "2.33.0"
log = "0.4.8"
async-log = "2.0.0"
async-std = { version = "1.4.0", features = ["attributes"] }
serde = { version = "1.0", features = ["derive"] }
<<<<<<< HEAD
ctrlc = "3.1.4"
=======
pretty_env_logger = "0.3"
>>>>>>> 56e62302
<|MERGE_RESOLUTION|>--- conflicted
+++ resolved
@@ -15,8 +15,5 @@
 async-log = "2.0.0"
 async-std = { version = "1.4.0", features = ["attributes"] }
 serde = { version = "1.0", features = ["derive"] }
-<<<<<<< HEAD
-ctrlc = "3.1.4"
-=======
 pretty_env_logger = "0.3"
->>>>>>> 56e62302
+ctrlc = "3.1.4"