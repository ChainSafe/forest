--- conflicted
+++ resolved
@@ -6,7 +6,6 @@
 edition     = "2021"
 
 [dependencies]
-<<<<<<< HEAD
 anyhow                 = "1.0"
 async-log              = "2.0"
 async-std              = { version = "1.9", features = ["attributes", "tokio1"] }
@@ -28,6 +27,7 @@
 forest_fil_cns         = { version = "0.1.0", optional = true }
 forest_fil_types       = "0.2"
 forest_genesis         = "0.1.0"
+forest_interpreter     = "0.1.0"
 forest_ipld_blockstore = "0.1"
 forest_json            = "0.1.0"
 forest_key_management  = "0.1.0"
@@ -68,70 +68,6 @@
 tokio                  = { version = "1.0", features = ["sync"] }
 toml                   = "0.5"
 uuid                   = { version = "0.8", features = ["v4"] }
-=======
-actor_interface   = { path = "../vm/actor_interface" }
-anyhow            = "1.0"
-async-log         = "2.0"
-async-std         = { version = "1.9", features = ["attributes", "tokio1"] }
-auth              = "0.1.0"
-base64            = "0.13"
-beacon            = "0.1.0"
-byte-unit         = "4.0"
-chain             = "0.1.0"
-chain_sync        = "0.1.0"
-cid               = { version = "0.8", default-features = false, features = ["std"] }
-ctrlc             = "3.1"
-deleg_cns         = { version = "0.1.0", optional = true }
-directories       = "4.0.1"
-fil_cns           = { version = "0.1.0", optional = true }
-fil_types         = "0.2"
-forest_blocks     = "0.1.0"
-forest_crypto     = { version = "0.5" }
-forest_db         = "0.1"
-forest_encoding   = "0.2"
-forest_json       = "0.1.0"
-forest_libp2p     = "0.1.0"
-forest_message    = { version = "0.7", features = ["blst"] }
-forest_vm         = "0.3"
-futures           = "0.3"
-fvm               = "1.0"
-fvm_ipld_car      = "0.4.1"
-fvm_shared        = { version = "0.8.0", default-features = false }
-genesis           = "0.1.0"
-git-version       = "0.3"
-hex               = "0.4"
-interpreter       = { path = "../vm/interpreter" }
-ipld_blockstore   = "0.1"
-key_management    = "0.1.0"
-libp2p            = { version = "0.46", default-features = false, features = ["identify"] }
-log               = "0.4"
-message_pool      = "0.1.0"
-metrics           = "0.1.0"
-multibase         = "0.9"
-net_utils         = "0.1.0"
-networks          = "0.1.0"
-num-rational      = "0.4"
-once_cell         = "1.5"
-paramfetch        = "0.1.0"
-pretty_env_logger = "0.4"
-prometheus        = { version = "0.13", features = ["process"] }
-rayon             = "1.5"
-rpassword         = "6.0"
-rpc               = "0.1.0"
-rpc-api           = "0.1.0"
-rpc-client        = "0.1.0"
-rug               = "1.13"
-serde             = { version = "1.0", features = ["derive"] }
-serde_json        = "1.0"
-state_manager     = "0.1.0"
-structopt         = "0.3"
-ticker            = "0.1"
-time              = "0.3"
-tokio             = { version = "1.0", features = ["sync"] }
-toml              = "0.5"
-utils             = "0.1.0"
-uuid              = { version = "0.8", features = ["v4"] }
->>>>>>> 2b4ec987
 
 [dependencies.jsonrpc-v2]
 default-features = false
