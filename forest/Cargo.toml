[package]
name        = "forest"
version     = "0.2.2"
authors     = ["ChainSafe Systems <info@chainsafe.io>"]
description = "Filecoin implementation in Rust. This command will start the daemon process."
edition     = "2021"
build       = "build.rs"

[dependencies]
actor_interface   = { path = "../vm/actor_interface" }
anyhow            = "1.0"
async-log         = "2.0"
async-std         = { version = "1.9", features = ["attributes", "tokio1"] }
auth              = "0.1.0"
base64            = "0.13"
beacon            = "0.1.0"
byte-unit         = "4.0"
chain             = "0.1.0"
chain_sync        = "0.1.0"
cid               = { version = "0.8", default-features = false, features = ["std"] }
ctrlc             = "3.1"
deleg_cns         = { version = "0.1.0", optional = true }
directories       = "4.0.1"
fil_cns           = { version = "0.1.0", optional = true }
fil_types         = "0.2"
forest_blocks     = "0.1.0"
forest_crypto     = { version = "0.5" }
forest_db         = "0.1"
forest_encoding   = "0.2"
forest_json       = "0.1.0"
forest_libp2p     = "0.1.0"
forest_message    = { version = "0.7", features = ["blst"] }
forest_vm         = "0.3"
futures           = "0.3"
fvm               = "1.0"
fvm_ipld_car      = "0.4.1"
fvm_shared        = { version = "0.8.0", default-features = false }
genesis           = "0.1.0"
hex               = "0.4"
ipld_blockstore   = "0.1"
key_management    = "0.1.0"
libp2p            = { version = "0.46", default-features = false, features = ["identify"] }
log               = "0.4"
message_pool      = "0.1.0"
metrics           = "0.1.0"
multibase         = "0.9"
net_utils         = "0.1.0"
networks          = "0.1.0"
num-rational      = "0.4"
paramfetch        = "0.1.0"
pretty_env_logger = "0.4"
prometheus        = { version = "0.13", features = ["process"] }
rayon             = "1.5"
rpassword         = "6.0"
rpc               = "0.1.0"
rpc-api           = "0.1.0"
rpc-client        = "0.1.0"
rug               = "1.13"
serde             = { version = "1.0", features = ["derive"] }
serde_json        = "1.0"
<<<<<<< HEAD
state_manager     = { path = "../blockchain/state_manager" }
strfmt            = "0.2.1"
=======
state_manager     = "0.1.0"
>>>>>>> 44033bca
structopt         = "0.3"
ticker            = "0.1"
time              = "0.3"
tokio             = { version = "1.0", features = ["sync"] }
toml              = "0.5"
utils             = "0.1.0"
uuid              = { version = "0.8", features = ["v4"] }

[dependencies.jsonrpc-v2]
default-features = false
features         = ["easy-errors", "macros", "bytes-v05"]
version          = "0.10"

[dev-dependencies]
assert_cmd        = "2"
quickcheck        = "1"
quickcheck_macros = "1"
rand              = "0.8"
tempfile          = "3"

[features]
default       = ["fil_cns"]
insecure_post = ["fil_cns/insecure_post"]
testnet       = []
release       = []
fil_cns       = ["dep:fil_cns"]
deleg_cns     = ["dep:deleg_cns"]<|MERGE_RESOLUTION|>--- conflicted
+++ resolved
@@ -58,12 +58,8 @@
 rug               = "1.13"
 serde             = { version = "1.0", features = ["derive"] }
 serde_json        = "1.0"
-<<<<<<< HEAD
-state_manager     = { path = "../blockchain/state_manager" }
+state_manager     = "0.1.0"
 strfmt            = "0.2.1"
-=======
-state_manager     = "0.1.0"
->>>>>>> 44033bca
 structopt         = "0.3"
 ticker            = "0.1"
 time              = "0.3"
