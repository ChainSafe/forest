[package]
name        = "forest"
version     = "0.2.2"
authors     = ["ChainSafe Systems <info@chainsafe.io>"]
description = "Filecoin implementation in Rust. This command will start the daemon process."
edition     = "2021"
build       = "build.rs"

[dependencies]
actor_interface   = { path = "../vm/actor_interface" }
anyhow            = "1.0"
async-log         = "2.0"
async-std         = { version = "1.9", features = ["attributes", "tokio1"] }
auth              = { path = "../utils/auth" }
base64            = "0.13"
beacon            = { path = "../blockchain/beacon" }
byte-unit         = "4.0"
chain             = { path = "../blockchain/chain" }
chain_sync        = { path = "../blockchain/chain_sync" }
cid               = { version = "0.8", default-features = false, features = ["std"] }
ctrlc             = "3.1"
deleg_cns         = { path = "../blockchain/consensus/deleg_cns", optional = true }
directories       = "4.0.1"
fil_cns           = { path = "../blockchain/consensus/fil_cns", optional = true }
fil_types         = "0.2"
forest_blocks     = { path = "../blockchain/blocks" }
forest_crypto     = { version = "0.5" }
forest_db         = "0.1"
forest_encoding   = "0.2"
forest_json       = { version = "0.1.0", path = "../utils/json/" }
forest_libp2p     = { path = "../node/forest_libp2p" }
forest_message    = { version = "0.7", features = ["blst"] }
forest_vm         = "0.3"
futures           = "0.3"
fvm               = "1.0"
fvm_ipld_car      = "0.4.1"
fvm_shared        = { version = "0.8.0", default-features = false }
genesis           = { path = "../utils/genesis" }
hex               = "0.4"
ipld_blockstore   = "0.1"
key_management    = { path = "../key_management" }
libp2p            = { version = "0.41", default-features = false, features = ["identify"] }
log               = "0.4"
message_pool      = { path = "../blockchain/message_pool" }
metrics           = { path = "../utils/metrics" }
<<<<<<< HEAD
actor_interface   = { path = "../vm/actor_interface" }
interpreter       = { path = "../vm/interpreter" }
genesis           = { path = "../utils/genesis" }
paramfetch        = { path = "../utils/paramfetch" }
forest_encoding   = "0.2"
=======
multibase         = "0.9"
net_utils         = { path = "../utils/net_utils" }
>>>>>>> b8d89006
networks          = { path = "../types/networks" }
num-rational      = "0.4"
paramfetch        = { path = "../utils/paramfetch" }
pretty_env_logger = "0.4"
prometheus        = { version = "0.13", features = ["process"] }
rayon             = "1.5"
rpassword         = "6.0"
rpc               = { path = "../node/rpc" }
rpc-api           = { path = "../node/rpc-api", version = "0.1" }
rpc-client        = { path = "../node/rpc-client" }
rug               = "1.13"
serde             = { version = "1.0", features = ["derive"] }
serde_json        = "1.0"
state_manager     = { path = "../blockchain/state_manager" }
structopt         = "0.3"
ticker            = "0.1"
time              = "0.3"
tokio             = { version = "1.0", features = ["sync"] }
toml              = "0.5"
utils             = { path = "../node/utils" }
uuid              = { version = "0.8", features = ["v4"] }

[dependencies.jsonrpc-v2]
default-features = false
features         = ["easy-errors", "macros", "bytes-v05"]
version          = "0.10"

[dev-dependencies]
assert_cmd        = "2"
quickcheck        = "1"
quickcheck_macros = "1"
rand              = "0.8"
tempfile          = "3"

[features]
default       = ["fil_cns"]
insecure_post = ["fil_cns/insecure_post"]
testnet       = []
release       = []
fil_cns       = ["dep:fil_cns"]
deleg_cns     = ["dep:deleg_cns"]<|MERGE_RESOLUTION|>--- conflicted
+++ resolved
@@ -37,22 +37,15 @@
 fvm_shared        = { version = "0.8.0", default-features = false }
 genesis           = { path = "../utils/genesis" }
 hex               = "0.4"
+interpreter       = { path = "../vm/interpreter" }
 ipld_blockstore   = "0.1"
 key_management    = { path = "../key_management" }
 libp2p            = { version = "0.41", default-features = false, features = ["identify"] }
 log               = "0.4"
 message_pool      = { path = "../blockchain/message_pool" }
 metrics           = { path = "../utils/metrics" }
-<<<<<<< HEAD
-actor_interface   = { path = "../vm/actor_interface" }
-interpreter       = { path = "../vm/interpreter" }
-genesis           = { path = "../utils/genesis" }
-paramfetch        = { path = "../utils/paramfetch" }
-forest_encoding   = "0.2"
-=======
 multibase         = "0.9"
 net_utils         = { path = "../utils/net_utils" }
->>>>>>> b8d89006
 networks          = { path = "../types/networks" }
 num-rational      = "0.4"
 paramfetch        = { path = "../utils/paramfetch" }
