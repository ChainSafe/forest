[package]
name        = "forest"
version     = "0.2.2"
authors     = ["ChainSafe Systems <info@chainsafe.io>"]
description = "Filecoin implementation in Rust. This command will start the daemon process."
edition     = "2021"

[dependencies]
anyhow                 = "1.0.64"
async-log              = "2.0"
async-std              = { version = "1.12", features = ["attributes", "tokio1"] }
base64                 = "0.13"
byte-unit              = "4.0"
chrono                 = "0.4"
cid                    = { version = "0.8", default-features = false, features = ["std"] }
ctrlc                  = "3.2"
daemonize-me           = "2.0"
directories            = "4.0.1"
forest_actor_interface = "0.1.0"
forest_auth            = "0.1.0"
forest_beacon          = "0.1.0"
forest_blocks          = "0.1.0"
forest_chain           = "0.1.0"
forest_chain_sync      = "0.1.0"
forest_crypto          = { version = "0.5" }
forest_db              = "0.1"
forest_deleg_cns       = { version = "0.1.0", optional = true }
forest_encoding        = "0.2"
forest_fil_cns         = { version = "0.1.0", optional = true }
forest_fil_types       = "0.2"
forest_genesis         = "0.1.0"
forest_interpreter     = "0.1.0"
forest_ipld_blockstore = "0.1"
forest_json            = "0.1.0"
forest_key_management  = "0.1.0"
forest_libp2p          = "0.1.0"
forest_message         = { version = "0.7", features = ["blst"] }
forest_message_pool    = "0.1.0"
forest_metrics         = "0.1.0"
forest_net_utils       = "0.1.0"
forest_networks        = "0.1.0"
forest_paramfetch      = "0.1.0"
forest_rpc             = "0.1.0"
forest_rpc-api         = "0.1.0"
forest_rpc-client      = "0.1.0"
forest_state_manager   = "0.1.0"
forest_statediff       = "0.1.0"
forest_utils           = "0.1.0"
forest_vm              = "0.3"
futures                = "0.3"
fvm                    = "1.1"
fvm_ipld_car           = "0.4.1"
fvm_ipld_encoding      = "0.2"
fvm_shared             = { version = "0.8.0", default-features = false }
git-version            = "0.3"
hex                    = "0.4"
lazy_static            = "1.4"
libp2p                 = { version = "0.46", default-features = false, features = ["identify"] }
log                    = "0.4"
multibase              = "0.9"
num-rational           = "0.4"
num-traits             = "0.2"
once_cell              = "1.14"
pbr                    = "1.0.4"
pretty_env_logger      = "0.4"
prometheus             = { version = "0.13", features = ["process"] }
raw_sync               = "0.1"
rayon                  = "1.5"
reqwest                = { version = "0.11", features = ["stream"] }
rpassword              = "6.0"
<<<<<<< HEAD
rug                    = "1.17"
=======
rug                    = "1.13"
rust-s3                = "0.32.3"
>>>>>>> 20d58d50
serde                  = { version = "1.0", features = ["derive"] }
serde_json             = "1.0"
sha2                   = "0.10.5"
shared_memory          = "0.12"
strfmt                 = "0.2.2"
structopt              = "0.3"
tempfile               = "3.3"
ticker                 = "0.1"
time                   = "0.3"
tokio                  = { version = "1.21", features = ["sync"] }
toml                   = "0.5"
uuid                   = { version = "0.8", features = ["v4"] }


[dependencies.jsonrpc-v2]
default-features = false
features         = ["easy-errors", "macros", "bytes-v05"]
version          = "0.10"

[dev-dependencies]
assert_cmd        = "2"
quickcheck        = "1"
quickcheck_macros = "1"
rand              = "0.8"

[features]
default          = ["forest_fil_cns"]
insecure_post    = ["forest_fil_cns/insecure_post"]
testnet          = []
release          = []
forest_fil_cns   = ["dep:forest_fil_cns"]
forest_deleg_cns = ["dep:forest_deleg_cns"]<|MERGE_RESOLUTION|>--- conflicted
+++ resolved
@@ -68,12 +68,8 @@
 rayon                  = "1.5"
 reqwest                = { version = "0.11", features = ["stream"] }
 rpassword              = "6.0"
-<<<<<<< HEAD
-rug                    = "1.17"
-=======
 rug                    = "1.13"
 rust-s3                = "0.32.3"
->>>>>>> 20d58d50
 serde                  = { version = "1.0", features = ["derive"] }
 serde_json             = "1.0"
 sha2                   = "0.10.5"
