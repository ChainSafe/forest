--- conflicted
+++ resolved
@@ -14,10 +14,7 @@
 auth              = { path = "../utils/auth" }
 base64            = "0.13"
 beacon            = { path = "../blockchain/beacon" }
-<<<<<<< HEAD
 bigdecimal = "0.3.0"
-=======
->>>>>>> 1d4b974b
 byte-unit         = "4.0"
 chain             = { path = "../blockchain/chain" }
 chain_sync        = { path = "../blockchain/chain_sync" }
@@ -38,10 +35,7 @@
 futures           = "0.3"
 fvm               = "1.0"
 fvm_ipld_car      = "0.4.1"
-<<<<<<< HEAD
 fvm_ipld_encoding = "0.2"
-=======
->>>>>>> 1d4b974b
 fvm_shared        = { version = "0.8.0", default-features = false }
 genesis           = { path = "../utils/genesis" }
 hex               = "0.4"
@@ -55,10 +49,7 @@
 net_utils         = { path = "../utils/net_utils" }
 networks          = { path = "../types/networks" }
 num-rational      = "0.4"
-<<<<<<< HEAD
 num-traits = "0.2"
-=======
->>>>>>> 1d4b974b
 paramfetch        = { path = "../utils/paramfetch" }
 pretty_env_logger = "0.4"
 prometheus        = { version = "0.13", features = ["process"] }
@@ -71,10 +62,7 @@
 serde             = { version = "1.0", features = ["derive"] }
 serde_json        = "1.0"
 state_manager     = { path = "../blockchain/state_manager" }
-<<<<<<< HEAD
 statediff = { version = "0.1.0", path = "../utils/statediff" }
-=======
->>>>>>> 1d4b974b
 structopt         = "0.3"
 ticker            = "0.1"
 time              = "0.3"
