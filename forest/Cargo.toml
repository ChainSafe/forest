--- conflicted
+++ resolved
@@ -23,12 +23,7 @@
 ctrlc             = "3.1"
 chain_sync        = { path = "../blockchain/chain_sync" }
 state_manager     = { path = "../blockchain/state_manager" }
-<<<<<<< HEAD
-fil_consensus     = { path = "../blockchain/fil_consensus" }
-=======
 fil_cns           = { path = "../blockchain/consensus/fil_cns" }
-forest_cid        = { version = "0.3", features = ["json"] }
->>>>>>> 30d4c35c
 multibase         = "0.9"
 fvm_ipld_car      = "0.4.1"
 forest_crypto     = { version = "0.5", features = ["json"] }
