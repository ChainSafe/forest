[package]
name        = "forest"
version     = "0.2.2"
authors     = ["ChainSafe Systems <info@chainsafe.io>"]
description = "Filecoin implementation in Rust. This command will start the daemon process."
edition     = "2021"
build       = "build.rs"

[dependencies]
<<<<<<< HEAD
anyhow            = "1.0"
=======
>>>>>>> b9a5ff48
fvm               = "1.0"
address           = { package = "forest_address", version = "0.3" }
base64            = "0.13"
forest_libp2p     = { path = "../node/forest_libp2p" }
utils             = { path = "../node/utils" }
db                = { package = "forest_db", version = "0.1" }
libp2p            = { version = "0.41", default-features = false, features = ["identify"] }
futures           = "0.3"
log               = "0.4"
async-log         = "2.0"
async-std         = { version = "1.9", features = ["attributes", "tokio1"] }
serde             = { version = "1.0", features = ["derive"] }
pretty_env_logger = "0.4"
ctrlc             = "3.1"
chain_sync        = { path = "../blockchain/chain_sync" }
state_manager     = { path = "../blockchain/state_manager" }
cid               = { package = "forest_cid", version = "0.3", features = ["json"] }
multibase         = "0.9"
fvm_ipld_car      = "0.4.1"
forest_crypto     = { version = "0.5", features = ["json"] }
vm                = { package = "forest_vm", version = "0.3" }
tokio             = { version = "1.0", features = ["sync"] }
num-bigint        = { path = "../utils/bigint", package = "forest_bigint" }
num-rational      = "0.4"
blocks            = { package = "forest_blocks", path = "../blockchain/blocks" }
ipld_blockstore   = "0.1"
chain             = { path = "../blockchain/chain" }
structopt         = { version = "0.3" }
beacon            = { path = "../blockchain/beacon" }
hex               = "0.4"
rpc               = { path = "../node/rpc" }
rpc_client        = { package = "rpc-client", path = "../node/rpc-client" }
rpc-api           = { path = "../node/rpc-api", version = "0.1" }
fil_types         = "0.2"
serde_json        = "1.0"
message           = { package = "forest_message", version = "0.7", features = ["blst"] }
message_pool      = { package = "message_pool", path = "../blockchain/message_pool" }
wallet            = { package = "key_management", path = "../key_management" }
uuid              = { version = "0.8", features = ["v4"] }
auth              = { path = "../utils/auth" }
net_utils         = { path = "../utils/net_utils" }
metrics           = { path = "../utils/metrics" }
actor             = { package = "actor_interface", path = "../vm/actor_interface" }
genesis           = { path = "../utils/genesis" }
paramfetch        = { path = "../utils/paramfetch" }
encoding          = { package = "forest_encoding", version = "0.2" }
networks          = { path = "../types/networks" }
rpassword         = "6.0"
rayon             = "1.5"
prometheus        = { version = "0.13", features = ["process"] }
ticker            = "0.1"
byte-unit         = "4.0"
rug               = "1.13"
toml              = "0.5"
directories       = "4.0.1"
fvm_shared        = { version = "0.8.0", default-features = false }

[dependencies.jsonrpc-v2]
version          = "0.10"
features         = ["easy-errors", "macros", "bytes-v05"]
default-features = false

[dev-dependencies]
assert_cmd = "2"
rand       = "0.8"
tempfile   = "3"

[features]
default       = ["rocksdb"]
rocksdb       = ["db/rocksdb", "ipld_blockstore/rocksdb"]
insecure_post = ["chain_sync/insecure_post"]
testnet       = []
release       = []<|MERGE_RESOLUTION|>--- conflicted
+++ resolved
@@ -7,10 +7,7 @@
 build       = "build.rs"
 
 [dependencies]
-<<<<<<< HEAD
 anyhow            = "1.0"
-=======
->>>>>>> b9a5ff48
 fvm               = "1.0"
 address           = { package = "forest_address", version = "0.3" }
 base64            = "0.13"
