--- conflicted
+++ resolved
@@ -7,10 +7,8 @@
 build       = "build.rs"
 
 [dependencies]
-<<<<<<< HEAD
 anyhow             = "1.0"
 fvm                = "1.0"
-forest_address     = "0.3"
 base64             = "0.13"
 forest_libp2p      = { path = "../node/forest_libp2p" }
 utils              = { path = "../node/utils" }
@@ -26,13 +24,11 @@
 chain_sync         = { path = "../blockchain/chain_sync" }
 state_manager      = { path = "../blockchain/state_manager" }
 fil_cns            = { path = "../blockchain/consensus/fil_cns" }
-forest_cid         = { version = "0.3", features = ["json"] }
 multibase          = "0.9"
 fvm_ipld_car       = "0.4.1"
 forest_crypto      = { version = "0.5", features = ["json"] }
 forest_vm          = "0.3"
 tokio              = { version = "1.0", features = ["sync"] }
-forest_bigint      = "0.1"
 num-rational       = "0.4"
 forest_blocks      = { path = "../blockchain/blocks" }
 ipld_blockstore    = "0.1"
@@ -66,67 +62,10 @@
 toml               = "0.5"
 directories        = "4.0.1"
 fvm_shared         = { version = "0.8.0", default-features = false }
+forest_json        = { version = "0.1.0", path = "../utils/json/" }
+cid                = { version = "0.8", default-features = false, features = ["std"] }
 time               = "0.3"
 fil_actors_runtime = "=8.0.0"
-=======
-anyhow            = "1.0"
-fvm               = "1.0"
-base64            = "0.13"
-forest_libp2p     = { path = "../node/forest_libp2p" }
-utils             = { path = "../node/utils" }
-db                = { package = "forest_db", version = "0.1" }
-libp2p            = { version = "0.41", default-features = false, features = ["identify"] }
-futures           = "0.3"
-log               = "0.4"
-async-log         = "2.0"
-async-std         = { version = "1.9", features = ["attributes", "tokio1"] }
-serde             = { version = "1.0", features = ["derive"] }
-pretty_env_logger = "0.4"
-ctrlc             = "3.1"
-chain_sync        = { path = "../blockchain/chain_sync" }
-state_manager     = { path = "../blockchain/state_manager" }
-fil_cns           = { path = "../blockchain/consensus/fil_cns" }
-multibase         = "0.9"
-fvm_ipld_car      = "0.4.1"
-forest_crypto     = { version = "0.5", features = ["json"] }
-forest_vm         = "0.3"
-tokio             = { version = "1.0", features = ["sync"] }
-num-rational      = "0.4"
-forest_blocks     = { path = "../blockchain/blocks" }
-ipld_blockstore   = "0.1"
-chain             = { path = "../blockchain/chain" }
-structopt         = "0.3"
-beacon            = { path = "../blockchain/beacon" }
-hex               = "0.4"
-rpc               = { path = "../node/rpc" }
-rpc_client        = { package = "rpc-client", path = "../node/rpc-client" }
-rpc-api           = { path = "../node/rpc-api", version = "0.1" }
-fil_types         = "0.2"
-serde_json        = "1.0"
-forest_message    = { version = "0.7", features = ["blst"] }
-message_pool      = { package = "message_pool", path = "../blockchain/message_pool" }
-key_management    = { path = "../key_management" }
-uuid              = { version = "0.8", features = ["v4"] }
-auth              = { path = "../utils/auth" }
-net_utils         = { path = "../utils/net_utils" }
-metrics           = { path = "../utils/metrics" }
-actor             = { package = "actor_interface", path = "../vm/actor_interface" }
-genesis           = { path = "../utils/genesis" }
-paramfetch        = { path = "../utils/paramfetch" }
-encoding          = { package = "forest_encoding", version = "0.2" }
-networks          = { path = "../types/networks" }
-rpassword         = "6.0"
-rayon             = "1.5"
-prometheus        = { version = "0.13", features = ["process"] }
-ticker            = "0.1"
-byte-unit         = "4.0"
-rug               = "1.13"
-toml              = "0.5"
-directories       = "4.0.1"
-fvm_shared        = { version = "0.8.0", default-features = false }
-forest_json       = { version = "0.1.0", path = "../utils/json/" }
-cid               = { version = "0.8", default-features = false, features = ["std"] }
->>>>>>> 7be3590f
 
 [dependencies.jsonrpc-v2]
 version          = "0.10"
