[package]
name = "forest"
version = "0.1.0"
authors = ["ChainSafe Systems <info@chainsafe.io>"]
edition = "2018"

[dependencies]
forest_libp2p = { path = "../node/forest_libp2p" }
utils = { path = "../node/utils" }
db = { path = "../node/db", features = ["rocksdb"] }
libp2p = "0.21.1"
futures = "0.3.5"
log = "0.4.8"
async-log = "2.0.0"
async-std = { version = "1.6.0", features = ["attributes"] }
serde = { version = "1.0", features = ["derive"] }
pretty_env_logger = "0.4.0"
ctrlc = "3.1.4"
chain_sync = { path = "../blockchain/chain_sync" }
state_manager = { path = "../blockchain/state_manager" }
cid = { package = "forest_cid", path = "../ipld/cid", features = ["json"] }
forest_car = { path = "../ipld/car" }
blocks = { package = "forest_blocks", path = "../blockchain/blocks" }
ipld_blockstore = { path = "../ipld/blockstore", features = ["rocksdb"] }
chain = { path = "../blockchain/chain" }
structopt = { version = "0.3" }
beacon = { path = "../blockchain/beacon" }
hex = "0.4.2"
rpc = { path = "../node/rpc" }
rpc_client = {package = "rpc-client", path = "../node/rpc-client" }
fil_types = { path = "../types" }
serde_json = "1.0"
blake2b_simd = "0.5.9"
surf = "2.0.0-alpha.4"
pbr = "1.0.3"
pin-project-lite = "0.1"
jsonrpsee = "0.1.0"
actor = { path = "../vm/actor/" }
jsonrpc-v2 = { version = "0.5.2", features = ["easy-errors", "macros"] }
message_pool = { package = "message_pool", path = "../blockchain/message_pool" }
wallet = {package = "key_management", path = "../key_management"}
<<<<<<< HEAD
chrono = "0.4.13"
=======
jsonrpc-v2 = { version = "0.5.2", features = ["easy-errors", "macros"] }
uuid = { version = "0.8.1", features = ["v4"] }
>>>>>>> 336ae3b5
<|MERGE_RESOLUTION|>--- conflicted
+++ resolved
@@ -39,9 +39,5 @@
 jsonrpc-v2 = { version = "0.5.2", features = ["easy-errors", "macros"] }
 message_pool = { package = "message_pool", path = "../blockchain/message_pool" }
 wallet = {package = "key_management", path = "../key_management"}
-<<<<<<< HEAD
 chrono = "0.4.13"
-=======
-jsonrpc-v2 = { version = "0.5.2", features = ["easy-errors", "macros"] }
-uuid = { version = "0.8.1", features = ["v4"] }
->>>>>>> 336ae3b5
+uuid = { version = "0.8.1", features = ["v4"] }