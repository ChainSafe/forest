[package]
name = "forest"
version = "0.2.2"
authors = ["ChainSafe Systems <info@chainsafe.io>"]
description = "Filecoin implementation in Rust. This command will start the daemon process."
edition = "2021"
build = "build.rs"

[dependencies]
fvm = "0.2"
address = { package = "forest_address", version = "0.3" }
base64 = "0.13"
forest_libp2p = { path = "../node/forest_libp2p" }
utils = { path = "../node/utils" }
db = { package = "forest_db", version = "0.1" }
libp2p = { version = "0.41", default-features = false, features = ["identify"] }
futures = "0.3"
log = "0.4"
async-log = "2.0"
async-std = { version = "1.9", features = ["attributes", "tokio1"] }
serde = { version = "1.0", features = ["derive"] }
pretty_env_logger = "0.4"
ctrlc = "3.1"
chain_sync = { path = "../blockchain/chain_sync" }
state_manager = { path = "../blockchain/state_manager" }
cid = { package = "forest_cid", version = "0.3", features = ["json"] }
multibase = "0.9"
forest_car = { path = "../ipld/car" }
forest_crypto = { version = "0.5", features = ["json"] }
tokio = { version = "1.0", features = ["sync"] }
num-bigint = { path = "../utils/bigint", package = "forest_bigint" }
num-rational = "0.4"
blocks = { package = "forest_blocks", path = "../blockchain/blocks" }
ipld_blockstore = "0.1"
chain = { path = "../blockchain/chain" }
structopt = { version = "0.3" }
beacon = { path = "../blockchain/beacon" }
hex = "0.4"
rpc = { path = "../node/rpc" }
rpc_client = { package = "rpc-client", path = "../node/rpc-client" }
rpc-api = { path = "../node/rpc-api", version = "0.1" }
fil_types = "0.2"
serde_json = "1.0"
message = { package = "forest_message", version = "0.7", features = ["blst"] }
message_pool = { package = "message_pool", path = "../blockchain/message_pool" }
wallet = { package = "key_management", path = "../key_management" }
uuid = { version = "0.8", features = ["v4"] }
auth = { path = "../utils/auth" }
net_utils = { path = "../utils/net_utils" }
metrics = { path = "../utils/metrics" }
actor = { package = "actor_interface", path = "../vm/actor_interface" }
genesis = { path = "../utils/genesis" }
paramfetch = { path = "../utils/paramfetch" }
encoding = { package = "forest_encoding", version = "0.2" }
networks = { path = "../types/networks" }
rpassword = "5.0"
rayon = "1.5"
prometheus = { version = "0.13", features = ["process"] }
ticker = "0.1"
byte-unit = "4.0"
rug = "1.13"
toml = "0.5"
<<<<<<< HEAD
time = "0.3.7"
=======
directories = "4.0.1"
>>>>>>> b7951fb5

[dependencies.jsonrpc-v2]
version = "0.10"
features = ["easy-errors", "macros", "bytes-v05"]
default-features = false

[dev-dependencies]
assert_cmd = "2"
rand = "0.8"
tempfile = "3"

[features]
default = ["rocksdb", "networks/mainnet"]
rocksdb = ["db/rocksdb", "ipld_blockstore/rocksdb"]
sled = ["db/sled", "ipld_blockstore/sled"]
devnet = ["actor/devnet", "networks/devnet", "testnet"]
interopnet = ["actor/interopnet", "networks/interopnet", "testnet"]
calibnet = ["networks/calibnet", "actor/calibnet", "testnet"]
insecure_post = ["chain_sync/insecure_post"]
testnet = []
release = []<|MERGE_RESOLUTION|>--- conflicted
+++ resolved
@@ -60,11 +60,8 @@
 byte-unit = "4.0"
 rug = "1.13"
 toml = "0.5"
-<<<<<<< HEAD
 time = "0.3.7"
-=======
 directories = "4.0.1"
->>>>>>> b7951fb5
 
 [dependencies.jsonrpc-v2]
 version = "0.10"
