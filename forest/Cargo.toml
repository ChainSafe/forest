[package]
name = "forest"
version = "0.1.0"
authors = ["ChainSafe Systems <info@chainsafe.io>"]
edition = "2018"

[dependencies]
address = { package = "forest_address", version = "0.3" }
forest_libp2p = { path = "../node/forest_libp2p" }
utils = { path = "../node/utils" }
db = { package = "forest_db", version = "0.1" }
libp2p = { version = "0.35", default-features = false, features = ["identify"] }
futures = "0.3.5"
log = "0.4.8"
async-log = "2.0.0"
async-std = { version = "1.9", features = ["attributes", "tokio1"] }
serde = { version = "1.0", features = ["derive"] }
pretty_env_logger = "0.4.0"
ctrlc = "3.1.4"
chain_sync = { path = "../blockchain/chain_sync" }
state_manager = { path = "../blockchain/state_manager" }
cid = { package = "forest_cid", version = "0.3", features = ["json"] }
forest_car = { path = "../ipld/car" }
tokio = { version = "1.0", features = ["sync"] }
num-bigint = { path = "../utils/bigint", package = "forest_bigint" }
blocks = { package = "forest_blocks", path = "../blockchain/blocks" }
ipld_blockstore = "0.1"
chain = { path = "../blockchain/chain" }
structopt = { version = "0.3" }
beacon = { path = "../blockchain/beacon" }
hex = "0.4.2"
rpc = { path = "../node/rpc" }
rpc_client = { package = "rpc-client", path = "../node/rpc-client" }
fil_types = "0.2"
serde_json = "1.0"
message_pool = { package = "message_pool", path = "../blockchain/message_pool" }
wallet = { package = "key_management", path = "../key_management" }
uuid = { version = "0.8.2", features = ["v4"] }
auth = { path = "../utils/auth" }
net_utils = { path = "../utils/net_utils" }
metrics = { path = "../utils/metrics" }
actor = { package = "actor_interface", path = "../vm/actor_interface" }
genesis = { path = "../utils/genesis" }
paramfetch = { path = "../utils/paramfetch" }
encoding = { package = "forest_encoding", version = "0.2.1" }
networks = { path = "../types/networks" }
rpassword = "0.0.4"
<<<<<<< HEAD
rayon = "1.5"
=======
prometheus =  { version = "0.12.0", default-features = false }
>>>>>>> bd90aa65

[dependencies.jsonrpc-v2]
version = "0.10.0"
features = ["easy-errors", "macros", "bytes-v05"]
default-features = false

[features]
default = ["rocksdb", "networks/mainnet"]
rocksdb = ["db/rocksdb", "ipld_blockstore/rocksdb"]
sled = ["db/sled", "ipld_blockstore/sled"]
devnet = ["actor/devnet", "networks/devnet", "testnet"]
interopnet = ["actor/interopnet", "networks/interopnet", "testnet"]
insecure_post = ["chain_sync/insecure_post"]
testnet = []<|MERGE_RESOLUTION|>--- conflicted
+++ resolved
@@ -45,11 +45,8 @@
 encoding = { package = "forest_encoding", version = "0.2.1" }
 networks = { path = "../types/networks" }
 rpassword = "0.0.4"
-<<<<<<< HEAD
 rayon = "1.5"
-=======
 prometheus =  { version = "0.12.0", default-features = false }
->>>>>>> bd90aa65
 
 [dependencies.jsonrpc-v2]
 version = "0.10.0"
