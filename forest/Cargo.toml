[package]
name        = "forest"
version     = "0.2.2"
authors     = ["ChainSafe Systems <info@chainsafe.io>"]
description = "Filecoin implementation in Rust. This command will start the daemon process."
edition     = "2021"

[dependencies]
<<<<<<< HEAD
anyhow                 = "1.0.64"
async-log              = "2.0"
async-std              = { version = "1.12", features = ["attributes", "tokio1"] }
base64                 = "0.13"
byte-unit              = "4.0"
chrono                 = "0.4"
cid                    = { version = "0.8", default-features = false, features = ["std"] }
ctrlc                  = "3.2"
daemonize-me           = "2.0"
dialoguer              = "0.10.2"
directories            = "4.0.1"
fil_actor_miner_v8     = { package = "fil_actor_miner", version = "=8.0.0" }
forest_actor_interface = "0.1.0"
forest_auth            = "0.1.0"
forest_beacon          = "0.1.0"
forest_blocks          = "0.1.0"
forest_chain           = "0.1.0"
forest_chain_sync      = "0.1.0"
forest_crypto          = { version = "0.5" }
forest_db              = "0.1"
forest_deleg_cns       = { version = "0.1.0", optional = true }
forest_encoding        = "0.2"
forest_fil_cns         = { version = "0.1.0", optional = true }
forest_fil_types       = "0.2"
forest_genesis         = "0.1.0"
forest_interpreter     = "0.1.0"
forest_ipld_blockstore = "0.1"
forest_json            = "0.1.0"
forest_key_management  = "0.1.0"
forest_libp2p          = "0.1.0"
forest_message         = { version = "0.7", features = ["blst"] }
forest_message_pool    = "0.1.0"
forest_metrics         = "0.1.0"
forest_net_utils       = "0.1.0"
forest_networks        = "0.1.0"
forest_paramfetch      = "0.1.0"
forest_rpc             = "0.1.0"
forest_rpc-api         = "0.1.0"
forest_rpc-client      = "0.1.0"
forest_state_manager   = "0.1.0"
forest_utils           = "0.1.0"
forest_vm              = "0.3"
futures                = "0.3"
fvm                    = "1.1"
fvm_ipld_car           = "0.5.0"
fvm_ipld_encoding      = "0.2"
fvm_shared             = { version = "0.8.0", default-features = false }
git-version            = "0.3"
hex                    = "0.4"
lazy_static            = "1.4"
libp2p                 = { version = "0.46", default-features = false, features = ["identify"] }
log                    = "0.4"
multibase              = "0.9"
num-rational           = "0.4"
num-traits             = "0.2"
once_cell              = "1.14"
pbr                    = "1.0.4"
pretty_env_logger      = "0.4"
prometheus             = { version = "0.13", features = ["process"] }
raw_sync               = "0.1"
rayon                  = "1.5"
reqwest                = { version = "0.11", features = ["stream"] }
rpassword              = "7.0"
rug                    = "1.17"
rust-s3                = "0.32.3"
serde                  = { version = "1.0", features = ["derive"] }
serde_json             = "1.0"
sha2                   = "0.10.5"
shared_memory          = "0.12"
strfmt                 = "0.2.2"
structopt              = "0.3"
tempfile               = "3.3"
ticker                 = "0.1"
time                   = "0.3"
tokio                  = { version = "1.21", features = ["sync"] }
toml                   = "0.5"
uuid                   = { version = "1.1", features = ["v4"] }
=======
anyhow.workspace                 = true
async-log                        = "2.0"
async-std                        = { workspace = true, features = ["attributes", "tokio1"] }
base64.workspace                 = true
byte-unit                        = "4.0"
chrono                           = "0.4"
cid                              = { workspace = true, default-features = false, features = ["std"] }
ctrlc                            = "3.2"
daemonize-me                     = "2.0"
directories                      = "4.0.1"
fil_actor_miner_v8.workspace     = true
forest_actor_interface.workspace = true
forest_auth.workspace            = true
forest_beacon.workspace          = true
forest_blocks.workspace          = true
forest_chain.workspace           = true
forest_chain_sync.workspace      = true
forest_crypto.workspace          = true
forest_db.workspace              = true
forest_deleg_cns                 = { workspace = true, optional = true }
forest_encoding.workspace        = true
forest_fil_cns                   = { workspace = true, optional = true }
forest_fil_types.workspace       = true
forest_genesis.workspace         = true
forest_interpreter.workspace     = true
forest_ipld_blockstore.workspace = true
forest_json.workspace            = true
forest_key_management.workspace  = true
forest_libp2p.workspace          = true
forest_message                   = { workspace = true, features = ["blst"] }
forest_message_pool.workspace    = true
forest_metrics.workspace         = true
forest_net_utils.workspace       = true
forest_networks.workspace        = true
forest_paramfetch.workspace      = true
forest_rpc-api.workspace         = true
forest_rpc-client.workspace      = true
forest_rpc.workspace             = true
forest_state_manager.workspace   = true
forest_utils.workspace           = true
forest_vm.workspace              = true
futures.workspace                = true
fvm.workspace                    = true
fvm_ipld_car.workspace           = true
fvm_ipld_encoding.workspace      = true
fvm_shared                       = { workspace = true, default-features = false }
git-version                      = "0.3"
hex.workspace                    = true
lazy_static.workspace            = true
libp2p                           = { workspace = true, default-features = false, features = ["identify"] }
log.workspace                    = true
multibase.workspace              = true
num-rational.workspace           = true
num-traits.workspace             = true
once_cell.workspace              = true
pbr.workspace                    = true
pretty_env_logger.workspace      = true
prometheus                       = { workspace = true, features = ["process"] }
raw_sync                         = "0.1"
rayon.workspace                  = true
reqwest                          = { version = "0.11", features = ["stream"] }
rpassword                        = "7.0"
rug                              = "1.17"
rust-s3                          = "0.32.3"
serde                            = { workspace = true, features = ["derive"] }
serde_json.workspace             = true
sha2                             = "0.10.5"
shared_memory                    = "0.12"
strfmt                           = "0.2.2"
structopt                        = "0.3"
tempfile                         = "3.3"
ticker                           = "0.1"
time                             = "0.3"
tokio                            = { workspace = true, features = ["sync"] }
toml                             = "0.5"
uuid                             = { version = "1.1", features = ["v4"] }
>>>>>>> 8cfe5966


[dependencies.jsonrpc-v2]
default-features = false
features         = ["easy-errors", "macros", "bytes-v05"]
version          = "0.11"

[dev-dependencies]
assert_cmd        = "2"
quickcheck        = "1"
quickcheck_macros = "1"
rand.workspace    = true

[features]
default          = ["forest_fil_cns"]
insecure_post    = ["forest_fil_cns/insecure_post"]
testnet          = []
release          = []
forest_fil_cns   = ["dep:forest_fil_cns"]
forest_deleg_cns = ["dep:forest_deleg_cns"]<|MERGE_RESOLUTION|>--- conflicted
+++ resolved
@@ -6,85 +6,6 @@
 edition     = "2021"
 
 [dependencies]
-<<<<<<< HEAD
-anyhow                 = "1.0.64"
-async-log              = "2.0"
-async-std              = { version = "1.12", features = ["attributes", "tokio1"] }
-base64                 = "0.13"
-byte-unit              = "4.0"
-chrono                 = "0.4"
-cid                    = { version = "0.8", default-features = false, features = ["std"] }
-ctrlc                  = "3.2"
-daemonize-me           = "2.0"
-dialoguer              = "0.10.2"
-directories            = "4.0.1"
-fil_actor_miner_v8     = { package = "fil_actor_miner", version = "=8.0.0" }
-forest_actor_interface = "0.1.0"
-forest_auth            = "0.1.0"
-forest_beacon          = "0.1.0"
-forest_blocks          = "0.1.0"
-forest_chain           = "0.1.0"
-forest_chain_sync      = "0.1.0"
-forest_crypto          = { version = "0.5" }
-forest_db              = "0.1"
-forest_deleg_cns       = { version = "0.1.0", optional = true }
-forest_encoding        = "0.2"
-forest_fil_cns         = { version = "0.1.0", optional = true }
-forest_fil_types       = "0.2"
-forest_genesis         = "0.1.0"
-forest_interpreter     = "0.1.0"
-forest_ipld_blockstore = "0.1"
-forest_json            = "0.1.0"
-forest_key_management  = "0.1.0"
-forest_libp2p          = "0.1.0"
-forest_message         = { version = "0.7", features = ["blst"] }
-forest_message_pool    = "0.1.0"
-forest_metrics         = "0.1.0"
-forest_net_utils       = "0.1.0"
-forest_networks        = "0.1.0"
-forest_paramfetch      = "0.1.0"
-forest_rpc             = "0.1.0"
-forest_rpc-api         = "0.1.0"
-forest_rpc-client      = "0.1.0"
-forest_state_manager   = "0.1.0"
-forest_utils           = "0.1.0"
-forest_vm              = "0.3"
-futures                = "0.3"
-fvm                    = "1.1"
-fvm_ipld_car           = "0.5.0"
-fvm_ipld_encoding      = "0.2"
-fvm_shared             = { version = "0.8.0", default-features = false }
-git-version            = "0.3"
-hex                    = "0.4"
-lazy_static            = "1.4"
-libp2p                 = { version = "0.46", default-features = false, features = ["identify"] }
-log                    = "0.4"
-multibase              = "0.9"
-num-rational           = "0.4"
-num-traits             = "0.2"
-once_cell              = "1.14"
-pbr                    = "1.0.4"
-pretty_env_logger      = "0.4"
-prometheus             = { version = "0.13", features = ["process"] }
-raw_sync               = "0.1"
-rayon                  = "1.5"
-reqwest                = { version = "0.11", features = ["stream"] }
-rpassword              = "7.0"
-rug                    = "1.17"
-rust-s3                = "0.32.3"
-serde                  = { version = "1.0", features = ["derive"] }
-serde_json             = "1.0"
-sha2                   = "0.10.5"
-shared_memory          = "0.12"
-strfmt                 = "0.2.2"
-structopt              = "0.3"
-tempfile               = "3.3"
-ticker                 = "0.1"
-time                   = "0.3"
-tokio                  = { version = "1.21", features = ["sync"] }
-toml                   = "0.5"
-uuid                   = { version = "1.1", features = ["v4"] }
-=======
 anyhow.workspace                 = true
 async-log                        = "2.0"
 async-std                        = { workspace = true, features = ["attributes", "tokio1"] }
@@ -94,6 +15,7 @@
 cid                              = { workspace = true, default-features = false, features = ["std"] }
 ctrlc                            = "3.2"
 daemonize-me                     = "2.0"
+dialoguer                        = "0.10.2"
 directories                      = "4.0.1"
 fil_actor_miner_v8.workspace     = true
 forest_actor_interface.workspace = true
@@ -161,7 +83,6 @@
 tokio                            = { workspace = true, features = ["sync"] }
 toml                             = "0.5"
 uuid                             = { version = "1.1", features = ["v4"] }
->>>>>>> 8cfe5966
 
 
 [dependencies.jsonrpc-v2]
