[package]
name = "forest"
version = "0.1.0"
authors = ["ChainSafe Systems <info@chainsafe.io>"]
edition = "2018"

[dependencies]
forest_libp2p = { path = "../node/forest_libp2p" }
utils = { path = "../node/utils" }
db = { path = "../node/db", features = ["rocksdb"] }
libp2p = "0.19"
futures = "0.3.1"
log = "0.4.8"
async-log = "2.0.0"
async-std = { version = "1.5.0", features = ["attributes"] }
serde = { version = "1.0", features = ["derive"] }
pretty_env_logger = "0.4.0"
ctrlc = "3.1.4"
chain_sync = { path = "../blockchain/chain_sync" }
state_manager = { path = "../blockchain/state_manager" }
cid = { package = "forest_cid", path = "../ipld/cid" }
forest_car = { path = "../ipld/car" }
blocks = { package = "forest_blocks", path = "../blockchain/blocks" }
ipld_blockstore = { path = "../ipld/blockstore", features = ["rocksdb"] }
chain = { path = "../blockchain/chain" }
structopt = { version = "0.3" }
beacon = { path = "../blockchain/beacon" }
<<<<<<< HEAD
hex = "0.4.2"
rpc = { path = "../node/rpc" }
=======
hex = "0.4.2"
>>>>>>> bb982fbb
<|MERGE_RESOLUTION|>--- conflicted
+++ resolved
@@ -25,9 +25,5 @@
 chain = { path = "../blockchain/chain" }
 structopt = { version = "0.3" }
 beacon = { path = "../blockchain/beacon" }
-<<<<<<< HEAD
 hex = "0.4.2"
-rpc = { path = "../node/rpc" }
-=======
-hex = "0.4.2"
->>>>>>> bb982fbb
+rpc = { path = "../node/rpc" }