[package]
name        = "forest"
version     = "0.2.2"
authors     = ["ChainSafe Systems <info@chainsafe.io>"]
description = "Filecoin implementation in Rust. This command will start the daemon process."
edition     = "2021"
build       = "build.rs"

[dependencies]
actor_interface   = { path = "../vm/actor_interface" }
anyhow            = "1.0"
<<<<<<< HEAD
fvm               = "1.0"
base64            = "0.13"
forest_libp2p     = "0.1.0"
utils             = "0.1.0"
forest_db         = "0.1"
libp2p            = { version = "0.41", default-features = false, features = ["identify"] }
futures           = "0.3"
log               = "0.4"
async-log         = "2.0"
async-std         = { version = "1.9", features = ["attributes", "tokio1"] }
serde             = { version = "1.0", features = ["derive"] }
pretty_env_logger = "0.4"
ctrlc             = "3.1"
chain_sync        = "0.1.0"
state_manager     = "0.1.0"
fil_cns           = { version = "0.1.0", optional = true }
deleg_cns         = { version = "0.1.0", optional = true }
multibase         = "0.9"
fvm_ipld_car      = "0.4.1"
=======
async-log         = "2.0"
async-std         = { version = "1.9", features = ["attributes", "tokio1"] }
auth              = { path = "../utils/auth" }
base64            = "0.13"
beacon            = { path = "../blockchain/beacon" }
byte-unit         = "4.0"
chain             = { path = "../blockchain/chain" }
chain_sync        = { path = "../blockchain/chain_sync" }
cid               = { version = "0.8", default-features = false, features = ["std"] }
ctrlc             = "3.1"
deleg_cns         = { path = "../blockchain/consensus/deleg_cns", optional = true }
directories       = "4.0.1"
fil_cns           = { path = "../blockchain/consensus/fil_cns", optional = true }
fil_types         = "0.2"
forest_blocks     = { path = "../blockchain/blocks" }
>>>>>>> e9fcdaa7
forest_crypto     = { version = "0.5" }
forest_db         = "0.1"
forest_encoding   = "0.2"
forest_json       = { version = "0.1.0", path = "../utils/json/" }
forest_libp2p     = { path = "../node/forest_libp2p" }
forest_message    = { version = "0.7", features = ["blst"] }
forest_vm         = "0.3"
<<<<<<< HEAD
tokio             = { version = "1.0", features = ["sync"] }
num-rational      = "0.4"
forest_blocks     = "0.1.0"
ipld_blockstore   = "0.1"
chain             = "0.1.0"
structopt         = "0.3"
beacon            = "0.1.0"
hex               = "0.4"
rpc               = "0.1.0"
rpc-client        = "0.1.0"
rpc-api           = "0.1.0"
fil_types         = "0.2"
serde_json        = "1.0"
forest_message    = { version = "0.7", features = ["blst"] }
message_pool      = "0.1.0"
key_management    = "0.1.0"
uuid              = { version = "0.8", features = ["v4"] }
auth              = "0.1.0"
net_utils         = "0.1.0"
metrics           = "0.1.0"
actor_interface   = "0.1.0"
genesis           = "0.1.0"
paramfetch        = "0.1.0"
forest_encoding   = "0.2"
networks          = "0.1.0"
rpassword         = "6.0"
rayon             = "1.5"
=======
futures           = "0.3"
fvm               = "1.0"
fvm_ipld_car      = "0.4.1"
fvm_shared        = { version = "0.8.0", default-features = false }
genesis           = { path = "../utils/genesis" }
hex               = "0.4"
ipld_blockstore   = "0.1"
key_management    = { path = "../key_management" }
libp2p            = { version = "0.41", default-features = false, features = ["identify"] }
log               = "0.4"
message_pool      = { path = "../blockchain/message_pool" }
metrics           = { path = "../utils/metrics" }
multibase         = "0.9"
net_utils         = { path = "../utils/net_utils" }
networks          = { path = "../types/networks" }
num-rational      = "0.4"
paramfetch        = { path = "../utils/paramfetch" }
pretty_env_logger = "0.4"
>>>>>>> e9fcdaa7
prometheus        = { version = "0.13", features = ["process"] }
rayon             = "1.5"
rpassword         = "6.0"
rpc               = { path = "../node/rpc" }
rpc-api           = { path = "../node/rpc-api", version = "0.1" }
rpc-client        = { path = "../node/rpc-client" }
rug               = "1.13"
<<<<<<< HEAD
toml              = "0.5"
directories       = "4.0.1"
fvm_shared        = { version = "0.8.0", default-features = false }
forest_json       = "0.1.0"
cid               = { version = "0.8", default-features = false, features = ["std"] }
=======
serde             = { version = "1.0", features = ["derive"] }
serde_json        = "1.0"
state_manager     = { path = "../blockchain/state_manager" }
structopt         = "0.3"
ticker            = "0.1"
>>>>>>> e9fcdaa7
time              = "0.3"
tokio             = { version = "1.0", features = ["sync"] }
toml              = "0.5"
utils             = { path = "../node/utils" }
uuid              = { version = "0.8", features = ["v4"] }

[dependencies.jsonrpc-v2]
default-features = false
features         = ["easy-errors", "macros", "bytes-v05"]
version          = "0.10"

[dev-dependencies]
assert_cmd = "2"
rand       = "0.8"
tempfile   = "3"

[features]
default       = ["fil_cns"]
insecure_post = ["fil_cns/insecure_post"]
testnet       = []
release       = []
fil_cns       = ["dep:fil_cns"]
deleg_cns     = ["dep:deleg_cns"]<|MERGE_RESOLUTION|>--- conflicted
+++ resolved
@@ -9,7 +9,6 @@
 [dependencies]
 actor_interface   = { path = "../vm/actor_interface" }
 anyhow            = "1.0"
-<<<<<<< HEAD
 fvm               = "1.0"
 base64            = "0.13"
 forest_libp2p     = "0.1.0"
@@ -29,31 +28,8 @@
 deleg_cns         = { version = "0.1.0", optional = true }
 multibase         = "0.9"
 fvm_ipld_car      = "0.4.1"
-=======
-async-log         = "2.0"
-async-std         = { version = "1.9", features = ["attributes", "tokio1"] }
-auth              = { path = "../utils/auth" }
-base64            = "0.13"
-beacon            = { path = "../blockchain/beacon" }
-byte-unit         = "4.0"
-chain             = { path = "../blockchain/chain" }
-chain_sync        = { path = "../blockchain/chain_sync" }
-cid               = { version = "0.8", default-features = false, features = ["std"] }
-ctrlc             = "3.1"
-deleg_cns         = { path = "../blockchain/consensus/deleg_cns", optional = true }
-directories       = "4.0.1"
-fil_cns           = { path = "../blockchain/consensus/fil_cns", optional = true }
-fil_types         = "0.2"
-forest_blocks     = { path = "../blockchain/blocks" }
->>>>>>> e9fcdaa7
 forest_crypto     = { version = "0.5" }
-forest_db         = "0.1"
-forest_encoding   = "0.2"
-forest_json       = { version = "0.1.0", path = "../utils/json/" }
-forest_libp2p     = { path = "../node/forest_libp2p" }
-forest_message    = { version = "0.7", features = ["blst"] }
 forest_vm         = "0.3"
-<<<<<<< HEAD
 tokio             = { version = "1.0", features = ["sync"] }
 num-rational      = "0.4"
 forest_blocks     = "0.1.0"
@@ -74,58 +50,22 @@
 auth              = "0.1.0"
 net_utils         = "0.1.0"
 metrics           = "0.1.0"
-actor_interface   = "0.1.0"
 genesis           = "0.1.0"
 paramfetch        = "0.1.0"
 forest_encoding   = "0.2"
 networks          = "0.1.0"
 rpassword         = "6.0"
 rayon             = "1.5"
-=======
-futures           = "0.3"
-fvm               = "1.0"
-fvm_ipld_car      = "0.4.1"
-fvm_shared        = { version = "0.8.0", default-features = false }
-genesis           = { path = "../utils/genesis" }
-hex               = "0.4"
-ipld_blockstore   = "0.1"
-key_management    = { path = "../key_management" }
-libp2p            = { version = "0.41", default-features = false, features = ["identify"] }
-log               = "0.4"
-message_pool      = { path = "../blockchain/message_pool" }
-metrics           = { path = "../utils/metrics" }
-multibase         = "0.9"
-net_utils         = { path = "../utils/net_utils" }
-networks          = { path = "../types/networks" }
-num-rational      = "0.4"
-paramfetch        = { path = "../utils/paramfetch" }
-pretty_env_logger = "0.4"
->>>>>>> e9fcdaa7
 prometheus        = { version = "0.13", features = ["process"] }
-rayon             = "1.5"
-rpassword         = "6.0"
-rpc               = { path = "../node/rpc" }
-rpc-api           = { path = "../node/rpc-api", version = "0.1" }
-rpc-client        = { path = "../node/rpc-client" }
+ticker            = "0.1"
+byte-unit         = "4.0"
 rug               = "1.13"
-<<<<<<< HEAD
 toml              = "0.5"
 directories       = "4.0.1"
 fvm_shared        = { version = "0.8.0", default-features = false }
 forest_json       = "0.1.0"
 cid               = { version = "0.8", default-features = false, features = ["std"] }
-=======
-serde             = { version = "1.0", features = ["derive"] }
-serde_json        = "1.0"
-state_manager     = { path = "../blockchain/state_manager" }
-structopt         = "0.3"
-ticker            = "0.1"
->>>>>>> e9fcdaa7
 time              = "0.3"
-tokio             = { version = "1.0", features = ["sync"] }
-toml              = "0.5"
-utils             = { path = "../node/utils" }
-uuid              = { version = "0.8", features = ["v4"] }
 
 [dependencies.jsonrpc-v2]
 default-features = false
