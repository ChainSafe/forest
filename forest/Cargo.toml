[package]
name = "forest"
version = "0.1.0"
authors = ["ChainSafe Systems <info@chainsafe.io>"]
edition = "2018"

[dependencies]
forest_libp2p = { path = "../node/forest_libp2p" }
utils = { path = "../node/utils" }
db = { path = "../node/db", features = ["rocksdb"] }
libp2p = "0.16.2"
futures = "0.3.1"
log = "0.4.8"
async-log = "2.0.0"
async-std = { version = "1.5.0", features = ["attributes"] }
serde = { version = "1.0", features = ["derive"] }
pretty_env_logger = "0.4.0"
ctrlc = "3.1.4"
chain_sync = { path = "../blockchain/chain_sync" }
state_manager = { path = "../blockchain/state_manager" }
cid = { package = "forest_cid", path = "../ipld/cid" }
forest_car = { path = "../ipld/car" }
blocks = { package = "forest_blocks", path = "../blockchain/blocks" }
ipld_blockstore = { path = "../ipld/blockstore", features = ["rocksdb"] }
chain = { path = "../blockchain/chain" }
<<<<<<< HEAD
structopt = { version = "0.3"}
beacon = { path = "../blockchain/beacon" }
hex = "0.4.2"
=======
structopt = { version = "0.3" }
>>>>>>> a04ba8f1
<|MERGE_RESOLUTION|>--- conflicted
+++ resolved
@@ -23,10 +23,6 @@
 blocks = { package = "forest_blocks", path = "../blockchain/blocks" }
 ipld_blockstore = { path = "../ipld/blockstore", features = ["rocksdb"] }
 chain = { path = "../blockchain/chain" }
-<<<<<<< HEAD
 structopt = { version = "0.3"}
 beacon = { path = "../blockchain/beacon" }
 hex = "0.4.2"
-=======
-structopt = { version = "0.3" }
->>>>>>> a04ba8f1
