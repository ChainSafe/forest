[package]
name        = "forest"
version     = "0.2.2"
authors     = ["ChainSafe Systems <info@chainsafe.io>"]
description = "Filecoin implementation in Rust. This command will start the daemon process."
edition     = "2021"

[dependencies]
<<<<<<< HEAD
actor_interface   = { path = "../vm/actor_interface" }
anyhow            = "1.0"
async-log         = "2.0"
async-std         = { version = "1.9", features = ["attributes", "tokio1"] }
auth              = { path = "../utils/auth" }
base64            = "0.13"
beacon            = { path = "../blockchain/beacon" }
bigdecimal        = "0.3.0"
byte-unit         = "4.0"
chain             = { path = "../blockchain/chain" }
chain_sync        = { path = "../blockchain/chain_sync" }
cid               = { version = "0.8", default-features = false, features = ["std"] }
ctrlc             = "3.1"
deleg_cns         = { path = "../blockchain/consensus/deleg_cns", optional = true }
directories       = "4.0.1"
fil_cns           = { path = "../blockchain/consensus/fil_cns", optional = true }
fil_types         = "0.2"
forest_blocks     = { path = "../blockchain/blocks" }
forest_crypto     = { version = "0.5" }
forest_db         = "0.1"
forest_encoding   = "0.2"
forest_json       = { version = "0.1.0", path = "../utils/json/" }
forest_libp2p     = { path = "../node/forest_libp2p" }
forest_message    = { version = "0.7", features = ["blst"] }
forest_vm         = "0.3"
futures           = "0.3"
fvm               = "1.0"
fvm_ipld_car      = "0.4.1"
fvm_ipld_encoding = "0.2"
fvm_shared        = { version = "0.8.0", default-features = false }
genesis           = { path = "../utils/genesis" }
hex               = "0.4"
ipld_blockstore   = "0.1"
key_management    = { path = "../key_management" }
libp2p            = { version = "0.41", default-features = false, features = ["identify"] }
log               = "0.4"
message_pool      = { path = "../blockchain/message_pool" }
metrics           = { path = "../utils/metrics" }
multibase         = "0.9"
net_utils         = { path = "../utils/net_utils" }
networks          = { path = "../types/networks" }
num-rational      = "0.4"
num-traits        = "0.2"
paramfetch        = { path = "../utils/paramfetch" }
pretty_env_logger = "0.4"
prometheus        = { version = "0.13", features = ["process"] }
rayon             = "1.5"
rpassword         = "6.0"
rpc               = { path = "../node/rpc" }
rpc-api           = { path = "../node/rpc-api", version = "0.1" }
rpc-client        = { path = "../node/rpc-client" }
rug               = "1.13"
serde             = { version = "1.0", features = ["derive"] }
serde_json        = "1.0"
state_manager     = { path = "../blockchain/state_manager" }
statediff         = { version = "0.1.0", path = "../utils/statediff" }
structopt         = "0.3"
ticker            = "0.1"
time              = "0.3"
tokio             = { version = "1.0", features = ["sync"] }
toml              = "0.5"
utils             = { path = "../node/utils" }
uuid              = { version = "0.8", features = ["v4"] }
=======
anyhow                 = "1.0"
async-log              = "2.0"
async-std              = { version = "1.9", features = ["attributes", "tokio1"] }
base64                 = "0.13"
byte-unit              = "4.0"
cid                    = { version = "0.8", default-features = false, features = ["std"] }
ctrlc                  = "3.1"
directories            = "4.0.1"
forest_actor_interface = "0.1.0"
forest_auth            = "0.1.0"
forest_beacon          = "0.1.0"
forest_blocks          = "0.1.0"
forest_chain           = "0.1.0"
forest_chain_sync      = "0.1.0"
forest_crypto          = { version = "0.5" }
forest_db              = "0.1"
forest_deleg_cns       = { version = "0.1.0", optional = true }
forest_encoding        = "0.2"
forest_fil_cns         = { version = "0.1.0", optional = true }
forest_fil_types       = "0.2"
forest_genesis         = "0.1.0"
forest_interpreter     = "0.1.0"
forest_ipld_blockstore = "0.1"
forest_json            = "0.1.0"
forest_key_management  = "0.1.0"
forest_libp2p          = "0.1.0"
forest_message         = { version = "0.7", features = ["blst"] }
forest_message_pool    = "0.1.0"
forest_metrics         = "0.1.0"
forest_net_utils       = "0.1.0"
forest_networks        = "0.1.0"
forest_paramfetch      = "0.1.0"
forest_rpc             = "0.1.0"
forest_rpc-api         = "0.1.0"
forest_rpc-client      = "0.1.0"
forest_state_manager   = "0.1.0"
forest_utils           = "0.1.0"
forest_vm              = "0.3"
futures                = "0.3"
fvm                    = "1.0"
fvm_ipld_car           = "0.4.1"
fvm_shared             = { version = "0.8.0", default-features = false }
git-version            = "0.3"
hex                    = "0.4"
libp2p                 = { version = "0.46", default-features = false, features = ["identify"] }
log                    = "0.4"
multibase              = "0.9"
num-rational           = "0.4"
once_cell              = "1.5"
pretty_env_logger      = "0.4"
prometheus             = { version = "0.13", features = ["process"] }
rayon                  = "1.5"
rpassword              = "6.0"
rug                    = "1.13"
serde                  = { version = "1.0", features = ["derive"] }
serde_json             = "1.0"
structopt              = "0.3"
ticker                 = "0.1"
time                   = "0.3"
tokio                  = { version = "1.0", features = ["sync"] }
toml                   = "0.5"
uuid                   = { version = "0.8", features = ["v4"] }
>>>>>>> 0a615ec3

[dependencies.jsonrpc-v2]
default-features = false
features         = ["easy-errors", "macros", "bytes-v05"]
version          = "0.10"

[dev-dependencies]
assert_cmd        = "2"
quickcheck        = "1"
quickcheck_macros = "1"
rand              = "0.8"
tempfile          = "3"

[features]
default          = ["forest_fil_cns"]
insecure_post    = ["forest_fil_cns/insecure_post"]
testnet          = []
release          = []
forest_fil_cns   = ["dep:forest_fil_cns"]
forest_deleg_cns = ["dep:forest_deleg_cns"]<|MERGE_RESOLUTION|>--- conflicted
+++ resolved
@@ -6,71 +6,6 @@
 edition     = "2021"
 
 [dependencies]
-<<<<<<< HEAD
-actor_interface   = { path = "../vm/actor_interface" }
-anyhow            = "1.0"
-async-log         = "2.0"
-async-std         = { version = "1.9", features = ["attributes", "tokio1"] }
-auth              = { path = "../utils/auth" }
-base64            = "0.13"
-beacon            = { path = "../blockchain/beacon" }
-bigdecimal        = "0.3.0"
-byte-unit         = "4.0"
-chain             = { path = "../blockchain/chain" }
-chain_sync        = { path = "../blockchain/chain_sync" }
-cid               = { version = "0.8", default-features = false, features = ["std"] }
-ctrlc             = "3.1"
-deleg_cns         = { path = "../blockchain/consensus/deleg_cns", optional = true }
-directories       = "4.0.1"
-fil_cns           = { path = "../blockchain/consensus/fil_cns", optional = true }
-fil_types         = "0.2"
-forest_blocks     = { path = "../blockchain/blocks" }
-forest_crypto     = { version = "0.5" }
-forest_db         = "0.1"
-forest_encoding   = "0.2"
-forest_json       = { version = "0.1.0", path = "../utils/json/" }
-forest_libp2p     = { path = "../node/forest_libp2p" }
-forest_message    = { version = "0.7", features = ["blst"] }
-forest_vm         = "0.3"
-futures           = "0.3"
-fvm               = "1.0"
-fvm_ipld_car      = "0.4.1"
-fvm_ipld_encoding = "0.2"
-fvm_shared        = { version = "0.8.0", default-features = false }
-genesis           = { path = "../utils/genesis" }
-hex               = "0.4"
-ipld_blockstore   = "0.1"
-key_management    = { path = "../key_management" }
-libp2p            = { version = "0.41", default-features = false, features = ["identify"] }
-log               = "0.4"
-message_pool      = { path = "../blockchain/message_pool" }
-metrics           = { path = "../utils/metrics" }
-multibase         = "0.9"
-net_utils         = { path = "../utils/net_utils" }
-networks          = { path = "../types/networks" }
-num-rational      = "0.4"
-num-traits        = "0.2"
-paramfetch        = { path = "../utils/paramfetch" }
-pretty_env_logger = "0.4"
-prometheus        = { version = "0.13", features = ["process"] }
-rayon             = "1.5"
-rpassword         = "6.0"
-rpc               = { path = "../node/rpc" }
-rpc-api           = { path = "../node/rpc-api", version = "0.1" }
-rpc-client        = { path = "../node/rpc-client" }
-rug               = "1.13"
-serde             = { version = "1.0", features = ["derive"] }
-serde_json        = "1.0"
-state_manager     = { path = "../blockchain/state_manager" }
-statediff         = { version = "0.1.0", path = "../utils/statediff" }
-structopt         = "0.3"
-ticker            = "0.1"
-time              = "0.3"
-tokio             = { version = "1.0", features = ["sync"] }
-toml              = "0.5"
-utils             = { path = "../node/utils" }
-uuid              = { version = "0.8", features = ["v4"] }
-=======
 anyhow                 = "1.0"
 async-log              = "2.0"
 async-std              = { version = "1.9", features = ["attributes", "tokio1"] }
@@ -107,11 +42,13 @@
 forest_rpc-api         = "0.1.0"
 forest_rpc-client      = "0.1.0"
 forest_state_manager   = "0.1.0"
+forest_statediff       = { version = "0.1.0", optional = true }
 forest_utils           = "0.1.0"
 forest_vm              = "0.3"
 futures                = "0.3"
 fvm                    = "1.0"
 fvm_ipld_car           = "0.4.1"
+fvm_ipld_encoding      = "0.2"
 fvm_shared             = { version = "0.8.0", default-features = false }
 git-version            = "0.3"
 hex                    = "0.4"
@@ -119,6 +56,7 @@
 log                    = "0.4"
 multibase              = "0.9"
 num-rational           = "0.4"
+num-traits             = "0.2"
 once_cell              = "1.5"
 pretty_env_logger      = "0.4"
 prometheus             = { version = "0.13", features = ["process"] }
@@ -133,7 +71,6 @@
 tokio                  = { version = "1.0", features = ["sync"] }
 toml                   = "0.5"
 uuid                   = { version = "0.8", features = ["v4"] }
->>>>>>> 0a615ec3
 
 [dependencies.jsonrpc-v2]
 default-features = false
@@ -148,7 +85,7 @@
 tempfile          = "3"
 
 [features]
-default          = ["forest_fil_cns"]
+default          = ["forest_fil_cns", "forest_statediff"]
 insecure_post    = ["forest_fil_cns/insecure_post"]
 testnet          = []
 release          = []
