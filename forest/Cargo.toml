--- conflicted
+++ resolved
@@ -38,13 +38,8 @@
 genesis           = "0.1.0"
 hex               = "0.4"
 ipld_blockstore   = "0.1"
-<<<<<<< HEAD
 key_management    = "0.1.0"
-libp2p            = { version = "0.41", default-features = false, features = ["identify"] }
-=======
-key_management    = { path = "../key_management" }
 libp2p            = { version = "0.46", default-features = false, features = ["identify"] }
->>>>>>> 7e470572
 log               = "0.4"
 message_pool      = "0.1.0"
 metrics           = "0.1.0"
