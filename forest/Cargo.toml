[package]
name = "forest"
version = "0.1.0"
authors = ["ChainSafe Systems <info@chainsafe.io>"]
edition = "2018"

[dependencies]
forest_libp2p = { path = "../node/forest_libp2p" }
utils = { path = "../node/utils" }
db = { path = "../node/db", features = ["rocksdb"] }
libp2p = "0.16.2"
futures = "0.3.1"
log = "0.4.8"
async-log = "2.0.0"
async-std = { version = "1.5.0", features = ["attributes"] }
serde = { version = "1.0", features = ["derive"] }
pretty_env_logger = "0.4.0"
ctrlc = "3.1.4"
chain_sync = { path = "../blockchain/chain_sync" }
state_manager = { path = "../blockchain/state_manager" }
cid = { package = "forest_cid", path = "../ipld/cid" }
forest_car = { path = "../ipld/car" }
blocks = { package = "forest_blocks", path = "../blockchain/blocks" }
ipld_blockstore = { path = "../ipld/blockstore", features = ["rocksdb"] }
chain = { path = "../blockchain/chain" }
<<<<<<< HEAD
structopt = { version = "0.3" }
rpc = { path = "../node/rpc" }
=======
structopt = { version = "0.3"}
beacon = { path = "../blockchain/beacon" }
hex = "0.4.2"
>>>>>>> 9ef6e67a
<|MERGE_RESOLUTION|>--- conflicted
+++ resolved
@@ -23,11 +23,7 @@
 blocks = { package = "forest_blocks", path = "../blockchain/blocks" }
 ipld_blockstore = { path = "../ipld/blockstore", features = ["rocksdb"] }
 chain = { path = "../blockchain/chain" }
-<<<<<<< HEAD
-structopt = { version = "0.3" }
-rpc = { path = "../node/rpc" }
-=======
 structopt = { version = "0.3"}
 beacon = { path = "../blockchain/beacon" }
 hex = "0.4.2"
->>>>>>> 9ef6e67a
+rpc = { path = "../node/rpc" }
