--- conflicted
+++ resolved
@@ -68,10 +68,7 @@
 rug                    = "1.13"
 serde                  = { version = "1.0", features = ["derive"] }
 serde_json             = "1.0"
-<<<<<<< HEAD
-=======
 shared_memory          = "0.12"
->>>>>>> f345a01f
 strfmt                 = "0.2.2"
 structopt              = "0.3"
 tempfile               = "3.3"
