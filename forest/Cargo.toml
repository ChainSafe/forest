--- conflicted
+++ resolved
@@ -7,13 +7,8 @@
 build       = "build.rs"
 
 [dependencies]
-<<<<<<< HEAD
 fvm               = "0.8"
 forest_address    = "0.3"
-=======
-fvm               = "1.0"
-address           = { package = "forest_address", version = "0.3" }
->>>>>>> b9a5ff48
 base64            = "0.13"
 forest_libp2p     = { path = "../node/forest_libp2p" }
 utils             = { path = "../node/utils" }
