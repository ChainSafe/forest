--- conflicted
+++ resolved
@@ -49,12 +49,7 @@
 jsonrpc-v2.workspace = true
 log.workspace = true
 multibase.workspace = true
-<<<<<<< HEAD
-nom = "7.1.3"
-num-bigint.workspace = true
-=======
 nom.workspace = true
->>>>>>> 46d476f2
 num.workspace = true
 rustyline = "10.1.1"
 serde = { workspace = true, features = ["derive"] }
