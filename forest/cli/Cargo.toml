[package]
name        = "forest-cli"
version     = "0.4.1"
authors     = ["ChainSafe Systems <info@chainsafe.io>"]
description = "Filecoin implementation in Rust. This crate contains all the subcommands except the daemon."
edition     = "2021"

[dependencies]
anyhow.workspace                 = true
base64.workspace                 = true
cid.workspace                    = true
directories.workspace            = true
fil_actor_miner_v8.workspace     = true
forest_actor_interface.workspace = true
forest_auth.workspace            = true
forest_beacon.workspace          = true
forest_blocks.workspace          = true
forest_chain.workspace           = true
forest_chain_sync.workspace      = true
forest_cli_shared.workspace      = true
forest_crypto.workspace          = true
forest_encoding.workspace        = true
forest_fil_types.workspace       = true
forest_interpreter.workspace     = true
forest_json.workspace            = true
forest_key_management.workspace  = true
forest_libp2p.workspace          = true
forest_message                   = { workspace = true, features = ["blst"] }
forest_message_pool.workspace    = true
forest_networks.workspace        = true
forest_paramfetch.workspace      = true
forest_rpc-api.workspace         = true
forest_rpc-client.workspace      = true
forest_state_manager.workspace   = true
forest_utils.workspace           = true
fs_extra.workspace               = true
futures.workspace                = true
fvm.workspace                    = true
fvm_ipld_car.workspace           = true
fvm_ipld_encoding.workspace      = true
fvm_shared                       = { workspace = true, default-features = false }
git-version.workspace            = true
hex.workspace                    = true
http.workspace                   = true
human-repr.workspace             = true
jsonrpc-v2.workspace             = true
libp2p                           = { workspace = true, default-features = false, features = ["identify"] }
log.workspace                    = true
multibase.workspace              = true
num-rational.workspace           = true
num-traits.workspace             = true
pretty_env_logger.workspace      = true
prometheus                       = { workspace = true, features = ["process"] }
<<<<<<< HEAD
rayon.workspace                  = true
=======
regex.workspace                  = true
>>>>>>> b7b8202d
rpassword.workspace              = true
serde                            = { workspace = true, features = ["derive"] }
serde_json.workspace             = true
sha2.workspace                   = true
strfmt                           = "0.2.2"
structopt.workspace              = true
tempfile.workspace               = true
ticker                           = "0.1"
time.workspace                   = true
tokio                            = { workspace = true, features = ["sync"] }
toml.workspace                   = true
url.workspace                    = true
uuid                             = { version = "1.1", features = ["v4"] }

[dev-dependencies]
assert_cmd.workspace = true
quickcheck.workspace = true
rand.workspace       = true

[features]
default    = ["rocksdb"]
rocksdb    = ["forest_cli_shared/rocksdb", "forest_chain_sync/rocksdb"]
paritydb   = ["forest_cli_shared/paritydb", "forest_chain_sync/paritydb"]
slow_tests = []<|MERGE_RESOLUTION|>--- conflicted
+++ resolved
@@ -51,11 +51,6 @@
 num-traits.workspace             = true
 pretty_env_logger.workspace      = true
 prometheus                       = { workspace = true, features = ["process"] }
-<<<<<<< HEAD
-rayon.workspace                  = true
-=======
-regex.workspace                  = true
->>>>>>> b7b8202d
 rpassword.workspace              = true
 serde                            = { workspace = true, features = ["derive"] }
 serde_json.workspace             = true
