--- conflicted
+++ resolved
@@ -12,11 +12,7 @@
 anyhow.workspace = true
 atty = "0.2"
 base64.workspace = true
-<<<<<<< HEAD
-=======
-blake3.workspace = true
 boa_engine = { version = "0.16.0", features = ["console"] }
->>>>>>> ff0c825a
 cid.workspace = true
 clap.workspace = true
 convert_case = "0.6.0"
