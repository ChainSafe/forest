--- conflicted
+++ resolved
@@ -58,11 +58,7 @@
 regex.workspace                  = true
 reqwest                          = { workspace = true, features = ["stream"] }
 rpassword.workspace              = true
-<<<<<<< HEAD
-rug                              = "1.17"
-=======
 rust-s3                          = "0.32.3"
->>>>>>> cbcd7a17
 serde                            = { workspace = true, features = ["derive"] }
 serde_json.workspace             = true
 sha2.workspace                   = true
