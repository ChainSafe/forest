[package]
name = "forest-cli"
description = "Filecoin implementation in Rust. This crate contains all the subcommands except the daemon."
license.workspace = true
repository.workspace = true
version.workspace = true
authors.workspace = true
edition = "2021"

[dependencies]
ahash.workspace = true
anes.workspace = true
anyhow.workspace = true
atty = "0.2"
base64.workspace = true
bigdecimal = "0.3.1"
boa_engine = { version = "0.16.0", features = ["console"] }
cfg-if.workspace = true
chrono.workspace = true
cid.workspace = true
clap.workspace = true
colored.workspace = true
convert_case = "0.6.0"
dialoguer.workspace = true
directories.workspace = true
forest_auth.workspace = true
forest_blocks.workspace = true
forest_chain.workspace = true
forest_chain_sync.workspace = true
forest_cli_shared.workspace = true
forest_db = { workspace = true }
forest_genesis.workspace = true
forest_ipld.workspace = true
forest_json.workspace = true
forest_key_management.workspace = true
forest_libp2p.workspace = true
forest_networks.workspace = true
forest_paramfetch.workspace = true
forest_rpc-api.workspace = true
forest_rpc-client.workspace = true
forest_shim.workspace = true
forest_utils.workspace = true
fs_extra.workspace = true
futures.workspace = true
fvm_ipld_blockstore.workspace = true
fvm_ipld_encoding.workspace = true
fvm_shared = { workspace = true, default-features = false }
hex.workspace = true
human-repr.workspace = true
humantime = "2.1.0"
jsonrpc-v2.workspace = true
log.workspace = true
multibase.workspace = true
nom = "7.1.3"
num.workspace = true
rpassword.workspace = true
<<<<<<< HEAD
rust_decimal.workspace = true
rust_decimal_macros.workspace = true
=======
>>>>>>> b3c5efe6
rustyline = "10.1.1"
serde = { workspace = true, features = ["derive"] }
serde_json.workspace = true
serde_tuple.workspace = true
strfmt = "0.2.2"
strum_macros.workspace = true
tempfile.workspace = true
ticker = "0.1"
tokio = { workspace = true, features = ["sync"] }
toml.workspace = true

[dev-dependencies]
assert_cmd.workspace = true
pretty_assertions = "1.3.0"
quickcheck.workspace = true
rand.workspace = true

[features]
default = ["paritydb", "jemalloc"]
rocksdb = ["forest_cli_shared/rocksdb", "forest_db/rocksdb"]
paritydb = ["forest_cli_shared/paritydb", "forest_db/paritydb"]
jemalloc = ["forest_cli_shared/jemalloc", "forest_db/jemalloc"]
mimalloc = ["forest_cli_shared/mimalloc"]
rustalloc = []<|MERGE_RESOLUTION|>--- conflicted
+++ resolved
@@ -54,11 +54,6 @@
 nom = "7.1.3"
 num.workspace = true
 rpassword.workspace = true
-<<<<<<< HEAD
-rust_decimal.workspace = true
-rust_decimal_macros.workspace = true
-=======
->>>>>>> b3c5efe6
 rustyline = "10.1.1"
 serde = { workspace = true, features = ["derive"] }
 serde_json.workspace = true
