[package]
name = "forest-cli"
description = "Filecoin implementation in Rust. This crate contains all the subcommands except the daemon."
license.workspace = true
repository.workspace = true
version.workspace = true
authors.workspace = true
edition.workspace = true

[dependencies]
ahash.workspace = true
anyhow.workspace = true
atty = "0.2"
base64.workspace = true
blake3.workspace = true
cid.workspace = true
clap.workspace = true
dialoguer.workspace = true
forest_auth.workspace = true
forest_blocks.workspace = true
forest_chain.workspace = true
forest_chain_sync.workspace = true
forest_cli_shared.workspace = true
forest_db = { workspace = true }
forest_encoding.workspace = true
forest_genesis.workspace = true
forest_ipld.workspace = true
forest_json.workspace = true
forest_key_management.workspace = true
forest_libp2p.workspace = true
forest_paramfetch.workspace = true
forest_rpc-api.workspace = true
forest_rpc-client.workspace = true
forest_utils.workspace = true
fs_extra.workspace = true
fvm_ipld_blockstore.workspace = true
fvm_shared = { workspace = true, default-features = false }
hex.workspace = true
human-repr.workspace = true
jsonrpc-v2.workspace = true
lazy_static.workspace = true
log.workspace = true
multibase.workspace = true
<<<<<<< HEAD
regex.workspace = true
=======
num.workspace = true
>>>>>>> 190f772b
rpassword.workspace = true
serde = { workspace = true, features = ["derive"] }
serde_json.workspace = true
strfmt = "0.2.2"
tempfile.workspace = true
ticker = "0.1"
time.workspace = true
tokio = { workspace = true, features = ["sync"] }
tokio-util = { workspace = true, features = ["compat"] }
toml.workspace = true

[dev-dependencies]
assert_cmd.workspace = true
rand.workspace = true

[features]
default = ["rocksdb"]
rocksdb = ["forest_cli_shared/rocksdb", "forest_db/rocksdb"]
paritydb = ["forest_cli_shared/paritydb", "forest_db/paritydb"]
slow_tests = []
jemalloc = ["forest_cli_shared/jemalloc", "forest_db/jemalloc"]
mimalloc = ["forest_cli_shared/mimalloc"]<|MERGE_RESOLUTION|>--- conflicted
+++ resolved
@@ -41,11 +41,8 @@
 lazy_static.workspace = true
 log.workspace = true
 multibase.workspace = true
-<<<<<<< HEAD
+num.workspace = true
 regex.workspace = true
-=======
-num.workspace = true
->>>>>>> 190f772b
 rpassword.workspace = true
 serde = { workspace = true, features = ["derive"] }
 serde_json.workspace = true
