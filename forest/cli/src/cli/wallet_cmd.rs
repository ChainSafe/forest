// Copyright 2019-2023 ChainSafe Systems
// SPDX-License-Identifier: Apache-2.0, MIT

<<<<<<< HEAD
use super::Config;
use ahash::HashMap;
use ahash::HashMapExt;
=======
use std::{
    path::PathBuf,
    str::{self, FromStr},
};

>>>>>>> 190f772b
use anyhow::Context;
use base64::{prelude::BASE64_STANDARD, Engine};
use clap::Subcommand;
use forest_json::{
    address::json::AddressJson,
    signature::json::{signature_type::SignatureTypeJson, SignatureJson},
};
use forest_key_management::json::KeyInfoJson;
use forest_rpc_client::wallet_ops::*;
use forest_utils::io::read_file_to_string;
<<<<<<< HEAD
use fvm_shared::address::{Address, Protocol};
use fvm_shared::bigint::BigInt;
use fvm_shared::crypto::signature::{Signature, SignatureType};
use fvm_shared::econ::TokenAmount;
use lazy_static::lazy_static;
use regex::Regex;
use rpassword::read_password;
use std::{
    path::PathBuf,
    str::{self, FromStr},
=======
use fvm_shared::{
    address::{Address, Protocol},
    crypto::signature::{Signature, SignatureType},
    econ::TokenAmount,
>>>>>>> 190f772b
};
use num::BigInt;
use rpassword::read_password;

<<<<<<< HEAD
lazy_static! {
    static ref LEN_TO_CLOSURE_POWERS: HashMap<usize, (String, u8)> = {
        let mut map = HashMap::new();
        for item in 0..4 {
            map.insert(item, ("atto FIL".to_string(), 18));
        }
        for item in 4..7 {
            map.insert(item, ("femto FIL".to_string(), 15));
        }
        for item in 7..10 {
            map.insert(item, ("pico FIL".to_string(), 12));
        }
        for item in 10..13 {
            map.insert(item, ("nano FIL".to_string(), 9));
        }
        for item in 13..16 {
            map.insert(item, ("micro FIL".to_string(), 6));
        }
        for item in 16..19 {
            map.insert(item, ("milli FIL".to_string(), 3));
        }
        map
    };
}

use super::handle_rpc_err;
=======
use super::{handle_rpc_err, Config};
>>>>>>> 190f772b

#[derive(Debug, Subcommand)]
pub enum WalletCommands {
    /// Create a new wallet
    New {
        /// The signature type to use. One of SECP256k1, or BLS
        #[arg(default_value = "secp256k1")]
        signature_type: String,
    },
    /// Get account balance
    Balance {
        /// The address of the account to check
        address: String,
    },
    /// Get the default address of the wallet
    Default,
    /// Export the wallet's keys
    Export {
        /// The address that contains the keys to export
        address: String,
    },
    /// Check if the wallet has a key
    Has {
        /// The key to check
        key: String,
    },
    /// Import keys from existing wallet
    Import {
        /// The path to the private key
        path: Option<String>,
    },
    /// List addresses of the wallet
    List {
        /// flag to force full accuracy,
        /// not just default 4 significant digits
        /// E.g. 500.2367798 `milli FIL` instead of 500.2367 `milli FIL`
        /// In combination with `--fixed-unit` flag
        /// it will show exact data in `FIL` units
        /// E.g. 0.0000002367798 `FIL` instead of 0 `FIL`
        #[structopt(short, long)]
        exact_balance: bool,
        /// flag to force the balance to be in `FIL`
        /// meaning one won't balance in `atto` or `micro`
        /// form even if it is appropriate
        /// E.g. 0.5002 `FIL` instead of 500.2367 `milli FIL`
        /// In combination with `--exact-balance` flag
        /// it will show exact data in `FIL` units
        /// E.g. 0.0000002367798 `FIL` instead of 0 `FIL`
        #[structopt(short, long)]
        fixed_unit: bool,
    },
    /// Set the default wallet address
    SetDefault {
        /// The given key to set to the default address
        key: String,
    },
    /// Sign a message
    Sign {
        /// The hex encoded message to sign
        #[arg(short)]
        message: String,
        /// The address to be used to sign the message
        #[arg(short)]
        address: String,
    },
    /// Verify the signature of a message. Returns true if the signature matches
    /// the message and address
    Verify {
        /// The address used to sign the message
        #[arg(short)]
        address: String,
        /// The message to verify
        #[arg(short)]
        message: String,
        /// The signature of the message to verify
        #[arg(short)]
        signature: String,
    },
}

impl WalletCommands {
    pub async fn run(&self, config: Config) -> anyhow::Result<()> {
        match self {
            Self::New { signature_type } => {
                let signature_type = match signature_type.to_lowercase().as_str() {
                    "secp256k1" => SignatureType::Secp256k1,
                    _ => SignatureType::BLS,
                };

                let signature_type_json = SignatureTypeJson(signature_type);

                let response = wallet_new((signature_type_json,), &config.client.rpc_token)
                    .await
                    .map_err(handle_rpc_err)?;
                println!("{response}");
                Ok(())
            }
            Self::Balance { address } => {
                let response = wallet_balance((address.to_string(),), &config.client.rpc_token)
                    .await
                    .map_err(handle_rpc_err)?;
                println!("{response}");
                Ok(())
            }
            Self::Default => {
                let response = wallet_default_address(&config.client.rpc_token)
                    .await
                    .map_err(handle_rpc_err)?;
                println!("{response}");
                Ok(())
            }
            Self::Export { address } => {
                let response = wallet_export((address.to_string(),), &config.client.rpc_token)
                    .await
                    .map_err(handle_rpc_err)?;

                let encoded_key = serde_json::to_string(&response)?;
                println!("{}", hex::encode(encoded_key));
                Ok(())
            }
            Self::Has { key } => {
                let response = wallet_has((key.to_string(),), &config.client.rpc_token)
                    .await
                    .map_err(handle_rpc_err)?;
                println!("{response}");
                Ok(())
            }
            Self::Import { path } => {
                let key = match path {
                    Some(path) => read_file_to_string(&PathBuf::from(path))?,
                    _ => {
                        println!("Enter the private key: ");
                        read_password()?
                    }
                };

                let key = key.trim();

                let decoded_key = hex::decode(key).context("Key must be hex encoded")?;

                let key_str = str::from_utf8(&decoded_key)?;

                let key: KeyInfoJson =
                    serde_json::from_str(key_str).context("invalid key format")?;

                let key = wallet_import(vec![KeyInfoJson(key.0)], &config.client.rpc_token)
                    .await
                    .map_err(handle_rpc_err)?;

                println!("{key}");
                Ok(())
            }
            Self::List {
                exact_balance,
                fixed_unit,
            } => {
                let response = wallet_list(&config.client.rpc_token)
                    .await
                    .map_err(handle_rpc_err)?;

                let default = wallet_default_address(&config.client.rpc_token)
                    .await
                    .map_err(handle_rpc_err)?;

                let (title_address, title_default_mark, title_balance) =
                    ("Address", "Default", "Balance");
                println!("{title_address:41} {title_default_mark:7} {title_balance}");

                for address in response {
                    let addr = address.0.to_string();
                    let default_address_mark = if addr == default { "X" } else { "" };

                    let balance_string = wallet_balance((addr.clone(),), &config.client.rpc_token)
                        .await
                        .map_err(handle_rpc_err)?;

                    let balance_int = TokenAmount::from_atto(balance_string.parse::<BigInt>()?);

                    let formatted_balance_string =
                        format_balance_string(balance_int, *fixed_unit, *exact_balance);

                    println!("{addr:41}  {default_address_mark:7}  {formatted_balance_string}",);
                }
                Ok(())
            }
            Self::SetDefault { key } => {
                let key =
                    Address::from_str(key).with_context(|| format!("Invalid address: {key}"))?;

                let key_json = AddressJson(key);
                wallet_set_default((key_json,), &config.client.rpc_token)
                    .await
                    .map_err(handle_rpc_err)?;
                Ok(())
            }
            Self::Sign { address, message } => {
                let address = Address::from_str(address)
                    .with_context(|| format!("Invalid address: {address}"))?;

                let message = hex::decode(message).context("Message has to be a hex string")?;
                let message = BASE64_STANDARD.encode(message);

                let response = wallet_sign(
                    (AddressJson(address), message.into_bytes()),
                    &config.client.rpc_token,
                )
                .await
                .map_err(handle_rpc_err)?;
                println!("{}", hex::encode(response.0.bytes()));
                Ok(())
            }
            Self::Verify {
                message,
                address,
                signature,
            } => {
                let sig_bytes =
                    hex::decode(signature).context("Signature has to be a hex string")?;
                let address = Address::from_str(address)
                    .with_context(|| format!("Invalid address: {address}"))?;
                let signature = match address.protocol() {
                    Protocol::Secp256k1 => Signature::new_secp256k1(sig_bytes),
                    Protocol::BLS => Signature::new_bls(sig_bytes),
                    _ => anyhow::bail!("Invalid signature (must be bls or secp256k1)"),
                };
                let msg = hex::decode(message).context("Message has to be a hex string")?;

                let response = wallet_verify(
                    (AddressJson(address), msg, SignatureJson(signature)),
                    &config.client.rpc_token,
                )
                .await
                .map_err(handle_rpc_err)?;

                println!("{response}");
                Ok(())
            }
        }
    }
}

fn formating_vars(balance_string: String, balance_exact: String, changed: bool) -> (String, String) {
    //unfallible unwrap
    let re = Regex::new(r"(?i)(0+$)|(\.0+$)|(\.+$)").unwrap();
    let res = re.replace(balance_string.as_str(), "").to_string();
    let balance_exact_res = re.replace(balance_exact.as_str(), "").to_string();
    let symbol = if balance_exact_res.len() <= res.len() && !changed {
        ""
    } else {
        "~"
    };
    (res, symbol.to_string())
}

fn format_balance_string(
    mut balance_int: TokenAmount,
    fixed_unit: bool,
    exact_balance: bool,
) -> String {
    let mut unit = "FIL";
    let (balance_string, symbol) = if fixed_unit {
        if exact_balance {
            formating_vars(format!("{balance_int}"), format!("{balance_int}"), false)
        } else {
            let mut changed: bool = false;
            let balance_int = if balance_int >= TokenAmount::from_whole(1) {
                balance_int
            } else if balance_int >= TokenAmount::from_atto(5 * 10_i64.pow(17)) {
                changed = true;
                TokenAmount::from_whole(1)
            } else {
                changed = true;
                TokenAmount::from_whole(0)
            };
            formating_vars(format!("{balance_int:.0}0"), format!("{balance_int}"), changed)
        }
    } else {
        let atto = balance_int.atto();
        let len = atto.to_string().len();
        let mut changed: bool = false;
        if len <= 18 {
            //unfallible unwrap
            let (unit_string, closure_power) = LEN_TO_CLOSURE_POWERS.get(&len).unwrap();
            unit = unit_string.as_str();

            if *closure_power < 18 {
                balance_int = if balance_int >= TokenAmount::from_atto(10_i64.pow(18 - *closure_power as u32)) {
                    balance_int * BigInt::from(10i64.pow(*closure_power as u32))
                } else if balance_int >= TokenAmount::from_atto(5 * 10_i64.pow(18 - *closure_power as u32 - 1)) {
                    changed = true;
                    TokenAmount::from_atto(*closure_power as u32 + 1)
                } else {
                    changed = true;
                    TokenAmount::from_whole(0)
                };
            } else {
                balance_int *= BigInt::from(10i64.pow(*closure_power as u32));
            }

            
        }

        if exact_balance {
            formating_vars(format!("{balance_int}"), format!("{balance_int}"), changed)
        } else {
            formating_vars(format!("{balance_int:.4}"), format!("{balance_int}"), changed)
        }
    };
    format!("{symbol}{balance_string} {unit}")
}

#[test]
fn exact_balance_fixed_unit() {
    assert_eq!(
        format_balance_string(TokenAmount::from_atto(100), true, true,),
        "0.0000000000000001 FIL"
    );

    assert_eq!(
        format_balance_string(TokenAmount::from_atto(12465), true, true,),
        "0.000000000000012465 FIL"
    );
}

#[test]
fn not_exact_balance_fixed_unit() {
    assert_eq!(
        format_balance_string(TokenAmount::from_atto(100), true, false,),
        "~0 FIL"
    );

    assert_eq!(
        format_balance_string(TokenAmount::from_atto(999999999999999999u64), true, false,),
        "~1 FIL"
    );

    assert_eq!(
        format_balance_string(TokenAmount::from_atto(1000005000), true, false,),
        "~0 FIL"
    );

    assert_eq!(
        format_balance_string(
            TokenAmount::from_atto(15089000000000050000u64),
            true,
            false,
        ),
        "~15 FIL"
    );
}

#[test]
fn exact_balance_not_fixed_unit() {
    assert_eq!(
        format_balance_string(TokenAmount::from_atto(100), false, true,),
        "100 atto FIL"
    );

    assert_eq!(
        format_balance_string(TokenAmount::from_atto(120005), false, true,),
        "120.005 femto FIL"
    );

    assert_eq!(
        format_balance_string(TokenAmount::from_atto(200000045i64), false, true,),
        "200.000045 pico FIL"
    );

    assert_eq!(
        format_balance_string(TokenAmount::from_atto(1000000123), false, true,),
        "1.000000123 nano FIL"
    );

    assert_eq!(
        format_balance_string(TokenAmount::from_atto(450000008000000i64), false, true,),
        "450.000008 micro FIL"
    );

    assert_eq!(
        format_balance_string(TokenAmount::from_atto(90000002750000000i64), false, true,),
        "90.00000275 milli FIL"
    );
}

#[test]
fn not_exact_balance_not_fixed_unit() {
    assert_eq!(
        format_balance_string(TokenAmount::from_atto(100), false, false,),
        "100 atto FIL"
    );

    assert_eq!(
        format_balance_string(TokenAmount::from_atto(120005), false, false,),
        "120.005 femto FIL"
    );

    assert_eq!(
        format_balance_string(TokenAmount::from_atto(200000045i64), false, false,),
        "~200 pico FIL"
    );

    assert_eq!(
        format_balance_string(TokenAmount::from_atto(1000000123), false, false,),
        "~1 nano FIL"
    );

    assert_eq!(
        format_balance_string(TokenAmount::from_atto(450000008000000i64), false, false,),
        "~450 micro FIL"
    );

    assert_eq!(
        format_balance_string(TokenAmount::from_atto(90000002750000000i64), false, false,),
        "~90 milli FIL"
    );
}

#[test]
fn test_formatting_vars() {
    assert_eq!(
        formating_vars("1940.00".to_string(), "1940.000".to_string(), false),
        ("1940".to_string(), "".to_string())
    );
    assert_eq!(
        formating_vars("940.050".to_string(), "940.050123".to_string(), false),
        ("940.05".to_string(), "~".to_string())
    );
    assert_eq!(
        formating_vars("230.".to_string(), "230.0".to_string(), false),
        ("230".to_string(), "".to_string())
    );
}<|MERGE_RESOLUTION|>--- conflicted
+++ resolved
@@ -1,28 +1,17 @@
 // Copyright 2019-2023 ChainSafe Systems
 // SPDX-License-Identifier: Apache-2.0, MIT
 
-<<<<<<< HEAD
 use super::Config;
 use ahash::HashMap;
 use ahash::HashMapExt;
-=======
-use std::{
-    path::PathBuf,
-    str::{self, FromStr},
-};
-
->>>>>>> 190f772b
 use anyhow::Context;
-use base64::{prelude::BASE64_STANDARD, Engine};
-use clap::Subcommand;
-use forest_json::{
-    address::json::AddressJson,
-    signature::json::{signature_type::SignatureTypeJson, SignatureJson},
-};
+use base64::prelude::BASE64_STANDARD;
+use base64::Engine;
+use forest_json::address::json::AddressJson;
+use forest_json::signature::json::{signature_type::SignatureTypeJson, SignatureJson};
 use forest_key_management::json::KeyInfoJson;
 use forest_rpc_client::wallet_ops::*;
 use forest_utils::io::read_file_to_string;
-<<<<<<< HEAD
 use fvm_shared::address::{Address, Protocol};
 use fvm_shared::bigint::BigInt;
 use fvm_shared::crypto::signature::{Signature, SignatureType};
@@ -33,20 +22,10 @@
 use std::{
     path::PathBuf,
     str::{self, FromStr},
-=======
-use fvm_shared::{
-    address::{Address, Protocol},
-    crypto::signature::{Signature, SignatureType},
-    econ::TokenAmount,
->>>>>>> 190f772b
 };
-use num::BigInt;
-use rpassword::read_password;
-
-<<<<<<< HEAD
+
 lazy_static! {
     static ref LEN_TO_CLOSURE_POWERS: HashMap<usize, (String, u8)> = {
-        let mut map = HashMap::new();
         for item in 0..4 {
             map.insert(item, ("atto FIL".to_string(), 18));
         }
@@ -70,9 +49,8 @@
 }
 
 use super::handle_rpc_err;
-=======
-use super::{handle_rpc_err, Config};
->>>>>>> 190f772b
+use anyhow::Context;
+use base64::{prelude::BASE64_STANDARD, Engine};
 
 #[derive(Debug, Subcommand)]
 pub enum WalletCommands {
