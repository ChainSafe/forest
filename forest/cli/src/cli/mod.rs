// Copyright 2019-2022 ChainSafe Systems
// SPDX-License-Identifier: Apache-2.0, MIT

// Due to https://git.wiki.kernel.org/index.php/GitFaq#Why_does_Git_not_.22track.22_renames.3F
// we cannot rewire the git history of this file.
// check out the original commit history here:
// https://github.com/ChainSafe/forest/commits/main/forest/src/cli/mod.rs

mod auth_cmd;
mod chain_cmd;
mod config_cmd;
mod fetch_params_cmd;
mod genesis_cmd;
mod mpool_cmd;
mod net_cmd;
<<<<<<< HEAD
mod snapshot_cmd;
=======
mod send_cmd;
>>>>>>> 0984f6bd
mod snapshot_fetch;
mod state_cmd;
mod sync_cmd;
mod wallet_cmd;

pub(super) use self::auth_cmd::AuthCommands;
pub(super) use self::chain_cmd::ChainCommands;
pub(super) use self::fetch_params_cmd::FetchCommands;
pub(super) use self::genesis_cmd::GenesisCommands;
pub(super) use self::mpool_cmd::MpoolCommands;
pub(super) use self::net_cmd::NetCommands;
<<<<<<< HEAD
pub(super) use self::snapshot_cmd::{SnapshotCommands, OUTPUT_PATH_DEFAULT_FORMAT};
=======
pub(super) use self::send_cmd::SendCommand;
>>>>>>> 0984f6bd
pub(super) use self::state_cmd::StateCommands;
pub(super) use self::sync_cmd::SyncCommands;
pub(super) use self::wallet_cmd::WalletCommands;
pub(crate) use forest_cli_shared::cli::{
    CliOpts, Config, SnapshotFetchConfig, FOREST_VERSION_STRING,
};

use byte_unit::Byte;
use fvm_shared::bigint::BigInt;
use fvm_shared::FILECOIN_PRECISION;
use jsonrpc_v2::Error as JsonRpcError;
use log::error;
use rug::float::ParseFloatError;
use rug::Float;
use serde::Serialize;
use std::io::{self, Write};
use std::process;
use structopt::StructOpt;

use crate::cli::config_cmd::ConfigCommands;
use cid::Cid;
use forest_blocks::tipset_json::TipsetJson;

/// CLI structure generated when interacting with Forest binary
#[derive(StructOpt)]
#[structopt(
    name = env!("CARGO_PKG_NAME"),
    version = FOREST_VERSION_STRING.as_str(),
    about = env!("CARGO_PKG_DESCRIPTION"),
    author = env!("CARGO_PKG_AUTHORS")
)]
pub struct Cli {
    #[structopt(flatten)]
    pub opts: CliOpts,
    #[structopt(subcommand)]
    pub cmd: Subcommand,
}

/// Forest binary sub-commands available.
#[derive(StructOpt)]
#[structopt(setting = structopt::clap::AppSettings::VersionlessSubcommands)]
pub enum Subcommand {
    /// Download parameters for generating and verifying proofs for given size
    #[structopt(name = "fetch-params")]
    Fetch(FetchCommands),

    /// Interact with Filecoin blockchain
    #[structopt(name = "chain")]
    Chain(ChainCommands),

    /// Manage RPC permissions
    #[structopt(name = "auth")]
    Auth(AuthCommands),

    /// Work with blockchain genesis
    #[structopt(name = "genesis")]
    Genesis(GenesisCommands),

    /// Manage P2P network
    #[structopt(name = "net")]
    Net(NetCommands),

    /// Manage wallet
    #[structopt(name = "wallet")]
    Wallet(WalletCommands),

    /// Inspect or interact with the chain synchronizer
    #[structopt(name = "sync")]
    Sync(SyncCommands),

    /// Interact with the message pool
    #[structopt(name = "mpool")]
    Mpool(MpoolCommands),

    /// Interact with and query Filecoin chain state
    #[structopt(name = "state")]
    State(StateCommands),

    /// Manage node configuration
    #[structopt(name = "config")]
    Config(ConfigCommands),

<<<<<<< HEAD
    /// Manage snapshots
    #[structopt(name = "snapshot")]
    Snapshot(SnapshotCommands),
=======
    /// Send funds between accounts
    Send(SendCommand),
>>>>>>> 0984f6bd
}

/// Pretty-print a JSON-RPC error and exit
pub(super) fn handle_rpc_err(e: JsonRpcError) -> ! {
    match e {
        JsonRpcError::Full {
            code,
            message,
            data: _,
        } => {
            error!("JSON RPC Error: Code: {} Message: {}", code, message);
            process::exit(code as i32);
        }
        JsonRpcError::Provided { code, message } => {
            error!("JSON RPC Error: Code: {} Message: {}", code, message);
            process::exit(code as i32);
        }
    }
}

/// Format a vector to a prettified string
pub(super) fn format_vec_pretty(vec: Vec<String>) -> String {
    format!("[{}]", vec.join(", "))
}

/// convert `BigInt` to size string using byte size units (i.e. KiB, GiB, PiB, etc)
/// Provided number cannot be negative, otherwise the function will panic.
pub(super) fn to_size_string(input: &BigInt) -> anyhow::Result<String> {
    let bytes = u128::try_from(input)
        .map_err(|e| anyhow::anyhow!("error parsing the input {}: {}", input, e))?;

    Ok(Byte::from_bytes(bytes)
        .get_appropriate_unit(true)
        .to_string())
}

/// Print an error message and exit the program with an error code
/// Used for handling high level errors such as invalid parameters
pub(super) fn cli_error_and_die(msg: impl AsRef<str>, code: i32) -> ! {
    error!("Error: {}", msg.as_ref());
    std::process::exit(code);
}

/// Prints a plain HTTP JSON-RPC response result
pub(super) fn print_rpc_res(res: Result<String, JsonRpcError>) {
    match res {
        Ok(obj) => println!("{}", &obj),
        Err(err) => handle_rpc_err(err),
    };
}

/// Prints a pretty HTTP JSON-RPC response result
pub(super) fn print_rpc_res_pretty<T: Serialize>(res: Result<T, JsonRpcError>) {
    match res {
        Ok(obj) => println!("{}", serde_json::to_string_pretty(&obj).unwrap()),
        Err(err) => handle_rpc_err(err),
    };
}

/// Prints a tipset from a HTTP JSON-RPC response result
pub(super) fn print_rpc_res_cids(res: Result<TipsetJson, JsonRpcError>) {
    match res {
        Ok(tipset) => println!(
            "{}",
            serde_json::to_string_pretty(
                &tipset
                    .0
                    .cids()
                    .iter()
                    .map(|cid: &Cid| cid.to_string())
                    .collect::<Vec<_>>()
            )
            .unwrap()
        ),
        Err(err) => handle_rpc_err(err),
    };
}

/// Prints a bytes HTTP JSON-RPC response result
pub(super) fn print_rpc_res_bytes(res: Result<Vec<u8>, JsonRpcError>) {
    match res {
        Ok(obj) => println!(
            "{}",
            String::from_utf8(obj)
                .map_err(|e| handle_rpc_err(e.into()))
                .unwrap()
        ),
        Err(err) => handle_rpc_err(err),
    };
}

/// Prints a string HTTP JSON-RPC response result to a buffered `stdout`
pub(super) fn print_stdout(out: String) {
    let stdout = io::stdout();
    let mut handle = stdout.lock();
    handle
        .write_all(out.as_bytes())
        .map_err(|e| handle_rpc_err(e.into()))
        .unwrap();

    handle
        .write("\n".as_bytes())
        .map_err(|e| handle_rpc_err(e.into()))
        .unwrap();
}

/// Convert an `attoFIL` balance to `FIL`
pub(super) fn balance_to_fil(balance: BigInt) -> Result<Float, ParseFloatError> {
    let raw = Float::parse_radix(balance.to_string(), 10)?;
    let b = Float::with_val(128, raw);

    let raw = Float::parse_radix(FILECOIN_PRECISION.to_string().as_bytes(), 10)?;
    let p = Float::with_val(64, raw);

    Ok(Float::with_val(128, b / p))
}

#[cfg(test)]
mod test {
    use super::*;
    use fvm_shared::bigint::Zero;

    #[test]
    fn to_size_string_valid_input() {
        let cases = [
            (BigInt::zero(), "0 B"),
            (BigInt::from(1 << 10), "1024 B"),
            (BigInt::from((1 << 10) + 1), "1.00 KiB"),
            (BigInt::from((1 << 10) + 512), "1.50 KiB"),
            (BigInt::from(1 << 20), "1024.00 KiB"),
            (BigInt::from((1 << 20) + 1), "1.00 MiB"),
            (BigInt::from(1 << 29), "512.00 MiB"),
            (BigInt::from((1 << 30) + 1), "1.00 GiB"),
            (BigInt::from((1u64 << 40) + 1), "1.00 TiB"),
            (BigInt::from((1u64 << 50) + 1), "1.00 PiB"),
            // ZiB is 2^70, 288230376151711744 is 2^58
            (BigInt::from(u128::MAX), "288230376151711744.00 ZiB"),
        ];

        for (input, expected) in cases {
            assert_eq!(to_size_string(&input).unwrap(), expected.to_string());
        }
    }

    #[test]
    fn to_size_string_negative_input_should_fail() {
        assert!(to_size_string(&BigInt::from(-1i8)).is_err());
    }

    #[test]
    fn to_size_string_too_large_input_should_fail() {
        assert!(to_size_string(&(BigInt::from(u128::MAX) + 1)).is_err());
    }
}<|MERGE_RESOLUTION|>--- conflicted
+++ resolved
@@ -13,11 +13,8 @@
 mod genesis_cmd;
 mod mpool_cmd;
 mod net_cmd;
-<<<<<<< HEAD
+mod send_cmd;
 mod snapshot_cmd;
-=======
-mod send_cmd;
->>>>>>> 0984f6bd
 mod snapshot_fetch;
 mod state_cmd;
 mod sync_cmd;
@@ -29,11 +26,8 @@
 pub(super) use self::genesis_cmd::GenesisCommands;
 pub(super) use self::mpool_cmd::MpoolCommands;
 pub(super) use self::net_cmd::NetCommands;
-<<<<<<< HEAD
+pub(super) use self::send_cmd::SendCommand;
 pub(super) use self::snapshot_cmd::{SnapshotCommands, OUTPUT_PATH_DEFAULT_FORMAT};
-=======
-pub(super) use self::send_cmd::SendCommand;
->>>>>>> 0984f6bd
 pub(super) use self::state_cmd::StateCommands;
 pub(super) use self::sync_cmd::SyncCommands;
 pub(super) use self::wallet_cmd::WalletCommands;
@@ -116,14 +110,10 @@
     #[structopt(name = "config")]
     Config(ConfigCommands),
 
-<<<<<<< HEAD
     /// Manage snapshots
-    #[structopt(name = "snapshot")]
     Snapshot(SnapshotCommands),
-=======
     /// Send funds between accounts
     Send(SendCommand),
->>>>>>> 0984f6bd
 }
 
 /// Pretty-print a JSON-RPC error and exit
