// Copyright 2019-2022 ChainSafe Systems
// SPDX-License-Identifier: Apache-2.0, MIT

// Due to https://git.wiki.kernel.org/index.php/GitFaq#Why_does_Git_not_.22track.22_renames.3F
// we cannot rewire the git history of this file.
// check out the original commit history here:
// https://github.com/ChainSafe/forest/commits/main/forest/src/cli/mod.rs

mod auth_cmd;
mod chain_cmd;
mod config_cmd;
mod fetch_params_cmd;
mod genesis_cmd;
mod mpool_cmd;
mod net_cmd;
<<<<<<< HEAD
=======
mod send_cmd;
mod snapshot_fetch;
>>>>>>> 0984f6bd
mod state_cmd;
mod sync_cmd;
mod wallet_cmd;

pub(super) use self::auth_cmd::AuthCommands;
pub(super) use self::chain_cmd::ChainCommands;
pub(super) use self::fetch_params_cmd::FetchCommands;
pub(super) use self::genesis_cmd::GenesisCommands;
pub(super) use self::mpool_cmd::MpoolCommands;
pub(super) use self::net_cmd::NetCommands;
pub(super) use self::send_cmd::SendCommand;
pub(super) use self::state_cmd::StateCommands;
pub(super) use self::sync_cmd::SyncCommands;
pub(super) use self::wallet_cmd::WalletCommands;
pub(crate) use forest_cli_shared::cli::{Config, FOREST_VERSION_STRING};

use forest_cli_shared::cli::{to_size_string, CliOpts};
use fvm_shared::bigint::BigInt;
use fvm_shared::FILECOIN_PRECISION;
use jsonrpc_v2::Error as JsonRpcError;
use log::error;
use rug::float::ParseFloatError;
use rug::Float;
use serde::Serialize;
use std::io::{self, Write};
use std::process;
use structopt::StructOpt;

use crate::cli::config_cmd::ConfigCommands;
use cid::Cid;
use forest_blocks::tipset_json::TipsetJson;

/// CLI structure generated when interacting with Forest binary
#[derive(StructOpt)]
#[structopt(
    name = env!("CARGO_PKG_NAME"),
    version = FOREST_VERSION_STRING.as_str(),
    about = env!("CARGO_PKG_DESCRIPTION"),
    author = env!("CARGO_PKG_AUTHORS")
)]
pub struct Cli {
    #[structopt(flatten)]
    pub opts: CliOpts,
    #[structopt(subcommand)]
    pub cmd: Subcommand,
}

/// Forest binary sub-commands available.
#[derive(StructOpt)]
#[structopt(setting = structopt::clap::AppSettings::VersionlessSubcommands)]
pub enum Subcommand {
    /// Download parameters for generating and verifying proofs for given size
    #[structopt(name = "fetch-params")]
    Fetch(FetchCommands),

    /// Interact with Filecoin blockchain
    #[structopt(name = "chain")]
    Chain(ChainCommands),

    /// Manage RPC permissions
    #[structopt(name = "auth")]
    Auth(AuthCommands),

    /// Work with blockchain genesis
    #[structopt(name = "genesis")]
    Genesis(GenesisCommands),

    /// Manage P2P network
    #[structopt(name = "net")]
    Net(NetCommands),

    /// Manage wallet
    #[structopt(name = "wallet")]
    Wallet(WalletCommands),

    /// Inspect or interact with the chain synchronizer
    #[structopt(name = "sync")]
    Sync(SyncCommands),

    /// Interact with the message pool
    #[structopt(name = "mpool")]
    Mpool(MpoolCommands),

    /// Interact with and query Filecoin chain state
    #[structopt(name = "state")]
    State(StateCommands),

    /// Manage node configuration
    #[structopt(name = "config")]
    Config(ConfigCommands),

    /// Send funds between accounts
    Send(SendCommand),
}

/// Pretty-print a JSON-RPC error and exit
pub(super) fn handle_rpc_err(e: JsonRpcError) -> ! {
    match e {
        JsonRpcError::Full {
            code,
            message,
            data: _,
        } => {
            error!("JSON RPC Error: Code: {} Message: {}", code, message);
            process::exit(code as i32);
        }
        JsonRpcError::Provided { code, message } => {
            error!("JSON RPC Error: Code: {} Message: {}", code, message);
            process::exit(code as i32);
        }
    }
}

/// Format a vector to a prettified string
pub(super) fn format_vec_pretty(vec: Vec<String>) -> String {
    format!("[{}]", vec.join(", "))
}

/// Print an error message and exit the program with an error code
/// Used for handling high level errors such as invalid parameters
pub(super) fn cli_error_and_die(msg: impl AsRef<str>, code: i32) -> ! {
    error!("Error: {}", msg.as_ref());
    std::process::exit(code);
}

/// Prints a plain HTTP JSON-RPC response result
pub(super) fn print_rpc_res(res: Result<String, JsonRpcError>) {
    match res {
        Ok(obj) => println!("{}", &obj),
        Err(err) => handle_rpc_err(err),
    };
}

/// Prints a pretty HTTP JSON-RPC response result
pub(super) fn print_rpc_res_pretty<T: Serialize>(res: Result<T, JsonRpcError>) {
    match res {
        Ok(obj) => println!("{}", serde_json::to_string_pretty(&obj).unwrap()),
        Err(err) => handle_rpc_err(err),
    };
}

/// Prints a tipset from a HTTP JSON-RPC response result
pub(super) fn print_rpc_res_cids(res: Result<TipsetJson, JsonRpcError>) {
    match res {
        Ok(tipset) => println!(
            "{}",
            serde_json::to_string_pretty(
                &tipset
                    .0
                    .cids()
                    .iter()
                    .map(|cid: &Cid| cid.to_string())
                    .collect::<Vec<_>>()
            )
            .unwrap()
        ),
        Err(err) => handle_rpc_err(err),
    };
}

/// Prints a bytes HTTP JSON-RPC response result
pub(super) fn print_rpc_res_bytes(res: Result<Vec<u8>, JsonRpcError>) {
    match res {
        Ok(obj) => println!(
            "{}",
            String::from_utf8(obj)
                .map_err(|e| handle_rpc_err(e.into()))
                .unwrap()
        ),
        Err(err) => handle_rpc_err(err),
    };
}

/// Prints a string HTTP JSON-RPC response result to a buffered `stdout`
pub(super) fn print_stdout(out: String) {
    let stdout = io::stdout();
    let mut handle = stdout.lock();
    handle
        .write_all(out.as_bytes())
        .map_err(|e| handle_rpc_err(e.into()))
        .unwrap();

    handle
        .write("\n".as_bytes())
        .map_err(|e| handle_rpc_err(e.into()))
        .unwrap();
}

/// Convert an `attoFIL` balance to `FIL`
pub(super) fn balance_to_fil(balance: BigInt) -> Result<Float, ParseFloatError> {
    let raw = Float::parse_radix(balance.to_string(), 10)?;
    let b = Float::with_val(128, raw);

    let raw = Float::parse_radix(FILECOIN_PRECISION.to_string().as_bytes(), 10)?;
    let p = Float::with_val(64, raw);

    Ok(Float::with_val(128, b / p))
}<|MERGE_RESOLUTION|>--- conflicted
+++ resolved
@@ -13,11 +13,7 @@
 mod genesis_cmd;
 mod mpool_cmd;
 mod net_cmd;
-<<<<<<< HEAD
-=======
 mod send_cmd;
-mod snapshot_fetch;
->>>>>>> 0984f6bd
 mod state_cmd;
 mod sync_cmd;
 mod wallet_cmd;
