// Copyright 2019-2022 ChainSafe Systems
// SPDX-License-Identifier: Apache-2.0, MIT

// Due to https://git.wiki.kernel.org/index.php/GitFaq#Why_does_Git_not_.22track.22_renames.3F
// we cannot rewire the git history of this file.
// check out the original commit history here:
// https://github.com/ChainSafe/forest/commits/main/forest/src/cli/mod.rs

mod auth_cmd;
mod chain_cmd;
mod config_cmd;
mod fetch_params_cmd;
mod genesis_cmd;
mod mpool_cmd;
mod net_cmd;
mod send_cmd;
mod snapshot_cmd;
mod state_cmd;
mod sync_cmd;
mod wallet_cmd;

pub(super) use self::auth_cmd::AuthCommands;
pub(super) use self::chain_cmd::ChainCommands;
pub(super) use self::fetch_params_cmd::FetchCommands;
pub(super) use self::genesis_cmd::GenesisCommands;
pub(super) use self::mpool_cmd::MpoolCommands;
pub(super) use self::net_cmd::NetCommands;
pub(super) use self::send_cmd::SendCommand;
pub(super) use self::snapshot_cmd::{SnapshotCommands, OUTPUT_PATH_DEFAULT_FORMAT};
pub(super) use self::state_cmd::StateCommands;
pub(super) use self::sync_cmd::SyncCommands;
pub(super) use self::wallet_cmd::WalletCommands;
pub(crate) use forest_cli_shared::cli::{Config, FOREST_VERSION_STRING};

<<<<<<< HEAD
use forest_cli_shared::cli::{to_size_string, CliOpts};
use fvm_shared::econ::TokenAmount;
=======
use crate::cli::config_cmd::ConfigCommands;
use byte_unit::Byte;
use cid::Cid;
use forest_blocks::tipset_json::TipsetJson;
use fvm_shared::bigint::BigInt;
>>>>>>> cbcd7a17
use http::StatusCode;
use jsonrpc_v2::Error as JsonRpcError;
use log::error;
use serde::Serialize;
use std::borrow::Cow;
use std::io::{self, Write};
use std::process;
use structopt::StructOpt;

/// CLI structure generated when interacting with Forest binary
#[derive(StructOpt)]
#[structopt(
    name = env!("CARGO_PKG_NAME"),
    version = FOREST_VERSION_STRING.as_str(),
    about = env!("CARGO_PKG_DESCRIPTION"),
    author = env!("CARGO_PKG_AUTHORS")
)]
pub struct Cli {
    #[structopt(flatten)]
    pub opts: CliOpts,
    #[structopt(subcommand)]
    pub cmd: Subcommand,
}

/// Forest binary sub-commands available.
#[derive(StructOpt)]
#[structopt(setting = structopt::clap::AppSettings::VersionlessSubcommands)]
pub enum Subcommand {
    /// Download parameters for generating and verifying proofs for given size
    #[structopt(name = "fetch-params")]
    Fetch(FetchCommands),

    /// Interact with Filecoin blockchain
    Chain(ChainCommands),

    /// Manage RPC permissions
    Auth(AuthCommands),

    /// Work with blockchain genesis
    Genesis(GenesisCommands),

    /// Manage P2P network
    Net(NetCommands),

    /// Manage wallet
    Wallet(WalletCommands),

    /// Inspect or interact with the chain synchronizer
    Sync(SyncCommands),

    /// Interact with the message pool
    Mpool(MpoolCommands),

    /// Interact with and query Filecoin chain state
    State(StateCommands),

    /// Manage node configuration
    Config(ConfigCommands),

    /// Manage snapshots
    Snapshot(SnapshotCommands),

    /// Send funds between accounts
    Send(SendCommand),
}

/// Pretty-print a JSON-RPC error and exit
pub(super) fn handle_rpc_err(e: JsonRpcError) -> ! {
    let (code, message) = match e {
        JsonRpcError::Full { code, message, .. } => (code, Cow::from(message)),
        JsonRpcError::Provided { code, message } => (code, Cow::from(message)),
    };

    match StatusCode::from_u16(
        u16::try_from(code).expect("Normalized HTTP status codes are always under u16::MAX"),
    ) {
        Ok(reason) => {
            error!("JSON RPC Error: Code: {reason} Message: {message}")
        }
        Err(_) => {
            error!("JSON RPC Error: Code: {code} Message: {message}")
        }
    };

    // fail-safe in case the `code` from `JsonRpcError` is zero. We still want to quit the process
    // with an error because, well, an error occurred if we are here.
    process::exit(code.max(1) as i32);
}

/// Format a vector to a prettified string
pub(super) fn format_vec_pretty(vec: Vec<String>) -> String {
    format!("[{}]", vec.join(", "))
}

/// Print an error message and exit the program with an error code
/// Used for handling high level errors such as invalid parameters
pub(super) fn cli_error_and_die(msg: impl AsRef<str>, code: i32) -> ! {
    error!("Error: {}", msg.as_ref());
    std::process::exit(code);
}

/// Prints a plain HTTP JSON-RPC response result
pub(super) fn print_rpc_res(res: Result<String, JsonRpcError>) {
    match res {
        Ok(obj) => println!("{}", &obj),
        Err(err) => handle_rpc_err(err),
    };
}

/// Prints a pretty HTTP JSON-RPC response result
pub(super) fn print_rpc_res_pretty<T: Serialize>(res: Result<T, JsonRpcError>) {
    match res {
        Ok(obj) => println!("{}", serde_json::to_string_pretty(&obj).unwrap()),
        Err(err) => handle_rpc_err(err),
    };
}

/// Prints a tipset from a HTTP JSON-RPC response result
pub(super) fn print_rpc_res_cids(res: Result<TipsetJson, JsonRpcError>) {
    match res {
        Ok(tipset) => println!(
            "{}",
            serde_json::to_string_pretty(
                &tipset
                    .0
                    .cids()
                    .iter()
                    .map(|cid: &Cid| cid.to_string())
                    .collect::<Vec<_>>()
            )
            .unwrap()
        ),
        Err(err) => handle_rpc_err(err),
    };
}

/// Prints a bytes HTTP JSON-RPC response result
pub(super) fn print_rpc_res_bytes(res: Result<Vec<u8>, JsonRpcError>) {
    match res {
        Ok(obj) => println!(
            "{}",
            String::from_utf8(obj)
                .map_err(|e| handle_rpc_err(e.into()))
                .unwrap()
        ),
        Err(err) => handle_rpc_err(err),
    };
}

/// Prints a string HTTP JSON-RPC response result to a buffered `stdout`
pub(super) fn print_stdout(out: String) {
    let stdout = io::stdout();
    let mut handle = stdout.lock();
    handle
        .write_all(out.as_bytes())
        .map_err(|e| handle_rpc_err(e.into()))
        .unwrap();

    handle
        .write("\n".as_bytes())
        .map_err(|e| handle_rpc_err(e.into()))
        .unwrap();
}

<<<<<<< HEAD
/// Convert an `attoFIL` balance to `FIL`
pub(super) fn balance_to_fil(balance: TokenAmount) -> Result<Float, ParseFloatError> {
    let raw = Float::parse_radix(balance.to_string(), 10)?;
    let b = Float::with_val(128, raw);

    let raw = Float::parse_radix(TokenAmount::PRECISION.to_string().as_bytes(), 10)?;
    let p = Float::with_val(64, raw);

    Ok(Float::with_val(128, b / p))
=======
#[cfg(test)]
mod test {
    use super::*;
    use fvm_shared::bigint::Zero;

    #[test]
    fn to_size_string_valid_input() {
        let cases = [
            (BigInt::zero(), "0 B"),
            (BigInt::from(1 << 10), "1024 B"),
            (BigInt::from((1 << 10) + 1), "1.00 KiB"),
            (BigInt::from((1 << 10) + 512), "1.50 KiB"),
            (BigInt::from(1 << 20), "1024.00 KiB"),
            (BigInt::from((1 << 20) + 1), "1.00 MiB"),
            (BigInt::from(1 << 29), "512.00 MiB"),
            (BigInt::from((1 << 30) + 1), "1.00 GiB"),
            (BigInt::from((1u64 << 40) + 1), "1.00 TiB"),
            (BigInt::from((1u64 << 50) + 1), "1.00 PiB"),
            // ZiB is 2^70, 288230376151711744 is 2^58
            (BigInt::from(u128::MAX), "288230376151711744.00 ZiB"),
        ];

        for (input, expected) in cases {
            assert_eq!(to_size_string(&input).unwrap(), expected.to_string());
        }
    }

    #[test]
    fn to_size_string_negative_input_should_fail() {
        assert!(to_size_string(&BigInt::from(-1i8)).is_err());
    }

    #[test]
    fn to_size_string_too_large_input_should_fail() {
        assert!(to_size_string(&(BigInt::from(u128::MAX) + 1)).is_err());
    }
>>>>>>> cbcd7a17
}<|MERGE_RESOLUTION|>--- conflicted
+++ resolved
@@ -32,16 +32,10 @@
 pub(super) use self::wallet_cmd::WalletCommands;
 pub(crate) use forest_cli_shared::cli::{Config, FOREST_VERSION_STRING};
 
-<<<<<<< HEAD
-use forest_cli_shared::cli::{to_size_string, CliOpts};
-use fvm_shared::econ::TokenAmount;
-=======
 use crate::cli::config_cmd::ConfigCommands;
-use byte_unit::Byte;
 use cid::Cid;
 use forest_blocks::tipset_json::TipsetJson;
-use fvm_shared::bigint::BigInt;
->>>>>>> cbcd7a17
+use forest_cli_shared::cli::{to_size_string, CliOpts};
 use http::StatusCode;
 use jsonrpc_v2::Error as JsonRpcError;
 use log::error;
@@ -206,21 +200,10 @@
         .unwrap();
 }
 
-<<<<<<< HEAD
-/// Convert an `attoFIL` balance to `FIL`
-pub(super) fn balance_to_fil(balance: TokenAmount) -> Result<Float, ParseFloatError> {
-    let raw = Float::parse_radix(balance.to_string(), 10)?;
-    let b = Float::with_val(128, raw);
-
-    let raw = Float::parse_radix(TokenAmount::PRECISION.to_string().as_bytes(), 10)?;
-    let p = Float::with_val(64, raw);
-
-    Ok(Float::with_val(128, b / p))
-=======
 #[cfg(test)]
 mod test {
     use super::*;
-    use fvm_shared::bigint::Zero;
+    use fvm_shared::bigint::{BigInt, Zero};
 
     #[test]
     fn to_size_string_valid_input() {
@@ -253,5 +236,4 @@
     fn to_size_string_too_large_input_should_fail() {
         assert!(to_size_string(&(BigInt::from(u128::MAX) + 1)).is_err());
     }
->>>>>>> cbcd7a17
 }