--- conflicted
+++ resolved
@@ -7,24 +7,15 @@
 use forest_rpc_client::{mpool_push_message, wallet_default_address};
 use fvm_shared::{address::Address, econ::TokenAmount, message::Message, METHOD_SEND};
 use num::BigInt;
-<<<<<<< HEAD
 use std::str::FromStr;
-=======
-use structopt::StructOpt;
->>>>>>> 022170c4
 
 use super::{handle_rpc_err, Config};
 
 #[derive(Debug, clap::Args)]
 pub struct SendCommand {
-<<<<<<< HEAD
-    /// optionally specify the account to send funds from (otherwise the default one will be used)
-    #[arg(long)]
-=======
     /// optionally specify the account to send funds from (otherwise the default
     /// one will be used)
-    #[structopt(long)]
->>>>>>> 022170c4
+    #[arg(long)]
     from: Option<Address>,
     target_address: Address,
     /// token amount in attoFIL
