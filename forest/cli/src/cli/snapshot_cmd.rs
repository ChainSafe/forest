--- conflicted
+++ resolved
@@ -171,11 +171,7 @@
                 let snapshot_dir = snapshot_dir
                     .clone()
                     .unwrap_or_else(|| default_snapshot_dir(&config));
-<<<<<<< HEAD
-                match snapshot_fetch(&snapshot_dir, config, *use_aria2).await {
-=======
-                match snapshot_fetch(&snapshot_dir, &config).await {
->>>>>>> a290d57a
+                match snapshot_fetch(&snapshot_dir, &config, *use_aria2).await {
                     Ok(out) => println!("Snapshot successfully downloaded at {}", out.display()),
                     Err(e) => cli_error_and_die(format!("Failed fetching the snapshot: {e}"), 1),
                 }
