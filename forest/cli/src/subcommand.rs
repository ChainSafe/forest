// Copyright 2019-2022 ChainSafe Systems
// SPDX-License-Identifier: Apache-2.0, MIT

use super::cli::{Config, Subcommand};

/// Process CLI sub-command
pub(super) async fn process(command: Subcommand, config: Config) -> anyhow::Result<()> {
    // Run command
    match command {
<<<<<<< HEAD
        Subcommand::Fetch(cmd) => cmd.run(config).await,
        Subcommand::Chain(cmd) => cmd.run(config).await,
        Subcommand::Auth(cmd) => cmd.run(config).await,
        Subcommand::Genesis(cmd) => cmd.run().await,
        Subcommand::Net(cmd) => cmd.run(config).await,
        Subcommand::Wallet(cmd) => cmd.run(config).await,
        Subcommand::Sync(cmd) => cmd.run(config).await,
        Subcommand::Mpool(cmd) => cmd.run(config).await,
        Subcommand::State(cmd) => cmd.run(config).await,
        Subcommand::Config(cmd) => cmd.run(&config, &mut std::io::stdout()).await,
        Subcommand::Send(cmd) => cmd.run(config).await,
=======
        Subcommand::Fetch(cmd) => {
            cmd.run(config).await;
        }
        Subcommand::Chain(cmd) => {
            cmd.run(config).await;
        }
        Subcommand::Auth(cmd) => {
            cmd.run(config).await;
        }
        Subcommand::Net(cmd) => {
            cmd.run(config).await;
        }
        Subcommand::Wallet(cmd) => {
            cmd.run(config).await;
        }
        Subcommand::Sync(cmd) => {
            cmd.run(config).await;
        }
        Subcommand::Mpool(cmd) => {
            cmd.run(config).await;
        }
        Subcommand::State(cmd) => {
            cmd.run(config).await;
        }
        Subcommand::Config(cmd) => {
            cmd.run(&config, &mut std::io::stdout()).await;
        }
        Subcommand::Send(cmd) => {
            cmd.run(config).await.unwrap();
        }
>>>>>>> be017aac
        Subcommand::Snapshot(cmd) => cmd.run(config).await,
        Subcommand::DB(cmd) => cmd.run(&config).await,
    }
}<|MERGE_RESOLUTION|>--- conflicted
+++ resolved
@@ -7,11 +7,9 @@
 pub(super) async fn process(command: Subcommand, config: Config) -> anyhow::Result<()> {
     // Run command
     match command {
-<<<<<<< HEAD
         Subcommand::Fetch(cmd) => cmd.run(config).await,
         Subcommand::Chain(cmd) => cmd.run(config).await,
         Subcommand::Auth(cmd) => cmd.run(config).await,
-        Subcommand::Genesis(cmd) => cmd.run().await,
         Subcommand::Net(cmd) => cmd.run(config).await,
         Subcommand::Wallet(cmd) => cmd.run(config).await,
         Subcommand::Sync(cmd) => cmd.run(config).await,
@@ -19,39 +17,6 @@
         Subcommand::State(cmd) => cmd.run(config).await,
         Subcommand::Config(cmd) => cmd.run(&config, &mut std::io::stdout()).await,
         Subcommand::Send(cmd) => cmd.run(config).await,
-=======
-        Subcommand::Fetch(cmd) => {
-            cmd.run(config).await;
-        }
-        Subcommand::Chain(cmd) => {
-            cmd.run(config).await;
-        }
-        Subcommand::Auth(cmd) => {
-            cmd.run(config).await;
-        }
-        Subcommand::Net(cmd) => {
-            cmd.run(config).await;
-        }
-        Subcommand::Wallet(cmd) => {
-            cmd.run(config).await;
-        }
-        Subcommand::Sync(cmd) => {
-            cmd.run(config).await;
-        }
-        Subcommand::Mpool(cmd) => {
-            cmd.run(config).await;
-        }
-        Subcommand::State(cmd) => {
-            cmd.run(config).await;
-        }
-        Subcommand::Config(cmd) => {
-            cmd.run(&config, &mut std::io::stdout()).await;
-        }
-        Subcommand::Send(cmd) => {
-            cmd.run(config).await.unwrap();
-        }
->>>>>>> be017aac
-        Subcommand::Snapshot(cmd) => cmd.run(config).await,
         Subcommand::DB(cmd) => cmd.run(&config).await,
     }
 }