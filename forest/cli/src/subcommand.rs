// Copyright 2019-2023 ChainSafe Systems
// SPDX-License-Identifier: Apache-2.0, MIT

use std::sync::Arc;

use forest_cli_shared::cli::CliOpts;
use forest_networks::ChainConfig;
use forest_rpc_client::chain_get_name;

use super::cli::{Config, Subcommand};

/// Process CLI sub-command
pub async fn process(
    command: Subcommand,
    mut config: Config,
    opts: &CliOpts,
) -> anyhow::Result<()> {
    if opts.chain.is_none() {
        if let Ok(name) = chain_get_name((), &config.client.rpc_token).await {
            if name == "calibnet" {
                config.chain = Arc::new(ChainConfig::calibnet());
            }
        }
    }
    if config.chain.is_testnet() {
        forest_shim::address::set_current_network(forest_shim::address::Network::Testnet);
    }
    // Run command
    match command {
        Subcommand::Fetch(cmd) => cmd.run(config).await,
        Subcommand::Chain(cmd) => cmd.run(config).await,
        Subcommand::Auth(cmd) => cmd.run(config).await,
        Subcommand::Net(cmd) => cmd.run(config).await,
        Subcommand::Wallet(cmd) => cmd.run(config).await,
        Subcommand::Sync(cmd) => cmd.run(config).await,
<<<<<<< HEAD
        Subcommand::Mpool(cmd) => cmd.run(config).await,
        Subcommand::State(cmd) => cmd.run(config),
=======
        Subcommand::Mpool(cmd) => cmd.run(config),
        Subcommand::State(cmd) => cmd.run(config).await,
>>>>>>> 46d476f2
        Subcommand::Config(cmd) => cmd.run(&config, &mut std::io::stdout()),
        Subcommand::Send(cmd) => cmd.run(config).await,
        Subcommand::DB(cmd) => cmd.run(&config).await,
        Subcommand::Snapshot(cmd) => cmd.run(config).await,
        Subcommand::Attach(cmd) => cmd.run(config),
        Subcommand::Shutdown(cmd) => cmd.run(config).await,
    }
}<|MERGE_RESOLUTION|>--- conflicted
+++ resolved
@@ -33,13 +33,8 @@
         Subcommand::Net(cmd) => cmd.run(config).await,
         Subcommand::Wallet(cmd) => cmd.run(config).await,
         Subcommand::Sync(cmd) => cmd.run(config).await,
-<<<<<<< HEAD
         Subcommand::Mpool(cmd) => cmd.run(config).await,
-        Subcommand::State(cmd) => cmd.run(config),
-=======
-        Subcommand::Mpool(cmd) => cmd.run(config),
         Subcommand::State(cmd) => cmd.run(config).await,
->>>>>>> 46d476f2
         Subcommand::Config(cmd) => cmd.run(&config, &mut std::io::stdout()),
         Subcommand::Send(cmd) => cmd.run(config).await,
         Subcommand::DB(cmd) => cmd.run(&config).await,
