// Copyright 2019-2022 ChainSafe Systems
// SPDX-License-Identifier: Apache-2.0, MIT

<<<<<<< HEAD
use crate::cli::LogConfig;
use log::LevelFilter;

pub fn setup_logger(log_config: &LogConfig) {
=======
use crate::cli::{cli_error_and_die, LogValue};
use atty::Stream;
use log::LevelFilter;
use pretty_env_logger::env_logger::WriteStyle;
use std::str::FromStr;

#[derive(Debug)]
pub enum LoggingColor {
    Always,
    Auto,
    Never,
}

impl FromStr for LoggingColor {
    type Err = anyhow::Error;

    fn from_str(s: &str) -> Result<Self, Self::Err> {
        match s.to_lowercase().as_str() {
            "auto" => Ok(LoggingColor::Auto),
            "always" => Ok(LoggingColor::Always),
            "never" => Ok(LoggingColor::Never),
            _ => Err(Self::Err::msg(
                "Invalid logging color output. Must be one of Auto, Always, Never",
            )),
        }
    }
}

impl From<LoggingColor> for WriteStyle {
    fn from(color: LoggingColor) -> WriteStyle {
        match color {
            LoggingColor::Always => WriteStyle::Always,
            LoggingColor::Auto => {
                if atty::is(Stream::Stdout) {
                    WriteStyle::Always
                } else {
                    WriteStyle::Never
                }
            }
            LoggingColor::Never => WriteStyle::Never,
        }
    }
}

pub fn setup_logger(log_config: &[LogValue], write_style: WriteStyle) {
>>>>>>> 79806dc2
    let mut logger_builder = pretty_env_logger::formatted_timed_builder();

    // Assign default log level settings
    logger_builder.filter(None, LevelFilter::Info);

<<<<<<< HEAD
    for item in log_config.filters.iter() {
        logger_builder.filter(Some(item.module.as_str()), item.level);
=======
    logger_builder.write_style(write_style);

    for item in log_config {
        let level = LevelFilter::from_str(item.level.as_str())
            .unwrap_or_else(|_| cli_error_and_die("could not parse LevelFilter enum value", 1));
        logger_builder.filter(Some(item.module.as_str()), level);
>>>>>>> 79806dc2
    }

    // Override log level based on filters if set
    if let Ok(s) = ::std::env::var("RUST_LOG") {
        logger_builder.parse_filters(&s);
    }

    let logger = logger_builder.build();

    // Wrap Logger in async_log
    async_log::Logger::wrap(logger, || 0)
        .start(LevelFilter::Trace)
        .unwrap();
}<|MERGE_RESOLUTION|>--- conflicted
+++ resolved
@@ -1,13 +1,7 @@
 // Copyright 2019-2022 ChainSafe Systems
 // SPDX-License-Identifier: Apache-2.0, MIT
 
-<<<<<<< HEAD
-use crate::cli::LogConfig;
-use log::LevelFilter;
-
-pub fn setup_logger(log_config: &LogConfig) {
-=======
-use crate::cli::{cli_error_and_die, LogValue};
+use crate::cli::{cli_error_and_die, LogValue, LogConfig};
 use atty::Stream;
 use log::LevelFilter;
 use pretty_env_logger::env_logger::WriteStyle;
@@ -52,23 +46,15 @@
 }
 
 pub fn setup_logger(log_config: &[LogValue], write_style: WriteStyle) {
->>>>>>> 79806dc2
     let mut logger_builder = pretty_env_logger::formatted_timed_builder();
 
     // Assign default log level settings
     logger_builder.filter(None, LevelFilter::Info);
 
-<<<<<<< HEAD
+    logger_builder.write_style(write_style);
+
     for item in log_config.filters.iter() {
         logger_builder.filter(Some(item.module.as_str()), item.level);
-=======
-    logger_builder.write_style(write_style);
-
-    for item in log_config {
-        let level = LevelFilter::from_str(item.level.as_str())
-            .unwrap_or_else(|_| cli_error_and_die("could not parse LevelFilter enum value", 1));
-        logger_builder.filter(Some(item.module.as_str()), level);
->>>>>>> 79806dc2
     }
 
     // Override log level based on filters if set
