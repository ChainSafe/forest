--- conflicted
+++ resolved
@@ -21,13 +21,9 @@
 use log::error;
 use num::BigInt;
 use once_cell::sync::Lazy;
-<<<<<<< HEAD
 use std::net::SocketAddr;
 use std::path::{Path, PathBuf};
 use std::sync::Arc;
-=======
-use structopt::StructOpt;
->>>>>>> 022170c4
 
 pub use self::{client::*, config::*, snapshot_fetch::*};
 use crate::logger::LoggingColor;
@@ -52,14 +48,9 @@
     /// Client JWT token to use for JSON-RPC authentication
     #[arg(short, long)]
     pub token: Option<String>,
-<<<<<<< HEAD
-    /// Address used for metrics collection server. By defaults binds on localhost on port 6116.
-    #[arg(long)]
-=======
     /// Address used for metrics collection server. By defaults binds on
     /// localhost on port 6116.
-    #[structopt(long)]
->>>>>>> 022170c4
+    #[arg(long)]
     pub metrics_address: Option<SocketAddr>,
     /// Address used for RPC. By defaults binds on localhost on port 1234.
     #[arg(long)]
@@ -70,14 +61,9 @@
     /// Allow MDNS (default: false)
     #[arg(long)]
     pub mdns: Option<bool>,
-<<<<<<< HEAD
-    /// Validate snapshot at given EPOCH, use a negative value -N to validate the last N EPOCH(s)
-    #[arg(long)]
-=======
     /// Validate snapshot at given EPOCH, use a negative value -N to validate
     /// the last N EPOCH(s)
-    #[structopt(long)]
->>>>>>> 022170c4
+    #[arg(long)]
     pub height: Option<i64>,
     /// Import a snapshot from a local CAR file or URL
     #[arg(long)]
@@ -88,26 +74,16 @@
     /// Import a chain from a local CAR file or URL
     #[arg(long)]
     pub import_chain: Option<String>,
-<<<<<<< HEAD
-    /// Skips loading CAR file and uses header to index chain. Assumes a pre-loaded database
-    #[arg(long)]
-=======
     /// Skips loading CAR file and uses header to index chain. Assumes a
     /// pre-loaded database
-    #[structopt(long)]
->>>>>>> 022170c4
+    #[arg(long)]
     pub skip_load: bool,
     /// Number of tipsets requested over chain exchange (default is 200)
     #[arg(long)]
     pub req_window: Option<i64>,
-<<<<<<< HEAD
-    /// Number of tipsets to include in the sample that determines what the network head is
-    #[arg(long)]
-=======
     /// Number of tipsets to include in the sample that determines what the
     /// network head is
-    #[structopt(long)]
->>>>>>> 022170c4
+    #[arg(long)]
     pub tipset_sample_size: Option<u8>,
     /// Amount of Peers we want to be connected to (default is 75)
     #[arg(long)]
@@ -121,27 +97,16 @@
     /// Daemonize Forest process
     #[arg(long)]
     pub detach: bool,
-<<<<<<< HEAD
-    /// Automatically download a chain specific snapshot to sync with the Filecoin network if
-    /// needed.
-    #[arg(long)]
-=======
     /// Automatically download a chain specific snapshot to sync with the
     /// Filecoin network if needed.
-    #[structopt(long)]
->>>>>>> 022170c4
+    #[arg(long)]
     pub auto_download_snapshot: bool,
     /// Enable or disable colored logging in `stdout`
     #[arg(long, default_value = "auto")]
     pub color: LoggingColor,
-<<<<<<< HEAD
-    /// Display progress bars mode [always, never, auto]. Auto will display if TTY.
-    #[arg(long, default_value = "auto")]
-=======
     /// Display progress bars mode [always, never, auto]. Auto will display if
     /// TTY.
-    #[structopt(long, default_value = "auto")]
->>>>>>> 022170c4
+    #[arg(long, default_value = "auto")]
     pub show_progress_bars: ProgressBarVisibility,
     /// Turn on tokio-console support for debugging
     #[arg(long)]
