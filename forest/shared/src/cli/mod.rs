// Copyright 2019-2023 ChainSafe Systems
// SPDX-License-Identifier: Apache-2.0, MIT

mod client;
mod config;
mod snapshot_fetch;

use std::{
    net::SocketAddr,
    path::{Path, PathBuf},
    sync::Arc,
};

use ahash::HashSet;
use byte_unit::Byte;
use clap::Parser;
use directories::ProjectDirs;
use forest_networks::{ChainConfig, NetworkChain};
use forest_utils::{
    io::{read_file_to_string, read_toml, ProgressBarVisibility},
    misc::LoggingColor,
};
use log::error;
use num::BigInt;

<<<<<<< HEAD
pub use self::{client::*, config::*};
=======
pub use self::{client::*, config::*, snapshot_fetch::*};
use crate::logger::LoggingColor;
>>>>>>> cfaf5cc1

pub static HELP_MESSAGE: &str = "\
{name} {version}
{author}
{about}

USAGE:
  {usage}

SUBCOMMANDS:
{subcommands}

OPTIONS:
{options}
";

/// CLI options
#[derive(Default, Debug, Parser)]
pub struct CliOpts {
    /// A TOML file containing relevant configurations
    #[arg(short, long)]
    pub config: Option<String>,
    /// The genesis CAR file
    #[arg(short, long)]
    pub genesis: Option<String>,
    /// Allow RPC to be active or not (default: true)
    #[arg(short, long)]
    pub rpc: Option<bool>,
    /// Client JWT token to use for JSON-RPC authentication
    #[arg(short, long)]
    pub token: Option<String>,
    /// Address used for metrics collection server. By defaults binds on
    /// localhost on port 6116.
    #[arg(long)]
    pub metrics_address: Option<SocketAddr>,
    /// Address used for RPC. By defaults binds on localhost on port 1234.
    #[arg(long)]
    pub rpc_address: Option<SocketAddr>,
    /// Allow Kademlia (default: true)
    #[arg(short, long)]
    pub kademlia: Option<bool>,
    /// Allow MDNS (default: false)
    #[arg(long)]
    pub mdns: Option<bool>,
    /// Validate snapshot at given EPOCH, use a negative value -N to validate
    /// the last N EPOCH(s)
    #[arg(long)]
    pub height: Option<i64>,
    /// Import a snapshot from a local CAR file or URL
    #[arg(long)]
    pub import_snapshot: Option<String>,
    /// Halt with exit code 0 after successfully importing a snapshot
    #[arg(long)]
    pub halt_after_import: bool,
    /// Import a chain from a local CAR file or URL
    #[arg(long)]
    pub import_chain: Option<String>,
    /// Skips loading CAR file and uses header to index chain. Assumes a
    /// pre-loaded database
    #[arg(long)]
    pub skip_load: Option<bool>,
    /// Number of tipsets requested over chain exchange (default is 200)
    #[arg(long)]
    pub req_window: Option<i64>,
    /// Number of tipsets to include in the sample that determines what the
    /// network head is
    #[arg(long)]
    pub tipset_sample_size: Option<u8>,
    /// Amount of Peers we want to be connected to (default is 75)
    #[arg(long)]
    pub target_peer_count: Option<u32>,
    /// Encrypt the key-store (default: true)
    #[arg(long)]
    pub encrypt_keystore: Option<bool>,
    /// Choose network chain to sync to
    #[arg(long)]
    pub chain: Option<NetworkChain>,
    /// Daemonize Forest process
    #[arg(long)]
    pub detach: bool,
    /// Automatically download a chain specific snapshot to sync with the
    /// Filecoin network if needed.
    #[arg(long)]
    pub auto_download_snapshot: bool,
    /// Enable or disable colored logging in `stdout`
    #[arg(long, default_value = "auto")]
    pub color: LoggingColor,
    /// Display progress bars mode [always, never, auto]. Auto will display if
    /// TTY.
    #[arg(long)]
    pub show_progress_bars: Option<ProgressBarVisibility>,
    /// Turn on tokio-console support for debugging
    #[arg(long)]
    pub tokio_console: bool,
    /// Send telemetry to `grafana loki`
    #[arg(long)]
    pub loki: bool,
    /// Endpoint of `grafana loki`
    #[arg(long, default_value = "http://127.0.0.1:3100")]
    pub loki_endpoint: String,
    /// Specify a directory into which rolling log files should be appended
    #[arg(long)]
    pub log_dir: Option<PathBuf>,
    /// Exit after basic daemon initialization
    #[arg(long)]
    pub exit_after_init: bool,
    /// If provided, indicates the file to which to save the admin token.
    #[arg(long)]
    pub save_token: Option<PathBuf>,
    /// Track peak physical memory usage and print on exit
    #[arg(long)]
    pub track_peak_rss: bool,
    /// Disable the automatic database garbage collection.
    #[arg(long)]
    pub no_gc: bool,
    /// Check your command-line options and configuration file if one is used
    #[arg(long)]
    pub dry_run: bool,
}

impl CliOpts {
    pub fn to_config(&self) -> Result<(Config, Option<ConfigPath>), anyhow::Error> {
        let path = find_config_path(self);
        let mut cfg: Config = match &path {
            Some(path) => {
                // Read from config file
                let toml = read_file_to_string(path.to_path_buf())?;
                // Parse and return the configuration file
                read_toml(&toml)?
            }
            None => Config::default(),
        };

        if let Some(chain) = &self.chain {
            // override the chain configuration
            cfg.chain = Arc::new(ChainConfig::from_chain(chain));
        }

        if let Some(genesis_file) = &self.genesis {
            cfg.client.genesis_file = Some(genesis_file.to_owned());
        }
        if self.rpc.unwrap_or(cfg.client.enable_rpc) {
            cfg.client.enable_rpc = true;
            if let Some(rpc_address) = self.rpc_address {
                cfg.client.rpc_address = rpc_address;
            }

            if self.token.is_some() {
                cfg.client.rpc_token = self.token.to_owned();
            }
        } else {
            cfg.client.enable_rpc = false;
        }
        if let Some(metrics_address) = self.metrics_address {
            cfg.client.metrics_address = metrics_address;
        }
        if self.import_snapshot.is_some() && self.import_chain.is_some() {
            anyhow::bail!("Can't set import_snapshot and import_chain at the same time!")
        }

        if let Some(snapshot_path) = &self.import_snapshot {
            cfg.client.snapshot_path = Some(snapshot_path.into());
            cfg.client.snapshot = true;
        }
        if let Some(snapshot_path) = &self.import_chain {
            cfg.client.snapshot_path = Some(snapshot_path.into());
            cfg.client.snapshot = false;
        }
        cfg.client.snapshot_height = self.height;
        if let Some(skip_load) = self.skip_load {
            cfg.client.skip_load = skip_load;
        }

        if let Some(show_progress_bars) = self.show_progress_bars {
            cfg.client.show_progress_bars = show_progress_bars;
        }

        cfg.network.kademlia = self.kademlia.unwrap_or(cfg.network.kademlia);
        cfg.network.mdns = self.mdns.unwrap_or(cfg.network.mdns);
        if let Some(target_peer_count) = self.target_peer_count {
            cfg.network.target_peer_count = target_peer_count;
        }
        // (where to find these flags, should be easy to do with structops)

        // check and set syncing configurations
        // TODO add MAX conditions
        if let Some(req_window) = &self.req_window {
            cfg.sync.req_window = req_window.to_owned();
        }
        if let Some(tipset_sample_size) = self.tipset_sample_size {
            cfg.sync.tipset_sample_size = tipset_sample_size.into();
        }
        if let Some(encrypt_keystore) = self.encrypt_keystore {
            cfg.client.encrypt_keystore = encrypt_keystore;
        }

        Ok((cfg, path))
    }
}

pub enum ConfigPath {
    Cli(PathBuf),
    Env(PathBuf),
    Project(PathBuf),
}

impl ConfigPath {
    pub fn to_path_buf(&self) -> &PathBuf {
        match self {
            ConfigPath::Cli(path) => path,
            ConfigPath::Env(path) => path,
            ConfigPath::Project(path) => path,
        }
    }
}

fn find_config_path(opts: &CliOpts) -> Option<ConfigPath> {
    if let Some(s) = &opts.config {
        return Some(ConfigPath::Cli(PathBuf::from(s)));
    }
    if let Ok(s) = std::env::var("FOREST_CONFIG_PATH") {
        return Some(ConfigPath::Env(PathBuf::from(s)));
    }
    if let Some(dir) = ProjectDirs::from("com", "ChainSafe", "Forest") {
        let path = dir.config_dir().join("config.toml");
        if path.exists() {
            return Some(ConfigPath::Project(path));
        }
    }
    None
}

fn find_unknown_keys<'a>(
    tables: Vec<&'a str>,
    x: &'a toml::Value,
    y: &'a toml::Value,
    result: &mut Vec<(Vec<&'a str>, &'a str)>,
) {
    if let (toml::Value::Table(x_map), toml::Value::Table(y_map)) = (x, y) {
        let x_set: HashSet<_> = x_map.keys().collect();
        let y_set: HashSet<_> = y_map.keys().collect();
        for k in x_set.difference(&y_set) {
            result.push((tables.clone(), k));
        }
        for (x_key, x_value) in x_map.iter() {
            if let Some(y_value) = y_map.get(x_key) {
                let mut copy = tables.clone();
                copy.push(x_key);
                find_unknown_keys(copy, x_value, y_value, result);
            }
        }
    }
    if let (toml::Value::Array(x_vec), toml::Value::Array(y_vec)) = (x, y) {
        for (x_value, y_value) in x_vec.iter().zip(y_vec.iter()) {
            find_unknown_keys(tables.clone(), x_value, y_value, result);
        }
    }
}

pub fn check_for_unknown_keys(path: &Path, config: &Config) {
    // `config` has been loaded successfully from toml file in `path` so we can
    // always serialize it back to a valid TOML value or get the TOML value from
    // `path`
    let file = read_file_to_string(path).unwrap();
    let value = file.parse::<toml::Value>().unwrap();

    let config_file = toml::to_string(config).unwrap();
    let config_value = config_file.parse::<toml::Value>().unwrap();

    let mut result = vec![];
    find_unknown_keys(vec![], &value, &config_value, &mut result);
    for (tables, k) in result.iter() {
        if tables.is_empty() {
            error!("Unknown key `{k}` in top-level table");
        } else {
            error!("Unknown key `{k}` in [{}]", tables.join("."));
        }
    }
    if !result.is_empty() {
        let path = path.display();
        cli_error_and_die(
            format!("Error checking {path}. Verify that all keys are valid"),
            1,
        )
    }
}

pub fn default_snapshot_dir(config: &Config) -> PathBuf {
    config
        .client
        .data_dir
        .join("snapshots")
        .join(config.chain.network.to_string())
}

/// Gets chain data directory
pub fn chain_path(config: &Config) -> PathBuf {
    PathBuf::from(&config.client.data_dir).join(config.chain.network.to_string())
}

/// Print an error message and exit the program with an error code
/// Used for handling high level errors such as invalid parameters
pub fn cli_error_and_die(msg: impl AsRef<str>, code: i32) -> ! {
    error!("{}", msg.as_ref());
    std::process::exit(code);
}

/// convert `BigInt` to size string using byte size units (i.e. KiB, GiB, PiB,
/// etc) Provided number cannot be negative, otherwise the function will panic.
pub fn to_size_string(input: &BigInt) -> anyhow::Result<String> {
    let bytes = u128::try_from(input)
        .map_err(|e| anyhow::anyhow!("error parsing the input {}: {}", input, e))?;

    Ok(Byte::from_bytes(bytes)
        .get_appropriate_unit(true)
        .to_string())
}

#[cfg(test)]
mod tests {
    use num::Zero;

    use super::*;

    #[test]
    fn to_size_string_valid_input() {
        let cases = [
            (BigInt::zero(), "0 B"),
            (BigInt::from(1 << 10), "1024 B"),
            (BigInt::from((1 << 10) + 1), "1.00 KiB"),
            (BigInt::from((1 << 10) + 512), "1.50 KiB"),
            (BigInt::from(1 << 20), "1024.00 KiB"),
            (BigInt::from((1 << 20) + 1), "1.00 MiB"),
            (BigInt::from(1 << 29), "512.00 MiB"),
            (BigInt::from((1 << 30) + 1), "1.00 GiB"),
            (BigInt::from((1u64 << 40) + 1), "1.00 TiB"),
            (BigInt::from((1u64 << 50) + 1), "1.00 PiB"),
            // ZiB is 2^70, 288230376151711744 is 2^58
            (BigInt::from(u128::MAX), "288230376151711744.00 ZiB"),
        ];

        for (input, expected) in cases {
            assert_eq!(to_size_string(&input).unwrap(), expected.to_string());
        }
    }

    #[test]
    fn to_size_string_negative_input_should_fail() {
        assert!(to_size_string(&BigInt::from(-1i8)).is_err());
    }

    #[test]
    fn to_size_string_too_large_input_should_fail() {
        assert!(to_size_string(&(BigInt::from(u128::MAX) + 1)).is_err());
    }

    #[test]
    fn find_unknown_keys_must_work() {
        let x: toml::Value = toml::from_str(
            r#"
            folklore = true
            foo = "foo"
            [myth]
            author = 'H. P. Lovecraft'
            entities = [
                { name = 'Cthulhu' },
                { name = 'Azathoth' },
                { baz = 'Dagon' },
            ]
            bar = "bar"
        "#,
        )
        .unwrap();

        let y: toml::Value = toml::from_str(
            r#"
            folklore = true
            [myth]
            author = 'H. P. Lovecraft'
            entities = [
                { name = 'Cthulhu' },
                { name = 'Azathoth' },
                { name = 'Dagon' },
            ]
        "#,
        )
        .unwrap();

        // No differences
        let mut result = vec![];
        find_unknown_keys(vec![], &y, &y, &mut result);
        assert!(result.is_empty());

        // 3 unknown keys
        let mut result = vec![];
        find_unknown_keys(vec![], &x, &y, &mut result);
        assert_eq!(
            result,
            vec![
                (vec![], "foo"),
                (vec!["myth"], "bar"),
                (vec!["myth", "entities"], "baz"),
            ]
        );
    }

    #[test]
    fn combination_of_import_snapshot_and_import_chain_should_fail() {
        // Creating a config with default cli options should succeed
        let options = CliOpts::default();
        assert!(options.to_config().is_ok());

        // Creating a config with both --import_snapshot and --import_chain should fail
        let options = CliOpts {
            import_snapshot: Some("snapshot.car".into()),
            import_chain: Some("snapshot.car".into()),
            ..Default::default()
        };
        assert!(options.to_config().is_err());

        // Creating a config with only --import_snapshot should succeed
        let options = CliOpts {
            import_snapshot: Some("snapshot.car".into()),
            ..Default::default()
        };
        assert!(options.to_config().is_ok());

        // Creating a config with only --import_chain should succeed
        let options = CliOpts {
            import_chain: Some("snapshot.car".into()),
            ..Default::default()
        };
        assert!(options.to_config().is_ok());
    }
}<|MERGE_RESOLUTION|>--- conflicted
+++ resolved
@@ -23,12 +23,7 @@
 use log::error;
 use num::BigInt;
 
-<<<<<<< HEAD
 pub use self::{client::*, config::*};
-=======
-pub use self::{client::*, config::*, snapshot_fetch::*};
-use crate::logger::LoggingColor;
->>>>>>> cfaf5cc1
 
 pub static HELP_MESSAGE: &str = "\
 {name} {version}
