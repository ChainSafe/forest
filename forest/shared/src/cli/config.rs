--- conflicted
+++ resolved
@@ -188,11 +188,8 @@
                     metrics_address: SocketAddr::arbitrary(g),
                     rpc_address: SocketAddr::arbitrary(g),
                     download_snapshot: bool::arbitrary(g),
-<<<<<<< HEAD
                     token_exp: usize::arbitrary(g),
-=======
                     show_progress_bars: ProgressBarVisibility::arbitrary(g),
->>>>>>> 76065d71
                 },
                 rocks_db: RocksDbConfig {
                     create_if_missing: bool::arbitrary(g),
