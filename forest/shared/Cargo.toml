--- conflicted
+++ resolved
@@ -53,11 +53,7 @@
 once_cell.workspace              = true
 pretty_env_logger.workspace      = true
 prometheus                       = { workspace = true, features = ["process"] }
-<<<<<<< HEAD
-rayon.workspace                  = true
 regex.workspace                  = true
-=======
->>>>>>> b7b8202d
 rust-s3                          = { version = "0.32", default-features = false, features = ["sync-rustls-tls", "tags"] }
 serde                            = { workspace = true, features = ["derive"] }
 serde_json.workspace             = true
