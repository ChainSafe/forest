--- conflicted
+++ resolved
@@ -56,11 +56,8 @@
 pretty_env_logger.workspace      = true
 prometheus                       = { workspace = true, features = ["process"] }
 rayon.workspace                  = true
-<<<<<<< HEAD
 reqwest                          = { workspace = true, features = ["stream"] }
 rust-s3                          = "0.32.3"
-=======
->>>>>>> 07f9b397
 serde                            = { workspace = true, features = ["derive"] }
 serde_json.workspace             = true
 sha2.workspace                   = true
