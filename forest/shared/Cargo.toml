[package]
name = "forest_cli_shared"
description = "Filecoin implementation in Rust. This crate contains shared utilities that power both cli and daemon."
license.workspace = true
repository.workspace = true
version.workspace = true
authors.workspace = true
edition.workspace = true

[dependencies]
ahash.workspace = true
anyhow.workspace = true
atty.workspace = true
byte-unit = "4.0"
chrono.workspace = true
clap.workspace = true
console-subscriber.workspace = true
directories.workspace = true
forest_chain_sync.workspace = true
forest_db.workspace = true
forest_libp2p.workspace = true
forest_networks.workspace = true
forest_rpc-client.workspace = true
forest_utils.workspace = true
futures.workspace = true
gethostname.workspace = true
git-version.workspace = true
hex.workspace = true
log = { workspace = true, features = ["serde"] }
num.workspace = true
once_cell.workspace = true
regex.workspace = true
s3 = { package = "rust-s3", version = "0.32", default-features = false, features = ["sync-rustls-tls", "tags"] }
serde = { workspace = true, features = ["derive"] }
serde_with.workspace = true
sha2.workspace = true
<<<<<<< HEAD
tikv-jemallocator = { version = "0.5", optional = true }
=======
structopt.workspace = true
>>>>>>> a3604075
time.workspace = true
tokio = { workspace = true, features = ["sync"] }
toml.workspace = true
tracing-appender.workspace = true
tracing-loki.workspace = true
tracing-subscriber.workspace = true
url.workspace = true
which.workspace = true

# optional
mimalloc = { version = "0.1.34", default-features = false, optional = true }
tikv-jemallocator = { version = "0.5", optional = true }

[dev-dependencies]
axum.workspace = true
http.workspace = true
quickcheck.workspace = true
quickcheck_macros.workspace = true
rand.workspace = true
tempfile.workspace = true
tokio.workspace = true
tower-http = { workspace = true, features = ["fs"] }

[features]
rocksdb = []
paritydb = []
jemalloc = ["dep:tikv-jemallocator"]
mimalloc = ["dep:mimalloc"]<|MERGE_RESOLUTION|>--- conflicted
+++ resolved
@@ -34,11 +34,8 @@
 serde = { workspace = true, features = ["derive"] }
 serde_with.workspace = true
 sha2.workspace = true
-<<<<<<< HEAD
+structopt.workspace = true
 tikv-jemallocator = { version = "0.5", optional = true }
-=======
-structopt.workspace = true
->>>>>>> a3604075
 time.workspace = true
 tokio = { workspace = true, features = ["sync"] }
 toml.workspace = true
