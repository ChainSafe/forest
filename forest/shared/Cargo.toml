--- conflicted
+++ resolved
@@ -10,12 +10,7 @@
 [dependencies]
 ahash.workspace = true
 anyhow.workspace = true
-<<<<<<< HEAD
 byte-unit.workspace = "0.4"
-=======
-atty.workspace = true
-byte-unit.workspace = true
->>>>>>> f9bb27c2
 cfg-if.workspace = true
 chrono.workspace = true
 clap.workspace = true
