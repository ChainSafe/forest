[package]
name        = "forest_cli_shared"
version     = "0.4.1"
authors     = ["ChainSafe Systems <info@chainsafe.io>"]
description = "Filecoin implementation in Rust. This crate contains shared utilities that power both cli and daemon."
edition     = "2021"

[dependencies]
anyhow.workspace                 = true
async-log.workspace              = true
async-std                        = { workspace = true, features = ["attributes", "tokio1"] }
base64.workspace                 = true
cid                              = { workspace = true, default-features = false, features = ["std"] }
directories.workspace            = true
fil_actor_miner_v8.workspace     = true
forest_actor_interface.workspace = true
forest_beacon.workspace          = true
forest_blocks.workspace          = true
forest_chain.workspace           = true
forest_chain_sync.workspace      = true
forest_crypto.workspace          = true
forest_db.workspace              = true
forest_deleg_cns                 = { workspace = true, optional = true }
forest_encoding.workspace        = true
forest_fil_types.workspace       = true
forest_interpreter.workspace     = true
forest_json.workspace            = true
forest_key_management.workspace  = true
forest_libp2p.workspace          = true
forest_message                   = { workspace = true, features = ["blst"] }
forest_message_pool.workspace    = true
forest_networks.workspace        = true
forest_rpc-api.workspace         = true
forest_rpc-client.workspace      = true
forest_state_manager.workspace   = true
forest_utils.workspace           = true
futures.workspace                = true
fvm.workspace                    = true
fvm_ipld_car.workspace           = true
fvm_ipld_encoding.workspace      = true
fvm_shared                       = { workspace = true, default-features = false }
git-version.workspace            = true
hex.workspace                    = true
<<<<<<< HEAD
isatty                           = "0.1.9"
=======
jsonrpc-v2.workspace             = true
>>>>>>> d65d6bd5
lazy_static.workspace            = true
libp2p                           = { workspace = true, default-features = false, features = ["identify"] }
log.workspace                    = true
multibase.workspace              = true
num-rational.workspace           = true
num-traits.workspace             = true
once_cell.workspace              = true
pbr.workspace                    = true
pretty_env_logger.workspace      = true
prometheus                       = { workspace = true, features = ["process"] }
rayon.workspace                  = true
reqwest                          = { workspace = true, features = ["stream"] }
serde                            = { workspace = true, features = ["derive"] }
serde_json.workspace             = true
sha2.workspace                   = true
structopt.workspace              = true
tempfile.workspace               = true
time.workspace                   = true
tokio                            = { workspace = true, features = ["sync"] }
toml.workspace                   = true

[dev-dependencies]
assert_cmd.workspace        = true
quickcheck.workspace        = true
quickcheck_macros.workspace = true
rand.workspace              = true<|MERGE_RESOLUTION|>--- conflicted
+++ resolved
@@ -41,11 +41,8 @@
 fvm_shared                       = { workspace = true, default-features = false }
 git-version.workspace            = true
 hex.workspace                    = true
-<<<<<<< HEAD
 isatty                           = "0.1.9"
-=======
 jsonrpc-v2.workspace             = true
->>>>>>> d65d6bd5
 lazy_static.workspace            = true
 libp2p                           = { workspace = true, default-features = false, features = ["identify"] }
 log.workspace                    = true
