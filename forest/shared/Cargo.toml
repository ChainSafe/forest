--- conflicted
+++ resolved
@@ -12,13 +12,8 @@
 atty.workspace                   = true
 base64.workspace                 = true
 byte-unit                        = "4.0"
-<<<<<<< HEAD
-chrono                           = "0.4"
+chrono.workspace                 = true
 cid.workspace                    = true
-=======
-chrono.workspace                 = true
-cid                              = { workspace = true, default-features = false, features = ["std"] }
->>>>>>> 7998eb9f
 directories.workspace            = true
 fil_actor_miner_v8.workspace     = true
 forest_actor_interface.workspace = true
