--- conflicted
+++ resolved
@@ -10,12 +10,8 @@
 [dependencies]
 ahash.workspace = true
 anyhow.workspace = true
-<<<<<<< HEAD
-byte-unit = "4.0"
-=======
 atty.workspace = true
 byte-unit.workspace = true
->>>>>>> 5532ab90
 cfg-if.workspace = true
 chrono.workspace = true
 clap.workspace = true
