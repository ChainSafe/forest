--- conflicted
+++ resolved
@@ -68,13 +68,8 @@
     let state_manager = Arc::new(StateManager::new(Arc::clone(&db)));
 
     // Initialize mpool
-<<<<<<< HEAD
     let subscriber = chain_store.subscribe().await;
-    let provider = MpoolRpcProvider::new(subscriber, Arc::clone(&db));
-=======
-    let subscriber = chain_store.subscribe();
     let provider = MpoolRpcProvider::new(subscriber, Arc::clone(&state_manager));
->>>>>>> 66ca99e2
     let mpool = Arc::new(
         MessagePool::new(provider, network_name.clone())
             .await
@@ -95,12 +90,8 @@
 
     // Initialize ChainSyncer
     let chain_syncer = ChainSyncer::new(
-<<<<<<< HEAD
         Arc::new(chain_store),
-=======
-        chain_store,
         Arc::clone(&state_manager),
->>>>>>> 66ca99e2
         Arc::new(beacon),
         network_send.clone(),
         network_rx,
