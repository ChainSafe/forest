// Copyright 2019-2022 ChainSafe Systems
// SPDX-License-Identifier: Apache-2.0, MIT

use super::cli::{block_until_sigint, Config};
use async_std::net::TcpListener;
use auth::{create_token, generate_priv_key, ADMIN, JWT_IDENTIFIER};
use beacon::DrandBeacon;
use chain::ChainStore;
use chain_sync::ChainMuxer;
use fil_cns::FilecoinConsensus;
use fil_types::verifier::FullVerifier;
use forest_libp2p::{get_keypair, Libp2pConfig, Libp2pService};
use genesis::{get_network_name_from_genesis, import_chain, read_genesis_header};
use key_management::ENCRYPTED_KEYSTORE_NAME;
use key_management::{KeyStore, KeyStoreConfig};
use message_pool::{MessagePool, MpoolConfig, MpoolRpcProvider};
use paramfetch::{get_params_default, set_proofs_parameter_cache_dir_env, SectorSizeOpt};
use rpc::start_rpc;
use rpc_api::data_types::RPCState;
use state_manager::StateManager;
use utils::write_to_file;

use async_std::{channel::bounded, sync::RwLock, task};
use libp2p::identity::{ed25519, Keypair};
use log::{debug, error, info, trace, warn};
use rpassword::read_password;

use forest_db::rocks::RocksDb;
use std::io::prelude::*;
use std::path::PathBuf;
use std::sync::Arc;
use std::time;

/// Starts daemon process
pub(super) async fn start(config: Config) {
    info!(
        "Starting Forest daemon, version {}",
        option_env!("FOREST_VERSION").unwrap_or(env!("CARGO_PKG_VERSION"))
    );

    let path: PathBuf = config.data_dir.join("libp2p");
    let net_keypair = get_keypair(&path.join("keypair")).unwrap_or_else(|| {
        // Keypair not found, generate and save generated keypair
        let gen_keypair = ed25519::Keypair::generate();
        // Save Ed25519 keypair to file
        // TODO rename old file to keypair.old(?)
        match write_to_file(&gen_keypair.encode(), &path, "keypair") {
            Ok(file) => {
                // Restrict permissions on files containing private keys
                #[cfg(unix)]
                utils::set_user_perm(&file).expect("Set user perms on unix systems");
            }
            Err(e) => {
                info!("Could not write keystore to disk!");
                trace!("Error {:?}", e);
            }
        };
        Keypair::Ed25519(gen_keypair)
    });

    let mut ks = if config.encrypt_keystore {
        loop {
            print!("Enter the keystore passphrase: ");
            std::io::stdout().flush().unwrap();

            let passphrase = read_password().expect("Error reading passphrase");

            let data_dir = PathBuf::from(&config.data_dir).join(ENCRYPTED_KEYSTORE_NAME);
            if !data_dir.exists() {
                print!("Confirm passphrase: ");
                std::io::stdout().flush().unwrap();

                if passphrase != read_password().unwrap() {
                    error!("Passphrases do not match. Please retry.");
                    continue;
                }
            }

            let key_store_init_result = KeyStore::new(KeyStoreConfig::Encrypted(
                PathBuf::from(&config.data_dir),
                passphrase,
            ));

            match key_store_init_result {
                Ok(ks) => break ks,
                Err(_) => {
                    error!("Incorrect passphrase entered. Please try again.")
                }
            };
        }
    } else {
        warn!("Warning: Keystore encryption disabled!");
        KeyStore::new(KeyStoreConfig::Persistent(PathBuf::from(&config.data_dir)))
            .expect("Error initializing keystore")
    };

    if ks.get(JWT_IDENTIFIER).is_err() {
        ks.put(JWT_IDENTIFIER.to_owned(), generate_priv_key())
            .unwrap();
    }

    // Start Prometheus server port
    let prometheus_listener = TcpListener::bind(config.metrics_address)
        .await
        .unwrap_or_else(|_| panic!("could not bind to {}", config.metrics_address));
    info!("Prometheus server started at {}", config.metrics_address);
    let prometheus_server_task = task::spawn(metrics::init_prometheus(
        prometheus_listener,
        db_path(&config)
            .into_os_string()
            .into_string()
            .expect("Failed converting the path to db"),
    ));

    // Print admin token
    let ki = ks.get(JWT_IDENTIFIER).unwrap();
    let token = create_token(ADMIN.to_owned(), ki.private_key()).unwrap();
    info!("Admin token: {}", token);

    let keystore = Arc::new(RwLock::new(ks));

<<<<<<< HEAD
    #[cfg(feature = "rocksdb")]
    let db = forest_db::rocks::RocksDb::open(db_path(&config), &config.rocks_db)
=======
    let db = db::rocks::RocksDb::open(db_path(&config), &config.rocks_db)
>>>>>>> 63d205f3
        .expect("Opening RocksDB must succeed");

    let db = Arc::new(db);

    // Initialize ChainStore
    let chain_store = Arc::new(ChainStore::new(Arc::clone(&db)));

    let publisher = chain_store.publisher();

    // Read Genesis file
    // * When snapshot command implemented, this genesis does not need to be initialized
    let genesis = read_genesis_header(
        config.genesis_file.as_ref(),
        config.chain.genesis_bytes(),
        &chain_store,
    )
    .await
    .unwrap();
    chain_store.set_genesis(&genesis.blocks()[0]).unwrap();

    // Initialize StateManager
    let sm = StateManager::new(Arc::clone(&chain_store), Arc::clone(&config.chain))
        .await
        .unwrap();
    let state_manager = Arc::new(sm);

    let network_name = get_network_name_from_genesis(&genesis, &state_manager)
        .await
        .unwrap();

    info!("Using network :: {}", network_name);

    sync_from_snapshot(&config, &state_manager).await;

    set_proofs_parameter_cache_dir_env(&config.data_dir);

    // Fetch and ensure verification keys are downloaded
    get_params_default(&config.data_dir, SectorSizeOpt::Keys, false)
        .await
        .unwrap();

    // Override bootstrap peers
    let config = if config.network.bootstrap_peers.is_empty() {
        let bootstrap_peers = config
            .chain
            .bootstrap_peers
            .iter()
            .map(|node| node.parse().unwrap())
            .collect();
        Config {
            network: Libp2pConfig {
                bootstrap_peers,
                ..config.network
            },
            ..config
        }
    } else {
        config
    };

    // Libp2p service setup
    let p2p_service = Libp2pService::new(
        config.network,
        Arc::clone(&chain_store),
        net_keypair,
        &network_name,
    );
    let network_rx = p2p_service.network_receiver();
    let network_send = p2p_service.network_sender();

    // Initialize mpool
    let provider = MpoolRpcProvider::new(publisher.clone(), Arc::clone(&state_manager));
    let mpool = Arc::new(
        MessagePool::new(
            provider,
            network_name.clone(),
            network_send.clone(),
            MpoolConfig::load_config(db.as_ref()).unwrap(),
            Arc::clone(state_manager.chain_config()),
        )
        .await
        .unwrap(),
    );

    // Initialize Consensus
    type FullConsensus = FilecoinConsensus<DrandBeacon, FullVerifier>;
    let consensus: FullConsensus = FilecoinConsensus::new(state_manager.beacon_schedule());

    // Initialize ChainMuxer
    let (tipset_sink, tipset_stream) = bounded(20);
    let chain_muxer_tipset_sink = tipset_sink.clone();
    let chain_muxer = ChainMuxer::new(
        Arc::new(consensus),
        Arc::clone(&state_manager),
        Arc::clone(&mpool),
        network_send.clone(),
        network_rx,
        Arc::new(genesis),
        chain_muxer_tipset_sink,
        tipset_stream,
        config.sync,
    )
    .expect("Instantiating the ChainMuxer must succeed");
    let bad_blocks = chain_muxer.bad_blocks_cloned();
    let sync_state = chain_muxer.sync_state_cloned();
    let sync_task = task::spawn(chain_muxer);

    // Start services
    let p2p_task = task::spawn(async {
        p2p_service.run().await;
    });
    let rpc_task = if config.enable_rpc {
        let keystore_rpc = Arc::clone(&keystore);
        let rpc_address = format!("127.0.0.1:{}", config.rpc_port);
        let rpc_listen = TcpListener::bind(&rpc_address)
            .await
            .unwrap_or_else(|_| panic!("could not bind to {rpc_address}"));

        Some(task::spawn(async move {
            info!("JSON-RPC endpoint started at {}", rpc_address);
            start_rpc::<_, _, FullVerifier, FullConsensus>(
                Arc::new(RPCState {
                    state_manager: Arc::clone(&state_manager),
                    keystore: keystore_rpc,
                    mpool,
                    bad_blocks,
                    sync_state,
                    network_send,
                    network_name,
                    beacon: state_manager.beacon_schedule(), // TODO: the RPCState can fetch this itself from the StateManager
                    chain_store,
                    new_mined_block_tx: tipset_sink,
                }),
                rpc_listen,
            )
            .await
        }))
    } else {
        debug!("RPC disabled.");
        None
    };

    // Block until ctrl-c is hit
    block_until_sigint().await;

    let keystore_write = task::spawn(async move {
        keystore.read().await.flush().unwrap();
    });

    // Cancel all async services
    prometheus_server_task.cancel().await;
    sync_task.cancel().await;
    p2p_task.cancel().await;
    if let Some(task) = rpc_task {
        task.cancel().await;
    }
    keystore_write.await;

    info!("Forest finish shutdown.");
}

async fn sync_from_snapshot(config: &Config, state_manager: &Arc<StateManager<RocksDb>>) {
    if let Some(path) = &config.snapshot_path {
        let stopwatch = time::Instant::now();
        let validate_height = if config.snapshot {
            config.snapshot_height
        } else {
            Some(0)
        };
        import_chain::<FullVerifier, _>(state_manager, path, validate_height, config.skip_load)
            .await
            .expect("Failed miserably while importing chain from snapshot");
        debug!("Imported snapshot in: {}s", stopwatch.elapsed().as_secs());
    }
}

fn db_path(config: &Config) -> PathBuf {
    chain_path(config).join("db")
}

fn chain_path(config: &Config) -> PathBuf {
    PathBuf::from(&config.data_dir).join(&config.chain.name)
}

#[cfg(test)]
#[cfg(not(any(feature = "interopnet", feature = "devnet")))]
mod test {
    use super::*;
    use forest_blocks::BlockHeader;
    use forest_db::MemoryDB;
    use fvm_shared::address::Address;
    use networks::ChainConfig;

    #[async_std::test]
    async fn import_snapshot_from_file() {
        let db = Arc::new(MemoryDB::default());
        let cs = Arc::new(ChainStore::new(db));
        let genesis_header = BlockHeader::builder()
            .miner_address(Address::new_id(0))
            .timestamp(7777)
            .build()
            .unwrap();
        cs.set_genesis(&genesis_header).unwrap();
        let chain_config = Arc::new(ChainConfig::default());
        let sm = Arc::new(StateManager::new(cs, chain_config).await.unwrap());
        import_chain::<FullVerifier, _>(&sm, "test_files/chain4.car", None, false)
            .await
            .expect("Failed to import chain");
    }

    // FIXME: This car file refers to actors that are not available in FVM yet.
    //        See issue: https://github.com/ChainSafe/forest/issues/1452
    // #[async_std::test]
    // async fn import_chain_from_file() {
    //     let db = Arc::new(MemoryDB::default());
    //     let cs = Arc::new(ChainStore::new(db));
    //     let genesis_header = BlockHeader::builder()
    //         .miner_address(Address::new_id(0))
    //         .timestamp(7777)
    //         .build()
    //         .unwrap();
    //     cs.set_genesis(&genesis_header).unwrap();
    //     let sm = Arc::new(StateManager::new(cs).await.unwrap());
    //     import_chain::<FullVerifier, _>(&sm, "test_files/chain4.car", Some(0), false)
    //         .await
    //         .expect("Failed to import chain");
    // }
}<|MERGE_RESOLUTION|>--- conflicted
+++ resolved
@@ -119,12 +119,7 @@
 
     let keystore = Arc::new(RwLock::new(ks));
 
-<<<<<<< HEAD
-    #[cfg(feature = "rocksdb")]
     let db = forest_db::rocks::RocksDb::open(db_path(&config), &config.rocks_db)
-=======
-    let db = db::rocks::RocksDb::open(db_path(&config), &config.rocks_db)
->>>>>>> 63d205f3
         .expect("Opening RocksDB must succeed");
 
     let db = Arc::new(db);
