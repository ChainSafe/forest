--- conflicted
+++ resolved
@@ -31,7 +31,7 @@
 use std::io::prelude::*;
 use std::path::PathBuf;
 use std::sync::Arc;
-use std::time::{self, Duration};
+use std::time;
 
 // Initialize Consensus
 #[cfg(not(any(feature = "forest_fil_cns", feature = "forest_deleg_cns")))]
@@ -204,56 +204,7 @@
 
     info!("Using network :: {}", network_name);
 
-<<<<<<< HEAD
-    select! {
-        () = sync_from_snapshot(&config, &state_manager).fuse() => {},
-        _ = ctrlc_oneshot => {
-            return;
-        },
-    }
-    //task::sleep(Duration::from_secs(5)).await;
-    set_event();
-
-    // Terminate if no snapshot is provided or DB isn't recent enough
-    match chain_store.heaviest_tipset().await {
-        None => {
-            cli_error_and_die(
-                "Forest cannot sync without a snapshot. Download a snapshot from a trusted source and import with --import-snapshot=[file]",
-                1,
-            );
-        }
-        Some(tipset) => {
-            let epoch = tipset.epoch();
-            let nv = config.chain.network_version(epoch);
-            if nv < NetworkVersion::V16 {
-                cli_error_and_die(
-                    "Database too old. Download a snapshot from a trusted source and import with --import-snapshot=[file]",
-                    1,
-                );
-            }
-        }
-    }
-
-    // Halt
-    if config.client.halt_after_import {
-        info!("Forest finish shutdown");
-        return;
-    }
-
-    // Fetch and ensure verification keys are downloaded
-    if cns::FETCH_PARAMS {
-        use forest_paramfetch::{
-            get_params_default, set_proofs_parameter_cache_dir_env, SectorSizeOpt,
-        };
-        set_proofs_parameter_cache_dir_env(&config.client.data_dir);
-
-        get_params_default(&config.client.data_dir, SectorSizeOpt::Keys, false)
-            .await
-            .unwrap();
-    }
-=======
     let (tipset_sink, tipset_stream) = bounded(20);
->>>>>>> 1f833d07
 
     // if bootstrap peers are not set, set them
     let config = if config.network.bootstrap_peers.is_empty() {
@@ -368,6 +319,8 @@
     } else {
         debug!("RPC disabled.");
     };
+    // TODO: is this the right place?
+    set_event();
 
     select! {
         () = sync_from_snapshot(&config, &state_manager).fuse() => {},
