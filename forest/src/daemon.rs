// Copyright 2020 ChainSafe Systems
// SPDX-License-Identifier: Apache-2.0, MIT

use super::cli::{block_until_sigint, Config};
use actor::EPOCH_DURATION_SECONDS;
use async_std::{sync::RwLock, task};
use auth::{generate_priv_key, JWT_IDENTIFIER};
use beacon::{BeaconPoint, Schedule};
use beacon::{DrandBeacon, DEFAULT_DRAND_URL};
use chain::ChainStore;
use chain_sync::ChainSyncer;
use fil_types::verifier::FullVerifier;
use flo_stream::{MessagePublisher, Publisher};
use forest_libp2p::{get_keypair, Libp2pService};
use genesis::{import_chain, initialize_genesis};
use libp2p::identity::{ed25519, Keypair};
use log::{debug, info, trace};
use message_pool::{MessagePool, MpoolConfig, MpoolRpcProvider};
use paramfetch::{get_params_default, SectorSizeOpt};
use rpc::{start_rpc, RpcState};
use state_manager::StateManager;
use std::sync::Arc;
use utils::write_to_file;
use wallet::{KeyStore, PersistentKeyStore};

/// Number of tasks spawned for sync workers.
// TODO benchmark and/or add this as a config option. (1 is temporary value to avoid overlap)
const WORKER_TASKS: usize = 1;

/// Starts daemon process
pub(super) async fn start(config: Config) {
    info!("Starting Forest daemon");
    let net_keypair = get_keypair(&format!("{}{}", &config.data_dir, "/libp2p/keypair"))
        .unwrap_or_else(|| {
            // Keypair not found, generate and save generated keypair
            let gen_keypair = ed25519::Keypair::generate();
            // Save Ed25519 keypair to file
            // TODO rename old file to keypair.old(?)
            if let Err(e) = write_to_file(
                &gen_keypair.encode(),
                &format!("{}{}", &config.data_dir, "/libp2p/"),
                "keypair",
            ) {
                info!("Could not write keystore to disk!");
                trace!("Error {:?}", e);
            };
            Keypair::Ed25519(gen_keypair)
        });

    // Initialize keystore
    let mut ks = PersistentKeyStore::new(config.data_dir.to_string()).unwrap();
    if ks.get(JWT_IDENTIFIER).is_err() {
        ks.put(JWT_IDENTIFIER.to_owned(), generate_priv_key())
            .unwrap();
    }
    let keystore = Arc::new(RwLock::new(ks));

    // Initialize database (RocksDb will be default if both features enabled)
    #[cfg(all(feature = "sled", not(feature = "rocksdb")))]
    let db = db::sled::SledDb::open(config.data_dir + "/sled").unwrap();

    #[cfg(feature = "rocksdb")]
    let db = db::rocks::RocksDb::open(config.data_dir + "/db").unwrap();

    let db = Arc::new(db);

    // Initialize StateManager
    let chain_store = Arc::new(ChainStore::new(Arc::clone(&db)));
    let state_manager = Arc::new(StateManager::new(Arc::clone(&chain_store)));

    let publisher = chain_store.publisher();

    // Read Genesis file
    // * When snapshot command implemented, this genesis does not need to be initialized
    let (genesis, network_name) =
        initialize_genesis(config.genesis_file.as_ref(), &state_manager).unwrap();

    // Sync from snapshot
    if let Some(path) = &config.snapshot_path {
        import_chain::<FullVerifier, _>(&state_manager, path, Some(0))
            .await
            .unwrap();
    }

    // Fetch and ensure verification keys are downloaded
    get_params_default(SectorSizeOpt::Keys, false)
        .await
        .unwrap();

    // Libp2p service setup
    let p2p_service = Libp2pService::new(
        config.network,
        Arc::clone(&chain_store),
        net_keypair,
        &network_name,
    );
    let network_rx = p2p_service.network_receiver();
    let network_send = p2p_service.network_sender();

    // Initialize mpool
    let subscriber = publisher.write().await.subscribe();
    let provider = MpoolRpcProvider::new(subscriber, Arc::clone(&state_manager));
    let mpool = Arc::new(
        MessagePool::new(
            provider,
            network_name.clone(),
            network_send.clone(),
            MpoolConfig::load_config(db.as_ref()).unwrap(),
        )
        .await
        .unwrap(),
    );

<<<<<<< HEAD
    // Libp2p service setup
    let p2p_service = Libp2pService::new(
        config.network,
        chain_store.clone(),
        net_keypair,
        &network_name,
    );
    let network_rx = p2p_service.network_receiver();
    let network_send = p2p_service.network_sender();

=======
>>>>>>> 1b4dd61d
    // Get Drand Coefficients
    let coeff = config.drand_public;

    let beacon = DrandBeacon::new(
        DEFAULT_DRAND_URL,
        coeff,
        genesis.blocks()[0].timestamp(),
        EPOCH_DURATION_SECONDS as u64,
    )
    .await
    .unwrap();

    // Initialize ChainSyncer
    // TODO allow for configuring validation strategy (defaulting to full validation)
    let beacon = Arc::new(beacon);
    let chain_syncer = ChainSyncer::<_, _, FullVerifier, _>::new(
        Arc::clone(&state_manager),
        beacon.clone(),
        Arc::clone(&mpool),
        network_send.clone(),
        network_rx,
        Arc::new(genesis),
    )
    .unwrap();
    let bad_blocks = chain_syncer.bad_blocks_cloned();
    let sync_state = chain_syncer.sync_state_cloned();
    let sync_task = task::spawn(async {
        chain_syncer.start(WORKER_TASKS).await;
    });

    // Start services
    let p2p_task = task::spawn(async {
        p2p_service.run().await;
    });
    let rpc_task = if config.enable_rpc {
        let keystore_rpc = Arc::clone(&keystore);
        let rpc_listen = format!("127.0.0.1:{}", &config.rpc_port);
        Some(task::spawn(async move {
            info!("JSON RPC Endpoint at {}", &rpc_listen);
            start_rpc::<_, _, _, FullVerifier>(
                RpcState {
                    state_manager,
                    keystore: keystore_rpc,
                    mpool,
                    bad_blocks,
                    sync_state,
                    network_send,
                    network_name,
                    events_pubsub: Arc::new(RwLock::new(Publisher::new(1000))),
                    beacon: Schedule {
                        0: vec![BeaconPoint { start: 0, beacon }],
                    },
                    chain_store,
                },
                &rpc_listen,
            )
            .await;
        }))
    } else {
        debug!("RPC disabled");
        None
    };

    // Block until ctrl-c is hit
    block_until_sigint().await;

    let keystore_write = task::spawn(async move {
        keystore.read().await.flush().unwrap();
    });

    // Cancel all async services
    p2p_task.cancel().await;
    sync_task.cancel().await;
    if let Some(task) = rpc_task {
        task.cancel().await;
    }
    keystore_write.await;

    info!("Forest finish shutdown");
}

#[cfg(test)]
mod test {
    use super::*;
    use db::MemoryDB;

    #[async_std::test]
    async fn import_snapshot_from_file() {
        let db = Arc::new(MemoryDB::default());
        let cs = Arc::new(ChainStore::new(db));
        let sm = Arc::new(StateManager::new(cs));
        import_chain::<FullVerifier, _>(&sm, "test_files/chain4.car", None)
            .await
            .expect("Failed to import chain");
    }
    #[async_std::test]
    async fn import_chain_from_file() {
        let db = Arc::new(MemoryDB::default());
        let cs = Arc::new(ChainStore::new(db));
        let sm = Arc::new(StateManager::new(cs));
        import_chain::<FullVerifier, _>(&sm, "test_files/chain4.car", Some(0))
            .await
            .expect("Failed to import chain");
    }
}<|MERGE_RESOLUTION|>--- conflicted
+++ resolved
@@ -111,19 +111,6 @@
         .unwrap(),
     );
 
-<<<<<<< HEAD
-    // Libp2p service setup
-    let p2p_service = Libp2pService::new(
-        config.network,
-        chain_store.clone(),
-        net_keypair,
-        &network_name,
-    );
-    let network_rx = p2p_service.network_receiver();
-    let network_send = p2p_service.network_sender();
-
-=======
->>>>>>> 1b4dd61d
     // Get Drand Coefficients
     let coeff = config.drand_public;
 
