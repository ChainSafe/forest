// Copyright 2020 ChainSafe Systems
// SPDX-License-Identifier: Apache-2.0, MIT

use super::cli::{block_until_sigint, Config};
use actor::EPOCH_DURATION_SECONDS;
use async_std::sync::RwLock;
use async_std::task;
use auth::{generate_priv_key, JWT_IDENTIFIER};
use beacon::{DrandBeacon, DEFAULT_DRAND_URL};
use blocks::TipsetKeys;
use chain::ChainStore;
use chain_sync::ChainSyncer;
use db::RocksDb;
use encoding::Cbor;
use fil_types::verifier::{FullVerifier, ProofVerifier};
use flo_stream::{MessagePublisher, Publisher};
use forest_car::load_car;
use forest_libp2p::{get_keypair, Libp2pService};
use genesis::initialize_genesis;
use ipld_blockstore::BlockStore;
use libp2p::identity::{ed25519, Keypair};
use log::{debug, info, trace};
use message_pool::{MessagePool, MpoolConfig, MpoolRpcProvider};
use paramfetch::{get_params_default, SectorSizeOpt};
use rpc::{start_rpc, RpcState};
use state_manager::StateManager;
use std::fs::File;
use std::io::BufReader;
use std::io::Read;
use std::sync::Arc;
use utils::write_to_file;
use wallet::{KeyStore, PersistentKeyStore};

/// Number of tasks spawned for sync workers.
// TODO benchmark and/or add this as a config option. (1 is temporary value to avoid overlap)
const WORKER_TASKS: usize = 1;

/// Import a chain from a CAR file
async fn import_chain<V: ProofVerifier, R: Read, DB>(
    sm: &Arc<StateManager<DB>>,
    reader: R,
    snapshot: bool,
) -> Result<(), Box<dyn std::error::Error>>
where
    DB: BlockStore + Send + Sync + 'static,
{
    info!("Importing chain from snapshot");
    // start import
    let cids = load_car(sm.blockstore(), reader)?;
    let ts = sm.chain_store().tipset_from_keys(&TipsetKeys::new(cids))?;
    let gb = sm.chain_store().tipset_by_height(0, &ts, true)?.unwrap();
    if !snapshot {
        info!("Validating imported chain");
        sm.validate_chain::<V>(ts.clone()).await?;
    }
    let gen_cid = sm.chain_store().set_genesis(&gb.blocks()[0])?;
    sm.blockstore()
        .write(chain::HEAD_KEY, ts.key().marshal_cbor()?)?;
    info!(
        "Accepting {:?} as new head with genesis {:?}",
        ts.cids(),
        gen_cid
    );
    Ok(())
}

/// Starts daemon process
pub(super) async fn start(config: Config) {
    info!("Starting Forest daemon");
    let net_keypair = get_keypair(&format!("{}{}", &config.data_dir, "/libp2p/keypair"))
        .unwrap_or_else(|| {
            // Keypair not found, generate and save generated keypair
            let gen_keypair = ed25519::Keypair::generate();
            // Save Ed25519 keypair to file
            // TODO rename old file to keypair.old(?)
            if let Err(e) = write_to_file(
                &gen_keypair.encode(),
                &format!("{}{}", &config.data_dir, "/libp2p/"),
                "keypair",
            ) {
                info!("Could not write keystore to disk!");
                trace!("Error {:?}", e);
            };
            Keypair::Ed25519(gen_keypair)
        });

    // Initialize keystore
    let mut ks = PersistentKeyStore::new(config.data_dir.to_string()).unwrap();
    if ks.get(JWT_IDENTIFIER).is_err() {
        ks.put(JWT_IDENTIFIER.to_owned(), generate_priv_key())
            .unwrap();
    }
    let keystore = Arc::new(RwLock::new(ks));

    // Initialize database
    let mut db = RocksDb::new(config.data_dir + "/db");
    db.open().unwrap();
    let db = Arc::new(db);

    // Initialize StateManager
    let chain_store = Arc::new(ChainStore::new(Arc::clone(&db)));
    let state_manager = Arc::new(StateManager::new(Arc::clone(&chain_store)));

    // Sync from snapshot
    if let Some(path) = &config.snapshot_path {
        let file = File::open(path).expect("Snapshot file path not found!");
        let reader = BufReader::new(file);
        import_chain::<FullVerifier, _, _>(&state_manager, reader, false)
            .await
            .unwrap();
    }

    // Read Genesis file
    let (genesis, network_name) =
        initialize_genesis(config.genesis_file.as_ref(), &state_manager).unwrap();

    // Fetch and ensure verification keys are downloaded
    get_params_default(SectorSizeOpt::Keys, false)
        .await
        .unwrap();

    // Initialize mpool
    let publisher = chain_store.publisher();
    let subscriber = publisher.write().await.subscribe();
    let provider = MpoolRpcProvider::new(subscriber, Arc::clone(&state_manager));
    let mpool = Arc::new(
        MessagePool::new(
            provider,
            network_name.clone(),
            MpoolConfig::load_config(db.as_ref()).unwrap(),
        )
        .await
        .unwrap(),
    );

    // Libp2p service setup
<<<<<<< HEAD
    let p2p_service =
        Libp2pService::new(config.network, Arc::clone(&db), net_keypair, &network_name);
=======
    let p2p_service = Libp2pService::new(
        config.network,
        chain_store,
        Arc::clone(&mpool),
        net_keypair,
        &network_name,
    );
>>>>>>> bbdddf9d
    let network_rx = p2p_service.network_receiver();
    let network_send = p2p_service.network_sender();

    // Get Drand Coefficients
    let coeff = config.drand_public;

    let beacon = DrandBeacon::new(
        DEFAULT_DRAND_URL,
        coeff,
        genesis.blocks()[0].timestamp(),
        EPOCH_DURATION_SECONDS as u64,
    )
    .await
    .unwrap();

    // Initialize ChainSyncer
    // TODO allow for configuring validation strategy (defaulting to full validation)
<<<<<<< HEAD
    let chain_syncer = ChainSyncer::<_, _, FullVerifier, _>::new(
        chain_store_arc.clone(),
=======
    let chain_syncer = ChainSyncer::<_, _, FullVerifier>::new(
>>>>>>> bbdddf9d
        Arc::clone(&state_manager),
        Arc::new(beacon),
        Arc::clone(&mpool),
        network_send.clone(),
        network_rx,
        Arc::new(genesis),
    )
    .unwrap();
    let bad_blocks = chain_syncer.bad_blocks_cloned();
    let sync_state = chain_syncer.sync_state_cloned();
    let sync_task = task::spawn(async {
        chain_syncer.start(WORKER_TASKS).await;
    });

    // Start services
    let p2p_task = task::spawn(async {
        p2p_service.run().await;
    });
    let rpc_task = if config.enable_rpc {
        let keystore_rpc = Arc::clone(&keystore);
        let rpc_listen = format!("127.0.0.1:{}", &config.rpc_port);
        Some(task::spawn(async move {
            info!("JSON RPC Endpoint at {}", &rpc_listen);
            start_rpc(
                RpcState {
                    state_manager,
                    keystore: keystore_rpc,
                    mpool,
                    bad_blocks,
                    sync_state,
                    network_send,
                    network_name,
                    events_pubsub: Arc::new(RwLock::new(Publisher::new(1000))),
                },
                &rpc_listen,
            )
            .await;
        }))
    } else {
        debug!("RPC disabled");
        None
    };

    // Block until ctrl-c is hit
    block_until_sigint().await;

    let keystore_write = task::spawn(async move {
        keystore.read().await.flush().unwrap();
    });

    // Cancel all async services
    p2p_task.cancel().await;
    sync_task.cancel().await;
    if let Some(task) = rpc_task {
        task.cancel().await;
    }
    keystore_write.await;

    info!("Forest finish shutdown");
}

#[cfg(test)]
mod test {
    use super::*;
    use db::MemoryDB;
    use std::fs::File;
    use std::io::BufReader;

    #[async_std::test]
    async fn import_snapshot_from_file() {
        let db = Arc::new(MemoryDB::default());
        let cs = Arc::new(ChainStore::new(db));
        let sm = Arc::new(StateManager::new(cs));
        let file = File::open("test_files/chain4.car").expect("Snapshot file path not found!");
        let reader = BufReader::new(file);
        import_chain::<FullVerifier, _, _>(&sm, reader, true)
            .await
            .expect("Failed to import chain");
    }
    #[async_std::test]
    async fn import_chain_from_file() {
        let db = Arc::new(MemoryDB::default());
        let cs = Arc::new(ChainStore::new(db));
        let sm = Arc::new(StateManager::new(cs));
        let file = File::open("test_files/chain4.car").expect("Snapshot file path not found!");
        let reader = BufReader::new(file);
        import_chain::<FullVerifier, _, _>(&sm, reader, false)
            .await
            .expect("Failed to import chain");
    }
}<|MERGE_RESOLUTION|>--- conflicted
+++ resolved
@@ -134,18 +134,12 @@
     );
 
     // Libp2p service setup
-<<<<<<< HEAD
-    let p2p_service =
-        Libp2pService::new(config.network, Arc::clone(&db), net_keypair, &network_name);
-=======
     let p2p_service = Libp2pService::new(
         config.network,
         chain_store,
-        Arc::clone(&mpool),
         net_keypair,
         &network_name,
     );
->>>>>>> bbdddf9d
     let network_rx = p2p_service.network_receiver();
     let network_send = p2p_service.network_sender();
 
@@ -163,12 +157,7 @@
 
     // Initialize ChainSyncer
     // TODO allow for configuring validation strategy (defaulting to full validation)
-<<<<<<< HEAD
     let chain_syncer = ChainSyncer::<_, _, FullVerifier, _>::new(
-        chain_store_arc.clone(),
-=======
-    let chain_syncer = ChainSyncer::<_, _, FullVerifier>::new(
->>>>>>> bbdddf9d
         Arc::clone(&state_manager),
         Arc::new(beacon),
         Arc::clone(&mpool),
