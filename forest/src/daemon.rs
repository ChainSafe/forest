// Copyright 2020 ChainSafe Systems
// SPDX-License-Identifier: Apache-2.0, MIT

use super::cli::{block_until_sigint, initialize_genesis, Config};
use async_std::sync::RwLock;
use async_std::task;
use beacon::DrandBeacon;
use chain::ChainStore;
use chain_sync::ChainSyncer;
use db::RocksDb;
use forest_libp2p::{get_keypair, Libp2pService};
use libp2p::identity::{ed25519, Keypair};
use log::{debug, info, trace};
use rpc::{start_rpc, RpcState};
use std::sync::Arc;
use utils::write_to_file;
use wallet::MemKeyStore;

/// Starts daemon process
pub(super) async fn start(config: Config) {
    info!("Starting Forest daemon");
    let net_keypair = get_keypair(&format!("{}{}", &config.data_dir, "/libp2p/keypair"))
        .unwrap_or_else(|| {
            // Keypair not found, generate and save generated keypair
            let gen_keypair = ed25519::Keypair::generate();
            // Save Ed25519 keypair to file
            // TODO rename old file to keypair.old(?)
            if let Err(e) = write_to_file(
                &gen_keypair.encode(),
                &format!("{}{}", &config.data_dir, "/libp2p/"),
                "keypair",
            ) {
                info!("Could not write keystore to disk!");
                trace!("Error {:?}", e);
            };
            Keypair::Ed25519(gen_keypair)
        });

    // Initialize database
    let mut db = RocksDb::new(config.data_dir + "/db");
    db.open().unwrap();
    let db = Arc::new(db);
    let keystore = Arc::new(RwLock::new(MemKeyStore::new()));
    let mut chain_store = ChainStore::new(Arc::clone(&db));

    // Read Genesis file
    let (genesis, network_name) =
        initialize_genesis(&config.genesis_file, &mut chain_store).unwrap();

    // Libp2p service setup
    let p2p_service =
        Libp2pService::new(config.network, Arc::clone(&db), net_keypair, &network_name);
    let network_rx = p2p_service.network_receiver();
    let network_send = p2p_service.network_sender();

    // Get Drand Coefficients
    let coeff = config.drand_dist_public;

    // TODO: Interval is supposed to be consistent with fils epoch interval length, but not yet defined
    let beacon = DrandBeacon::new(coeff, genesis.blocks()[0].timestamp(), 1)
        .await
        .unwrap();

    // Initialize ChainSyncer
    let chain_syncer = ChainSyncer::new(
        chain_store,
        Arc::new(beacon),
        network_send.clone(),
        network_rx,
        genesis,
    )
    .unwrap();
    let bad_blocks = chain_syncer.bad_blocks_cloned();
    let sync_state = chain_syncer.sync_state_cloned();
    let sync_task = task::spawn(async {
        chain_syncer.start().await.unwrap();
    });
<<<<<<< HEAD
    let rpc_thread = if config.enable_rpc {
=======

    // Start services
    let p2p_task = task::spawn(async {
        p2p_service.run().await;
    });

    let rpc_task = if config.enable_rpc {
>>>>>>> 916bd4a6
        let db_rpc = Arc::clone(&db);
        let keystore_rpc = Arc::clone(&keystore);
        let rpc_listen = format!("127.0.0.1:{}", &config.rpc_port);
        Some(task::spawn(async move {
            info!("JSON RPC Endpoint at {}", &rpc_listen);
<<<<<<< HEAD
            start_rpc(db_rpc, keystore_rpc, &rpc_listen).await;
        })
=======
            start_rpc(
                RpcState {
                    store: db_rpc,
                    bad_blocks,
                    sync_state,
                    network_send,
                    network_name,
                },
                &rpc_listen,
            )
            .await;
        }))
>>>>>>> 916bd4a6
    } else {
        debug!("RPC disabled");
        None
    };

    // Block until ctrl-c is hit
    block_until_sigint().await;

    // Cancel all async services
    p2p_task.cancel().await;
    sync_task.cancel().await;
    if let Some(task) = rpc_task {
        task.cancel().await;
    }

    info!("Forest finish shutdown");
}<|MERGE_RESOLUTION|>--- conflicted
+++ resolved
@@ -75,9 +75,6 @@
     let sync_task = task::spawn(async {
         chain_syncer.start().await.unwrap();
     });
-<<<<<<< HEAD
-    let rpc_thread = if config.enable_rpc {
-=======
 
     // Start services
     let p2p_task = task::spawn(async {
@@ -85,19 +82,15 @@
     });
 
     let rpc_task = if config.enable_rpc {
->>>>>>> 916bd4a6
         let db_rpc = Arc::clone(&db);
         let keystore_rpc = Arc::clone(&keystore);
         let rpc_listen = format!("127.0.0.1:{}", &config.rpc_port);
         Some(task::spawn(async move {
             info!("JSON RPC Endpoint at {}", &rpc_listen);
-<<<<<<< HEAD
-            start_rpc(db_rpc, keystore_rpc, &rpc_listen).await;
-        })
-=======
             start_rpc(
                 RpcState {
                     store: db_rpc,
+                    keystore: keystore_rpc
                     bad_blocks,
                     sync_state,
                     network_send,
@@ -107,7 +100,6 @@
             )
             .await;
         }))
->>>>>>> 916bd4a6
     } else {
         debug!("RPC disabled");
         None
