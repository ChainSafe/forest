// Copyright 2020 ChainSafe Systems
// SPDX-License-Identifier: Apache-2.0, MIT

use super::cli::{block_until_sigint, initialize_genesis, Config};
use async_std::sync::RwLock;
use async_std::task;
use beacon::DrandBeacon;
use chain::ChainStore;
use chain_sync::ChainSyncer;
use db::RocksDb;
use forest_libp2p::{get_keypair, Libp2pService};
use libp2p::identity::{ed25519, Keypair};
use log::{debug, info, trace};
<<<<<<< HEAD
use message_pool::{MessagePool, MpoolRpcProvider};
use rpc::start_rpc;
=======
use rpc::{start_rpc, RpcState};
>>>>>>> 53378a9f
use std::sync::Arc;
use utils::write_to_file;
use wallet::MemKeyStore;

/// Starts daemon process
pub(super) async fn start(config: Config) {
    info!("Starting Forest daemon");
    let net_keypair = get_keypair(&format!("{}{}", &config.data_dir, "/libp2p/keypair"))
        .unwrap_or_else(|| {
            // Keypair not found, generate and save generated keypair
            let gen_keypair = ed25519::Keypair::generate();
            // Save Ed25519 keypair to file
            // TODO rename old file to keypair.old(?)
            if let Err(e) = write_to_file(
                &gen_keypair.encode(),
                &format!("{}{}", &config.data_dir, "/libp2p/"),
                "keypair",
            ) {
                info!("Could not write keystore to disk!");
                trace!("Error {:?}", e);
            };
            Keypair::Ed25519(gen_keypair)
        });

    // Initialize database
    let mut db = RocksDb::new(config.data_dir + "/db");
    db.open().unwrap();
    let db = Arc::new(db);
    let keystore = Arc::new(RwLock::new(MemKeyStore::new()));
    let mut chain_store = ChainStore::new(Arc::clone(&db));

    // Read Genesis file
    let (genesis, network_name) =
        initialize_genesis(&config.genesis_file, &mut chain_store).unwrap();

    // Libp2p service setup
    let p2p_service =
        Libp2pService::new(config.network, Arc::clone(&db), net_keypair, &network_name);
    let network_rx = p2p_service.network_receiver();
    let network_send = p2p_service.network_sender();

    // Initialize mpool
    let subscriber = chain_store.subscribe();
    let provider = MpoolRpcProvider::new(subscriber, Arc::clone(&db));
    let mpool = Arc::new(
        MessagePool::new(provider, network_name.clone())
            .await
            .unwrap(),
    );

    // Get Drand Coefficients
    let coeff = config.drand_dist_public;

    // TODO: Interval is supposed to be consistent with fils epoch interval length, but not yet defined
    let beacon = DrandBeacon::new(coeff, genesis.blocks()[0].timestamp(), 1)
        .await
        .unwrap();

    // Initialize ChainSyncer
    let chain_syncer = ChainSyncer::new(
        chain_store,
        Arc::new(beacon),
        network_send.clone(),
        network_rx,
        genesis,
    )
    .unwrap();
    let bad_blocks = chain_syncer.bad_blocks_cloned();
    let sync_state = chain_syncer.sync_state_cloned();
    let sync_task = task::spawn(async {
        chain_syncer.start().await.unwrap();
    });

    // Start services
    let p2p_task = task::spawn(async {
        p2p_service.run().await;
    });

    let rpc_task = if config.enable_rpc {
        let db_rpc = Arc::clone(&db);
        let keystore_rpc = Arc::clone(&keystore);
        let rpc_listen = format!("127.0.0.1:{}", &config.rpc_port);
        Some(task::spawn(async move {
            info!("JSON RPC Endpoint at {}", &rpc_listen);
<<<<<<< HEAD
            start_rpc(db_rpc, mpool, &rpc_listen).await;
        })
=======
            start_rpc(
                RpcState {
                    store: db_rpc,
                    keystore: keystore_rpc,
                    bad_blocks,
                    sync_state,
                    network_send,
                    network_name,
                },
                &rpc_listen,
            )
            .await;
        }))
>>>>>>> 53378a9f
    } else {
        debug!("RPC disabled");
        None
    };

    // Block until ctrl-c is hit
    block_until_sigint().await;

    // Cancel all async services
    p2p_task.cancel().await;
    sync_task.cancel().await;
    if let Some(task) = rpc_task {
        task.cancel().await;
    }

    info!("Forest finish shutdown");
}<|MERGE_RESOLUTION|>--- conflicted
+++ resolved
@@ -11,12 +11,8 @@
 use forest_libp2p::{get_keypair, Libp2pService};
 use libp2p::identity::{ed25519, Keypair};
 use log::{debug, info, trace};
-<<<<<<< HEAD
 use message_pool::{MessagePool, MpoolRpcProvider};
-use rpc::start_rpc;
-=======
 use rpc::{start_rpc, RpcState};
->>>>>>> 53378a9f
 use std::sync::Arc;
 use utils::write_to_file;
 use wallet::MemKeyStore;
@@ -101,14 +97,11 @@
         let rpc_listen = format!("127.0.0.1:{}", &config.rpc_port);
         Some(task::spawn(async move {
             info!("JSON RPC Endpoint at {}", &rpc_listen);
-<<<<<<< HEAD
-            start_rpc(db_rpc, mpool, &rpc_listen).await;
-        })
-=======
             start_rpc(
                 RpcState {
                     store: db_rpc,
                     keystore: keystore_rpc,
+                    mpool,
                     bad_blocks,
                     sync_state,
                     network_send,
@@ -118,7 +111,6 @@
             )
             .await;
         }))
->>>>>>> 53378a9f
     } else {
         debug!("RPC disabled");
         None
