// Copyright 2019-2022 ChainSafe Systems
// SPDX-License-Identifier: Apache-2.0, MIT

use super::cli::{block_until_sigint, Config, FOREST_VERSION_STRING};
use crate::cli_error_and_die;
use async_std::net::TcpListener;
use async_std::task::JoinHandle;
<<<<<<< HEAD
use forest_auth::{create_token, generate_priv_key, ADMIN, JWT_IDENTIFIER};
use forest_chain::ChainStore;
use forest_chain_sync::consensus::SyncGossipSubmitter;
use forest_chain_sync::ChainMuxer;
use forest_fil_types::verifier::FullVerifier;
use forest_genesis::{get_network_name_from_genesis, import_chain, read_genesis_header};
use forest_key_management::ENCRYPTED_KEYSTORE_NAME;
use forest_key_management::{KeyStore, KeyStoreConfig};
use forest_libp2p::{ed25519, get_keypair, Keypair, Libp2pConfig, Libp2pService};
use forest_message_pool::{MessagePool, MpoolConfig, MpoolRpcProvider};
use forest_rpc::start_rpc;
use forest_rpc_api::data_types::RPCState;
use forest_state_manager::StateManager;
use forest_utils::write_to_file;
=======
use auth::{create_token, generate_priv_key, ADMIN, JWT_IDENTIFIER};
use chain::ChainStore;
use chain_sync::consensus::SyncGossipSubmitter;
use chain_sync::ChainMuxer;
use fil_types::verifier::FullVerifier;
use forest_libp2p::{ed25519, get_keypair, Keypair, Libp2pConfig, Libp2pService, PeerId};
>>>>>>> 2b4ec987
use fvm_shared::version::NetworkVersion;

use async_std::{channel::bounded, sync::RwLock, task};
use log::{debug, error, info, trace, warn};
use rpassword::read_password;

use forest_db::rocks::RocksDb;
use std::io::prelude::*;
use std::path::PathBuf;
use std::sync::Arc;
use std::time;

// Initialize Consensus
#[cfg(not(any(feature = "fil_cns", feature = "deleg_cns")))]
compile_error!("No consensus feature enabled; use e.g. `--feature fil_cns` to pick one.");

// Default consensus
#[cfg(all(feature = "fil_cns", not(any(feature = "deleg_cns"))))]
use fil_cns::composition as cns;
// Custom consensus.
#[cfg(feature = "deleg_cns")]
use deleg_cns::composition as cns;

/// Starts daemon process
pub(super) async fn start(config: Config) {
    info!(
        "Starting Forest daemon, version {}",
        FOREST_VERSION_STRING.as_str()
    );

    let path: PathBuf = config.client.data_dir.join("libp2p");
    let net_keypair = get_keypair(&path.join("keypair")).unwrap_or_else(|| {
        // Keypair not found, generate and save generated keypair
        let gen_keypair = ed25519::Keypair::generate();
        // Save Ed25519 keypair to file
        // TODO rename old file to keypair.old(?)
        match write_to_file(&gen_keypair.encode(), &path, "keypair") {
            Ok(file) => {
                // Restrict permissions on files containing private keys
                #[cfg(unix)]
                forest_utils::set_user_perm(&file).expect("Set user perms on unix systems");
            }
            Err(e) => {
                info!("Could not write keystore to disk!");
                trace!("Error {:?}", e);
            }
        };
        Keypair::Ed25519(gen_keypair)
    });

    // Hint at the multihash which has to go in the `/p2p/<multihash>` part of the peer's multiaddress.
    // Useful if others want to use this node to bootstrap from.
    info!("PeerId: {}", PeerId::from(net_keypair.public()));

    let mut ks = if config.client.encrypt_keystore {
        loop {
            print!("Enter the keystore passphrase: ");
            std::io::stdout().flush().unwrap();

            let passphrase = read_password().expect("Error reading passphrase");

            let data_dir = PathBuf::from(&config.client.data_dir).join(ENCRYPTED_KEYSTORE_NAME);
            if !data_dir.exists() {
                print!("Confirm passphrase: ");
                std::io::stdout().flush().unwrap();

                if passphrase != read_password().unwrap() {
                    error!("Passphrases do not match. Please retry.");
                    continue;
                }
            }

            let key_store_init_result = KeyStore::new(KeyStoreConfig::Encrypted(
                PathBuf::from(&config.client.data_dir),
                passphrase,
            ));

            match key_store_init_result {
                Ok(ks) => break ks,
                Err(_) => {
                    error!("Incorrect passphrase entered. Please try again.")
                }
            };
        }
    } else {
        warn!("Warning: Keystore encryption disabled!");
        KeyStore::new(KeyStoreConfig::Persistent(PathBuf::from(
            &config.client.data_dir,
        )))
        .expect("Error initializing keystore")
    };

    if ks.get(JWT_IDENTIFIER).is_err() {
        ks.put(JWT_IDENTIFIER.to_owned(), generate_priv_key())
            .unwrap();
    }

    // Start Prometheus server port
    let prometheus_listener = TcpListener::bind(config.client.metrics_address)
        .await
        .unwrap_or_else(|_| {
            cli_error_and_die(
                format!("could not bind to {}", config.client.metrics_address),
                1,
            )
        });
    info!(
        "Prometheus server started at {}",
        config.client.metrics_address
    );
    let prometheus_server_task = task::spawn(forest_metrics::init_prometheus(
        prometheus_listener,
        db_path(&config)
            .into_os_string()
            .into_string()
            .expect("Failed converting the path to db"),
    ));

    // Print admin token
    let ki = ks.get(JWT_IDENTIFIER).unwrap();
    let token = create_token(ADMIN.to_owned(), ki.private_key()).unwrap();
    info!("Admin token: {}", token);

    let keystore = Arc::new(RwLock::new(ks));

    let db = forest_db::rocks::RocksDb::open(db_path(&config), &config.rocks_db)
        .expect("Opening RocksDB must succeed");

    // Initialize ChainStore
    let chain_store = Arc::new(ChainStore::new(db.clone()));

    let publisher = chain_store.publisher();

    // Read Genesis file
    // * When snapshot command implemented, this genesis does not need to be initialized
    let genesis = read_genesis_header(
        config.client.genesis_file.as_ref(),
        config.chain.genesis_bytes(),
        &chain_store,
    )
    .await
    .unwrap();
    chain_store.set_genesis(&genesis.blocks()[0]).unwrap();

    // Reward calculation is needed by the VM to calculate state, which can happen essentially anywhere the `StateManager` is called.
    // It is consensus specific, but threading it through the type system would be a nightmare, which is why dynamic dispatch is used.
    let reward_calc = cns::reward_calc();

    // Initialize StateManager
    let sm = StateManager::new(
        Arc::clone(&chain_store),
        Arc::clone(&config.chain),
        reward_calc,
    )
    .await
    .unwrap();

    let state_manager = Arc::new(sm);

    let network_name = get_network_name_from_genesis(&genesis, &state_manager)
        .await
        .unwrap();

    info!("Using network :: {}", network_name);

    sync_from_snapshot(&config, &state_manager).await;

    // Terminate if no snapshot is provided or DB isn't recent enough
    match chain_store.heaviest_tipset().await {
        None => {
            cli_error_and_die(
                "Forest cannot sync without a snapshot. Download a snapshot from a trusted source and import with --import-snapshot=[file]",
                1,
            );
        }
        Some(tipset) => {
            let epoch = tipset.epoch();
            let nv = config.chain.network_version(epoch);
            if nv < NetworkVersion::V16 {
                cli_error_and_die(
                   "Database too old. Download a snapshot from a trusted source and import with --import-snapshot=[file]",
                    1,
                );
            }
        }
    }

    // Fetch and ensure verification keys are downloaded
<<<<<<< HEAD
    #[cfg(all(feature = "forest_fil_cns", not(any(feature = "deleg_cns"))))]
    {
        use forest_paramfetch::{
            get_params_default, set_proofs_parameter_cache_dir_env, SectorSizeOpt,
        };
=======
    if cns::FETCH_PARAMS {
        use paramfetch::{get_params_default, set_proofs_parameter_cache_dir_env, SectorSizeOpt};
>>>>>>> 2b4ec987
        set_proofs_parameter_cache_dir_env(&config.client.data_dir);

        get_params_default(&config.client.data_dir, SectorSizeOpt::Keys, false)
            .await
            .unwrap();
    }

    // Override bootstrap peers
    let config = if config.network.bootstrap_peers.is_empty() {
        let bootstrap_peers = config
            .chain
            .bootstrap_peers
            .iter()
            .map(|node| node.parse().unwrap())
            .collect();
        Config {
            network: Libp2pConfig {
                bootstrap_peers,
                ..config.network
            },
            ..config
        }
    } else {
        config
    };

    // Libp2p service setup
    let p2p_service = Libp2pService::new(
        config.network,
        Arc::clone(&chain_store),
        net_keypair,
        &network_name,
    );
    let network_rx = p2p_service.network_receiver();
    let network_send = p2p_service.network_sender();

    let (tipset_sink, tipset_stream) = bounded(20);

    // Initialize mpool
    let provider = MpoolRpcProvider::new(publisher.clone(), Arc::clone(&state_manager));
    let mpool = Arc::new(
        MessagePool::new(
            provider,
            network_name.clone(),
            network_send.clone(),
            MpoolConfig::load_config(&db).unwrap(),
            Arc::clone(state_manager.chain_config()),
        )
        .await
        .unwrap(),
    );

    // For consensus types that do mining, create a component to submit their proposals.
    let submitter = SyncGossipSubmitter::new(
        network_name.clone(),
        network_send.clone(),
        tipset_sink.clone(),
    );

<<<<<<< HEAD
    // Initialize Consensus
    #[cfg(not(any(feature = "forest_fil_cns", feature = "deleg_cns")))]
    compile_error!(
        "No consensus feature enabled; use e.g. `--feature forest_fil_cns` to pick one."
    );

    #[cfg(all(feature = "forest_fil_cns", not(any(feature = "deleg_cns"))))]
    type FullConsensus =
        forest_fil_cns::FilecoinConsensus<forest_beacon::DrandBeacon, FullVerifier>;
    #[cfg(all(feature = "forest_fil_cns", not(any(feature = "deleg_cns"))))]
    let consensus: FullConsensus = {
        mining_task = None;
        drop(submitter);
        forest_fil_cns::FilecoinConsensus::new(state_manager.beacon_schedule())
    };
    #[cfg(feature = "deleg_cns")]
    type FullConsensus = forest_deleg_cns::DelegatedConsensus;
    #[cfg(feature = "deleg_cns")]
    let consensus: FullConsensus = {
        use forest_chain_sync::consensus::Proposer;
        use futures::TryFutureExt;
        let consensus = forest_deleg_cns::DelegatedConsensus::default();
        if let Some(proposer) = consensus.proposer(&keystore, &state_manager).await.unwrap() {
            let sm = state_manager.clone();
            let mp = mpool.clone();
            mining_task = Some(task::spawn(async move {
                proposer
                    .run(sm, mp.as_ref(), &submitter)
                    .inspect_err(|e| error!("block proposal stopped: {}", e))
                    .await
            }));
        } else {
            mining_task = None
        }
        consensus
    };
=======
    // Initialize Consensus. Mining may or may not happen, depending on type.
    let (consensus, mining_task) =
        cns::consensus(&state_manager, &keystore, &mpool, submitter).await;
>>>>>>> 2b4ec987

    // Initialize ChainMuxer
    let chain_muxer_tipset_sink = tipset_sink.clone();
    let chain_muxer = ChainMuxer::new(
        Arc::new(consensus),
        Arc::clone(&state_manager),
        Arc::clone(&mpool),
        network_send.clone(),
        network_rx,
        Arc::new(genesis),
        chain_muxer_tipset_sink,
        tipset_stream,
        config.sync,
    )
    .expect("Instantiating the ChainMuxer must succeed");
    let bad_blocks = chain_muxer.bad_blocks_cloned();
    let sync_state = chain_muxer.sync_state_cloned();
    let sync_task = task::spawn(chain_muxer);

    // Start services
    let p2p_task = task::spawn(async {
        p2p_service.run().await;
    });
    let rpc_task = if config.client.enable_rpc {
        let keystore_rpc = Arc::clone(&keystore);
        let rpc_listen = TcpListener::bind(&config.client.rpc_address)
            .await
            .unwrap_or_else(|_| cli_error_and_die("could not bind to {rpc_address}", 1));

        Some(task::spawn(async move {
            info!("JSON-RPC endpoint started at {}", config.client.rpc_address);
            start_rpc::<_, _, FullVerifier, cns::FullConsensus>(
                Arc::new(RPCState {
                    state_manager: Arc::clone(&state_manager),
                    keystore: keystore_rpc,
                    mpool,
                    bad_blocks,
                    sync_state,
                    network_send,
                    network_name,
                    beacon: state_manager.beacon_schedule(), // TODO: the RPCState can fetch this itself from the StateManager
                    chain_store,
                    new_mined_block_tx: tipset_sink,
                }),
                rpc_listen,
                FOREST_VERSION_STRING.as_str(),
            )
            .await
        }))
    } else {
        debug!("RPC disabled.");
        None
    };

    // Block until ctrl-c is hit
    block_until_sigint().await;

    let keystore_write = task::spawn(async move {
        keystore.read().await.flush().unwrap();
    });

    // Cancel all async services
    maybe_cancel(mining_task).await;
    prometheus_server_task.cancel().await;
    sync_task.cancel().await;
    p2p_task.cancel().await;
    maybe_cancel(rpc_task).await;
    keystore_write.await;

    info!("Forest finish shutdown.");
}

async fn sync_from_snapshot(config: &Config, state_manager: &Arc<StateManager<RocksDb>>) {
    if let Some(path) = &config.client.snapshot_path {
        let stopwatch = time::Instant::now();
        let validate_height = if config.client.snapshot {
            config.client.snapshot_height
        } else {
            Some(0)
        };
        import_chain::<FullVerifier, _>(
            state_manager,
            path,
            validate_height,
            config.client.skip_load,
        )
        .await
        .expect("Failed miserably while importing chain from snapshot");
        debug!("Imported snapshot in: {}s", stopwatch.elapsed().as_secs());
    }
}

async fn maybe_cancel<R>(mt: Option<JoinHandle<R>>) {
    if let Some(t) = mt {
        t.cancel().await;
    }
}

fn db_path(config: &Config) -> PathBuf {
    chain_path(config).join("db")
}

fn chain_path(config: &Config) -> PathBuf {
    PathBuf::from(&config.client.data_dir).join(&config.chain.name)
}

#[cfg(test)]
mod test {
    use super::*;
    use forest_blocks::BlockHeader;
    use forest_db::MemoryDB;
    use forest_networks::ChainConfig;
    use fvm_shared::address::Address;

    #[async_std::test]
    async fn import_snapshot_from_file() {
        let db = MemoryDB::default();
        let cs = Arc::new(ChainStore::new(db));
        let genesis_header = BlockHeader::builder()
            .miner_address(Address::new_id(0))
            .timestamp(7777)
            .build()
            .unwrap();
        cs.set_genesis(&genesis_header).unwrap();
        let chain_config = Arc::new(ChainConfig::default());
        let sm = Arc::new(
            StateManager::new(
                cs,
                chain_config,
                Arc::new(interpreter::RewardActorMessageCalc),
            )
            .await
            .unwrap(),
        );
        import_chain::<FullVerifier, _>(&sm, "test_files/chain4.car", None, false)
            .await
            .expect("Failed to import chain");
    }

    // FIXME: This car file refers to actors that are not available in FVM yet.
    //        See issue: https://github.com/ChainSafe/forest/issues/1452
    // #[async_std::test]
    // async fn import_chain_from_file() {
    //     let db = Arc::new(MemoryDB::default());
    //     let cs = Arc::new(ChainStore::new(db));
    //     let genesis_header = BlockHeader::builder()
    //         .miner_address(Address::new_id(0))
    //         .timestamp(7777)
    //         .build()
    //         .unwrap();
    //     cs.set_genesis(&genesis_header).unwrap();
    //     let sm = Arc::new(StateManager::new(cs).await.unwrap());
    //     import_chain::<FullVerifier, _>(&sm, "test_files/chain4.car", Some(0), false)
    //         .await
    //         .expect("Failed to import chain");
    // }
}<|MERGE_RESOLUTION|>--- conflicted
+++ resolved
@@ -5,7 +5,6 @@
 use crate::cli_error_and_die;
 use async_std::net::TcpListener;
 use async_std::task::JoinHandle;
-<<<<<<< HEAD
 use forest_auth::{create_token, generate_priv_key, ADMIN, JWT_IDENTIFIER};
 use forest_chain::ChainStore;
 use forest_chain_sync::consensus::SyncGossipSubmitter;
@@ -14,20 +13,13 @@
 use forest_genesis::{get_network_name_from_genesis, import_chain, read_genesis_header};
 use forest_key_management::ENCRYPTED_KEYSTORE_NAME;
 use forest_key_management::{KeyStore, KeyStoreConfig};
+use forest_libp2p::PeerId;
 use forest_libp2p::{ed25519, get_keypair, Keypair, Libp2pConfig, Libp2pService};
 use forest_message_pool::{MessagePool, MpoolConfig, MpoolRpcProvider};
 use forest_rpc::start_rpc;
 use forest_rpc_api::data_types::RPCState;
 use forest_state_manager::StateManager;
 use forest_utils::write_to_file;
-=======
-use auth::{create_token, generate_priv_key, ADMIN, JWT_IDENTIFIER};
-use chain::ChainStore;
-use chain_sync::consensus::SyncGossipSubmitter;
-use chain_sync::ChainMuxer;
-use fil_types::verifier::FullVerifier;
-use forest_libp2p::{ed25519, get_keypair, Keypair, Libp2pConfig, Libp2pService, PeerId};
->>>>>>> 2b4ec987
 use fvm_shared::version::NetworkVersion;
 
 use async_std::{channel::bounded, sync::RwLock, task};
@@ -41,15 +33,15 @@
 use std::time;
 
 // Initialize Consensus
-#[cfg(not(any(feature = "fil_cns", feature = "deleg_cns")))]
-compile_error!("No consensus feature enabled; use e.g. `--feature fil_cns` to pick one.");
+#[cfg(not(any(feature = "forest_fil_cns", feature = "forest_deleg_cns")))]
+compile_error!("No consensus feature enabled; use e.g. `--feature forest_fil_cns` to pick one.");
 
 // Default consensus
-#[cfg(all(feature = "fil_cns", not(any(feature = "deleg_cns"))))]
-use fil_cns::composition as cns;
+#[cfg(all(feature = "forest_fil_cns", not(any(feature = "forest_deleg_cns"))))]
+use forest_fil_cns::composition as cns;
 // Custom consensus.
-#[cfg(feature = "deleg_cns")]
-use deleg_cns::composition as cns;
+#[cfg(feature = "forest_deleg_cns")]
+use forest_deleg_cns::composition as cns;
 
 /// Starts daemon process
 pub(super) async fn start(config: Config) {
@@ -216,16 +208,10 @@
     }
 
     // Fetch and ensure verification keys are downloaded
-<<<<<<< HEAD
-    #[cfg(all(feature = "forest_fil_cns", not(any(feature = "deleg_cns"))))]
-    {
+    if cns::FETCH_PARAMS {
         use forest_paramfetch::{
             get_params_default, set_proofs_parameter_cache_dir_env, SectorSizeOpt,
         };
-=======
-    if cns::FETCH_PARAMS {
-        use paramfetch::{get_params_default, set_proofs_parameter_cache_dir_env, SectorSizeOpt};
->>>>>>> 2b4ec987
         set_proofs_parameter_cache_dir_env(&config.client.data_dir);
 
         get_params_default(&config.client.data_dir, SectorSizeOpt::Keys, false)
@@ -285,48 +271,9 @@
         tipset_sink.clone(),
     );
 
-<<<<<<< HEAD
-    // Initialize Consensus
-    #[cfg(not(any(feature = "forest_fil_cns", feature = "deleg_cns")))]
-    compile_error!(
-        "No consensus feature enabled; use e.g. `--feature forest_fil_cns` to pick one."
-    );
-
-    #[cfg(all(feature = "forest_fil_cns", not(any(feature = "deleg_cns"))))]
-    type FullConsensus =
-        forest_fil_cns::FilecoinConsensus<forest_beacon::DrandBeacon, FullVerifier>;
-    #[cfg(all(feature = "forest_fil_cns", not(any(feature = "deleg_cns"))))]
-    let consensus: FullConsensus = {
-        mining_task = None;
-        drop(submitter);
-        forest_fil_cns::FilecoinConsensus::new(state_manager.beacon_schedule())
-    };
-    #[cfg(feature = "deleg_cns")]
-    type FullConsensus = forest_deleg_cns::DelegatedConsensus;
-    #[cfg(feature = "deleg_cns")]
-    let consensus: FullConsensus = {
-        use forest_chain_sync::consensus::Proposer;
-        use futures::TryFutureExt;
-        let consensus = forest_deleg_cns::DelegatedConsensus::default();
-        if let Some(proposer) = consensus.proposer(&keystore, &state_manager).await.unwrap() {
-            let sm = state_manager.clone();
-            let mp = mpool.clone();
-            mining_task = Some(task::spawn(async move {
-                proposer
-                    .run(sm, mp.as_ref(), &submitter)
-                    .inspect_err(|e| error!("block proposal stopped: {}", e))
-                    .await
-            }));
-        } else {
-            mining_task = None
-        }
-        consensus
-    };
-=======
     // Initialize Consensus. Mining may or may not happen, depending on type.
     let (consensus, mining_task) =
         cns::consensus(&state_manager, &keystore, &mpool, submitter).await;
->>>>>>> 2b4ec987
 
     // Initialize ChainMuxer
     let chain_muxer_tipset_sink = tipset_sink.clone();
@@ -456,7 +403,7 @@
             StateManager::new(
                 cs,
                 chain_config,
-                Arc::new(interpreter::RewardActorMessageCalc),
+                Arc::new(forest_interpreter::RewardActorMessageCalc),
             )
             .await
             .unwrap(),
