// Copyright 2020 ChainSafe Systems
// SPDX-License-Identifier: Apache-2.0, MIT

use super::cli::{block_until_sigint, initialize_genesis, Config};
use actor::EPOCH_DURATION_SECONDS;
use async_std::sync::RwLock;
use async_std::task;
use beacon::{DrandBeacon, DEFAULT_DRAND_URL};
use chain::ChainStore;
use chain_sync::ChainSyncer;
use db::RocksDb;
use flo_stream::{MessagePublisher, Publisher};
use forest_libp2p::{get_keypair, Libp2pService};
use libp2p::identity::{ed25519, Keypair};
use log::{debug, info, trace};
use message_pool::{MessagePool, MpoolRpcProvider};
use rpc::{start_rpc, RpcState};
use state_manager::StateManager;
use std::sync::Arc;
use utils::write_to_file;
use wallet::PersistentKeyStore;

/// Number of tasks spawned for sync workers.
// TODO benchmark and/or add this as a config option.
const WORKER_TASKS: usize = 3;

/// Starts daemon process
pub(super) async fn start(config: Config) {
    info!("Starting Forest daemon");
    let net_keypair = get_keypair(&format!("{}{}", &config.data_dir, "/libp2p/keypair"))
        .unwrap_or_else(|| {
            // Keypair not found, generate and save generated keypair
            let gen_keypair = ed25519::Keypair::generate();
            // Save Ed25519 keypair to file
            // TODO rename old file to keypair.old(?)
            if let Err(e) = write_to_file(
                &gen_keypair.encode(),
                &format!("{}{}", &config.data_dir, "/libp2p/"),
                "keypair",
            ) {
                info!("Could not write keystore to disk!");
                trace!("Error {:?}", e);
            };
            Keypair::Ed25519(gen_keypair)
        });

    // Initialize keystore
    let keystore = Arc::new(RwLock::new(
        PersistentKeyStore::new(config.data_dir.to_string()).unwrap(),
    ));

    // Initialize database
    let mut db = RocksDb::new(config.data_dir + "/db");
    db.open().unwrap();
    let db = Arc::new(db);
    let mut chain_store = ChainStore::new(Arc::clone(&db));

    // Read Genesis file
    let (genesis, network_name) =
        initialize_genesis(&config.genesis_file, &mut chain_store).unwrap();

    // Libp2p service setup
    let p2p_service =
        Libp2pService::new(config.network, Arc::clone(&db), net_keypair, &network_name);
    let network_rx = p2p_service.network_receiver();
    let network_send = p2p_service.network_sender();

    // Initialize StateManager
    let state_manager = Arc::new(StateManager::new(Arc::clone(&db)));

    // Initialize mpool
<<<<<<< HEAD
    let publisher = chain_store.publisher_rwlock();
    let subscriber = (*publisher.write().await).subscribe();
=======
    let publisher = chain_store.publisher_arc();
    let subscriber = publisher.write().await.subscribe();
>>>>>>> d5bb1fc0
    let provider = MpoolRpcProvider::new(subscriber, Arc::clone(&state_manager));
    let mpool = Arc::new(
        MessagePool::new(provider, network_name.clone())
            .await
            .unwrap(),
    );

    // Get Drand Coefficients
    let coeff = config.drand_public;

    let beacon = DrandBeacon::new(
        DEFAULT_DRAND_URL,
        coeff,
        genesis.blocks()[0].timestamp(),
        EPOCH_DURATION_SECONDS as u64,
    )
    .await
    .unwrap();

    // Initialize ChainSyncer
    let chain_store_arc = Arc::new(chain_store);
    let chain_syncer = ChainSyncer::new(
        chain_store_arc.clone(),
        Arc::clone(&state_manager),
        Arc::new(beacon),
        network_send.clone(),
        network_rx,
        Arc::new(genesis),
    )
    .unwrap();
    let bad_blocks = chain_syncer.bad_blocks_cloned();
    let sync_state = chain_syncer.sync_state_cloned();
    let sync_task = task::spawn(async {
        chain_syncer.start(WORKER_TASKS).await;
    });

    // Start services
    let p2p_task = task::spawn(async {
        p2p_service.run().await;
    });
    let rpc_task = if config.enable_rpc {
        let keystore_rpc = Arc::clone(&keystore);
        let rpc_listen = format!("127.0.0.1:{}", &config.rpc_port);
        Some(task::spawn(async move {
            info!("JSON RPC Endpoint at {}", &rpc_listen);
            start_rpc(
                RpcState {
                    state_manager,
                    keystore: keystore_rpc,
                    mpool,
                    bad_blocks,
                    sync_state,
                    network_send,
                    network_name,
                    chain_store: chain_store_arc,
                    events_pubsub: Arc::new(RwLock::new(Publisher::new(1000))),
                },
                &rpc_listen,
            )
            .await;
        }))
    } else {
        debug!("RPC disabled");
        None
    };

    // Block until ctrl-c is hit
    block_until_sigint().await;

    let keystore_write = task::spawn(async move {
        keystore.read().await.flush().unwrap();
    });

    // Cancel all async services
    p2p_task.cancel().await;
    sync_task.cancel().await;
    if let Some(task) = rpc_task {
        task.cancel().await;
    }
    keystore_write.await;

    info!("Forest finish shutdown");
}<|MERGE_RESOLUTION|>--- conflicted
+++ resolved
@@ -69,13 +69,8 @@
     let state_manager = Arc::new(StateManager::new(Arc::clone(&db)));
 
     // Initialize mpool
-<<<<<<< HEAD
     let publisher = chain_store.publisher_rwlock();
-    let subscriber = (*publisher.write().await).subscribe();
-=======
-    let publisher = chain_store.publisher_arc();
     let subscriber = publisher.write().await.subscribe();
->>>>>>> d5bb1fc0
     let provider = MpoolRpcProvider::new(subscriber, Arc::clone(&state_manager));
     let mpool = Arc::new(
         MessagePool::new(provider, network_name.clone())
