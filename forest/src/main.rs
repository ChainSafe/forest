--- conflicted
+++ resolved
@@ -103,14 +103,9 @@
         p2p_service.run().await;
     });
     let sync_thread = task::spawn(async {
-<<<<<<< HEAD
-        let chain_syncer =
-            ChainSyncer::new(Arc::new(db), network_send, network_rx, genesis_cid).unwrap();
-=======
         let chain_store = ChainStore::new(Arc::new(db));
         let chain_syncer =
             ChainSyncer::new(chain_store, network_send, network_rx, genesis_cid).unwrap();
->>>>>>> 3d5aeb2b
         chain_syncer.start().await.unwrap();
     });
 
