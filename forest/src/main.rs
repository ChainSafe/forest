--- conflicted
+++ resolved
@@ -14,84 +14,6 @@
     logger::setup_logger();
 
     // Capture CLI inputs
-<<<<<<< HEAD
-    let cli = cli::CLI::from_args();
-    let config = cli.get_config().expect("CLI error");
-
-    let net_keypair = match get_keypair(&format!("{}{}", &config.data_dir, "/libp2p/keypair")) {
-        Some(kp) => kp,
-        None => {
-            // Keypair not found, generate and save generated keypair
-            let gen_keypair = ed25519::Keypair::generate();
-            // Save Ed25519 keypair to file
-            // TODO rename old file to keypair.old(?)
-            if let Err(e) = write_to_file(
-                &gen_keypair.encode(),
-                &format!("{}{}", &config.data_dir, "/libp2p/"),
-                "keypair",
-            ) {
-                info!("Could not write keystore to disk!");
-                trace!("Error {:?}", e);
-            };
-            Keypair::Ed25519(gen_keypair)
-        }
-    };
-
-    // Initialize database
-    let mut db = RocksDb::new(config.data_dir + "/db");
-    db.open().unwrap();
-    let db = Arc::new(db);
-    let mut chain_store = ChainStore::new(Arc::clone(&db));
-
-    // Read Genesis file
-    let (genesis, network_name) =
-        initialize_genesis(&config.genesis_file, &mut chain_store).unwrap();
-
-    // Libp2p service setup
-    let p2p_service = Libp2pService::new(config.network, db.clone(), net_keypair, &network_name);
-    let network_rx = p2p_service.network_receiver();
-    let network_send = p2p_service.network_sender();
-
-    // Get Drand Coefficients
-    let coeff = config.drand_dist_public;
-
-    // Start services
-    let p2p_thread = task::spawn(async {
-        p2p_service.run().await;
-    });
-    let sync_thread = task::spawn(async {
-        // TODO: Interval is supposed to be consistent with fils epoch interval length, but not yet defined
-        let beacon = DrandBeacon::new(coeff, genesis.blocks()[0].timestamp(), 1)
-            .await
-            .unwrap();
-
-        // Initialize ChainSyncer
-        let chain_syncer = ChainSyncer::new(
-            chain_store,
-            Arc::new(beacon),
-            network_send,
-            network_rx,
-            genesis,
-        )
-        .unwrap();
-        chain_syncer.start().await.unwrap();
-    });
-
-    let db_rpc = Arc::clone(&db);
-    let rpc_thread = task::spawn(async {
-        start_rpc(db_rpc).await;
-    });
-
-    // Block until ctrl-c is hit
-    block_until_sigint();
-
-    // Drop threads
-    drop(rpc_thread);
-    drop(p2p_thread);
-    drop(sync_thread);
-
-    info!("Forest finish shutdown");
-=======
     match CLI::from_args() {
         CLI {
             daemon_opts,
@@ -101,5 +23,4 @@
             cmd: Some(command), ..
         } => subcommand::process(command),
     }
->>>>>>> 7143e42b
 }