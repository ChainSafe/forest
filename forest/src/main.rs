// Copyright 2020 ChainSafe Systems
// SPDX-License-Identifier: Apache-2.0, MIT

use self::cli::cli;
mod cli;
mod logger;
use async_std::task;
use chain_sync::ChainSyncer;
use db::RocksDb;
use forest_libp2p::{get_keypair, Libp2pService};
use libp2p::identity::{ed25519, Keypair};
use log::{info, trace};
use std::cell::RefCell;
use std::fs::File;
use std::io::BufReader;
use std::process;
use std::sync::atomic::{AtomicUsize, Ordering};
use std::sync::Arc;
use utils::write_to_file;
// Blocks current thread until ctrl-c is received
fn block_until_sigint() {
    let (ctrlc_send, ctrlc_oneshot) = futures::channel::oneshot::channel();
    let ctrlc_send_c = RefCell::new(Some(ctrlc_send));

    let running = Arc::new(AtomicUsize::new(0));
    ctrlc::set_handler(move || {
        let prev = running.fetch_add(1, Ordering::SeqCst);
        if prev == 0 {
            println!("Got interrupt, shutting down...");
            // Send sig int in channel to blocking task
            if let Some(ctrlc_send) = ctrlc_send_c.try_borrow_mut().unwrap().take() {
                ctrlc_send.send(()).expect("Error sending ctrl-c message");
            }
        } else {
            process::exit(0);
        }
    })
    .expect("Error setting Ctrl-C handler");

    task::block_on(ctrlc_oneshot).unwrap();
}

fn main() {
    logger::setup_logger();
    info!("Starting Forest");

    // Capture CLI inputs
    let config = cli().expect("CLI error");

    let net_keypair = match get_keypair(&format!("{}{}", &config.data_dir, "/libp2p/keypair")) {
        Some(kp) => kp,
        None => {
            // Keypair not found, generate and save generated keypair
            let gen_keypair = ed25519::Keypair::generate();
            // Save Ed25519 keypair to file
            // TODO rename old file to keypair.old(?)
            if let Err(e) = write_to_file(
                &gen_keypair.encode(),
                &format!("{}{}", &config.data_dir, "/libp2p/"),
                "keypair",
            ) {
                info!("Could not write keystore to disk!");
                trace!("Error {:?}", e);
            };
            Keypair::Ed25519(gen_keypair)
        }
    };

    // Read Genesis file
    let genesis_buffer: Option<BufReader<File>> = match config.genesis_file.clone() {
        Some(path) => {
            let file = File::open(path).expect("Could not load genesis");
            Some(BufReader::new(file))
        }
        None => None,
    };

    // Start libp2p service
    let p2p_service = Libp2pService::new(&config.network, net_keypair);
    let network_rx = p2p_service.network_receiver();
    let network_send = p2p_service.network_sender();

    // Start services
    let p2p_thread = task::spawn(async {
        p2p_service.run().await;
    });
    let sync_thread = task::spawn(async {
        // Initialize database
        let mut db = RocksDb::new(config.data_dir + "/db");

        db.open().unwrap();

<<<<<<< HEAD
        let chain_syncer =
            ChainSyncer::new(Arc::new(db), network_send, network_rx, genesis_buffer).unwrap();
        chain_syncer.sync().await.unwrap();
=======
        let chain_syncer = ChainSyncer::new(Arc::new(db), network_send, network_rx).unwrap();
        chain_syncer.start().await.unwrap();
>>>>>>> 35f3c973
    });

    // Block until ctrl-c is hit
    block_until_sigint();

    // Drop threads
    drop(p2p_thread);
    drop(sync_thread);

    info!("Forest finish shutdown");
}<|MERGE_RESOLUTION|>--- conflicted
+++ resolved
@@ -90,14 +90,9 @@
 
         db.open().unwrap();
 
-<<<<<<< HEAD
         let chain_syncer =
             ChainSyncer::new(Arc::new(db), network_send, network_rx, genesis_buffer).unwrap();
-        chain_syncer.sync().await.unwrap();
-=======
-        let chain_syncer = ChainSyncer::new(Arc::new(db), network_send, network_rx).unwrap();
         chain_syncer.start().await.unwrap();
->>>>>>> 35f3c973
     });
 
     // Block until ctrl-c is hit
