// Copyright 2019-2022 ChainSafe Systems
// SPDX-License-Identifier: Apache-2.0, MIT

use forest_blocks::tipset_keys_json::TipsetKeysJson;
use structopt::StructOpt;

use super::{print_rpc_res, print_rpc_res_cids, print_rpc_res_pretty};
use crate::cli::{cli_error_and_die, handle_rpc_err};
use cid::Cid;
use forest_json::cid::CidJson;
use rpc_client::chain_ops::*;
use std::collections::HashMap;
use strfmt::strfmt;
use time::OffsetDateTime;

const OUTPUT_PATH_DEFAULT_FORMAT: &str =
    "forest_snapshot_{chain}_{year}-{month}-{day}_height_{height}.car";

#[derive(Debug, StructOpt)]
pub enum ChainCommands {
    /// Retrieves and prints out the block specified by the given CID
    #[structopt(about = "<Cid> Retrieve a block and print its details")]
    Block {
        #[structopt(short, help = "Input a valid CID")]
        cid: String,
    },

    /// Export a snapshot of the chain to `<output_path>`
    #[structopt(about = "Export chain snapshot to file")]
    Export {
        /// Tipset to start the export from, default is the chain head
        #[structopt(short, long)]
        tipset: Option<i64>,
        /// Specify the number of recent state roots to include in the export, default is the chain finality value
        #[structopt(short, long)]
        recent_stateroots: Option<i64>,
<<<<<<< HEAD
        /// Skip old messages
        #[structopt(short)]
        skip_old_messages: bool,
        /// Snapshot output path. Default to [OUTPUT_PATH_DEFAULT_FORMAT]
        /// Arguments:
        /// chain - is name of chain name e.g. mainnet 
        /// year - YYYY format
        /// month - ISO 8601 date format.
        /// day - DD format
        /// height - the epoch
        #[structopt(short, default_value = OUTPUT_PATH_DEFAULT_FORMAT)]
        output_path: String,
=======
        /// Include old messages
        #[structopt(short, long)]
        include_old_messages: bool,
        /// Snapshot output path. Default to `forest_snapshot_{year}-{month}-{day}_height_{height}.car`
        #[structopt(short, long)]
        output_path: Option<String>,
>>>>>>> 7e470572
    },

    /// Prints out the genesis tipset
    #[structopt(about = "Prints genesis tipset", help = "Prints genesis tipset")]
    Genesis,

    /// Prints out the canonical head of the chain
    #[structopt(about = "Print chain head", help = "Print chain head")]
    Head,

    /// Reads and prints out a message referenced by the specified CID from the
    /// chain block store
    #[structopt(about = "<CID> Retrieves and prints messages by CIDs")]
    Message {
        #[structopt(short, help = "Input a valid CID")]
        cid: String,
    },

    /// Reads and prints out IPLD nodes referenced by the specified CID from chain
    /// block store and returns raw bytes
    #[structopt(about = "<CID> Read the raw bytes of an object")]
    ReadObj {
        #[structopt(short, help = "Input a valid CID")]
        cid: String,
    },
}

impl ChainCommands {
    pub async fn run(&self) {
        match self {
            Self::Block { cid } => {
                let cid: Cid = cid.parse().unwrap();
                print_rpc_res_pretty(chain_get_block((CidJson(cid),)).await);
            }
            Self::Export {
                tipset,
                recent_stateroots,
                include_old_messages,
                output_path,
            } => {
                let chain_head = match chain_head().await {
                    Ok(head) => head.0,
                    Err(_) => cli_error_and_die("Could not get network head", 1),
                };

                let epoch = tipset.unwrap_or(chain_head.epoch());

                let now = OffsetDateTime::now_utc();

                let month_string = format!("{:02}", now.month() as u8);
                let year = now.year();
                let day = now.day();
                let chain_name = chain_get_name().await.map_err(handle_rpc_err).unwrap();

                let mut vars = HashMap::new();
                vars.insert("year".to_string(), year.to_string());
                vars.insert("month".to_string(), month_string);
                vars.insert("day".to_string(), day.to_string());
                vars.insert("chain".to_string(), chain_name);
                vars.insert("height".to_string(), epoch.to_string());

                let output_path = match strfmt(output_path, &vars) {
                    Ok(path) => path,
                    Err(e) => {
                        cli_error_and_die(format!("Unparsable string error: {}", e), 1);
                    }
                };

                let params = (
                    epoch,
                    *recent_stateroots,
                    *include_old_messages,
                    output_path,
                    TipsetKeysJson(chain_head.key().clone()),
                );

                // infallible unwrap
                let out = chain_export(params).await.map_err(handle_rpc_err).unwrap();

                println!("Export completed. Snapshot located at {}", out.display());
            }
            Self::Genesis => {
                print_rpc_res_pretty(chain_get_genesis().await);
            }
            Self::Head => {
                print_rpc_res_cids(chain_head().await);
            }
            Self::Message { cid } => {
                let cid: Cid = cid.parse().unwrap();
                print_rpc_res_pretty(chain_get_message((CidJson(cid),)).await);
            }
            Self::ReadObj { cid } => {
                let cid: Cid = cid.parse().unwrap();
                print_rpc_res(chain_read_obj((CidJson(cid),)).await);
            }
        }
    }
}<|MERGE_RESOLUTION|>--- conflicted
+++ resolved
@@ -34,7 +34,6 @@
         /// Specify the number of recent state roots to include in the export, default is the chain finality value
         #[structopt(short, long)]
         recent_stateroots: Option<i64>,
-<<<<<<< HEAD
         /// Skip old messages
         #[structopt(short)]
         skip_old_messages: bool,
@@ -47,14 +46,6 @@
         /// height - the epoch
         #[structopt(short, default_value = OUTPUT_PATH_DEFAULT_FORMAT)]
         output_path: String,
-=======
-        /// Include old messages
-        #[structopt(short, long)]
-        include_old_messages: bool,
-        /// Snapshot output path. Default to `forest_snapshot_{year}-{month}-{day}_height_{height}.car`
-        #[structopt(short, long)]
-        output_path: Option<String>,
->>>>>>> 7e470572
     },
 
     /// Prints out the genesis tipset
