--- conflicted
+++ resolved
@@ -8,11 +8,6 @@
 
 use chain_sync::SyncStage;
 use cid::{json::CidJson, Cid};
-use crossterm::{
-    cursor,
-    terminal::{self, ClearType},
-    QueueableCommand,
-};
 use rpc_client::*;
 use structopt::StructOpt;
 use ticker::Ticker;
@@ -53,8 +48,6 @@
                 let ticker = Ticker::new(0.., Duration::from_secs(1));
                 let mut stdout = stdout();
 
-                let mut stdout = stdout();
-
                 for _ in ticker {
                     let response = status(()).await.map_err(handle_rpc_err).unwrap();
                     let state = &response.active_syncs[0];
@@ -74,26 +67,6 @@
                         0
                     };
 
-<<<<<<< HEAD
-                    stdout.queue(cursor::SavePosition);
-
-                    stdout.write(
-                        format!(
-                            "Worker: 0; Base: {}; Target: {}; (diff: {})\nState: {}; Current Epoch: {}; Todo :{}",
-                            base_height,
-                            target_height,
-                            target_height - base_height,
-                            state.stage(),
-                            base_height,
-                            state.epoch()
-                        )
-                        .as_bytes(),
-                    );
-
-                    stdout.queue(cursor::RestorePosition);
-
-                    stdout.flush();
-=======
                     println!(
                         "Worker: 0; Base: {}; Target: {}; (diff: {})",
                         base_height,
@@ -109,9 +82,7 @@
 
                     for _ in 0..2 {
                         stdout.write("\r\x1b[2K\x1b[A".as_bytes());
-                        stdout.flush();
                     }
->>>>>>> 5a125823
 
                     if state.stage() == SyncStage::Complete && !watch {
                         break;
