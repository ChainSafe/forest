// Copyright 2020 ChainSafe Systems
// SPDX-License-Identifier: Apache-2.0, MIT

mod auth_cmd;
mod chain_cmd;
mod config;
mod fetch_params_cmd;
mod genesis_cmd;
mod net_cmd;
mod wallet_cmd;

pub(super) use self::auth_cmd::AuthCommands;
pub(super) use self::chain_cmd::ChainCommands;
pub use self::config::Config;
pub(super) use self::fetch_params_cmd::FetchCommands;
pub(super) use self::genesis_cmd::GenesisCommands;
pub(super) use self::net_cmd::NetCommands;
pub(super) use self::wallet_cmd::WalletCommands;

use jsonrpc_v2::Error as JsonRpcError;
use serde::Serialize;
use std::cell::RefCell;
use std::io::{self, Write};
use std::process;
use std::sync::atomic::{AtomicUsize, Ordering};
use std::sync::Arc;
use structopt::StructOpt;

use blocks::tipset_json::TipsetJson;
use cid::Cid;
use utils::{read_file_to_string, read_toml};

/// CLI structure generated when interacting with Forest binary
#[derive(StructOpt)]
#[structopt(
    name = "forest",
    version = "0.0.1",
    about = "Filecoin implementation in Rust. This command will start the daemon process",
    author = "ChainSafe Systems <info@chainsafe.io>"
)]
pub struct CLI {
    #[structopt(flatten)]
    pub opts: CLIOpts,
    #[structopt(subcommand)]
    pub cmd: Option<Subcommand>,
}

/// Forest binary subcommands available.
#[derive(StructOpt)]
#[structopt(setting = structopt::clap::AppSettings::VersionlessSubcommands)]
pub enum Subcommand {
    #[structopt(
        name = "fetch-params",
        about = "Download parameters for generating and verifying proofs for given size"
    )]
    Fetch(FetchCommands),

    #[structopt(name = "chain", about = "Interact with Filecoin blockchain")]
    Chain(ChainCommands),

    #[structopt(name = "auth", about = "Manage RPC Permissions")]
    Auth(AuthCommands),

    #[structopt(name = "genesis", about = "Work with blockchain genesis")]
    Genesis(GenesisCommands),

<<<<<<< HEAD
    #[structopt(name = "net", about = "Manage P2P Network")]
    Net(NetCommands),

=======
>>>>>>> 32656db9
    #[structopt(name = "wallet", about = "Manage wallet")]
    Wallet(WalletCommands),
}

/// CLI options
#[derive(StructOpt, Debug)]
pub struct CLIOpts {
    #[structopt(short, long, help = "A toml file containing relevant configurations")]
    pub config: Option<String>,
    #[structopt(short, long, help = "The genesis CAR file")]
    pub genesis: Option<String>,
    #[structopt(short, long, help = "Allow rpc to be active or not (default = true)")]
    pub rpc: Option<bool>,
    #[structopt(short, long, help = "Port used for JSON-RPC communication")]
    pub port: Option<String>,
    #[structopt(
        short,
        long,
        help = "Client JWT token to use for JSON-RPC authentication"
    )]
    pub token: Option<String>,
    #[structopt(long, help = "Port used for metrics collection server")]
    pub metrics_port: Option<u16>,
    #[structopt(short, long, help = "Allow Kademlia (default = true)")]
    pub kademlia: Option<bool>,
    #[structopt(long, help = "Allow MDNS (default = false)")]
    pub mdns: Option<bool>,
    #[structopt(long, help = "Import a snapshot from a local CAR file or url")]
    pub import_snapshot: Option<String>,
    #[structopt(long, help = "Import a chain from a local CAR file or url")]
    pub import_chain: Option<String>,
    #[structopt(
        long,
        help = "Skips loading CAR file and uses header to index chain.\
                    Assumes a pre-loaded database"
    )]
    pub skip_load: bool,
    #[structopt(
        long,
        help = "Number of tipsets requested over chain exchange (default is 200)"
    )]
    pub req_window: Option<i64>,
    #[structopt(
        long,
        help = "Number of tipsets to include in the sample that determines what the network head is"
    )]
    pub tipset_sample_size: Option<u8>,
    #[structopt(
        long,
        help = "Amount of Peers we want to be connected to (default is 75)"
    )]
    pub target_peer_count: Option<u32>,
    #[structopt(long, help = "Encrypt the keystore (default = true)")]
    pub encrypt_keystore: Option<bool>,
}

impl CLIOpts {
    pub fn to_config(&self) -> Result<Config, io::Error> {
        let mut cfg: Config = match &self.config {
            Some(config_file) => {
                // Read from config file
                let toml = read_file_to_string(&*config_file)?;
                // Parse and return the configuration file
                read_toml(&toml)?
            }
            None => Config::default(),
        };
        if let Some(genesis_file) = &self.genesis {
            cfg.genesis_file = Some(genesis_file.to_owned());
        }
        if self.rpc.unwrap_or(cfg.enable_rpc) {
            cfg.enable_rpc = true;
            cfg.rpc_port = self.port.to_owned().unwrap_or(cfg.rpc_port);

            if cfg.rpc_token.is_some() {
                cfg.rpc_token = self.token.to_owned();
            }
        } else {
            cfg.enable_rpc = false;
        }
        if let Some(metrics_port) = self.metrics_port {
            cfg.metrics_port = metrics_port;
        }
        if self.import_snapshot.is_some() && self.import_chain.is_some() {
            panic!("Can't set import_snapshot and import_chain at the same time!");
        } else {
            if let Some(snapshot_path) = &self.import_snapshot {
                cfg.snapshot_path = Some(snapshot_path.to_owned());
                cfg.snapshot = true;
            }
            if let Some(snapshot_path) = &self.import_chain {
                cfg.snapshot_path = Some(snapshot_path.to_owned());
                cfg.snapshot = false;
            }

            cfg.skip_load = self.skip_load;
        }

        cfg.network.kademlia = self.kademlia.unwrap_or(cfg.network.kademlia);
        cfg.network.mdns = self.mdns.unwrap_or(cfg.network.mdns);
        if let Some(target_peer_count) = self.target_peer_count {
            cfg.network.target_peer_count = target_peer_count;
        }
        // (where to find these flags, should be easy to do with structops)

        // check and set syncing configurations
        // TODO add MAX conditions
        if let Some(req_window) = &self.req_window {
            cfg.sync.req_window = req_window.to_owned();
        }
        if let Some(tipset_sample_size) = self.tipset_sample_size {
            cfg.sync.tipset_sample_size = tipset_sample_size.into();
        }
        if let Some(encrypt_keystore) = self.encrypt_keystore {
            cfg.encrypt_keystore = encrypt_keystore;
        }

        Ok(cfg)
    }
}

/// Blocks current thread until ctrl-c is received
pub(super) async fn block_until_sigint() {
    let (ctrlc_send, ctrlc_oneshot) = futures::channel::oneshot::channel();
    let ctrlc_send_c = RefCell::new(Some(ctrlc_send));

    let running = Arc::new(AtomicUsize::new(0));
    ctrlc::set_handler(move || {
        let prev = running.fetch_add(1, Ordering::SeqCst);
        if prev == 0 {
            println!("Got interrupt, shutting down...");
            // Send sig int in channel to blocking task
            if let Some(ctrlc_send) = ctrlc_send_c.try_borrow_mut().unwrap().take() {
                ctrlc_send.send(()).expect("Error sending ctrl-c message");
            }
        } else {
            process::exit(0);
        }
    })
    .expect("Error setting Ctrl-C handler");

    ctrlc_oneshot.await.unwrap();
}

/// Returns a stringified JSON-RPC error
pub(super) fn handle_rpc_err(e: JsonRpcError) {
    match e {
        JsonRpcError::Full {
            code,
            message,
            data: _,
        } => {
            println!("JSON RPC Error: Code: {} Message: {}", code, message);
            process::exit(code as i32);
        }
        JsonRpcError::Provided { code, message } => {
            println!("JSON RPC Error: Code: {} Message: {}", code, message);
            process::exit(code as i32);
        }
    }
}

/// Used for handling high level errors such as invalid params
pub(super) fn cli_error_and_die(msg: &str, code: i32) {
    println!("Error: {}", msg);
    std::process::exit(code);
}

/// Prints a plain HTTP JSON-RPC response result
pub(super) fn print_rpc_res(res: Result<String, JsonRpcError>) {
    match res {
        Ok(obj) => println!("{}", &obj),
        Err(err) => handle_rpc_err(err),
    };
}

/// Prints a pretty HTTP JSON-RPC response result
pub(super) fn print_rpc_res_pretty<T: Serialize>(res: Result<T, JsonRpcError>) {
    match res {
        Ok(obj) => println!("{}", serde_json::to_string_pretty(&obj).unwrap()),
        Err(err) => handle_rpc_err(err),
    };
}

/// Prints a tipset from a HTTP JSON-RPC response result
pub(super) fn print_rpc_res_cids(res: Result<TipsetJson, JsonRpcError>) {
    match res {
        Ok(tipset) => println!(
            "{}",
            serde_json::to_string_pretty(
                &tipset
                    .0
                    .cids()
                    .iter()
                    .map(|cid: &Cid| cid.to_string())
                    .collect::<Vec<_>>()
            )
            .unwrap()
        ),
        Err(err) => handle_rpc_err(err),
    };
}

/// Prints a bytes HTTP JSON-RPC response result
pub(super) fn print_rpc_res_bytes(res: Result<Vec<u8>, JsonRpcError>) {
    match res {
        Ok(obj) => println!(
            "{}",
            String::from_utf8(obj)
                .map_err(|e| handle_rpc_err(e.into()))
                .unwrap()
        ),
        Err(err) => handle_rpc_err(err),
    };
}

/// Prints a string HTTP JSON-RPC response result to a buffered stdout
pub(super) fn print_stdout(out: String) {
    let stdout = io::stdout();
    let mut handle = stdout.lock();
    handle
        .write_all(out.as_bytes())
        .map_err(|e| handle_rpc_err(e.into()))
        .unwrap();

    handle
        .write("\n".as_bytes())
        .map_err(|e| handle_rpc_err(e.into()))
        .unwrap();
}<|MERGE_RESOLUTION|>--- conflicted
+++ resolved
@@ -64,12 +64,9 @@
     #[structopt(name = "genesis", about = "Work with blockchain genesis")]
     Genesis(GenesisCommands),
 
-<<<<<<< HEAD
     #[structopt(name = "net", about = "Manage P2P Network")]
     Net(NetCommands),
 
-=======
->>>>>>> 32656db9
     #[structopt(name = "wallet", about = "Manage wallet")]
     Wallet(WalletCommands),
 }
