--- conflicted
+++ resolved
@@ -18,10 +18,6 @@
 pub(super) use self::chain_cmd::ChainCommands;
 pub use self::client::Client;
 pub use self::config::Config;
-<<<<<<< HEAD
-pub use self::config::{LogConfig, LogValue};
-=======
->>>>>>> f345a01f
 pub use self::config::DaemonConfig;
 pub(super) use self::fetch_params_cmd::FetchCommands;
 pub(super) use self::genesis_cmd::GenesisCommands;
@@ -184,16 +180,6 @@
         possible_values = &["mainnet", "calibnet"],
     )]
     pub chain: String,
-<<<<<<< HEAD
-    // env_logger-0.7 can only redirect to stderr or stdout. Version 0.9 can redirect to a file.
-    // However, we cannot upgrade to version 0.9 because pretty_env_logger depends on version 0.7
-    // and hasn't been updated in quite a while. See https://github.com/seanmonstar/pretty-env-logger/issues/52
-    // #[structopt(
-    //     help = "Specify a filename into which logging should be appended"
-    // )]
-    // pub log_file: Option<PathBuf>,
-=======
->>>>>>> f345a01f
     /// Daemonize Forest process
     #[structopt(long)]
     pub detach: bool,
