--- conflicted
+++ resolved
@@ -52,13 +52,12 @@
     #[structopt(name = "chain", about = "Interact with Filecoin blockchain")]
     Chain(ChainCommands),
 
-<<<<<<< HEAD
     #[structopt(name = "auth", about = "Manage RPC Permissions")]
     Auth(AuthCommands),
-=======
+
     #[structopt(name = "genesis", about = "Work with blockchain genesis")]
     Genesis(GenesisCommands),
->>>>>>> 88fdfbc0
+
 }
 
 /// Daemon process command line options.
