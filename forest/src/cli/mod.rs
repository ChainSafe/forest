// Copyright 2020 ChainSafe Systems
// SPDX-License-Identifier: Apache-2.0, MIT

mod config;

pub use config::Config;

use clap::{App, Arg};
use std::io;
use utils::{read_file_to_string, read_toml};

pub(super) fn cli() -> Result<Config, io::Error> {
    let app = App::new("Forest")
        .version("0.0.1")
        .author("ChainSafe Systems <info@chainsafe.io>")
        .about("Filecoin implementation in Rust.")
        /*
         * Flags
         */
        .arg(
            Arg::with_name("config")
                .long("config")
                .short("c")
                .takes_value(true)
                .help("A toml file containing relevant configurations."),
        )
        .arg(
            Arg::with_name("genesis")
                .long("genesis")
                .takes_value(true)
                .help("The genesis CAR file"),
        )
        .get_matches();

<<<<<<< HEAD
    let mut cfg: Config = Config::default();

    if let Some(config_file) = app.value_of("config") {
        // Read from config file
        let toml = read_file_to_string(config_file)?;

        // Parse and return the configuration file
        cfg = read_toml(&toml)?;
    };

=======
    let mut cfg = match app.value_of("config") {
        Some(config_file) => {
            // Read from config file
            let toml = read_file_to_string(config_file)?;
            // Parse and return the configuration file
            read_toml(&toml)?
        }
        None => Config::default(),
    };
>>>>>>> 3d5aeb2b
    if let Some(genesis_file) = app.value_of("genesis") {
        cfg.genesis_file = Some(genesis_file.to_owned());
    }
    // TODO in future parse all flags and append to a configuraiton object
    // Retrun defaults

    Ok(cfg)
}<|MERGE_RESOLUTION|>--- conflicted
+++ resolved
@@ -32,18 +32,6 @@
         )
         .get_matches();
 
-<<<<<<< HEAD
-    let mut cfg: Config = Config::default();
-
-    if let Some(config_file) = app.value_of("config") {
-        // Read from config file
-        let toml = read_file_to_string(config_file)?;
-
-        // Parse and return the configuration file
-        cfg = read_toml(&toml)?;
-    };
-
-=======
     let mut cfg = match app.value_of("config") {
         Some(config_file) => {
             // Read from config file
@@ -53,7 +41,6 @@
         }
         None => Config::default(),
     };
->>>>>>> 3d5aeb2b
     if let Some(genesis_file) = app.value_of("genesis") {
         cfg.genesis_file = Some(genesis_file.to_owned());
     }
