// Copyright 2019-2022 ChainSafe Systems
// SPDX-License-Identifier: Apache-2.0, MIT

mod auth_cmd;
mod chain_cmd;
mod config;
mod config_cmd;
mod fetch_params_cmd;
mod genesis_cmd;
mod client;
mod mpool_cmd;
mod net_cmd;
mod state_cmd;
mod sync_cmd;
mod wallet_cmd;

pub(super) use self::auth_cmd::AuthCommands;
pub(super) use self::chain_cmd::ChainCommands;
pub use self::config::Config;
pub(super) use self::fetch_params_cmd::FetchCommands;
pub(super) use self::genesis_cmd::GenesisCommands;
pub use self::client::Client;
pub(super) use self::mpool_cmd::MpoolCommands;
pub(super) use self::net_cmd::NetCommands;
pub(super) use self::state_cmd::StateCommands;
pub(super) use self::sync_cmd::SyncCommands;
pub(super) use self::wallet_cmd::WalletCommands;

use byte_unit::Byte;
use directories::ProjectDirs;
use fvm_shared::bigint::BigInt;
use fvm_shared::FILECOIN_PRECISION;
use jsonrpc_v2::Error as JsonRpcError;
use log::{error, info, warn};
use networks::ChainConfig;
use rug::float::ParseFloatError;
use rug::Float;
use serde::Serialize;
use std::cell::RefCell;
use std::io::{self, Write};
use std::net::SocketAddr;
use std::path::PathBuf;
use std::process;
use std::sync::atomic::{AtomicUsize, Ordering};
use std::sync::Arc;
use structopt::StructOpt;

use crate::cli::config_cmd::ConfigCommands;
use cid::Cid;
use forest_blocks::tipset_json::TipsetJson;
use utils::{read_file_to_string, read_toml};

/// CLI structure generated when interacting with Forest binary
#[derive(StructOpt)]
#[structopt(
    name = env!("CARGO_PKG_NAME"),
    version = option_env!("FOREST_VERSION").unwrap_or(env!("CARGO_PKG_VERSION")),
    about = env!("CARGO_PKG_DESCRIPTION"),
    author = env!("CARGO_PKG_AUTHORS")
)]
pub struct Cli {
    #[structopt(flatten)]
    pub opts: CliOpts,
    #[structopt(subcommand)]
    pub cmd: Option<Subcommand>,
}

/// Forest binary subcommands available.
#[derive(StructOpt)]
#[structopt(setting = structopt::clap::AppSettings::VersionlessSubcommands)]
pub enum Subcommand {
    #[structopt(
        name = "fetch-params",
        about = "Download parameters for generating and verifying proofs for given size"
    )]
    Fetch(FetchCommands),

    #[structopt(name = "chain", about = "Interact with Filecoin blockchain")]
    Chain(ChainCommands),

    #[structopt(name = "auth", about = "Manage RPC Permissions")]
    Auth(AuthCommands),

    #[structopt(name = "genesis", about = "Work with blockchain genesis")]
    Genesis(GenesisCommands),

    #[structopt(name = "net", about = "Manage P2P Network")]
    Net(NetCommands),

    #[structopt(name = "wallet", about = "Manage wallet")]
    Wallet(WalletCommands),

    #[structopt(name = "sync", about = "Inspect or interact with the chain syncer")]
    Sync(SyncCommands),

    #[structopt(name = "mpool", about = "Interact with the Message Pool")]
    Mpool(MpoolCommands),

    #[structopt(name = "state", about = "Interact with and query filecoin chain state")]
    State(StateCommands),

    #[structopt(name = "config", about = "Manage node configuration")]
    Config(ConfigCommands),
}

/// CLI options
#[derive(StructOpt, Debug)]
pub struct CliOpts {
    #[structopt(short, long, help = "A toml file containing relevant configurations")]
    pub config: Option<String>,
    #[structopt(short, long, help = "The genesis CAR file")]
    pub genesis: Option<String>,
    #[structopt(short, long, help = "Allow rpc to be active or not (default = true)")]
    pub rpc: Option<bool>,
    #[structopt(
        short,
        long,
        help = "Client JWT token to use for JSON-RPC authentication"
    )]
    pub token: Option<String>,
    #[structopt(
        long,
        help = "Address used for metrics collection server. By defaults binds on localhost on port 6116."
    )]
    pub metrics_address: Option<SocketAddr>,
    #[structopt(
        long,
        help = "Address used for RPC. By defaults binds on localhost on port 1234."
    )]
    pub rpc_address: Option<SocketAddr>,
    #[structopt(short, long, help = "Allow Kademlia (default = true)")]
    pub kademlia: Option<bool>,
    #[structopt(long, help = "Allow MDNS (default = false)")]
    pub mdns: Option<bool>,
    #[structopt(long, help = "Validate snapshot at given EPOCH")]
    pub height: Option<i64>,
    #[structopt(long, help = "Import a snapshot from a local CAR file or url")]
    pub import_snapshot: Option<String>,
    #[structopt(long, help = "Import a chain from a local CAR file or url")]
    pub import_chain: Option<String>,
    #[structopt(
        long,
        help = "Skips loading CAR file and uses header to index chain.\
                    Assumes a pre-loaded database"
    )]
    pub skip_load: bool,
    #[structopt(
        long,
        help = "Number of tipsets requested over chain exchange (default is 200)"
    )]
    pub req_window: Option<i64>,
    #[structopt(
        long,
        help = "Number of tipsets to include in the sample that determines what the network head is"
    )]
    pub tipset_sample_size: Option<u8>,
    #[structopt(
        long,
        help = "Amount of Peers we want to be connected to (default is 75)"
    )]
    pub target_peer_count: Option<u32>,
    #[structopt(long, help = "Encrypt the keystore (default = true)")]
    pub encrypt_keystore: Option<bool>,
    #[structopt(
        long,
        help = "Choose network chain to sync to",
        default_value = "mainnet",
        possible_values = &["mainnet", "calibnet"],
    )]
    pub chain: String,
}

impl CliOpts {
    pub fn to_config(&self) -> Result<Config, io::Error> {
        let mut cfg: Config = match &self.config {
            Some(config_file) => {
                // Read from config file
                let toml = read_file_to_string(&PathBuf::from(&config_file))?;
                // Parse and return the configuration file
                read_toml(&toml)?
            }
            None => find_default_config().unwrap_or_default(),
        };

        if self.chain == "calibnet" {
            // override the chain configuration
            cfg.chain = Arc::new(ChainConfig::calibnet());
        }

        if let Some(genesis_file) = &self.genesis {
            cfg.client.genesis_file = Some(genesis_file.to_owned());
        }
<<<<<<< HEAD
        if self.rpc.unwrap_or(cfg.client.enable_rpc) {
            cfg.client.enable_rpc = true;
            cfg.client.rpc_port = self.port.to_owned().unwrap_or(cfg.client.rpc_port);
=======
        if self.rpc.unwrap_or(cfg.enable_rpc) {
            cfg.enable_rpc = true;
            if let Some(rpc_address) = self.rpc_address {
                cfg.rpc_address = rpc_address;
            }
>>>>>>> c337825c

            if self.token.is_some() {
                cfg.client.rpc_token = self.token.to_owned();
            }
        } else {
            cfg.client.enable_rpc = false;
        }
        if let Some(metrics_address) = self.metrics_address {
            cfg.client.metrics_address = metrics_address;
        }
        if self.import_snapshot.is_some() && self.import_chain.is_some() {
            panic!("Can't set import_snapshot and import_chain at the same time!");
        } else {
            if let Some(snapshot_path) = &self.import_snapshot {
                cfg.client.snapshot_path = Some(snapshot_path.to_owned());
                cfg.client.snapshot = true;
            }
            if let Some(snapshot_path) = &self.import_chain {
                cfg.client.snapshot_path = Some(snapshot_path.to_owned());
                cfg.client.snapshot = false;
            }
            cfg.client.snapshot_height = self.height;

            cfg.client.skip_load = self.skip_load;
        }

        cfg.network.kademlia = self.kademlia.unwrap_or(cfg.network.kademlia);
        cfg.network.mdns = self.mdns.unwrap_or(cfg.network.mdns);
        if let Some(target_peer_count) = self.target_peer_count {
            cfg.network.target_peer_count = target_peer_count;
        }
        // (where to find these flags, should be easy to do with structops)

        // check and set syncing configurations
        // TODO add MAX conditions
        if let Some(req_window) = &self.req_window {
            cfg.sync.req_window = req_window.to_owned();
        }
        if let Some(tipset_sample_size) = self.tipset_sample_size {
            cfg.sync.tipset_sample_size = tipset_sample_size.into();
        }
        if let Some(encrypt_keystore) = self.encrypt_keystore {
            cfg.client.encrypt_keystore = encrypt_keystore;
        }

        Ok(cfg)
    }
}

fn find_default_config() -> Option<Config> {
    if let Ok(config_file) = std::env::var("FOREST_CONFIG_PATH") {
        info!(
            "FOREST_CONFIG_PATH detected, using configuration at {}",
            config_file
        );
        let path = PathBuf::from(config_file);
        if path.exists() {
            return read_config_or_none(path);
        }
    };

    if let Some(dir) = ProjectDirs::from("com", "ChainSafe", "Forest") {
        let mut config_dir = dir.config_dir().to_path_buf();
        config_dir.push("config.toml");
        if config_dir.exists() {
            info!("Found a config file at {}", config_dir.display());
            return read_config_or_none(config_dir);
        }
    }

    warn!("No configurations found, using defaults.");

    None
}

fn read_config_or_none(path: PathBuf) -> Option<Config> {
    let toml = match read_file_to_string(&path) {
        Ok(t) => t,
        Err(e) => {
            warn!("An error occured while reading configuration file at {}. Resorting to default configuration. Error was {}", path.display(), e);
            return None;
        }
    };

    match read_toml(&toml) {
        Ok(cfg) => Some(cfg),
        Err(e) => {
            warn!(
                "Error reading configuration file, opting to defaults. Error was {} ",
                e
            );
            None
        }
    }
}

/// Blocks current thread until ctrl-c is received
pub async fn block_until_sigint() {
    let (ctrlc_send, ctrlc_oneshot) = futures::channel::oneshot::channel();
    let ctrlc_send_c = RefCell::new(Some(ctrlc_send));

    let running = Arc::new(AtomicUsize::new(0));
    ctrlc::set_handler(move || {
        let prev = running.fetch_add(1, Ordering::SeqCst);
        if prev == 0 {
            warn!("Got interrupt, shutting down...");
            // Send sig int in channel to blocking task
            if let Some(ctrlc_send) = ctrlc_send_c.try_borrow_mut().unwrap().take() {
                ctrlc_send.send(()).expect("Error sending ctrl-c message");
            }
        } else {
            process::exit(0);
        }
    })
    .expect("Error setting Ctrl-C handler");

    ctrlc_oneshot.await.unwrap();
}

/// Print a stringified JSON-RPC error and exit
pub(super) fn handle_rpc_err(e: JsonRpcError) -> ! {
    match e {
        JsonRpcError::Full {
            code,
            message,
            data: _,
        } => {
            error!("JSON RPC Error: Code: {} Message: {}", code, message);
            process::exit(code as i32);
        }
        JsonRpcError::Provided { code, message } => {
            error!("JSON RPC Error: Code: {} Message: {}", code, message);
            process::exit(code as i32);
        }
    }
}

/// Format a vector to a prettified string
pub(super) fn format_vec_pretty(vec: Vec<String>) -> String {
    format!("[{}]", vec.join(", "))
}

/// convert bigint to size string using byte size units (ie KiB, GiB, PiB, etc)
/// Provided number cannot be negative, otherwise the function will panic.
pub(super) fn to_size_string(input: &BigInt) -> String {
    Byte::from_bytes(
        u128::try_from(input).unwrap_or_else(|e| panic!("error parsing the input {input}: {e}")),
    )
    .get_appropriate_unit(true)
    .to_string()
}

/// Print an error message and exit the program with an error code
/// Used for handling high level errors such as invalid params
pub(super) fn cli_error_and_die(msg: impl AsRef<str>, code: i32) -> ! {
    error!("Error: {}", msg.as_ref());
    std::process::exit(code);
}

/// Prints a plain HTTP JSON-RPC response result
pub(super) fn print_rpc_res(res: Result<String, JsonRpcError>) {
    match res {
        Ok(obj) => println!("{}", &obj),
        Err(err) => handle_rpc_err(err),
    };
}

/// Prints a pretty HTTP JSON-RPC response result
pub(super) fn print_rpc_res_pretty<T: Serialize>(res: Result<T, JsonRpcError>) {
    match res {
        Ok(obj) => println!("{}", serde_json::to_string_pretty(&obj).unwrap()),
        Err(err) => handle_rpc_err(err),
    };
}

/// Prints a tipset from a HTTP JSON-RPC response result
pub(super) fn print_rpc_res_cids(res: Result<TipsetJson, JsonRpcError>) {
    match res {
        Ok(tipset) => println!(
            "{}",
            serde_json::to_string_pretty(
                &tipset
                    .0
                    .cids()
                    .iter()
                    .map(|cid: &Cid| cid.to_string())
                    .collect::<Vec<_>>()
            )
            .unwrap()
        ),
        Err(err) => handle_rpc_err(err),
    };
}

/// Prints a bytes HTTP JSON-RPC response result
pub(super) fn print_rpc_res_bytes(res: Result<Vec<u8>, JsonRpcError>) {
    match res {
        Ok(obj) => println!(
            "{}",
            String::from_utf8(obj)
                .map_err(|e| handle_rpc_err(e.into()))
                .unwrap()
        ),
        Err(err) => handle_rpc_err(err),
    };
}

/// Prints a string HTTP JSON-RPC response result to a buffered stdout
pub(super) fn print_stdout(out: String) {
    let stdout = io::stdout();
    let mut handle = stdout.lock();
    handle
        .write_all(out.as_bytes())
        .map_err(|e| handle_rpc_err(e.into()))
        .unwrap();

    handle
        .write("\n".as_bytes())
        .map_err(|e| handle_rpc_err(e.into()))
        .unwrap();
}

/// Convert an atto FIL balance to FIL
pub(super) fn balance_to_fil(balance: BigInt) -> Result<Float, ParseFloatError> {
    let raw = Float::parse_radix(balance.to_string(), 10)?;
    let b = Float::with_val(128, raw);

    let raw = Float::parse_radix(FILECOIN_PRECISION.to_string().as_bytes(), 10)?;
    let p = Float::with_val(64, raw);

    Ok(Float::with_val(128, b / p))
}

#[cfg(test)]
mod test {
    use super::*;
    use fvm_shared::bigint::Zero;

    #[test]
    fn to_size_string_valid_input() {
        let cases = [
            (BigInt::zero(), "0 B"),
            (BigInt::from(1 << 10), "1024 B"),
            (BigInt::from((1 << 10) + 1), "1.00 KiB"),
            (BigInt::from((1 << 10) + 512), "1.50 KiB"),
            (BigInt::from(1 << 20), "1024.00 KiB"),
            (BigInt::from((1 << 20) + 1), "1.00 MiB"),
            (BigInt::from(1 << 29), "512.00 MiB"),
            (BigInt::from((1 << 30) + 1), "1.00 GiB"),
            (BigInt::from((1u64 << 40) + 1), "1.00 TiB"),
            (BigInt::from((1u64 << 50) + 1), "1.00 PiB"),
            // ZiB is 2^70, 288230376151711744 is 2^58
            (BigInt::from(u128::MAX), "288230376151711744.00 ZiB"),
        ];

        for (input, expected) in cases {
            assert_eq!(to_size_string(&input), expected.to_string());
        }
    }

    #[test]
    #[should_panic]
    fn to_size_string_negative_input_should_fail() {
        to_size_string(&BigInt::from(-1i8));
    }

    #[test]
    #[should_panic]
    fn to_size_string_too_large_input_should_fail() {
        to_size_string(&(BigInt::from(u128::MAX) + 1));
    }
}<|MERGE_RESOLUTION|>--- conflicted
+++ resolved
@@ -190,17 +190,9 @@
         if let Some(genesis_file) = &self.genesis {
             cfg.client.genesis_file = Some(genesis_file.to_owned());
         }
-<<<<<<< HEAD
         if self.rpc.unwrap_or(cfg.client.enable_rpc) {
             cfg.client.enable_rpc = true;
             cfg.client.rpc_port = self.port.to_owned().unwrap_or(cfg.client.rpc_port);
-=======
-        if self.rpc.unwrap_or(cfg.enable_rpc) {
-            cfg.enable_rpc = true;
-            if let Some(rpc_address) = self.rpc_address {
-                cfg.rpc_address = rpc_address;
-            }
->>>>>>> c337825c
 
             if self.token.is_some() {
                 cfg.client.rpc_token = self.token.to_owned();
