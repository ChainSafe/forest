// Copyright 2019-2022 ChainSafe Systems
// SPDX-License-Identifier: Apache-2.0, MIT

use rpassword::read_password;
use std::{
    path::PathBuf,
    str::{self, FromStr},
};
use structopt::StructOpt;

<<<<<<< HEAD
use address::{json::AddressJson, Address};
use forest_crypto::signature::json::{signature_type::SignatureTypeJson, SignatureJson};
use fvm_shared::crypto::signature::{Signature, SignatureType};
=======
use forest_address::{json::AddressJson, Address};
use forest_crypto::{
    signature::{
        json::{signature_type::SignatureTypeJson, SignatureJson},
        SignatureType,
    },
    Signature,
};
use key_management::json::KeyInfoJson;
>>>>>>> 624bf620
use rpc_client::wallet_ops::*;
use utils::read_file_to_string;

use super::{cli_error_and_die, handle_rpc_err};

#[derive(Debug, StructOpt)]
pub enum WalletCommands {
    #[structopt(about = "Create a new wallet")]
    New {
        #[structopt(
            default_value = "secp256k1",
            help = "The signature type to use. One of secp256k1, or bls"
        )]
        signature_type: String,
    },
    #[structopt(about = "Get account balance")]
    Balance {
        #[structopt(about = "The address of the account to check")]
        address: String,
    },
    #[structopt(about = "Get the default address of the wallet")]
    Default,
    #[structopt(about = "Export the wallet's keys")]
    Export {
        #[structopt(about = "The address that contains the keys to export")]
        address: String,
    },
    #[structopt(about = "Check if the wallet has a key")]
    Has {
        #[structopt(help = "The key to check")]
        key: String,
    },
    #[structopt(about = "Import keys from existing wallet")]
    Import {
        #[structopt(help = "The path to the private key")]
        path: Option<String>,
    },
    #[structopt(about = "List addresses of the wallet")]
    List,
    #[structopt(about = "Set the default wallet address")]
    SetDefault {
        #[structopt(about = "The given key to set to the default address")]
        key: String,
    },
    #[structopt(about = "Sign a message")]
    Sign {
        #[structopt(about = "The hex encoded message to sign", short)]
        message: String,
        #[structopt(about = "The address to be used to sign the message", short)]
        address: String,
    },
    #[structopt(
        about = "Verify the signature of a message. Returns true if the signature matches the message and address"
    )]
    Verify {
        #[structopt(about = "The address used to sign the message", short)]
        address: String,
        #[structopt(about = "The message to verify", short)]
        message: String,
        #[structopt(about = "The signature of the message to verify", short)]
        signature: String,
    },
}

impl WalletCommands {
    pub async fn run(&self) {
        match self {
            Self::New { signature_type } => {
                let signature_type = match signature_type.to_lowercase().as_str() {
                    "secp256k1" => SignatureType::Secp256k1,
                    _ => SignatureType::BLS,
                };

                let signature_type_json = SignatureTypeJson(signature_type);

                let response = wallet_new((signature_type_json,))
                    .await
                    .map_err(handle_rpc_err)
                    .unwrap();
                println!("{}", response);
            }
            Self::Balance { address } => {
                let response = wallet_balance((address.to_string(),))
                    .await
                    .map_err(handle_rpc_err)
                    .unwrap();
                println!("{}", response);
            }
            Self::Default => {
                let response = wallet_default_address()
                    .await
                    .map_err(handle_rpc_err)
                    .unwrap();
                println!("{}", response);
            }
            Self::Export { address } => {
                let response = wallet_export((address.to_string(),))
                    .await
                    .map_err(handle_rpc_err)
                    .unwrap();

                let encoded_key = serde_json::to_string(&response).unwrap();
                println!("{}", hex::encode(encoded_key))
            }
            Self::Has { key } => {
                let response = wallet_has((key.to_string(),))
                    .await
                    .map_err(handle_rpc_err)
                    .unwrap();
                println!("{}", response);
            }
            Self::Import { path } => {
                let key = match path {
                    Some(path) => match read_file_to_string(&PathBuf::from(path)) {
                        Ok(key) => key,
                        _ => {
                            return cli_error_and_die(&format!("{} is not a valid path", path), 1);
                        }
                    },
                    _ => {
                        println!("Enter the private key: ");
                        read_password().expect("Error reading private key")
                    }
                };

                let key = key.trim();

                let decoded_key_result = hex::decode(&key);

                if decoded_key_result.is_err() {
                    cli_error_and_die("Key must be hex encoded", 1);
                }

                let decoded_key = decoded_key_result.unwrap();

                let key_str = str::from_utf8(&decoded_key).unwrap();

                let key_result: Result<KeyInfoJson, serde_json::error::Error> =
                    serde_json::from_str(key_str);

                if key_result.is_err() {
                    cli_error_and_die(&format!("{} is not a valid key to import", key), 1);
                }

                let key = key_result.unwrap();

                let key = wallet_import(vec![KeyInfoJson(key.0)])
                    .await
                    .map_err(handle_rpc_err)
                    .unwrap();

                println!("{}", key);
            }
            Self::List => {
                let response = wallet_list().await.map_err(handle_rpc_err).unwrap();

                response.iter().for_each(|address| {
                    println!("{}", address.0);
                });
            }
            Self::SetDefault { key } => {
                let key_parse_result = Address::from_str(key);

                if key_parse_result.is_err() {
                    cli_error_and_die("Error parsing address. Verify that the address exists and is in the keystore", 1);
                }

                let key = key_parse_result.unwrap();

                let key_json = AddressJson(key);
                wallet_set_default((key_json,))
                    .await
                    .map_err(handle_rpc_err)
                    .unwrap();
            }
            Self::Sign { address, message } => {
                let address_result = Address::from_str(address);

                if address_result.is_err() {
                    cli_error_and_die(&format!("{} is not a valid address", address), 1);
                }

                let address = address_result.unwrap();

                let message = hex::decode(message).unwrap();
                let message = base64::encode(message);

                let response = wallet_sign((AddressJson(address), message.into_bytes()))
                    .await
                    .map_err(handle_rpc_err)
                    .unwrap();
                println!("{}", hex::encode(response.0.bytes()));
            }
            Self::Verify {
                message,
                address,
                signature,
            } => {
                let sig_bytes = hex::decode(signature).unwrap();
                let signature = match address.chars().nth(1).unwrap() {
                    '1' => Signature::new_secp256k1(sig_bytes),
                    '3' => Signature::new_bls(sig_bytes),
                    _ => {
                        return cli_error_and_die(
                            "Invalid signature (must be bls or secp256k1)",
                            1,
                        );
                    }
                };

                let response = wallet_verify((
                    address.to_string(),
                    message.to_string(),
                    SignatureJson(signature),
                ))
                .await
                .map_err(handle_rpc_err)
                .unwrap();

                println!("{}", response);
            }
        };
    }
}<|MERGE_RESOLUTION|>--- conflicted
+++ resolved
@@ -8,21 +8,10 @@
 };
 use structopt::StructOpt;
 
-<<<<<<< HEAD
-use address::{json::AddressJson, Address};
+use forest_address::{json::AddressJson, Address};
 use forest_crypto::signature::json::{signature_type::SignatureTypeJson, SignatureJson};
 use fvm_shared::crypto::signature::{Signature, SignatureType};
-=======
-use forest_address::{json::AddressJson, Address};
-use forest_crypto::{
-    signature::{
-        json::{signature_type::SignatureTypeJson, SignatureJson},
-        SignatureType,
-    },
-    Signature,
-};
 use key_management::json::KeyInfoJson;
->>>>>>> 624bf620
 use rpc_client::wallet_ops::*;
 use utils::read_file_to_string;
 
