--- conflicted
+++ resolved
@@ -184,17 +184,10 @@
                 address,
                 signature,
             } => {
-<<<<<<< HEAD
-                let signature = hex::decode(signature).unwrap();
-                let signature = match address.chars().nth(1).unwrap() {
-                    '1' => Signature::new_secp256k1(signature),
-                    '3' => Signature::new_bls(signature),
-=======
                 let sig_bytes = hex::decode(signature).unwrap();
                 let signature = match address.chars().nth(1).unwrap() {
                     '1' => Signature::new_secp256k1(sig_bytes),
                     '3' => Signature::new_bls(sig_bytes),
->>>>>>> 7e0cedcd
                     _ => {
                         println!("unimplemented signature type (must be bls or secp256k1)");
                         std::process::exit(1);
