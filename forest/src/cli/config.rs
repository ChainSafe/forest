--- conflicted
+++ resolved
@@ -27,12 +27,8 @@
     pub sync: SyncConfig,
     pub encrypt_keystore: bool,
     pub metrics_port: u16,
-<<<<<<< HEAD
-    pub rocks_db: db::rocks::RocksDbConfig,
+    pub rocks_db: db::rocks_config::RocksDbConfig,
     pub chain: ChainConfig,
-=======
-    pub rocks_db: db::rocks_config::RocksDbConfig,
->>>>>>> 41e13c95
 }
 
 impl Default for Config {
@@ -52,12 +48,8 @@
             sync: SyncConfig::default(),
             encrypt_keystore: true,
             metrics_port: 6116,
-<<<<<<< HEAD
-            rocks_db: db::rocks::RocksDbConfig::default(),
+            rocks_db: db::rocks_config::RocksDbConfig::default(),
             chain: chain_config,
-=======
-            rocks_db: db::rocks_config::RocksDbConfig::default(),
->>>>>>> 41e13c95
         }
     }
 }