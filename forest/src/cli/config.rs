// Copyright 2019-2022 ChainSafe Systems
// SPDX-License-Identifier: Apache-2.0, MIT

use chain_sync::SyncConfig;
use forest_libp2p::Libp2pConfig;
use networks::ChainConfig;
use rpc_client::DEFAULT_PORT;
use serde::{Deserialize, Serialize};
use utils::get_home_dir;

#[derive(Debug, Serialize, Deserialize, PartialEq)]
#[serde(default)]
pub struct Config {
    pub data_dir: String,
    pub genesis_file: Option<String>,
    pub enable_rpc: bool,
    pub rpc_port: u16,
    pub rpc_token: Option<String>,
    /// If this is true, then we do not validate the imported snapshot.
    /// Otherwise, we validate and compute the states.
    pub snapshot: bool,
    pub snapshot_path: Option<String>,
    /// Skips loading import CAR file and assumes it's already been loaded.
    /// Will use the cids in the header of the file to index the chain.
    pub skip_load: bool,
    pub encrypt_keystore: bool,
    pub metrics_port: u16,
    pub rocks_db: db::rocks_config::RocksDbConfig,
<<<<<<< HEAD
    pub chain: ChainConfig,
=======
    pub network: Libp2pConfig,
    pub sync: SyncConfig,
>>>>>>> cf49ba79
}

impl Default for Config {
    fn default() -> Self {
        let chain_config = ChainConfig::default();
        let data_dir = get_home_dir() + "/.forest";
        Self {
            network: Libp2pConfig::default(),
            data_dir,
            genesis_file: None,
            enable_rpc: true,
            rpc_port: DEFAULT_PORT,
            rpc_token: None,
            snapshot_path: None,
            snapshot: false,
            skip_load: false,
            sync: SyncConfig::default(),
            encrypt_keystore: true,
            metrics_port: 6116,
            rocks_db: db::rocks_config::RocksDbConfig::default(),
            chain: chain_config,
        }
    }
}<|MERGE_RESOLUTION|>--- conflicted
+++ resolved
@@ -26,12 +26,9 @@
     pub encrypt_keystore: bool,
     pub metrics_port: u16,
     pub rocks_db: db::rocks_config::RocksDbConfig,
-<<<<<<< HEAD
-    pub chain: ChainConfig,
-=======
     pub network: Libp2pConfig,
     pub sync: SyncConfig,
->>>>>>> cf49ba79
+    pub chain: ChainConfig,
 }
 
 impl Default for Config {
