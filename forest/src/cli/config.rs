// Copyright 2019-2022 ChainSafe Systems
// SPDX-License-Identifier: Apache-2.0, MIT

use chain_sync::SyncConfig;
use forest_libp2p::Libp2pConfig;
use networks::ChainConfig;
use rpc_client::DEFAULT_PORT;
use serde::Deserialize;
use utils::get_home_dir;

#[derive(Debug, Deserialize)]
#[serde(default)]
pub struct Config {
    pub network: Libp2pConfig,
    pub data_dir: String,
    pub genesis_file: Option<String>,
    pub enable_rpc: bool,
    pub rpc_port: u16,
    pub rpc_token: Option<String>,
    /// If this is true, then we do not validate the imported snapshot.
    /// Otherwise, we validate and compute the states.
    pub snapshot: bool,
    pub snapshot_path: Option<String>,
    /// Skips loading import CAR file and assumes it's already been loaded.
    /// Will use the cids in the header of the file to index the chain.
    pub skip_load: bool,
    pub sync: SyncConfig,
    pub encrypt_keystore: bool,
    pub metrics_port: u16,
<<<<<<< HEAD
    pub chain: ChainConfig,
=======
    pub rocks_db: db::rocks::RocksDbConfig,
>>>>>>> d52d4f7a
}

impl Default for Config {
    fn default() -> Self {
        let chain_config = ChainConfig::default();
        let data_dir = get_home_dir() + "/.forest";
        Self {
            network: Libp2pConfig::default(),
            data_dir,
            genesis_file: None,
            enable_rpc: true,
            rpc_port: DEFAULT_PORT,
            rpc_token: None,
            snapshot_path: None,
            snapshot: false,
            skip_load: false,
            sync: SyncConfig::default(),
            encrypt_keystore: true,
            metrics_port: 6116,
<<<<<<< HEAD
            chain: chain_config,
=======
            rocks_db: db::rocks::RocksDbConfig::default(),
>>>>>>> d52d4f7a
        }
    }
}<|MERGE_RESOLUTION|>--- conflicted
+++ resolved
@@ -27,11 +27,8 @@
     pub sync: SyncConfig,
     pub encrypt_keystore: bool,
     pub metrics_port: u16,
-<<<<<<< HEAD
+    pub rocks_db: db::rocks::RocksDbConfig,
     pub chain: ChainConfig,
-=======
-    pub rocks_db: db::rocks::RocksDbConfig,
->>>>>>> d52d4f7a
 }
 
 impl Default for Config {
@@ -51,11 +48,8 @@
             sync: SyncConfig::default(),
             encrypt_keystore: true,
             metrics_port: 6116,
-<<<<<<< HEAD
+            rocks_db: db::rocks::RocksDbConfig::default(),
             chain: chain_config,
-=======
-            rocks_db: db::rocks::RocksDbConfig::default(),
->>>>>>> d52d4f7a
         }
     }
 }