--- conflicted
+++ resolved
@@ -6,11 +6,7 @@
 use forest_networks::ChainConfig;
 use serde::{Deserialize, Serialize};
 use std::path::PathBuf;
-<<<<<<< HEAD
-use std::{collections::HashSet, sync::Arc};
-=======
 use std::sync::Arc;
->>>>>>> f345a01f
 
 use super::client::Client;
 
@@ -40,22 +36,7 @@
     }
 }
 
-<<<<<<< HEAD
-#[derive(Serialize, Deserialize, Default, PartialEq)]
-pub struct LogConfig {
-    pub log_values: HashSet<LogValue>,
-}
-
-#[derive(Serialize, Deserialize, PartialEq, Eq, Hash)]
-pub struct LogValue {
-    pub module: String,
-    pub level: String,
-}
-
-#[derive(Serialize, Deserialize, Default, PartialEq)]
-=======
 #[derive(Serialize, Deserialize, PartialEq, Default)]
->>>>>>> f345a01f
 #[serde(default)]
 pub struct Config {
     pub client: Client,
@@ -63,10 +44,6 @@
     pub network: Libp2pConfig,
     pub sync: SyncConfig,
     pub chain: Arc<ChainConfig>,
-<<<<<<< HEAD
-    pub log: LogConfig,
-=======
->>>>>>> f345a01f
     pub daemon: DaemonConfig,
 }
 
@@ -100,10 +77,6 @@
                 sync: val.sync,
                 chain: Arc::new(ChainConfig::default()),
                 daemon: DaemonConfig::default(),
-<<<<<<< HEAD
-                log: Default::default(),
-=======
->>>>>>> f345a01f
             }
         }
     }
