[package]
name        = "forest-daemon"
version     = "0.4.1"
authors     = ["ChainSafe Systems <info@chainsafe.io>"]
description = "Filecoin implementation in Rust. This command will start the daemon process."
edition     = "2021"

[[bin]]
name = "forest"
path = "src/main.rs"

[dependencies]
anyhow.workspace                 = true
async-log.workspace              = true
async-std                        = { workspace = true, features = ["attributes", "tokio1"] }
base64.workspace                 = true
chrono.workspace                 = true
cid                              = { workspace = true, default-features = false, features = ["std"] }
ctrlc                            = "3.2"
daemonize-me                     = "2.0"
dialoguer                        = "0.10.2"
directories.workspace            = true
fil_actor_miner_v8.workspace     = true
flume.workspace                  = true
forest_actor_interface.workspace = true
forest_auth.workspace            = true
forest_beacon.workspace          = true
forest_blocks.workspace          = true
forest_chain.workspace           = true
forest_chain_sync.workspace      = true
forest_cli_shared.workspace      = true
forest_crypto.workspace          = true
forest_db.workspace              = true
forest_deleg_cns                 = { workspace = true, optional = true }
forest_encoding.workspace        = true
forest_fil_cns                   = { workspace = true, optional = true }
forest_fil_types.workspace       = true
forest_genesis.workspace         = true
forest_interpreter.workspace     = true
forest_json.workspace            = true
forest_key_management.workspace  = true
forest_libp2p.workspace          = true
forest_message                   = { workspace = true, features = ["blst"] }
forest_message_pool.workspace    = true
forest_metrics.workspace         = true
forest_networks.workspace        = true
forest_paramfetch.workspace      = true
forest_rpc-api.workspace         = true
forest_rpc-client.workspace      = true
forest_rpc.workspace             = true
forest_state_manager.workspace   = true
forest_utils.workspace           = true
futures.workspace                = true
fvm.workspace                    = true
fvm_ipld_car.workspace           = true
fvm_ipld_encoding.workspace      = true
fvm_shared                       = { workspace = true, default-features = false }
git-version.workspace            = true
hex.workspace                    = true
<<<<<<< HEAD
isatty                           = "0.1.9"
=======
jsonrpc-v2.workspace             = true
>>>>>>> cbcd7a17
lazy_static.workspace            = true
libp2p                           = { workspace = true, default-features = false, features = ["identify"] }
log.workspace                    = true
multibase.workspace              = true
num-rational.workspace           = true
num-traits.workspace             = true
once_cell.workspace              = true
pbr.workspace                    = true
pretty_env_logger.workspace      = true
prometheus                       = { workspace = true, features = ["process"] }
raw_sync                         = "0.1"
rayon.workspace                  = true
reqwest                          = { workspace = true, features = ["stream"] }
rpassword.workspace              = true
serde                            = { workspace = true, features = ["derive"] }
serde_json.workspace             = true
sha2.workspace                   = true
shared_memory                    = "0.12"
structopt.workspace              = true
tempfile.workspace               = true
time.workspace                   = true
tokio                            = { workspace = true, features = ["sync"] }
toml.workspace                   = true

[dev-dependencies]
quickcheck.workspace = true
rand.workspace       = true

[features]
default          = ["forest_fil_cns"]
insecure_post    = ["forest_fil_cns/insecure_post"]
forest_fil_cns   = ["dep:forest_fil_cns"]
forest_deleg_cns = ["dep:forest_deleg_cns"]<|MERGE_RESOLUTION|>--- conflicted
+++ resolved
@@ -57,11 +57,8 @@
 fvm_shared                       = { workspace = true, default-features = false }
 git-version.workspace            = true
 hex.workspace                    = true
-<<<<<<< HEAD
 isatty                           = "0.1.9"
-=======
 jsonrpc-v2.workspace             = true
->>>>>>> cbcd7a17
 lazy_static.workspace            = true
 libp2p                           = { workspace = true, default-features = false, features = ["identify"] }
 log.workspace                    = true
