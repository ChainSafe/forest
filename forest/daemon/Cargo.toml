[package]
<<<<<<< HEAD
name        = "forest-daemon"
version     = "0.5.0"
authors     = ["ChainSafe Systems <info@chainsafe.io>"]
=======
name = "forest-daemon"
version = "0.4.1"
authors = ["ChainSafe Systems <info@chainsafe.io>"]
>>>>>>> 53761d09
description = "Filecoin implementation in Rust. This command will start the daemon process."
edition = "2021"

[[bin]]
name = "forest"
path = "src/main.rs"

[dependencies]
anyhow.workspace = true
atty.workspace = true
base64.workspace = true
chrono.workspace = true
cid.workspace = true
console-subscriber = { version = "0.1", features = ["parking_lot"] }
ctrlc = { version = "3.2", features = ["termination"] }
daemonize-me = "2.0"
dialoguer = "0.10.2"
directories.workspace = true
fil_actor_miner_v8.workspace = true
flume.workspace = true
forest_actor_interface.workspace = true
forest_auth.workspace = true
forest_beacon.workspace = true
forest_blocks.workspace = true
forest_chain.workspace = true
forest_chain_sync.workspace = true
forest_cli_shared.workspace = true
forest_crypto.workspace = true
forest_db.workspace = true
forest_deleg_cns = { workspace = true, optional = true }
forest_encoding.workspace = true
forest_fil_cns = { workspace = true, optional = true }
forest_fil_types.workspace = true
forest_genesis.workspace = true
forest_interpreter.workspace = true
forest_json.workspace = true
forest_key_management.workspace = true
forest_libp2p.workspace = true
forest_message = { workspace = true, features = ["blst"] }
forest_message_pool.workspace = true
forest_metrics.workspace = true
forest_networks.workspace = true
forest_paramfetch.workspace = true
forest_rpc-api.workspace = true
forest_rpc-client.workspace = true
forest_rpc.workspace = true
forest_state_manager.workspace = true
forest_utils.workspace = true
futures.workspace = true
fvm.workspace = true
fvm_ipld_blockstore.workspace = true
fvm_ipld_car.workspace = true
fvm_ipld_encoding.workspace = true
fvm_shared = { workspace = true, default-features = false }
git-version.workspace = true
hex.workspace = true
jsonrpc-v2.workspace = true
lazy_static.workspace = true
libp2p = { workspace = true, default-features = false, features = ["identify"] }
log.workspace = true
multibase.workspace = true
num-rational.workspace = true
num-traits.workspace = true
pretty_env_logger.workspace = true
prometheus = { workspace = true, features = ["process"] }
raw_sync = "0.1"
rlimit = "0.8"
rpassword.workspace = true
serde = { workspace = true, features = ["derive"] }
serde_json.workspace = true
sha2.workspace = true
shared_memory = "0.12"
structopt.workspace = true
tempfile.workspace = true
time.workspace = true
tokio = { workspace = true, features = ["sync", "macros", "rt"] }
toml.workspace = true

[dev-dependencies]
quickcheck.workspace = true
rand.workspace = true

[features]
default = ["forest_fil_cns", "rocksdb"]
rocksdb = ["forest_db/rocksdb", "forest_cli_shared/rocksdb", "forest_chain_sync/rocksdb"]
paritydb = ["forest_db/paritydb", "forest_cli_shared/paritydb", "forest_chain_sync/paritydb"]
insecure_post = ["forest_fil_cns/insecure_post"]
forest_fil_cns = ["dep:forest_fil_cns"]
forest_deleg_cns = ["dep:forest_deleg_cns"]
slow_tests = []
instrumented_kernel = ["forest_interpreter/instrumented_kernel"]<|MERGE_RESOLUTION|>--- conflicted
+++ resolved
@@ -1,13 +1,7 @@
 [package]
-<<<<<<< HEAD
-name        = "forest-daemon"
-version     = "0.5.0"
-authors     = ["ChainSafe Systems <info@chainsafe.io>"]
-=======
 name = "forest-daemon"
-version = "0.4.1"
+version = "0.5.0"
 authors = ["ChainSafe Systems <info@chainsafe.io>"]
->>>>>>> 53761d09
 description = "Filecoin implementation in Rust. This command will start the daemon process."
 edition = "2021"
 
