// Copyright 2019-2023 ChainSafe Systems
// SPDX-License-Identifier: Apache-2.0, MIT

use forest_cli_shared::cli::Config;
use forest_genesis::forest_load_car;
use forest_networks::Height;
use forest_shim::clock::ChainEpoch;
use forest_utils::net::FetchProgress;
use fvm_ipld_blockstore::Blockstore;
use log::info;
use tokio::{
    fs::File,
    io::{BufReader, BufWriter},
};
use tokio_util::compat::{FuturesAsyncReadCompatExt, TokioAsyncReadCompatExt};

pub async fn load_bundles<DB>(epoch: ChainEpoch, config: &Config, db: DB) -> anyhow::Result<()>
where
    DB: Blockstore + Send + Sync + Clone + 'static,
{
    // collect bundles to load into the database.
    let mut bundles = Vec::new();
    for info in &config.chain.height_infos {
<<<<<<< HEAD
        info!("Checking bundle {}", info.height);
=======
>>>>>>> ac56434f
        if info.bundle.is_some() && epoch < config.chain.epoch(info.height) {
            bundles.push(get_actors_bundle(config, info.height).await?);
        }
    }

    for bundle in bundles {
        let (result, _) = forest_load_car(db.clone(), bundle.compat()).await?;
        assert_eq!(
            result.len(),
            1,
            "expected one root when loading actors bundle"
        );
        info!("Loaded actors bundle with CID: {}", result[0]);
    }
    Ok(())
}

/// Downloads the actors bundle (if not already downloaded) and returns a reader
/// to it.
// TODO Get it from IPFS instead of GitHub.
pub async fn get_actors_bundle(config: &Config, height: Height) -> anyhow::Result<BufReader<File>> {
    let bundle_info = config.chain.height_infos[height as usize]
        .bundle
        .as_ref()
        .ok_or_else(|| anyhow::anyhow!("no bundle for epoch {}", config.chain.epoch(height)))?;

    // This is the path where the actors bundle will be stored.
    let bundle_path_dir = config
        .client
        .data_dir
        .join("bundles")
        .join(&config.chain.name);

    tokio::fs::create_dir_all(&bundle_path_dir).await?;
    let bundle_path = bundle_path_dir.join(format!("bundle_{height}.car"));

    // If the bundle already exists, return a reader to it.
    if bundle_path.exists() {
        let file = tokio::fs::File::open(bundle_path).await?;
        return Ok(BufReader::new(file));
    }

    // Otherwise, download it.
    info!("Downloading actors bundle...");
    let reader = FetchProgress::fetch_from_url(&bundle_info.url).await?.inner;

    let file = File::create(&bundle_path).await?;
    let mut writer = BufWriter::new(file);
    tokio::io::copy(&mut reader.compat(), &mut writer).await?;

    let file = tokio::fs::File::open(bundle_path).await?;
    Ok(BufReader::new(file))
}<|MERGE_RESOLUTION|>--- conflicted
+++ resolved
@@ -21,10 +21,6 @@
     // collect bundles to load into the database.
     let mut bundles = Vec::new();
     for info in &config.chain.height_infos {
-<<<<<<< HEAD
-        info!("Checking bundle {}", info.height);
-=======
->>>>>>> ac56434f
         if info.bundle.is_some() && epoch < config.chain.epoch(info.height) {
             bundles.push(get_actors_bundle(config, info.height).await?);
         }
