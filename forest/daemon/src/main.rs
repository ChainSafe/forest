--- conflicted
+++ resolved
@@ -4,16 +4,12 @@
 mod cli;
 mod daemon;
 
-use anyhow::Context;
 use cli::Cli;
 
+use anyhow::Context;
 use daemonize_me::{Daemon, Group, User};
 use forest_cli_shared::{
-<<<<<<< HEAD
-    cli::{check_for_unknown_keys, cli_error_and_die, Config, ConfigPath, DaemonConfig},
-=======
-    cli::{check_for_unknown_keys, cli_error_and_die, ConfigPath, DaemonConfig, LogConfig},
->>>>>>> 361e00a2
+    cli::{check_for_unknown_keys, cli_error_and_die, ConfigPath, DaemonConfig},
     logger,
 };
 use forest_db::Store;
@@ -99,47 +95,6 @@
 }
 
 #[cfg(feature = "rocksdb")]
-<<<<<<< HEAD
-fn check_for_low_fd(config: &Config) -> anyhow::Result<()> {
-    use rlimit::{getrlimit, Resource};
-    // Conservative estimate of how many FD we will need to run a Forest node
-    const MAINNET_CHAIN_SIZE: u64 = 1000_u64.pow(4); // 1TB
-    const ANOTHER_CHAIN_SIZE: u64 = 100 * 1000_u64.pow(3); // 100GB
-    const TARGET_FILE_SIZE_BASE: u64 = 64 * 1024 * 1024; // 64MB
-    const ADDITIONAL_FDS: u64 = 16;
-
-    let db_fd_count = if config.rocks_db.max_open_files.is_negative() {
-        let chain_size = if config.chain.name == "mainnet" {
-            MAINNET_CHAIN_SIZE
-        } else {
-            ANOTHER_CHAIN_SIZE
-        };
-        // We ignore rocksdb compression here and assume default target_file_size_base
-        if config.rocks_db.compaction_style == "none" {
-            chain_size / config.rocks_db.write_buffer_size as u64
-        } else {
-            chain_size / TARGET_FILE_SIZE_BASE
-        }
-    } else {
-        config.rocks_db.max_open_files as u64
-    };
-    let estimate = db_fd_count + config.network.target_peer_count as u64 + ADDITIONAL_FDS;
-    let (fd_limit, _) = getrlimit(Resource::NOFILE)?;
-    if fd_limit < estimate {
-        let rounded_estimate = estimate.next_power_of_two();
-        anyhow::bail!("Open-file limit is too low. Suggesting `ulimit -n {rounded_estimate}`");
-    }
-
-    Ok(())
-}
-#[cfg(feature = "paritydb")]
-fn check_for_low_fd(_config: &Config) -> Result<(), anyhow::Error> {
-    Ok(())
-}
-
-#[cfg(feature = "rocksdb")]
-=======
->>>>>>> 361e00a2
 type Db = forest_db::rocks::RocksDb;
 
 #[cfg(feature = "paritydb")]
@@ -149,10 +104,11 @@
     // Capture Cli inputs
     let Cli { opts, cmd } = Cli::from_args();
 
+    let (cfg, path) = opts.to_config().context("Error parsing config")?;
+
     // Run forest as a daemon if no other subcommands are used. Otherwise, run the subcommand.
-<<<<<<< HEAD
-    let (cfg, path) = opts.to_config().context("Error parsing config:")?;
-    logger::setup_logger(&cfg.log, opts.color.into());
+
+    let (loki_task, ..) = logger::setup_logger(&cfg.log, &opts);
     ProgressBar::set_progress_bars_visibility(cfg.client.show_progress_bars);
 
     if let Some(path) = &path {
@@ -162,85 +118,9 @@
             }
             ConfigPath::Project(path) => {
                 info!("Project config loaded: {}", path.display())
-=======
-    match opts.to_config() {
-        Ok((cfg, path)) => {
-            let (loki_task, ..) = logger::setup_logger(&cfg.log, &opts);
-            ProgressBar::set_progress_bars_visibility(cfg.client.show_progress_bars);
-
-            if let Some(path) = &path {
-                match path {
-                    ConfigPath::Env(path) => {
-                        info!("FOREST_CONFIG_PATH loaded: {}", path.display())
-                    }
-                    ConfigPath::Project(path) => {
-                        info!("Project config loaded: {}", path.display())
-                    }
-                    _ => (),
-                }
-                check_for_unknown_keys(path.to_path_buf(), &cfg);
-            } else {
-                info!("Using default {} config", cfg.chain.name);
-            }
-            match cmd {
-                Some(_) => {
-                    warn!("All subcommands have been moved to forest-cli tool");
-                }
-                None => {
-                    if opts.detach {
-                        create_ipc_lock();
-                        info!(
-                            "Redirecting stdout and stderr to files {} and {}.",
-                            cfg.daemon.stdout.display(),
-                            cfg.daemon.stderr.display()
-                        );
-                        let result = build_daemon(&cfg.daemon)
-                            .unwrap_or_else(|e| {
-                                cli_error_and_die(
-                                    format!("Error building daemon. Error was: {e}"),
-                                    1,
-                                )
-                            })
-                            .start();
-                        match result {
-                            Ok(_) => info!("Process detached"),
-                            Err(e) => {
-                                cli_error_and_die(
-                                    format!("Error when detaching. Error was: {e}"),
-                                    1,
-                                );
-                            }
-                        }
-                    }
-
-                    let rt = Runtime::new().unwrap();
-                    if let Some(loki_task) = loki_task {
-                        rt.spawn(loki_task);
-                    }
-                    let db: Db = rt.block_on(daemon::start(cfg, opts.detach));
-
-                    info!("Shutting down tokio...");
-                    rt.shutdown_timeout(Duration::from_secs(10));
-
-                    if let Err(e) = db.flush() {
-                        error!("Error flushing db: {e}");
-                    }
-                    let db_weak_ref = Arc::downgrade(&db.db);
-                    drop(db);
-
-                    if db_weak_ref.strong_count() != 0 {
-                        error!(
-                            "Dangling reference to DB detected: {}. Tracking issue: https://github.com/ChainSafe/forest/issues/1891",
-                            db_weak_ref.strong_count()
-                        );
-                    }
-                    info!("Forest finish shutdown");
-                }
->>>>>>> 361e00a2
             }
             _ => (),
         }
-<<<<<<< HEAD
         check_for_unknown_keys(path.to_path_buf(), &cfg);
     } else {
         info!("Using default {} config", cfg.chain.name);
@@ -250,7 +130,6 @@
             warn!("All subcommands have been moved to forest-cli tool");
         }
         None => {
-            check_for_low_fd(&cfg).context("Error checking low fd")?;
             if opts.detach {
                 create_ipc_lock()?;
                 info!(
@@ -259,14 +138,12 @@
                     cfg.daemon.stderr.display()
                 );
                 build_daemon(&cfg.daemon)?.start()?;
-                info!("Process detached");
             }
 
             let rt = Runtime::new()?;
-            if opts.tokio_console {
-                console_subscriber::init();
+            if let Some(loki_task) = loki_task {
+                rt.spawn(loki_task);
             }
-
             let db: Db = rt.block_on(daemon::start(cfg, opts.detach))?;
 
             info!("Shutting down tokio...");
@@ -283,12 +160,7 @@
                 );
             }
             info!("Forest finish shutdown");
-=======
-        Err(e) => {
-            logger::setup_logger(&LogConfig::default(), &opts);
-            cli_error_and_die(format!("Error parsing config: {e}"), 1);
->>>>>>> 361e00a2
         }
-    };
+    }
     Ok(())
 }