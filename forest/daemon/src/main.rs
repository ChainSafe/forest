--- conflicted
+++ resolved
@@ -16,7 +16,7 @@
 mod cli;
 mod daemon;
 
-use std::{fs::File, process, sync::Arc, time::Duration};
+use std::{fs::File, process, time::Duration};
 
 use anyhow::Context;
 use cli::Cli;
@@ -28,22 +28,12 @@
 use forest_db::ReadWriteStore;
 use forest_utils::io::ProgressBar;
 use lazy_static::lazy_static;
-<<<<<<< HEAD
 use log::{info, warn};
-use raw_sync::events::{Event, EventInit};
-use raw_sync::Timeout;
-use shared_memory::ShmemConf;
-use std::fs::File;
-use std::process;
-use std::time::Duration;
-=======
-use log::{error, info, warn};
 use raw_sync::{
     events::{Event, EventInit},
     Timeout,
 };
 use shared_memory::ShmemConf;
->>>>>>> ff800d62
 use structopt::StructOpt;
 use tempfile::{Builder, TempPath};
 use tokio::runtime::Runtime;
