--- conflicted
+++ resolved
@@ -141,8 +141,7 @@
 
     let keystore = Arc::new(RwLock::new(ks));
 
-    let db = forest_db::rocks::RocksDb::open(db_path(&config), &config.rocks_db)
-        .expect("Opening RocksDB must succeed");
+    let db = open_db(&config);
 
     let mut services = JoinSet::new();
 
@@ -173,19 +172,6 @@
         });
     }
 
-<<<<<<< HEAD
-=======
-    // Print admin token
-    let ki = ks.get(JWT_IDENTIFIER).unwrap();
-    let token_exp = config.client.token_exp;
-    let token = create_token(ADMIN.to_owned(), ki.private_key(), token_exp).unwrap();
-    info!("Admin token: {}", token);
-
-    let keystore = Arc::new(RwLock::new(ks));
-
-    let db = open_db(&config);
-
->>>>>>> f909e520
     // Initialize ChainStore
     let chain_store = Arc::new(ChainStore::new(db.clone()).await);
 
