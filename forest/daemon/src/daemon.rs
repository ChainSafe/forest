--- conflicted
+++ resolved
@@ -109,20 +109,12 @@
         forest_shim::address::set_current_network(forest_shim::address::Network::Testnet);
     }
 
-<<<<<<< HEAD
-    set_sigint_handler();
-
-    let (shutdown_send, mut shutdown_recv) = tokio::sync::mpsc::channel(1);
-    let mut terminate = signal(SignalKind::terminate())?;
-    let start_time = chrono::Utc::now();
-
-=======
->>>>>>> 50197583
     info!(
         "Starting Forest daemon, version {}",
         FOREST_VERSION_STRING.as_str()
     );
 
+    let start_time = chrono::Utc::now();
     let path: PathBuf = config.client.data_dir.join("libp2p");
     let net_keypair = match get_keypair(&path.join("keypair")) {
         Some(keypair) => Ok::<forest_libp2p::Keypair, std::io::Error>(keypair),
