--- conflicted
+++ resolved
@@ -68,15 +68,10 @@
 }
 
 /// Starts daemon process
-<<<<<<< HEAD
-pub(super) async fn start(config: Config, detached: bool) -> anyhow::Result<Db> {
+pub(super) async fn start(opts: CliOpts, config: Config) -> anyhow::Result<Db> {
     set_sigint_handler()?;
     let (shutdown_send, mut shutdown_recv) = tokio::sync::mpsc::channel(1);
     let mut terminate = signal(SignalKind::terminate())?;
-=======
-pub(super) async fn start(opts: CliOpts, config: Config) -> anyhow::Result<Db> {
-    let mut ctrlc_oneshot = set_sigint_handler();
->>>>>>> 82695342
 
     info!(
         "Starting Forest daemon, version {}",
@@ -343,12 +338,8 @@
     }
 
     // Halt
-<<<<<<< HEAD
-    if config.client.halt_after_import {
-=======
     if opts.halt_after_import {
         // Cancel all async services
->>>>>>> 82695342
         services.shutdown().await;
         return Ok(db);
     }
