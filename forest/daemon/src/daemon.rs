--- conflicted
+++ resolved
@@ -1,15 +1,10 @@
 // Copyright 2019-2023 ChainSafe Systems
 // SPDX-License-Identifier: Apache-2.0, MIT
 
-use std::{net::TcpListener, path::PathBuf, sync::Arc, time, time::Duration};
-
-<<<<<<< HEAD
+use std::{cell::RefCell, net::TcpListener, path::PathBuf, sync::Arc, time, time::Duration};
+
 use anyhow::{bail, Context};
-use dialoguer::{console::Term, theme::ColorfulTheme, Confirm};
-=======
-use anyhow::Context;
-use dialoguer::{theme::ColorfulTheme, Confirm, Password};
->>>>>>> be9d3a1e
+use dialoguer::{console::Term, theme::ColorfulTheme};
 use forest_auth::{create_token, generate_priv_key, ADMIN, JWT_IDENTIFIER};
 use forest_blocks::Tipset;
 use forest_chain::ChainStore;
@@ -38,9 +33,9 @@
     io::write_to_file, monitoring::MemStatsTracker, version::FOREST_VERSION_STRING,
 };
 use forest_utils::{retry, RetryArgs};
-use futures::{select, FutureExt};
+use futures::{select, Future, FutureExt};
 use fvm_ipld_blockstore::Blockstore;
-use log::{debug, error, info, warn};
+use log::{debug, info, warn};
 use raw_sync::events::{Event, EventInit, EventState};
 use tokio::{
     signal::{
@@ -149,11 +144,7 @@
     // from.
     info!("PeerId: {}", PeerId::from(net_keypair.public()));
 
-<<<<<<< HEAD
-    let mut keystore = load_or_create_keystore(&config)?;
-=======
-    let mut keystore = create_keystore(&config).await?;
->>>>>>> be9d3a1e
+    let mut keystore = load_or_create_keystore(&config).await?;
 
     if keystore.get(JWT_IDENTIFIER).is_err() {
         keystore.put(JWT_IDENTIFIER.to_owned(), generate_priv_key())?;
@@ -285,12 +276,6 @@
     }
 
     let epoch = chain_store.heaviest_tipset().epoch();
-    let mut config = config;
-    // This has to be run **before** starting the background services below.
-    // If it isn't, several threads will be competing for access to stdout,
-    // and things like SIGINT won't work.
-    fetch_snapshot_if_required(&mut config, epoch, opts.auto_download_snapshot).await?;
-    let config = config;
 
     load_bundles(epoch, &config, db.clone()).await?;
 
@@ -408,32 +393,9 @@
         get_params_default(&config.client.data_dir, SectorSizeOpt::Keys).await?;
     }
 
-<<<<<<< HEAD
-    tokio::select! {
-        ret = sync_from_snapshot(&config, &state_manager).fuse() => {
-            if let Err(err) = ret {
-                services.shutdown().await;
-                return Err(err);
-            }
-        },
-        _ = tokio::signal::ctrl_c() => {
-            services.shutdown().await;
-            return Ok(db);
-        },
-        _ = terminate.recv() => {
-            services.shutdown().await;
-            return Ok(db);
-        },
-        _ = shutdown_recv.recv() => {
-            services.shutdown().await;
-            return Ok(db);
-        },
-    }
-=======
-    let config = maybe_fetch_snapshot(should_fetch_snapshot, config).await?;
-
+    let mut config = config;
+    fetch_snapshot_if_required(&mut config, epoch, opts.auto_download_snapshot).await?;
     sync_from_snapshot(&config, &state_manager).await?;
->>>>>>> be9d3a1e
 
     // For convenience, flush the database after we've potentially loaded a new
     // snapshot. This ensures the snapshot won't have to be re-imported if
@@ -518,16 +480,15 @@
                 .get_appropriate_unit(true)
                 .format(2);
             let message = format!("Forest requires a snapshot to sync with the network, but automatic fetching is disabled. Fetch a {num_bytes} snapshot? (denying will exit the program). ");
-            let have_permission = tokio::task::spawn_blocking(|| {
-                Confirm::with_theme(&ColorfulTheme::default())
+            let have_permission = asyncify(|| {
+                dialoguer::Confirm::with_theme(&ColorfulTheme::default())
                     .with_prompt(message)
                     .default(false)
                     .interact()
                     // e.g not a tty (or some other error), so haven't got permission.
                     .unwrap_or(false)
             })
-            .await
-            .expect("confirm task shouldn't panic");
+            .await;
             if !have_permission {
                 bail!("Forest requires a snapshot to sync with the network, but automatic fetching is disabled.")
             }
@@ -578,74 +539,6 @@
     }
 }
 
-<<<<<<< HEAD
-=======
-/// Optionally fetches the snapshot. Returns the configuration (modified
-/// accordingly if a snapshot was fetched).
-async fn maybe_fetch_snapshot(
-    should_fetch_snapshot: bool,
-    config: Config,
-) -> anyhow::Result<Config> {
-    if should_fetch_snapshot {
-        let snapshot_path = default_snapshot_dir(&config);
-        let provider = SnapshotServer::try_get_default(&config.chain.network)?;
-        // FIXME: change this to `true` once zstd compressed snapshots is supported by
-        // the forest provider
-        let use_compressed = provider == SnapshotServer::Filecoin;
-        let path = retry!(
-            snapshot_fetch,
-            config.daemon.default_retry,
-            config.daemon.default_delay,
-            &snapshot_path,
-            &config,
-            &Some(provider),
-            use_compressed,
-            is_aria2_installed()
-        )?;
-        Ok(Config {
-            client: Client {
-                snapshot_path: Some(path),
-                snapshot: true,
-                ..config.client
-            },
-            ..config
-        })
-    } else {
-        Ok(config)
-    }
-}
-
-/// Last resort in case a snapshot is needed. If it is not to be downloaded,
-/// this method fails and exits the process.
-async fn prompt_snapshot_or_die(
-    auto_download_snapshot: bool,
-    config: &Config,
-) -> anyhow::Result<bool> {
-    if config.client.snapshot_path.is_some() {
-        return Ok(false);
-    }
-    let should_download = if !auto_download_snapshot && atty::is(atty::Stream::Stdin) {
-        let required_size: u64 = snapshot_fetch_size(config).await?;
-        let required_size = to_size_string(&required_size.into())?;
-        tokio::task::spawn_blocking(move || Confirm::with_theme(&ColorfulTheme::default())
-                .with_prompt(
-                    format!("Forest needs a snapshot to sync with the network. Would you like to download one now? Required disk space {required_size}."),
-                )
-                .default(false)
-                .interact()
-            ).await??
-    } else {
-        auto_download_snapshot
-    };
-
-    if should_download {
-        Ok(true)
-    } else {
-        anyhow::bail!("Forest cannot sync without a snapshot. Download a snapshot from a trusted source and import with --import-snapshot=[file] or --auto-download-snapshot to download one automatically");
-    }
-}
-
->>>>>>> be9d3a1e
 async fn sync_from_snapshot<DB>(
     config: &Config,
     state_manager: &Arc<StateManager<DB>>,
@@ -691,15 +584,12 @@
     }
 }
 
-<<<<<<< HEAD
 /// This may:
 /// - create a keystore
 /// - load a keystore
 /// - ask a user for password input
-///
-/// Makes blocking calls for the UI
-fn load_or_create_keystore(config: &Config) -> anyhow::Result<KeyStore> {
-    use std::{cell::RefCell, env::VarError};
+async fn load_or_create_keystore(config: &Config) -> anyhow::Result<KeyStore> {
+    use std::env::VarError;
 
     let passphrase_from_env = std::env::var(FOREST_KEYSTORE_PHRASE_ENV);
     let require_encryption = config.client.encrypt_keystore;
@@ -726,18 +616,6 @@
             KeyStore::new(KeyStoreConfig::Persistent(config.client.data_dir.clone()))
                 .map_err(anyhow::Error::new)
         }
-=======
-async fn create_keystore(config: &Config) -> anyhow::Result<KeyStore> {
-    let passphrase = std::env::var(FOREST_KEYSTORE_PHRASE_ENV);
-    let is_interactive = atty::is(atty::Stream::Stdin);
-
-    // encrypted keystore, headless
-    if config.client.encrypt_keystore && passphrase.is_err() && !is_interactive {
-        anyhow::bail!("Passphrase for the keystore was not provided and the encryption was not explicitly disabled. Please set the {FOREST_KEYSTORE_PHRASE_ENV} environmental variable and re-run the command");
-    // encrypted keystore, either headless or interactive, passphrase provided
-    } else if config.client.encrypt_keystore && passphrase.is_ok() {
-        let passphrase = passphrase.unwrap();
->>>>>>> be9d3a1e
 
         // need encryption, the keystore exists, the user has provided the password through env
         (true, true, Ok(passphrase)) => KeyStore::new(KeyStoreConfig::Encrypted(
@@ -746,7 +624,6 @@
         ))
         .map_err(anyhow::Error::new),
 
-<<<<<<< HEAD
         // need encryption, the keystore exists, we've not been given a password
         (true, true, Err(error)) => {
             // prompt for passphrase and try and load the keystore
@@ -759,22 +636,10 @@
                 )
             }
 
-            let keystore = RefCell::new(None);
-            read_password(None, "Enter the password for Forest's keystore", |s| {
-                KeyStore::new(KeyStoreConfig::Encrypted(
-                    config.client.data_dir.clone(),
-                    s.clone(),
-                ))
-                .map(|created| *keystore.borrow_mut() = Some(created))
-                .context("couldn't load keystore with this password. Try again or quit")
-            })
-            .context(
-                format!("Forest is encrypted, but a password was not provided in the environment variable {} or input by the user", FOREST_KEYSTORE_PHRASE_ENV)
-            )?;
-
-            Ok(keystore
-                .into_inner() // we've exited the prompt, so fine to reference
-                .expect("we've passed the prompt's validation step, which puts the keystore here"))
+            let data_dir = config.client.data_dir.clone();
+            asyncify(move || input_password_for_encrypted_keystore(data_dir, None))
+                .await
+                .context("couldn't load keystore")
         }
 
         // need to create a new keystore
@@ -784,25 +649,12 @@
                     "Ignoring passphrase provided in {} for keystore creation",
                     FOREST_KEYSTORE_PHRASE_ENV
                 )
-=======
-        keystore.map_err(|_| anyhow::anyhow!("Incorrect passphrase. Please verify the {FOREST_KEYSTORE_PHRASE_ENV} environmental variable."))
-    // encrypted keystore, interactive, passphrase not provided
-    } else if config.client.encrypt_keystore && passphrase.is_err() && is_interactive {
-        loop {
-            let passphrase = password_prompt("Enter the keystore passphrase").await?;
-
-            let data_dir = PathBuf::from(&config.client.data_dir).join(ENCRYPTED_KEYSTORE_NAME);
-            if !data_dir.exists() {
-                let passphrase_again = password_prompt("Confirm passphrase").await?;
-
-                if passphrase != passphrase_again {
-                    error!("Passphrases do not match. Please retry.");
-                    continue;
-                }
->>>>>>> be9d3a1e
             }
-            let password = create_password(None, "Create a password for Forest's keystore")
-                .context("Encryption is required, but couldn't ask user to create a password")?;
+            let password = asyncify(|| {
+                create_password(None, "Create a password for Forest's keystore")
+                    .context("Encryption is required, and there's no keystore, but couldn't ask user to create a password")
+            })
+            .await?;
 
             KeyStore::new(KeyStoreConfig::Encrypted(
                 config.client.data_dir.clone(),
@@ -813,14 +665,27 @@
     }
 }
 
-<<<<<<< HEAD
-/// Loops until the validator succeeds, or until e.g the user presses Ctrl+C
-fn read_password(
+/// Run the closure on a thread where blocking is allowed
+///
+/// # Panics
+/// If the closure panics
+fn asyncify<T>(f: impl FnOnce() -> T + Send + 'static) -> impl Future<Output = T>
+where
+    T: Send + 'static,
+{
+    tokio::task::spawn_blocking(f).then(|res| async { res.expect("spawned task panicked") })
+}
+
+/// Prompts for password, looping until the keystore is successfully loaded.
+///
+/// This code makes blocking syscalls.
+fn input_password_for_encrypted_keystore(
+    data_dir: PathBuf,
     term: impl Into<Option<Term>>,
-    prompt: &str,
-    validator: impl Fn(&String) -> anyhow::Result<()>,
-) -> std::io::Result<String> {
+) -> std::io::Result<KeyStore> {
+    let keystore = RefCell::new(None);
     let term = term.into().unwrap_or(Term::stderr());
+
     // Unlike `dialoguer::Confirm`, `dialoguer::Password` doesn't fail if the terminal is not a tty
     // so do that check ourselves.
     // This means users can't pipe their password from stdin.
@@ -830,16 +695,30 @@
             "cannot read password from non-terminal",
         ));
     }
+
     dialoguer::Password::new()
-        .with_prompt(prompt)
+        .with_prompt("Enter the password for Forest's keystore")
         .allow_empty_password(true) // let validator do validation
-        .validate_with(validator)
-        .interact_on(&term)
-}
-
-/// Loops until the user provides two matching passwords, or until e.g the user presses Ctrl+C
+        .validate_with(|input: &String| {
+            KeyStore::new(KeyStoreConfig::Encrypted(data_dir.clone(), input.clone()))
+                .map(|created| *keystore.borrow_mut() = Some(created))
+                .context(
+                    "Error: couldn't load keystore with this password. Try again or press Ctrl+C to abort.",
+                )
+        })
+        .interact_on(&term)?;
+
+    Ok(keystore
+        .into_inner()
+        .expect("validation succeeded, so keystore must be emplaced"))
+}
+
+/// Loops until the user provides two matching passwords.
+///
+/// This code makes blocking syscalls
 fn create_password(term: impl Into<Option<Term>>, prompt: &str) -> std::io::Result<String> {
     let term = term.into().unwrap_or(Term::stderr());
+
     // Unlike `dialoguer::Confirm`, `dialoguer::Password` doesn't fail if the terminal is not a tty
     // so do that check ourselves.
     // This means users can't pipe their password from stdin.
@@ -852,20 +731,11 @@
     dialoguer::Password::new()
         .with_prompt(prompt)
         .allow_empty_password(false)
-        .with_confirmation("Confirm password", "Error: the passwords do not match.")
+        .with_confirmation(
+            "Confirm password",
+            "Error: the passwords do not match. Try again or press Ctrl+C to abort.",
+        )
         .interact_on(&term)
-=======
-// Prompt for password in a blocking thread such that tokio can still process interrupts.
-async fn password_prompt(prompt: impl Into<String>) -> anyhow::Result<String> {
-    let prompt: String = prompt.into();
-    Ok(tokio::task::spawn_blocking(|| {
-        Password::with_theme(&ColorfulTheme::default())
-            .allow_empty_password(true)
-            .with_prompt(prompt)
-            .interact()
-    })
-    .await??)
->>>>>>> be9d3a1e
 }
 
 #[cfg(test)]
