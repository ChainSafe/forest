// Copyright 2019-2022 ChainSafe Systems
// SPDX-License-Identifier: Apache-2.0, MIT

use std::process::Command;

#[cfg(not(feature = "release"))]
const RELEASE_TRACK: &str = "unstable";

#[cfg(feature = "release")]
const RELEASE_TRACK: &str = "alpha";

<<<<<<< HEAD
#[cfg(feature = "devnet")]
const NETWORK: &str = "devnet";

#[cfg(feature = "interopnet")]
const NETWORK: &str = "interopnet";

#[cfg(feature = "calibnet")]
const NETWORK: &str = "calibnet";

#[cfg(all(
    not(feature = "devnet"),
    not(feature = "interopnet"),
    not(feature = "calibnet")
))]
const NETWORK: &str = "mainnet";
=======
const NETWORK: &str = if cfg!(devnet) {
    "devnet"
} else if cfg!(interopnet) {
    "interopnet"
} else {
    "mainnet"
};
>>>>>>> 62988155

fn main() {
    // expose environment variable FOREST_VERSON at build time
    println!("cargo:rustc-env=FOREST_VERSION={}", version());
}

// returns version string at build time, e.g., `v0.1.0/unstable/mainnet/7af2f5bf`
fn version() -> String {
    let git_cmd = Command::new("git")
        .args(&["rev-parse", "--short", "HEAD"])
        .output()
        .expect("Git references should be available on a build system");
    let git_hash = String::from_utf8(git_cmd.stdout).unwrap_or_default();
    format!(
        "v{}/{}/{}/{}",
        env!("CARGO_PKG_VERSION"),
        RELEASE_TRACK,
        NETWORK,
        git_hash,
    )
}<|MERGE_RESOLUTION|>--- conflicted
+++ resolved
@@ -9,31 +9,15 @@
 #[cfg(feature = "release")]
 const RELEASE_TRACK: &str = "alpha";
 
-<<<<<<< HEAD
-#[cfg(feature = "devnet")]
-const NETWORK: &str = "devnet";
-
-#[cfg(feature = "interopnet")]
-const NETWORK: &str = "interopnet";
-
-#[cfg(feature = "calibnet")]
-const NETWORK: &str = "calibnet";
-
-#[cfg(all(
-    not(feature = "devnet"),
-    not(feature = "interopnet"),
-    not(feature = "calibnet")
-))]
-const NETWORK: &str = "mainnet";
-=======
 const NETWORK: &str = if cfg!(devnet) {
     "devnet"
 } else if cfg!(interopnet) {
     "interopnet"
+} else if cfg!(calibnet) {
+    "calibnet"
 } else {
     "mainnet"
 };
->>>>>>> 62988155
 
 fn main() {
     // expose environment variable FOREST_VERSON at build time
