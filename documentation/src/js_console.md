
# Forest JavaScript Console

Forest console stands as an alternative to tools like [Curl](https://github.com/curl/curl) or other subcommands found in `forest-cli` for interacting with the Filecoin JSON-RPC API.

## Starting the console

`forest-cli attach` can be used to open a Javascript console connected to your Forest node.

Like for some other `forest-cli` subcommands you will need to pass an admin `--token` given what endpoints you will call.

For a description of different options please refer to the developer documentation [CLI page](https://github.com/ChainSafe/forest/blob/main/documentation/developer_documentation/CLI.md#cli).

## Interactive Use

First start Forest node inside another terminal:

```bash
forest --chain calibnet
```

To attach to your Forest node, run `forest-cli` with the `attach` subcommand:

```bash
forest-cli --token <TOKEN> attach 
```

You should now see a prompt and be able to interact:

```                                          
Welcome to the Forest Javascript console!

To exit, press ctrl-d or type :quit
> console.log("Forest running on " + chainGetName())
Forest running on calibnet
```

You can directly call JSON-RPC API endpoints that are bound to the console.

For example, `Filecoin.ChainGetName` is bound to the global `chainGetName` function.

### Tips

- The console history is saved in your `~/.forest_history` after exiting.
- Use `:clear` to erase *current* session commands.
- Use `_BOA_VERSION` to get engine version

## Non-interactive Use

### Exec Mode

It is also possible to execute commands non-interactively by passing `--exec` flag and a JavaScript snippet to `forest-cli attach`. The result is displayed directly in the terminal rather than in the interactive console.

For example, to display the current epoch:

```bash
forest-cli attach --exec "syncStatus().ActiveSyncs[0].Epoch"
```

Or print wallet default address:

```bash
<<<<<<< HEAD
forest-cli attach --exec "version()"
=======
forest-cli attach --exec "console.log(walletDefaultAddress())"
>>>>>>> 82695342
```

## Builtins

### Helpers

Forest console comes with a number of helper functions that make interacting with Filecoin API easy:
 - `showPeers()`
 - `getPeer(peerID)`
 - `disconnectPeers(count)`
 - `isPeerConnected(peerID)`
 - `showWallet()`
 - `showSyncStatus()`
 - `sendFIL(to, attoAmount)`

### Modules

CommonJS modules is the way to package JavaScript code for Forest console. You can import modules using the `require` function:

```bash
forest-cli attach --exec "const Math = require('calc'); console.log(Math.add(39,3))"
```

where `calc.js` is:

```javascript
module.exports = {
    add: function (a, b) {
      return a + b;
    },
    multiply: function (a, b) {
      return a * b;
    },
};
```

By default modules will be loaded from the current directory. Use `--jspath` flag to indicate another path.

## Limitations

Forest's console is built using [Boa Javascript engine](https://github.com/boa-dev/boa). It does support promises or `async` functions, but keep in mind that Boa is not fully compatible with ECMAScript yet.

Not every endpoint from the Filecoin API has been bound to the console. Please [create an issue](https://github.com/ChainSafe/forest/issues) if you need one that is not available.<|MERGE_RESOLUTION|>--- conflicted
+++ resolved
@@ -60,11 +60,7 @@
 Or print wallet default address:
 
 ```bash
-<<<<<<< HEAD
-forest-cli attach --exec "version()"
-=======
 forest-cli attach --exec "console.log(walletDefaultAddress())"
->>>>>>> 82695342
 ```
 
 ## Builtins
