--- conflicted
+++ resolved
@@ -29,14 +29,11 @@
 
 ### Added
 
-<<<<<<< HEAD
 - [#3167](https://github.com/ChainSafe/forest/pull/3167): Added a new option
   `--validate-tipsets` to re-validate already computed tipsets and `snapshot` is
   now an option not an argument in `forest-cli snapshot validate`.
-=======
 - [#3166](https://github.com/ChainSafe/forest/issues/3166): Add
   `forest-cli archive info` command for inspecting archives.
->>>>>>> 08ba3f87
 
 ### Changed
 
