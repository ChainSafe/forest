<!--

## A short guide to adding a changelog entry

- pick a section to which your change belongs in _Forest unreleased_,
- the entry should follow the format:

  `[#ISSUE_NO](link to the issue): <short description>`, for example:

  [#1234](https://github.com/chainsafe/forest/pull/1234): Add support for NV18

- if the change does not have an issue, use the PR number instead - the PR must
  have a detailed description of the change and its motivation. Consider
  creating a separate issue if the change is complex enough to warrant it,
- the changelog is not a place for the full description of the change, it should
  be a short summary of the change,
- if the change does not directly affect the user, it should not be included in
  the changelog - for example, refactoring of the codebase,
- review the entry to make sure it is correct and understandable and that it
  does not contain any typos,
- the entries should not contradict each other - if you add a new entry, ensure
  it is consistent with the existing entries.

-->

## Forest unreleased

### Breaking

### Added

### Changed

### Removed

### Fixed

<<<<<<< HEAD
- [#5512](https://github.com/ChainSafe/forest/pull/5512) Fixed `Filecoin.EthTraceFilter` RPC method.
=======
## Forest v0.26.2 "Fool of a Took"

This is a mandatory release for mainnet and calibnet node operators. It introduces a fix upgrade for calibnet at epoch `2_558_014` which corresponds to `Mon  7 Apr 23:00:00 UTC 2025` and changes the mainnet upgrade epoch for the NV25 _Teep_ to `4_878_840` which corresponds to `Mon 14 Apr 23:00:00 UTC 2025`.

See [here](https://github.com/filecoin-project/community/discussions/74#discussioncomment-12720764) for details on the issue.

### Changed

- [#5515](https://github.com/ChainSafe/forest/pull/5515) Changed the mainnet upgrade epoch for the NV25 _Teep_ to `4_878_840` which corresponds to `Mon 14 Apr 23:00:00 UTC 2025`.

### Fixed

- [#5515](https://github.com/ChainSafe/forest/pull/5515) Introduced a fix network upgrade for the calibnet `Tock`.
>>>>>>> 572fc0bf

## Forest v0.25.1 "Goldberry"

This is a mandatory release for mainnet node operators. It includes the NV25 _Teep_ network upgrade at epoch `4_867_320` which corresponds to `10 Apr 23:00:00 UTC 2025`. This release also includes a few fixes, most notably a database migration speed up that used to give certain important people a massive headache. Forest Prometheus metrics have been cleaned and you can look them up in the [documentation](https://docs.forest.chainsafe.io/reference/metrics).

### Breaking

- [#5464](https://github.com/ChainSafe/forest/pull/5464) Changed the `allow_response_mismatch` flag to `use_response_from` in the `forest-tool api generate-test-snapshot` subcommand. This allows specifying the source of the response to use when generating test snapshots and creating failing tests.

### Added

- [#5461](https://github.com/ChainSafe/forest/pull/5461) Add `forest-tool shed migrate-state` command.
- [#5488](https://github.com/ChainSafe/forest/pull/5488) Add partial support for the `Filecoin.StateCompute` RPC method.

### Changed

- [#5452](https://github.com/ChainSafe/forest/pull/5452) Speed up void database migration.
- [#5479](https://github.com/ChainSafe/forest/pull/5479) Move the snapshot progress tracking to sync wait command

### Removed

- [#5449](https://github.com/ChainSafe/forest/pull/5449) Remove unnecessary/duplicate metrics.
- [#5457](https://github.com/ChainSafe/forest/pull/5457) Remove most prometheus
  metrics starting with `libp2p_`.

### Fixed

- [#5458](https://github.com/ChainSafe/forest/pull/5458) Fix stack overflow occurring when running Forest in debug mode.
- [#5475](https://github.com/ChainSafe/forest/pull/5475) Added missing fields for state sector RPC methods that were added in the recent network upgrade.

## Forest v0.25.0 "Bombadil"

This is a mandatory release for calibnet node operators. It includes the revised NV25 _Teep_ network upgrade at epoch `2_523_454` which corresponds to `2025-03-26T23:00:00Z`. This release also includes a number of new RPC methods, fixes and other improvements. Be sure to check the breaking changes before upgrading.

### Breaking

- [#4505](https://github.com/ChainSafe/forest/issues/4505) The Ethereum RPC API indexer now runs as a background task (disabled by default). It can be configured in the `[chain_indexer]` section or via the `FOREST_CHAIN_INDEXER_ENABLED` environment variable. The `client.eth_mapping_ttl` option has been moved to `chain_indexer.gc_retention_epochs`, which is now specified as a number of epochs.

### Added

- [#5375](https://github.com/ChainSafe/forest/issues/5375) Add an RNG wrapper that that can be overriden by a reproducible seeded RNG.

- [#5386](https://github.com/ChainSafe/forest/pull/5386) Add support for the `Filecoin.EthTraceTransaction` RPC method.

- [#5427](https://github.com/ChainSafe/forest/pull/5427) Add support for the `Filecoin.EthTraceFilter` RPC method.

- [#5383](https://github.com/ChainSafe/forest/pull/5383) Add support for `Filecoin.EthGetFilterChanges` RPC method.

### Fixed

- [#5377](https://github.com/ChainSafe/forest/pull/5377) Fix incorrect handling of `max_height` for `latest` predefined block in `Filecoin.EthGetLogs`.

- [#5356](https://github.com/ChainSafe/forest/issues/5356) Fixed slow (and incorrect!) `Filecoin.EthGasPrice` RPC method. The method now returns the correct gas price of the latest tipset.

## Forest v0.24.0 "Treebeard"

Non-mandatory release without network upgrades. It includes a number of potentially breaking changes (see below), new RPC methods, fixes and other improvements.

### Breaking

- [#5236](https://github.com/ChainSafe/forest/pull/5236) Dropped support for migrating from ancient versions of Forest. The latest supported version for migration is [v0.19.2](https://github.com/ChainSafe/forest/releases/tag/v0.19.2).

- [#4261](https://github.com/ChainSafe/forest/issues/4261) Remove the short flags from `forest-wallet list` and `forest-wallet balance` commands.

- [#5329](https://github.com/ChainSafe/forest/pull/5329) Changed JSON-RPC alias for `Filecoin.NetListening`, `Filecoin.NetVersion`, `Filecoin.EthTraceBlock`, `Filecoin.EthTraceReplayBlockTransactions` to adhere to Lotus API.

### Added

- [#5244](https://github.com/ChainSafe/forest/issues/5244) Add `live` and `healthy` subcommands to `forest-cli healthcheck`.

- [#4708](https://github.com/ChainSafe/forest/issues/4708) Add support for the
  `Filecoin.EthTraceBlock` RPC method.

- [#5154](https://github.com/ChainSafe/forest/pull/5154) Added support for test criteria overrides in `forest-tool api compare`.

- [#5167](https://github.com/ChainSafe/forest/pull/5167) Allow overriding drand configs with environment variables.

- [#4851](https://github.com/ChainSafe/forest/issues/4851) Add support for `FOREST_MAX_FILTER_RESULTS` in `Filecoin.EthGetLogs` RPC method.
  Add an `[events]` section to Forest configuration file.

- [#4954](https://github.com/ChainSafe/forest/issues/4954) Add `--format json` to `forest-cli chain head` command.

- [#5232](https://github.com/ChainSafe/forest/issues/5232) Support `CARv2` stream decoding.

- [#5230](https://github.com/ChainSafe/forest/issues/5230) Add `CARv2` support to `forest-tool archive` command.

- [#5259](https://github.com/ChainSafe/forest/issues/5259) Add `forest-cli wait-api` command.

- [#4769](https://github.com/ChainSafe/forest/issues/4769) Add delegated address support to `forest-wallet new` command.

- [#5147](https://github.com/ChainSafe/forest/issues/5147) Add support for the `--rpc-filter-list` flag to the `forest` daemon. This flag allows users to specify a list of RPC methods to whitelist or blacklist.

- [#4709](https://github.com/ChainSafe/forest/issues/4709) Add support for `Filecoin.EthTraceReplayBlockTransactions` RPC method.

- [#4751](https://github.com/ChainSafe/forest/issues/4751) Add support for `Filecoin.GetActorEventsRaw` RPC method.

- [#4671](https://github.com/ChainSafe/forest/issues/4671) Add support for `Filecoin.EthGetFilterLogs` RPC method.

- [#5309](https://github.com/ChainSafe/forest/issues/5309) Add `forest-tool shed f3 check-activation-raw` command.

- [#5242](https://github.com/ChainSafe/forest/issues/5242) Fix existing signature verification and add `delegated` signature

- [#5314](https://github.com/ChainSafe/forest/pull/5314) Add omit fields option for OpenRPC spec generation.

- [#5293](https://github.com/ChainSafe/forest/issues/5293) Extend RPC test snapshots to support Eth methods that require an index.

- [#5319](https://github.com/ChainSafe/forest/pull/5319) Improve the ergonomics of the `forest-tool api generate-test-snapshot` subcommand.

- [#5342](https://github.com/ChainSafe/forest/pull/5342) Improved the ergonomics of handling addresses in the `Filecoin.EthGetLogs` and `Filecoin.EthNewFilter` to accept both single addresses and arrays of addresses. This conforms to the Ethereum RPC API.

- [#5346](https://github.com/ChainSafe/forest/pull/5346) `Filecoin.EthGetBlockReceipts` and `Filecoin.EthGetBlockReceiptsLimited` now accepts predefined block parameters on top of the block hash, e.g., `latest`, `earliest`, `pending`.

- [#5324](https://github.com/ChainSafe/forest/pull/5324) Add shell completion subcommand in `forest-tool`

- [#5368](https://github.com/ChainSafe/forest/pull/5368) Add `Forest.SyncSnapshotProgress` RPC and track the progress in `forest-cli sync status`

### Changed

- [#5237](https://github.com/ChainSafe/forest/pull/5237) Stylistic changes to FIL pretty printing.

- [#5329](https://github.com/ChainSafe/forest/pull/5329) `Filecoin.Web3ClientVersion` now returns the name of the node and its version, e.g., `forest/0.23.3+git.32a34e92`.

- [#5332](https://github.com/ChainSafe/forest/pull/5332) Adhere to the Ethereum RPC API for `eth_call` by not requiring the `from`, `gas`, `gas_price` and `value` parameters. `data` is still required.

- [#5359](https://github.com/ChainSafe/forest/pull/5359) Eth RPC API methods' params are now all in _camelCase_. This aligns with the Ethereum RPC API. Note that this change is only for the OpenRPC documentation and does not affect the actual RPC methods which accepted correct _camelCase_ params before.

### Removed

- [#5344](https://github.com/ChainSafe/forest/pull/5344) Removed the last traces of the `forest-cli attach` command.

### Fixed

- [#5111](https://github.com/ChainSafe/forest/issues/5111) Make F3 work when the node Kademlia is disabled.

- [#5122](https://github.com/ChainSafe/forest/issues/5122) Fix a bug in database garbage collection flow.

- [#5131](https://github.com/ChainSafe/forest/pull/5131) Fix incorrect data deserialization in the `Filecoin.EthGetBlockReceipts` RPC method. This caused the method to return an error on some blocks.

- [#5150](https://github.com/ChainSafe/forest/pull/5150) Fix incorrect prototype for the `Filecoin.EthGetBlockReceiptsLimited` RPC method.

- [#5006](https://github.com/ChainSafe/forest/issues/5006) Fix incorrect logs, logs bloom and event index for the `Filecoin.EthGetBlockReceipts` RPC method.

- [#4996](https://github.com/ChainSafe/forest/issues/4996) Fix incorrect logs and logs bloom for the `Filecoin.EthGetTransactionReceipt` and
  `Filecoin.EthGetTransactionReceiptLimited` RPC methods on some blocks.

- [#5213](https://github.com/ChainSafe/forest/issues/5213) Fix incorrect results for the `Filecoin.EthGetLogs` RPC method on ranges that include null tipsets.

- [#5357](https://github.com/ChainSafe/forest/issues/5357) Make data field in EthCallMessage optional. Affected RPC methods are `Filecoin.EthEstimateGas`(`eth_estimateGas`) and `Filecoin.EthCall`(`eth_call`)

- [#5345](https://github.com/ChainSafe/forest/pull/5345) Fixed handling of odd-length hex strings in some Eth RPC methods. Now, the methods should not return error if provided with, e.g., `0x0` (which would be expanded to `0x00`).

## Forest v.0.23.3 "Plumber"

Mandatory release for calibnet node operators. It fixes a sync error at epoch 2281645.

### Breaking

### Added

- [#5020](https://github.com/ChainSafe/forest/issues/5020) Add support for the
  `Filecoin.EthGetTransactionByBlockNumberAndIndex` RPC method.

- [#4907](https://github.com/ChainSafe/forest/issues/4907) Add support for the
  `Filecoin.StateMinerInitialPledgeForSector` RPC method.

### Changed

### Removed

- [#5077](https://github.com/ChainSafe/forest/pull/5077) Remove
  `peer_tipset_epoch` from the metrics.

### Fixed

- [#5109](https://github.com/ChainSafe/forest/pull/5109) Fix a calibnet sync error at epoch 2281645.

## Forest v.0.23.2 "Feint"

Mandatory release for calibnet node operators. It removes the NV25 _Teep_ network upgrade from the schedule. Read more [here](https://github.com/filecoin-project/community/discussions/74#discussioncomment-11549619).

### Changed

- [#5079](https://github.com/ChainSafe/forest/pull/5079) Removed the NV25 _Teep_ network upgrade for calibnet from the schedule. It is postponed to a later date.

## Forest v0.23.1 "Lappe"

### Fixed

- [#5071](https://github.com/ChainSafe/forest/pull/5071) Fix issue that caused
  Forest to temporarily drift out of sync.

## Forest v0.23.0 "Saenchai"

This is a mandatory release for the calibration network. It includes the NV25
_Teep_ network upgrade at epoch `2_235_454` which corresponds to
`Mon 16 Dec 23:00:00 UTC 2024`. This release also includes a number of new RPC
methods, fixes (notably to the garbage collection), and other improvements.

### Added

- [#5010](https://github.com/ChainSafe/forest/pull/5010) Added
  `forest-cli f3 certs list` CLI command.

- [#4995](https://github.com/ChainSafe/forest/pull/4995) Added
  `forest-cli f3 powertable get` CLI command.

- [#5028](https://github.com/ChainSafe/forest/pull/5028) Added
  `forest-cli f3 powertable get-proportion` CLI command.

- [#5054](https://github.com/ChainSafe/forest/pull/5054) Added `--dump-dir`
  option to `forest-tool api compare` CLI command.

- [#4704](https://github.com/ChainSafe/forest/issues/4704) Add support for the
  `Filecoin.EthGetTransactionReceiptLimited` RPC method.

- [#4875](https://github.com/ChainSafe/forest/issues/4875) Move
  fil-actor-interface crate from fil-actor-states repo.

- [#4701](https://github.com/ChainSafe/forest/issues/4701) Add support for the
  `Filecoin.EthGetTransactionByBlockHashAndIndex` RPC method.

### Changed

- [#5053](https://github.com/ChainSafe/forest/pull/5053) Added support for the
  NV25 _Teep_ network upgrade for `2k` and `butterflynet` networks.

- [#5040](https://github.com/ChainSafe/forest/issues/5040) Added support for the
  NV25 _Teep_ network upgrade for `calibration` network.

### Fixed

- [#4959](https://github.com/ChainSafe/forest/pull/4959) Re-enable garbage
  collection after implementing a "persistent" storage for manifests.

- [#4988](https://github.com/ChainSafe/forest/pull/4988) Fix the `logs` member
  in `EthTxReceipt` that was initialized with a default value.

- [#5043](https://github.com/ChainSafe/forest/pull/5043) Added missing entry for
  `TukTuk` upgrade in the `Filecoin.StateGetNetworkParams` RPC method.

## Forest 0.22.0 "Pad Thai"

Mandatory release for mainnet node operators. It sets the upgrade epoch for the
NV24 _Tuk Tuk_ upgrade to `4_461_240` which corresponds to
`Wed 20 Nov 23:00:00 UTC 2024`. No F3 support is planned for the NV24, see
[this post](https://github.com/filecoin-project/core-devs/discussions/150#discussioncomment-11164504)
for more details.

### Breaking

- [#4952](https://github.com/ChainSafe/forest/pull/4952) Extended the
  `forest-cli chain head` command to allow for specifying number of last tipsets
  to display. This change is breaking as the output now contains the epoch of
  tipsets.

### Added

- [#4937](https://github.com/ChainSafe/forest/pull/4937) Added
  `forest-cli f3 manifest` CLI command.

- [#4949](https://github.com/ChainSafe/forest/pull/4949) Added
  `forest-cli f3 status` CLI command.

- [#4949](https://github.com/ChainSafe/forest/pull/4949) Added
  `forest-cli f3 certs get` CLI command.

- [#4706](https://github.com/ChainSafe/forest/issues/4706) Add support for the
  `Filecoin.EthSendRawTransaction` RPC method.

- [#4839](https://github.com/ChainSafe/forest/issues/4839) Add support for the
  `Filecoin.EthGetBlockReceipts` RPC method.

- [#5017](https://github.com/ChainSafe/forest/issues/5017) Add support for the
  `Filecoin.EthGetBlockReceiptsLimited` RPC method.

- [#4943](https://github.com/ChainSafe/forest/pull/4943) Add generation of
  method aliases for `forest-tool shed openrpc` subcommand and sort all methods
  in lexicographic order.

- [#4801](https://github.com/ChainSafe/forest/issues/4801) Add support for
  `Tuk Tuk` NV24 upgrade for mainnet

## Forest 0.21.1 "Songthaew Plus"

This is an optional release for calibration network node operators. It enables
F3 by default and includes initial power table CID on calibration network.

### Breaking

### Added

- [#4910](https://github.com/ChainSafe/forest/issues/4910) Add support for the
  `Filecoin.F3ListParticipants` RPC method.

- [#4920](https://github.com/ChainSafe/forest/issues/4920) Add support for the
  `Filecoin.F3GetOrRenewParticipationTicket` RPC method.

- [#4924](https://github.com/ChainSafe/forest/issues/4924) Add support for the
  `Filecoin.F3GetManifest` RPC method.

- [#4917](https://github.com/ChainSafe/forest/issues/4917) Support `dnsaddr` in
  the bootstrap list.

- [#4939](https://github.com/ChainSafe/forest/issues/4939) Fix
  `Filecoin.EthBlockNumber` RPC method return type to be an `EthUInt64`.

### Changed

- [#4920](https://github.com/ChainSafe/forest/issues/4920) Update
  `Filecoin.F3Participate` RPC method to align with the spec change.

- [#4920](https://github.com/ChainSafe/forest/issues/4920) Update
  `Filecoin.F3ListParticipants` RPC method to align with the spec change.

### Removed

- [#4927](https://github.com/ChainSafe/forest/pull/4927) Temporarily disable
  garbage collection.

### Fixed

## Forest 0.21.0 "Songthaew"

This is a mandatory release for calibration network node operators. It includes
state migration for the NV24 _TukTuk_ upgrade at epoch `2078794`
2024-10-23T13:30:00Z. It also includes a number of new RPC methods, fixes and F3
support.

### Breaking

- [#4782](https://github.com/ChainSafe/forest/pull/4782) Devnets are no longer
  configurable with legacy drand network.

### Added

- [#4703](https://github.com/ChainSafe/forest/issues/4703) Add support for the
  `Filecoin.EthGetTransactionByHashLimited` RPC method.

- [#4783](https://github.com/ChainSafe/forest/issues/4783) Add support for the
  `Filecoin.NetProtectList` RPC method.

- [#4865](https://github.com/ChainSafe/forest/issues/4865) Add support for the
  `Filecoin.F3IsRunning` RPC method.

- [#4878](https://github.com/ChainSafe/forest/issues/4878) Add support for the
  `Filecoin.F3GetProgress` RPC method.

- [#4857](https://github.com/ChainSafe/forest/pull/4857) Add support for nv24
  (TukTuk).

### Changed

- [#4786](https://github.com/ChainSafe/forest/issues/4786) ubuntu image is
  upgraded from 22.04 to 24.04 in Dockerfile

### Fixed

- [#4809](https://github.com/ChainSafe/forest/issues/4777) the Mac OS X build on
  Apple silicons works
- [#4820](https://github.com/ChainSafe/forest/pull/4820) Fix edge-case in
  `Filecoin.MinerGetBaseInfo` RPC method.

- [#4890](https://github.com/ChainSafe/forest/issues/4890) Fix incorrect deal
  weight calculation in the `Filecoin.StateMinerInitialPledgeCollateral` RPC
  method.

## Forest 0.20.0 "Brexit"

Non-mandatory release including a number of new RPC methods, fixes, and other
improvements. Be sure to check the breaking changes before upgrading.

### Breaking

- [#4620](https://github.com/ChainSafe/forest/pull/4620) Removed the
  `--consume-snapshot` parameter from the `forest` binary. To consume a
  snapshot, use `--import-snapshot <path> --import-mode=move`.

- [#3403](https://github.com/ChainSafe/forest/issues/3403) The snapshot
  validation command `forest-tool snapshot validate` now checks the snapshots
  individually. The previous behavior, to validate the sum of the snapshots, can
  be achieved via `forest-tool snapshot validate-diffs`.

- [#4672](https://github.com/ChainSafe/forest/issues/4672) The default user in
  Docker images is now `root`. This facilitates usage, especially when mounting
  volumes and dealing with surprising permission errors. Note that the default
  data directory is now `/root/.local/share/forest` and not
  `/home/forest/.local/share/forest`. The directory will **not** be migrated
  automatically. Please adapt your configurations accordingly. If you've been
  switching to `root` manually in your workflows you can now remove that step.

- [#4757](https://github.com/ChainSafe/forest/pull/4757) Changed the default
  option of `--import-mode` to `auto` which hardlink snapshots and fallback to
  copying them if not applicable.

- [#4768](https://github.com/ChainSafe/forest/pull/4768) Moved all RPC methods
  to V1 when applicabile

### Added

- [#3959](https://github.com/ChainSafe/forest/issues/3959) Added support for the
  Ethereum RPC name aliases.

- [#4607](https://github.com/ChainSafe/forest/pull/4607) Expose usage and timing
  metrics for RPC methods.

- [#4599](https://github.com/ChainSafe/forest/issues/4599) Block delay and block
  propagation delays are now configurable via
  [environment variables](https://github.com/ChainSafe/forest/blob/main/documentation/src/environment_variables.md).

- [#4596](https://github.com/ChainSafe/forest/issues/4596) Support
  finality-related params in the `Filecoin.EthGetBlockByNumber` RPC method.

- [#4620](https://github.com/ChainSafe/forest/pull/4620) Added an option to link
  snapshots instead of moving or copying them. This can be invoked with
  `--import-snapshot <path> --import-mode=symlink`.

- [#4533](https://github.com/ChainSafe/forest/pull/4641) Added `build_info`
  metric to Prometheus metrics, which include the current build's version.

- [#4628](https://github.com/ChainSafe/forest/issues/4628) Added support for
  devnets (2k networks) in the offline Forest.

- [#4463](https://github.com/ChainSafe/forest/issues/4463) Add support for the
  `Filecoin.EthGetTransactionByHash` RPC method.

- [#4613](https://github.com/ChainSafe/forest/issues/4613) Add support for the
  `Filecoin.EthCall` RPC method.

- [#4665](https://github.com/ChainSafe/forest/issues/4665) Add support for the
  `Filecoin.EthNewFilter` RPC method.

- [#4666](https://github.com/ChainSafe/forest/issues/4666) Add support for the
  `Filecoin.EthNewBlockFilter` RPC method.

- [#4667](https://github.com/ChainSafe/forest/issues/4667) Add support for the
  `Filecoin.EthNewPendingTransactionFilter` RPC method.

- [#4686](https://github.com/ChainSafe/forest/issues/4686) Add support for the
  `Filecoin.EthAddressToFilecoinAddress` RPC method.

- [#4612](https://github.com/ChainSafe/forest/issues/4612) Add support for the
  `Filecoin.MarketAddBalance` RPC method.

- [#4701](https://github.com/ChainSafe/forest/issues/4701) Add method
  `Filecoin.EthGetTransactionByBlockHashAndIndex` to existing methods (though
  without support, which matches the current Lotus's behavior).

- [#4702](https://github.com/ChainSafe/forest/issues/4702) Add method
  `Filecoin.EthGetTransactionByBlockNumberAndIndex` to existing methods (though
  without support, which matches the current Lotus's behavior).

- [#4757](https://github.com/ChainSafe/forest/pull/4757) Added an option to
  hardlink snapshots instead of moving or copying them. This can be invoked with
  `--import-snapshot <path> --import-mode=hardlink`.

- [#4668](https://github.com/ChainSafe/forest/issues/4668) Add support for the
  `Filecoin.EthUninstallFilter` RPC method.

### Changed

- [#4583](https://github.com/ChainSafe/forest/pull/4583) Removed the expiration
  date for the master token. The new behavior aligns with Lotus.

### Removed

- [#4624](https://github.com/ChainSafe/forest/pull/4624) Remove the
  `--chain-import` flag. Its functionality can be accessed through the more
  flexible `--height` flag.

### Fixed

- [#4603](https://github.com/ChainSafe/forest/pull/4603) Fixed incorrect
  deserialisation in `Filecoin.EthGetBlockByNumber` and
  `Filecoin.EthGetBlockByHash` RPC methods.

- [#4610](https://github.com/ChainSafe/forest/issues/4610) Fixed incorrect
  structure in the `Filecoin.MinerGetBaseInfo` RPC method.

- [#4635](https://github.com/ChainSafe/forest/pull/4635) Fixed bug in
  `StateMinerProvingDeadline`.

- [#4674](https://github.com/ChainSafe/forest/pull/4674) Fixed bug in
  `StateCirculatingSupply`.

- [#4656](https://github.com/ChainSafe/forest/pull/4656) Fixed bug in
  `StateCall`.

- [#4498](https://github.com/ChainSafe/forest/issues/4498) Fixed incorrect
  `Filecoin.Version`s `APIVersion` field value.

## Forest 0.19.2 "Eagle"

Non-mandatory release that includes a fix for the Prometheus-incompatible
metric.

### Fixed

- [#4594](https://github.com/ChainSafe/forest/pull/4594) Reverted the Forest
  version metric with Prometheus-incompatible metric type.

## Forest 0.19.1 "Pathfinder"

Mandatory release for mainnet nodes that adds the NV23 _Waffle_ migration at
epoch 4154640 (2024-08-06T12:00:00Z). This release also adds support for new RPC
methods and fixes a networking issue where Forest would not bootstrap a Lotus
node.

### Added

- [#4545](https://github.com/ChainSafe/forest/pull/4545) Add support for the
  `Filecoin.StateGetAllClaims` RPC method.

- [#4545](https://github.com/ChainSafe/forest/pull/4545) Add support for the
  `Filecoin.StateGetAllAllocations` RPC method.

- [#4503](https://github.com/ChainSafe/forest/pull/4503) Add support for the
  `Filecoin.StateMinerAllocated` RPC method.

- [#4512](https://github.com/ChainSafe/forest/pull/4512) Add support for the
  `Filecoin.StateGetAllocationIdForPendingDeal` RPC method.

- [#4514](https://github.com/ChainSafe/forest/pull/4514) Add support for the
  `Filecoin.WalletSignMessage` RPC method.

- [#4517](https://github.com/ChainSafe/forest/pull/4517) Add support for the
  `Filecoin.StateGetAllocationForPendingDeal` RPC method.

- [#4526](https://github.com/ChainSafe/forest/pull/4526) Added
  `forest-cli state compute` method, and a corresponding RPC method
  `Forest.StateCompute`.

- [#4511](https://github.com/ChainSafe/forest/pull/4511) Add support for the
  `Filecoin.EthMaxPriorityFeePerGas` RPC method.

- [#4515](https://github.com/ChainSafe/forest/pull/4515) Add support for the
  `Filecoin.StateLookupRobustAddress` RPC method.

- [#4496](https://github.com/ChainSafe/forest/pull/4496) Add support for the
  `Filecoin.EthEstimateGas` RPC method.

- [#4558](https://github.com/ChainSafe/forest/pull/4558) Add support for the
  `Filecoin.StateVerifiedRegistryRootKey` RPC method.

- [#4474](https://github.com/ChainSafe/forest/pull/4474) Add new subcommand
  `forest-cli healthcheck ready`.

- [#4569](https://github.com/ChainSafe/forest/pull/4569) Add support for the
  `Filecoin.NetFindPeer` RPC method.

- [#4565](https://github.com/ChainSafe/forest/pull/4565) Add support for the
  `Filecoin.StateGetRandomnessDigestFromBeacon` RPC method.

- [#4547](https://github.com/ChainSafe/forest/pull/4547) Add support for the
  `Filecoin.MpoolPushUntrusted` RPC method.

- [#4561](https://github.com/ChainSafe/forest/pull/4561) Add support for the
  `Filecoin.MpoolBatchPush` and `Filecoin.MpoolBatchPushUntrusted` RPC method.

- [#4566](https://github.com/ChainSafe/forest/pull/4566) Add support for the
  `Filecoin.StateGetRandomnessDigestFromTickets` RPC method.

## Forest 0.19.0 "Pastel de nata"

This is a mandatory release for all calibration network node operators. It
includes migration logic for the NV23 _Waffle_ network upgrade. It also includes
a number of new RPC methods, fixes to existing ones, and other improvements,
most notably, garbage collection fix.

### Added

- [#4473](https://github.com/ChainSafe/forest/pull/4473) Add support for NV23
  _Waffle_ network upgrade (FIP-0085, FIP-0091, v14 actors).

- [#4352](https://github.com/ChainSafe/forest/pull/4352) Add support for the
  `Filecoin.StateGetClaim` RPC method.

- [#4356](https://github.com/ChainSafe/forest/pull/4356) Add support for the
  `Filecoin.NetProtectAdd` RPC method.

- [#4382](https://github.com/ChainSafe/forest/pull/4382) Add support for the
  `Filecoin.StateGetAllocation` RPC method.

- [#4381](https://github.com/ChainSafe/forest/pull/4381) Add support for the
  `Filecoin.StateSectorPartition` RPC method.

- [#4368](https://github.com/ChainSafe/forest/issues/4368) Add support for the
  `Filecoin.EthGetMessageCidByTransactionHash` RPC method.

- [#4167](https://github.com/ChainSafe/forest/issues/4167) Add support for the
  `Filecoin.EthGetBlockByHash` RPC method.

- [#4360](https://github.com/ChainSafe/forest/issues/4360) Add support for the
  `Filecoin.EthGetBlockTransactionCountByHash` RPC method.

- [#4475](https://github.com/ChainSafe/forest/pull/4475) Add support for the
  `Filecoin.EthFeeHistory` RPC method.

- [#4359](https://github.com/ChainSafe/forest/issues/4359) Add support for the
  `EIP-1898` object scheme.

- [#4443](https://github.com/ChainSafe/forest/issues/4443) Update
  `Filecoin.StateSectorPreCommitInfo` RPC method to be API-V1-compatible

- [#4444](https://github.com/ChainSafe/forest/issues/4444) Update
  `Filecoin.StateWaitMsg` RPC method to be API-V1-compatible

### Removed

- [#4358](https://github.com/ChainSafe/forest/pull/4358) Remove the
  `forest-cli attach` command.

### Fixed

- [#4425](https://github.com/ChainSafe/forest/pull/4425) Fix GC collision
  issues.

- [#4357](https://github.com/ChainSafe/forest/pull/4357) Fix schema bug in the
  `Filecoin.ChainNotify` RPC method.

- [#4371](https://github.com/ChainSafe/forest/pull/4371) Fix extra `Apply`
  change in the `Filecoin.ChainNotify` RPC method.

- [#4002](https://github.com/ChainSafe/forest/issues/4002) Add support for
  multiple WebSocket clients for `Filecoin.ChainNotify` RPC method.

- [#4390](https://github.com/ChainSafe/forest/issues/4390) Fix `SignedMessage`
  JSON formatting to match Lotus.

## Forest 0.18.0 "Big Bang"

This is a non-mandatory release including a fair number of new RPC methods and
improvements to the Forest RPC API. The release also includes a number of bug
fixes, as outlined below. Please note the breaking changes in this release.

### Breaking

- [#4177](https://github.com/ChainSafe/forest/pull/4177) Rename environment
  variable `TRUST_PARAMS` to `FOREST_FORCE_TRUST_PARAMS`.

- [#4184](https://github.com/ChainSafe/forest/pull/4184) Removed short form
  flags from `forest` binary.

- [#4215](https://github.com/ChainSafe/forest/pull/4215) Changed the prefix for
  Forest-specific RPC methods to `Forest`; `Filecoin.NetInfo` and
  `Filecoin.StateFetchRoot` to `Forest.NetInfo` and `Forest.StateFetchRoot`.

- [#4262](https://github.com/ChainSafe/forest/pull/4262) Added `Bearer` prefix
  to the `Authorization` header in the Forest RPC API. This is a
  partially-breaking change - new Forest RPC clients will not work with old
  Forest nodes. This change is necessary to align with the Lotus RPC API.

### Added

- [#4246](https://github.com/ChainSafe/forest/pull/4246) Add support for the
  `Filecoin.SyncSubmitBlock` RPC method.

- [#4084](https://github.com/ChainSafe/forest/pull/4084) Add support for the
  `Filecoin.StateDealProviderCollateralBounds` RPC method.

- [#3949](https://github.com/ChainSafe/forest/issues/3949) Added healthcheck
  endpoints `/healthz`, `/readyz`, and `/livez`. By default, the healthcheck
  endpoint is enabled on port 2346.

- [#4166](https://github.com/ChainSafe/forest/issues/4166) Add support for the
  `Filecoin.Web3ClientVersion` RPC method.

- [#4184](https://github.com/ChainSafe/forest/pull/4184) Added
  `--no-healthcheck` flag to `forest` to disable the healthcheck endpoint.

- [#4183](https://github.com/ChainSafe/forest/issues/4183) Add support for the
  `Filecoin.EthGetBlockByNumber` RPC method.

- [#4253](https://github.com/ChainSafe/forest/pull/4253) RPC client default
  timeout is now configurable via the `FOREST_RPC_DEFAULT_TIMEOUT` environment
  variable.

- [#4240](https://github.com/ChainSafe/forest/pull/4240) Added `--fixed-unit`
  and `--exact-balance` flags to `forest-wallet balance` similarly to
  `forest-wallet list` subcommand.

- [#4213](https://github.com/ChainSafe/forest/issues/4213) Add support for the
  `Filecoin.StateMinerInitialPledgeCollateral` RPC method.

- [#4214](https://github.com/ChainSafe/forest/issues/4214) Add support for the
  `Filecoin.StateMinerPreCommitDepositForPower` RPC method.

- [#4255](https://github.com/ChainSafe/forest/pull/4255) Add support for the
  `Filecoin.MinerCreateBlock` RPC method.

- [#4315](https://github.com/ChainSafe/forest/pull/4315) Add support for the
  `Filecoin.StateGetNetworkParams` RPC method.

- [#4326](https://github.com/ChainSafe/forest/pull/4326) Added
  `expected_network_height` metric to the Prometheus metrics.

### Changed

- [#4170](https://github.com/ChainSafe/forest/pull/4170) Change the default
  Filecoin proof parameters source to ChainSafe's hosted Cloudflare R2 bucket.
  IPFS gateway can still be enforced via `FOREST_PROOFS_ONLY_IPFS_GATEWAY=1`.

### Removed

### Fixed

- [#4177](https://github.com/ChainSafe/forest/pull/4177) Fixed a bug where the
  environment variable `IPFS_GATEWAY` was not used to change the IPFS gateway.

- [#4267](https://github.com/ChainSafe/forest/pull/4267) Fixed potential panics
  in `forest-tool api compare`.

- [#4297](https://github.com/ChainSafe/forest/pull/4297) Fixed double decoding
  of message in the `Filecoin.WalletSign` RPC method.

- [#4314](https://github.com/ChainSafe/forest/issues/4314) Fixed incorrect
  allowed proof types for all networks.

- [#4328](https://github.com/ChainSafe/forest/pull/4328) Fix issues when
  connecting to a network with fewer than 5 peers.

## Forest 0.17.2 "Dovakhin"

This is a **mandatory** release for all mainnet node operators. It changes the
NV22 _dragon_ network upgrade epoch to 3855360 (Wed Apr 24 02:00:00 PM UTC
2024)). All mainnet node **must** be updated to this version before the network
upgrade epoch to avoid being stuck on a fork.

### Changed

- [#4151](https://github.com/ChainSafe/forest/pull/4151) Changed the Dragon NV22
  network upgrade epoch to 3855360 (April 24th 2024).

### Fixed

- [#4145](https://github.com/ChainSafe/forest/pull/4145) Fix the
  `forest-cli net peers --agent` command in case the agent is not available.

## Forest 0.17.1 "Villentretenmerth"

This is a mandatory release that includes scheduled migration for the NV22
_Dragon_ network upgrade for mainnet and fix for the calibration network.
Various other fixes and improvements are included as well, see below for
details.

### Added

- [#4029](https://github.com/ChainSafe/forest/pull/4029) Add
  `forest-tool shed private-key-from-key-pair` and
  `forest-tool shed key-pair-from-private-key` commands. These facilate moving
  between Forest and Lotus without losing the peer-to-peer identity.

- [#4052](https://github.com/ChainSafe/forest/pull/4052) Add
  `forest-cli net reachability` command that prints information about
  reachability from the internet.

- [#4058](https://github.com/ChainSafe/forest/issues/4058) Add support for
  multiple snapshot files in the `forest-tool api serve` command.

- [#4056](https://github.com/ChainSafe/forest/pull/4056) Enable libp2p `quic`
  protocol

- [#4071](https://github.com/ChainSafe/forest/pull/4071) Add
  `forest-tool net ping` command that pings a peer via its multiaddress.

- [#4119](https://github.com/ChainSafe/forest/pull/4119) Add support for NV22
  fix for calibration network.

### Removed

- [#4018](https://github.com/ChainSafe/forest/pull/4018) Remove --ws flag from
  `forest-tool api compare`.

### Fixed

- [#4068](https://github.com/ChainSafe/forest/pull/4068) Fix schema bug in the
  `ChainNotify` RPC method.

- [#4080](https://github.com/ChainSafe/forest/pull/4080) Fix broken
  `StateVMCirculatingSupplyInternal` RPC method on calibnet.

- [#4091](https://github.com/ChainSafe/forest/pull/4091) Restore `Breeze`,
  `Smoke`, and `Ignition` entries for calibnet

- [#4093](https://github.com/ChainSafe/forest/pull/4093) Fix parsing issue in
  the `Filecoin.StateAccountKey` RPC method.

## Forest 0.17.0 "Smaug"

Mandatory release that includes:

- support for the NV22 _Dragon_ network upgrade, together with the required
  state migration,
- important networking improvements that increase Forest resilience to network
  disruptions,
- various improvements and support for new RPC methods.

### Added

- [#3555](https://github.com/ChainSafe/forest/issues/3555) Add Forest database
  query optimizations when serving with many car files.

- [#3995](https://github.com/ChainSafe/forest/pull/3995) Add
  `--p2p-listen-address` option to `forest` to override p2p addresses that
  forest listens on

- [#4031](https://github.com/ChainSafe/forest/pull/4031) Added RPC method
  `Filecoin.NetAgentVersion` and `--agent` flag to the `forest-cli net peers`
  subcommand, that will list the agent version of the connected peers.

- [#3955](https://github.com/ChainSafe/forest/pull/3955) Added support for the
  NV22 _Dragon_ network upgrade, together with the required state migration.

### Changed

- [#3976](https://github.com/ChainSafe/forest/pull/3976) `forest-wallet`
  defaults to using a local wallet instead of the builtin Forest wallet for
  greater security.

### Fixed

- [#4019](https://github.com/ChainSafe/forest/pull/4019) Fix Forest sending
  stale notifications after channel cancelation.

## Forest 0.16.8 "English Channel"

### Added

- [#3978](https://github.com/ChainSafe/forest/pull/3978) Add support for the
  `Filecoin.ChainNotify` RPC method.

## Forest 0.16.7 "Etaoin shrdlu"

Mandatory release that includes a fix for a bug in the `libp2p` usage. This is
necessary after the PL-managed bootstrap nodes were decommissioned. Failure to
upgrade will result in difficulty connecting to the mainnet network.

### Added

- [#3849](https://github.com/ChainSafe/forest/pull/3849/) Implement the
  `Filecoin.ChainGetPath` lotus-compatible RPC API.
- [#3849](https://github.com/ChainSafe/forest/pull/3849/) Add
  `forest-tool shed summarize-tipsets`.
- [#3893](https://github.com/ChainSafe/forest/pull/3983) Add
  `forest-tool shed peer-id-from-key-pair`.
- [#3981](https://github.com/ChainSafe/forest/issues/3981) Add
  `forest-tool backup create|restore`.

### Fixed

- [#3996](https://github.com/ChainSafe/forest/pull/3996) Fixed a bug in the
  `libp2p` usage that caused the connections to not get upgraded to secure ones.

## Forest 0.16.6 "Pinecone Reactivation"

### Added

- [#3866](https://github.com/ChainSafe/forest/pull/3866) Implement Offline RPC
  API.

### Fixed

- [#3857](https://github.com/ChainSafe/forest/pull/3907) Timeout parameter fetch
  to 30 minutes to avoid it getting stuck on IPFS gateway issues.
- [#3901](https://github.com/ChainSafe/forest/pull/3901) Fix timeout issue in
  `forest-cli snapshot export`.
- [#3919](https://github.com/ChainSafe/forest/pull/3919) Fix misreporting when
  logging progress.

## Forest 0.16.5 "Pinecone Deactivation"

Non-mandatory upgrade including mostly new RPC endpoints. The option to use an
alternative `FilOps` snapshot provider was removed given the service was
decommissioned.

### Added

- [#3817](https://github.com/ChainSafe/forest/pull/3817/) Implement the
  `Filecoin.StateVerifiedClientStatus` lotus-compatible RPC API.
- [#3824](https://github.com/ChainSafe/forest/pull/3824) Add `--ws` flag to
  `forest-tool api compare` to run all tests using WebSocket connections. Add
  support for WebSocket binary messages in Forest daemon.
- [#3802](https://github.com/ChainSafe/forest/pull/3802) Implement the
  `Filecoin.EthGetBalance` lotus-compatible RPC API.
- [#3773](https://github.com/ChainSafe/forest/pull/3811) Implement the
  `Filecoin.MpoolGetNonce` lotus-compatible RPC API.
- [#3773](https://github.com/ChainSafe/forest/pull/3786) Implement the
  `Filecoin.MinerGetBaseInfo` lotus-compatible RPC API.
- [#3807](https://github.com/ChainSafe/forest/pull/3807) Add `--run-ignored`
  flag to `forest-tool api compare`.
- [#3806](https://github.com/ChainSafe/forest/pull/3806) Implement the
  `Filecoin.EthGasPrice` lotus-compatible RPC API.

### Changed

- [#3819](https://github.com/ChainSafe/forest/pull/3819) Make progress messages
  more human-readable.
- [#3824](https://github.com/ChainSafe/forest/pull/3824) Demote noisy WebSocket
  info logs to debug in Forest daemon.

### Removed

- [#3878](https://github.com/ChainSafe/forest/issues/3878): FILOps is no longer
  serving lite snapshots. Removed `filops` option from
  `forest-tool snapshot fetch --vendor [vendor]`.

## Forest 0.16.4 "Speedy Gonzales"

### Breaking

### Added

- [#3779](https://github.com/ChainSafe/forest/pull/3779) Implement the
  `Filecoin.StateMinerRecoveries` lotus-compatible RPC API.
- [#3745](https://github.com/ChainSafe/forest/pull/3745) Implement the
  `Filecoin.StateCirculatingSupply` lotus-compatible RPC API.
- [#3773](https://github.com/ChainSafe/forest/pull/3773) Implement the
  `Filecoin.StateVMCirculatingSupplyInternal` lotus-compatible RPC API.
- [#3748](https://github.com/ChainSafe/forest/pull/3748) Add timing for each
  message and gas charge in the JSON output of
  `forest-tool snapshot compute-state` and `Filecoin.StateCall` RPC API.
- [#3720](https://github.com/ChainSafe/forest/pull/3750) Implement the
  `Filecoin.StateMinerInfo` lotus-compatible RPC API.
- [#1670](https://github.com/ChainSafe/forest/issues/1670) Support Butterflynet
  🦋.
- [#3801](https://github.com/ChainSafe/forest/pull/3801) Implement the
  `Filecoin.StateSearchMsg` lotus-compatible RPC API.
- [#3801](https://github.com/ChainSafe/forest/pull/3801) Implement the
  `Filecoin.StateSearchMsgLimited` lotus-compatible RPC API.

### Changed

### Removed

### Fixed

## Forest 0.16.3 "Tempura"

### Fixed

- [#3751](https://github.com/ChainSafe/forest/pull/3751) Workaround for
  performance bug that prevents Forest from syncing to the network.

## Forest 0.16.2 "November Rain"

### Breaking

### Added

- [#3749](https://github.com/ChainSafe/forest/pull/3749) Implement the
  `Filecoin.StateSectorGetInfo` lotus-compatible RPC API.
- [#3720](https://github.com/ChainSafe/forest/pull/3720) Implement the
  `Filecoin.GetParentMessages` lotus-compatible RPC API.
- [#3726](https://github.com/ChainSafe/forest/pull/3726) Implement the
  `Filecoin.StateMinerFaults` lotus-compatible RPC API.
- [#3735](https://github.com/ChainSafe/forest/pull/3735) Implement the
  `Filecoin.StateAccountKey` lotus-compatible RPC API.
- [#3744](https://github.com/ChainSafe/forest/pull/3744) Implement the
  `Filecoin.StateLookupID` lotus-compatible RPC API.
- [#3727](https://github.com/ChainSafe/forest/pull/3727) Added glif.io calibnet
  bootstrap node peer
- [#3737](https://github.com/ChainSafe/forest/pull/3737) Added `--n-tipsets`
  option to `forest-tool api compare`

### Changed

### Removed

### Fixed

## Forest 0.16.1 "(Re)Fresh(ed)Melon"

This is yet another mandatory upgrade for calibration network, containing the
2nd fix for the `WatermelonFix` upgrade. See this
[update](https://github.com/filecoin-project/community/discussions/74#discussioncomment-7591806)
for reference.

### Breaking

### Added

- [#3718](https://github.com/ChainSafe/forest/issues/3718) Added support for the
  2nd NV21 calibration network fix. See this
  [update](https://github.com/filecoin-project/community/discussions/74#discussioncomment-7591806)
  for details.

### Changed

### Removed

### Fixed

## Forest 0.16.0 "Rottenmelon"

This is a mandatory upgrade for calibration network, containing fix for the
`WatermelonFix` upgrade. See
[Lotus release](https://github.com/filecoin-project/lotus/releases/tag/v1.24.0-rc5)
for reference.

### Breaking

### Added

### Changed

- [#3072](https://github.com/ChainSafe/forest/issues/3072) Implemented
  mark-and-sweep GC, removing GC progress reports along with the corresponding
  RPC endpoint.

### Removed

### Fixed

- [#3540](https://github.com/ChainSafe/forest/issues/3540) Fix forest-cli sync
  wait to ensure that Forest is in the follow mode.
- [#3686](https://github.com/ChainSafe/forest/issues/3686) Fix regression when
  using `forest-tool db` subcommands and a `--chain` flag different from
  mainnet.

- [#3694](https://github.com/ChainSafe/forest/pull/3694) Calibration
  WatermelonFix recovery fix.

## Forest v0.15.2 "Defenestration"

### Breaking

### Added

- [#3632](https://github.com/ChainSafe/forest/issues/3632) Added an upgrade/fix
  for calibration network that will go live at epoch 1070494.

- [#3674](https://github.com/ChainSafe/forest/pull/3674) Added a tentative
  mainnet Watermelon upgrade with the
  [12.0.0-rc.2](https://github.com/filecoin-project/builtin-actors/releases/tag/v12.0.0-rc.2)
  bundle.

### Changed

### Removed

### Fixed

## Forest v0.15.1

Forest v0.15.1 is a service release with support for the v0.14.1 database.

### Breaking

### Added

- [#3662](https://github.com/ChainSafe/forest/pull/3662) Add `--filter` and
  `--fail-fast` flags to `forest-tool api compare`.
- [#3670](https://github.com/ChainSafe/forest/pull/3670) Implement the
  `Filecoin.ChainGetMessagesInTipset` lotus-compatible RPC API.

### Changed

### Removed

- [#3363](https://github.com/ChainSafe/forest/issues/3363) Remove hidden
  `forest-cli` commands used for helping users to migrate on `forest-tool` and
  `forest-wallet`.

### Fixed

## Forest v0.15.0 "Buttress"

Forest v0.15.0 is a service release containing minor bug fixes and small
usability improvements.

### Breaking

### Added

- [#3591](https://github.com/ChainSafe/forest/pull/3591) Add
  `forest-tool car validate` command for checking non-filecoin invariants in CAR
  files.
- [#3589](https://github.com/ChainSafe/forest/pull/3589) Add
  `forest-tool archive diff` command for debugging state-root mismatches.
- [#3609](https://github.com/ChainSafe/forest/pull/3609) Add `--no-metrics`
  option to `forest` for controlling the availability of the metrics Prometheus
  server.
- [#3613](https://github.com/ChainSafe/forest/pull/3613) Add `--expire-in`
  parameter to token commands.
- [#3584](https://github.com/ChainSafe/forest/issues/3584) Add
  `forest-tool api compare` command for testing RPC compatibility.

### Changed

- [#3614](https://github.com/ChainSafe/forest/issues/3614) Moved downloading
  bundle to runtime.

### Removed

- [#3589](https://github.com/ChainSafe/forest/pull/3589) Remove
  `forest-cli state diff` command. Replaced by `forest-tool archive diff`.
- [#3615](https://github.com/ChainSafe/forest/pull/3615) Remove `chain` section
  from forest configuration files.

### Fixed

- [#3619](https://github.com/ChainSafe/forest/pull/3619) Use correct timestamp
  in exported snapshot filenames.

## Forest v0.14.0 "Hakuna Matata"

### Breaking

### Added

- [#3422](https://github.com/ChainSafe/forest/issues/3422) Add NV21 (Watermelon)
  support for calibration network.
- [#3593](https://github.com/ChainSafe/forest/pull/3593): Add `--stateless` flag
  to `forest`. In stateless mode, forest connects to the P2P network but does
  not sync to HEAD.

### Changed

### Removed

### Fixed

- [#3590](https://github.com/ChainSafe/forest/pull/3590) Fix bug in ForestCAR
  encoder that would cause corrupted archives if a hash-collision happened.

## Forest v0.13.0 "Holocron"

### Breaking

- [#3231](https://github.com/ChainSafe/forest/issues/3231) Moved some Forest
  internal settings from files to the database.
- [#3333](https://github.com/ChainSafe/forest/pull/3333) Changed default rpc
  port from 1234 to 2345.
- [#3336](https://github.com/ChainSafe/forest/pull/3336) Moved following
  `forest-cli` subcommands to `forest-tool`
  - `archive info`
  - `fetch-params`
  - `snapshot fetch`
  - `snapshot validate`
- [#3355](https://github.com/ChainSafe/forest/pull/3355) Moved commands
  - `forest-cli db stats` to `forest-tool db stats`
  - `forest-cli db clean` to `forest-tool db destroy`
- [#3362](https://github.com/ChainSafe/forest/pull/3362) Moved the following
  `forest-cli wallet` subcommands to `forest-wallet`
- [#3432](https://github.com/ChainSafe/forest/pull/3432) Moved following
  `forest-cli` subcommands to `forest-tool`
  - `archive export`
  - `archive checkpoints`
- [#3431](https://github.com/ChainSafe/forest/pull/3431) Moved the following
  `forest-cli snapshot compress` subcommand to `forest-tool`
- [#3435](https://github.com/ChainSafe/forest/pull/3435) Moved subcommand
  `forest-cli car concat` subcommands to `forest-tool`

### Added

- [#3430](https://github.com/ChainSafe/forest/pull/3430): Add
  `forest-tool snapshot compute-state ...` subcommand.
- [#3321](https://github.com/ChainSafe/forest/issues/3321): Support for
  multi-threaded car-backed block stores.
- [#3316](https://github.com/ChainSafe/forest/pull/3316): Add
  `forest-tool benchmark` commands.
- [#3330](https://github.com/ChainSafe/forest/pull/3330): Add `--depth` flag to
  `forest-cli snapshot export`.
- [#3348](https://github.com/ChainSafe/forest/pull/3348): Add `--diff-depth`
  flag to `forest-cli archive export`.
- [#3325](https://github.com/ChainSafe/forest/pull/3325): Add
  `forest-tool state-migration actor-bundle` subcommand.
- [#3387](https://github.com/ChainSafe/forest/pull/3387): Add
  `forest-wallet delete` RPC command.
- [#3322](https://github.com/ChainSafe/forest/issues/3322): Added prompt to
  `forest-cli archive export` to overwrite file if the file specified with
  `--output-path` already exists and a `--force` flag to suppress the prompt.
- [#3439](https://github.com/ChainSafe/forest/pull/3439): Add
  `--consume-snapshot` option to `forest` command.
- [#3462](https://github.com/ChainSafe/forest/pull/3462): Add
  `forest-tool archive merge` command.

### Changed

- [#3331](https://github.com/ChainSafe/forest/pull/3331): Use multiple cores
  when exporting snapshots.
- [#3379](https://github.com/ChainSafe/forest/pull/3379): Improved state graph
  walking performance.
- [#3178](https://github.com/ChainSafe/forest/issues/3178): Removed inaccurate
  progress log ETA; now only the elapsed time is displayed.
- [#3322](https://github.com/ChainSafe/forest/issues/3322): The
  `snapshot export` and `snapshot compress` subcommands for `forest-cli` are now
  both consistent with `forest-cli archive export` in supporting a short-form
  output path flag `-o` and a long-form output path flag `--output-path`. The
  flag `--output` for the `snapshot compress` subcommand was replaced by
  `--output-path`.

### Removed

### Fixed

- [#3319](https://github.com/ChainSafe/forest/pull/3319): Fix bug triggered by
  re-encoding ForestCAR.zst files.

- [#3322](https://github.com/ChainSafe/forest/pull/3332): Forest is now able to
  parse data from epochs below 1_960_320 (on mainnet)

## Forest v0.12.1 "Carp++"

### Fixed

- [#3307](https://github.com/ChainSafe/forest/pull/3307)[#3310](https://github.com/ChainSafe/forest/pull/3310):
  Reduce memory requirements when exporting a snapshot by 50% (roughly from
  14GiB to 7GiB).

## Forest v0.12.0 "Carp"

Notable updates:

- Support for the `.forest.car.zst` format.
- Support for diff snapshots.

### Breaking

- [#3189](https://github.com/ChainSafe/forest/issues/3189): Changed the database
  organisation to use multiple columns. The database will need to be recreated.
- [#3220](https://github.com/ChainSafe/forest/pull/3220): Removed the
  `forest-cli chain validate-tipset-checkpoints` and
  `forest-cli chain tipset-hash` commands.

### Added

- [#3167](https://github.com/ChainSafe/forest/pull/3167): Added a new option
  `--validate-tipsets` for `forest-cli snapshot validate`.
- [#3166](https://github.com/ChainSafe/forest/issues/3166): Add
  `forest-cli archive info` command for inspecting archives.
- [#3159](https://github.com/ChainSafe/forest/issues/3159): Add
  `forest-cli archive export -e=X` command for exporting archives.
- [#3150](https://github.com/ChainSafe/forest/pull/3150):
  `forest-cli car concat` subcommand for concatenating `.car` files.
- [#3148](https://github.com/ChainSafe/forest/pull/3148): add `save_to_file`
  option to `forest-cli state fetch` command.
- [#3213](https://github.com/ChainSafe/forest/pull/3213): Add support for
  loading forest.car.zst files.
- [#3284](https://github.com/ChainSafe/forest/pull/3284): Add `--diff` flag to
  `archive export`.
- [#3292](https://github.com/ChainSafe/forest/pull/3292): Add `net info`
  subcommand to `forest-cli`.

### Changed

- [#3126](https://github.com/ChainSafe/forest/issues/3126): Bail on database
  lookup errors instead of silently ignoring them.
- [#2999](https://github.com/ChainSafe/forest/issues/2999): Restored `--tipset`
  flag to `forest-cli snapshot export` to allow export at a specific tipset.
- [#3283](https://github.com/ChainSafe/forest/pull/3283): All generated car
  files use the new forest.car.zst format.

### Removed

### Fixed

- [#3248](https://github.com/ChainSafe/forest/issues/3248): Fixed Forest being
  unable to re-create its libp2p keypair from file and always changing its
  `PeerId`.

## Forest v0.11.1 "Dagny Taggart"

## Forest v0.11.0 "Hypersonic"

### Breaking

- [#3048](https://github.com/ChainSafe/forest/pull/3048): Remove support for
  rocksdb
- [#3047](https://github.com/ChainSafe/forest/pull/3047): Remove support for
  compiling with delegated consensus
- [#3086](https://github.com/ChainSafe/forest/pull/3085):
  `forest-cli snapshot validate` no longer supports URLs. Download the snapshot
  and then run the command.

### Added

- [#2761](https://github.com/ChainSafe/forest/issues/2761): Add a per actor
  limit of 1000 messages to Forest mpool for preventing spam attacks.
- [#2728](https://github.com/ChainSafe/forest/issues/2728): Revive
  `forest-cli mpool pending` and `forest-cli mpool stat` subcommands.
- [#2816](https://github.com/ChainSafe/forest/issues/2816): Support `2k` devnet.
- [#3026](https://github.com/ChainSafe/forest/pull/3026): Expose
  `forest-cli state diff ...`
- [#3086](https://github.com/ChainSafe/forest/pull/3085):
  `forest-cli snapshot validate` is faster and uses less disk space, operating
  directly on the snapshot rather than loading through a database.
- [#2983](https://github.com/ChainSafe/forest/issues/2983): Added state
  migration support for NV17.
- [#3107](https://github.com/ChainSafe/forest/pull/3107): Introduced 'head'
  parameter for snapshot validation.

### Fixed

- [#3005](https://github.com/ChainSafe/forest/issues/3005): Fix incorrect
  progress reported when importing compressed snapshots.

- [#3122](https://github.com/ChainSafe/forest/pull/3122): Fix state-root
  mismatch around null tipsets.

## Forest v0.10.0 "Premature"

### Breaking

- [#3007](https://github.com/ChainSafe/forest/pull/3007): Optimize DB
  parameters. This requires all existing databases to be re-initialized.

### Fixed

- [#3006](https://github.com/ChainSafe/forest/issues/3006): Fix `premature end`
  error when exporting a snapshot.

## Forest v0.9.0 "Fellowship"

Notable updates:

- `--compressed` option removed from CLI, snapshots are now always compressed.
- The `dir`, `list`, `prune` and `remove` snapshot commands have been removed
  from the CLI.
- Snapshots are fetched to current directory by default.
- Added new subcommand `forest-cli info show`.
- `Filecoin.ChainSetHead` RPC endpoint and `forest-cli chain set-head`
  subcommand are now implemented.
- IPLD graph can now be downloaded via bitswap.
- `sendFIL` function has been updated to match recent changes in the Forest send
  command.
- FIL amount parsing/printing has been improved and 2 new options are added to
  forest-cli wallet list (--no-round and --no-abbrev).

### Breaking

- [#2873](https://github.com/ChainSafe/forest/issues/2873)
  - remove `--compressed` from the CLI. Snapshots are now always compressed.
  - Remove snapshot ops - snapshots fetched to the current directory by default.

### Added

- [#2706](https://github.com/ChainSafe/forest/issues/2706): implement
  `Filecoin.ChainSetHead` RPC endpoint and `forest-cli chain set-head`
  subcommand.
- [#2979](https://github.com/ChainSafe/forest/pull/2979): implement command for
  downloading an IPLD graph via bitswap.
- [#2578](https://github.com/ChainSafe/forest/pull/2578): implement initial
  support for `forest-cli info`

### Changed

- [#2668](https://github.com/ChainSafe/forest/issues/2668): JavaScript console
  `sendFIL` function has been updated to align with recent changes in the Forest
  `send` command (allowed units for the amount field are now "attoFIL",
  "femtoFIL", "picoFIL", "nanoFIL", "microFIL", "milliFIL", and "FIL"). Note
  that the default `sendFIL` amount unit (i.e., if no units are specified) is
  now FIL to match the behavior in Lotus.
- [#2833](https://github.com/ChainSafe/forest/issues/2833): Improvements to FIL
  amount parsing/printing, and add `--no-round` and `--no-abbrev` to
  `forest-cli wallet list`.

### Removed

- [#2888](https://github.com/ChainSafe/forest/issues/2888): FILOps is no longer
  serving uncompressed snapshots. Removed support for them in both `forest` and
  `forest-cli`.

### Fixed

- [#2967](https://github.com/ChainSafe/forest/issues/2967): Fix http-client
  concurrency issues caused by fetching root certificates multiple times.
- [#2958](https://github.com/ChainSafe/forest/issues/2958): Fix occasional
  consensus fault.
- [#2950](https://github.com/ChainSafe/forest/pull/2950): Fix cases where ctrl-c
  would be ignored.
- [#2934](https://github.com/ChainSafe/forest/issues/2934): Fix race condition
  when connecting to development blockchains.

## Forest v0.8.2 "The Way"

### Added

- [#2655](https://github.com/ChainSafe/forest/issues/2655): Configurable number
  of default recent state roots included in memory/snapshots.

### Changed

### Removed

### Fixed

- [#2796](https://github.com/ChainSafe/forest/pull/2796): Fix issue when running
  Forest on calibnet using a configuration file only.
- [#2807](https://github.com/ChainSafe/forest/pull/2807): Fix issue with v11
  actor CIDs.
- [#2804](https://github.com/ChainSafe/forest/pull/2804): Add work around for
  FVM bug that caused `forest-cli sync wait` to fail.

## Forest v0.8.1 "Cold Exposure"

### Fixed

- [#2788](https://github.com/ChainSafe/forest/pull/2788): Move back to the
  upstream `ref-fvm` and bump the dependency version so that it included the
  latest critical [patch](https://github.com/filecoin-project/ref-fvm/pull/1750)

## Forest v0.8.0 "Jungle Speed" (2023-04-21)

### Added

- [#2763](https://github.com/ChainSafe/forest/issues/2763): Support NV19 and
  NV20. ⛈️

## Forest v0.7.2 "Roberto" (2023-04-19)

### Added

- [#2741](https://github.com/ChainSafe/forest/issues/2741): Support importing
  zstd compressed snapshot car files
- [#2741](https://github.com/ChainSafe/forest/issues/2741): Support fetching
  zstd compressed snapshots with filecoin provider via `--compressed` option
- [#2741](https://github.com/ChainSafe/forest/issues/2741): Support exporting
  zstd compressed snapshots via `--compressed` option in
  `forest-cli snapshot export` subcommand
- [#1454](https://github.com/ChainSafe/forest/issues/1454): Added state
  migration support for NV18.

### Changed

- [#2770](https://github.com/ChainSafe/forest/issues/2767): Use `latest` tag for
  stable releases, and `edge` for latest development builds.

### Removed

### Fixed

## Forest v0.7.1 (2023-03-29)

Notable updates:

- Fix CD task for image publishing on new tagged releases

### Added

- [#2721](https://github.com/ChainSafe/forest/issues/2721): Add `--no-gc` flag
  to daemon.

### Changed

- [#2607](https://github.com/ChainSafe/forest/issues/2607): Use jemalloc as the
  default global allocator

### Removed

### Fixed

## Forest v0.7.0 (2023-03-23)

Notable updates:

- Support for NV18.
- Automatic database garbage collection.
- A JavaScript console to interact with Filecoin API.
- Switched to ParityDb as the default backend for Forest daemon.

### Added

- Support for NV18. [#2596](https://github.com/ChainSafe/forest/issues/2596)
- Automatic database garbage collection.
  [#2292](https://github.com/ChainSafe/forest/issues/2292)
  [#1708](https://github.com/ChainSafe/forest/issues/1708)
- ParityDb statistics to the stats endpoint.
  [#2433](https://github.com/ChainSafe/forest/issues/2433)
- A JavaScript console to interact with Filecoin API.
  [#2492](https://github.com/ChainSafe/forest/pull/2492)
- Multi-platform Docker image support.
  [#2476](https://github.com/ChainSafe/forest/issues/2476)
- `--dry-run` flag to forest-cli `snapshot export` command.
  [#2550](https://github.com/ChainSafe/forest/issues/2550)
- `--exit-after-init` and `--save-token` flags to daemon.
  [#2528](https://github.com/ChainSafe/forest/issues/2528)
- `--track-peak-rss` to forest daemon to get peak RSS usage.
  [#2696](https://github.com/ChainSafe/forest/pull/2696)
- RPC `Filecoin.Shutdown` endpoint and `forest-cli shutdown` subcommand.
  [#2402](https://github.com/ChainSafe/forest/issues/2402)
- Added retry capabilities to failing snapshot fetch.
  [#2544](https://github.com/ChainSafe/forest/issues/2544)

### Changed

- Network needs to be specified for most commands(eg Calibnet), including
  `sync wait` and `snapshot export`.
  [#2596](https://github.com/ChainSafe/forest/issues/2596)
- Switched to ParityDb as the default backend for Forest daemon. All clients
  must re-import the snapshot. The old database must be deleted manually - it is
  located in
  `$(forest-cli config dump | grep data_dir | cut -d' ' -f3)/<NETWORK>/rocksdb`.
  [#2576](https://github.com/ChainSafe/forest/issues/2576)
- Revised how balances are displayed, defaulting to:
  [#2323](https://github.com/ChainSafe/forest/issues/2323)
  - adding metric prefix when it's required, consequently CLI flag
    `--fixed-unit` added to force to show in original `FIL` unit
  - 4 significant digits, consequently CLI flag `--exact-balance` added to force
    full accuracy.
- `stats` and `compression` keys in `parity_db` section were renamed to
  `enable_statistics` and `compression_type` respectively.
  [#2433](https://github.com/ChainSafe/forest/issues/2433)
- `download_snapshot` key in `client` section configuration renamed to
  `auto_download_snapshot`.
  [#2457](https://github.com/ChainSafe/forest/pull/2457)
- `--skip-load` flag must be now called with a boolean indicating its value.
  [#2573](https://github.com/ChainSafe/forest/issues/2573)
- Ban peers with duration, Banned peers are automatically unbanned after a
  period of 1h. [#2391](https://github.com/ChainSafe/forest/issues/2391)
- Added support for multiple listen addr.
  [#2551](https://github.com/ChainSafe/forest/issues/2551)
- Allowed specifying the encryption passphrase via environmental variable.
  [#2499](https://github.com/ChainSafe/forest/issues/2499)
- Removed Forest `ctrl-c` hard shutdown behavior on subsequent `ctrl-c` signals.
  [#2538](https://github.com/ChainSafe/forest/pull/2538)
- Added support in the forest `send` command for all FIL units currently
  supported in forest `wallet` ("attoFIL", "femtoFIL", "picoFIL", "nanoFIL",
  "microFIL", "milliFIL", and "FIL"). Note that the default `send` units (i.e.,
  if no units are specified) are now FIL to match the behavior in Lotus.
  [#2668](https://github.com/ChainSafe/forest/issues/2668)

### Removed

- Removed `--halt-after-import` and `--auto-download-snapshot` from
  configuration. They are now strictly a CLI option.
  [#2528](https://github.com/ChainSafe/forest/issues/2528)
  [#2573](https://github.com/ChainSafe/forest/issues/2573)

### Fixed

- Daemon getting stuck in an infinite loop during shutdown.
  [#2672](https://github.com/ChainSafe/forest/issues/2672)
- `Scanning Blockchain` progess bar never hitting 100% during snapshot import.
  [#2404](https://github.com/ChainSafe/forest/issues/2404)
- bitswap queries cancellation that do not respond after a period.
  [#2398](https://github.com/ChainSafe/forest/issues/2398)
- Forest daeamon crashing on sending bitswap requests.
  [#2405](https://github.com/ChainSafe/forest/issues/2405)
- Corrected counts displayed when using `forest-cli --chain <chain> sync wait`.
  [#2429](https://github.com/ChainSafe/forest/issues/2429)
- Snapshot export issue when running on a system with a separate temporary
  filesystem. [#2693](https://github.com/ChainSafe/forest/pull/2693)
- All binaries and crates in the project to follow a standard version, based on
  the release tag. [#2493](https://github.com/ChainSafe/forest/issues/2493)

## Forest v0.6.0 (2023-01-06)

Notable updates:

- Added support for the new Protocol Labs snapshot service.
- Several improvements to logging (including integration with Grafana Loki) and
  error handling.

### Added

- New daemon option flag `--log-dir` for log file support.
- New ParityDb section in configuration (including statistics and compression
  settings).
- Integration with Grafana Loki for more advanced log filtering and
  summarization.
- Peer tipset epoch now in metrics.

### Changed

- Several improvements to error handling.
- Docker images are now tagged with version (eg `0.6.0`) and date (eg
  `2023-01-05-commit_hash`).
- Upgraded toolchain channel to `nightly-2022-12-15`.
- Migrated logging infrastructure from `log` to `tracing`.
- Fixed bug triggered by large network messages.
- Fixed bug where cursor would be hidden after keyboard interrupt.
- Allow `-—height` flag to take relative offsets for validating the tipsets in a
  snapshot.
- Fixed issue with invalid snapshot exports; messages were accidentally removed
  from snapshots, making them invalid.
- Updated `snapshot fetch` subcommands to support the new Protocol Labs snapshot
  service.
- Fixed RPC `net disconnect` endpoint (a bug was returning a JSON RPC error when
  running `forest-cli net disconnect` and preventing proper peer disconnection).
- Corrected RPC serialization of FIL balances (a bug was preventing display of
  floating point balance using `forest-cli wallet list`).

### Removed

- RocksDB check for low file descriptor limit.
- Unused RPC endpoints.

## Forest v0.5.1 (2022-12-01)

### Changed

- Restore progress indicators that were accidentally broken.

## Forest v0.5.0 (2022-12-01)

Notable updates:

- Support for nv17.
- Forest was split into two programs: a Filecoin node (forest), and a control
  program (forest-cli).
- Improved snapshot importing performance: ~75% reduction in snapshot import
  time.
- Improved code building time: ~45% reduction in build time.
- Code coverage increased from 32% to 63%.

### Added

- Support for nv17 on both calibnet and mainnet.
- Experimental support for ParityDB.
- Improved snapshot handling via the `forest-cli snapshot` commands.
- Support using `aria2` for faster snapshot downloads.
- Support for sending FIL.

### Changed

- Replace async_std with tokio.
- Significantly improve tracked performance metrics.
- Gracefully shutdown the database on sigterm and sighup.
- Fix gas charging issue that caused state-root mismatches on mainnet.
- Snapshots are automatically downloaded if the database is empty.
- Improve error messages if a snapshot doesn't match the requested network.
- Add `--color=[always;auto;never]` flag.

### Removed

- Fat snapshots (snapshots that contain all transaction receipts since genesis)
  have been deprecated in favor of slim snapshots where receipts are downloaded
  on demand.
- All security advistory exceptions. Forest's dependencies are now free of known
  vulnerabilities.

## Forest v0.4.1 (2022-10-04)

### Changed

- Fix bug in handling of blockchain forks.

## Forest v0.4.0 (2022-09-30)

Notable updates:

- Support for nv16.
- Built-in method of downloading snapshots.
- Vastly improved automated testing.

### Added

- New `forest chain export` command for generating snapshots.
- New `forest chain fetch` command for downloading recent snapshots.
- Logging settings are now part of the configuration file rather than only being
  accessible through an environment variable.
- A `--detach` flag for running the Forest node in the background.
- A `--halt-after-import` for exiting Forest directly after importing a
  snapshot.
- Delegated Consensus: A consensus mode useful for testing.
- FIP-0023: Break ties between tipsets of equal weight.

### Changed

- Improve error messages if Forest isn't initiated with a valid database.
- Formatting clean-up in the forest wallet.
- Improved pretty-printing of debugging statediffs.
- Several dozen spelling fixes in the documentation.
- Fixed dead links in documentation (with automated detection).
- Avoided a segmentation fault caused by an improper shutdown of the database.
- Bump required rust version from nightly-2022-09-08 to nightly-2022-09-28.

### Removed

- Support for the `sled` database.

## Forest v0.3.0 (2022-07-04)

Notable updates:

- Support nv15 entirely through the FVM.
- Resolve two security concerns by removing legacy code (RUSTSEC-2020-0071 and
  RUSTSEC-2021-0130).
- Fixed Docker image and released it to GH container registry.
- Network selection (ie mainnet vs testnet) moved to a CLI flag rather than a
  compile-time flag.

## Forest v0.2.2 _alpha_ (2022-04-06)

Forest v0.2.2 alpha is a service release improving performance and stability.
This release supports Filecoin network version 14.

Notable updates:

- Forest now supports Calibnet: `make calibnet` (nv14)
- FVM is available both native and as external crate:
  [ref-fvm](https://github.com/filecoin-project/ref-fvm)
- Reading config from a default config location unless a file is specified.
- Improved logging and display of synchronization progress.
- Defaulting to Rust Edition 2021 from now on.

All changes:

- Log: don't override default filters (#1504) by @jdjaustin in
  [#1530](https://github.com/ChainSafe/forest/pull/1530)
- Crates: bump wasmtime by @q9f in
  [#1526](https://github.com/ChainSafe/forest/pull/1526)
- Ci: add wasm target to release script by @q9f in
  [#1524](https://github.com/ChainSafe/forest/pull/1524)
- Ci: add codecov target threshold tolerance of 1% by @q9f in
  [#1525](https://github.com/ChainSafe/forest/pull/1525)
- Node: demote noisy warnings to debug by @q9f in
  [#1518](https://github.com/ChainSafe/forest/pull/1518)
- Workaround fix for prometheus endpoint by @LesnyRumcajs in
  [#1516](https://github.com/ChainSafe/forest/pull/1516)
- Fixed bug label for bug template by @LesnyRumcajs in
  [#1514](https://github.com/ChainSafe/forest/pull/1514)
- Crates: purge unused dependencies by @q9f in
  [#1509](https://github.com/ChainSafe/forest/pull/1509)
- Github: update code owners by @q9f in
  [#1507](https://github.com/ChainSafe/forest/pull/1507)
- Ci: enable rustc version trinity for builds by @q9f in
  [#1506](https://github.com/ChainSafe/forest/pull/1506)
- Crates: bump dependencies by @q9f in
  [#1503](https://github.com/ChainSafe/forest/pull/1503)
- Re-use some code from ref-fvm by @LesnyRumcajs in
  [#1500](https://github.com/ChainSafe/forest/pull/1500)
- Connor/default config location by @connormullett in
  [#1494](https://github.com/ChainSafe/forest/pull/1494)
- Deps: simplify os dependencies by @q9f in
  [#1496](https://github.com/ChainSafe/forest/pull/1496)
- Use exports from ref-fvm by @LesnyRumcajs in
  [#1495](https://github.com/ChainSafe/forest/pull/1495)
- Start the prometheus server before loading snapshots. by @lemmih in
  [#1484](https://github.com/ChainSafe/forest/pull/1484)
- Config dump with tests by @LesnyRumcajs in
  [#1485](https://github.com/ChainSafe/forest/pull/1485)
- Use the v6 version of the actor's bundle. by @lemmih in
  [#1474](https://github.com/ChainSafe/forest/pull/1474)
- Exposed more rocksdb options, increased max files by @LesnyRumcajs in
  [#1481](https://github.com/ChainSafe/forest/pull/1481)
- Parametrize current rocksdb settings by @LesnyRumcajs in
  [#1479](https://github.com/ChainSafe/forest/pull/1479)
- Use progress bars when downloading headers and scanning the blockchain. by
  @lemmih in [#1480](https://github.com/ChainSafe/forest/pull/1480)
- Night job scripts by @LesnyRumcajs in
  [#1475](https://github.com/ChainSafe/forest/pull/1475)
- Add more metrics of syncing by @LesnyRumcajs in
  [#1467](https://github.com/ChainSafe/forest/pull/1467)
- Limit RocksDB to 200 open files. by @lemmih in
  [#1468](https://github.com/ChainSafe/forest/pull/1468)
- Ci: Include conformance tests in code coverage results by @lemmih in
  [#1470](https://github.com/ChainSafe/forest/pull/1470)
- Show a progressbar when downloading tipset headers. by @lemmih in
  [#1469](https://github.com/ChainSafe/forest/pull/1469)
- Add 'fvm' backend in parallel to our native backend. by @lemmih in
  [#1403](https://github.com/ChainSafe/forest/pull/1403)
- Update regex to v1.5.5 (from 1.5.4) to avoid performance vulnerability. by
  @lemmih in [#1472](https://github.com/ChainSafe/forest/pull/1472)
- Ci: Allow codecov policies to fail. by @lemmih in
  [#1471](https://github.com/ChainSafe/forest/pull/1471)
- Improve docker-compose for monitoring stack by @LesnyRumcajs in
  [#1461](https://github.com/ChainSafe/forest/pull/1461)
- Revert "Enforce max length when serializing/deserializing arrays" by @lemmih
  in [#1462](https://github.com/ChainSafe/forest/pull/1462)
- Introduce serde_generic_array by @clearloop in
  [#1434](https://github.com/ChainSafe/forest/pull/1434)
- Fixed new clippy warnings by @LesnyRumcajs in
  [#1449](https://github.com/ChainSafe/forest/pull/1449)
- Improve license check script by @LesnyRumcajs in
  [#1443](https://github.com/ChainSafe/forest/pull/1443)
- Elmattic/actors review f26 by @elmattic in
  [#1340](https://github.com/ChainSafe/forest/pull/1340)
- Calibnet Support by @connormullett in
  [#1370](https://github.com/ChainSafe/forest/pull/1370)
- Blockchain/sync: demote chain exchange warning to debug message by @q9f in
  [#1439](https://github.com/ChainSafe/forest/pull/1439)
- Fix clippy fiascoes introduced in #1437 by @LesnyRumcajs in
  [#1438](https://github.com/ChainSafe/forest/pull/1438)
- Fix signature verification fiasco by @LesnyRumcajs in
  [#1437](https://github.com/ChainSafe/forest/pull/1437)
- Clippy for tests by @LesnyRumcajs in
  [#1436](https://github.com/ChainSafe/forest/pull/1436)
- Rustc: switch to rust edition 2021 by @q9f in
  [#1429](https://github.com/ChainSafe/forest/pull/1429)
- Forest: bump version to 0.2.2 by @q9f in
  [#1428](https://github.com/ChainSafe/forest/pull/1428)
- Move from chrono to time crate by @LesnyRumcajs in
  [#1426](https://github.com/ChainSafe/forest/pull/1426)

## Forest v0.2.1 _alpha_ (2022-02-14)

Forest v0.2.1 alpha is a service release improving performance and stability.

All changes:

- Ci: fix documentation in release workflow by @q9f in
  [#1427](https://github.com/ChainSafe/forest/pull/1427)
- Feat(encoding): add max length check for bytes by @clearloop in
  [#1399](https://github.com/ChainSafe/forest/pull/1399)
- Add assert in debug mode and tests by @elmattic in
  [#1416](https://github.com/ChainSafe/forest/pull/1416)
- Add shellcheck to CI by @LesnyRumcajs in
  [#1423](https://github.com/ChainSafe/forest/pull/1423)
- Fail CI on failed fmt or other linting file changes by @LesnyRumcajs in
  [#1422](https://github.com/ChainSafe/forest/pull/1422)
- Crates: replace monkey-patched cs\_\* crates by upstream deps by @q9f in
  [#1414](https://github.com/ChainSafe/forest/pull/1414)
- Add LesnyRumcajs to CODEOWNERS by @LesnyRumcajs in
  [#1425](https://github.com/ChainSafe/forest/pull/1425)
- Ci: temporarily ignore RUSTSEC-2022-0009 by @q9f in
  [#1424](https://github.com/ChainSafe/forest/pull/1424)
- Vm/actor: remove unused fields in paych actor tests by @q9f in
  [#1415](https://github.com/ChainSafe/forest/pull/1415)
- Forest: bump version to 0.2.1 by @q9f in
  [#1417](https://github.com/ChainSafe/forest/pull/1417)
- Fix exit code mismatch by @noot in
  [#1412](https://github.com/ChainSafe/forest/pull/1412)
- Improve snapshot parsing performance by ~2.5x by @lemmih in
  [#1408](https://github.com/ChainSafe/forest/pull/1408)
- Update conformance test vectors (and fix test driver) by @lemmih in
  [#1404](https://github.com/ChainSafe/forest/pull/1404)
- Use human readable units when loading snapshots. by @lemmih in
  [#1407](https://github.com/ChainSafe/forest/pull/1407)
- Chore: bump rocksdb to 0.17 by @q9f in
  [#1398](https://github.com/ChainSafe/forest/pull/1398)
- Include network in forest version string. by @lemmih in
  [#1401](https://github.com/ChainSafe/forest/pull/1401)
- Fix 1369 by @willeslau in
  [#1397](https://github.com/ChainSafe/forest/pull/1397)
- Move `/docs` to `/documentation` by @connormullett in
  [#1390](https://github.com/ChainSafe/forest/pull/1390)

## Forest v0.2.0 _alpha_ (2022-01-25)

ChainSafe System's second _alpha_ release of the _Forest_ Filecoin Rust protocol
implementation. This release fixes a series of bugs and performance issues and
introduces, among others, support for:

- Full mainnet compatibility
- Filecoin network version 14 "Chocolate"
- Forest actors version 6
- Further audit fixes

To compile release binaries, checkout the `v0.2.0` tag and build with the
`release` feature.

```shell
git checkout v0.2.0
cargo build --release --bin forest --features release
./target/release/forest --help
```

All changes:

- Release forest v0.2.0 alpha
  ([#1393](https://github.com/ChainSafe/forest/pull/1393)
- C1 actors review ([#1368](https://github.com/ChainSafe/forest/pull/1368))
- Fix encoding size constraints for BigInt and BigUint not enforced
  ([#1367](https://github.com/ChainSafe/forest/pull/1367))
- Fix typo when running conformance tests.
  ([#1394](https://github.com/ChainSafe/forest/pull/1394))
- Auto-detect available cores on Linux and MacOS.
  ([#1387](https://github.com/ChainSafe/forest/pull/1387)
- Remove unused lint exceptions.
  ([#1385](https://github.com/ChainSafe/forest/pull/1385)
- B4 fix: fixing by adding max index computation in bitfield validation
  ([#1344](https://github.com/ChainSafe/forest/pull/1344))
- Ci: run github actions on buildjet
  ([#1366](https://github.com/ChainSafe/forest/pull/1366))
- Ci: documentation dry-run for PRs.
  ([#1383](https://github.com/ChainSafe/forest/pull/1383))
- Use pre-made action to deploy documentation to gh-pages.
  ([#1380](https://github.com/ChainSafe/forest/pull/1380))
- Networks: Show an informative error message if the selected feature set is
  invalid. ([#1373](https://github.com/ChainSafe/forest/pull/1373))
- Disable test 'test_optimal_message_selection3' because it is inconsistent.
  ([#1381](https://github.com/ChainSafe/forest/pull/1381))
- Add David to repo maintainers
  ([#1374](https://github.com/ChainSafe/forest/pull/1374))
- Apply lints from rust-1.58
  ([#1378](https://github.com/ChainSafe/forest/pull/1378))
- Catch panic in verify_window_post
  ([#1365](https://github.com/ChainSafe/forest/pull/1365))
- Make 'base64' dependency for key_management no longer optional
  ([#1372](https://github.com/ChainSafe/forest/pull/1372))
- Fix snapshot get in docs
  ([#1353](https://github.com/ChainSafe/forest/pull/1353))
- Fix market logic ([#1356](https://github.com/ChainSafe/forest/pull/1356))
- V6: fix market and power actors to match go
  ([#1348](https://github.com/ChainSafe/forest/pull/1348))
- F28 fix ([#1343](https://github.com/ChainSafe/forest/pull/1343))
- Fix: F25 ([#1342](https://github.com/ChainSafe/forest/pull/1342))
- Ci: --ignore RUSTSEC-2021-0130
  ([#1350](https://github.com/ChainSafe/forest/pull/1350))
- Drand v14 update: fix fetching around null tipsets
  ([#1339](https://github.com/ChainSafe/forest/pull/1339))
- Fix v6 market actor bug
  ([#1341](https://github.com/ChainSafe/forest/pull/1341))
- F27 fix ([#1328](https://github.com/ChainSafe/forest/pull/1328))
- F17 fix ([#1324](https://github.com/ChainSafe/forest/pull/1324))
- Laudiacay/actors review f23
  ([#1325](https://github.com/ChainSafe/forest/pull/1325))
- Fix market actor publish_storage_deals
  ([#1327](https://github.com/ChainSafe/forest/pull/1327))
- Remove .swp ([#1326](https://github.com/ChainSafe/forest/pull/1326))
- F24 fix ([#1323](https://github.com/ChainSafe/forest/pull/1323))
- F9 fix ([#1315](https://github.com/ChainSafe/forest/pull/1315))
- F20: Fix expiration set validation order
  ([#1322](https://github.com/ChainSafe/forest/pull/1322))
- F13 fix ([#1313](https://github.com/ChainSafe/forest/pull/1313))
- F21 fix ([#1311](https://github.com/ChainSafe/forest/pull/1311))
- F11 fix ([#1312](https://github.com/ChainSafe/forest/pull/1312))
- F15 fix ([#1314](https://github.com/ChainSafe/forest/pull/1314))
- F18, F19 fix ([#1321](https://github.com/ChainSafe/forest/pull/1321))
- Nv14: implement v6 actors
  ([#1260](https://github.com/ChainSafe/forest/pull/1260))
- Add to troubleshooting docs
  ([#1282](https://github.com/ChainSafe/forest/pull/1282))
- F12 fix ([#1290](https://github.com/ChainSafe/forest/pull/1290))
- F1 fix ([#1293](https://github.com/ChainSafe/forest/pull/1293))
- F16: Fix improper use of assert macro
  ([#1310](https://github.com/ChainSafe/forest/pull/1310))
- F14: Fix missing continue statement
  ([#1309](https://github.com/ChainSafe/forest/pull/1309))
- F10 fix ([#1308](https://github.com/ChainSafe/forest/pull/1308))
- F7: Fix incorrect error codes
  ([#1297](https://github.com/ChainSafe/forest/pull/1297))
- F8: Add missing decrement for miner_count
  ([#1298](https://github.com/ChainSafe/forest/pull/1298))
- F6: Fix incorrect error code
  ([#1296](https://github.com/ChainSafe/forest/pull/1296))
- F5: Fix proposal check in market actor
  ([#1295](https://github.com/ChainSafe/forest/pull/1295))
- Remove redundant validation code and update error message to be same as in
  spec actors ([#1294](https://github.com/ChainSafe/forest/pull/1294))
- F3: fix logic to be the same as in the spec actors
  ([#1292](https://github.com/ChainSafe/forest/pull/1292))
- Attempt to improve gh actions time
  ([#1319](https://github.com/ChainSafe/forest/pull/1319))
- Fix clippy errors for the new cargo 1.57.0
  ([#1316](https://github.com/ChainSafe/forest/pull/1316))
- Ci: add gh actions workflows
  ([#1317](https://github.com/ChainSafe/forest/pull/1317))
- Fix: audit issue F2 ([#1289](https://github.com/ChainSafe/forest/pull/1289))
- Update codeowners ([#1306](https://github.com/ChainSafe/forest/pull/1306))
- Add Guillaume to code owners
  ([#1283](https://github.com/ChainSafe/forest/pull/1283))
- .circleci: Remove extra step for docs
  ([#1251](https://github.com/ChainSafe/forest/pull/1251))
- .circleci: Build and push mdbook
  ([#1250](https://github.com/ChainSafe/forest/pull/1250))
- Add MdBook Documentation
  ([#1249](https://github.com/ChainSafe/forest/pull/1249))
- Docs: add release notes
  ([#1246](https://github.com/ChainSafe/forest/pull/1246))

## Forest v0.1.0 _alpha_ (2021-10-19)

ChainSafe System's first _alpha_ release of the _Forest_ Filecoin Rust protocol
implementation.

- It synchronizes and verifies the latest Filecoin main network and is able to
  query the latest state.
- It implements all core systems of the Filecoin protocol specification exposed
  through a command-line interface.
- The set of functionalities for this first alpha-release include: Message Pool,
  State Manager, Chain and Wallet CLI functionality, Prometheus Metrics, and a
  JSON-RPC Server.

To compile release binaries, checkout the `v0.1.0` tag and build with the
`release` feature.

```shell
git checkout v0.1.0
cargo build --release --bin forest --features release
./target/release/forest --help
```

The Forest mono-repository contains ten main components (in logical order):

- `forest`: the command-line interface and daemon (1 crate/workspace)
- `node`: the networking stack and storage (7 crates)
- `blockchain`: the chain structure and synchronization (6 crates)
- `vm`: state transition and actors, messages, addresses (9 crates)
- `key_management`: Filecoin account management (1 crate)
- `crypto`: cryptographic functions, signatures, and verification (1 crate)
- `encoding`: serialization library for encoding and decoding (1 crate)
- `ipld`: the IPLD model for content-addressable data (9 crates)
- `types`: the forest types (2 crates)
- `utils`: the forest toolbox (12 crates)

All initial change sets:

- `cd33929e` Ci: ignore cargo audit for RUSTSEC-2020-0159
  ([#1245](https://github.com/ChainSafe/forest/pull/1245)) (Afr Schoe)
- `d7e816a7` Update Libp2p to 0.40.0-RC.1
  ([#1243](https://github.com/ChainSafe/forest/pull/1243)) (Eric Tu)
- `a33328c9` Mpool CLI Commands
  ([#1203](https://github.com/ChainSafe/forest/pull/1203)) (Connor Mullett)
- `9d4b5291` Create new_issue.md
  ([#1193](https://github.com/ChainSafe/forest/pull/1193)) (Lee Raj)
- `60910979` Actor_name_by_code
  ([#1218](https://github.com/ChainSafe/forest/pull/1218)) (Eric Tu)
- `5845cdf7` Bump libsecp256k1 and statrs
  ([#1244](https://github.com/ChainSafe/forest/pull/1244)) (Eric Tu)
- `a56e4a53` Fix stable clippy::needless_collect
  ([#1238](https://github.com/ChainSafe/forest/pull/1238)) (Afr Schoe)
- `4eb74f90` Fix stable clippy::needless_borrow
  ([#1236](https://github.com/ChainSafe/forest/pull/1236)) (Afr Schoe)
- `5006e62a` Clippy: avoid contiguous acronyms
  ([#upper_case_acronyms](https://github.com/ChainSafe/forest/pull/upper_case_acronyms))
  ([#1239](https://github.com/ChainSafe/forest/pull/1239)) (Afr Schoe)
- `8543b3fb` Connor/state cli
  ([#1219](https://github.com/ChainSafe/forest/pull/1219)) (Connor Mullett)
- `b40f8d11` Fix Deadlock when using Rayon
  ([#1240](https://github.com/ChainSafe/forest/pull/1240)) (Eric Tu)
- `0e816c8a` Clippy: remove redundant enum variant names (`enum_variant_names`)
  ([#1237](https://github.com/ChainSafe/forest/pull/1237)) (Afr Schoe)
- `db5bb065` Cli: use cargo package version environment data in cli options
  struct ([#1229](https://github.com/ChainSafe/forest/pull/1229)) (Afr Schoe)
- `28f7d83f` Rust: default to stable toolchain instead of pinned version
  ([#1228](https://github.com/ChainSafe/forest/pull/1228)) (Afr Schoe)
- `70f26c29` Circleci: prepare build matrix
  ([#1233](https://github.com/ChainSafe/forest/pull/1233)) (Afr Schoe)
- `d9a4df14` Scripts: fix copyright header years
  ([#1230](https://github.com/ChainSafe/forest/pull/1230)) (Afr Schoe)
- `ccf1ac11` Return Ok when validating drand beacon entries similar to how Lotus
  does as per the audit recommendation.
  ([#1206](https://github.com/ChainSafe/forest/pull/1206)) (Hunter Trujillo)
- `f5fe14d2` [Audit fixes] FOR-03 - Inconsistent Deserialization of Randomness ([#1205](https://github.com/ChainSafe/forest/pull/1205))
  (Hunter Trujillo)
- `32a9ae5f` Rest of V5 Updates
  ([#1217](https://github.com/ChainSafe/forest/pull/1217)) (Eric Tu)
- `e6e1c8ad` API_IMPLEMENTATION.md build script formatting improvements
  ([#1210](https://github.com/ChainSafe/forest/pull/1210)) (Hunter Trujillo)
- `1e88b095` For 01 ([#1188](https://github.com/ChainSafe/forest/pull/1188))
  (Jorge Olivero)
- `881d8f23` FIP 0013 Aggregate Seal Verification
  ([#1185](https://github.com/ChainSafe/forest/pull/1185)) (Eric Tu)
- `ea98ea2a` FIP 0008 Batch Pre Commits
  ([#1189](https://github.com/ChainSafe/forest/pull/1189)) (Eric Tu)
- `a134d5ed` Multi-key import feature
  ([#1201](https://github.com/ChainSafe/forest/pull/1201)) (Elvis)
- `0c447d4c` OpenRPC schema parsing & generation
  ([#1194](https://github.com/ChainSafe/forest/pull/1194)) (Hunter Trujillo)
- `bf3936a2` Connor/cli smoke test
  ([#1196](https://github.com/ChainSafe/forest/pull/1196)) (Connor Mullett)
- `7d5b3333` Reference files with PathBuf instead of Strings
  ([#1200](https://github.com/ChainSafe/forest/pull/1200)) (Elvis)
- `3771568c` Remove loopback and duplicate addrs in `net peers` output
  ([#1199](https://github.com/ChainSafe/forest/pull/1199)) (Francis Murillo)
- `ffc30193` Constant consensus fault reward
  ([#1190](https://github.com/ChainSafe/forest/pull/1190)) (Eric Tu)
- `d88ea8d1` Added the check for config file via Env Var
  ([#1197](https://github.com/ChainSafe/forest/pull/1197)) (Elvis)
- `d4a1d044` Chain Sync CLI Commands
  ([#1175](https://github.com/ChainSafe/forest/pull/1175)) (Connor Mullett)
- `698cf3c3` Additional Net RPC API & CLI Methods
  ([#1167](https://github.com/ChainSafe/forest/pull/1167)) (Hunter Trujillo)
- `32656db9` `auth api-info`
  ([#1172](https://github.com/ChainSafe/forest/pull/1172)) (Connor Mullett)
- `90ab8650` FOR-06 fix: indexmap version bump and MSRV update
  ([#1180](https://github.com/ChainSafe/forest/pull/1180)) (creativcoder)
- `d1d6f640` Update Runtime to Support V5 Actors
  ([#1173](https://github.com/ChainSafe/forest/pull/1173)) (Eric Tu)
- `085ee872` Bugfix:vm:run cron for null rounds
  ([#1177](https://github.com/ChainSafe/forest/pull/1177)) (detailyang)
- `07499a3f` Chore:build:tweak interopnet compile flags
  ([#1178](https://github.com/ChainSafe/forest/pull/1178)) (detailyang)
- `933503e2` Hotfix:metrics:change prometheus response type
  ([#1169](https://github.com/ChainSafe/forest/pull/1169)) (detailyang)
- `99fa3864` Metrics ([#1102](https://github.com/ChainSafe/forest/pull/1102))
  (Jorge Olivero)
- `02791b92` Implement network version 12 state migration / actors v4 migration
  ([#1101](https://github.com/ChainSafe/forest/pull/1101)) (creativcoder)
- `d144eac8` Fix wallet verify
  ([#1170](https://github.com/ChainSafe/forest/pull/1170)) (Connor Mullett)
- `f07f0278` Hotfix:fix passphrase fake confirm
  ([#1168](https://github.com/ChainSafe/forest/pull/1168)) (detailyang)
- `132884d8` Chore:interopnet&devnet:fix build error
  ([#1162](https://github.com/ChainSafe/forest/pull/1162)) (detailyang)
- `992e69e3` FOR-15 fix approx_cmp in msg_chain.rs
  ([#1160](https://github.com/ChainSafe/forest/pull/1160)) (creativcoder)
- `34799734` Wallet CLI Implementation
  ([#1128](https://github.com/ChainSafe/forest/pull/1128)) (Connor Mullett)
- `f698ba88` [Audit fixes] FOR-02: Inconsistent Deserialization of Address ID ([#1149](https://github.com/ChainSafe/forest/pull/1149))
  (Hunter Trujillo)
- `e50d2ae8` [Audit fixes] FOR-16: Unnecessary Extensive Permissions for Private
  Keys ([#1151](https://github.com/ChainSafe/forest/pull/1151)) (Hunter Trujillo)
- `665ca476` Subtract 1 ([#1152](https://github.com/ChainSafe/forest/pull/1152))
  (Eric Tu)
- `4047ff5e` 3 -> 4 ([#1153](https://github.com/ChainSafe/forest/pull/1153))
  (Eric Tu)
- `446bea40` Swap to asyncronous_codec and bump futures_cbor_codec
  ([#1163](https://github.com/ChainSafe/forest/pull/1163)) (Eric Tu)
- `e4e6711b` Encrypted keystore now defaults to enabled. Warn the user if using
  an unencrypted keystore.
  ([#1150](https://github.com/ChainSafe/forest/pull/1150)) (Hunter Trujillo)
- `9b2a03a6` Add rust-toolchain file
  ([#1132](https://github.com/ChainSafe/forest/pull/1132)) (Hunter Trujillo)
- `6f9edae8` Fix P2P random walk logic
  ([#1125](https://github.com/ChainSafe/forest/pull/1125)) (Fraccaroli
  Gianmarco)
- `87f61d20` Spelling and typos
  ([#1126](https://github.com/ChainSafe/forest/pull/1126)) (Kirk Baird)
- `69d52cbd` RPC API w/ Permissions handling
  ([#1122](https://github.com/ChainSafe/forest/pull/1122)) (Hunter Trujillo)
- `81080179` Import/Export StateTree for Testing
  ([#1114](https://github.com/ChainSafe/forest/pull/1114)) (Eric Tu)
- `b75a4f31` Improve CLI printing and RPC error handling.
  ([#1121](https://github.com/ChainSafe/forest/pull/1121)) (Hunter Trujillo)
- `a8931e2a` Enable Gossip Scoring
  ([#1115](https://github.com/ChainSafe/forest/pull/1115)) (Eric Tu)
- `c337d3bf` V5 Actors Prep
  ([#1116](https://github.com/ChainSafe/forest/pull/1116)) (Eric Tu)
- `0a20e468` JSON-RPC Client with FULLNODE_API_INFO config & JWT support
  ([#1100](https://github.com/ChainSafe/forest/pull/1100)) (Hunter Trujillo)
- `f87d0baf` Resolve Stack Overflow
  ([#1103](https://github.com/ChainSafe/forest/pull/1103)) (Eric Tu)
- `bd90aa65` Tidy up submitwindowedpost
  ([#1099](https://github.com/ChainSafe/forest/pull/1099)) (Kirk Baird)
- `36a18656` Add Prometheus server
  ([#1098](https://github.com/ChainSafe/forest/pull/1098)) (Jorge Olivero)
- `ff6776ca` Base64 encode persistent keystore
  ([#1092](https://github.com/ChainSafe/forest/pull/1092)) (Connor Mullett)
- `c02669fa` Remove tide-websockets-sink fork
  ([#1089](https://github.com/ChainSafe/forest/pull/1089)) (Hunter Trujillo)
- `84ab31b0` Parallelize tipset processing
  ([#1081](https://github.com/ChainSafe/forest/pull/1081)) (Jorge Olivero)
- `d245f14c` Encrypted Key Store
  ([#1078](https://github.com/ChainSafe/forest/pull/1078)) (Connor Mullett)
- `34740715` Actors v4 (Network v12)
  ([#1087](https://github.com/ChainSafe/forest/pull/1087)) (Eric Tu)
- `946f4510` Implement optimal message selection
  ([#1086](https://github.com/ChainSafe/forest/pull/1086)) (creativcoder)
- `e8c1b599` Ignore If txn_id Existed Or Not When Deleting
  ([#1082](https://github.com/ChainSafe/forest/pull/1082)) (Eric Tu)
- `0a134afa` Devnet Build
  ([#1073](https://github.com/ChainSafe/forest/pull/1073)) (Eric Tu)
- `77f8495e` Remove check for empty_params
  ([#1079](https://github.com/ChainSafe/forest/pull/1079)) (Eric Tu)
- `bb7034ac` Minor fixes and touch-ups
  ([#1074](https://github.com/ChainSafe/forest/pull/1074)) (François Garillot)
- `674c3b39` HTTP JWT validation
  ([#1072](https://github.com/ChainSafe/forest/pull/1072)) (Hunter Trujillo)
- `4c9856dc` Disable MacOS CI for now. Looked into it a bit, not sure what other
  better solutions we have.
  ([#1077](https://github.com/ChainSafe/forest/pull/1077)) (Hunter Trujillo)
- `8a3823c3` Add @connormullett to Code Owners
  ([#1076](https://github.com/ChainSafe/forest/pull/1076)) (Hunter Trujillo)
- `e52b34d0` Remove a couple unnecessary panics
  ([#1075](https://github.com/ChainSafe/forest/pull/1075)) (François Garillot)
- `3606c3f9` Fix Error Handling in Load Deadlines
  ([#1071](https://github.com/ChainSafe/forest/pull/1071)) (Eric Tu)
- `a2452f3d` Tweaks to buffered blockstore
  ([#1069](https://github.com/ChainSafe/forest/pull/1069)) (Austin Abell)
- `78303511` NetworkVersion 11 Upgrade at Epoch 665280
  ([#1066](https://github.com/ChainSafe/forest/pull/1066)) (Eric Tu)
- `b9fccde0` Release New Crates Due to Vulnerability in forest_message 0.6.0
  ([#1058](https://github.com/ChainSafe/forest/pull/1058)) (Eric Tu)
- `4a9e4e47` Reduce time to resolve links in flush to ~51ms in buffer blockstore
  writes ([#1059](https://github.com/ChainSafe/forest/pull/1059)) (creativcoder)
- `b3ad6d7a` Update bls_signatures to 0.9 and filecoin-proofs-api to 6.1
  ([#1062](https://github.com/ChainSafe/forest/pull/1062)) (Eric Tu)
- `7301c6bf` Fix Error Handling in Deadline Construction
  ([#1063](https://github.com/ChainSafe/forest/pull/1063)) (Eric Tu)
- `425ec083` Clippy "Fix"
  ([#1064](https://github.com/ChainSafe/forest/pull/1064)) (Eric Tu)
- `275f312e` HTTP RPC-JSON and tide-websockets
  ([#990](https://github.com/ChainSafe/forest/pull/990)) (Hunter Trujillo)
- `cfeab68f` Fix ExitCode handling when calling
  repay_partial_debt_in_priority_order
  ([#1055](https://github.com/ChainSafe/forest/pull/1055)) (Eric Tu)
- `d30d093d` Setup rustfmt
  ([#1053](https://github.com/ChainSafe/forest/pull/1053)) (Jorge Olivero)
- `d4fc556f` Libp2p Connection Limits
  ([#1051](https://github.com/ChainSafe/forest/pull/1051)) (Eric Tu)
- `36aaf693` Add @olibero to Code Owners
  ([#1052](https://github.com/ChainSafe/forest/pull/1052)) (Eric Tu)
- `8278d257` Fix ExitCode Handling in load_deadline
  ([#1050](https://github.com/ChainSafe/forest/pull/1050)) (Eric Tu)
- `77080e61` BufferedBlockstore Flush Improvements
  ([#1044](https://github.com/ChainSafe/forest/pull/1044)) (Eric Tu)
- `0bd9b1ef` Update Networking Log Levels
  ([#1046](https://github.com/ChainSafe/forest/pull/1046)) (Eric Tu)
- `669d5504` Fix Parent Grinding Fault Detection
  ([#1045](https://github.com/ChainSafe/forest/pull/1045)) (Eric Tu)
- `c424b65f` Fix ReportConsensusFault Gas Mismatch
  ([#1043](https://github.com/ChainSafe/forest/pull/1043)) (Eric Tu)
- `b2141ff3` Update Actors Interface and Fix Actors Consensus Issues
  ([#1041](https://github.com/ChainSafe/forest/pull/1041)) (Eric Tu)
- `0ddec266` Cargo Audit Patch
  ([#1042](https://github.com/ChainSafe/forest/pull/1042)) (Eric Tu)
- `f89b9ad1` Paych Actor v3
  ([#1035](https://github.com/ChainSafe/forest/pull/1035)) (Eric Tu)
- `608c0a93` Miner Actor v3
  ([#1032](https://github.com/ChainSafe/forest/pull/1032)) (Eric Tu)
- `01ae4250` Remove dutter and add creativ
  ([#1036](https://github.com/ChainSafe/forest/pull/1036)) (Eric Tu)
- `c4143e0a` Initial refactor: separate pool and provider
  ([#1027](https://github.com/ChainSafe/forest/pull/1027)) (creativcoder)
- `f6eddd54` Update libp2p to 0.35
  ([#928](https://github.com/ChainSafe/forest/pull/928)) (Austin Abell)
- `0b63a93f` Reward Actor v3
  ([#1020](https://github.com/ChainSafe/forest/pull/1020)) (Eric Tu)
- `caf19b94` Init Actor v3
  ([#1019](https://github.com/ChainSafe/forest/pull/1019)) (Eric Tu)
- `4a00c91e` Remove old codeowners
  ([#1018](https://github.com/ChainSafe/forest/pull/1018)) (Austin Abell)
- `49220a1d` Storage Power Actor v3
  ([#1017](https://github.com/ChainSafe/forest/pull/1017)) (Eric Tu)
- `91ba65b3` Update verifreg to v3
  ([#1016](https://github.com/ChainSafe/forest/pull/1016)) (Eric Tu)
- `4d663116` Document node and cleanup
  ([#1007](https://github.com/ChainSafe/forest/pull/1007)) (Austin Abell)
- `79c0da79` Multisig Actor v3
  ([#1013](https://github.com/ChainSafe/forest/pull/1013)) (Eric Tu)
- `0289e349` Market Actor v3
  ([#1010](https://github.com/ChainSafe/forest/pull/1010)) (Eric Tu)
- `4d0c8642` Update types documentation
  ([#1008](https://github.com/ChainSafe/forest/pull/1008)) (Austin Abell)
- `b42e66b5` Fix new clippy warnings and fix logic
  ([#1011](https://github.com/ChainSafe/forest/pull/1011)) (Austin Abell)
- `44dd57b8` Update VM docs.
  ([#1009](https://github.com/ChainSafe/forest/pull/1009)) (Austin Abell)
- `f20740ee` V3 HAMT and AMT for Actors
  ([#1005](https://github.com/ChainSafe/forest/pull/1005)) (Eric Tu)
- `bfb406b9` Update ipld docs
  ([#1004](https://github.com/ChainSafe/forest/pull/1004)) (Austin Abell)
- `69e91fc2` Update crypto docs and cleanup API
  ([#1002](https://github.com/ChainSafe/forest/pull/1002)) (Austin Abell)
- `9be446b5` Blockchain docs and cleanup
  ([#1000](https://github.com/ChainSafe/forest/pull/1000)) (Austin Abell)
- `121bdede` Actors v3 Setup
  ([#1001](https://github.com/ChainSafe/forest/pull/1001)) (Eric Tu)
- `e2034f74` Release Actors V2
  ([#994](https://github.com/ChainSafe/forest/pull/994)) (Eric Tu)
- `47b8b4f7` Add 1.46.0 msrv check to CI
  ([#993](https://github.com/ChainSafe/forest/pull/993)) (Austin Abell)
- `d38a08d5` Framework for State Migrations
  ([#987](https://github.com/ChainSafe/forest/pull/987)) (Eric Tu)
- `83906046` Improve Car file read node
  ([#988](https://github.com/ChainSafe/forest/pull/988)) (Austin Abell)
- `e642c55f` Fix hyper vulnerability
  ([#991](https://github.com/ChainSafe/forest/pull/991)) (Austin Abell)
- `bd546119` Include git hash and crate version
  ([#977](https://github.com/ChainSafe/forest/pull/977)) (Rajarupan Sampanthan)
- `46f7bf61` V3 Hamt update
  ([#982](https://github.com/ChainSafe/forest/pull/982)) (Austin Abell)
- `11d059ab` Fix bug in miner extend sector expiration
  ([#989](https://github.com/ChainSafe/forest/pull/989)) (Austin Abell)
- `84296d92` Nightly build/audit workaround and nightly linting fixes
  ([#983](https://github.com/ChainSafe/forest/pull/983)) (Austin Abell)
- `d1b2f622` Prep hamt v2 release
  ([#981](https://github.com/ChainSafe/forest/pull/981)) (Austin Abell)
- `c5342907` Fix fork handling
  ([#980](https://github.com/ChainSafe/forest/pull/980)) (Eric Tu)
- `931de226` V3 Actors Amt update
  ([#978](https://github.com/ChainSafe/forest/pull/978)) (Austin Abell)
- `4c2e4a07` Update Amt API and prep release
  ([#979](https://github.com/ChainSafe/forest/pull/979)) (Austin Abell)
- `d0a46ba7` Refactor discovery, improve Hello handling/peer management
  ([#975](https://github.com/ChainSafe/forest/pull/975)) (Austin Abell)
- `7ba2217d` Replace broadcast channels and refactor websocket streaming
  ([#955](https://github.com/ChainSafe/forest/pull/955)) (Austin Abell)
- `75403b30` Fix verify consensus fault logic
  ([#973](https://github.com/ChainSafe/forest/pull/973)) (Austin Abell)
- `76797645` Replace lazycell with once_cell
  ([#976](https://github.com/ChainSafe/forest/pull/976)) (Austin Abell)
- `7a8cce81` Fix block header signature verification helper function
  ([#972](https://github.com/ChainSafe/forest/pull/972)) (Austin Abell)
- `f182e8d6` Fix fork ([#971](https://github.com/ChainSafe/forest/pull/971))
  (Eric Tu)
- `34e1b1e6` Remove irrelevant spam logs
  ([#969](https://github.com/ChainSafe/forest/pull/969)) (Austin Abell)
- `c565eb92` Fix edge case in update pending deal state
  ([#968](https://github.com/ChainSafe/forest/pull/968)) (Austin Abell)
- `db0c4417` Fixes to ChainSyncer Scheduling
  ([#965](https://github.com/ChainSafe/forest/pull/965)) (Eric Tu)
- `3b16f807` Purge approvals on multisig removal
  ([#967](https://github.com/ChainSafe/forest/pull/967)) (Austin Abell)
- `3d91af03` Cleanup TODOs
  ([#933](https://github.com/ChainSafe/forest/pull/933)) (Austin Abell)
- `d7b9b396` Update logging to hide internal messages by default
  ([#954](https://github.com/ChainSafe/forest/pull/954)) (Austin Abell)
- `d82e3791` Interopnet support
  ([#964](https://github.com/ChainSafe/forest/pull/964)) (Austin Abell)
- `59c4413c` Add skip-load flag and cleanup snapshot loading
  ([#939](https://github.com/ChainSafe/forest/pull/939)) (Austin Abell)
- `ce37d70d` Fix to address resolution for chained internal calls
  ([#952](https://github.com/ChainSafe/forest/pull/952)) (Austin Abell)
- `18535f7c` Fix storage deal resolution pattern
  ([#948](https://github.com/ChainSafe/forest/pull/948)) (Austin Abell)
- `34b8c7eb` Update statediff for v2 and keep under feature
  ([#949](https://github.com/ChainSafe/forest/pull/949)) (Austin Abell)
- `3eed3ac2` Update bls backend to blst
  ([#945](https://github.com/ChainSafe/forest/pull/945)) (Austin Abell)
- `c02944fb` Handle null multisig proposal hashes
  ([#953](https://github.com/ChainSafe/forest/pull/953)) (Austin Abell)
- `5845f9e7` Ignore invalid peer id in miner info
  ([#951](https://github.com/ChainSafe/forest/pull/951)) (Austin Abell)
- `721bc466` Fix bugs in terminate sectors logic
  ([#950](https://github.com/ChainSafe/forest/pull/950)) (Austin Abell)
- `ccd4fbd0` Nullable Entropy in Randomness RPC and Fix Gas Base Fee Estimation
  ([#947](https://github.com/ChainSafe/forest/pull/947)) (Eric Tu)
- `4825a6a8` Fix calico vesting
  ([#942](https://github.com/ChainSafe/forest/pull/942)) (Austin Abell)
- `60e59697` Fix bug with pledge delta from proving deadline
  ([#943](https://github.com/ChainSafe/forest/pull/943)) (Austin Abell)
- `334551e1` Update consensus min power
  ([#946](https://github.com/ChainSafe/forest/pull/946)) (Austin Abell)
- `0e4ff578` Update calico storage gas multiplier
  ([#940](https://github.com/ChainSafe/forest/pull/940)) (Austin Abell)
- `53d35f02` Fix typo in v2 winning post validation
  ([#941](https://github.com/ChainSafe/forest/pull/941)) (Austin Abell)
- `749303c4` CBOR Stream Read in LibP2P RPC
  ([#932](https://github.com/ChainSafe/forest/pull/932)) (Eric Tu)
- `a79a97a9` Fix header signing bytes cache bug
  ([#935](https://github.com/ChainSafe/forest/pull/935)) (Austin Abell)
- `a32e19d3` Update header caches and builder
  ([#930](https://github.com/ChainSafe/forest/pull/930)) (Austin Abell)
- `ae9d7acb` Switch temp bytes deserialize to Cow
  ([#931](https://github.com/ChainSafe/forest/pull/931)) (Austin Abell)
- `a2ac9552` Clean up chain exchange responses and peer disconnects
  ([#929](https://github.com/ChainSafe/forest/pull/929)) (Austin Abell)
- `2f87782c` Update libp2p, async-std, and other deps
  ([#922](https://github.com/ChainSafe/forest/pull/922)) (Austin Abell)
- `9a6c9a87` Change default address prefix to 'f'
  ([#921](https://github.com/ChainSafe/forest/pull/921)) (Rajarupan Sampanthan)
- `182eacce` Fix ChainNotify RPC
  ([#924](https://github.com/ChainSafe/forest/pull/924)) (Eric Tu)
- `b97451a8` Update price list for calico VM gas
  ([#918](https://github.com/ChainSafe/forest/pull/918)) (Austin Abell)
- `67dfe7b1` Update calico vesting and refactor circ supply
  ([#917](https://github.com/ChainSafe/forest/pull/917)) (Austin Abell)
- `8efd8ee6` Claus fork burn removal
  ([#920](https://github.com/ChainSafe/forest/pull/920)) (Austin Abell)
- `ef3ecd1e` Calico (V7) update
  ([#919](https://github.com/ChainSafe/forest/pull/919)) (Austin Abell)
- `3c536d0d` Setup multiple network configurations and drand schedule
  ([#915](https://github.com/ChainSafe/forest/pull/915)) (Austin Abell)
- `fa82654f` Adding Insecure Post-Validation
  ([#916](https://github.com/ChainSafe/forest/pull/916)) (Rajarupan Sampanthan)
- `05b282da` Wrap ChainSyncer::state in an Arc<Mutex> and set it to Follow
  accordingly ([#914](https://github.com/ChainSafe/forest/pull/914)) (Tim
  Vermeulen)
- `adfbe855` Update smoke base fee calculation
  ([#912](https://github.com/ChainSafe/forest/pull/912)) (Austin Abell)
- `dd173e41` Update randomness for conformance tipsets and update V7 proof
  verification ([#911](https://github.com/ChainSafe/forest/pull/911)) (Austin
  Abell)
- `4b23b65c` Update types for all new V2 network upgrades
  ([#906](https://github.com/ChainSafe/forest/pull/906)) (Austin Abell)
- `0da265de` Replace shared actor crates with local code
  ([#907](https://github.com/ChainSafe/forest/pull/907)) (Austin Abell)
- `c604ae5f` Update miner actor to v2
  ([#903](https://github.com/ChainSafe/forest/pull/903)) (Austin Abell)
- `e4e39094` Update reward actor to v2
  ([#897](https://github.com/ChainSafe/forest/pull/897)) (Austin Abell)
- `62325dd7` Add GetMarketState to State Manager
  ([#900](https://github.com/ChainSafe/forest/pull/900)) (Ayush Mishra)
- `208c7655` Update runtime for network version upgrades
  ([#896](https://github.com/ChainSafe/forest/pull/896)) (Austin Abell)
- `c1a7553f` Storage Miner Pledging
  ([#899](https://github.com/ChainSafe/forest/pull/899)) (Eric Tu)
- `d6af098e` Add serde annotation for go vec visitor without using wrapper
  ([#898](https://github.com/ChainSafe/forest/pull/898)) (Austin Abell)
- `56f6d628` Update verifreg actor to v2
  ([#889](https://github.com/ChainSafe/forest/pull/889)) (Austin Abell)
- `88d1d465` Add a cfg flag to build Forest in Devnet mode
  ([#895](https://github.com/ChainSafe/forest/pull/895)) (Eric Tu)
- `8a1f2038` Paych v2 actor update
  ([#894](https://github.com/ChainSafe/forest/pull/894)) (Austin Abell)
- `f821b971` Power actor v2 upgrade
  ([#893](https://github.com/ChainSafe/forest/pull/893)) (Austin Abell)
- `d1dbd0ab` Add syncing configuration options
  ([#892](https://github.com/ChainSafe/forest/pull/892)) (Dustin Brickwood)
- `83a86a9d` Handle pubsub blocks in parallel
  ([#891](https://github.com/ChainSafe/forest/pull/891)) (Tim Vermeulen)
- `5dee4491` Update seal proof types and proofs api version
  ([#890](https://github.com/ChainSafe/forest/pull/890)) (Austin Abell)
- `169f9e3f` Version Hamt, Amt, State tree
  ([#887](https://github.com/ChainSafe/forest/pull/887)) (Austin Abell)
- `ecc7c680` Update market actor to v2
  ([#888](https://github.com/ChainSafe/forest/pull/888)) (Austin Abell)
- `dcbac0f0` Update multisig to v2
  ([#886](https://github.com/ChainSafe/forest/pull/886)) (Austin Abell)
- `5043ed0c` Update CI build checks
  ([#885](https://github.com/ChainSafe/forest/pull/885)) (Austin Abell)
- `787dcc0c` Implement Net API Module + Some other RPC methods
  ([#884](https://github.com/ChainSafe/forest/pull/884)) (Eric Tu)
- `47f2bd1e` Actors v2 upgrade setup
  ([#854](https://github.com/ChainSafe/forest/pull/854)) (Austin Abell)
- `aa448702` Storage Miner Init Interop
  ([#882](https://github.com/ChainSafe/forest/pull/882)) (Eric Tu)
- `8e821e0b` Remove coverage from CI until fixed
  ([#883](https://github.com/ChainSafe/forest/pull/883)) (Austin Abell)
- `61e5465e` Fix message crate compilation with json feature
  ([#880](https://github.com/ChainSafe/forest/pull/880)) (Austin Abell)
- `85e96837` Release crates for actors v2 upgrade
  ([#879](https://github.com/ChainSafe/forest/pull/879)) (Austin Abell)
- `82ca74cc` Form tipsets ([#875](https://github.com/ChainSafe/forest/pull/875))
  (Tim Vermeulen)
- `ce5c28b9` A bunch of fixes for the RPC
  ([#874](https://github.com/ChainSafe/forest/pull/874)) (Eric Tu)
- `8193a4b1` Implement hamt fuzzer
  ([#872](https://github.com/ChainSafe/forest/pull/872)) (Austin Abell)
- `36154ff6` Implement Amt fuzzer
  ([#871](https://github.com/ChainSafe/forest/pull/871)) (Austin Abell)
- `15c0e67f` Fix syncing regressions from #841
  ([#873](https://github.com/ChainSafe/forest/pull/873)) (Austin Abell)
- `6aaa037a` Update message json format to match Lotus
  ([#870](https://github.com/ChainSafe/forest/pull/870)) (Austin Abell)
- `56b4961f` Rpc fixes and implementations
  ([#841](https://github.com/ChainSafe/forest/pull/841)) (Purple Hair Rust Bard)
- `1da3294c` Fork serde_bytes to disallow string and array deserialization
  ([#868](https://github.com/ChainSafe/forest/pull/868)) (Austin Abell)
- `44f2c22e` Fix exit code handling in market
  ([#866](https://github.com/ChainSafe/forest/pull/866)) (Austin Abell)
- `f325bb35` Fix unlock unvested funds
  ([#865](https://github.com/ChainSafe/forest/pull/865)) (Austin Abell)
- `d690d484` Implement chain export functionality and car writer
  ([#861](https://github.com/ChainSafe/forest/pull/861)) (Austin Abell)
- `1b4dd61d` Add sled backend and cleanup RocksDb type
  ([#858](https://github.com/ChainSafe/forest/pull/858)) (Austin Abell)
- `db642466` MessagePool Greedy Message Selection
  ([#856](https://github.com/ChainSafe/forest/pull/856)) (Eric Tu)
- `26082703` Implement chain index
  ([#855](https://github.com/ChainSafe/forest/pull/855)) (Austin Abell)
- `c300f8e4` Update dependencies
  ([#859](https://github.com/ChainSafe/forest/pull/859)) (Dustin Brickwood)
- `d6c9bf60` Allow importing snapshot from URL + Progress bar
  ([#762](https://github.com/ChainSafe/forest/pull/762))
  ([#811](https://github.com/ChainSafe/forest/pull/811)) (Stepan)
- `178d1679` Setup mocking panic handling in vm
  ([#857](https://github.com/ChainSafe/forest/pull/857)) (Austin Abell)
- `60d12063` Switch param deserialization to the runtime to interop
  ([#853](https://github.com/ChainSafe/forest/pull/853)) (Austin Abell)
- `f9249b15` Use upstream cid
  ([#850](https://github.com/ChainSafe/forest/pull/850)) (Volker Mische)
- `85786ad3` Update CODEOWNERS
  ([#848](https://github.com/ChainSafe/forest/pull/848)) (Austin Abell)
- `0c1febbf` Rename BlockSync -> ChainExchange and tweak parameters
  ([#852](https://github.com/ChainSafe/forest/pull/852)) (Austin Abell)
- `876b9881` Refactor ChainStore, tipset usage, cache loaded tipsets
  ([#851](https://github.com/ChainSafe/forest/pull/851)) (Austin Abell)
- `396052ca` Fix: update balance table
  ([#849](https://github.com/ChainSafe/forest/pull/849)) (Austin Abell)
- `af28ef40` Update amt for_each caching mechanisms and usages
  ([#847](https://github.com/ChainSafe/forest/pull/847)) (Austin Abell)
- `ee25ba92` Add Networking and Republishing logic to MsgPool
  ([#732](https://github.com/ChainSafe/forest/pull/732)) (Eric Tu)
- `ef2583db` Use concrete implementations
  ([#842](https://github.com/ChainSafe/forest/pull/842)) (Volker Mische)
- `3c8a57b7` Fix gossipsub handling to process only when in follow state
  ([#845](https://github.com/ChainSafe/forest/pull/845)) (Austin Abell)
- `c53a5b82` Fix bug with import and cleanup
  ([#844](https://github.com/ChainSafe/forest/pull/844)) (Austin Abell)
- `1832a05e` Fix makefile test commands
  ([#843](https://github.com/ChainSafe/forest/pull/843)) (Austin Abell)
- `293ef19e` Fixes code cov build
  ([#840](https://github.com/ChainSafe/forest/pull/840)) (Dustin Brickwood)
- `62ea7ef4` Update multihash dependency and make Cid impl Copy
  ([#839](https://github.com/ChainSafe/forest/pull/839)) (Austin Abell)
- `cb1e2c41` Update README.md with security policy
  ([#831](https://github.com/ChainSafe/forest/pull/831)) (Amer Ameen)
- `d7b76cc9` Fix circleCI coverage
  ([#836](https://github.com/ChainSafe/forest/pull/836)) (Austin Abell)
- `e51e1ece` Fix allow internal reset after failed tx
  ([#834](https://github.com/ChainSafe/forest/pull/834)) (Austin Abell)
- `a86f0056` CircleCI updates, removal of github actions
  ([#813](https://github.com/ChainSafe/forest/pull/813)) (Dustin Brickwood)
- `d74b34ee` Add Gossipsub chain messages to MPool in the ChainSyncer instead of
  Libp2p Service ([#833](https://github.com/ChainSafe/forest/pull/833)) (Eric
  Tu)
- `bbdddf9d` Fix block messages generation for sequence edge case
  ([#832](https://github.com/ChainSafe/forest/pull/832)) (Austin Abell)
- `e1f1244b` Refactor chainstore and related components
  ([#809](https://github.com/ChainSafe/forest/pull/809)) (Austin Abell)
- `7990d4d4` Cleanup batch_verify_seal and tipset state execution
  ([#807](https://github.com/ChainSafe/forest/pull/807)) (Austin Abell)
- `0b7a49b6` Process blocks coming off of GossipSub
  ([#808](https://github.com/ChainSafe/forest/pull/808)) (Eric Tu)
- `1a447316` Defer bitfield decoding until its first use
  ([#803](https://github.com/ChainSafe/forest/pull/803)) (Tim Vermeulen)
- `ede37134` Update proofs and other deps
  ([#812](https://github.com/ChainSafe/forest/pull/812)) (Austin Abell)
- `a97f4b3b` Fix message receipt json
  ([#810](https://github.com/ChainSafe/forest/pull/810)) (Austin Abell)
- `b31fa0ae` Update gossip messagepool error log
  ([#805](https://github.com/ChainSafe/forest/pull/805)) (Austin Abell)
- `3bec812c` Fix unsealed sector padding
  ([#804](https://github.com/ChainSafe/forest/pull/804)) (Austin Abell)
- `9eab4a8a` Fix reschedule sector expirations
  ([#802](https://github.com/ChainSafe/forest/pull/802)) (Austin Abell)
- `21d6108f` Optimize statediff and fix hamt bug
  ([#799](https://github.com/ChainSafe/forest/pull/799)) (Austin Abell)
- `7da52345` Add msgs to msg pool
  ([#797](https://github.com/ChainSafe/forest/pull/797)) (Dustin Brickwood)
- `901d00cf` Increase cron gas limit
  ([#796](https://github.com/ChainSafe/forest/pull/796)) (Austin Abell)
- `ca3c131f` Import snapshots and import chains
  ([#789](https://github.com/ChainSafe/forest/pull/789)) (Eric Tu)
- `7d34126d` Refactor types out of actors crate to prep for v2 upgrade
  ([#790](https://github.com/ChainSafe/forest/pull/790)) (Austin Abell)
- `54635c52` Fix Miner cron related things
  ([#795](https://github.com/ChainSafe/forest/pull/795)) (Austin Abell)
- `27d3e668` GossipSub Message and Block Deserialization
  ([#791](https://github.com/ChainSafe/forest/pull/791)) (Eric Tu)
- `34710f7e` Update Dockerfile and include make command
  ([#792](https://github.com/ChainSafe/forest/pull/792)) (Dustin Brickwood)
- `5a8dfaab` Switch store for randomness retrieval
  ([#793](https://github.com/ChainSafe/forest/pull/793)) (Austin Abell)
- `b94f39de` Update bootnodes
  ([#794](https://github.com/ChainSafe/forest/pull/794)) (Austin Abell)
- `2e1bb096` Adding CircSupply Calculations
  ([#710](https://github.com/ChainSafe/forest/pull/710)) (nannick)
- `36e38c67` Wrap cached state in async mutex to avoid duplicate state
  calculation ([#785](https://github.com/ChainSafe/forest/pull/785)) (Austin
  Abell)
- `20de7a45` Adding Block Probability Calculations
  ([#771](https://github.com/ChainSafe/forest/pull/771)) (nannick)
- `bee59904` Fix deferred cron and validate caller
  ([#782](https://github.com/ChainSafe/forest/pull/782)) (Austin Abell)
- `78e6bb4b` Put Hamt reordering fix under a feature
  ([#783](https://github.com/ChainSafe/forest/pull/783)) (Austin Abell)
- `7743da7e` Fix projection period for faults
  ([#784](https://github.com/ChainSafe/forest/pull/784)) (Austin Abell)
- `fb2ca2be` Build and Api Versoining
  ([#752](https://github.com/ChainSafe/forest/pull/752)) (Purple Hair Rust Bard)
- `aa397491` Fix get_sectors_for_winning_post and cleanup
  ([#781](https://github.com/ChainSafe/forest/pull/781)) (Austin Abell)
- `dd707577` Fix provider and block message limit
  ([#780](https://github.com/ChainSafe/forest/pull/780)) (Austin Abell)
- `199d7feb` Refactor statediff to own crate
  ([#779](https://github.com/ChainSafe/forest/pull/779)) (Austin Abell)
- `6fb284a2` Fix sync messages logic
  ([#778](https://github.com/ChainSafe/forest/pull/778)) (Austin Abell)
- `c571e0e0` Fix tipset sorting function
  ([#777](https://github.com/ChainSafe/forest/pull/777)) (Austin Abell)
- `f9ab4c20` Update sequence based on epoch for internal messages
  ([#775](https://github.com/ChainSafe/forest/pull/775)) (Austin Abell)
- `057ff0d4` Fix chaos actor send
  ([#773](https://github.com/ChainSafe/forest/pull/773)) (Austin Abell)
- `0834808a` Minimum power fix
  ([#774](https://github.com/ChainSafe/forest/pull/774)) (Eric Tu)
- `34759a88` Fix Amt iter mut guard
  ([#772](https://github.com/ChainSafe/forest/pull/772)) (Austin Abell)
- `655eac22` Update conformance vectors
  ([#768](https://github.com/ChainSafe/forest/pull/768)) (Austin Abell)
- `1de532f3` Fix link in README
  ([#770](https://github.com/ChainSafe/forest/pull/770)) (Austin Abell)
- `6535480f` Remove protoc dependency and update README
  ([#769](https://github.com/ChainSafe/forest/pull/769)) (Austin Abell)
- `fc05e125` Minor fixes found during devnet testing
  ([#753](https://github.com/ChainSafe/forest/pull/753)) (Purple Hair Rust Bard)
- `982738c2` Authorization Setup for Write Access on RPC Calls
  ([#620](https://github.com/ChainSafe/forest/pull/620)) (Jaden Foldesi)
- `d4de5481` Fix blockstore get gas charge
  ([#751](https://github.com/ChainSafe/forest/pull/751)) (Austin Abell)
- `fd89bb9f` Implement actor upgrade logic
  ([#750](https://github.com/ChainSafe/forest/pull/750)) (Austin Abell)
- `6a46d7a4` Add a `ValueMut` wrapper type that tracks whether AMT values are
  mutated ([#749](https://github.com/ChainSafe/forest/pull/749)) (Tim Vermeulen)
- `0a7e163e` Fix CronEvents in Miner Actor
  ([#748](https://github.com/ChainSafe/forest/pull/748)) (Eric Tu)
- `3e8fd6cf` Fix block validations and add chain export test
  ([#741](https://github.com/ChainSafe/forest/pull/741)) (Austin Abell)
- `a4e399d9` Remove extra state load from withdraw balance
  ([#747](https://github.com/ChainSafe/forest/pull/747)) (Austin Abell)
- `15e00e80` Fix trailing 0s on bitfield serialization
  ([#746](https://github.com/ChainSafe/forest/pull/746)) (Austin Abell)
- `7e7d79c3` Switch serde_cbor to fork to allow unsafe unchecked utf8
  deserialization ([#745](https://github.com/ChainSafe/forest/pull/745)) (Austin
  Abell)
- `f8e16554` Fix Balance Table get
  ([#744](https://github.com/ChainSafe/forest/pull/744)) (Eric Tu)
- `6f187420` Skip send in transfer_to_actor if value is 0
  ([#743](https://github.com/ChainSafe/forest/pull/743)) (Eric Tu)
- `9dbcc47d` MAX_MINER_PROVE_COMMITS_PER_EPOCH 3 to 200
  ([#742](https://github.com/ChainSafe/forest/pull/742)) (Eric Tu)
- `cecf8713` State diff on root mismatch option
  ([#738](https://github.com/ChainSafe/forest/pull/738)) (Austin Abell)
- `f309a28b` Fix miner constructor params and proving period offset calculation
  ([#740](https://github.com/ChainSafe/forest/pull/740)) (Austin Abell)
- `891cd3ce` Fix base fee in conformance, bump versions and cleanup
  ([#739](https://github.com/ChainSafe/forest/pull/739)) (Austin Abell)
- `1b23fa33` Add label to DealProposal
  ([#737](https://github.com/ChainSafe/forest/pull/737)) (Austin Abell)
- `a75b47ac` Add redundant writes to Hamt and Amt to interop
  ([#731](https://github.com/ChainSafe/forest/pull/731)) (Austin Abell)
- `d910cf02` Update conformance vectors
  ([#734](https://github.com/ChainSafe/forest/pull/734)) (Austin Abell)
- `9de9e351` BlockSync provider
  ([#724](https://github.com/ChainSafe/forest/pull/724)) (Stepan)
- `0d86e686` Update params and fetch on daemon start
  ([#733](https://github.com/ChainSafe/forest/pull/733)) (Austin Abell)
- `cb4f779b` Updating Chaos Actor and Test Vectors
  ([#696](https://github.com/ChainSafe/forest/pull/696)) (nannick)
- `15eb3f07` Fix signature verification in mempool
  ([#727](https://github.com/ChainSafe/forest/pull/727)) (Austin Abell)
- `3ec23378` Update proof verification
  ([#726](https://github.com/ChainSafe/forest/pull/726)) (Austin Abell)
- `82f76ae6` Add caching to Hamt and update testing
  ([#730](https://github.com/ChainSafe/forest/pull/730)) (Austin Abell)
- `630b54f1` Update Actors error handling
  ([#722](https://github.com/ChainSafe/forest/pull/722)) (Austin Abell)
- `e59b7ae6` Switch bigint division usage to Euclidean to match Go
  ([#723](https://github.com/ChainSafe/forest/pull/723)) (Austin Abell)
- `2561c51c` Amt refactor and interop tests
  ([#716](https://github.com/ChainSafe/forest/pull/716)) (Austin Abell)
- `7a471d57` Remove unnecessary feature with audit failure
  ([#721](https://github.com/ChainSafe/forest/pull/721)) (Austin Abell)
- `b073565e` Mempool Update
  ([#705](https://github.com/ChainSafe/forest/pull/705)) (Eric Tu)
- `f0072101` Update Miner actor
  ([#691](https://github.com/ChainSafe/forest/pull/691)) (Tim Vermeulen)
- `285b9c34` Storage miner integration
  ([#670](https://github.com/ChainSafe/forest/pull/670)) (Purple Hair Rust Bard)
- `04274b14` Adding More Reward Actor Tests
  ([#715](https://github.com/ChainSafe/forest/pull/715)) (nannick)
- `dae9342f` Update block validations
  ([#711](https://github.com/ChainSafe/forest/pull/711)) (Austin Abell)
- `6dc3b50d` Update AMT max index bound
  ([#714](https://github.com/ChainSafe/forest/pull/714)) (Austin Abell)
- `d4dee5a2` Make block validations async
  ([#702](https://github.com/ChainSafe/forest/pull/702)) (Austin Abell)
- `8ef5ae5c` Peer stats tracking and selection
  ([#701](https://github.com/ChainSafe/forest/pull/701)) (Austin Abell)
- `dc0ff4cd` Semantic Validation for Messages
  ([#703](https://github.com/ChainSafe/forest/pull/703)) (Eric Tu)
- `3411459d` ChainSync refactor
  ([#693](https://github.com/ChainSafe/forest/pull/693)) (Austin Abell)
- `66ca99e2` Fix StateManager use in different components
  ([#694](https://github.com/ChainSafe/forest/pull/694)) (Eric Tu)
- `96b64cb2` Drand ignore env variable
  ([#697](https://github.com/ChainSafe/forest/pull/697)) (nannick)
- `548a4645` Print out conformance results and add log for skips
  ([#695](https://github.com/ChainSafe/forest/pull/695)) (Austin Abell)
- `0d7b16cc` Add CLI command to add Genesis Miner to Genesis Template
  ([#644](https://github.com/ChainSafe/forest/pull/644)) (Stepan)
- `0be6b76a` Chain syncing verification fixes
  ([#503](https://github.com/ChainSafe/forest/pull/503)) (Eric Tu)
- `156b2fb6` Fix docs publish workflow
  ([#688](https://github.com/ChainSafe/forest/pull/688)) (Austin Abell)
- `b54d0ec7` Update statetree cache
  ([#668](https://github.com/ChainSafe/forest/pull/668)) (Dustin Brickwood)
- `0809097f` Update blocksync message formats
  ([#686](https://github.com/ChainSafe/forest/pull/686)) (Austin Abell)
- `0db7ddbb` Tipset vector runner
  ([#682](https://github.com/ChainSafe/forest/pull/682)) (Austin Abell)
- `41ad3220` Swap secio authentication for noise
  ([#685](https://github.com/ChainSafe/forest/pull/685)) (Austin Abell)
- `93faacde` Fix bitswap breaking patch release
  ([#683](https://github.com/ChainSafe/forest/pull/683)) (Austin Abell)
- `f2c3ff0f` Update apply_blocks call
  ([#678](https://github.com/ChainSafe/forest/pull/678)) (Austin Abell)
- `e411eeed` Remove TODOs from scoping
  ([#675](https://github.com/ChainSafe/forest/pull/675)) (Austin Abell)
- `24341646` Adding Mdns and Kad Toggle
  ([#647](https://github.com/ChainSafe/forest/pull/647)) (nannick)
- `26517fba` Update edge cases for dynamic error handling in VM
  ([#671](https://github.com/ChainSafe/forest/pull/671)) (Austin Abell)
- `cd68b539` Update runtime transaction logic
  ([#666](https://github.com/ChainSafe/forest/pull/666)) (Austin Abell)
- `d5ccf900` Update EPOCH_DURATION_SECONDS
  ([#667](https://github.com/ChainSafe/forest/pull/667)) (Eric Tu)
- `c73394bc` Fix serialization of TxnIdParams
  ([#665](https://github.com/ChainSafe/forest/pull/665)) (Eric Tu)
- `7b4174e3` Fix runtime implementation to return gas blockstore
  ([#664](https://github.com/ChainSafe/forest/pull/664)) (Austin Abell)
- `2712508e` Handle failed retrieve of actor state
  ([#663](https://github.com/ChainSafe/forest/pull/663)) (Eric Tu)
- `bbbfacba` Check value correctly before transfer
  ([#662](https://github.com/ChainSafe/forest/pull/662)) (Eric Tu)
- `8d87c681` Add validation in chaos actor
  ([#661](https://github.com/ChainSafe/forest/pull/661)) (Eric Tu)
- `7d2bd2fa` Fix caller validation on nested sends
  ([#660](https://github.com/ChainSafe/forest/pull/660)) (Austin Abell)
- `5db465c3` Make hamt value type generic and add benchmarks
  ([#635](https://github.com/ChainSafe/forest/pull/635)) (Austin Abell)
- `5e35560c` Fix internal send bug, remove message ref from runtime
  ([#659](https://github.com/ChainSafe/forest/pull/659)) (Austin Abell)
- `ff754b90` Fix Get Actor
  ([#658](https://github.com/ChainSafe/forest/pull/658)) (Eric Tu)
- `0d82f424` Fix bugs in vm and update runner
  ([#657](https://github.com/ChainSafe/forest/pull/657)) (Austin Abell)
- `809e3e8c` Allow registering of Actors to the VM
  ([#654](https://github.com/ChainSafe/forest/pull/654)) (Eric Tu)
- `0f8185b2` Fix inconsistencies in apply_message
  ([#656](https://github.com/ChainSafe/forest/pull/656)) (Austin Abell)
- `4e0efe99` Add benchmarks and cleanup AMT
  ([#626](https://github.com/ChainSafe/forest/pull/626)) (Austin Abell)
- `aa6167c8` Expose message fields
  ([#655](https://github.com/ChainSafe/forest/pull/655)) (Austin Abell)
- `fd911984` Adding Chaos Actor
  ([#653](https://github.com/ChainSafe/forest/pull/653)) (nannick)
- `d0bd5844` Fix actor creation and deletion logic
  ([#652](https://github.com/ChainSafe/forest/pull/652)) (Austin Abell)
- `81557c9e` Space race genesis and bootnodes updates
  ([#650](https://github.com/ChainSafe/forest/pull/650)) (Austin Abell)
- `f1bf6079` Released updated protocol crates
  ([#651](https://github.com/ChainSafe/forest/pull/651)) (Austin Abell)
- `3fe1d46a` Update gas charges in VM
  ([#649](https://github.com/ChainSafe/forest/pull/649)) (Austin Abell)
- `0fb2fa38` Adding Puppet Actor
  ([#627](https://github.com/ChainSafe/forest/pull/627)) (nannick)
- `3e6c2ee7` Conformance test runner
  ([#638](https://github.com/ChainSafe/forest/pull/638)) (Austin Abell)
- `a4171bec` Builtin actors 0.9.3 update
  ([#643](https://github.com/ChainSafe/forest/pull/643)) (Austin Abell)
- `6029b716` Update libp2p, proofs, and other deps
  ([#641](https://github.com/ChainSafe/forest/pull/641)) (Austin Abell)
- `bbd20ccf` Dynamic Gas Implementation
  ([#639](https://github.com/ChainSafe/forest/pull/639)) (Eric Tu)
- `12ea58cf` Power actor update
  ([#621](https://github.com/ChainSafe/forest/pull/621)) (Austin Abell)
- `23718156` Separate ticket and beacon randomness
  ([#637](https://github.com/ChainSafe/forest/pull/637)) (Austin Abell)
- `da57abae` Update commcid to new codes and validation
  ([#601](https://github.com/ChainSafe/forest/pull/601)) (Austin Abell)
- `2b54a873` Update default hamt hash function to sha256 and make algo generic
  ([#624](https://github.com/ChainSafe/forest/pull/624)) (Austin Abell)
- `f0c0149a` Update header serialization
  ([#636](https://github.com/ChainSafe/forest/pull/636)) (Austin Abell)
- `22971156` Update to new empty amt serialization
  ([#623](https://github.com/ChainSafe/forest/pull/623)) (Austin Abell)
- `0a7036b0` Rpc state implementation
  ([#618](https://github.com/ChainSafe/forest/pull/618)) (Purple Hair Rust Bard)
- `336ae3b5` Add Bitfield cut operator and other improvements
  ([#617](https://github.com/ChainSafe/forest/pull/617)) (Tim Vermeulen)
- `88fdfbc0` Update system actor
  ([#622](https://github.com/ChainSafe/forest/pull/622)) (Austin Abell)
- `bbbb9e2b` New Genesis Template cli command
  ([#612](https://github.com/ChainSafe/forest/pull/612)) (Stepan)
- `8192c126` Fix bug in reading and persisting keystore data
  ([#625](https://github.com/ChainSafe/forest/pull/625)) (Austin Abell)
- `1b43ad5e` Reward actor update
  ([#619](https://github.com/ChainSafe/forest/pull/619)) (Austin Abell)
- `208f1719` Update verified registry actor
  ([#609](https://github.com/ChainSafe/forest/pull/609)) (Austin Abell)
- `87aec324` Add Persistent KeyStore
  ([#604](https://github.com/ChainSafe/forest/pull/604)) (Jaden Foldesi)
- `b6602bbd` Fix string decode handling network
  ([#611](https://github.com/ChainSafe/forest/pull/611)) (Austin Abell)
- `4aeadf71` Paych actor updates
  ([#608](https://github.com/ChainSafe/forest/pull/608)) (Austin Abell)
- `9c8e9a60` Smoothing Functions For Actors
  ([#594](https://github.com/ChainSafe/forest/pull/594)) (nannick)
- `a84ac2f0` Multisig actor update
  ([#606](https://github.com/ChainSafe/forest/pull/606)) (Austin Abell)
- `90353963` Market actor update
  ([#593](https://github.com/ChainSafe/forest/pull/593)) (Austin Abell)
- `44c1cd9b` Add address bugfix tests and bump crate version
  ([#598](https://github.com/ChainSafe/forest/pull/598)) (Austin Abell)
- `d7dcaf6e` Remove incorrectly ported sanity check from go implementation
  ([#597](https://github.com/ChainSafe/forest/pull/597)) (Austin Abell)
- `8b0b35cd` Returns an Error in case of slicing non-ascii strings
  ([#599](https://github.com/ChainSafe/forest/pull/599)) (Natanael Mojica)
- `52a5acec` Update Drand to use HTTP with the new endpoint
  ([#591](https://github.com/ChainSafe/forest/pull/591)) (Eric Tu)
- `4783a670` Update cron actor
  ([#588](https://github.com/ChainSafe/forest/pull/588)) (Austin Abell)
- `c642d9a9` JSON client setup and chain CLI commands
  ([#572](https://github.com/ChainSafe/forest/pull/572)) (Dustin Brickwood)
- `f80cfab7` Update account actor and params defaults/checks
  ([#587](https://github.com/ChainSafe/forest/pull/587)) (Austin Abell)
- `25203cb9` Add bulk put blockstore function and update header persisting
  ([#570](https://github.com/ChainSafe/forest/pull/570)) (Austin Abell)
- `9982c586` Add Drand Beacon Cache
  ([#586](https://github.com/ChainSafe/forest/pull/586)) (Stepan)
- `0c0b617c` Update init actor
  ([#589](https://github.com/ChainSafe/forest/pull/589)) (Austin Abell)
- `2863f64e` VM and Runtime updates
  ([#569](https://github.com/ChainSafe/forest/pull/569)) (Austin Abell)
- `fc523a32` Message Pool RPC
  ([#551](https://github.com/ChainSafe/forest/pull/551)) (Jaden Foldesi)
- `907eda8f` State API - RPC methods
  ([#532](https://github.com/ChainSafe/forest/pull/532)) (Purple Hair Rust Bard)
- `7cb6cecd` Add actor error convenience macro
  ([#550](https://github.com/ChainSafe/forest/pull/550)) (Austin Abell)
- `b9ae7e8f` Switch to use MessageInfo and refactor MockRuntime
  ([#552](https://github.com/ChainSafe/forest/pull/552)) (Austin Abell)
- `53378a9f` Test Runner for Message Signing Serialization Vectors
  ([#548](https://github.com/ChainSafe/forest/pull/548)) (Jaden Foldesi)
- `d3a1776c` Wallet rpc ([#512](https://github.com/ChainSafe/forest/pull/512))
  (Jaden Foldesi)
- `916bd4a6` Have BitField store ranges instead of bytes, and add benchmarks
  ([#543](https://github.com/ChainSafe/forest/pull/543)) (Tim Vermeulen)
- `37617d38` Send events through publisher
  ([#549](https://github.com/ChainSafe/forest/pull/549)) (Eric Tu)
- `0af8cfba` Update machine version for docs publish
  ([#546](https://github.com/ChainSafe/forest/pull/546)) (Austin Abell)
- `6c30ffe5` TokenAmount and StoragePower to BigInt
  ([#540](https://github.com/ChainSafe/forest/pull/540)) (nannick)
- `d83dac3c` Bitswap Integration
  ([#518](https://github.com/ChainSafe/forest/pull/518)) (Eric Tu)
- `b635c087` Implement Mock Runtime Syscalls
  ([#542](https://github.com/ChainSafe/forest/pull/542)) (nannick)
- `1b04f1ca` Implement Sync API and improve syncing
  ([#539](https://github.com/ChainSafe/forest/pull/539)) (Austin Abell)
- `9c561287` Paych actor tests
  ([#492](https://github.com/ChainSafe/forest/pull/492)) (nannick)
- `c7e94f24` Implement msg pool
  ([#449](https://github.com/ChainSafe/forest/pull/449)) (Jaden Foldesi)
- `1c58f7a4` Move libp2p from fork and bump versions
  ([#534](https://github.com/ChainSafe/forest/pull/534)) (Austin Abell)
- `41256318` Adding RPC Configuration
  ([#531](https://github.com/ChainSafe/forest/pull/531)) (nannick)
- `250ad1bf` Implements deadline tests and chain epoch update to i64
  ([#533](https://github.com/ChainSafe/forest/pull/533)) (Dustin Brickwood)
- `0facf1ba` Refactor RPC and network events
  ([#530](https://github.com/ChainSafe/forest/pull/530)) (Austin Abell)
- `2d88d06c` Remove bitvec dependency and other bit field changes
  ([#525](https://github.com/ChainSafe/forest/pull/525)) (Tim Vermeulen)
- `e0d574e1` Update async-std runtime setup
  ([#526](https://github.com/ChainSafe/forest/pull/526)) (Austin Abell)
- `a2cab731` Implementing Market Balance
  ([#524](https://github.com/ChainSafe/forest/pull/524)) (nannick)
- `7143e42b` Refactor CLI and implement fetch-params
  ([#516](https://github.com/ChainSafe/forest/pull/516)) (Austin Abell)
- `95a2fcc1` Update proofs-api to 4.0.1
  ([#523](https://github.com/ChainSafe/forest/pull/523)) (Austin Abell)
- `6e33c231` Bitfield improvements
  ([#506](https://github.com/ChainSafe/forest/pull/506)) (Tim Vermeulen)
- `8de380d2` Rupan/market actor tests
  ([#426](https://github.com/ChainSafe/forest/pull/426)) (nannick)
- `68c026ae` Fix docs push rule
  ([#520](https://github.com/ChainSafe/forest/pull/520)) (Austin Abell)
- `f68ae5dd` Update default branch name to main
  ([#519](https://github.com/ChainSafe/forest/pull/519)) (Austin Abell)
- `2650f8e8` Remove dead code and update CI
  ([#517](https://github.com/ChainSafe/forest/pull/517)) (Austin Abell)
- `4422cddc` A bare-bones GraphSync ResponseManager
  ([#511](https://github.com/ChainSafe/forest/pull/511)) (Tim Vermeulen)
- `11411a37` Update dependencies and proofs version
  ([#515](https://github.com/ChainSafe/forest/pull/515)) (Austin Abell)
- `8add7840` Update bootnodes and genesis for testnet
  ([#509](https://github.com/ChainSafe/forest/pull/509)) (Austin Abell)
- `1ff34dbc` Update proofs to v4
  ([#507](https://github.com/ChainSafe/forest/pull/507)) (Austin Abell)
- `0f1dba04` Updates market actor
  ([#496](https://github.com/ChainSafe/forest/pull/496)) (Dustin Brickwood)
- `18f6aacc` Implement Kademlia discovery
  ([#501](https://github.com/ChainSafe/forest/pull/501)) (Austin Abell)
- `dd396b9f` Fix ecrecover and verify methods
  ([#500](https://github.com/ChainSafe/forest/pull/500)) (Jaden Foldesi)
- `a326fec9` Ashanti/winning posts
  ([#493](https://github.com/ChainSafe/forest/pull/493)) (Purple Hair Rust Bard)
- `f66b4e1a` Added ctrl addresses
  ([#494](https://github.com/ChainSafe/forest/pull/494)) (Dustin Brickwood)
- `f38a0016` Miner actor implemented
  ([#486](https://github.com/ChainSafe/forest/pull/486)) (Dustin Brickwood)
- `8d2a4936` Implement Wallet
  ([#469](https://github.com/ChainSafe/forest/pull/469)) (Jaden Foldesi)
- `418c2fed` Adds Json serialization for Message Receipts and ActorState
  ([#484](https://github.com/ChainSafe/forest/pull/484)) (Eric Tu)
- `a49f9a96` Update Reward actor to new spec
  ([#480](https://github.com/ChainSafe/forest/pull/480)) (Austin Abell)
- `33310f57` Implements Storage Miner critical Chain API methods
  ([#478](https://github.com/ChainSafe/forest/pull/478)) (Eric Tu)
- `21b3b498` Batch seal verification implementation
  ([#483](https://github.com/ChainSafe/forest/pull/483)) (Austin Abell)
- `78e32a99` Switch bls pub key from using vec
  ([#481](https://github.com/ChainSafe/forest/pull/481)) (Austin Abell)
- `afb1fc82` Updated Code to Pass Checks With Rust 1.44
  ([#479](https://github.com/ChainSafe/forest/pull/479)) (Jaden Foldesi)
- `9cc24d70` Tide JSONRPC over HTTP
  ([#462](https://github.com/ChainSafe/forest/pull/462)) (Eric Tu)
- `7e0540f1` Ashanti/chain store channel
  ([#473](https://github.com/ChainSafe/forest/pull/473)) (Purple Hair Rust Bard)
- `2ad2399b` Ashanti/connect state transition
  ([#454](https://github.com/ChainSafe/forest/pull/454)) (Purple Hair Rust Bard)
- `a0dbd7bd` Implement Block header json
  ([#470](https://github.com/ChainSafe/forest/pull/470)) (Austin Abell)
- `206ec565` Update power, reward and market actors, rt and registered proofs
  relative to miner actor ([#458](https://github.com/ChainSafe/forest/pull/458))
  (Dustin Brickwood)
- `63083135` Implement compatible bitfield
  ([#466](https://github.com/ChainSafe/forest/pull/466)) (Austin Abell)
- `6dab2336` Add CircleCI ([#441](https://github.com/ChainSafe/forest/pull/441))
  (Gregory Markou)
- `8ee51446` Add PeerResponseSender
  ([#453](https://github.com/ChainSafe/forest/pull/453)) (Tim Vermeulen)
- `f4b306d6` Update dockerfiles for protoc install
  ([#460](https://github.com/ChainSafe/forest/pull/460)) (Austin Abell)
- `fb1b4085` Bump async-std to 1.6
  ([#456](https://github.com/ChainSafe/forest/pull/456)) (Eric Tu)
- `fc34b441` Runtime randomness and ChainStore randomness
  ([#415](https://github.com/ChainSafe/forest/pull/415)) (Eric Tu)
- `47835025` Fix block header serialization
  ([#450](https://github.com/ChainSafe/forest/pull/450)) (Austin Abell)
- `91f44e20` Setup GraphSync network interface
  ([#442](https://github.com/ChainSafe/forest/pull/442)) (Austin Abell)
- `129f17e0` Bump versions for release
  ([#451](https://github.com/ChainSafe/forest/pull/451)) (Austin Abell)
- `078eda17` Signed and Unsigned message json impls
  ([#444](https://github.com/ChainSafe/forest/pull/444)) (Austin Abell)
- `bb982fbb` Update libp2p to 0.19
  ([#439](https://github.com/ChainSafe/forest/pull/439)) (Austin Abell)
- `acedcf08` Remove a bajillion manual serde implementations
  ([#433](https://github.com/ChainSafe/forest/pull/433)) (Tim Vermeulen)
- `c9a089e8` Update serialization vectors
  ([#435](https://github.com/ChainSafe/forest/pull/435)) (Austin Abell)
- `9ef6e67a` Add Secp address sanity check
  ([#438](https://github.com/ChainSafe/forest/pull/438)) (Austin Abell)
- `c58aeb4b` Setup GraphSync message types and protobuf encoding
  ([#434](https://github.com/ChainSafe/forest/pull/434)) (Austin Abell)
- `ba8d9467` Verifying Drand Entries from Blocks
  ([#387](https://github.com/ChainSafe/forest/pull/387)) (Eric Tu)
- `b1903ba2` Jaden/chainstore refactor
  ([#432](https://github.com/ChainSafe/forest/pull/432)) (Jaden Foldesi)
- `b80ab49d` Jaden/chainsync/asyncverification
  ([#419](https://github.com/ChainSafe/forest/pull/419)) (Jaden Foldesi)
- `033bade8` Update prefix bytes encoding to include mh len
  ([#431](https://github.com/ChainSafe/forest/pull/431)) (Austin Abell)
- `a04ba8f1` Cargo changes for publishing core crates
  ([#425](https://github.com/ChainSafe/forest/pull/425)) (Austin Abell)
- `42fc42e9` Add default implementations for Store bulk operations
  ([#424](https://github.com/ChainSafe/forest/pull/424)) (Tim Vermeulen)
- `ff39f2aa` Last block info for selectors
  ([#418](https://github.com/ChainSafe/forest/pull/418)) (Austin Abell)
- `1f96e918` Update docs and use rocksdb as feature
  ([#421](https://github.com/ChainSafe/forest/pull/421)) (Austin Abell)
- `187ca6cc` Remove Address default implementation
  ([#422](https://github.com/ChainSafe/forest/pull/422)) (Austin Abell)
- `932dae3b` Implemented verify post
  ([#416](https://github.com/ChainSafe/forest/pull/416)) (Purple Hair Rust Bard)
- `b7f6f92a` Shared types refactor
  ([#417](https://github.com/ChainSafe/forest/pull/417)) (Austin Abell)
- `6241454a` Implement Verify Registry Actor
  ([#413](https://github.com/ChainSafe/forest/pull/413)) (Purple Hair Rust Bard)
- `1598ff20` Update tipset sorting
  ([#412](https://github.com/ChainSafe/forest/pull/412)) (Austin Abell)
- `4c95043e` Ipld selector traversals implementation
  ([#408](https://github.com/ChainSafe/forest/pull/408)) (Austin Abell)
- `fa12fff0` Jaden/tipsetconversions
  ([#404](https://github.com/ChainSafe/forest/pull/404)) (Jaden Foldesi)
- `f47b7579` SyncBucket cleanup
  ([#407](https://github.com/ChainSafe/forest/pull/407)) (Tim Vermeulen)
- `ef7aafdc` Async Block verification in ChainSync
  ([#409](https://github.com/ChainSafe/forest/pull/409)) (Eric Tu)
- `0bba0ecf` Fix CI for docs build
  ([#406](https://github.com/ChainSafe/forest/pull/406)) (Austin Abell)
- `81257dfd` Rupan/reward actor tests
  ([#403](https://github.com/ChainSafe/forest/pull/403)) (nannick)
- `5a0bf8d9` Implement interfacing with Drand over GRPC
  ([#375](https://github.com/ChainSafe/forest/pull/375)) (Eric Tu)
- `91a7e651` Selector explore implementation
  ([#402](https://github.com/ChainSafe/forest/pull/402)) (Austin Abell)
- `cbbd921a` Refactor with structops macro
  ([#401](https://github.com/ChainSafe/forest/pull/401)) (Purple Hair Rust Bard)
- `a048f250` Init test porting
  ([#394](https://github.com/ChainSafe/forest/pull/394)) (nannick)
- `67a25f9c` Clean up tipsets
  ([#397](https://github.com/ChainSafe/forest/pull/397)) (Tim Vermeulen)
- `4e4fa120` Update proofs api
  ([#400](https://github.com/ChainSafe/forest/pull/400)) (Austin Abell)
- `2052eb9f` Bump Dependencies
  ([#399](https://github.com/ChainSafe/forest/pull/399)) (Eric Tu)
- `c57cf419` Implement verify seal syscall
  ([#393](https://github.com/ChainSafe/forest/pull/393)) (Dustin Brickwood)
- `18d179b2` DAGJson support for Ipld
  ([#390](https://github.com/ChainSafe/forest/pull/390)) (Austin Abell)
- `84fb0e44` IPLD Selector framework with serialization
  ([#395](https://github.com/ChainSafe/forest/pull/395)) (Austin Abell)
- `3f8c6cf6` Temporary build fix for fil-proofs
  ([#396](https://github.com/ChainSafe/forest/pull/396)) (Austin Abell)
- `0b589d73` Interop updates and refactoring
  ([#388](https://github.com/ChainSafe/forest/pull/388)) (Austin Abell)
- `1aa2e64d` Implements verify consensus fault syscall and reorg vm crates
  ([#386](https://github.com/ChainSafe/forest/pull/386)) (Dustin Brickwood)
- `aa899c08` BlockHeader Update
  ([#385](https://github.com/ChainSafe/forest/pull/385)) (Eric Tu)
- `7e8124de` Refactor address crate
  ([#376](https://github.com/ChainSafe/forest/pull/376)) (Austin Abell)
- `14894298` Implement buffered blockstore cache
  ([#383](https://github.com/ChainSafe/forest/pull/383)) (Austin Abell)
- `5355acd0` Apply Blocks and refactor
  ([#374](https://github.com/ChainSafe/forest/pull/374)) (Austin Abell)
- `8bc201a3` Added forest img
  ([#378](https://github.com/ChainSafe/forest/pull/378)) (Dustin Brickwood)
- `16483531` Added bls aggregate sig check for block validation
  ([#371](https://github.com/ChainSafe/forest/pull/371)) (Dustin Brickwood)
- `3d5aeb2b` Stmgr retrieval methods + is_ticket_winner calc for block
  validation ([#369](https://github.com/ChainSafe/forest/pull/369)) (Dustin
  Brickwood)
- `cecd33d7` Load Genesis from CAR file
  ([#329](https://github.com/ChainSafe/forest/pull/329)) (Eric Tu)
- `29b45845` Compute unsealed sector CID syscall
  ([#360](https://github.com/ChainSafe/forest/pull/360)) (Austin Abell)
- `c27deaba` Setup dockerfiles and update CI
  ([#370](https://github.com/ChainSafe/forest/pull/370)) (Austin Abell)
- `68c4f9ae` Implement Weight method + st/gt for heaviest ts
  ([#359](https://github.com/ChainSafe/forest/pull/359)) (Dustin Brickwood)
- `4382a82e` Mock Runtime and tests for Account and Cron Actors
  ([#356](https://github.com/ChainSafe/forest/pull/356)) (Eric Tu)
- `ff5260a6` Update to new PoSt sector types
  ([#357](https://github.com/ChainSafe/forest/pull/357)) (Austin Abell)
- `8f0fc1d5` Commitment to cid conversions
  ([#358](https://github.com/ChainSafe/forest/pull/358)) (Austin Abell)
- `3798a4e8` Disallow default Cid and Address serialization
  ([#354](https://github.com/ChainSafe/forest/pull/354)) (Austin Abell)
- `dbee0e66` Implements apply_message and apply_implicit_message
  ([#353](https://github.com/ChainSafe/forest/pull/353)) (Dustin Brickwood)
- `1e6533a4` Implement verify signature syscall and cleanup
  ([#351](https://github.com/ChainSafe/forest/pull/351)) (Austin Abell)
- `d257f5cd` Blake2b syscall
  ([#352](https://github.com/ChainSafe/forest/pull/352)) (Austin Abell)
- `38825e7b` VM gas usage implementation and refactor
  ([#350](https://github.com/ChainSafe/forest/pull/350)) (Austin Abell)
- `8f8fd1e3` Connect remaining Actor invocations to runtime and cleanup
  ([#342](https://github.com/ChainSafe/forest/pull/342)) (Austin Abell)
- `4f0c6f7d` Market actor implementation
  ([#338](https://github.com/ChainSafe/forest/pull/338)) (Dustin Brickwood)
- `380dde3e` Update block header serialization
  ([#337](https://github.com/ChainSafe/forest/pull/337)) (Austin Abell)
- `f5845a0b` Refactor error handling
  ([#336](https://github.com/ChainSafe/forest/pull/336)) (Austin Abell)
- `3bc7d410` Key hashing compatibility
  ([#333](https://github.com/ChainSafe/forest/pull/333)) (Austin Abell)
- `28760209` Update peerid serialization in miner actor
  ([#335](https://github.com/ChainSafe/forest/pull/335)) (Austin Abell)
- `35f3c973` Reward Actor ([#318](https://github.com/ChainSafe/forest/pull/318))
  (Austin Abell)
- `ca7898f7` Move bigint serialization utils
  ([#331](https://github.com/ChainSafe/forest/pull/331)) (Austin Abell)
- `e0a996bd` Miner state ([#325](https://github.com/ChainSafe/forest/pull/325))
  (Austin Abell)
- `d30d396e` Market actor state
  ([#330](https://github.com/ChainSafe/forest/pull/330)) (Austin Abell)
- `5f81a1d6` Runtime Implementation
  ([#323](https://github.com/ChainSafe/forest/pull/323)) (Eric Tu)
- `4aacd72a` Initial chainsync process
  ([#293](https://github.com/ChainSafe/forest/pull/293)) (Dustin Brickwood)
- `e2157f57` Logging level config with RUST_LOG env
  variable([#328](https://github.com/ChainSafe/forest/pull/328)) (Austin Abell)
- `29b9e265` Libp2p and dependency update
  ([#326](https://github.com/ChainSafe/forest/pull/326)) (Austin Abell)
- `618cf4ab` Storage Power actor
  ([#308](https://github.com/ChainSafe/forest/pull/308)) (Austin Abell)
- `6d2bf0e0` Switch MethodNum and ActorID to aliases
  ([#317](https://github.com/ChainSafe/forest/pull/317)) (Austin Abell)
- `661f52aa` Change ChainEpoch and TokenAmount types
  ([#309](https://github.com/ChainSafe/forest/pull/309)) (Austin Abell)
- `7e8bd6f2` Payment channel actor
  ([#299](https://github.com/ChainSafe/forest/pull/299)) (Austin Abell)
- `c97033c0` Bitfield/ rle+ impl
  ([#296](https://github.com/ChainSafe/forest/pull/296)) (Austin Abell)
- `5473af59` SetMultimap implementation
  ([#292](https://github.com/ChainSafe/forest/pull/292)) (Austin Abell)
- `1ae3ba41` Improve actors serialization handling
  ([#297](https://github.com/ChainSafe/forest/pull/297)) (Austin Abell)
- `31738128` Refactor annotated serializations
  ([#295](https://github.com/ChainSafe/forest/pull/295)) (Austin Abell)
- `a5b1ab3c` Sector types ([#294](https://github.com/ChainSafe/forest/pull/294))
  (Austin Abell)
- `08d523b5` Implement multimap
  ([#290](https://github.com/ChainSafe/forest/pull/290)) (Austin Abell)
- `338ddf9d` Feat(vm): implement improved error handling
  ([#289](https://github.com/ChainSafe/forest/pull/289)) (Friedel Ziegelmayer)
- `9611818a` Feat(vm): implement system-actor
  ([#288](https://github.com/ChainSafe/forest/pull/288)) (Friedel Ziegelmayer)
- `76712559` Implement balance table
  ([#285](https://github.com/ChainSafe/forest/pull/285)) (Austin Abell)
- `f2027f03` Update message for type changes
  ([#286](https://github.com/ChainSafe/forest/pull/286)) (Austin Abell)
- `af7ad3a7` Multisig actor implementation
  ([#284](https://github.com/ChainSafe/forest/pull/284)) (Austin Abell)
- `e1200ea6` Cron actor implementation
  ([#281](https://github.com/ChainSafe/forest/pull/281)) (Austin Abell)
- `d7f01992` Move abi types and implement piece size
  ([#283](https://github.com/ChainSafe/forest/pull/283)) (Austin Abell)
- `7c8fb8cf` Init actor implementation
  ([#282](https://github.com/ChainSafe/forest/pull/282)) (Austin Abell)
- `5d829172` Clean actors and update to spec
  ([#279](https://github.com/ChainSafe/forest/pull/279)) (Austin Abell)
- `d7195739` Remove unnecessary db trait
  ([#274](https://github.com/ChainSafe/forest/pull/274)) (Austin Abell)
- `0018c22c` State tree full implementation and refactor IPLD
  ([#273](https://github.com/ChainSafe/forest/pull/273)) (Austin Abell)
- `125a9a24` Move CodeID and ActorState to vm crate
  ([#271](https://github.com/ChainSafe/forest/pull/271)) (Eric Tu)
- `1a5b619b` Update exit codes
  ([#270](https://github.com/ChainSafe/forest/pull/270)) (Eric Tu)
- `b337f7c7` Clear warnings for new nightly toolchain rule
  ([#259](https://github.com/ChainSafe/forest/pull/259)) (Austin Abell)
- `28cb8f54` Hamt implementation
  ([#255](https://github.com/ChainSafe/forest/pull/255)) (Austin Abell)
- `17a447e0` Update runtime to new spec/ impl
  ([#256](https://github.com/ChainSafe/forest/pull/256)) (Austin Abell)
- `0c451396` Read CAR Files
  ([#254](https://github.com/ChainSafe/forest/pull/254)) (Eric Tu)
- `bd9f5cf0` Update multihash dependency and Blockstore interface
  ([#253](https://github.com/ChainSafe/forest/pull/253)) (Austin Abell)
- `6aeee77a` Implement basic peer manager
  ([#252](https://github.com/ChainSafe/forest/pull/252)) (Austin Abell)
- `970d476f` Implement sync fork
  ([#248](https://github.com/ChainSafe/forest/pull/248)) (Dustin Brickwood)
- `a43df302` Connected blocksync requests and network polling thread
  ([#244](https://github.com/ChainSafe/forest/pull/244)) (Austin Abell)
- `7b5d8db0` Refactor RPC and implement hello protocol
  ([#246](https://github.com/ChainSafe/forest/pull/246)) (Austin Abell)
- `a1672031` Adding Verification Function for Aggregate BLS Signatures
  ([#240](https://github.com/ChainSafe/forest/pull/240)) (DragonMural)
- `8c924495` ChainSync framework
  ([#243](https://github.com/ChainSafe/forest/pull/243)) (Austin Abell)
- `5a18b496` Libp2p RPC protocol and Blocksync
  ([#229](https://github.com/ChainSafe/forest/pull/229)) (Eric Tu)
- `47dfb47c` Update multibase dependency for lowercase base32 support
  ([#239](https://github.com/ChainSafe/forest/pull/239)) (Austin Abell)
- `39a8d88e` Allow Address network prefix to be overriden for printing
  ([#233](https://github.com/ChainSafe/forest/pull/233)) (Austin Abell)
- `faa71386` Refactor SyncManager to have ownership over tipsets
  ([#238](https://github.com/ChainSafe/forest/pull/238)) (Austin Abell)
- `f242043e` Remove all clones and copies from serializations
  ([#234](https://github.com/ChainSafe/forest/pull/234)) (Austin Abell)
- `d87704f1` State Manager and initial miner retrieval methods
  ([#224](https://github.com/ChainSafe/forest/pull/224)) (Dustin Brickwood)
- `a65794ba` Setup Forest execution threads
  ([#236](https://github.com/ChainSafe/forest/pull/236)) (Austin Abell)
- `56e62302` Global async logging
  ([#232](https://github.com/ChainSafe/forest/pull/232)) (Eric Tu)
- `14115728` Fix cid serde feature reference
  ([#235](https://github.com/ChainSafe/forest/pull/235)) (Austin Abell)
- `b598ffca` Local bigint serialization
  ([#231](https://github.com/ChainSafe/forest/pull/231)) (Austin Abell)
- `1bd9a59c` Refactor blockstore and Cid for usage
  ([#230](https://github.com/ChainSafe/forest/pull/230)) (Austin Abell)
- `abe9be2e` Fix cbor serialization formats and cleanup
  ([#228](https://github.com/ChainSafe/forest/pull/228)) (Austin Abell)
- `59e2fc7c` Refactor keypair retrieval and saving
  ([#221](https://github.com/ChainSafe/forest/pull/221)) (Austin Abell)
- `67ebaae2` Initial Validation Checks - Message, Timestamp and Block Sig
  ([#219](https://github.com/ChainSafe/forest/pull/219)) (Dustin Brickwood)
- `fdf6c506` Entry point for app for organization
  ([#220](https://github.com/ChainSafe/forest/pull/220)) (Austin Abell)
- `b25b4066` Fix README build badge
  ([#218](https://github.com/ChainSafe/forest/pull/218)) (Austin Abell)
- `6d4304e2` Added Fetch and Load Methods
  ([#196](https://github.com/ChainSafe/forest/pull/196)) (Dustin Brickwood)
- `b41107d3` Clean crypto crate and interfaces with Signature types
  ([#214](https://github.com/ChainSafe/forest/pull/214)) (Austin Abell)
- `75224a6a` Add audit to CI
  ([#213](https://github.com/ChainSafe/forest/pull/213)) (Austin Abell)
- `477930db` Migration to Stable Futures and Network Refactor
  ([#209](https://github.com/ChainSafe/forest/pull/209)) (Eric Tu)
- `8b1b61ba` AMT implementation
  ([#197](https://github.com/ChainSafe/forest/pull/197)) (Austin Abell)
- `62beb1b2` CBOR encoding for BlockHeader
  ([#192](https://github.com/ChainSafe/forest/pull/192)) (Eric Tu)
- `3d6814c8` Updated markdown for readme and templates
  ([#208](https://github.com/ChainSafe/forest/pull/208)) (Dustin Brickwood)
- `15ce6d2c` Add MIT license to dual
  ([#204](https://github.com/ChainSafe/forest/pull/204)) (Austin Abell)
- `547e35b7` Updated readme
  ([#201](https://github.com/ChainSafe/forest/pull/201)) (Dustin Brickwood)
- `21635617` Updated link to include internal discord
  ([#200](https://github.com/ChainSafe/forest/pull/200)) (Dustin Brickwood)
- `f21765c4` Rename repo ([#199](https://github.com/ChainSafe/forest/pull/199))
  (Austin Abell)
- `957da7ed` Update README.md
  ([#198](https://github.com/ChainSafe/forest/pull/198)) (ChainSafe Systems)
- `2514c406` Sync & Store methods updated
  ([#193](https://github.com/ChainSafe/forest/pull/193)) (Dustin Brickwood)
- `f1eb515b` DagCBOR encoding and decoding for Tickets
  ([#190](https://github.com/ChainSafe/forest/pull/190)) (Eric Tu)
- `58f3e03a` Update BlockHeader weight to BigUint and DagCBOR encoding for
  TipsetKeys ([#191](https://github.com/ChainSafe/forest/pull/191)) (Eric Tu)
- `8755ec16` Refactor to remove ToCid trait
  ([#186](https://github.com/ChainSafe/forest/pull/186)) (Austin Abell)
- `ab99a6ec` Wrap Signature into a struct
  ([#184](https://github.com/ChainSafe/forest/pull/184)) (Eric Tu)
- `8018d246` Added templates and config
  ([#183](https://github.com/ChainSafe/forest/pull/183)) (Dustin Brickwood)
- `7a9fa80b` Basic Syncer and ChainStore methods
  ([#173](https://github.com/ChainSafe/forest/pull/173)) (Dustin Brickwood)
- `7e524b3c` UnsignedMessage cbor encoding
  ([#174](https://github.com/ChainSafe/forest/pull/174)) (Austin Abell)
- `925d2711` MessageParams update and refactor
  ([#175](https://github.com/ChainSafe/forest/pull/175)) (Austin Abell)
- `1d6dd985` Add missing fields for BlockHeader
  ([#177](https://github.com/ChainSafe/forest/pull/177)) (Eric Tu)
- `f025a9bb` Update changes in spec, updated docs, updated function signatures
  ([#171](https://github.com/ChainSafe/forest/pull/171)) (Austin Abell)
- `c3c6e052` Updated cid format and IPLD link to Cid type
  ([#172](https://github.com/ChainSafe/forest/pull/172)) (Austin Abell)
- `6d527a47` Update message types function signatures
  ([#170](https://github.com/ChainSafe/forest/pull/170)) (Austin Abell)
- `468846f9` Refactor Blockheader
  ([#169](https://github.com/ChainSafe/forest/pull/169)) (Austin Abell)
- `e70250db` Fix existing bug with multibase ToCid
  ([#167](https://github.com/ChainSafe/forest/pull/167)) (Austin Abell)
- `89a0e60e` Add CODEOWNERS
  ([#166](https://github.com/ChainSafe/forest/pull/166)) (Austin Abell)
- `ae6861e2` Switch from using dynamic pointers
  ([#154](https://github.com/ChainSafe/forest/pull/154)) (Austin Abell)
- `b5295e25` Implement and update Cbor encoding
  ([#157](https://github.com/ChainSafe/forest/pull/157)) (Austin Abell)
- `e998474f` Update address for network config, clean auxiliary stuff
  ([#145](https://github.com/ChainSafe/forest/pull/145)) (Austin Abell)
- `c9d3fbbd` Readme Updates
  ([#159](https://github.com/ChainSafe/forest/pull/159)) (David Ansermino)
- `1e99c0ca` Implemented block format
  ([#149](https://github.com/ChainSafe/forest/pull/149)) (Dustin Brickwood)
- `7e58d9bc` Docs index redirect
  ([#151](https://github.com/ChainSafe/forest/pull/151)) (Austin Abell)
- `a641beca` Update Cid references, bump serde_cbor version
  ([#155](https://github.com/ChainSafe/forest/pull/155)) (Austin Abell)
- `79374e42` Fix license script and add to CI
  ([#150](https://github.com/ChainSafe/forest/pull/150)) (Austin Abell)
- `8431cad8` Docs Cleanup ([#138](https://github.com/ChainSafe/forest/pull/138))
  (David Ansermino)
- `9d04393e` Implement memory db
  ([#137](https://github.com/ChainSafe/forest/pull/137)) (Austin Abell)
- `d35410ef` Implement Basic SyncManager
  ([#132](https://github.com/ChainSafe/forest/pull/132)) (Austin Abell)
- `1576674f` Update makefile
  ([#140](https://github.com/ChainSafe/forest/pull/140)) (Gregory Markou)
- `0d29569c` Created wrapper for Cid type
  ([#134](https://github.com/ChainSafe/forest/pull/134)) (Austin Abell)
- `eace8d81` Storage Power Actor framework
  ([#129](https://github.com/ChainSafe/forest/pull/129)) (Austin Abell)
- `ede60e7b` Naive DB + Rocksdb implemenation
  ([#125](https://github.com/ChainSafe/forest/pull/125)) (Gregory Markou)
- `957d0529` Implement BlockHeader builder pattern
  ([#124](https://github.com/ChainSafe/forest/pull/124)) (Austin Abell)
- `d745c60d` Switch License to Apache
  ([#139](https://github.com/ChainSafe/forest/pull/139)) (Gregory Markou)
- `cee77ac1` Update libp2p version to fix cargo issue
  ([#136](https://github.com/ChainSafe/forest/pull/136)) (Austin Abell)
- `2c63bc56` Add License and license script
  ([#123](https://github.com/ChainSafe/forest/pull/123)) (Gregory Markou)
- `0ab143c4` CI cleanup ([#122](https://github.com/ChainSafe/forest/pull/122))
  (Austin Abell)
- `e4363f1a` Implement TipIndex
  ([#113](https://github.com/ChainSafe/forest/pull/113)) (Dustin Brickwood)
- `c916eb4d` Update StateTree and implement cache
  ([#108](https://github.com/ChainSafe/forest/pull/108)) (Austin Abell)
- `4c9fbd88` MethodParameter usage and implementation in system actors
  ([#107](https://github.com/ChainSafe/forest/pull/107)) (Austin Abell)
- `af198d43` Basic VRF ([#104](https://github.com/ChainSafe/forest/pull/104))
  (David Ansermino)
- `6818dc5d` Fix linting issues
  ([#105](https://github.com/ChainSafe/forest/pull/105)) (Austin Abell)
- `2bb5c0ac` Remove ref keywords
  ([#99](https://github.com/ChainSafe/forest/pull/99)) (Austin Abell)
- `d9a35b51` Remove redundant CI
  ([#102](https://github.com/ChainSafe/forest/pull/102)) (Austin Abell)
- `1bd01685` MethodParams update and implementation
  ([#103](https://github.com/ChainSafe/forest/pull/103)) (Austin Abell)
- `2b8ee0eb` Updated blocks crate to reflect spec changes
  ([#86](https://github.com/ChainSafe/forest/pull/86)) (Dustin Brickwood)
- `efb3d8fc` State tree and interpreter framework
  ([#97](https://github.com/ChainSafe/forest/pull/97)) (Austin Abell)
- `792f1204` Reward System Actor framework
  ([#95](https://github.com/ChainSafe/forest/pull/95)) (Austin Abell)
- `e41786ce` Account System Actor framework
  ([#96](https://github.com/ChainSafe/forest/pull/96)) (Austin Abell)
- `51a17882` Updated ChainEpoch usages and clock crate
  ([#98](https://github.com/ChainSafe/forest/pull/98)) (Austin Abell)
- `de80b34a` Refactor Message type and vm packages
  ([#79](https://github.com/ChainSafe/forest/pull/79)) (Austin Abell)
- `e99d8b57` Add libp2p Identify protocol
  ([#94](https://github.com/ChainSafe/forest/pull/94)) (Eric Tu)
- `cb4576d4` Cleanup epoch time
  ([#92](https://github.com/ChainSafe/forest/pull/92)) (Gregory Markou)
- `62888071` Readme typo fix
  ([#93](https://github.com/ChainSafe/forest/pull/93)) (Dustin Brickwood)
- `6a2092b7` Persist networking keystore
  ([#90](https://github.com/ChainSafe/forest/pull/90)) (Gregory Markou)
- `db7d7fc4` Ec2/libp2p ping
  ([#91](https://github.com/ChainSafe/forest/pull/91)) (Eric Tu)
- `36acea44` Cron system actor
  ([#84](https://github.com/ChainSafe/forest/pull/84)) (Austin Abell)
- `db5dad03` Update libp2p dep
  ([#87](https://github.com/ChainSafe/forest/pull/87)) (Austin Abell)
- `93caa63c` Initial Structures for Message - Manager Communication
  ([#69](https://github.com/ChainSafe/forest/pull/69)) (Dustin Brickwood)
- `054f25d4` InitActor framework
  ([#76](https://github.com/ChainSafe/forest/pull/76)) (Austin Abell)
- `d75c8f2e` CLI cleanup ([#70](https://github.com/ChainSafe/forest/pull/70))
  (Gregory Markou)
- `bbea6130` Add config file parsing
  ([#60](https://github.com/ChainSafe/forest/pull/60)) (Gregory Markou)
- `d10a5460` Runtime trait and vm types
  ([#68](https://github.com/ChainSafe/forest/pull/68)) (Austin Abell)
- `ca0159f6` Implements basic actor type
  ([#61](https://github.com/ChainSafe/forest/pull/61)) (Austin Abell)
- `3438654d` Fix makefile clean and phony targets
  ([#62](https://github.com/ChainSafe/forest/pull/62)) (Austin Abell)
- `af33dd2b` Implements Address cbor encoding
  ([#59](https://github.com/ChainSafe/forest/pull/59)) (Austin Abell)
- `bf608808` Create Networking Service
  ([#49](https://github.com/ChainSafe/forest/pull/49)) (Eric Tu)
- `acb00bb0` Closes #51 - Add basic makefile
  ([#57](https://github.com/ChainSafe/forest/pull/57)) (Gregory Markou)
- `9fd58b8d` Add file reading and writing
  ([#54](https://github.com/ChainSafe/forest/pull/54)) (Gregory Markou)
- `9fba7d98` New Tipset w/ unit tests
  ([#56](https://github.com/ChainSafe/forest/pull/56)) (Dustin Brickwood)
- `f7772339` Encoding library and standardizing usage
  ([#48](https://github.com/ChainSafe/forest/pull/48)) (Austin Abell)
- `996900c4` Add an async logger
  ([#53](https://github.com/ChainSafe/forest/pull/53)) (Eric Tu)
- `fd534869` Remove unneeded types
  ([#47](https://github.com/ChainSafe/forest/pull/47)) (Austin Abell)
- `dc04a06f` Add message and messageReceipt to block
  ([#37](https://github.com/ChainSafe/forest/pull/37)) (Gregory Markou)
- `ff9b6757` Refactor crypto and address to libraries
  ([#40](https://github.com/ChainSafe/forest/pull/40)) (Austin Abell)
- `e85e6992` [VM] Implement basic message types and signing stubs
  ([#31](https://github.com/ChainSafe/forest/pull/31)) (Austin Abell)
- `62194eb7` [VM] Address module cleanup
  ([#32](https://github.com/ChainSafe/forest/pull/32)) (Austin Abell)
- `ae846751` Basic blockchain types and Tipset methods
  ([#28](https://github.com/ChainSafe/forest/pull/28)) (Dustin Brickwood)
- `fd667b8d` Basic clock interface
  ([#27](https://github.com/ChainSafe/forest/pull/27)) (Gregory Markou)
- `29c8b441` Add basic cli ([#25](https://github.com/ChainSafe/forest/pull/25))
  (Gregory Markou)
- `e79cc5f7` [VM] Address logic and code restructure
  ([#21](https://github.com/ChainSafe/forest/pull/21)) (Austin Abell)
- `dba3d3ed` Fix build and setup node binary and subsystem libs
  ([#1](https://github.com/ChainSafe/forest/pull/1)) (Austin Abell)
- `0443c1d4` Remove signed block (Eric Tu)
- `ea16ee42` Chain_sync stub (austinabell)
- `995aa6ee` Fixed fn naming (Dustin Brickwood)
- `2644a493` Added stubbed message pool.rs (Dustin Brickwood)
- `bc6cb2a8` Blocks refactor (Eric Tu)
- `c0af00aa` Merge branch 'master' of github.com:ec2/rust-filecoin (Eric Tu)
- `10868e19` More block stubs (Eric Tu)
- `5eaa11cb` Change how types are referenced externally (austinabell)
- `a37ee2d4` Merge branch 'master' of github.com:ec2/rust-filecoin (Eric Tu)
- `a927122c` Exported message types for use (austinabell)
- `e78e209c` Basic incomplete stubbing for block (Eric Tu)
- `235f00d5` Stubbed some vm (Eric Tu)
- `cb354a60` Fix gitignore (austinabell)
- `e8e71e10` Remove cargo lock (austinabell)
- `f3cc8430` Updated lockfile (austinabell)
- `83730efd` Set up subsystems (austinabell)
- `04b6d5bf` Set up vm and blockchain system binaries (austinabell)
- `ba604fa5` Executable project template (Eric Tu)
- `8344e2b8` Initial commit (Eric Tu)<|MERGE_RESOLUTION|>--- conflicted
+++ resolved
@@ -35,9 +35,8 @@
 
 ### Fixed
 
-<<<<<<< HEAD
 - [#5512](https://github.com/ChainSafe/forest/pull/5512) Fixed `Filecoin.EthTraceFilter` RPC method.
-=======
+
 ## Forest v0.26.2 "Fool of a Took"
 
 This is a mandatory release for mainnet and calibnet node operators. It introduces a fix upgrade for calibnet at epoch `2_558_014` which corresponds to `Mon  7 Apr 23:00:00 UTC 2025` and changes the mainnet upgrade epoch for the NV25 _Teep_ to `4_878_840` which corresponds to `Mon 14 Apr 23:00:00 UTC 2025`.
@@ -51,7 +50,6 @@
 ### Fixed
 
 - [#5515](https://github.com/ChainSafe/forest/pull/5515) Introduced a fix network upgrade for the calibnet `Tock`.
->>>>>>> 572fc0bf
 
 ## Forest v0.25.1 "Goldberry"
 
