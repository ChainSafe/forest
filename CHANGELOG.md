--- conflicted
+++ resolved
@@ -37,12 +37,9 @@
   - `fetch-params`
   - `snapshot fetch`
   - `snapshot validate`
-<<<<<<< HEAD
-=======
 - [#3355](https://github.com/ChainSafe/forest/pull/3355) Moved commands
   - `forest-cli db stats` to `forest-tool db stats`
   - `forest-cli db clean` to `forest-tool db destroy`
->>>>>>> 13774ab2
 
 ### Added
 
