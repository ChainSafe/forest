--- conflicted
+++ resolved
@@ -21,12 +21,10 @@
 - [forest daemon] Support for NV18.
   [#2558](https://github.com/ChainSafe/forest/pull/2558)
   [#2579](https://github.com/ChainSafe/forest/pull/2579)
-<<<<<<< HEAD
-- [forest daemon] Add `--track-peak-rss` to forest daemon
-=======
 - [forest daemon] Automatic database garbage collection.
   [#2638](https://github.com/ChainSafe/forest/pull/2638)
->>>>>>> c1674e82
+- [forest daemon] Add `--track-peak-rss` to forest daemon
+  [#2696](https://github.com/ChainSafe/forest/pull/2696)
 
 ### Changed
 
