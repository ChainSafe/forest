--- conflicted
+++ resolved
@@ -31,10 +31,6 @@
   internal settings from files to the database.
 - [#3333](https://github.com/ChainSafe/forest/pull/3333) Changed default rpc
   port from 1234 to 2345.
-<<<<<<< HEAD
-- [#3362](https://github.com/ChainSafe/forest/pull/3362) Moved the following
-  `forest-cli wallet` subcommands to `forest-wallet`
-=======
 - [#3336](https://github.com/ChainSafe/forest/pull/3336) Moved following
   `forest-cli` subcommands to `forest-tool`
   - `archive info`
@@ -44,7 +40,8 @@
 - [#3355](https://github.com/ChainSafe/forest/pull/3355) Moved commands
   - `forest-cli db stats` to `forest-tool db stats`
   - `forest-cli db clean` to `forest-tool db destroy`
->>>>>>> e56da0ad
+- [#3362](https://github.com/ChainSafe/forest/pull/3362) Moved the following
+  `forest-cli wallet` subcommands to `forest-wallet`
 
 ### Added
 
