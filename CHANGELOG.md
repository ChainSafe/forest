<!--

## A short guide to adding a changelog entry

- pick a section to which your change belongs in _Forest unreleased_,
- the entry should follow the format:

  `[#ISSUE_NO](link to the issue): <short description>`, for example:

  [#1234](https://github.com/chainsafe/forest/pull/1234): Add support for NV18

- if the change does not have an issue, use the PR number instead - the PR must
  have a detailed description of the change and its motivation. Consider
  creating a separate issue if the change is complex enough to warrant it,
- the changelog is not a place for the full description of the change, it should
  be a short summary of the change,
- if the change does not directly affect the user, it should not be included in
  the changelog - for example, refactoring of the codebase,
- review the entry to make sure it is correct and understandable and that it
  does not contain any typos,
- the entries should not contradict each other - if you add a new entry, ensure
  it is consistent with the existing entries.

-->

## Forest unreleased

### Breaking

### Added

<<<<<<< HEAD
- [#2816](https://github.com/ChainSafe/forest/issues/2816): Support `2k` devnet.
=======
- [#3026](https://github.com/ChainSafe/forest/pull/3026): Expose
  `forest-cli state diff ...`
>>>>>>> 6445bc16

### Changed

### Removed

### Fixed

## Forest v0.10.0 "Premature"

### Breaking

- [#3007](https://github.com/ChainSafe/forest/pull/3007): Optimize DB
  parameters. This requires all existing databases to be re-initialized.

### Fixed

- [#3006](https://github.com/ChainSafe/forest/issues/3006): Fix `premature end`
  error when exporting a snapshot.

## Forest v0.9.0 "Fellowship"

Notable updates:

- `--compressed` option removed from CLI, snapshots are now always compressed.
- The `dir`, `list`, `prune` and `remove` snapshot commands have been removed
  from the CLI.
- Snapshots are fetched to current directory by default.
- Added new subcommand `forest-cli info show`.
- `Filecoin.ChainSetHead` RPC endpoint and `forest-cli chain set-head`
  subcommand are now implemented.
- IPLD graph can now be downloaded via bitswap.
- `sendFIL` function has been updated to match recent changes in the Forest send
  command.
- FIL amount parsing/printing has been improved and 2 new options are added to
  forest-cli wallet list (--no-round and --no-abbrev).

### Breaking

- [#2873](https://github.com/ChainSafe/forest/issues/2873)
  - remove `--compressed` from the CLI. Snapshots are now always compressed.
  - Remove snapshot ops - snapshots fetched to the current directory by default.

### Added

- [#2706](https://github.com/ChainSafe/forest/issues/2706): implement
  `Filecoin.ChainSetHead` RPC endpoint and `forest-cli chain set-head`
  subcommand.
- [#2979](https://github.com/ChainSafe/forest/pull/2979): implement command for
  downloading an IPLD graph via bitswap.
- [#2578](https://github.com/ChainSafe/forest/pull/2578): implement initial
  support for `forest-cli info`

### Changed

- [#2668](https://github.com/ChainSafe/forest/issues/2668): JavaScript console
  `sendFIL` function has been updated to align with recent changes in the Forest
  `send` command (allowed units for the amount field are now "attoFIL",
  "femtoFIL", "picoFIL", "nanoFIL", "microFIL", "milliFIL", and "FIL"). Note
  that the default `sendFIL` amount unit (i.e., if no units are specified) is
  now FIL to match the behavior in Lotus.
- [#2833](https://github.com/ChainSafe/forest/issues/2833): Improvements to FIL
  amount parsing/printing, and add `--no-round` and `--no-abbrev` to
  `forest-cli wallet list`.

### Removed

- [#2888](https://github.com/ChainSafe/forest/issues/2888): FILOps is no longer
  serving uncompressed snapshots. Removed support for them in both `forest` and
  `forest-cli`.

### Fixed

- [#2967](https://github.com/ChainSafe/forest/issues/2967): Fix http-client
  concurrency issues caused by fetching root certificates multiple times.
- [#2958](https://github.com/ChainSafe/forest/issues/2958): Fix occasional
  consensus fault.
- [#2950](https://github.com/ChainSafe/forest/pull/2950): Fix cases where ctrl-c
  would be ignored.
- [#2934](https://github.com/ChainSafe/forest/issues/2934): Fix race condition
  when connecting to development blockchains.

## Forest v0.8.2 "The Way"

### Added

- [#2655](https://github.com/ChainSafe/forest/issues/2655): Configurable number
  of default recent state roots included in memory/snapshots.

### Changed

### Removed

### Fixed

- [#2796](https://github.com/ChainSafe/forest/pull/2796): Fix issue when running
  Forest on calibnet using a configuration file only.
- [#2807](https://github.com/ChainSafe/forest/pull/2807): Fix issue with v11
  actor CIDs.
- [#2804](https://github.com/ChainSafe/forest/pull/2804): Add work around for
  FVM bug that caused `forest-cli sync wait` to fail.

## Forest v0.8.1 "Cold Exposure"

### Fixed

- [#2788](https://github.com/ChainSafe/forest/pull/2788): Move back to the
  upstream `ref-fvm` and bump the dependency version so that it included the
  latest critical [patch](https://github.com/filecoin-project/ref-fvm/pull/1750)

## Forest v0.8.0 "Jungle Speed" (2023-04-21)

### Added

- [#2763](https://github.com/ChainSafe/forest/issues/2763): Support NV19 and
  NV20. ⛈️

## Forest v0.7.2 "Roberto" (2023-04-19)

### Added

- [#2741](https://github.com/ChainSafe/forest/issues/2741): Support importing
  zstd compressed snapshot car files
- [#2741](https://github.com/ChainSafe/forest/issues/2741): Support fetching
  zstd compressed snapshots with filecoin provider via `--compressed` option
- [#2741](https://github.com/ChainSafe/forest/issues/2741): Support exporting
  zstd compressed snapshots via `--compressed` option in
  `forest-cli snapshot export` subcommand
- [#1454](https://github.com/ChainSafe/forest/issues/1454): Added state
  migration support for NV18.

### Changed

- [#2770](https://github.com/ChainSafe/forest/issues/2767): Use `latest` tag for
  stable releases, and `edge` for latest development builds.

### Removed

### Fixed

## Forest v0.7.1 (2023-03-29)

Notable updates:

- Fix CD task for image publishing on new tagged releases

### Added

- [#2721](https://github.com/ChainSafe/forest/issues/2721): Add `--no-gc` flag
  to daemon.

### Changed

- [#2607](https://github.com/ChainSafe/forest/issues/2607): Use jemalloc as the
  default global allocator

### Removed

### Fixed

## Forest v0.7.0 (2023-03-23)

Notable updates:

- Support for NV18.
- Automatic database garbage collection.
- A JavaScript console to interact with Filecoin API.
- Switched to ParityDb as the default backend for Forest daemon.

### Added

- Support for NV18. [#2596](https://github.com/ChainSafe/forest/issues/2596)
- Automatic database garbage collection.
  [#2292](https://github.com/ChainSafe/forest/issues/2292)
  [#1708](https://github.com/ChainSafe/forest/issues/1708)
- ParityDb statistics to the stats endpoint.
  [#2433](https://github.com/ChainSafe/forest/issues/2433)
- A JavaScript console to interact with Filecoin API.
  [#2492](https://github.com/ChainSafe/forest/pull/2492)
- Multi-platform Docker image support.
  [#2476](https://github.com/ChainSafe/forest/issues/2476)
- `--dry-run` flag to forest-cli `snapshot export` command.
  [#2550](https://github.com/ChainSafe/forest/issues/2550)
- `--exit-after-init` and `--save-token` flags to daemon.
  [#2528](https://github.com/ChainSafe/forest/issues/2528)
- `--track-peak-rss` to forest daemon to get peak RSS usage.
  [#2696](https://github.com/ChainSafe/forest/pull/2696)
- RPC `Filecoin.Shutdown` endpoint and `forest-cli shutdown` subcommand.
  [#2402](https://github.com/ChainSafe/forest/issues/2402)
- Added retry capabilities to failing snapshot fetch.
  [#2544](https://github.com/ChainSafe/forest/issues/2544)

### Changed

- Network needs to be specified for most commands(eg Calibnet), including
  `sync wait` and `snapshot export`.
  [#2596](https://github.com/ChainSafe/forest/issues/2596)
- Switched to ParityDb as the default backend for Forest daemon. All clients
  must re-import the snapshot. The old database must be deleted manually - it is
  located in
  `$(forest-cli config dump | grep data_dir | cut -d' ' -f3)/<NETWORK>/rocksdb`.
  [#2576](https://github.com/ChainSafe/forest/issues/2576)
- Revised how balances are displayed, defaulting to:
  [#2323](https://github.com/ChainSafe/forest/issues/2323)
  - adding metric prefix when it's required, consequently CLI flag
    `--fixed-unit` added to force to show in original `FIL` unit
  - 4 significant digits, consequently CLI flag `--exact-balance` added to force
    full accuracy.
- `stats` and `compression` keys in `parity_db` section were renamed to
  `enable_statistics` and `compression_type` respectively.
  [#2433](https://github.com/ChainSafe/forest/issues/2433)
- `download_snapshot` key in `client` section configuration renamed to
  `auto_download_snapshot`.
  [#2457](https://github.com/ChainSafe/forest/pull/2457)
- `--skip-load` flag must be now called with a boolean indicating its value.
  [#2573](https://github.com/ChainSafe/forest/issues/2573)
- Ban peers with duration, Banned peers are automatically unbanned after a
  period of 1h. [#2391](https://github.com/ChainSafe/forest/issues/2391)
- Added support for multiple listen addr.
  [#2551](https://github.com/ChainSafe/forest/issues/2551)
- Allowed specifying the encryption passphrase via environmental variable.
  [#2499](https://github.com/ChainSafe/forest/issues/2499)
- Removed Forest `ctrl-c` hard shutdown behavior on subsequent `ctrl-c` signals.
  [#2538](https://github.com/ChainSafe/forest/pull/2538)
- Added support in the forest `send` command for all FIL units currently
  supported in forest `wallet` ("attoFIL", "femtoFIL", "picoFIL", "nanoFIL",
  "microFIL", "milliFIL", and "FIL"). Note that the default `send` units (i.e.,
  if no units are specified) are now FIL to match the behavior in Lotus.
  [#2668](https://github.com/ChainSafe/forest/issues/2668)

### Removed

- Removed `--halt-after-import` and `--auto-download-snapshot` from
  configuration. They are now strictly a CLI option.
  [#2528](https://github.com/ChainSafe/forest/issues/2528)
  [#2573](https://github.com/ChainSafe/forest/issues/2573)

### Fixed

- Daemon getting stuck in an infinite loop during shutdown.
  [#2672](https://github.com/ChainSafe/forest/issues/2672)
- `Scanning Blockchain` progess bar never hitting 100% during snapshot import.
  [#2404](https://github.com/ChainSafe/forest/issues/2404)
- bitswap queries cancellation that do not respond after a period.
  [#2398](https://github.com/ChainSafe/forest/issues/2398)
- Forest daeamon crashing on sending bitswap requests.
  [#2405](https://github.com/ChainSafe/forest/issues/2405)
- Corrected counts displayed when using `forest-cli --chain <chain> sync wait`.
  [#2429](https://github.com/ChainSafe/forest/issues/2429)
- Snapshot export issue when running on a system with a separate temporary
  filesystem. [#2693](https://github.com/ChainSafe/forest/pull/2693)
- All binaries and crates in the project to follow a standard version, based on
  the release tag. [#2493](https://github.com/ChainSafe/forest/issues/2493)

## Forest v0.6.0 (2023-01-06)

Notable updates:

- Added support for the new Protocol Labs snapshot service.
- Several improvements to logging (including integration with Grafana Loki) and
  error handling.

### Added

- New daemon option flag `--log-dir` for log file support.
- New ParityDb section in configuration (including statistics and compression
  settings).
- Integration with Grafana Loki for more advanced log filtering and
  summarization.
- Peer tipset epoch now in metrics.

### Changed

- Several improvements to error handling.
- Docker images are now tagged with version (eg `0.6.0`) and date (eg
  `2023-01-05-commit_hash`).
- Upgraded toolchain channel to `nightly-2022-12-15`.
- Migrated logging infrastructure from `log` to `tracing`.
- Fixed bug triggered by large network messages.
- Fixed bug where cursor would be hidden after keyboard interrupt.
- Allow `-—height` flag to take relative offsets for validating the tipsets in a
  snapshot.
- Fixed issue with invalid snapshot exports; messages were accidentally removed
  from snapshots, making them invalid.
- Updated `snapshot fetch` subcommands to support the new Protocol Labs snapshot
  service.
- Fixed RPC `net disconnect` endpoint (a bug was returning a JSON RPC error when
  running `forest-cli net disconnect` and preventing proper peer disconnection).
- Corrected RPC serialization of FIL balances (a bug was preventing display of
  floating point balance using `forest-cli wallet list`).

### Removed

- RocksDB check for low file descriptor limit.
- Unused RPC endpoints.

## Forest v0.5.1 (2022-12-01)

### Changed

- Restore progress indicators that were accidentally broken.

## Forest v0.5.0 (2022-12-01)

Notable updates:

- Support for nv17.
- Forest was split into two programs: a Filecoin node (forest), and a control
  program (forest-cli).
- Improved snapshot importing performance: ~75% reduction in snapshot import
  time.
- Improved code building time: ~45% reduction in build time.
- Code coverage increased from 32% to 63%.

### Added

- Support for nv17 on both calibnet and mainnet.
- Experimental support for ParityDB.
- Improved snapshot handling via the `forest-cli snapshot` commands.
- Support using `aria2` for faster snapshot downloads.
- Support for sending FIL.

### Changed

- Replace async_std with tokio.
- Significantly improve tracked performance metrics.
- Gracefully shutdown the database on sigterm and sighup.
- Fix gas charging issue that caused state-root mismatches on mainnet.
- Snapshots are automatically downloaded if the database is empty.
- Improve error messages if a snapshot doesn't match the requested network.
- Add `--color=[always;auto;never]` flag.

### Removed

- Fat snapshots (snapshots that contain all transaction receipts since genesis)
  have been deprecated in favor of slim snapshots where receipts are downloaded
  on demand.
- All security advistory exceptions. Forest's dependencies are now free of known
  vulnerabilities.

## Forest v0.4.1 (2022-10-04)

### Changed

- Fix bug in handling of blockchain forks.

## Forest v0.4.0 (2022-09-30)

Notable updates:

- Support for nv16.
- Built-in method of downloading snapshots.
- Vastly improved automated testing.

### Added

- New `forest chain export` command for generating snapshots.
- New `forest chain fetch` command for downloading recent snapshots.
- Logging settings are now part of the configuration file rather than only being
  accessible through an environment variable.
- A `--detach` flag for running the Forest node in the background.
- A `--halt-after-import` for exiting Forest directly after importing a
  snapshot.
- Delegated Consensus: A consensus mode useful for testing.
- FIP-0023: Break ties between tipsets of equal weight.

### Changed

- Improve error messages if Forest isn't initiated with a valid database.
- Formatting clean-up in the forest wallet.
- Improved pretty-printing of debugging statediffs.
- Several dozen spelling fixes in the documentation.
- Fixed dead links in documentation (with automated detection).
- Avoided a segmentation fault caused by an improper shutdown of the database.
- Bump required rust version from nightly-2022-09-08 to nightly-2022-09-28.

### Removed

- Support for the `sled` database.

## Forest v0.3.0 (2022-07-04)

Notable updates:

- Support nv15 entirely through the FVM.
- Resolve two security concerns by removing legacy code (RUSTSEC-2020-0071 and
  RUSTSEC-2021-0130).
- Fixed Docker image and released it to GH container registry.
- Network selection (ie mainnet vs testnet) moved to a CLI flag rather than a
  compile-time flag.

## Forest v0.2.2 _alpha_ (2022-04-06)

Forest v0.2.2 alpha is a service release improving performance and stability.
This release supports Filecoin network version 14.

Notable updates:

- Forest now supports Calibnet: `make calibnet` (nv14)
- FVM is available both native and as external crate:
  [ref-fvm](https://github.com/filecoin-project/ref-fvm)
- Reading config from a default config location unless a file is specified.
- Improved logging and display of synchronization progress.
- Defaulting to Rust Edition 2021 from now on.

All changes:

- Log: don't override default filters (#1504) by @jdjaustin in
  [#1530](https://github.com/ChainSafe/forest/pull/1530)
- Crates: bump wasmtime by @q9f in
  [#1526](https://github.com/ChainSafe/forest/pull/1526)
- Ci: add wasm target to release script by @q9f in
  [#1524](https://github.com/ChainSafe/forest/pull/1524)
- Ci: add codecov target threshold tolerance of 1% by @q9f in
  [#1525](https://github.com/ChainSafe/forest/pull/1525)
- Node: demote noisy warnings to debug by @q9f in
  [#1518](https://github.com/ChainSafe/forest/pull/1518)
- Workaround fix for prometheus endpoint by @LesnyRumcajs in
  [#1516](https://github.com/ChainSafe/forest/pull/1516)
- Fixed bug label for bug template by @LesnyRumcajs in
  [#1514](https://github.com/ChainSafe/forest/pull/1514)
- Crates: purge unused dependencies by @q9f in
  [#1509](https://github.com/ChainSafe/forest/pull/1509)
- Github: update code owners by @q9f in
  [#1507](https://github.com/ChainSafe/forest/pull/1507)
- Ci: enable rustc version trinity for builds by @q9f in
  [#1506](https://github.com/ChainSafe/forest/pull/1506)
- Crates: bump dependencies by @q9f in
  [#1503](https://github.com/ChainSafe/forest/pull/1503)
- Re-use some code from ref-fvm by @LesnyRumcajs in
  [#1500](https://github.com/ChainSafe/forest/pull/1500)
- Connor/default config location by @connormullett in
  [#1494](https://github.com/ChainSafe/forest/pull/1494)
- Deps: simplify os dependencies by @q9f in
  [#1496](https://github.com/ChainSafe/forest/pull/1496)
- Use exports from ref-fvm by @LesnyRumcajs in
  [#1495](https://github.com/ChainSafe/forest/pull/1495)
- Start the prometheus server before loading snapshots. by @lemmih in
  [#1484](https://github.com/ChainSafe/forest/pull/1484)
- Config dump with tests by @LesnyRumcajs in
  [#1485](https://github.com/ChainSafe/forest/pull/1485)
- Use the v6 version of the actor's bundle. by @lemmih in
  [#1474](https://github.com/ChainSafe/forest/pull/1474)
- Exposed more rocksdb options, increased max files by @LesnyRumcajs in
  [#1481](https://github.com/ChainSafe/forest/pull/1481)
- Parametrize current rocksdb settings by @LesnyRumcajs in
  [#1479](https://github.com/ChainSafe/forest/pull/1479)
- Use progress bars when downloading headers and scanning the blockchain. by
  @lemmih in [#1480](https://github.com/ChainSafe/forest/pull/1480)
- Night job scripts by @LesnyRumcajs in
  [#1475](https://github.com/ChainSafe/forest/pull/1475)
- Add more metrics of syncing by @LesnyRumcajs in
  [#1467](https://github.com/ChainSafe/forest/pull/1467)
- Limit RocksDB to 200 open files. by @lemmih in
  [#1468](https://github.com/ChainSafe/forest/pull/1468)
- Ci: Include conformance tests in code coverage results by @lemmih in
  [#1470](https://github.com/ChainSafe/forest/pull/1470)
- Show a progressbar when downloading tipset headers. by @lemmih in
  [#1469](https://github.com/ChainSafe/forest/pull/1469)
- Add 'fvm' backend in parallel to our native backend. by @lemmih in
  [#1403](https://github.com/ChainSafe/forest/pull/1403)
- Update regex to v1.5.5 (from 1.5.4) to avoid performance vulnerability. by
  @lemmih in [#1472](https://github.com/ChainSafe/forest/pull/1472)
- Ci: Allow codecov policies to fail. by @lemmih in
  [#1471](https://github.com/ChainSafe/forest/pull/1471)
- Improve docker-compose for monitoring stack by @LesnyRumcajs in
  [#1461](https://github.com/ChainSafe/forest/pull/1461)
- Revert "Enforce max length when serializing/deserializing arrays" by @lemmih
  in [#1462](https://github.com/ChainSafe/forest/pull/1462)
- Introduce serde_generic_array by @clearloop in
  [#1434](https://github.com/ChainSafe/forest/pull/1434)
- Fixed new clippy warnings by @LesnyRumcajs in
  [#1449](https://github.com/ChainSafe/forest/pull/1449)
- Improve license check script by @LesnyRumcajs in
  [#1443](https://github.com/ChainSafe/forest/pull/1443)
- Elmattic/actors review f26 by @elmattic in
  [#1340](https://github.com/ChainSafe/forest/pull/1340)
- Calibnet Support by @connormullett in
  [#1370](https://github.com/ChainSafe/forest/pull/1370)
- Blockchain/sync: demote chain exchange warning to debug message by @q9f in
  [#1439](https://github.com/ChainSafe/forest/pull/1439)
- Fix clippy fiascoes introduced in #1437 by @LesnyRumcajs in
  [#1438](https://github.com/ChainSafe/forest/pull/1438)
- Fix signature verification fiasco by @LesnyRumcajs in
  [#1437](https://github.com/ChainSafe/forest/pull/1437)
- Clippy for tests by @LesnyRumcajs in
  [#1436](https://github.com/ChainSafe/forest/pull/1436)
- Rustc: switch to rust edition 2021 by @q9f in
  [#1429](https://github.com/ChainSafe/forest/pull/1429)
- Forest: bump version to 0.2.2 by @q9f in
  [#1428](https://github.com/ChainSafe/forest/pull/1428)
- Move from chrono to time crate by @LesnyRumcajs in
  [#1426](https://github.com/ChainSafe/forest/pull/1426)

## Forest v0.2.1 _alpha_ (2022-02-14)

Forest v0.2.1 alpha is a service release improving performance and stability.

All changes:

- Ci: fix documentation in release workflow by @q9f in
  [#1427](https://github.com/ChainSafe/forest/pull/1427)
- Feat(encoding): add max length check for bytes by @clearloop in
  [#1399](https://github.com/ChainSafe/forest/pull/1399)
- Add assert in debug mode and tests by @elmattic in
  [#1416](https://github.com/ChainSafe/forest/pull/1416)
- Add shellcheck to CI by @LesnyRumcajs in
  [#1423](https://github.com/ChainSafe/forest/pull/1423)
- Fail CI on failed fmt or other linting file changes by @LesnyRumcajs in
  [#1422](https://github.com/ChainSafe/forest/pull/1422)
- Crates: replace monkey-patched cs\_\* crates by upstream deps by @q9f in
  [#1414](https://github.com/ChainSafe/forest/pull/1414)
- Add LesnyRumcajs to CODEOWNERS by @LesnyRumcajs in
  [#1425](https://github.com/ChainSafe/forest/pull/1425)
- Ci: temporarily ignore RUSTSEC-2022-0009 by @q9f in
  [#1424](https://github.com/ChainSafe/forest/pull/1424)
- Vm/actor: remove unused fields in paych actor tests by @q9f in
  [#1415](https://github.com/ChainSafe/forest/pull/1415)
- Forest: bump version to 0.2.1 by @q9f in
  [#1417](https://github.com/ChainSafe/forest/pull/1417)
- Fix exit code mismatch by @noot in
  [#1412](https://github.com/ChainSafe/forest/pull/1412)
- Improve snapshot parsing performance by ~2.5x by @lemmih in
  [#1408](https://github.com/ChainSafe/forest/pull/1408)
- Update conformance test vectors (and fix test driver) by @lemmih in
  [#1404](https://github.com/ChainSafe/forest/pull/1404)
- Use human readable units when loading snapshots. by @lemmih in
  [#1407](https://github.com/ChainSafe/forest/pull/1407)
- Chore: bump rocksdb to 0.17 by @q9f in
  [#1398](https://github.com/ChainSafe/forest/pull/1398)
- Include network in forest version string. by @lemmih in
  [#1401](https://github.com/ChainSafe/forest/pull/1401)
- Fix 1369 by @willeslau in
  [#1397](https://github.com/ChainSafe/forest/pull/1397)
- Move `/docs` to `/documentation` by @connormullett in
  [#1390](https://github.com/ChainSafe/forest/pull/1390)

## Forest v0.2.0 _alpha_ (2022-01-25)

ChainSafe System's second _alpha_ release of the _Forest_ Filecoin Rust protocol
implementation. This release fixes a series of bugs and performance issues and
introduces, among others, support for:

- Full mainnet compatibility
- Filecoin network version 14 "Chocolate"
- Forest actors version 6
- Further audit fixes

To compile release binaries, checkout the `v0.2.0` tag and build with the
`release` feature.

```shell
git checkout v0.2.0
cargo build --release --bin forest --features release
./target/release/forest --help
```

All changes:

- Release forest v0.2.0 alpha
  ([#1393](https://github.com/ChainSafe/forest/pull/1393)
- C1 actors review ([#1368](https://github.com/ChainSafe/forest/pull/1368))
- Fix encoding size constraints for BigInt and BigUint not enforced
  ([#1367](https://github.com/ChainSafe/forest/pull/1367))
- Fix typo when running conformance tests.
  ([#1394](https://github.com/ChainSafe/forest/pull/1394))
- Auto-detect available cores on Linux and MacOS.
  ([#1387](https://github.com/ChainSafe/forest/pull/1387)
- Remove unused lint exceptions.
  ([#1385](https://github.com/ChainSafe/forest/pull/1385)
- B4 fix: fixing by adding max index computation in bitfield validation
  ([#1344](https://github.com/ChainSafe/forest/pull/1344))
- Ci: run github actions on buildjet
  ([#1366](https://github.com/ChainSafe/forest/pull/1366))
- Ci: documentation dry-run for PRs.
  ([#1383](https://github.com/ChainSafe/forest/pull/1383))
- Use pre-made action to deploy documentation to gh-pages.
  ([#1380](https://github.com/ChainSafe/forest/pull/1380))
- Networks: Show an informative error message if the selected feature set is
  invalid. ([#1373](https://github.com/ChainSafe/forest/pull/1373))
- Disable test 'test_optimal_message_selection3' because it is inconsistent.
  ([#1381](https://github.com/ChainSafe/forest/pull/1381))
- Add David to repo maintainers
  ([#1374](https://github.com/ChainSafe/forest/pull/1374))
- Apply lints from rust-1.58
  ([#1378](https://github.com/ChainSafe/forest/pull/1378))
- Catch panic in verify_window_post
  ([#1365](https://github.com/ChainSafe/forest/pull/1365))
- Make 'base64' dependency for key_management no longer optional
  ([#1372](https://github.com/ChainSafe/forest/pull/1372))
- Fix snapshot get in docs
  ([#1353](https://github.com/ChainSafe/forest/pull/1353))
- Fix market logic ([#1356](https://github.com/ChainSafe/forest/pull/1356))
- V6: fix market and power actors to match go
  ([#1348](https://github.com/ChainSafe/forest/pull/1348))
- F28 fix ([#1343](https://github.com/ChainSafe/forest/pull/1343))
- Fix: F25 ([#1342](https://github.com/ChainSafe/forest/pull/1342))
- Ci: --ignore RUSTSEC-2021-0130
  ([#1350](https://github.com/ChainSafe/forest/pull/1350))
- Drand v14 update: fix fetching around null tipsets
  ([#1339](https://github.com/ChainSafe/forest/pull/1339))
- Fix v6 market actor bug
  ([#1341](https://github.com/ChainSafe/forest/pull/1341))
- F27 fix ([#1328](https://github.com/ChainSafe/forest/pull/1328))
- F17 fix ([#1324](https://github.com/ChainSafe/forest/pull/1324))
- Laudiacay/actors review f23
  ([#1325](https://github.com/ChainSafe/forest/pull/1325))
- Fix market actor publish_storage_deals
  ([#1327](https://github.com/ChainSafe/forest/pull/1327))
- Remove .swp ([#1326](https://github.com/ChainSafe/forest/pull/1326))
- F24 fix ([#1323](https://github.com/ChainSafe/forest/pull/1323))
- F9 fix ([#1315](https://github.com/ChainSafe/forest/pull/1315))
- F20: Fix expiration set validation order
  ([#1322](https://github.com/ChainSafe/forest/pull/1322))
- F13 fix ([#1313](https://github.com/ChainSafe/forest/pull/1313))
- F21 fix ([#1311](https://github.com/ChainSafe/forest/pull/1311))
- F11 fix ([#1312](https://github.com/ChainSafe/forest/pull/1312))
- F15 fix ([#1314](https://github.com/ChainSafe/forest/pull/1314))
- F18, F19 fix ([#1321](https://github.com/ChainSafe/forest/pull/1321))
- Nv14: implement v6 actors
  ([#1260](https://github.com/ChainSafe/forest/pull/1260))
- Add to troubleshooting docs
  ([#1282](https://github.com/ChainSafe/forest/pull/1282))
- F12 fix ([#1290](https://github.com/ChainSafe/forest/pull/1290))
- F1 fix ([#1293](https://github.com/ChainSafe/forest/pull/1293))
- F16: Fix improper use of assert macro
  ([#1310](https://github.com/ChainSafe/forest/pull/1310))
- F14: Fix missing continue statement
  ([#1309](https://github.com/ChainSafe/forest/pull/1309))
- F10 fix ([#1308](https://github.com/ChainSafe/forest/pull/1308))
- F7: Fix incorrect error codes
  ([#1297](https://github.com/ChainSafe/forest/pull/1297))
- F8: Add missing decrement for miner_count
  ([#1298](https://github.com/ChainSafe/forest/pull/1298))
- F6: Fix incorrect error code
  ([#1296](https://github.com/ChainSafe/forest/pull/1296))
- F5: Fix proposal check in market actor
  ([#1295](https://github.com/ChainSafe/forest/pull/1295))
- Remove redundant validation code and update error message to be same as in
  spec actors ([#1294](https://github.com/ChainSafe/forest/pull/1294))
- F3: fix logic to be the same as in the spec actors
  ([#1292](https://github.com/ChainSafe/forest/pull/1292))
- Attempt to improve gh actions time
  ([#1319](https://github.com/ChainSafe/forest/pull/1319))
- Fix clippy errors for the new cargo 1.57.0
  ([#1316](https://github.com/ChainSafe/forest/pull/1316))
- Ci: add gh actions workflows
  ([#1317](https://github.com/ChainSafe/forest/pull/1317))
- Fix: audit issue F2 ([#1289](https://github.com/ChainSafe/forest/pull/1289))
- Update codeowners ([#1306](https://github.com/ChainSafe/forest/pull/1306))
- Add Guillaume to code owners
  ([#1283](https://github.com/ChainSafe/forest/pull/1283))
- .circleci: Remove extra step for docs
  ([#1251](https://github.com/ChainSafe/forest/pull/1251))
- .circleci: Build and push mdbook
  ([#1250](https://github.com/ChainSafe/forest/pull/1250))
- Add MdBook Documentation
  ([#1249](https://github.com/ChainSafe/forest/pull/1249))
- Docs: add release notes
  ([#1246](https://github.com/ChainSafe/forest/pull/1246))

## Forest v0.1.0 _alpha_ (2021-10-19)

ChainSafe System's first _alpha_ release of the _Forest_ Filecoin Rust protocol
implementation.

- It synchronizes and verifies the latest Filecoin main network and is able to
  query the latest state.
- It implements all core systems of the Filecoin protocol specification exposed
  through a command-line interface.
- The set of functionalities for this first alpha-release include: Message Pool,
  State Manager, Chain and Wallet CLI functionality, Prometheus Metrics, and a
  JSON-RPC Server.

To compile release binaries, checkout the `v0.1.0` tag and build with the
`release` feature.

```shell
git checkout v0.1.0
cargo build --release --bin forest --features release
./target/release/forest --help
```

The Forest mono-repository contains ten main components (in logical order):

- `forest`: the command-line interface and daemon (1 crate/workspace)
- `node`: the networking stack and storage (7 crates)
- `blockchain`: the chain structure and synchronization (6 crates)
- `vm`: state transition and actors, messages, addresses (9 crates)
- `key_management`: Filecoin account management (1 crate)
- `crypto`: cryptographic functions, signatures, and verification (1 crate)
- `encoding`: serialization library for encoding and decoding (1 crate)
- `ipld`: the IPLD model for content-addressable data (9 crates)
- `types`: the forest types (2 crates)
- `utils`: the forest toolbox (12 crates)

All initial change sets:

- `cd33929e` Ci: ignore cargo audit for RUSTSEC-2020-0159
  ([#1245](https://github.com/ChainSafe/forest/pull/1245)) (Afr Schoe)
- `d7e816a7` Update Libp2p to 0.40.0-RC.1
  ([#1243](https://github.com/ChainSafe/forest/pull/1243)) (Eric Tu)
- `a33328c9` Mpool CLI Commands
  ([#1203](https://github.com/ChainSafe/forest/pull/1203)) (Connor Mullett)
- `9d4b5291` Create new_issue.md
  ([#1193](https://github.com/ChainSafe/forest/pull/1193)) (Lee Raj)
- `60910979` Actor_name_by_code
  ([#1218](https://github.com/ChainSafe/forest/pull/1218)) (Eric Tu)
- `5845cdf7` Bump libsecp256k1 and statrs
  ([#1244](https://github.com/ChainSafe/forest/pull/1244)) (Eric Tu)
- `a56e4a53` Fix stable clippy::needless_collect
  ([#1238](https://github.com/ChainSafe/forest/pull/1238)) (Afr Schoe)
- `4eb74f90` Fix stable clippy::needless_borrow
  ([#1236](https://github.com/ChainSafe/forest/pull/1236)) (Afr Schoe)
- `5006e62a` Clippy: avoid contiguous acronyms
  ([#upper_case_acronyms](https://github.com/ChainSafe/forest/pull/upper_case_acronyms))
  ([#1239](https://github.com/ChainSafe/forest/pull/1239)) (Afr Schoe)
- `8543b3fb` Connor/state cli
  ([#1219](https://github.com/ChainSafe/forest/pull/1219)) (Connor Mullett)
- `b40f8d11` Fix Deadlock when using Rayon
  ([#1240](https://github.com/ChainSafe/forest/pull/1240)) (Eric Tu)
- `0e816c8a` Clippy: remove redundant enum variant names (`enum_variant_names`)
  ([#1237](https://github.com/ChainSafe/forest/pull/1237)) (Afr Schoe)
- `db5bb065` Cli: use cargo package version environment data in cli options
  struct ([#1229](https://github.com/ChainSafe/forest/pull/1229)) (Afr Schoe)
- `28f7d83f` Rust: default to stable toolchain instead of pinned version
  ([#1228](https://github.com/ChainSafe/forest/pull/1228)) (Afr Schoe)
- `70f26c29` Circleci: prepare build matrix
  ([#1233](https://github.com/ChainSafe/forest/pull/1233)) (Afr Schoe)
- `d9a4df14` Scripts: fix copyright header years
  ([#1230](https://github.com/ChainSafe/forest/pull/1230)) (Afr Schoe)
- `ccf1ac11` Return Ok when validating drand beacon entries similar to how Lotus
  does as per the audit recommendation.
  ([#1206](https://github.com/ChainSafe/forest/pull/1206)) (Hunter Trujillo)
- `f5fe14d2` [Audit fixes] FOR-03 - Inconsistent Deserialization of Randomness
  ([#1205](https://github.com/ChainSafe/forest/pull/1205)) (Hunter Trujillo)
- `32a9ae5f` Rest of V5 Updates
  ([#1217](https://github.com/ChainSafe/forest/pull/1217)) (Eric Tu)
- `e6e1c8ad` API_IMPLEMENTATION.md build script formatting improvements
  ([#1210](https://github.com/ChainSafe/forest/pull/1210)) (Hunter Trujillo)
- `1e88b095` For 01 ([#1188](https://github.com/ChainSafe/forest/pull/1188))
  (Jorge Olivero)
- `881d8f23` FIP 0013 Aggregate Seal Verification
  ([#1185](https://github.com/ChainSafe/forest/pull/1185)) (Eric Tu)
- `ea98ea2a` FIP 0008 Batch Pre Commits
  ([#1189](https://github.com/ChainSafe/forest/pull/1189)) (Eric Tu)
- `a134d5ed` Multi-key import feature
  ([#1201](https://github.com/ChainSafe/forest/pull/1201)) (Elvis)
- `0c447d4c` OpenRPC schema parsing & generation
  ([#1194](https://github.com/ChainSafe/forest/pull/1194)) (Hunter Trujillo)
- `bf3936a2` Connor/cli smoke test
  ([#1196](https://github.com/ChainSafe/forest/pull/1196)) (Connor Mullett)
- `7d5b3333` Reference files with PathBuf instead of Strings
  ([#1200](https://github.com/ChainSafe/forest/pull/1200)) (Elvis)
- `3771568c` Remove loopback and duplicate addrs in `net peers` output
  ([#1199](https://github.com/ChainSafe/forest/pull/1199)) (Francis Murillo)
- `ffc30193` Constant consensus fault reward
  ([#1190](https://github.com/ChainSafe/forest/pull/1190)) (Eric Tu)
- `d88ea8d1` Added the check for config file via Env Var
  ([#1197](https://github.com/ChainSafe/forest/pull/1197)) (Elvis)
- `d4a1d044` Chain Sync CLI Commands
  ([#1175](https://github.com/ChainSafe/forest/pull/1175)) (Connor Mullett)
- `698cf3c3` Additional Net RPC API & CLI Methods
  ([#1167](https://github.com/ChainSafe/forest/pull/1167)) (Hunter Trujillo)
- `32656db9` `auth api-info`
  ([#1172](https://github.com/ChainSafe/forest/pull/1172)) (Connor Mullett)
- `90ab8650` FOR-06 fix: indexmap version bump and MSRV update
  ([#1180](https://github.com/ChainSafe/forest/pull/1180)) (creativcoder)
- `d1d6f640` Update Runtime to Support V5 Actors
  ([#1173](https://github.com/ChainSafe/forest/pull/1173)) (Eric Tu)
- `085ee872` Bugfix:vm:run cron for null rounds
  ([#1177](https://github.com/ChainSafe/forest/pull/1177)) (detailyang)
- `07499a3f` Chore:build:tweak interopnet compile flags
  ([#1178](https://github.com/ChainSafe/forest/pull/1178)) (detailyang)
- `933503e2` Hotfix:metrics:change prometheus response type
  ([#1169](https://github.com/ChainSafe/forest/pull/1169)) (detailyang)
- `99fa3864` Metrics ([#1102](https://github.com/ChainSafe/forest/pull/1102))
  (Jorge Olivero)
- `02791b92` Implement network version 12 state migration / actors v4 migration
  ([#1101](https://github.com/ChainSafe/forest/pull/1101)) (creativcoder)
- `d144eac8` Fix wallet verify
  ([#1170](https://github.com/ChainSafe/forest/pull/1170)) (Connor Mullett)
- `f07f0278` Hotfix:fix passphrase fake confirm
  ([#1168](https://github.com/ChainSafe/forest/pull/1168)) (detailyang)
- `132884d8` Chore:interopnet&devnet:fix build error
  ([#1162](https://github.com/ChainSafe/forest/pull/1162)) (detailyang)
- `992e69e3` FOR-15 fix approx_cmp in msg_chain.rs
  ([#1160](https://github.com/ChainSafe/forest/pull/1160)) (creativcoder)
- `34799734` Wallet CLI Implementation
  ([#1128](https://github.com/ChainSafe/forest/pull/1128)) (Connor Mullett)
- `f698ba88` [Audit fixes] FOR-02: Inconsistent Deserialization of Address ID
  ([#1149](https://github.com/ChainSafe/forest/pull/1149)) (Hunter Trujillo)
- `e50d2ae8` [Audit fixes] FOR-16: Unnecessary Extensive Permissions for Private
  Keys ([#1151](https://github.com/ChainSafe/forest/pull/1151)) (Hunter
  Trujillo)
- `665ca476` Subtract 1 ([#1152](https://github.com/ChainSafe/forest/pull/1152))
  (Eric Tu)
- `4047ff5e` 3 -> 4 ([#1153](https://github.com/ChainSafe/forest/pull/1153))
  (Eric Tu)
- `446bea40` Swap to asyncronous_codec and bump futures_cbor_codec
  ([#1163](https://github.com/ChainSafe/forest/pull/1163)) (Eric Tu)
- `e4e6711b` Encrypted keystore now defaults to enabled. Warn the user if using
  an unencrypted keystore.
  ([#1150](https://github.com/ChainSafe/forest/pull/1150)) (Hunter Trujillo)
- `9b2a03a6` Add rust-toolchain file
  ([#1132](https://github.com/ChainSafe/forest/pull/1132)) (Hunter Trujillo)
- `6f9edae8` Fix P2P random walk logic
  ([#1125](https://github.com/ChainSafe/forest/pull/1125)) (Fraccaroli
  Gianmarco)
- `87f61d20` Spelling and typos
  ([#1126](https://github.com/ChainSafe/forest/pull/1126)) (Kirk Baird)
- `69d52cbd` RPC API w/ Permissions handling
  ([#1122](https://github.com/ChainSafe/forest/pull/1122)) (Hunter Trujillo)
- `81080179` Import/Export StateTree for Testing
  ([#1114](https://github.com/ChainSafe/forest/pull/1114)) (Eric Tu)
- `b75a4f31` Improve CLI printing and RPC error handling.
  ([#1121](https://github.com/ChainSafe/forest/pull/1121)) (Hunter Trujillo)
- `a8931e2a` Enable Gossip Scoring
  ([#1115](https://github.com/ChainSafe/forest/pull/1115)) (Eric Tu)
- `c337d3bf` V5 Actors Prep
  ([#1116](https://github.com/ChainSafe/forest/pull/1116)) (Eric Tu)
- `0a20e468` JSON-RPC Client with FULLNODE_API_INFO config & JWT support
  ([#1100](https://github.com/ChainSafe/forest/pull/1100)) (Hunter Trujillo)
- `f87d0baf` Resolve Stack Overflow
  ([#1103](https://github.com/ChainSafe/forest/pull/1103)) (Eric Tu)
- `bd90aa65` Tidy up submitwindowedpost
  ([#1099](https://github.com/ChainSafe/forest/pull/1099)) (Kirk Baird)
- `36a18656` Add Prometheus server
  ([#1098](https://github.com/ChainSafe/forest/pull/1098)) (Jorge Olivero)
- `ff6776ca` Base64 encode persistent keystore
  ([#1092](https://github.com/ChainSafe/forest/pull/1092)) (Connor Mullett)
- `c02669fa` Remove tide-websockets-sink fork
  ([#1089](https://github.com/ChainSafe/forest/pull/1089)) (Hunter Trujillo)
- `84ab31b0` Parallelize tipset processing
  ([#1081](https://github.com/ChainSafe/forest/pull/1081)) (Jorge Olivero)
- `d245f14c` Encrypted Key Store
  ([#1078](https://github.com/ChainSafe/forest/pull/1078)) (Connor Mullett)
- `34740715` Actors v4 (Network v12)
  ([#1087](https://github.com/ChainSafe/forest/pull/1087)) (Eric Tu)
- `946f4510` Implement optimal message selection
  ([#1086](https://github.com/ChainSafe/forest/pull/1086)) (creativcoder)
- `e8c1b599` Ignore If txn_id Existed Or Not When Deleting
  ([#1082](https://github.com/ChainSafe/forest/pull/1082)) (Eric Tu)
- `0a134afa` Devnet Build
  ([#1073](https://github.com/ChainSafe/forest/pull/1073)) (Eric Tu)
- `77f8495e` Remove check for empty_params
  ([#1079](https://github.com/ChainSafe/forest/pull/1079)) (Eric Tu)
- `bb7034ac` Minor fixes and touch-ups
  ([#1074](https://github.com/ChainSafe/forest/pull/1074)) (François Garillot)
- `674c3b39` HTTP JWT validation
  ([#1072](https://github.com/ChainSafe/forest/pull/1072)) (Hunter Trujillo)
- `4c9856dc` Disable MacOS CI for now. Looked into it a bit, not sure what other
  better solutions we have.
  ([#1077](https://github.com/ChainSafe/forest/pull/1077)) (Hunter Trujillo)
- `8a3823c3` Add @connormullett to Code Owners
  ([#1076](https://github.com/ChainSafe/forest/pull/1076)) (Hunter Trujillo)
- `e52b34d0` Remove a couple unnecessary panics
  ([#1075](https://github.com/ChainSafe/forest/pull/1075)) (François Garillot)
- `3606c3f9` Fix Error Handling in Load Deadlines
  ([#1071](https://github.com/ChainSafe/forest/pull/1071)) (Eric Tu)
- `a2452f3d` Tweaks to buffered blockstore
  ([#1069](https://github.com/ChainSafe/forest/pull/1069)) (Austin Abell)
- `78303511` NetworkVersion 11 Upgrade at Epoch 665280
  ([#1066](https://github.com/ChainSafe/forest/pull/1066)) (Eric Tu)
- `b9fccde0` Release New Crates Due to Vulnerability in forest_message 0.6.0
  ([#1058](https://github.com/ChainSafe/forest/pull/1058)) (Eric Tu)
- `4a9e4e47` Reduce time to resolve links in flush to ~51ms in buffer blockstore
  writes ([#1059](https://github.com/ChainSafe/forest/pull/1059)) (creativcoder)
- `b3ad6d7a` Update bls_signatures to 0.9 and filecoin-proofs-api to 6.1
  ([#1062](https://github.com/ChainSafe/forest/pull/1062)) (Eric Tu)
- `7301c6bf` Fix Error Handling in Deadline Construction
  ([#1063](https://github.com/ChainSafe/forest/pull/1063)) (Eric Tu)
- `425ec083` Clippy "Fix"
  ([#1064](https://github.com/ChainSafe/forest/pull/1064)) (Eric Tu)
- `275f312e` HTTP RPC-JSON and tide-websockets
  ([#990](https://github.com/ChainSafe/forest/pull/990)) (Hunter Trujillo)
- `cfeab68f` Fix ExitCode handling when calling
  repay_partial_debt_in_priority_order
  ([#1055](https://github.com/ChainSafe/forest/pull/1055)) (Eric Tu)
- `d30d093d` Setup rustfmt
  ([#1053](https://github.com/ChainSafe/forest/pull/1053)) (Jorge Olivero)
- `d4fc556f` Libp2p Connection Limits
  ([#1051](https://github.com/ChainSafe/forest/pull/1051)) (Eric Tu)
- `36aaf693` Add @olibero to Code Owners
  ([#1052](https://github.com/ChainSafe/forest/pull/1052)) (Eric Tu)
- `8278d257` Fix ExitCode Handling in load_deadline
  ([#1050](https://github.com/ChainSafe/forest/pull/1050)) (Eric Tu)
- `77080e61` BufferedBlockstore Flush Improvements
  ([#1044](https://github.com/ChainSafe/forest/pull/1044)) (Eric Tu)
- `0bd9b1ef` Update Networking Log Levels
  ([#1046](https://github.com/ChainSafe/forest/pull/1046)) (Eric Tu)
- `669d5504` Fix Parent Grinding Fault Detection
  ([#1045](https://github.com/ChainSafe/forest/pull/1045)) (Eric Tu)
- `c424b65f` Fix ReportConsensusFault Gas Mismatch
  ([#1043](https://github.com/ChainSafe/forest/pull/1043)) (Eric Tu)
- `b2141ff3` Update Actors Interface and Fix Actors Consensus Issues
  ([#1041](https://github.com/ChainSafe/forest/pull/1041)) (Eric Tu)
- `0ddec266` Cargo Audit Patch
  ([#1042](https://github.com/ChainSafe/forest/pull/1042)) (Eric Tu)
- `f89b9ad1` Paych Actor v3
  ([#1035](https://github.com/ChainSafe/forest/pull/1035)) (Eric Tu)
- `608c0a93` Miner Actor v3
  ([#1032](https://github.com/ChainSafe/forest/pull/1032)) (Eric Tu)
- `01ae4250` Remove dutter and add creativ
  ([#1036](https://github.com/ChainSafe/forest/pull/1036)) (Eric Tu)
- `c4143e0a` Initial refactor: separate pool and provider
  ([#1027](https://github.com/ChainSafe/forest/pull/1027)) (creativcoder)
- `f6eddd54` Update libp2p to 0.35
  ([#928](https://github.com/ChainSafe/forest/pull/928)) (Austin Abell)
- `0b63a93f` Reward Actor v3
  ([#1020](https://github.com/ChainSafe/forest/pull/1020)) (Eric Tu)
- `caf19b94` Init Actor v3
  ([#1019](https://github.com/ChainSafe/forest/pull/1019)) (Eric Tu)
- `4a00c91e` Remove old codeowners
  ([#1018](https://github.com/ChainSafe/forest/pull/1018)) (Austin Abell)
- `49220a1d` Storage Power Actor v3
  ([#1017](https://github.com/ChainSafe/forest/pull/1017)) (Eric Tu)
- `91ba65b3` Update verifreg to v3
  ([#1016](https://github.com/ChainSafe/forest/pull/1016)) (Eric Tu)
- `4d663116` Document node and cleanup
  ([#1007](https://github.com/ChainSafe/forest/pull/1007)) (Austin Abell)
- `79c0da79` Multisig Actor v3
  ([#1013](https://github.com/ChainSafe/forest/pull/1013)) (Eric Tu)
- `0289e349` Market Actor v3
  ([#1010](https://github.com/ChainSafe/forest/pull/1010)) (Eric Tu)
- `4d0c8642` Update types documentation
  ([#1008](https://github.com/ChainSafe/forest/pull/1008)) (Austin Abell)
- `b42e66b5` Fix new clippy warnings and fix logic
  ([#1011](https://github.com/ChainSafe/forest/pull/1011)) (Austin Abell)
- `44dd57b8` Update VM docs.
  ([#1009](https://github.com/ChainSafe/forest/pull/1009)) (Austin Abell)
- `f20740ee` V3 HAMT and AMT for Actors
  ([#1005](https://github.com/ChainSafe/forest/pull/1005)) (Eric Tu)
- `bfb406b9` Update ipld docs
  ([#1004](https://github.com/ChainSafe/forest/pull/1004)) (Austin Abell)
- `69e91fc2` Update crypto docs and cleanup API
  ([#1002](https://github.com/ChainSafe/forest/pull/1002)) (Austin Abell)
- `9be446b5` Blockchain docs and cleanup
  ([#1000](https://github.com/ChainSafe/forest/pull/1000)) (Austin Abell)
- `121bdede` Actors v3 Setup
  ([#1001](https://github.com/ChainSafe/forest/pull/1001)) (Eric Tu)
- `e2034f74` Release Actors V2
  ([#994](https://github.com/ChainSafe/forest/pull/994)) (Eric Tu)
- `47b8b4f7` Add 1.46.0 msrv check to CI
  ([#993](https://github.com/ChainSafe/forest/pull/993)) (Austin Abell)
- `d38a08d5` Framework for State Migrations
  ([#987](https://github.com/ChainSafe/forest/pull/987)) (Eric Tu)
- `83906046` Improve Car file read node
  ([#988](https://github.com/ChainSafe/forest/pull/988)) (Austin Abell)
- `e642c55f` Fix hyper vulnerability
  ([#991](https://github.com/ChainSafe/forest/pull/991)) (Austin Abell)
- `bd546119` Include git hash and crate version
  ([#977](https://github.com/ChainSafe/forest/pull/977)) (Rajarupan Sampanthan)
- `46f7bf61` V3 Hamt update
  ([#982](https://github.com/ChainSafe/forest/pull/982)) (Austin Abell)
- `11d059ab` Fix bug in miner extend sector expiration
  ([#989](https://github.com/ChainSafe/forest/pull/989)) (Austin Abell)
- `84296d92` Nightly build/audit workaround and nightly linting fixes
  ([#983](https://github.com/ChainSafe/forest/pull/983)) (Austin Abell)
- `d1b2f622` Prep hamt v2 release
  ([#981](https://github.com/ChainSafe/forest/pull/981)) (Austin Abell)
- `c5342907` Fix fork handling
  ([#980](https://github.com/ChainSafe/forest/pull/980)) (Eric Tu)
- `931de226` V3 Actors Amt update
  ([#978](https://github.com/ChainSafe/forest/pull/978)) (Austin Abell)
- `4c2e4a07` Update Amt API and prep release
  ([#979](https://github.com/ChainSafe/forest/pull/979)) (Austin Abell)
- `d0a46ba7` Refactor discovery, improve Hello handling/peer management
  ([#975](https://github.com/ChainSafe/forest/pull/975)) (Austin Abell)
- `7ba2217d` Replace broadcast channels and refactor websocket streaming
  ([#955](https://github.com/ChainSafe/forest/pull/955)) (Austin Abell)
- `75403b30` Fix verify consensus fault logic
  ([#973](https://github.com/ChainSafe/forest/pull/973)) (Austin Abell)
- `76797645` Replace lazycell with once_cell
  ([#976](https://github.com/ChainSafe/forest/pull/976)) (Austin Abell)
- `7a8cce81` Fix block header signature verification helper function
  ([#972](https://github.com/ChainSafe/forest/pull/972)) (Austin Abell)
- `f182e8d6` Fix fork ([#971](https://github.com/ChainSafe/forest/pull/971))
  (Eric Tu)
- `34e1b1e6` Remove irrelevant spam logs
  ([#969](https://github.com/ChainSafe/forest/pull/969)) (Austin Abell)
- `c565eb92` Fix edge case in update pending deal state
  ([#968](https://github.com/ChainSafe/forest/pull/968)) (Austin Abell)
- `db0c4417` Fixes to ChainSyncer Scheduling
  ([#965](https://github.com/ChainSafe/forest/pull/965)) (Eric Tu)
- `3b16f807` Purge approvals on multisig removal
  ([#967](https://github.com/ChainSafe/forest/pull/967)) (Austin Abell)
- `3d91af03` Cleanup TODOs
  ([#933](https://github.com/ChainSafe/forest/pull/933)) (Austin Abell)
- `d7b9b396` Update logging to hide internal messages by default
  ([#954](https://github.com/ChainSafe/forest/pull/954)) (Austin Abell)
- `d82e3791` Interopnet support
  ([#964](https://github.com/ChainSafe/forest/pull/964)) (Austin Abell)
- `59c4413c` Add skip-load flag and cleanup snapshot loading
  ([#939](https://github.com/ChainSafe/forest/pull/939)) (Austin Abell)
- `ce37d70d` Fix to address resolution for chained internal calls
  ([#952](https://github.com/ChainSafe/forest/pull/952)) (Austin Abell)
- `18535f7c` Fix storage deal resolution pattern
  ([#948](https://github.com/ChainSafe/forest/pull/948)) (Austin Abell)
- `34b8c7eb` Update statediff for v2 and keep under feature
  ([#949](https://github.com/ChainSafe/forest/pull/949)) (Austin Abell)
- `3eed3ac2` Update bls backend to blst
  ([#945](https://github.com/ChainSafe/forest/pull/945)) (Austin Abell)
- `c02944fb` Handle null multisig proposal hashes
  ([#953](https://github.com/ChainSafe/forest/pull/953)) (Austin Abell)
- `5845f9e7` Ignore invalid peer id in miner info
  ([#951](https://github.com/ChainSafe/forest/pull/951)) (Austin Abell)
- `721bc466` Fix bugs in terminate sectors logic
  ([#950](https://github.com/ChainSafe/forest/pull/950)) (Austin Abell)
- `ccd4fbd0` Nullable Entropy in Randomness RPC and Fix Gas Base Fee Estimation
  ([#947](https://github.com/ChainSafe/forest/pull/947)) (Eric Tu)
- `4825a6a8` Fix calico vesting
  ([#942](https://github.com/ChainSafe/forest/pull/942)) (Austin Abell)
- `60e59697` Fix bug with pledge delta from proving deadline
  ([#943](https://github.com/ChainSafe/forest/pull/943)) (Austin Abell)
- `334551e1` Update consensus min power
  ([#946](https://github.com/ChainSafe/forest/pull/946)) (Austin Abell)
- `0e4ff578` Update calico storage gas multiplier
  ([#940](https://github.com/ChainSafe/forest/pull/940)) (Austin Abell)
- `53d35f02` Fix typo in v2 winning post validation
  ([#941](https://github.com/ChainSafe/forest/pull/941)) (Austin Abell)
- `749303c4` CBOR Stream Read in LibP2P RPC
  ([#932](https://github.com/ChainSafe/forest/pull/932)) (Eric Tu)
- `a79a97a9` Fix header signing bytes cache bug
  ([#935](https://github.com/ChainSafe/forest/pull/935)) (Austin Abell)
- `a32e19d3` Update header caches and builder
  ([#930](https://github.com/ChainSafe/forest/pull/930)) (Austin Abell)
- `ae9d7acb` Switch temp bytes deserialize to Cow
  ([#931](https://github.com/ChainSafe/forest/pull/931)) (Austin Abell)
- `a2ac9552` Clean up chain exchange responses and peer disconnects
  ([#929](https://github.com/ChainSafe/forest/pull/929)) (Austin Abell)
- `2f87782c` Update libp2p, async-std, and other deps
  ([#922](https://github.com/ChainSafe/forest/pull/922)) (Austin Abell)
- `9a6c9a87` Change default address prefix to 'f'
  ([#921](https://github.com/ChainSafe/forest/pull/921)) (Rajarupan Sampanthan)
- `182eacce` Fix ChainNotify RPC
  ([#924](https://github.com/ChainSafe/forest/pull/924)) (Eric Tu)
- `b97451a8` Update price list for calico VM gas
  ([#918](https://github.com/ChainSafe/forest/pull/918)) (Austin Abell)
- `67dfe7b1` Update calico vesting and refactor circ supply
  ([#917](https://github.com/ChainSafe/forest/pull/917)) (Austin Abell)
- `8efd8ee6` Claus fork burn removal
  ([#920](https://github.com/ChainSafe/forest/pull/920)) (Austin Abell)
- `ef3ecd1e` Calico (V7) update
  ([#919](https://github.com/ChainSafe/forest/pull/919)) (Austin Abell)
- `3c536d0d` Setup multiple network configurations and drand schedule
  ([#915](https://github.com/ChainSafe/forest/pull/915)) (Austin Abell)
- `fa82654f` Adding Insecure Post-Validation
  ([#916](https://github.com/ChainSafe/forest/pull/916)) (Rajarupan Sampanthan)
- `05b282da` Wrap ChainSyncer::state in an Arc<Mutex> and set it to Follow
  accordingly ([#914](https://github.com/ChainSafe/forest/pull/914)) (Tim
  Vermeulen)
- `adfbe855` Update smoke base fee calculation
  ([#912](https://github.com/ChainSafe/forest/pull/912)) (Austin Abell)
- `dd173e41` Update randomness for conformance tipsets and update V7 proof
  verification ([#911](https://github.com/ChainSafe/forest/pull/911)) (Austin
  Abell)
- `4b23b65c` Update types for all new V2 network upgrades
  ([#906](https://github.com/ChainSafe/forest/pull/906)) (Austin Abell)
- `0da265de` Replace shared actor crates with local code
  ([#907](https://github.com/ChainSafe/forest/pull/907)) (Austin Abell)
- `c604ae5f` Update miner actor to v2
  ([#903](https://github.com/ChainSafe/forest/pull/903)) (Austin Abell)
- `e4e39094` Update reward actor to v2
  ([#897](https://github.com/ChainSafe/forest/pull/897)) (Austin Abell)
- `62325dd7` Add GetMarketState to State Manager
  ([#900](https://github.com/ChainSafe/forest/pull/900)) (Ayush Mishra)
- `208c7655` Update runtime for network version upgrades
  ([#896](https://github.com/ChainSafe/forest/pull/896)) (Austin Abell)
- `c1a7553f` Storage Miner Pledging
  ([#899](https://github.com/ChainSafe/forest/pull/899)) (Eric Tu)
- `d6af098e` Add serde annotation for go vec visitor without using wrapper
  ([#898](https://github.com/ChainSafe/forest/pull/898)) (Austin Abell)
- `56f6d628` Update verifreg actor to v2
  ([#889](https://github.com/ChainSafe/forest/pull/889)) (Austin Abell)
- `88d1d465` Add a cfg flag to build Forest in Devnet mode
  ([#895](https://github.com/ChainSafe/forest/pull/895)) (Eric Tu)
- `8a1f2038` Paych v2 actor update
  ([#894](https://github.com/ChainSafe/forest/pull/894)) (Austin Abell)
- `f821b971` Power actor v2 upgrade
  ([#893](https://github.com/ChainSafe/forest/pull/893)) (Austin Abell)
- `d1dbd0ab` Add syncing configuration options
  ([#892](https://github.com/ChainSafe/forest/pull/892)) (Dustin Brickwood)
- `83a86a9d` Handle pubsub blocks in parallel
  ([#891](https://github.com/ChainSafe/forest/pull/891)) (Tim Vermeulen)
- `5dee4491` Update seal proof types and proofs api version
  ([#890](https://github.com/ChainSafe/forest/pull/890)) (Austin Abell)
- `169f9e3f` Version Hamt, Amt, State tree
  ([#887](https://github.com/ChainSafe/forest/pull/887)) (Austin Abell)
- `ecc7c680` Update market actor to v2
  ([#888](https://github.com/ChainSafe/forest/pull/888)) (Austin Abell)
- `dcbac0f0` Update multisig to v2
  ([#886](https://github.com/ChainSafe/forest/pull/886)) (Austin Abell)
- `5043ed0c` Update CI build checks
  ([#885](https://github.com/ChainSafe/forest/pull/885)) (Austin Abell)
- `787dcc0c` Implement Net API Module + Some other RPC methods
  ([#884](https://github.com/ChainSafe/forest/pull/884)) (Eric Tu)
- `47f2bd1e` Actors v2 upgrade setup
  ([#854](https://github.com/ChainSafe/forest/pull/854)) (Austin Abell)
- `aa448702` Storage Miner Init Interop
  ([#882](https://github.com/ChainSafe/forest/pull/882)) (Eric Tu)
- `8e821e0b` Remove coverage from CI until fixed
  ([#883](https://github.com/ChainSafe/forest/pull/883)) (Austin Abell)
- `61e5465e` Fix message crate compilation with json feature
  ([#880](https://github.com/ChainSafe/forest/pull/880)) (Austin Abell)
- `85e96837` Release crates for actors v2 upgrade
  ([#879](https://github.com/ChainSafe/forest/pull/879)) (Austin Abell)
- `82ca74cc` Form tipsets ([#875](https://github.com/ChainSafe/forest/pull/875))
  (Tim Vermeulen)
- `ce5c28b9` A bunch of fixes for the RPC
  ([#874](https://github.com/ChainSafe/forest/pull/874)) (Eric Tu)
- `8193a4b1` Implement hamt fuzzer
  ([#872](https://github.com/ChainSafe/forest/pull/872)) (Austin Abell)
- `36154ff6` Implement Amt fuzzer
  ([#871](https://github.com/ChainSafe/forest/pull/871)) (Austin Abell)
- `15c0e67f` Fix syncing regressions from #841
  ([#873](https://github.com/ChainSafe/forest/pull/873)) (Austin Abell)
- `6aaa037a` Update message json format to match Lotus
  ([#870](https://github.com/ChainSafe/forest/pull/870)) (Austin Abell)
- `56b4961f` Rpc fixes and implementations
  ([#841](https://github.com/ChainSafe/forest/pull/841)) (Purple Hair Rust Bard)
- `1da3294c` Fork serde_bytes to disallow string and array deserialization
  ([#868](https://github.com/ChainSafe/forest/pull/868)) (Austin Abell)
- `44f2c22e` Fix exit code handling in market
  ([#866](https://github.com/ChainSafe/forest/pull/866)) (Austin Abell)
- `f325bb35` Fix unlock unvested funds
  ([#865](https://github.com/ChainSafe/forest/pull/865)) (Austin Abell)
- `d690d484` Implement chain export functionality and car writer
  ([#861](https://github.com/ChainSafe/forest/pull/861)) (Austin Abell)
- `1b4dd61d` Add sled backend and cleanup RocksDb type
  ([#858](https://github.com/ChainSafe/forest/pull/858)) (Austin Abell)
- `db642466` MessagePool Greedy Message Selection
  ([#856](https://github.com/ChainSafe/forest/pull/856)) (Eric Tu)
- `26082703` Implement chain index
  ([#855](https://github.com/ChainSafe/forest/pull/855)) (Austin Abell)
- `c300f8e4` Update dependencies
  ([#859](https://github.com/ChainSafe/forest/pull/859)) (Dustin Brickwood)
- `d6c9bf60` Allow importing snapshot from URL + Progress bar
  ([#762](https://github.com/ChainSafe/forest/pull/762))
  ([#811](https://github.com/ChainSafe/forest/pull/811)) (Stepan)
- `178d1679` Setup mocking panic handling in vm
  ([#857](https://github.com/ChainSafe/forest/pull/857)) (Austin Abell)
- `60d12063` Switch param deserialization to the runtime to interop
  ([#853](https://github.com/ChainSafe/forest/pull/853)) (Austin Abell)
- `f9249b15` Use upstream cid
  ([#850](https://github.com/ChainSafe/forest/pull/850)) (Volker Mische)
- `85786ad3` Update CODEOWNERS
  ([#848](https://github.com/ChainSafe/forest/pull/848)) (Austin Abell)
- `0c1febbf` Rename BlockSync -> ChainExchange and tweak parameters
  ([#852](https://github.com/ChainSafe/forest/pull/852)) (Austin Abell)
- `876b9881` Refactor ChainStore, tipset usage, cache loaded tipsets
  ([#851](https://github.com/ChainSafe/forest/pull/851)) (Austin Abell)
- `396052ca` Fix: update balance table
  ([#849](https://github.com/ChainSafe/forest/pull/849)) (Austin Abell)
- `af28ef40` Update amt for_each caching mechanisms and usages
  ([#847](https://github.com/ChainSafe/forest/pull/847)) (Austin Abell)
- `ee25ba92` Add Networking and Republishing logic to MsgPool
  ([#732](https://github.com/ChainSafe/forest/pull/732)) (Eric Tu)
- `ef2583db` Use concrete implementations
  ([#842](https://github.com/ChainSafe/forest/pull/842)) (Volker Mische)
- `3c8a57b7` Fix gossipsub handling to process only when in follow state
  ([#845](https://github.com/ChainSafe/forest/pull/845)) (Austin Abell)
- `c53a5b82` Fix bug with import and cleanup
  ([#844](https://github.com/ChainSafe/forest/pull/844)) (Austin Abell)
- `1832a05e` Fix makefile test commands
  ([#843](https://github.com/ChainSafe/forest/pull/843)) (Austin Abell)
- `293ef19e` Fixes code cov build
  ([#840](https://github.com/ChainSafe/forest/pull/840)) (Dustin Brickwood)
- `62ea7ef4` Update multihash dependency and make Cid impl Copy
  ([#839](https://github.com/ChainSafe/forest/pull/839)) (Austin Abell)
- `cb1e2c41` Update README.md with security policy
  ([#831](https://github.com/ChainSafe/forest/pull/831)) (Amer Ameen)
- `d7b76cc9` Fix circleCI coverage
  ([#836](https://github.com/ChainSafe/forest/pull/836)) (Austin Abell)
- `e51e1ece` Fix allow internal reset after failed tx
  ([#834](https://github.com/ChainSafe/forest/pull/834)) (Austin Abell)
- `a86f0056` CircleCI updates, removal of github actions
  ([#813](https://github.com/ChainSafe/forest/pull/813)) (Dustin Brickwood)
- `d74b34ee` Add Gossipsub chain messages to MPool in the ChainSyncer instead of
  Libp2p Service ([#833](https://github.com/ChainSafe/forest/pull/833)) (Eric
  Tu)
- `bbdddf9d` Fix block messages generation for sequence edge case
  ([#832](https://github.com/ChainSafe/forest/pull/832)) (Austin Abell)
- `e1f1244b` Refactor chainstore and related components
  ([#809](https://github.com/ChainSafe/forest/pull/809)) (Austin Abell)
- `7990d4d4` Cleanup batch_verify_seal and tipset state execution
  ([#807](https://github.com/ChainSafe/forest/pull/807)) (Austin Abell)
- `0b7a49b6` Process blocks coming off of GossipSub
  ([#808](https://github.com/ChainSafe/forest/pull/808)) (Eric Tu)
- `1a447316` Defer bitfield decoding until its first use
  ([#803](https://github.com/ChainSafe/forest/pull/803)) (Tim Vermeulen)
- `ede37134` Update proofs and other deps
  ([#812](https://github.com/ChainSafe/forest/pull/812)) (Austin Abell)
- `a97f4b3b` Fix message receipt json
  ([#810](https://github.com/ChainSafe/forest/pull/810)) (Austin Abell)
- `b31fa0ae` Update gossip messagepool error log
  ([#805](https://github.com/ChainSafe/forest/pull/805)) (Austin Abell)
- `3bec812c` Fix unsealed sector padding
  ([#804](https://github.com/ChainSafe/forest/pull/804)) (Austin Abell)
- `9eab4a8a` Fix reschedule sector expirations
  ([#802](https://github.com/ChainSafe/forest/pull/802)) (Austin Abell)
- `21d6108f` Optimize statediff and fix hamt bug
  ([#799](https://github.com/ChainSafe/forest/pull/799)) (Austin Abell)
- `7da52345` Add msgs to msg pool
  ([#797](https://github.com/ChainSafe/forest/pull/797)) (Dustin Brickwood)
- `901d00cf` Increase cron gas limit
  ([#796](https://github.com/ChainSafe/forest/pull/796)) (Austin Abell)
- `ca3c131f` Import snapshots and import chains
  ([#789](https://github.com/ChainSafe/forest/pull/789)) (Eric Tu)
- `7d34126d` Refactor types out of actors crate to prep for v2 upgrade
  ([#790](https://github.com/ChainSafe/forest/pull/790)) (Austin Abell)
- `54635c52` Fix Miner cron related things
  ([#795](https://github.com/ChainSafe/forest/pull/795)) (Austin Abell)
- `27d3e668` GossipSub Message and Block Deserialization
  ([#791](https://github.com/ChainSafe/forest/pull/791)) (Eric Tu)
- `34710f7e` Update Dockerfile and include make command
  ([#792](https://github.com/ChainSafe/forest/pull/792)) (Dustin Brickwood)
- `5a8dfaab` Switch store for randomness retrieval
  ([#793](https://github.com/ChainSafe/forest/pull/793)) (Austin Abell)
- `b94f39de` Update bootnodes
  ([#794](https://github.com/ChainSafe/forest/pull/794)) (Austin Abell)
- `2e1bb096` Adding CircSupply Calculations
  ([#710](https://github.com/ChainSafe/forest/pull/710)) (nannick)
- `36e38c67` Wrap cached state in async mutex to avoid duplicate state
  calculation ([#785](https://github.com/ChainSafe/forest/pull/785)) (Austin
  Abell)
- `20de7a45` Adding Block Probability Calculations
  ([#771](https://github.com/ChainSafe/forest/pull/771)) (nannick)
- `bee59904` Fix deferred cron and validate caller
  ([#782](https://github.com/ChainSafe/forest/pull/782)) (Austin Abell)
- `78e6bb4b` Put Hamt reordering fix under a feature
  ([#783](https://github.com/ChainSafe/forest/pull/783)) (Austin Abell)
- `7743da7e` Fix projection period for faults
  ([#784](https://github.com/ChainSafe/forest/pull/784)) (Austin Abell)
- `fb2ca2be` Build and Api Versoining
  ([#752](https://github.com/ChainSafe/forest/pull/752)) (Purple Hair Rust Bard)
- `aa397491` Fix get_sectors_for_winning_post and cleanup
  ([#781](https://github.com/ChainSafe/forest/pull/781)) (Austin Abell)
- `dd707577` Fix provider and block message limit
  ([#780](https://github.com/ChainSafe/forest/pull/780)) (Austin Abell)
- `199d7feb` Refactor statediff to own crate
  ([#779](https://github.com/ChainSafe/forest/pull/779)) (Austin Abell)
- `6fb284a2` Fix sync messages logic
  ([#778](https://github.com/ChainSafe/forest/pull/778)) (Austin Abell)
- `c571e0e0` Fix tipset sorting function
  ([#777](https://github.com/ChainSafe/forest/pull/777)) (Austin Abell)
- `f9ab4c20` Update sequence based on epoch for internal messages
  ([#775](https://github.com/ChainSafe/forest/pull/775)) (Austin Abell)
- `057ff0d4` Fix chaos actor send
  ([#773](https://github.com/ChainSafe/forest/pull/773)) (Austin Abell)
- `0834808a` Minimum power fix
  ([#774](https://github.com/ChainSafe/forest/pull/774)) (Eric Tu)
- `34759a88` Fix Amt iter mut guard
  ([#772](https://github.com/ChainSafe/forest/pull/772)) (Austin Abell)
- `655eac22` Update conformance vectors
  ([#768](https://github.com/ChainSafe/forest/pull/768)) (Austin Abell)
- `1de532f3` Fix link in README
  ([#770](https://github.com/ChainSafe/forest/pull/770)) (Austin Abell)
- `6535480f` Remove protoc dependency and update README
  ([#769](https://github.com/ChainSafe/forest/pull/769)) (Austin Abell)
- `fc05e125` Minor fixes found during devnet testing
  ([#753](https://github.com/ChainSafe/forest/pull/753)) (Purple Hair Rust Bard)
- `982738c2` Authorization Setup for Write Access on RPC Calls
  ([#620](https://github.com/ChainSafe/forest/pull/620)) (Jaden Foldesi)
- `d4de5481` Fix blockstore get gas charge
  ([#751](https://github.com/ChainSafe/forest/pull/751)) (Austin Abell)
- `fd89bb9f` Implement actor upgrade logic
  ([#750](https://github.com/ChainSafe/forest/pull/750)) (Austin Abell)
- `6a46d7a4` Add a `ValueMut` wrapper type that tracks whether AMT values are
  mutated ([#749](https://github.com/ChainSafe/forest/pull/749)) (Tim Vermeulen)
- `0a7e163e` Fix CronEvents in Miner Actor
  ([#748](https://github.com/ChainSafe/forest/pull/748)) (Eric Tu)
- `3e8fd6cf` Fix block validations and add chain export test
  ([#741](https://github.com/ChainSafe/forest/pull/741)) (Austin Abell)
- `a4e399d9` Remove extra state load from withdraw balance
  ([#747](https://github.com/ChainSafe/forest/pull/747)) (Austin Abell)
- `15e00e80` Fix trailing 0s on bitfield serialization
  ([#746](https://github.com/ChainSafe/forest/pull/746)) (Austin Abell)
- `7e7d79c3` Switch serde_cbor to fork to allow unsafe unchecked utf8
  deserialization ([#745](https://github.com/ChainSafe/forest/pull/745)) (Austin
  Abell)
- `f8e16554` Fix Balance Table get
  ([#744](https://github.com/ChainSafe/forest/pull/744)) (Eric Tu)
- `6f187420` Skip send in transfer_to_actor if value is 0
  ([#743](https://github.com/ChainSafe/forest/pull/743)) (Eric Tu)
- `9dbcc47d` MAX_MINER_PROVE_COMMITS_PER_EPOCH 3 to 200
  ([#742](https://github.com/ChainSafe/forest/pull/742)) (Eric Tu)
- `cecf8713` State diff on root mismatch option
  ([#738](https://github.com/ChainSafe/forest/pull/738)) (Austin Abell)
- `f309a28b` Fix miner constructor params and proving period offset calculation
  ([#740](https://github.com/ChainSafe/forest/pull/740)) (Austin Abell)
- `891cd3ce` Fix base fee in conformance, bump versions and cleanup
  ([#739](https://github.com/ChainSafe/forest/pull/739)) (Austin Abell)
- `1b23fa33` Add label to DealProposal
  ([#737](https://github.com/ChainSafe/forest/pull/737)) (Austin Abell)
- `a75b47ac` Add redundant writes to Hamt and Amt to interop
  ([#731](https://github.com/ChainSafe/forest/pull/731)) (Austin Abell)
- `d910cf02` Update conformance vectors
  ([#734](https://github.com/ChainSafe/forest/pull/734)) (Austin Abell)
- `9de9e351` BlockSync provider
  ([#724](https://github.com/ChainSafe/forest/pull/724)) (Stepan)
- `0d86e686` Update params and fetch on daemon start
  ([#733](https://github.com/ChainSafe/forest/pull/733)) (Austin Abell)
- `cb4f779b` Updating Chaos Actor and Test Vectors
  ([#696](https://github.com/ChainSafe/forest/pull/696)) (nannick)
- `15eb3f07` Fix signature verification in mempool
  ([#727](https://github.com/ChainSafe/forest/pull/727)) (Austin Abell)
- `3ec23378` Update proof verification
  ([#726](https://github.com/ChainSafe/forest/pull/726)) (Austin Abell)
- `82f76ae6` Add caching to Hamt and update testing
  ([#730](https://github.com/ChainSafe/forest/pull/730)) (Austin Abell)
- `630b54f1` Update Actors error handling
  ([#722](https://github.com/ChainSafe/forest/pull/722)) (Austin Abell)
- `e59b7ae6` Switch bigint division usage to Euclidean to match Go
  ([#723](https://github.com/ChainSafe/forest/pull/723)) (Austin Abell)
- `2561c51c` Amt refactor and interop tests
  ([#716](https://github.com/ChainSafe/forest/pull/716)) (Austin Abell)
- `7a471d57` Remove unnecessary feature with audit failure
  ([#721](https://github.com/ChainSafe/forest/pull/721)) (Austin Abell)
- `b073565e` Mempool Update
  ([#705](https://github.com/ChainSafe/forest/pull/705)) (Eric Tu)
- `f0072101` Update Miner actor
  ([#691](https://github.com/ChainSafe/forest/pull/691)) (Tim Vermeulen)
- `285b9c34` Storage miner integration
  ([#670](https://github.com/ChainSafe/forest/pull/670)) (Purple Hair Rust Bard)
- `04274b14` Adding More Reward Actor Tests
  ([#715](https://github.com/ChainSafe/forest/pull/715)) (nannick)
- `dae9342f` Update block validations
  ([#711](https://github.com/ChainSafe/forest/pull/711)) (Austin Abell)
- `6dc3b50d` Update AMT max index bound
  ([#714](https://github.com/ChainSafe/forest/pull/714)) (Austin Abell)
- `d4dee5a2` Make block validations async
  ([#702](https://github.com/ChainSafe/forest/pull/702)) (Austin Abell)
- `8ef5ae5c` Peer stats tracking and selection
  ([#701](https://github.com/ChainSafe/forest/pull/701)) (Austin Abell)
- `dc0ff4cd` Semantic Validation for Messages
  ([#703](https://github.com/ChainSafe/forest/pull/703)) (Eric Tu)
- `3411459d` ChainSync refactor
  ([#693](https://github.com/ChainSafe/forest/pull/693)) (Austin Abell)
- `66ca99e2` Fix StateManager use in different components
  ([#694](https://github.com/ChainSafe/forest/pull/694)) (Eric Tu)
- `96b64cb2` Drand ignore env variable
  ([#697](https://github.com/ChainSafe/forest/pull/697)) (nannick)
- `548a4645` Print out conformance results and add log for skips
  ([#695](https://github.com/ChainSafe/forest/pull/695)) (Austin Abell)
- `0d7b16cc` Add CLI command to add Genesis Miner to Genesis Template
  ([#644](https://github.com/ChainSafe/forest/pull/644)) (Stepan)
- `0be6b76a` Chain syncing verification fixes
  ([#503](https://github.com/ChainSafe/forest/pull/503)) (Eric Tu)
- `156b2fb6` Fix docs publish workflow
  ([#688](https://github.com/ChainSafe/forest/pull/688)) (Austin Abell)
- `b54d0ec7` Update statetree cache
  ([#668](https://github.com/ChainSafe/forest/pull/668)) (Dustin Brickwood)
- `0809097f` Update blocksync message formats
  ([#686](https://github.com/ChainSafe/forest/pull/686)) (Austin Abell)
- `0db7ddbb` Tipset vector runner
  ([#682](https://github.com/ChainSafe/forest/pull/682)) (Austin Abell)
- `41ad3220` Swap secio authentication for noise
  ([#685](https://github.com/ChainSafe/forest/pull/685)) (Austin Abell)
- `93faacde` Fix bitswap breaking patch release
  ([#683](https://github.com/ChainSafe/forest/pull/683)) (Austin Abell)
- `f2c3ff0f` Update apply_blocks call
  ([#678](https://github.com/ChainSafe/forest/pull/678)) (Austin Abell)
- `e411eeed` Remove TODOs from scoping
  ([#675](https://github.com/ChainSafe/forest/pull/675)) (Austin Abell)
- `24341646` Adding Mdns and Kad Toggle
  ([#647](https://github.com/ChainSafe/forest/pull/647)) (nannick)
- `26517fba` Update edge cases for dynamic error handling in VM
  ([#671](https://github.com/ChainSafe/forest/pull/671)) (Austin Abell)
- `cd68b539` Update runtime transaction logic
  ([#666](https://github.com/ChainSafe/forest/pull/666)) (Austin Abell)
- `d5ccf900` Update EPOCH_DURATION_SECONDS
  ([#667](https://github.com/ChainSafe/forest/pull/667)) (Eric Tu)
- `c73394bc` Fix serialization of TxnIdParams
  ([#665](https://github.com/ChainSafe/forest/pull/665)) (Eric Tu)
- `7b4174e3` Fix runtime implementation to return gas blockstore
  ([#664](https://github.com/ChainSafe/forest/pull/664)) (Austin Abell)
- `2712508e` Handle failed retrieve of actor state
  ([#663](https://github.com/ChainSafe/forest/pull/663)) (Eric Tu)
- `bbbfacba` Check value correctly before transfer
  ([#662](https://github.com/ChainSafe/forest/pull/662)) (Eric Tu)
- `8d87c681` Add validation in chaos actor
  ([#661](https://github.com/ChainSafe/forest/pull/661)) (Eric Tu)
- `7d2bd2fa` Fix caller validation on nested sends
  ([#660](https://github.com/ChainSafe/forest/pull/660)) (Austin Abell)
- `5db465c3` Make hamt value type generic and add benchmarks
  ([#635](https://github.com/ChainSafe/forest/pull/635)) (Austin Abell)
- `5e35560c` Fix internal send bug, remove message ref from runtime
  ([#659](https://github.com/ChainSafe/forest/pull/659)) (Austin Abell)
- `ff754b90` Fix Get Actor
  ([#658](https://github.com/ChainSafe/forest/pull/658)) (Eric Tu)
- `0d82f424` Fix bugs in vm and update runner
  ([#657](https://github.com/ChainSafe/forest/pull/657)) (Austin Abell)
- `809e3e8c` Allow registering of Actors to the VM
  ([#654](https://github.com/ChainSafe/forest/pull/654)) (Eric Tu)
- `0f8185b2` Fix inconsistencies in apply_message
  ([#656](https://github.com/ChainSafe/forest/pull/656)) (Austin Abell)
- `4e0efe99` Add benchmarks and cleanup AMT
  ([#626](https://github.com/ChainSafe/forest/pull/626)) (Austin Abell)
- `aa6167c8` Expose message fields
  ([#655](https://github.com/ChainSafe/forest/pull/655)) (Austin Abell)
- `fd911984` Adding Chaos Actor
  ([#653](https://github.com/ChainSafe/forest/pull/653)) (nannick)
- `d0bd5844` Fix actor creation and deletion logic
  ([#652](https://github.com/ChainSafe/forest/pull/652)) (Austin Abell)
- `81557c9e` Space race genesis and bootnodes updates
  ([#650](https://github.com/ChainSafe/forest/pull/650)) (Austin Abell)
- `f1bf6079` Released updated protocol crates
  ([#651](https://github.com/ChainSafe/forest/pull/651)) (Austin Abell)
- `3fe1d46a` Update gas charges in VM
  ([#649](https://github.com/ChainSafe/forest/pull/649)) (Austin Abell)
- `0fb2fa38` Adding Puppet Actor
  ([#627](https://github.com/ChainSafe/forest/pull/627)) (nannick)
- `3e6c2ee7` Conformance test runner
  ([#638](https://github.com/ChainSafe/forest/pull/638)) (Austin Abell)
- `a4171bec` Builtin actors 0.9.3 update
  ([#643](https://github.com/ChainSafe/forest/pull/643)) (Austin Abell)
- `6029b716` Update libp2p, proofs, and other deps
  ([#641](https://github.com/ChainSafe/forest/pull/641)) (Austin Abell)
- `bbd20ccf` Dynamic Gas Implementation
  ([#639](https://github.com/ChainSafe/forest/pull/639)) (Eric Tu)
- `12ea58cf` Power actor update
  ([#621](https://github.com/ChainSafe/forest/pull/621)) (Austin Abell)
- `23718156` Separate ticket and beacon randomness
  ([#637](https://github.com/ChainSafe/forest/pull/637)) (Austin Abell)
- `da57abae` Update commcid to new codes and validation
  ([#601](https://github.com/ChainSafe/forest/pull/601)) (Austin Abell)
- `2b54a873` Update default hamt hash function to sha256 and make algo generic
  ([#624](https://github.com/ChainSafe/forest/pull/624)) (Austin Abell)
- `f0c0149a` Update header serialization
  ([#636](https://github.com/ChainSafe/forest/pull/636)) (Austin Abell)
- `22971156` Update to new empty amt serialization
  ([#623](https://github.com/ChainSafe/forest/pull/623)) (Austin Abell)
- `0a7036b0` Rpc state implementation
  ([#618](https://github.com/ChainSafe/forest/pull/618)) (Purple Hair Rust Bard)
- `336ae3b5` Add Bitfield cut operator and other improvements
  ([#617](https://github.com/ChainSafe/forest/pull/617)) (Tim Vermeulen)
- `88fdfbc0` Update system actor
  ([#622](https://github.com/ChainSafe/forest/pull/622)) (Austin Abell)
- `bbbb9e2b` New Genesis Template cli command
  ([#612](https://github.com/ChainSafe/forest/pull/612)) (Stepan)
- `8192c126` Fix bug in reading and persisting keystore data
  ([#625](https://github.com/ChainSafe/forest/pull/625)) (Austin Abell)
- `1b43ad5e` Reward actor update
  ([#619](https://github.com/ChainSafe/forest/pull/619)) (Austin Abell)
- `208f1719` Update verified registry actor
  ([#609](https://github.com/ChainSafe/forest/pull/609)) (Austin Abell)
- `87aec324` Add Persistent KeyStore
  ([#604](https://github.com/ChainSafe/forest/pull/604)) (Jaden Foldesi)
- `b6602bbd` Fix string decode handling network
  ([#611](https://github.com/ChainSafe/forest/pull/611)) (Austin Abell)
- `4aeadf71` Paych actor updates
  ([#608](https://github.com/ChainSafe/forest/pull/608)) (Austin Abell)
- `9c8e9a60` Smoothing Functions For Actors
  ([#594](https://github.com/ChainSafe/forest/pull/594)) (nannick)
- `a84ac2f0` Multisig actor update
  ([#606](https://github.com/ChainSafe/forest/pull/606)) (Austin Abell)
- `90353963` Market actor update
  ([#593](https://github.com/ChainSafe/forest/pull/593)) (Austin Abell)
- `44c1cd9b` Add address bugfix tests and bump crate version
  ([#598](https://github.com/ChainSafe/forest/pull/598)) (Austin Abell)
- `d7dcaf6e` Remove incorrectly ported sanity check from go implementation
  ([#597](https://github.com/ChainSafe/forest/pull/597)) (Austin Abell)
- `8b0b35cd` Returns an Error in case of slicing non-ascii strings
  ([#599](https://github.com/ChainSafe/forest/pull/599)) (Natanael Mojica)
- `52a5acec` Update Drand to use HTTP with the new endpoint
  ([#591](https://github.com/ChainSafe/forest/pull/591)) (Eric Tu)
- `4783a670` Update cron actor
  ([#588](https://github.com/ChainSafe/forest/pull/588)) (Austin Abell)
- `c642d9a9` JSON client setup and chain CLI commands
  ([#572](https://github.com/ChainSafe/forest/pull/572)) (Dustin Brickwood)
- `f80cfab7` Update account actor and params defaults/checks
  ([#587](https://github.com/ChainSafe/forest/pull/587)) (Austin Abell)
- `25203cb9` Add bulk put blockstore function and update header persisting
  ([#570](https://github.com/ChainSafe/forest/pull/570)) (Austin Abell)
- `9982c586` Add Drand Beacon Cache
  ([#586](https://github.com/ChainSafe/forest/pull/586)) (Stepan)
- `0c0b617c` Update init actor
  ([#589](https://github.com/ChainSafe/forest/pull/589)) (Austin Abell)
- `2863f64e` VM and Runtime updates
  ([#569](https://github.com/ChainSafe/forest/pull/569)) (Austin Abell)
- `fc523a32` Message Pool RPC
  ([#551](https://github.com/ChainSafe/forest/pull/551)) (Jaden Foldesi)
- `907eda8f` State API - RPC methods
  ([#532](https://github.com/ChainSafe/forest/pull/532)) (Purple Hair Rust Bard)
- `7cb6cecd` Add actor error convenience macro
  ([#550](https://github.com/ChainSafe/forest/pull/550)) (Austin Abell)
- `b9ae7e8f` Switch to use MessageInfo and refactor MockRuntime
  ([#552](https://github.com/ChainSafe/forest/pull/552)) (Austin Abell)
- `53378a9f` Test Runner for Message Signing Serialization Vectors
  ([#548](https://github.com/ChainSafe/forest/pull/548)) (Jaden Foldesi)
- `d3a1776c` Wallet rpc ([#512](https://github.com/ChainSafe/forest/pull/512))
  (Jaden Foldesi)
- `916bd4a6` Have BitField store ranges instead of bytes, and add benchmarks
  ([#543](https://github.com/ChainSafe/forest/pull/543)) (Tim Vermeulen)
- `37617d38` Send events through publisher
  ([#549](https://github.com/ChainSafe/forest/pull/549)) (Eric Tu)
- `0af8cfba` Update machine version for docs publish
  ([#546](https://github.com/ChainSafe/forest/pull/546)) (Austin Abell)
- `6c30ffe5` TokenAmount and StoragePower to BigInt
  ([#540](https://github.com/ChainSafe/forest/pull/540)) (nannick)
- `d83dac3c` Bitswap Integration
  ([#518](https://github.com/ChainSafe/forest/pull/518)) (Eric Tu)
- `b635c087` Implement Mock Runtime Syscalls
  ([#542](https://github.com/ChainSafe/forest/pull/542)) (nannick)
- `1b04f1ca` Implement Sync API and improve syncing
  ([#539](https://github.com/ChainSafe/forest/pull/539)) (Austin Abell)
- `9c561287` Paych actor tests
  ([#492](https://github.com/ChainSafe/forest/pull/492)) (nannick)
- `c7e94f24` Implement msg pool
  ([#449](https://github.com/ChainSafe/forest/pull/449)) (Jaden Foldesi)
- `1c58f7a4` Move libp2p from fork and bump versions
  ([#534](https://github.com/ChainSafe/forest/pull/534)) (Austin Abell)
- `41256318` Adding RPC Configuration
  ([#531](https://github.com/ChainSafe/forest/pull/531)) (nannick)
- `250ad1bf` Implements deadline tests and chain epoch update to i64
  ([#533](https://github.com/ChainSafe/forest/pull/533)) (Dustin Brickwood)
- `0facf1ba` Refactor RPC and network events
  ([#530](https://github.com/ChainSafe/forest/pull/530)) (Austin Abell)
- `2d88d06c` Remove bitvec dependency and other bit field changes
  ([#525](https://github.com/ChainSafe/forest/pull/525)) (Tim Vermeulen)
- `e0d574e1` Update async-std runtime setup
  ([#526](https://github.com/ChainSafe/forest/pull/526)) (Austin Abell)
- `a2cab731` Implementing Market Balance
  ([#524](https://github.com/ChainSafe/forest/pull/524)) (nannick)
- `7143e42b` Refactor CLI and implement fetch-params
  ([#516](https://github.com/ChainSafe/forest/pull/516)) (Austin Abell)
- `95a2fcc1` Update proofs-api to 4.0.1
  ([#523](https://github.com/ChainSafe/forest/pull/523)) (Austin Abell)
- `6e33c231` Bitfield improvements
  ([#506](https://github.com/ChainSafe/forest/pull/506)) (Tim Vermeulen)
- `8de380d2` Rupan/market actor tests
  ([#426](https://github.com/ChainSafe/forest/pull/426)) (nannick)
- `68c026ae` Fix docs push rule
  ([#520](https://github.com/ChainSafe/forest/pull/520)) (Austin Abell)
- `f68ae5dd` Update default branch name to main
  ([#519](https://github.com/ChainSafe/forest/pull/519)) (Austin Abell)
- `2650f8e8` Remove dead code and update CI
  ([#517](https://github.com/ChainSafe/forest/pull/517)) (Austin Abell)
- `4422cddc` A bare-bones GraphSync ResponseManager
  ([#511](https://github.com/ChainSafe/forest/pull/511)) (Tim Vermeulen)
- `11411a37` Update dependencies and proofs version
  ([#515](https://github.com/ChainSafe/forest/pull/515)) (Austin Abell)
- `8add7840` Update bootnodes and genesis for testnet
  ([#509](https://github.com/ChainSafe/forest/pull/509)) (Austin Abell)
- `1ff34dbc` Update proofs to v4
  ([#507](https://github.com/ChainSafe/forest/pull/507)) (Austin Abell)
- `0f1dba04` Updates market actor
  ([#496](https://github.com/ChainSafe/forest/pull/496)) (Dustin Brickwood)
- `18f6aacc` Implement Kademlia discovery
  ([#501](https://github.com/ChainSafe/forest/pull/501)) (Austin Abell)
- `dd396b9f` Fix ecrecover and verify methods
  ([#500](https://github.com/ChainSafe/forest/pull/500)) (Jaden Foldesi)
- `a326fec9` Ashanti/winning posts
  ([#493](https://github.com/ChainSafe/forest/pull/493)) (Purple Hair Rust Bard)
- `f66b4e1a` Added ctrl addresses
  ([#494](https://github.com/ChainSafe/forest/pull/494)) (Dustin Brickwood)
- `f38a0016` Miner actor implemented
  ([#486](https://github.com/ChainSafe/forest/pull/486)) (Dustin Brickwood)
- `8d2a4936` Implement Wallet
  ([#469](https://github.com/ChainSafe/forest/pull/469)) (Jaden Foldesi)
- `418c2fed` Adds Json serialization for Message Receipts and ActorState
  ([#484](https://github.com/ChainSafe/forest/pull/484)) (Eric Tu)
- `a49f9a96` Update Reward actor to new spec
  ([#480](https://github.com/ChainSafe/forest/pull/480)) (Austin Abell)
- `33310f57` Implements Storage Miner critical Chain API methods
  ([#478](https://github.com/ChainSafe/forest/pull/478)) (Eric Tu)
- `21b3b498` Batch seal verification implementation
  ([#483](https://github.com/ChainSafe/forest/pull/483)) (Austin Abell)
- `78e32a99` Switch bls pub key from using vec
  ([#481](https://github.com/ChainSafe/forest/pull/481)) (Austin Abell)
- `afb1fc82` Updated Code to Pass Checks With Rust 1.44
  ([#479](https://github.com/ChainSafe/forest/pull/479)) (Jaden Foldesi)
- `9cc24d70` Tide JSONRPC over HTTP
  ([#462](https://github.com/ChainSafe/forest/pull/462)) (Eric Tu)
- `7e0540f1` Ashanti/chain store channel
  ([#473](https://github.com/ChainSafe/forest/pull/473)) (Purple Hair Rust Bard)
- `2ad2399b` Ashanti/connect state transition
  ([#454](https://github.com/ChainSafe/forest/pull/454)) (Purple Hair Rust Bard)
- `a0dbd7bd` Implement Block header json
  ([#470](https://github.com/ChainSafe/forest/pull/470)) (Austin Abell)
- `206ec565` Update power, reward and market actors, rt and registered proofs
  relative to miner actor ([#458](https://github.com/ChainSafe/forest/pull/458))
  (Dustin Brickwood)
- `63083135` Implement compatible bitfield
  ([#466](https://github.com/ChainSafe/forest/pull/466)) (Austin Abell)
- `6dab2336` Add CircleCI ([#441](https://github.com/ChainSafe/forest/pull/441))
  (Gregory Markou)
- `8ee51446` Add PeerResponseSender
  ([#453](https://github.com/ChainSafe/forest/pull/453)) (Tim Vermeulen)
- `f4b306d6` Update dockerfiles for protoc install
  ([#460](https://github.com/ChainSafe/forest/pull/460)) (Austin Abell)
- `fb1b4085` Bump async-std to 1.6
  ([#456](https://github.com/ChainSafe/forest/pull/456)) (Eric Tu)
- `fc34b441` Runtime randomness and ChainStore randomness
  ([#415](https://github.com/ChainSafe/forest/pull/415)) (Eric Tu)
- `47835025` Fix block header serialization
  ([#450](https://github.com/ChainSafe/forest/pull/450)) (Austin Abell)
- `91f44e20` Setup GraphSync network interface
  ([#442](https://github.com/ChainSafe/forest/pull/442)) (Austin Abell)
- `129f17e0` Bump versions for release
  ([#451](https://github.com/ChainSafe/forest/pull/451)) (Austin Abell)
- `078eda17` Signed and Unsigned message json impls
  ([#444](https://github.com/ChainSafe/forest/pull/444)) (Austin Abell)
- `bb982fbb` Update libp2p to 0.19
  ([#439](https://github.com/ChainSafe/forest/pull/439)) (Austin Abell)
- `acedcf08` Remove a bajillion manual serde implementations
  ([#433](https://github.com/ChainSafe/forest/pull/433)) (Tim Vermeulen)
- `c9a089e8` Update serialization vectors
  ([#435](https://github.com/ChainSafe/forest/pull/435)) (Austin Abell)
- `9ef6e67a` Add Secp address sanity check
  ([#438](https://github.com/ChainSafe/forest/pull/438)) (Austin Abell)
- `c58aeb4b` Setup GraphSync message types and protobuf encoding
  ([#434](https://github.com/ChainSafe/forest/pull/434)) (Austin Abell)
- `ba8d9467` Verifying Drand Entries from Blocks
  ([#387](https://github.com/ChainSafe/forest/pull/387)) (Eric Tu)
- `b1903ba2` Jaden/chainstore refactor
  ([#432](https://github.com/ChainSafe/forest/pull/432)) (Jaden Foldesi)
- `b80ab49d` Jaden/chainsync/asyncverification
  ([#419](https://github.com/ChainSafe/forest/pull/419)) (Jaden Foldesi)
- `033bade8` Update prefix bytes encoding to include mh len
  ([#431](https://github.com/ChainSafe/forest/pull/431)) (Austin Abell)
- `a04ba8f1` Cargo changes for publishing core crates
  ([#425](https://github.com/ChainSafe/forest/pull/425)) (Austin Abell)
- `42fc42e9` Add default implementations for Store bulk operations
  ([#424](https://github.com/ChainSafe/forest/pull/424)) (Tim Vermeulen)
- `ff39f2aa` Last block info for selectors
  ([#418](https://github.com/ChainSafe/forest/pull/418)) (Austin Abell)
- `1f96e918` Update docs and use rocksdb as feature
  ([#421](https://github.com/ChainSafe/forest/pull/421)) (Austin Abell)
- `187ca6cc` Remove Address default implementation
  ([#422](https://github.com/ChainSafe/forest/pull/422)) (Austin Abell)
- `932dae3b` Implemented verify post
  ([#416](https://github.com/ChainSafe/forest/pull/416)) (Purple Hair Rust Bard)
- `b7f6f92a` Shared types refactor
  ([#417](https://github.com/ChainSafe/forest/pull/417)) (Austin Abell)
- `6241454a` Implement Verify Registry Actor
  ([#413](https://github.com/ChainSafe/forest/pull/413)) (Purple Hair Rust Bard)
- `1598ff20` Update tipset sorting
  ([#412](https://github.com/ChainSafe/forest/pull/412)) (Austin Abell)
- `4c95043e` Ipld selector traversals implementation
  ([#408](https://github.com/ChainSafe/forest/pull/408)) (Austin Abell)
- `fa12fff0` Jaden/tipsetconversions
  ([#404](https://github.com/ChainSafe/forest/pull/404)) (Jaden Foldesi)
- `f47b7579` SyncBucket cleanup
  ([#407](https://github.com/ChainSafe/forest/pull/407)) (Tim Vermeulen)
- `ef7aafdc` Async Block verification in ChainSync
  ([#409](https://github.com/ChainSafe/forest/pull/409)) (Eric Tu)
- `0bba0ecf` Fix CI for docs build
  ([#406](https://github.com/ChainSafe/forest/pull/406)) (Austin Abell)
- `81257dfd` Rupan/reward actor tests
  ([#403](https://github.com/ChainSafe/forest/pull/403)) (nannick)
- `5a0bf8d9` Implement interfacing with Drand over GRPC
  ([#375](https://github.com/ChainSafe/forest/pull/375)) (Eric Tu)
- `91a7e651` Selector explore implementation
  ([#402](https://github.com/ChainSafe/forest/pull/402)) (Austin Abell)
- `cbbd921a` Refactor with structops macro
  ([#401](https://github.com/ChainSafe/forest/pull/401)) (Purple Hair Rust Bard)
- `a048f250` Init test porting
  ([#394](https://github.com/ChainSafe/forest/pull/394)) (nannick)
- `67a25f9c` Clean up tipsets
  ([#397](https://github.com/ChainSafe/forest/pull/397)) (Tim Vermeulen)
- `4e4fa120` Update proofs api
  ([#400](https://github.com/ChainSafe/forest/pull/400)) (Austin Abell)
- `2052eb9f` Bump Dependencies
  ([#399](https://github.com/ChainSafe/forest/pull/399)) (Eric Tu)
- `c57cf419` Implement verify seal syscall
  ([#393](https://github.com/ChainSafe/forest/pull/393)) (Dustin Brickwood)
- `18d179b2` DAGJson support for Ipld
  ([#390](https://github.com/ChainSafe/forest/pull/390)) (Austin Abell)
- `84fb0e44` IPLD Selector framework with serialization
  ([#395](https://github.com/ChainSafe/forest/pull/395)) (Austin Abell)
- `3f8c6cf6` Temporary build fix for fil-proofs
  ([#396](https://github.com/ChainSafe/forest/pull/396)) (Austin Abell)
- `0b589d73` Interop updates and refactoring
  ([#388](https://github.com/ChainSafe/forest/pull/388)) (Austin Abell)
- `1aa2e64d` Implements verify consensus fault syscall and reorg vm crates
  ([#386](https://github.com/ChainSafe/forest/pull/386)) (Dustin Brickwood)
- `aa899c08` BlockHeader Update
  ([#385](https://github.com/ChainSafe/forest/pull/385)) (Eric Tu)
- `7e8124de` Refactor address crate
  ([#376](https://github.com/ChainSafe/forest/pull/376)) (Austin Abell)
- `14894298` Implement buffered blockstore cache
  ([#383](https://github.com/ChainSafe/forest/pull/383)) (Austin Abell)
- `5355acd0` Apply Blocks and refactor
  ([#374](https://github.com/ChainSafe/forest/pull/374)) (Austin Abell)
- `8bc201a3` Added forest img
  ([#378](https://github.com/ChainSafe/forest/pull/378)) (Dustin Brickwood)
- `16483531` Added bls aggregate sig check for block validation
  ([#371](https://github.com/ChainSafe/forest/pull/371)) (Dustin Brickwood)
- `3d5aeb2b` Stmgr retrieval methods + is_ticket_winner calc for block
  validation ([#369](https://github.com/ChainSafe/forest/pull/369)) (Dustin
  Brickwood)
- `cecd33d7` Load Genesis from CAR file
  ([#329](https://github.com/ChainSafe/forest/pull/329)) (Eric Tu)
- `29b45845` Compute unsealed sector CID syscall
  ([#360](https://github.com/ChainSafe/forest/pull/360)) (Austin Abell)
- `c27deaba` Setup dockerfiles and update CI
  ([#370](https://github.com/ChainSafe/forest/pull/370)) (Austin Abell)
- `68c4f9ae` Implement Weight method + st/gt for heaviest ts
  ([#359](https://github.com/ChainSafe/forest/pull/359)) (Dustin Brickwood)
- `4382a82e` Mock Runtime and tests for Account and Cron Actors
  ([#356](https://github.com/ChainSafe/forest/pull/356)) (Eric Tu)
- `ff5260a6` Update to new PoSt sector types
  ([#357](https://github.com/ChainSafe/forest/pull/357)) (Austin Abell)
- `8f0fc1d5` Commitment to cid conversions
  ([#358](https://github.com/ChainSafe/forest/pull/358)) (Austin Abell)
- `3798a4e8` Disallow default Cid and Address serialization
  ([#354](https://github.com/ChainSafe/forest/pull/354)) (Austin Abell)
- `dbee0e66` Implements apply_message and apply_implicit_message
  ([#353](https://github.com/ChainSafe/forest/pull/353)) (Dustin Brickwood)
- `1e6533a4` Implement verify signature syscall and cleanup
  ([#351](https://github.com/ChainSafe/forest/pull/351)) (Austin Abell)
- `d257f5cd` Blake2b syscall
  ([#352](https://github.com/ChainSafe/forest/pull/352)) (Austin Abell)
- `38825e7b` VM gas usage implementation and refactor
  ([#350](https://github.com/ChainSafe/forest/pull/350)) (Austin Abell)
- `8f8fd1e3` Connect remaining Actor invocations to runtime and cleanup
  ([#342](https://github.com/ChainSafe/forest/pull/342)) (Austin Abell)
- `4f0c6f7d` Market actor implementation
  ([#338](https://github.com/ChainSafe/forest/pull/338)) (Dustin Brickwood)
- `380dde3e` Update block header serialization
  ([#337](https://github.com/ChainSafe/forest/pull/337)) (Austin Abell)
- `f5845a0b` Refactor error handling
  ([#336](https://github.com/ChainSafe/forest/pull/336)) (Austin Abell)
- `3bc7d410` Key hashing compatibility
  ([#333](https://github.com/ChainSafe/forest/pull/333)) (Austin Abell)
- `28760209` Update peerid serialization in miner actor
  ([#335](https://github.com/ChainSafe/forest/pull/335)) (Austin Abell)
- `35f3c973` Reward Actor ([#318](https://github.com/ChainSafe/forest/pull/318))
  (Austin Abell)
- `ca7898f7` Move bigint serialization utils
  ([#331](https://github.com/ChainSafe/forest/pull/331)) (Austin Abell)
- `e0a996bd` Miner state ([#325](https://github.com/ChainSafe/forest/pull/325))
  (Austin Abell)
- `d30d396e` Market actor state
  ([#330](https://github.com/ChainSafe/forest/pull/330)) (Austin Abell)
- `5f81a1d6` Runtime Implementation
  ([#323](https://github.com/ChainSafe/forest/pull/323)) (Eric Tu)
- `4aacd72a` Initial chainsync process
  ([#293](https://github.com/ChainSafe/forest/pull/293)) (Dustin Brickwood)
- `e2157f57` Logging level config with RUST_LOG env
  variable([#328](https://github.com/ChainSafe/forest/pull/328)) (Austin Abell)
- `29b9e265` Libp2p and dependency update
  ([#326](https://github.com/ChainSafe/forest/pull/326)) (Austin Abell)
- `618cf4ab` Storage Power actor
  ([#308](https://github.com/ChainSafe/forest/pull/308)) (Austin Abell)
- `6d2bf0e0` Switch MethodNum and ActorID to aliases
  ([#317](https://github.com/ChainSafe/forest/pull/317)) (Austin Abell)
- `661f52aa` Change ChainEpoch and TokenAmount types
  ([#309](https://github.com/ChainSafe/forest/pull/309)) (Austin Abell)
- `7e8bd6f2` Payment channel actor
  ([#299](https://github.com/ChainSafe/forest/pull/299)) (Austin Abell)
- `c97033c0` Bitfield/ rle+ impl
  ([#296](https://github.com/ChainSafe/forest/pull/296)) (Austin Abell)
- `5473af59` SetMultimap implementation
  ([#292](https://github.com/ChainSafe/forest/pull/292)) (Austin Abell)
- `1ae3ba41` Improve actors serialization handling
  ([#297](https://github.com/ChainSafe/forest/pull/297)) (Austin Abell)
- `31738128` Refactor annotated serializations
  ([#295](https://github.com/ChainSafe/forest/pull/295)) (Austin Abell)
- `a5b1ab3c` Sector types ([#294](https://github.com/ChainSafe/forest/pull/294))
  (Austin Abell)
- `08d523b5` Implement multimap
  ([#290](https://github.com/ChainSafe/forest/pull/290)) (Austin Abell)
- `338ddf9d` Feat(vm): implement improved error handling
  ([#289](https://github.com/ChainSafe/forest/pull/289)) (Friedel Ziegelmayer)
- `9611818a` Feat(vm): implement system-actor
  ([#288](https://github.com/ChainSafe/forest/pull/288)) (Friedel Ziegelmayer)
- `76712559` Implement balance table
  ([#285](https://github.com/ChainSafe/forest/pull/285)) (Austin Abell)
- `f2027f03` Update message for type changes
  ([#286](https://github.com/ChainSafe/forest/pull/286)) (Austin Abell)
- `af7ad3a7` Multisig actor implementation
  ([#284](https://github.com/ChainSafe/forest/pull/284)) (Austin Abell)
- `e1200ea6` Cron actor implementation
  ([#281](https://github.com/ChainSafe/forest/pull/281)) (Austin Abell)
- `d7f01992` Move abi types and implement piece size
  ([#283](https://github.com/ChainSafe/forest/pull/283)) (Austin Abell)
- `7c8fb8cf` Init actor implementation
  ([#282](https://github.com/ChainSafe/forest/pull/282)) (Austin Abell)
- `5d829172` Clean actors and update to spec
  ([#279](https://github.com/ChainSafe/forest/pull/279)) (Austin Abell)
- `d7195739` Remove unnecessary db trait
  ([#274](https://github.com/ChainSafe/forest/pull/274)) (Austin Abell)
- `0018c22c` State tree full implementation and refactor IPLD
  ([#273](https://github.com/ChainSafe/forest/pull/273)) (Austin Abell)
- `125a9a24` Move CodeID and ActorState to vm crate
  ([#271](https://github.com/ChainSafe/forest/pull/271)) (Eric Tu)
- `1a5b619b` Update exit codes
  ([#270](https://github.com/ChainSafe/forest/pull/270)) (Eric Tu)
- `b337f7c7` Clear warnings for new nightly toolchain rule
  ([#259](https://github.com/ChainSafe/forest/pull/259)) (Austin Abell)
- `28cb8f54` Hamt implementation
  ([#255](https://github.com/ChainSafe/forest/pull/255)) (Austin Abell)
- `17a447e0` Update runtime to new spec/ impl
  ([#256](https://github.com/ChainSafe/forest/pull/256)) (Austin Abell)
- `0c451396` Read CAR Files
  ([#254](https://github.com/ChainSafe/forest/pull/254)) (Eric Tu)
- `bd9f5cf0` Update multihash dependency and Blockstore interface
  ([#253](https://github.com/ChainSafe/forest/pull/253)) (Austin Abell)
- `6aeee77a` Implement basic peer manager
  ([#252](https://github.com/ChainSafe/forest/pull/252)) (Austin Abell)
- `970d476f` Implement sync fork
  ([#248](https://github.com/ChainSafe/forest/pull/248)) (Dustin Brickwood)
- `a43df302` Connected blocksync requests and network polling thread
  ([#244](https://github.com/ChainSafe/forest/pull/244)) (Austin Abell)
- `7b5d8db0` Refactor RPC and implement hello protocol
  ([#246](https://github.com/ChainSafe/forest/pull/246)) (Austin Abell)
- `a1672031` Adding Verification Function for Aggregate BLS Signatures
  ([#240](https://github.com/ChainSafe/forest/pull/240)) (DragonMural)
- `8c924495` ChainSync framework
  ([#243](https://github.com/ChainSafe/forest/pull/243)) (Austin Abell)
- `5a18b496` Libp2p RPC protocol and Blocksync
  ([#229](https://github.com/ChainSafe/forest/pull/229)) (Eric Tu)
- `47dfb47c` Update multibase dependency for lowercase base32 support
  ([#239](https://github.com/ChainSafe/forest/pull/239)) (Austin Abell)
- `39a8d88e` Allow Address network prefix to be overriden for printing
  ([#233](https://github.com/ChainSafe/forest/pull/233)) (Austin Abell)
- `faa71386` Refactor SyncManager to have ownership over tipsets
  ([#238](https://github.com/ChainSafe/forest/pull/238)) (Austin Abell)
- `f242043e` Remove all clones and copies from serializations
  ([#234](https://github.com/ChainSafe/forest/pull/234)) (Austin Abell)
- `d87704f1` State Manager and initial miner retrieval methods
  ([#224](https://github.com/ChainSafe/forest/pull/224)) (Dustin Brickwood)
- `a65794ba` Setup Forest execution threads
  ([#236](https://github.com/ChainSafe/forest/pull/236)) (Austin Abell)
- `56e62302` Global async logging
  ([#232](https://github.com/ChainSafe/forest/pull/232)) (Eric Tu)
- `14115728` Fix cid serde feature reference
  ([#235](https://github.com/ChainSafe/forest/pull/235)) (Austin Abell)
- `b598ffca` Local bigint serialization
  ([#231](https://github.com/ChainSafe/forest/pull/231)) (Austin Abell)
- `1bd9a59c` Refactor blockstore and Cid for usage
  ([#230](https://github.com/ChainSafe/forest/pull/230)) (Austin Abell)
- `abe9be2e` Fix cbor serialization formats and cleanup
  ([#228](https://github.com/ChainSafe/forest/pull/228)) (Austin Abell)
- `59e2fc7c` Refactor keypair retrieval and saving
  ([#221](https://github.com/ChainSafe/forest/pull/221)) (Austin Abell)
- `67ebaae2` Initial Validation Checks - Message, Timestamp and Block Sig
  ([#219](https://github.com/ChainSafe/forest/pull/219)) (Dustin Brickwood)
- `fdf6c506` Entry point for app for organization
  ([#220](https://github.com/ChainSafe/forest/pull/220)) (Austin Abell)
- `b25b4066` Fix README build badge
  ([#218](https://github.com/ChainSafe/forest/pull/218)) (Austin Abell)
- `6d4304e2` Added Fetch and Load Methods
  ([#196](https://github.com/ChainSafe/forest/pull/196)) (Dustin Brickwood)
- `b41107d3` Clean crypto crate and interfaces with Signature types
  ([#214](https://github.com/ChainSafe/forest/pull/214)) (Austin Abell)
- `75224a6a` Add audit to CI
  ([#213](https://github.com/ChainSafe/forest/pull/213)) (Austin Abell)
- `477930db` Migration to Stable Futures and Network Refactor
  ([#209](https://github.com/ChainSafe/forest/pull/209)) (Eric Tu)
- `8b1b61ba` AMT implementation
  ([#197](https://github.com/ChainSafe/forest/pull/197)) (Austin Abell)
- `62beb1b2` CBOR encoding for BlockHeader
  ([#192](https://github.com/ChainSafe/forest/pull/192)) (Eric Tu)
- `3d6814c8` Updated markdown for readme and templates
  ([#208](https://github.com/ChainSafe/forest/pull/208)) (Dustin Brickwood)
- `15ce6d2c` Add MIT license to dual
  ([#204](https://github.com/ChainSafe/forest/pull/204)) (Austin Abell)
- `547e35b7` Updated readme
  ([#201](https://github.com/ChainSafe/forest/pull/201)) (Dustin Brickwood)
- `21635617` Updated link to include internal discord
  ([#200](https://github.com/ChainSafe/forest/pull/200)) (Dustin Brickwood)
- `f21765c4` Rename repo ([#199](https://github.com/ChainSafe/forest/pull/199))
  (Austin Abell)
- `957da7ed` Update README.md
  ([#198](https://github.com/ChainSafe/forest/pull/198)) (ChainSafe Systems)
- `2514c406` Sync & Store methods updated
  ([#193](https://github.com/ChainSafe/forest/pull/193)) (Dustin Brickwood)
- `f1eb515b` DagCBOR encoding and decoding for Tickets
  ([#190](https://github.com/ChainSafe/forest/pull/190)) (Eric Tu)
- `58f3e03a` Update BlockHeader weight to BigUint and DagCBOR encoding for
  TipsetKeys ([#191](https://github.com/ChainSafe/forest/pull/191)) (Eric Tu)
- `8755ec16` Refactor to remove ToCid trait
  ([#186](https://github.com/ChainSafe/forest/pull/186)) (Austin Abell)
- `ab99a6ec` Wrap Signature into a struct
  ([#184](https://github.com/ChainSafe/forest/pull/184)) (Eric Tu)
- `8018d246` Added templates and config
  ([#183](https://github.com/ChainSafe/forest/pull/183)) (Dustin Brickwood)
- `7a9fa80b` Basic Syncer and ChainStore methods
  ([#173](https://github.com/ChainSafe/forest/pull/173)) (Dustin Brickwood)
- `7e524b3c` UnsignedMessage cbor encoding
  ([#174](https://github.com/ChainSafe/forest/pull/174)) (Austin Abell)
- `925d2711` MessageParams update and refactor
  ([#175](https://github.com/ChainSafe/forest/pull/175)) (Austin Abell)
- `1d6dd985` Add missing fields for BlockHeader
  ([#177](https://github.com/ChainSafe/forest/pull/177)) (Eric Tu)
- `f025a9bb` Update changes in spec, updated docs, updated function signatures
  ([#171](https://github.com/ChainSafe/forest/pull/171)) (Austin Abell)
- `c3c6e052` Updated cid format and IPLD link to Cid type
  ([#172](https://github.com/ChainSafe/forest/pull/172)) (Austin Abell)
- `6d527a47` Update message types function signatures
  ([#170](https://github.com/ChainSafe/forest/pull/170)) (Austin Abell)
- `468846f9` Refactor Blockheader
  ([#169](https://github.com/ChainSafe/forest/pull/169)) (Austin Abell)
- `e70250db` Fix existing bug with multibase ToCid
  ([#167](https://github.com/ChainSafe/forest/pull/167)) (Austin Abell)
- `89a0e60e` Add CODEOWNERS
  ([#166](https://github.com/ChainSafe/forest/pull/166)) (Austin Abell)
- `ae6861e2` Switch from using dynamic pointers
  ([#154](https://github.com/ChainSafe/forest/pull/154)) (Austin Abell)
- `b5295e25` Implement and update Cbor encoding
  ([#157](https://github.com/ChainSafe/forest/pull/157)) (Austin Abell)
- `e998474f` Update address for network config, clean auxiliary stuff
  ([#145](https://github.com/ChainSafe/forest/pull/145)) (Austin Abell)
- `c9d3fbbd` Readme Updates
  ([#159](https://github.com/ChainSafe/forest/pull/159)) (David Ansermino)
- `1e99c0ca` Implemented block format
  ([#149](https://github.com/ChainSafe/forest/pull/149)) (Dustin Brickwood)
- `7e58d9bc` Docs index redirect
  ([#151](https://github.com/ChainSafe/forest/pull/151)) (Austin Abell)
- `a641beca` Update Cid references, bump serde_cbor version
  ([#155](https://github.com/ChainSafe/forest/pull/155)) (Austin Abell)
- `79374e42` Fix license script and add to CI
  ([#150](https://github.com/ChainSafe/forest/pull/150)) (Austin Abell)
- `8431cad8` Docs Cleanup ([#138](https://github.com/ChainSafe/forest/pull/138))
  (David Ansermino)
- `9d04393e` Implement memory db
  ([#137](https://github.com/ChainSafe/forest/pull/137)) (Austin Abell)
- `d35410ef` Implement Basic SyncManager
  ([#132](https://github.com/ChainSafe/forest/pull/132)) (Austin Abell)
- `1576674f` Update makefile
  ([#140](https://github.com/ChainSafe/forest/pull/140)) (Gregory Markou)
- `0d29569c` Created wrapper for Cid type
  ([#134](https://github.com/ChainSafe/forest/pull/134)) (Austin Abell)
- `eace8d81` Storage Power Actor framework
  ([#129](https://github.com/ChainSafe/forest/pull/129)) (Austin Abell)
- `ede60e7b` Naive DB + Rocksdb implemenation
  ([#125](https://github.com/ChainSafe/forest/pull/125)) (Gregory Markou)
- `957d0529` Implement BlockHeader builder pattern
  ([#124](https://github.com/ChainSafe/forest/pull/124)) (Austin Abell)
- `d745c60d` Switch License to Apache
  ([#139](https://github.com/ChainSafe/forest/pull/139)) (Gregory Markou)
- `cee77ac1` Update libp2p version to fix cargo issue
  ([#136](https://github.com/ChainSafe/forest/pull/136)) (Austin Abell)
- `2c63bc56` Add License and license script
  ([#123](https://github.com/ChainSafe/forest/pull/123)) (Gregory Markou)
- `0ab143c4` CI cleanup ([#122](https://github.com/ChainSafe/forest/pull/122))
  (Austin Abell)
- `e4363f1a` Implement TipIndex
  ([#113](https://github.com/ChainSafe/forest/pull/113)) (Dustin Brickwood)
- `c916eb4d` Update StateTree and implement cache
  ([#108](https://github.com/ChainSafe/forest/pull/108)) (Austin Abell)
- `4c9fbd88` MethodParameter usage and implementation in system actors
  ([#107](https://github.com/ChainSafe/forest/pull/107)) (Austin Abell)
- `af198d43` Basic VRF ([#104](https://github.com/ChainSafe/forest/pull/104))
  (David Ansermino)
- `6818dc5d` Fix linting issues
  ([#105](https://github.com/ChainSafe/forest/pull/105)) (Austin Abell)
- `2bb5c0ac` Remove ref keywords
  ([#99](https://github.com/ChainSafe/forest/pull/99)) (Austin Abell)
- `d9a35b51` Remove redundant CI
  ([#102](https://github.com/ChainSafe/forest/pull/102)) (Austin Abell)
- `1bd01685` MethodParams update and implementation
  ([#103](https://github.com/ChainSafe/forest/pull/103)) (Austin Abell)
- `2b8ee0eb` Updated blocks crate to reflect spec changes
  ([#86](https://github.com/ChainSafe/forest/pull/86)) (Dustin Brickwood)
- `efb3d8fc` State tree and interpreter framework
  ([#97](https://github.com/ChainSafe/forest/pull/97)) (Austin Abell)
- `792f1204` Reward System Actor framework
  ([#95](https://github.com/ChainSafe/forest/pull/95)) (Austin Abell)
- `e41786ce` Account System Actor framework
  ([#96](https://github.com/ChainSafe/forest/pull/96)) (Austin Abell)
- `51a17882` Updated ChainEpoch usages and clock crate
  ([#98](https://github.com/ChainSafe/forest/pull/98)) (Austin Abell)
- `de80b34a` Refactor Message type and vm packages
  ([#79](https://github.com/ChainSafe/forest/pull/79)) (Austin Abell)
- `e99d8b57` Add libp2p Identify protocol
  ([#94](https://github.com/ChainSafe/forest/pull/94)) (Eric Tu)
- `cb4576d4` Cleanup epoch time
  ([#92](https://github.com/ChainSafe/forest/pull/92)) (Gregory Markou)
- `62888071` Readme typo fix
  ([#93](https://github.com/ChainSafe/forest/pull/93)) (Dustin Brickwood)
- `6a2092b7` Persist networking keystore
  ([#90](https://github.com/ChainSafe/forest/pull/90)) (Gregory Markou)
- `db7d7fc4` Ec2/libp2p ping
  ([#91](https://github.com/ChainSafe/forest/pull/91)) (Eric Tu)
- `36acea44` Cron system actor
  ([#84](https://github.com/ChainSafe/forest/pull/84)) (Austin Abell)
- `db5dad03` Update libp2p dep
  ([#87](https://github.com/ChainSafe/forest/pull/87)) (Austin Abell)
- `93caa63c` Initial Structures for Message - Manager Communication
  ([#69](https://github.com/ChainSafe/forest/pull/69)) (Dustin Brickwood)
- `054f25d4` InitActor framework
  ([#76](https://github.com/ChainSafe/forest/pull/76)) (Austin Abell)
- `d75c8f2e` CLI cleanup ([#70](https://github.com/ChainSafe/forest/pull/70))
  (Gregory Markou)
- `bbea6130` Add config file parsing
  ([#60](https://github.com/ChainSafe/forest/pull/60)) (Gregory Markou)
- `d10a5460` Runtime trait and vm types
  ([#68](https://github.com/ChainSafe/forest/pull/68)) (Austin Abell)
- `ca0159f6` Implements basic actor type
  ([#61](https://github.com/ChainSafe/forest/pull/61)) (Austin Abell)
- `3438654d` Fix makefile clean and phony targets
  ([#62](https://github.com/ChainSafe/forest/pull/62)) (Austin Abell)
- `af33dd2b` Implements Address cbor encoding
  ([#59](https://github.com/ChainSafe/forest/pull/59)) (Austin Abell)
- `bf608808` Create Networking Service
  ([#49](https://github.com/ChainSafe/forest/pull/49)) (Eric Tu)
- `acb00bb0` Closes #51 - Add basic makefile
  ([#57](https://github.com/ChainSafe/forest/pull/57)) (Gregory Markou)
- `9fd58b8d` Add file reading and writing
  ([#54](https://github.com/ChainSafe/forest/pull/54)) (Gregory Markou)
- `9fba7d98` New Tipset w/ unit tests
  ([#56](https://github.com/ChainSafe/forest/pull/56)) (Dustin Brickwood)
- `f7772339` Encoding library and standardizing usage
  ([#48](https://github.com/ChainSafe/forest/pull/48)) (Austin Abell)
- `996900c4` Add an async logger
  ([#53](https://github.com/ChainSafe/forest/pull/53)) (Eric Tu)
- `fd534869` Remove unneeded types
  ([#47](https://github.com/ChainSafe/forest/pull/47)) (Austin Abell)
- `dc04a06f` Add message and messageReceipt to block
  ([#37](https://github.com/ChainSafe/forest/pull/37)) (Gregory Markou)
- `ff9b6757` Refactor crypto and address to libraries
  ([#40](https://github.com/ChainSafe/forest/pull/40)) (Austin Abell)
- `e85e6992` [VM] Implement basic message types and signing stubs
  ([#31](https://github.com/ChainSafe/forest/pull/31)) (Austin Abell)
- `62194eb7` [VM] Address module cleanup
  ([#32](https://github.com/ChainSafe/forest/pull/32)) (Austin Abell)
- `ae846751` Basic blockchain types and Tipset methods
  ([#28](https://github.com/ChainSafe/forest/pull/28)) (Dustin Brickwood)
- `fd667b8d` Basic clock interface
  ([#27](https://github.com/ChainSafe/forest/pull/27)) (Gregory Markou)
- `29c8b441` Add basic cli ([#25](https://github.com/ChainSafe/forest/pull/25))
  (Gregory Markou)
- `e79cc5f7` [VM] Address logic and code restructure
  ([#21](https://github.com/ChainSafe/forest/pull/21)) (Austin Abell)
- `dba3d3ed` Fix build and setup node binary and subsystem libs
  ([#1](https://github.com/ChainSafe/forest/pull/1)) (Austin Abell)
- `0443c1d4` Remove signed block (Eric Tu)
- `ea16ee42` Chain_sync stub (austinabell)
- `995aa6ee` Fixed fn naming (Dustin Brickwood)
- `2644a493` Added stubbed message pool.rs (Dustin Brickwood)
- `bc6cb2a8` Blocks refactor (Eric Tu)
- `c0af00aa` Merge branch 'master' of github.com:ec2/rust-filecoin (Eric Tu)
- `10868e19` More block stubs (Eric Tu)
- `5eaa11cb` Change how types are referenced externally (austinabell)
- `a37ee2d4` Merge branch 'master' of github.com:ec2/rust-filecoin (Eric Tu)
- `a927122c` Exported message types for use (austinabell)
- `e78e209c` Basic incomplete stubbing for block (Eric Tu)
- `235f00d5` Stubbed some vm (Eric Tu)
- `cb354a60` Fix gitignore (austinabell)
- `e8e71e10` Remove cargo lock (austinabell)
- `f3cc8430` Updated lockfile (austinabell)
- `83730efd` Set up subsystems (austinabell)
- `04b6d5bf` Set up vm and blockchain system binaries (austinabell)
- `ba604fa5` Executable project template (Eric Tu)
- `8344e2b8` Initial commit (Eric Tu)<|MERGE_RESOLUTION|>--- conflicted
+++ resolved
@@ -29,12 +29,10 @@
 
 ### Added
 
-<<<<<<< HEAD
 - [#2816](https://github.com/ChainSafe/forest/issues/2816): Support `2k` devnet.
-=======
+
 - [#3026](https://github.com/ChainSafe/forest/pull/3026): Expose
   `forest-cli state diff ...`
->>>>>>> 6445bc16
 
 ### Changed
 
