--- conflicted
+++ resolved
@@ -29,6 +29,8 @@
 
 ### Added
 
+- [#6082](https://github.com/ChainSafe/forest/issues/6082) Added `forest-cli snapshot export-status` and `forest-cli snapshot export-cancel` subcommands to monitor or cancel an export, respectively.
+
 ### Changed
 
 ### Removed
@@ -48,15 +50,7 @@
 
 - [#5568](https://github.com/ChainSafe/forest/issues/5568) Added `--n-tipsets` flag to the `forest-tool index backfill` subcommand to specify the number of epochs to backfill.
 
-<<<<<<< HEAD
-- [#6082](https://github.com/ChainSafe/forest/issues/6082) Added `forest-cli snapshot export-status` and `forest-cli snapshot export-cancel` subcommands to monitor or cancel an export, respectively.
-
-### Changed
-
-### Removed
-=======
 - [#6133](https://github.com/ChainSafe/forest/pull/6133) Added `Filecoin.ChainGetFinalizedTipset` API method to get the finalized tipset using f3.
->>>>>>> b07bd5b1
 
 ### Fixed
 
