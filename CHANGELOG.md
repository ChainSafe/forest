<!--

## A short guide to adding a changelog entry

- pick a section to which your change belongs in _Forest unreleased_,
- the entry should follow the format:

  `[#ISSUE_NO](link to the issue): <short description>`, for example:

  [#1234](https://github.com/chainsafe/forest/pull/1234): Add support for NV18

- if the change does not have an issue, use the PR number instead - the PR must
  have a detailed description of the change and its motivation. Consider
  creating a separate issue if the change is complex enough to warrant it,
- the changelog is not a place for the full description of the change, it should
  be a short summary of the change,
- if the change does not directly affect the user, it should not be included in
  the changelog - for example, refactoring of the codebase,
- review the entry to make sure it is correct and understandable and that it
  does not contain any typos,
- the entries should not contradict each other - if you add a new entry, ensure
  it is consistent with the existing entries.

-->

## Forest unreleased

### Breaking

### Added

- [#5375](https://github.com/ChainSafe/forest/issues/5375) Add an RNG wrapper that that can be overriden by a reproducible seeded RNG.

<<<<<<< HEAD
- [#5386](https://github.com/ChainSafe/forest/pull/5386) Add support for the `Filecoin.EthTraceTransaction` RPC method.
=======
- [#5383](https://github.com/ChainSafe/forest/pull/5383) Add support for `Filecoin.EthGetFilterChanges` RPC method.
>>>>>>> 918781fc

### Changed

### Removed

### Fixed

- [#5377](https://github.com/ChainSafe/forest/pull/5377) Fix incorrect handling of `max_height` for `latest` predefined block in `Filecoin.EthGetLogs`.

- [#5356](https://github.com/ChainSafe/forest/issues/5356) Fixed slow (and incorrect!) `Filecoin.EthGasPrice` RPC method. The method now returns the correct gas price of the latest tipset.

## Forest v0.24.0 "Treebeard"

Non-mandatory release without network upgrades. It includes a number of potentially breaking changes (see below), new RPC methods, fixes and other improvements.

### Breaking

- [#5236](https://github.com/ChainSafe/forest/pull/5236) Dropped support for migrating from ancient versions of Forest. The latest supported version for migration is [v0.19.2](https://github.com/ChainSafe/forest/releases/tag/v0.19.2).

- [#4261](https://github.com/ChainSafe/forest/issues/4261) Remove the short flags from `forest-wallet list` and `forest-wallet balance` commands.

- [#5329](https://github.com/ChainSafe/forest/pull/5329) Changed JSON-RPC alias for `Filecoin.NetListening`, `Filecoin.NetVersion`, `Filecoin.EthTraceBlock`, `Filecoin.EthTraceReplayBlockTransactions` to adhere to Lotus API.

### Added

- [#5244](https://github.com/ChainSafe/forest/issues/5244) Add `live` and `healthy` subcommands to `forest-cli healthcheck`.

- [#4708](https://github.com/ChainSafe/forest/issues/4708) Add support for the
  `Filecoin.EthTraceBlock` RPC method.

- [#5154](https://github.com/ChainSafe/forest/pull/5154) Added support for test criteria overrides in `forest-tool api compare`.

- [#5167](https://github.com/ChainSafe/forest/pull/5167) Allow overriding drand configs with environment variables.

- [#4851](https://github.com/ChainSafe/forest/issues/4851) Add support for `FOREST_MAX_FILTER_RESULTS` in `Filecoin.EthGetLogs` RPC method.
  Add an `[events]` section to Forest configuration file.

- [#4954](https://github.com/ChainSafe/forest/issues/4954) Add `--format json` to `forest-cli chain head` command.

- [#5232](https://github.com/ChainSafe/forest/issues/5232) Support `CARv2` stream decoding.

- [#5230](https://github.com/ChainSafe/forest/issues/5230) Add `CARv2` support to `forest-tool archive` command.

- [#5259](https://github.com/ChainSafe/forest/issues/5259) Add `forest-cli wait-api` command.

- [#4769](https://github.com/ChainSafe/forest/issues/4769) Add delegated address support to `forest-wallet new` command.

- [#5147](https://github.com/ChainSafe/forest/issues/5147) Add support for the `--rpc-filter-list` flag to the `forest` daemon. This flag allows users to specify a list of RPC methods to whitelist or blacklist.

- [#4709](https://github.com/ChainSafe/forest/issues/4709) Add support for `Filecoin.EthTraceReplayBlockTransactions` RPC method.

- [#4751](https://github.com/ChainSafe/forest/issues/4751) Add support for `Filecoin.GetActorEventsRaw` RPC method.

- [#4671](https://github.com/ChainSafe/forest/issues/4671) Add support for `Filecoin.EthGetFilterLogs` RPC method.

- [#5309](https://github.com/ChainSafe/forest/issues/5309) Add `forest-tool shed f3 check-activation-raw` command.

- [#5242](https://github.com/ChainSafe/forest/issues/5242) Fix existing signature verification and add `delegated` signature

- [#5314](https://github.com/ChainSafe/forest/pull/5314) Add omit fields option for OpenRPC spec generation.

- [#5293](https://github.com/ChainSafe/forest/issues/5293) Extend RPC test snapshots to support Eth methods that require an index.

- [#5319](https://github.com/ChainSafe/forest/pull/5319) Improve the ergonomics of the `forest-tool api generate-test-snapshot` subcommand.

- [#5342](https://github.com/ChainSafe/forest/pull/5342) Improved the ergonomics of handling addresses in the `Filecoin.EthGetLogs` and `Filecoin.EthNewFilter` to accept both single addresses and arrays of addresses. This conforms to the Ethereum RPC API.

- [#5346](https://github.com/ChainSafe/forest/pull/5346) `Filecoin.EthGetBlockReceipts` and `Filecoin.EthGetBlockReceiptsLimited` now accepts predefined block parameters on top of the block hash, e.g., `latest`, `earliest`, `pending`.

- [#5324](https://github.com/ChainSafe/forest/pull/5324) Add shell completion subcommand in `forest-tool`

### Changed

- [#5237](https://github.com/ChainSafe/forest/pull/5237) Stylistic changes to FIL pretty printing.

- [#5329](https://github.com/ChainSafe/forest/pull/5329) `Filecoin.Web3ClientVersion` now returns the name of the node and its version, e.g., `forest/0.23.3+git.32a34e92`.

- [#5332](https://github.com/ChainSafe/forest/pull/5332) Adhere to the Ethereum RPC API for `eth_call` by not requiring the `from`, `gas`, `gas_price` and `value` parameters. `data` is still required.

- [#5359](https://github.com/ChainSafe/forest/pull/5359) Eth RPC API methods' params are now all in _camelCase_. This aligns with the Ethereum RPC API. Note that this change is only for the OpenRPC documentation and does not affect the actual RPC methods which accepted correct _camelCase_ params before.

### Removed

- [#5344](https://github.com/ChainSafe/forest/pull/5344) Removed the last traces of the `forest-cli attach` command.

### Fixed

- [#5111](https://github.com/ChainSafe/forest/issues/5111) Make F3 work when the node Kademlia is disabled.

- [#5122](https://github.com/ChainSafe/forest/issues/5122) Fix a bug in database garbage collection flow.

- [#5131](https://github.com/ChainSafe/forest/pull/5131) Fix incorrect data deserialization in the `Filecoin.EthGetBlockReceipts` RPC method. This caused the method to return an error on some blocks.

- [#5150](https://github.com/ChainSafe/forest/pull/5150) Fix incorrect prototype for the `Filecoin.EthGetBlockReceiptsLimited` RPC method.

- [#5006](https://github.com/ChainSafe/forest/issues/5006) Fix incorrect logs, logs bloom and event index for the `Filecoin.EthGetBlockReceipts` RPC method.

- [#4996](https://github.com/ChainSafe/forest/issues/4996) Fix incorrect logs and logs bloom for the `Filecoin.EthGetTransactionReceipt` and
  `Filecoin.EthGetTransactionReceiptLimited` RPC methods on some blocks.

- [#5213](https://github.com/ChainSafe/forest/issues/5213) Fix incorrect results for the `Filecoin.EthGetLogs` RPC method on ranges that include null tipsets.

- [#5357](https://github.com/ChainSafe/forest/issues/5357) Make data field in EthCallMessage optional. Affected RPC methods are `Filecoin.EthEstimateGas`(`eth_estimateGas`) and `Filecoin.EthCall`(`eth_call`)

- [#5345](https://github.com/ChainSafe/forest/pull/5345) Fixed handling of odd-length hex strings in some Eth RPC methods. Now, the methods should not return error if provided with, e.g., `0x0` (which would be expanded to `0x00`).

## Forest v.0.23.3 "Plumber"

Mandatory release for calibnet node operators. It fixes a sync error at epoch 2281645.

### Breaking

### Added

- [#5020](https://github.com/ChainSafe/forest/issues/5020) Add support for the
  `Filecoin.EthGetTransactionByBlockNumberAndIndex` RPC method.

- [#4907](https://github.com/ChainSafe/forest/issues/4907) Add support for the
  `Filecoin.StateMinerInitialPledgeForSector` RPC method.

### Changed

### Removed

- [#5077](https://github.com/ChainSafe/forest/pull/5077) Remove
  `peer_tipset_epoch` from the metrics.

### Fixed

- [#5109](https://github.com/ChainSafe/forest/pull/5109) Fix a calibnet sync error at epoch 2281645.

## Forest v.0.23.2 "Feint"

Mandatory release for calibnet node operators. It removes the NV25 _Teep_ network upgrade from the schedule. Read more [here](https://github.com/filecoin-project/community/discussions/74#discussioncomment-11549619).

### Changed

- [#5079](https://github.com/ChainSafe/forest/pull/5079) Removed the NV25 _Teep_ network upgrade for calibnet from the schedule. It is postponed to a later date.

## Forest v0.23.1 "Lappe"

### Fixed

- [#5071](https://github.com/ChainSafe/forest/pull/5071) Fix issue that caused
  Forest to temporarily drift out of sync.

## Forest v0.23.0 "Saenchai"

This is a mandatory release for the calibration network. It includes the NV25
_Teep_ network upgrade at epoch `2_235_454` which corresponds to
`Mon 16 Dec 23:00:00 UTC 2024`. This release also includes a number of new RPC
methods, fixes (notably to the garbage collection), and other improvements.

### Added

- [#5010](https://github.com/ChainSafe/forest/pull/5010) Added
  `forest-cli f3 certs list` CLI command.

- [#4995](https://github.com/ChainSafe/forest/pull/4995) Added
  `forest-cli f3 powertable get` CLI command.

- [#5028](https://github.com/ChainSafe/forest/pull/5028) Added
  `forest-cli f3 powertable get-proportion` CLI command.

- [#5054](https://github.com/ChainSafe/forest/pull/5054) Added `--dump-dir`
  option to `forest-tool api compare` CLI command.

- [#4704](https://github.com/ChainSafe/forest/issues/4704) Add support for the
  `Filecoin.EthGetTransactionReceiptLimited` RPC method.

- [#4875](https://github.com/ChainSafe/forest/issues/4875) Move
  fil-actor-interface crate from fil-actor-states repo.

- [#4701](https://github.com/ChainSafe/forest/issues/4701) Add support for the
  `Filecoin.EthGetTransactionByBlockHashAndIndex` RPC method.

### Changed

- [#5053](https://github.com/ChainSafe/forest/pull/5053) Added support for the
  NV25 _Teep_ network upgrade for `2k` and `butterflynet` networks.

- [#5040](https://github.com/ChainSafe/forest/issues/5040) Added support for the
  NV25 _Teep_ network upgrade for `calibration` network.

### Fixed

- [#4959](https://github.com/ChainSafe/forest/pull/4959) Re-enable garbage
  collection after implementing a "persistent" storage for manifests.

- [#4988](https://github.com/ChainSafe/forest/pull/4988) Fix the `logs` member
  in `EthTxReceipt` that was initialized with a default value.

- [#5043](https://github.com/ChainSafe/forest/pull/5043) Added missing entry for
  `TukTuk` upgrade in the `Filecoin.StateGetNetworkParams` RPC method.

## Forest 0.22.0 "Pad Thai"

Mandatory release for mainnet node operators. It sets the upgrade epoch for the
NV24 _Tuk Tuk_ upgrade to `4_461_240` which corresponds to
`Wed 20 Nov 23:00:00 UTC 2024`. No F3 support is planned for the NV24, see
[this post](https://github.com/filecoin-project/core-devs/discussions/150#discussioncomment-11164504)
for more details.

### Breaking

- [#4952](https://github.com/ChainSafe/forest/pull/4952) Extended the
  `forest-cli chain head` command to allow for specifying number of last tipsets
  to display. This change is breaking as the output now contains the epoch of
  tipsets.

### Added

- [#4937](https://github.com/ChainSafe/forest/pull/4937) Added
  `forest-cli f3 manifest` CLI command.

- [#4949](https://github.com/ChainSafe/forest/pull/4949) Added
  `forest-cli f3 status` CLI command.

- [#4949](https://github.com/ChainSafe/forest/pull/4949) Added
  `forest-cli f3 certs get` CLI command.

- [#4706](https://github.com/ChainSafe/forest/issues/4706) Add support for the
  `Filecoin.EthSendRawTransaction` RPC method.

- [#4839](https://github.com/ChainSafe/forest/issues/4839) Add support for the
  `Filecoin.EthGetBlockReceipts` RPC method.

- [#5017](https://github.com/ChainSafe/forest/issues/5017) Add support for the
  `Filecoin.EthGetBlockReceiptsLimited` RPC method.

- [#4943](https://github.com/ChainSafe/forest/pull/4943) Add generation of
  method aliases for `forest-tool shed openrpc` subcommand and sort all methods
  in lexicographic order.

- [#4801](https://github.com/ChainSafe/forest/issues/4801) Add support for
  `Tuk Tuk` NV24 upgrade for mainnet

## Forest 0.21.1 "Songthaew Plus"

This is an optional release for calibration network node operators. It enables
F3 by default and includes initial power table CID on calibration network.

### Breaking

### Added

- [#4910](https://github.com/ChainSafe/forest/issues/4910) Add support for the
  `Filecoin.F3ListParticipants` RPC method.

- [#4920](https://github.com/ChainSafe/forest/issues/4920) Add support for the
  `Filecoin.F3GetOrRenewParticipationTicket` RPC method.

- [#4924](https://github.com/ChainSafe/forest/issues/4924) Add support for the
  `Filecoin.F3GetManifest` RPC method.

- [#4917](https://github.com/ChainSafe/forest/issues/4917) Support `dnsaddr` in
  the bootstrap list.

- [#4939](https://github.com/ChainSafe/forest/issues/4939) Fix
  `Filecoin.EthBlockNumber` RPC method return type to be an `EthUInt64`.

### Changed

- [#4920](https://github.com/ChainSafe/forest/issues/4920) Update
  `Filecoin.F3Participate` RPC method to align with the spec change.

- [#4920](https://github.com/ChainSafe/forest/issues/4920) Update
  `Filecoin.F3ListParticipants` RPC method to align with the spec change.

### Removed

- [#4927](https://github.com/ChainSafe/forest/pull/4927) Temporarily disable
  garbage collection.

### Fixed

## Forest 0.21.0 "Songthaew"

This is a mandatory release for calibration network node operators. It includes
state migration for the NV24 _TukTuk_ upgrade at epoch `2078794`
2024-10-23T13:30:00Z. It also includes a number of new RPC methods, fixes and F3
support.

### Breaking

- [#4782](https://github.com/ChainSafe/forest/pull/4782) Devnets are no longer
  configurable with legacy drand network.

### Added

- [#4703](https://github.com/ChainSafe/forest/issues/4703) Add support for the
  `Filecoin.EthGetTransactionByHashLimited` RPC method.

- [#4783](https://github.com/ChainSafe/forest/issues/4783) Add support for the
  `Filecoin.NetProtectList` RPC method.

- [#4865](https://github.com/ChainSafe/forest/issues/4865) Add support for the
  `Filecoin.F3IsRunning` RPC method.

- [#4878](https://github.com/ChainSafe/forest/issues/4878) Add support for the
  `Filecoin.F3GetProgress` RPC method.

- [#4857](https://github.com/ChainSafe/forest/pull/4857) Add support for nv24
  (TukTuk).

### Changed

- [#4786](https://github.com/ChainSafe/forest/issues/4786) ubuntu image is
  upgraded from 22.04 to 24.04 in Dockerfile

### Fixed

- [#4809](https://github.com/ChainSafe/forest/issues/4777) the Mac OS X build on
  Apple silicons works
- [#4820](https://github.com/ChainSafe/forest/pull/4820) Fix edge-case in
  `Filecoin.MinerGetBaseInfo` RPC method.

- [#4890](https://github.com/ChainSafe/forest/issues/4890) Fix incorrect deal
  weight calculation in the `Filecoin.StateMinerInitialPledgeCollateral` RPC
  method.

## Forest 0.20.0 "Brexit"

Non-mandatory release including a number of new RPC methods, fixes, and other
improvements. Be sure to check the breaking changes before upgrading.

### Breaking

- [#4620](https://github.com/ChainSafe/forest/pull/4620) Removed the
  `--consume-snapshot` parameter from the `forest` binary. To consume a
  snapshot, use `--import-snapshot <path> --import-mode=move`.

- [#3403](https://github.com/ChainSafe/forest/issues/3403) The snapshot
  validation command `forest-tool snapshot validate` now checks the snapshots
  individually. The previous behavior, to validate the sum of the snapshots, can
  be achieved via `forest-tool snapshot validate-diffs`.

- [#4672](https://github.com/ChainSafe/forest/issues/4672) The default user in
  Docker images is now `root`. This facilitates usage, especially when mounting
  volumes and dealing with surprising permission errors. Note that the default
  data directory is now `/root/.local/share/forest` and not
  `/home/forest/.local/share/forest`. The directory will **not** be migrated
  automatically. Please adapt your configurations accordingly. If you've been
  switching to `root` manually in your workflows you can now remove that step.

- [#4757](https://github.com/ChainSafe/forest/pull/4757) Changed the default
  option of `--import-mode` to `auto` which hardlink snapshots and fallback to
  copying them if not applicable.

- [#4768](https://github.com/ChainSafe/forest/pull/4768) Moved all RPC methods
  to V1 when applicabile

### Added

- [#3959](https://github.com/ChainSafe/forest/issues/3959) Added support for the
  Ethereum RPC name aliases.

- [#4607](https://github.com/ChainSafe/forest/pull/4607) Expose usage and timing
  metrics for RPC methods.

- [#4599](https://github.com/ChainSafe/forest/issues/4599) Block delay and block
  propagation delays are now configurable via
  [environment variables](https://github.com/ChainSafe/forest/blob/main/documentation/src/environment_variables.md).

- [#4596](https://github.com/ChainSafe/forest/issues/4596) Support
  finality-related params in the `Filecoin.EthGetBlockByNumber` RPC method.

- [#4620](https://github.com/ChainSafe/forest/pull/4620) Added an option to link
  snapshots instead of moving or copying them. This can be invoked with
  `--import-snapshot <path> --import-mode=symlink`.

- [#4533](https://github.com/ChainSafe/forest/pull/4641) Added `build_info`
  metric to Prometheus metrics, which include the current build's version.

- [#4628](https://github.com/ChainSafe/forest/issues/4628) Added support for
  devnets (2k networks) in the offline Forest.

- [#4463](https://github.com/ChainSafe/forest/issues/4463) Add support for the
  `Filecoin.EthGetTransactionByHash` RPC method.

- [#4613](https://github.com/ChainSafe/forest/issues/4613) Add support for the
  `Filecoin.EthCall` RPC method.

- [#4665](https://github.com/ChainSafe/forest/issues/4665) Add support for the
  `Filecoin.EthNewFilter` RPC method.

- [#4666](https://github.com/ChainSafe/forest/issues/4666) Add support for the
  `Filecoin.EthNewBlockFilter` RPC method.

- [#4667](https://github.com/ChainSafe/forest/issues/4667) Add support for the
  `Filecoin.EthNewPendingTransactionFilter` RPC method.

- [#4686](https://github.com/ChainSafe/forest/issues/4686) Add support for the
  `Filecoin.EthAddressToFilecoinAddress` RPC method.

- [#4612](https://github.com/ChainSafe/forest/issues/4612) Add support for the
  `Filecoin.MarketAddBalance` RPC method.

- [#4701](https://github.com/ChainSafe/forest/issues/4701) Add method
  `Filecoin.EthGetTransactionByBlockHashAndIndex` to existing methods (though
  without support, which matches the current Lotus's behavior).

- [#4702](https://github.com/ChainSafe/forest/issues/4702) Add method
  `Filecoin.EthGetTransactionByBlockNumberAndIndex` to existing methods (though
  without support, which matches the current Lotus's behavior).

- [#4757](https://github.com/ChainSafe/forest/pull/4757) Added an option to
  hardlink snapshots instead of moving or copying them. This can be invoked with
  `--import-snapshot <path> --import-mode=hardlink`.

- [#4668](https://github.com/ChainSafe/forest/issues/4668) Add support for the
  `Filecoin.EthUninstallFilter` RPC method.

### Changed

- [#4583](https://github.com/ChainSafe/forest/pull/4583) Removed the expiration
  date for the master token. The new behavior aligns with Lotus.

### Removed

- [#4624](https://github.com/ChainSafe/forest/pull/4624) Remove the
  `--chain-import` flag. Its functionality can be accessed through the more
  flexible `--height` flag.

### Fixed

- [#4603](https://github.com/ChainSafe/forest/pull/4603) Fixed incorrect
  deserialisation in `Filecoin.EthGetBlockByNumber` and
  `Filecoin.EthGetBlockByHash` RPC methods.

- [#4610](https://github.com/ChainSafe/forest/issues/4610) Fixed incorrect
  structure in the `Filecoin.MinerGetBaseInfo` RPC method.

- [#4635](https://github.com/ChainSafe/forest/pull/4635) Fixed bug in
  `StateMinerProvingDeadline`.

- [#4674](https://github.com/ChainSafe/forest/pull/4674) Fixed bug in
  `StateCirculatingSupply`.

- [#4656](https://github.com/ChainSafe/forest/pull/4656) Fixed bug in
  `StateCall`.

- [#4498](https://github.com/ChainSafe/forest/issues/4498) Fixed incorrect
  `Filecoin.Version`s `APIVersion` field value.

## Forest 0.19.2 "Eagle"

Non-mandatory release that includes a fix for the Prometheus-incompatible
metric.

### Fixed

- [#4594](https://github.com/ChainSafe/forest/pull/4594) Reverted the Forest
  version metric with Prometheus-incompatible metric type.

## Forest 0.19.1 "Pathfinder"

Mandatory release for mainnet nodes that adds the NV23 _Waffle_ migration at
epoch 4154640 (2024-08-06T12:00:00Z). This release also adds support for new RPC
methods and fixes a networking issue where Forest would not bootstrap a Lotus
node.

### Added

- [#4545](https://github.com/ChainSafe/forest/pull/4545) Add support for the
  `Filecoin.StateGetAllClaims` RPC method.

- [#4545](https://github.com/ChainSafe/forest/pull/4545) Add support for the
  `Filecoin.StateGetAllAllocations` RPC method.

- [#4503](https://github.com/ChainSafe/forest/pull/4503) Add support for the
  `Filecoin.StateMinerAllocated` RPC method.

- [#4512](https://github.com/ChainSafe/forest/pull/4512) Add support for the
  `Filecoin.StateGetAllocationIdForPendingDeal` RPC method.

- [#4514](https://github.com/ChainSafe/forest/pull/4514) Add support for the
  `Filecoin.WalletSignMessage` RPC method.

- [#4517](https://github.com/ChainSafe/forest/pull/4517) Add support for the
  `Filecoin.StateGetAllocationForPendingDeal` RPC method.

- [#4526](https://github.com/ChainSafe/forest/pull/4526) Added
  `forest-cli state compute` method, and a corresponding RPC method
  `Forest.StateCompute`.

- [#4511](https://github.com/ChainSafe/forest/pull/4511) Add support for the
  `Filecoin.EthMaxPriorityFeePerGas` RPC method.

- [#4515](https://github.com/ChainSafe/forest/pull/4515) Add support for the
  `Filecoin.StateLookupRobustAddress` RPC method.

- [#4496](https://github.com/ChainSafe/forest/pull/4496) Add support for the
  `Filecoin.EthEstimateGas` RPC method.

- [#4558](https://github.com/ChainSafe/forest/pull/4558) Add support for the
  `Filecoin.StateVerifiedRegistryRootKey` RPC method.

- [#4474](https://github.com/ChainSafe/forest/pull/4474) Add new subcommand
  `forest-cli healthcheck ready`.

- [#4569](https://github.com/ChainSafe/forest/pull/4569) Add support for the
  `Filecoin.NetFindPeer` RPC method.

- [#4565](https://github.com/ChainSafe/forest/pull/4565) Add support for the
  `Filecoin.StateGetRandomnessDigestFromBeacon` RPC method.

- [#4547](https://github.com/ChainSafe/forest/pull/4547) Add support for the
  `Filecoin.MpoolPushUntrusted` RPC method.

- [#4561](https://github.com/ChainSafe/forest/pull/4561) Add support for the
  `Filecoin.MpoolBatchPush` and `Filecoin.MpoolBatchPushUntrusted` RPC method.

- [#4566](https://github.com/ChainSafe/forest/pull/4566) Add support for the
  `Filecoin.StateGetRandomnessDigestFromTickets` RPC method.

## Forest 0.19.0 "Pastel de nata"

This is a mandatory release for all calibration network node operators. It
includes migration logic for the NV23 _Waffle_ network upgrade. It also includes
a number of new RPC methods, fixes to existing ones, and other improvements,
most notably, garbage collection fix.

### Added

- [#4473](https://github.com/ChainSafe/forest/pull/4473) Add support for NV23
  _Waffle_ network upgrade (FIP-0085, FIP-0091, v14 actors).

- [#4352](https://github.com/ChainSafe/forest/pull/4352) Add support for the
  `Filecoin.StateGetClaim` RPC method.

- [#4356](https://github.com/ChainSafe/forest/pull/4356) Add support for the
  `Filecoin.NetProtectAdd` RPC method.

- [#4382](https://github.com/ChainSafe/forest/pull/4382) Add support for the
  `Filecoin.StateGetAllocation` RPC method.

- [#4381](https://github.com/ChainSafe/forest/pull/4381) Add support for the
  `Filecoin.StateSectorPartition` RPC method.

- [#4368](https://github.com/ChainSafe/forest/issues/4368) Add support for the
  `Filecoin.EthGetMessageCidByTransactionHash` RPC method.

- [#4167](https://github.com/ChainSafe/forest/issues/4167) Add support for the
  `Filecoin.EthGetBlockByHash` RPC method.

- [#4360](https://github.com/ChainSafe/forest/issues/4360) Add support for the
  `Filecoin.EthGetBlockTransactionCountByHash` RPC method.

- [#4475](https://github.com/ChainSafe/forest/pull/4475) Add support for the
  `Filecoin.EthFeeHistory` RPC method.

- [#4359](https://github.com/ChainSafe/forest/issues/4359) Add support for the
  `EIP-1898` object scheme.

- [#4443](https://github.com/ChainSafe/forest/issues/4443) Update
  `Filecoin.StateSectorPreCommitInfo` RPC method to be API-V1-compatible

- [#4444](https://github.com/ChainSafe/forest/issues/4444) Update
  `Filecoin.StateWaitMsg` RPC method to be API-V1-compatible

### Removed

- [#4358](https://github.com/ChainSafe/forest/pull/4358) Remove the
  `forest-cli attach` command.

### Fixed

- [#4425](https://github.com/ChainSafe/forest/pull/4425) Fix GC collision
  issues.

- [#4357](https://github.com/ChainSafe/forest/pull/4357) Fix schema bug in the
  `Filecoin.ChainNotify` RPC method.

- [#4371](https://github.com/ChainSafe/forest/pull/4371) Fix extra `Apply`
  change in the `Filecoin.ChainNotify` RPC method.

- [#4002](https://github.com/ChainSafe/forest/issues/4002) Add support for
  multiple WebSocket clients for `Filecoin.ChainNotify` RPC method.

- [#4390](https://github.com/ChainSafe/forest/issues/4390) Fix `SignedMessage`
  JSON formatting to match Lotus.

## Forest 0.18.0 "Big Bang"

This is a non-mandatory release including a fair number of new RPC methods and
improvements to the Forest RPC API. The release also includes a number of bug
fixes, as outlined below. Please note the breaking changes in this release.

### Breaking

- [#4177](https://github.com/ChainSafe/forest/pull/4177) Rename environment
  variable `TRUST_PARAMS` to `FOREST_FORCE_TRUST_PARAMS`.

- [#4184](https://github.com/ChainSafe/forest/pull/4184) Removed short form
  flags from `forest` binary.

- [#4215](https://github.com/ChainSafe/forest/pull/4215) Changed the prefix for
  Forest-specific RPC methods to `Forest`; `Filecoin.NetInfo` and
  `Filecoin.StateFetchRoot` to `Forest.NetInfo` and `Forest.StateFetchRoot`.

- [#4262](https://github.com/ChainSafe/forest/pull/4262) Added `Bearer` prefix
  to the `Authorization` header in the Forest RPC API. This is a
  partially-breaking change - new Forest RPC clients will not work with old
  Forest nodes. This change is necessary to align with the Lotus RPC API.

### Added

- [#4246](https://github.com/ChainSafe/forest/pull/4246) Add support for the
  `Filecoin.SyncSubmitBlock` RPC method.

- [#4084](https://github.com/ChainSafe/forest/pull/4084) Add support for the
  `Filecoin.StateDealProviderCollateralBounds` RPC method.

- [#3949](https://github.com/ChainSafe/forest/issues/3949) Added healthcheck
  endpoints `/healthz`, `/readyz`, and `/livez`. By default, the healthcheck
  endpoint is enabled on port 2346.

- [#4166](https://github.com/ChainSafe/forest/issues/4166) Add support for the
  `Filecoin.Web3ClientVersion` RPC method.

- [#4184](https://github.com/ChainSafe/forest/pull/4184) Added
  `--no-healthcheck` flag to `forest` to disable the healthcheck endpoint.

- [#4183](https://github.com/ChainSafe/forest/issues/4183) Add support for the
  `Filecoin.EthGetBlockByNumber` RPC method.

- [#4253](https://github.com/ChainSafe/forest/pull/4253) RPC client default
  timeout is now configurable via the `FOREST_RPC_DEFAULT_TIMEOUT` environment
  variable.

- [#4240](https://github.com/ChainSafe/forest/pull/4240) Added `--fixed-unit`
  and `--exact-balance` flags to `forest-wallet balance` similarly to
  `forest-wallet list` subcommand.

- [#4213](https://github.com/ChainSafe/forest/issues/4213) Add support for the
  `Filecoin.StateMinerInitialPledgeCollateral` RPC method.

- [#4214](https://github.com/ChainSafe/forest/issues/4214) Add support for the
  `Filecoin.StateMinerPreCommitDepositForPower` RPC method.

- [#4255](https://github.com/ChainSafe/forest/pull/4255) Add support for the
  `Filecoin.MinerCreateBlock` RPC method.

- [#4315](https://github.com/ChainSafe/forest/pull/4315) Add support for the
  `Filecoin.StateGetNetworkParams` RPC method.

- [#4326](https://github.com/ChainSafe/forest/pull/4326) Added
  `expected_network_height` metric to the Prometheus metrics.

### Changed

- [#4170](https://github.com/ChainSafe/forest/pull/4170) Change the default
  Filecoin proof parameters source to ChainSafe's hosted Cloudflare R2 bucket.
  IPFS gateway can still be enforced via `FOREST_PROOFS_ONLY_IPFS_GATEWAY=1`.

### Removed

### Fixed

- [#4177](https://github.com/ChainSafe/forest/pull/4177) Fixed a bug where the
  environment variable `IPFS_GATEWAY` was not used to change the IPFS gateway.

- [#4267](https://github.com/ChainSafe/forest/pull/4267) Fixed potential panics
  in `forest-tool api compare`.

- [#4297](https://github.com/ChainSafe/forest/pull/4297) Fixed double decoding
  of message in the `Filecoin.WalletSign` RPC method.

- [#4314](https://github.com/ChainSafe/forest/issues/4314) Fixed incorrect
  allowed proof types for all networks.

- [#4328](https://github.com/ChainSafe/forest/pull/4328) Fix issues when
  connecting to a network with fewer than 5 peers.

## Forest 0.17.2 "Dovakhin"

This is a **mandatory** release for all mainnet node operators. It changes the
NV22 _dragon_ network upgrade epoch to 3855360 (Wed Apr 24 02:00:00 PM UTC
2024)). All mainnet node **must** be updated to this version before the network
upgrade epoch to avoid being stuck on a fork.

### Changed

- [#4151](https://github.com/ChainSafe/forest/pull/4151) Changed the Dragon NV22
  network upgrade epoch to 3855360 (April 24th 2024).

### Fixed

- [#4145](https://github.com/ChainSafe/forest/pull/4145) Fix the
  `forest-cli net peers --agent` command in case the agent is not available.

## Forest 0.17.1 "Villentretenmerth"

This is a mandatory release that includes scheduled migration for the NV22
_Dragon_ network upgrade for mainnet and fix for the calibration network.
Various other fixes and improvements are included as well, see below for
details.

### Added

- [#4029](https://github.com/ChainSafe/forest/pull/4029) Add
  `forest-tool shed private-key-from-key-pair` and
  `forest-tool shed key-pair-from-private-key` commands. These facilate moving
  between Forest and Lotus without losing the peer-to-peer identity.

- [#4052](https://github.com/ChainSafe/forest/pull/4052) Add
  `forest-cli net reachability` command that prints information about
  reachability from the internet.

- [#4058](https://github.com/ChainSafe/forest/issues/4058) Add support for
  multiple snapshot files in the `forest-tool api serve` command.

- [#4056](https://github.com/ChainSafe/forest/pull/4056) Enable libp2p `quic`
  protocol

- [#4071](https://github.com/ChainSafe/forest/pull/4071) Add
  `forest-tool net ping` command that pings a peer via its multiaddress.

- [#4119](https://github.com/ChainSafe/forest/pull/4119) Add support for NV22
  fix for calibration network.

### Removed

- [#4018](https://github.com/ChainSafe/forest/pull/4018) Remove --ws flag from
  `forest-tool api compare`.

### Fixed

- [#4068](https://github.com/ChainSafe/forest/pull/4068) Fix schema bug in the
  `ChainNotify` RPC method.

- [#4080](https://github.com/ChainSafe/forest/pull/4080) Fix broken
  `StateVMCirculatingSupplyInternal` RPC method on calibnet.

- [#4091](https://github.com/ChainSafe/forest/pull/4091) Restore `Breeze`,
  `Smoke`, and `Ignition` entries for calibnet

- [#4093](https://github.com/ChainSafe/forest/pull/4093) Fix parsing issue in
  the `Filecoin.StateAccountKey` RPC method.

## Forest 0.17.0 "Smaug"

Mandatory release that includes:

- support for the NV22 _Dragon_ network upgrade, together with the required
  state migration,
- important networking improvements that increase Forest resilience to network
  disruptions,
- various improvements and support for new RPC methods.

### Added

- [#3555](https://github.com/ChainSafe/forest/issues/3555) Add Forest database
  query optimizations when serving with many car files.

- [#3995](https://github.com/ChainSafe/forest/pull/3995) Add
  `--p2p-listen-address` option to `forest` to override p2p addresses that
  forest listens on

- [#4031](https://github.com/ChainSafe/forest/pull/4031) Added RPC method
  `Filecoin.NetAgentVersion` and `--agent` flag to the `forest-cli net peers`
  subcommand, that will list the agent version of the connected peers.

- [#3955](https://github.com/ChainSafe/forest/pull/3955) Added support for the
  NV22 _Dragon_ network upgrade, together with the required state migration.

### Changed

- [#3976](https://github.com/ChainSafe/forest/pull/3976) `forest-wallet`
  defaults to using a local wallet instead of the builtin Forest wallet for
  greater security.

### Fixed

- [#4019](https://github.com/ChainSafe/forest/pull/4019) Fix Forest sending
  stale notifications after channel cancelation.

## Forest 0.16.8 "English Channel"

### Added

- [#3978](https://github.com/ChainSafe/forest/pull/3978) Add support for the
  `Filecoin.ChainNotify` RPC method.

## Forest 0.16.7 "Etaoin shrdlu"

Mandatory release that includes a fix for a bug in the `libp2p` usage. This is
necessary after the PL-managed bootstrap nodes were decommissioned. Failure to
upgrade will result in difficulty connecting to the mainnet network.

### Added

- [#3849](https://github.com/ChainSafe/forest/pull/3849/) Implement the
  `Filecoin.ChainGetPath` lotus-compatible RPC API.
- [#3849](https://github.com/ChainSafe/forest/pull/3849/) Add
  `forest-tool shed summarize-tipsets`.
- [#3893](https://github.com/ChainSafe/forest/pull/3983) Add
  `forest-tool shed peer-id-from-key-pair`.
- [#3981](https://github.com/ChainSafe/forest/issues/3981) Add
  `forest-tool backup create|restore`.

### Fixed

- [#3996](https://github.com/ChainSafe/forest/pull/3996) Fixed a bug in the
  `libp2p` usage that caused the connections to not get upgraded to secure ones.

## Forest 0.16.6 "Pinecone Reactivation"

### Added

- [#3866](https://github.com/ChainSafe/forest/pull/3866) Implement Offline RPC
  API.

### Fixed

- [#3857](https://github.com/ChainSafe/forest/pull/3907) Timeout parameter fetch
  to 30 minutes to avoid it getting stuck on IPFS gateway issues.
- [#3901](https://github.com/ChainSafe/forest/pull/3901) Fix timeout issue in
  `forest-cli snapshot export`.
- [#3919](https://github.com/ChainSafe/forest/pull/3919) Fix misreporting when
  logging progress.

## Forest 0.16.5 "Pinecone Deactivation"

Non-mandatory upgrade including mostly new RPC endpoints. The option to use an
alternative `FilOps` snapshot provider was removed given the service was
decommissioned.

### Added

- [#3817](https://github.com/ChainSafe/forest/pull/3817/) Implement the
  `Filecoin.StateVerifiedClientStatus` lotus-compatible RPC API.
- [#3824](https://github.com/ChainSafe/forest/pull/3824) Add `--ws` flag to
  `forest-tool api compare` to run all tests using WebSocket connections. Add
  support for WebSocket binary messages in Forest daemon.
- [#3802](https://github.com/ChainSafe/forest/pull/3802) Implement the
  `Filecoin.EthGetBalance` lotus-compatible RPC API.
- [#3773](https://github.com/ChainSafe/forest/pull/3811) Implement the
  `Filecoin.MpoolGetNonce` lotus-compatible RPC API.
- [#3773](https://github.com/ChainSafe/forest/pull/3786) Implement the
  `Filecoin.MinerGetBaseInfo` lotus-compatible RPC API.
- [#3807](https://github.com/ChainSafe/forest/pull/3807) Add `--run-ignored`
  flag to `forest-tool api compare`.
- [#3806](https://github.com/ChainSafe/forest/pull/3806) Implement the
  `Filecoin.EthGasPrice` lotus-compatible RPC API.

### Changed

- [#3819](https://github.com/ChainSafe/forest/pull/3819) Make progress messages
  more human-readable.
- [#3824](https://github.com/ChainSafe/forest/pull/3824) Demote noisy WebSocket
  info logs to debug in Forest daemon.

### Removed

- [#3878](https://github.com/ChainSafe/forest/issues/3878): FILOps is no longer
  serving lite snapshots. Removed `filops` option from
  `forest-tool snapshot fetch --vendor [vendor]`.

## Forest 0.16.4 "Speedy Gonzales"

### Breaking

### Added

- [#3779](https://github.com/ChainSafe/forest/pull/3779) Implement the
  `Filecoin.StateMinerRecoveries` lotus-compatible RPC API.
- [#3745](https://github.com/ChainSafe/forest/pull/3745) Implement the
  `Filecoin.StateCirculatingSupply` lotus-compatible RPC API.
- [#3773](https://github.com/ChainSafe/forest/pull/3773) Implement the
  `Filecoin.StateVMCirculatingSupplyInternal` lotus-compatible RPC API.
- [#3748](https://github.com/ChainSafe/forest/pull/3748) Add timing for each
  message and gas charge in the JSON output of
  `forest-tool snapshot compute-state` and `Filecoin.StateCall` RPC API.
- [#3720](https://github.com/ChainSafe/forest/pull/3750) Implement the
  `Filecoin.StateMinerInfo` lotus-compatible RPC API.
- [#1670](https://github.com/ChainSafe/forest/issues/1670) Support Butterflynet
  🦋.
- [#3801](https://github.com/ChainSafe/forest/pull/3801) Implement the
  `Filecoin.StateSearchMsg` lotus-compatible RPC API.
- [#3801](https://github.com/ChainSafe/forest/pull/3801) Implement the
  `Filecoin.StateSearchMsgLimited` lotus-compatible RPC API.

### Changed

### Removed

### Fixed

## Forest 0.16.3 "Tempura"

### Fixed

- [#3751](https://github.com/ChainSafe/forest/pull/3751) Workaround for
  performance bug that prevents Forest from syncing to the network.

## Forest 0.16.2 "November Rain"

### Breaking

### Added

- [#3749](https://github.com/ChainSafe/forest/pull/3749) Implement the
  `Filecoin.StateSectorGetInfo` lotus-compatible RPC API.
- [#3720](https://github.com/ChainSafe/forest/pull/3720) Implement the
  `Filecoin.GetParentMessages` lotus-compatible RPC API.
- [#3726](https://github.com/ChainSafe/forest/pull/3726) Implement the
  `Filecoin.StateMinerFaults` lotus-compatible RPC API.
- [#3735](https://github.com/ChainSafe/forest/pull/3735) Implement the
  `Filecoin.StateAccountKey` lotus-compatible RPC API.
- [#3744](https://github.com/ChainSafe/forest/pull/3744) Implement the
  `Filecoin.StateLookupID` lotus-compatible RPC API.
- [#3727](https://github.com/ChainSafe/forest/pull/3727) Added glif.io calibnet
  bootstrap node peer
- [#3737](https://github.com/ChainSafe/forest/pull/3737) Added `--n-tipsets`
  option to `forest-tool api compare`

### Changed

### Removed

### Fixed

## Forest 0.16.1 "(Re)Fresh(ed)Melon"

This is yet another mandatory upgrade for calibration network, containing the
2nd fix for the `WatermelonFix` upgrade. See this
[update](https://github.com/filecoin-project/community/discussions/74#discussioncomment-7591806)
for reference.

### Breaking

### Added

- [#3718](https://github.com/ChainSafe/forest/issues/3718) Added support for the
  2nd NV21 calibration network fix. See this
  [update](https://github.com/filecoin-project/community/discussions/74#discussioncomment-7591806)
  for details.

### Changed

### Removed

### Fixed

## Forest 0.16.0 "Rottenmelon"

This is a mandatory upgrade for calibration network, containing fix for the
`WatermelonFix` upgrade. See
[Lotus release](https://github.com/filecoin-project/lotus/releases/tag/v1.24.0-rc5)
for reference.

### Breaking

### Added

### Changed

- [#3072](https://github.com/ChainSafe/forest/issues/3072) Implemented
  mark-and-sweep GC, removing GC progress reports along with the corresponding
  RPC endpoint.

### Removed

### Fixed

- [#3540](https://github.com/ChainSafe/forest/issues/3540) Fix forest-cli sync
  wait to ensure that Forest is in the follow mode.
- [#3686](https://github.com/ChainSafe/forest/issues/3686) Fix regression when
  using `forest-tool db` subcommands and a `--chain` flag different from
  mainnet.

- [#3694](https://github.com/ChainSafe/forest/pull/3694) Calibration
  WatermelonFix recovery fix.

## Forest v0.15.2 "Defenestration"

### Breaking

### Added

- [#3632](https://github.com/ChainSafe/forest/issues/3632) Added an upgrade/fix
  for calibration network that will go live at epoch 1070494.

- [#3674](https://github.com/ChainSafe/forest/pull/3674) Added a tentative
  mainnet Watermelon upgrade with the
  [12.0.0-rc.2](https://github.com/filecoin-project/builtin-actors/releases/tag/v12.0.0-rc.2)
  bundle.

### Changed

### Removed

### Fixed

## Forest v0.15.1

Forest v0.15.1 is a service release with support for the v0.14.1 database.

### Breaking

### Added

- [#3662](https://github.com/ChainSafe/forest/pull/3662) Add `--filter` and
  `--fail-fast` flags to `forest-tool api compare`.
- [#3670](https://github.com/ChainSafe/forest/pull/3670) Implement the
  `Filecoin.ChainGetMessagesInTipset` lotus-compatible RPC API.

### Changed

### Removed

- [#3363](https://github.com/ChainSafe/forest/issues/3363) Remove hidden
  `forest-cli` commands used for helping users to migrate on `forest-tool` and
  `forest-wallet`.

### Fixed

## Forest v0.15.0 "Buttress"

Forest v0.15.0 is a service release containing minor bug fixes and small
usability improvements.

### Breaking

### Added

- [#3591](https://github.com/ChainSafe/forest/pull/3591) Add
  `forest-tool car validate` command for checking non-filecoin invariants in CAR
  files.
- [#3589](https://github.com/ChainSafe/forest/pull/3589) Add
  `forest-tool archive diff` command for debugging state-root mismatches.
- [#3609](https://github.com/ChainSafe/forest/pull/3609) Add `--no-metrics`
  option to `forest` for controlling the availability of the metrics Prometheus
  server.
- [#3613](https://github.com/ChainSafe/forest/pull/3613) Add `--expire-in`
  parameter to token commands.
- [#3584](https://github.com/ChainSafe/forest/issues/3584) Add
  `forest-tool api compare` command for testing RPC compatibility.

### Changed

- [#3614](https://github.com/ChainSafe/forest/issues/3614) Moved downloading
  bundle to runtime.

### Removed

- [#3589](https://github.com/ChainSafe/forest/pull/3589) Remove
  `forest-cli state diff` command. Replaced by `forest-tool archive diff`.
- [#3615](https://github.com/ChainSafe/forest/pull/3615) Remove `chain` section
  from forest configuration files.

### Fixed

- [#3619](https://github.com/ChainSafe/forest/pull/3619) Use correct timestamp
  in exported snapshot filenames.

## Forest v0.14.0 "Hakuna Matata"

### Breaking

### Added

- [#3422](https://github.com/ChainSafe/forest/issues/3422) Add NV21 (Watermelon)
  support for calibration network.
- [#3593](https://github.com/ChainSafe/forest/pull/3593): Add `--stateless` flag
  to `forest`. In stateless mode, forest connects to the P2P network but does
  not sync to HEAD.

### Changed

### Removed

### Fixed

- [#3590](https://github.com/ChainSafe/forest/pull/3590) Fix bug in ForestCAR
  encoder that would cause corrupted archives if a hash-collision happened.

## Forest v0.13.0 "Holocron"

### Breaking

- [#3231](https://github.com/ChainSafe/forest/issues/3231) Moved some Forest
  internal settings from files to the database.
- [#3333](https://github.com/ChainSafe/forest/pull/3333) Changed default rpc
  port from 1234 to 2345.
- [#3336](https://github.com/ChainSafe/forest/pull/3336) Moved following
  `forest-cli` subcommands to `forest-tool`
  - `archive info`
  - `fetch-params`
  - `snapshot fetch`
  - `snapshot validate`
- [#3355](https://github.com/ChainSafe/forest/pull/3355) Moved commands
  - `forest-cli db stats` to `forest-tool db stats`
  - `forest-cli db clean` to `forest-tool db destroy`
- [#3362](https://github.com/ChainSafe/forest/pull/3362) Moved the following
  `forest-cli wallet` subcommands to `forest-wallet`
- [#3432](https://github.com/ChainSafe/forest/pull/3432) Moved following
  `forest-cli` subcommands to `forest-tool`
  - `archive export`
  - `archive checkpoints`
- [#3431](https://github.com/ChainSafe/forest/pull/3431) Moved the following
  `forest-cli snapshot compress` subcommand to `forest-tool`
- [#3435](https://github.com/ChainSafe/forest/pull/3435) Moved subcommand
  `forest-cli car concat` subcommands to `forest-tool`

### Added

- [#3430](https://github.com/ChainSafe/forest/pull/3430): Add
  `forest-tool snapshot compute-state ...` subcommand.
- [#3321](https://github.com/ChainSafe/forest/issues/3321): Support for
  multi-threaded car-backed block stores.
- [#3316](https://github.com/ChainSafe/forest/pull/3316): Add
  `forest-tool benchmark` commands.
- [#3330](https://github.com/ChainSafe/forest/pull/3330): Add `--depth` flag to
  `forest-cli snapshot export`.
- [#3348](https://github.com/ChainSafe/forest/pull/3348): Add `--diff-depth`
  flag to `forest-cli archive export`.
- [#3325](https://github.com/ChainSafe/forest/pull/3325): Add
  `forest-tool state-migration actor-bundle` subcommand.
- [#3387](https://github.com/ChainSafe/forest/pull/3387): Add
  `forest-wallet delete` RPC command.
- [#3322](https://github.com/ChainSafe/forest/issues/3322): Added prompt to
  `forest-cli archive export` to overwrite file if the file specified with
  `--output-path` already exists and a `--force` flag to suppress the prompt.
- [#3439](https://github.com/ChainSafe/forest/pull/3439): Add
  `--consume-snapshot` option to `forest` command.
- [#3462](https://github.com/ChainSafe/forest/pull/3462): Add
  `forest-tool archive merge` command.

### Changed

- [#3331](https://github.com/ChainSafe/forest/pull/3331): Use multiple cores
  when exporting snapshots.
- [#3379](https://github.com/ChainSafe/forest/pull/3379): Improved state graph
  walking performance.
- [#3178](https://github.com/ChainSafe/forest/issues/3178): Removed inaccurate
  progress log ETA; now only the elapsed time is displayed.
- [#3322](https://github.com/ChainSafe/forest/issues/3322): The
  `snapshot export` and `snapshot compress` subcommands for `forest-cli` are now
  both consistent with `forest-cli archive export` in supporting a short-form
  output path flag `-o` and a long-form output path flag `--output-path`. The
  flag `--output` for the `snapshot compress` subcommand was replaced by
  `--output-path`.

### Removed

### Fixed

- [#3319](https://github.com/ChainSafe/forest/pull/3319): Fix bug triggered by
  re-encoding ForestCAR.zst files.

- [#3322](https://github.com/ChainSafe/forest/pull/3332): Forest is now able to
  parse data from epochs below 1_960_320 (on mainnet)

## Forest v0.12.1 "Carp++"

### Fixed

- [#3307](https://github.com/ChainSafe/forest/pull/3307)[#3310](https://github.com/ChainSafe/forest/pull/3310):
  Reduce memory requirements when exporting a snapshot by 50% (roughly from
  14GiB to 7GiB).

## Forest v0.12.0 "Carp"

Notable updates:

- Support for the `.forest.car.zst` format.
- Support for diff snapshots.

### Breaking

- [#3189](https://github.com/ChainSafe/forest/issues/3189): Changed the database
  organisation to use multiple columns. The database will need to be recreated.
- [#3220](https://github.com/ChainSafe/forest/pull/3220): Removed the
  `forest-cli chain validate-tipset-checkpoints` and
  `forest-cli chain tipset-hash` commands.

### Added

- [#3167](https://github.com/ChainSafe/forest/pull/3167): Added a new option
  `--validate-tipsets` for `forest-cli snapshot validate`.
- [#3166](https://github.com/ChainSafe/forest/issues/3166): Add
  `forest-cli archive info` command for inspecting archives.
- [#3159](https://github.com/ChainSafe/forest/issues/3159): Add
  `forest-cli archive export -e=X` command for exporting archives.
- [#3150](https://github.com/ChainSafe/forest/pull/3150):
  `forest-cli car concat` subcommand for concatenating `.car` files.
- [#3148](https://github.com/ChainSafe/forest/pull/3148): add `save_to_file`
  option to `forest-cli state fetch` command.
- [#3213](https://github.com/ChainSafe/forest/pull/3213): Add support for
  loading forest.car.zst files.
- [#3284](https://github.com/ChainSafe/forest/pull/3284): Add `--diff` flag to
  `archive export`.
- [#3292](https://github.com/ChainSafe/forest/pull/3292): Add `net info`
  subcommand to `forest-cli`.

### Changed

- [#3126](https://github.com/ChainSafe/forest/issues/3126): Bail on database
  lookup errors instead of silently ignoring them.
- [#2999](https://github.com/ChainSafe/forest/issues/2999): Restored `--tipset`
  flag to `forest-cli snapshot export` to allow export at a specific tipset.
- [#3283](https://github.com/ChainSafe/forest/pull/3283): All generated car
  files use the new forest.car.zst format.

### Removed

### Fixed

- [#3248](https://github.com/ChainSafe/forest/issues/3248): Fixed Forest being
  unable to re-create its libp2p keypair from file and always changing its
  `PeerId`.

## Forest v0.11.1 "Dagny Taggart"

## Forest v0.11.0 "Hypersonic"

### Breaking

- [#3048](https://github.com/ChainSafe/forest/pull/3048): Remove support for
  rocksdb
- [#3047](https://github.com/ChainSafe/forest/pull/3047): Remove support for
  compiling with delegated consensus
- [#3086](https://github.com/ChainSafe/forest/pull/3085):
  `forest-cli snapshot validate` no longer supports URLs. Download the snapshot
  and then run the command.

### Added

- [#2761](https://github.com/ChainSafe/forest/issues/2761): Add a per actor
  limit of 1000 messages to Forest mpool for preventing spam attacks.
- [#2728](https://github.com/ChainSafe/forest/issues/2728): Revive
  `forest-cli mpool pending` and `forest-cli mpool stat` subcommands.
- [#2816](https://github.com/ChainSafe/forest/issues/2816): Support `2k` devnet.
- [#3026](https://github.com/ChainSafe/forest/pull/3026): Expose
  `forest-cli state diff ...`
- [#3086](https://github.com/ChainSafe/forest/pull/3085):
  `forest-cli snapshot validate` is faster and uses less disk space, operating
  directly on the snapshot rather than loading through a database.
- [#2983](https://github.com/ChainSafe/forest/issues/2983): Added state
  migration support for NV17.
- [#3107](https://github.com/ChainSafe/forest/pull/3107): Introduced 'head'
  parameter for snapshot validation.

### Fixed

- [#3005](https://github.com/ChainSafe/forest/issues/3005): Fix incorrect
  progress reported when importing compressed snapshots.

- [#3122](https://github.com/ChainSafe/forest/pull/3122): Fix state-root
  mismatch around null tipsets.

## Forest v0.10.0 "Premature"

### Breaking

- [#3007](https://github.com/ChainSafe/forest/pull/3007): Optimize DB
  parameters. This requires all existing databases to be re-initialized.

### Fixed

- [#3006](https://github.com/ChainSafe/forest/issues/3006): Fix `premature end`
  error when exporting a snapshot.

## Forest v0.9.0 "Fellowship"

Notable updates:

- `--compressed` option removed from CLI, snapshots are now always compressed.
- The `dir`, `list`, `prune` and `remove` snapshot commands have been removed
  from the CLI.
- Snapshots are fetched to current directory by default.
- Added new subcommand `forest-cli info show`.
- `Filecoin.ChainSetHead` RPC endpoint and `forest-cli chain set-head`
  subcommand are now implemented.
- IPLD graph can now be downloaded via bitswap.
- `sendFIL` function has been updated to match recent changes in the Forest send
  command.
- FIL amount parsing/printing has been improved and 2 new options are added to
  forest-cli wallet list (--no-round and --no-abbrev).

### Breaking

- [#2873](https://github.com/ChainSafe/forest/issues/2873)
  - remove `--compressed` from the CLI. Snapshots are now always compressed.
  - Remove snapshot ops - snapshots fetched to the current directory by default.

### Added

- [#2706](https://github.com/ChainSafe/forest/issues/2706): implement
  `Filecoin.ChainSetHead` RPC endpoint and `forest-cli chain set-head`
  subcommand.
- [#2979](https://github.com/ChainSafe/forest/pull/2979): implement command for
  downloading an IPLD graph via bitswap.
- [#2578](https://github.com/ChainSafe/forest/pull/2578): implement initial
  support for `forest-cli info`

### Changed

- [#2668](https://github.com/ChainSafe/forest/issues/2668): JavaScript console
  `sendFIL` function has been updated to align with recent changes in the Forest
  `send` command (allowed units for the amount field are now "attoFIL",
  "femtoFIL", "picoFIL", "nanoFIL", "microFIL", "milliFIL", and "FIL"). Note
  that the default `sendFIL` amount unit (i.e., if no units are specified) is
  now FIL to match the behavior in Lotus.
- [#2833](https://github.com/ChainSafe/forest/issues/2833): Improvements to FIL
  amount parsing/printing, and add `--no-round` and `--no-abbrev` to
  `forest-cli wallet list`.

### Removed

- [#2888](https://github.com/ChainSafe/forest/issues/2888): FILOps is no longer
  serving uncompressed snapshots. Removed support for them in both `forest` and
  `forest-cli`.

### Fixed

- [#2967](https://github.com/ChainSafe/forest/issues/2967): Fix http-client
  concurrency issues caused by fetching root certificates multiple times.
- [#2958](https://github.com/ChainSafe/forest/issues/2958): Fix occasional
  consensus fault.
- [#2950](https://github.com/ChainSafe/forest/pull/2950): Fix cases where ctrl-c
  would be ignored.
- [#2934](https://github.com/ChainSafe/forest/issues/2934): Fix race condition
  when connecting to development blockchains.

## Forest v0.8.2 "The Way"

### Added

- [#2655](https://github.com/ChainSafe/forest/issues/2655): Configurable number
  of default recent state roots included in memory/snapshots.

### Changed

### Removed

### Fixed

- [#2796](https://github.com/ChainSafe/forest/pull/2796): Fix issue when running
  Forest on calibnet using a configuration file only.
- [#2807](https://github.com/ChainSafe/forest/pull/2807): Fix issue with v11
  actor CIDs.
- [#2804](https://github.com/ChainSafe/forest/pull/2804): Add work around for
  FVM bug that caused `forest-cli sync wait` to fail.

## Forest v0.8.1 "Cold Exposure"

### Fixed

- [#2788](https://github.com/ChainSafe/forest/pull/2788): Move back to the
  upstream `ref-fvm` and bump the dependency version so that it included the
  latest critical [patch](https://github.com/filecoin-project/ref-fvm/pull/1750)

## Forest v0.8.0 "Jungle Speed" (2023-04-21)

### Added

- [#2763](https://github.com/ChainSafe/forest/issues/2763): Support NV19 and
  NV20. ⛈️

## Forest v0.7.2 "Roberto" (2023-04-19)

### Added

- [#2741](https://github.com/ChainSafe/forest/issues/2741): Support importing
  zstd compressed snapshot car files
- [#2741](https://github.com/ChainSafe/forest/issues/2741): Support fetching
  zstd compressed snapshots with filecoin provider via `--compressed` option
- [#2741](https://github.com/ChainSafe/forest/issues/2741): Support exporting
  zstd compressed snapshots via `--compressed` option in
  `forest-cli snapshot export` subcommand
- [#1454](https://github.com/ChainSafe/forest/issues/1454): Added state
  migration support for NV18.

### Changed

- [#2770](https://github.com/ChainSafe/forest/issues/2767): Use `latest` tag for
  stable releases, and `edge` for latest development builds.

### Removed

### Fixed

## Forest v0.7.1 (2023-03-29)

Notable updates:

- Fix CD task for image publishing on new tagged releases

### Added

- [#2721](https://github.com/ChainSafe/forest/issues/2721): Add `--no-gc` flag
  to daemon.

### Changed

- [#2607](https://github.com/ChainSafe/forest/issues/2607): Use jemalloc as the
  default global allocator

### Removed

### Fixed

## Forest v0.7.0 (2023-03-23)

Notable updates:

- Support for NV18.
- Automatic database garbage collection.
- A JavaScript console to interact with Filecoin API.
- Switched to ParityDb as the default backend for Forest daemon.

### Added

- Support for NV18. [#2596](https://github.com/ChainSafe/forest/issues/2596)
- Automatic database garbage collection.
  [#2292](https://github.com/ChainSafe/forest/issues/2292)
  [#1708](https://github.com/ChainSafe/forest/issues/1708)
- ParityDb statistics to the stats endpoint.
  [#2433](https://github.com/ChainSafe/forest/issues/2433)
- A JavaScript console to interact with Filecoin API.
  [#2492](https://github.com/ChainSafe/forest/pull/2492)
- Multi-platform Docker image support.
  [#2476](https://github.com/ChainSafe/forest/issues/2476)
- `--dry-run` flag to forest-cli `snapshot export` command.
  [#2550](https://github.com/ChainSafe/forest/issues/2550)
- `--exit-after-init` and `--save-token` flags to daemon.
  [#2528](https://github.com/ChainSafe/forest/issues/2528)
- `--track-peak-rss` to forest daemon to get peak RSS usage.
  [#2696](https://github.com/ChainSafe/forest/pull/2696)
- RPC `Filecoin.Shutdown` endpoint and `forest-cli shutdown` subcommand.
  [#2402](https://github.com/ChainSafe/forest/issues/2402)
- Added retry capabilities to failing snapshot fetch.
  [#2544](https://github.com/ChainSafe/forest/issues/2544)

### Changed

- Network needs to be specified for most commands(eg Calibnet), including
  `sync wait` and `snapshot export`.
  [#2596](https://github.com/ChainSafe/forest/issues/2596)
- Switched to ParityDb as the default backend for Forest daemon. All clients
  must re-import the snapshot. The old database must be deleted manually - it is
  located in
  `$(forest-cli config dump | grep data_dir | cut -d' ' -f3)/<NETWORK>/rocksdb`.
  [#2576](https://github.com/ChainSafe/forest/issues/2576)
- Revised how balances are displayed, defaulting to:
  [#2323](https://github.com/ChainSafe/forest/issues/2323)
  - adding metric prefix when it's required, consequently CLI flag
    `--fixed-unit` added to force to show in original `FIL` unit
  - 4 significant digits, consequently CLI flag `--exact-balance` added to force
    full accuracy.
- `stats` and `compression` keys in `parity_db` section were renamed to
  `enable_statistics` and `compression_type` respectively.
  [#2433](https://github.com/ChainSafe/forest/issues/2433)
- `download_snapshot` key in `client` section configuration renamed to
  `auto_download_snapshot`.
  [#2457](https://github.com/ChainSafe/forest/pull/2457)
- `--skip-load` flag must be now called with a boolean indicating its value.
  [#2573](https://github.com/ChainSafe/forest/issues/2573)
- Ban peers with duration, Banned peers are automatically unbanned after a
  period of 1h. [#2391](https://github.com/ChainSafe/forest/issues/2391)
- Added support for multiple listen addr.
  [#2551](https://github.com/ChainSafe/forest/issues/2551)
- Allowed specifying the encryption passphrase via environmental variable.
  [#2499](https://github.com/ChainSafe/forest/issues/2499)
- Removed Forest `ctrl-c` hard shutdown behavior on subsequent `ctrl-c` signals.
  [#2538](https://github.com/ChainSafe/forest/pull/2538)
- Added support in the forest `send` command for all FIL units currently
  supported in forest `wallet` ("attoFIL", "femtoFIL", "picoFIL", "nanoFIL",
  "microFIL", "milliFIL", and "FIL"). Note that the default `send` units (i.e.,
  if no units are specified) are now FIL to match the behavior in Lotus.
  [#2668](https://github.com/ChainSafe/forest/issues/2668)

### Removed

- Removed `--halt-after-import` and `--auto-download-snapshot` from
  configuration. They are now strictly a CLI option.
  [#2528](https://github.com/ChainSafe/forest/issues/2528)
  [#2573](https://github.com/ChainSafe/forest/issues/2573)

### Fixed

- Daemon getting stuck in an infinite loop during shutdown.
  [#2672](https://github.com/ChainSafe/forest/issues/2672)
- `Scanning Blockchain` progess bar never hitting 100% during snapshot import.
  [#2404](https://github.com/ChainSafe/forest/issues/2404)
- bitswap queries cancellation that do not respond after a period.
  [#2398](https://github.com/ChainSafe/forest/issues/2398)
- Forest daeamon crashing on sending bitswap requests.
  [#2405](https://github.com/ChainSafe/forest/issues/2405)
- Corrected counts displayed when using `forest-cli --chain <chain> sync wait`.
  [#2429](https://github.com/ChainSafe/forest/issues/2429)
- Snapshot export issue when running on a system with a separate temporary
  filesystem. [#2693](https://github.com/ChainSafe/forest/pull/2693)
- All binaries and crates in the project to follow a standard version, based on
  the release tag. [#2493](https://github.com/ChainSafe/forest/issues/2493)

## Forest v0.6.0 (2023-01-06)

Notable updates:

- Added support for the new Protocol Labs snapshot service.
- Several improvements to logging (including integration with Grafana Loki) and
  error handling.

### Added

- New daemon option flag `--log-dir` for log file support.
- New ParityDb section in configuration (including statistics and compression
  settings).
- Integration with Grafana Loki for more advanced log filtering and
  summarization.
- Peer tipset epoch now in metrics.

### Changed

- Several improvements to error handling.
- Docker images are now tagged with version (eg `0.6.0`) and date (eg
  `2023-01-05-commit_hash`).
- Upgraded toolchain channel to `nightly-2022-12-15`.
- Migrated logging infrastructure from `log` to `tracing`.
- Fixed bug triggered by large network messages.
- Fixed bug where cursor would be hidden after keyboard interrupt.
- Allow `-—height` flag to take relative offsets for validating the tipsets in a
  snapshot.
- Fixed issue with invalid snapshot exports; messages were accidentally removed
  from snapshots, making them invalid.
- Updated `snapshot fetch` subcommands to support the new Protocol Labs snapshot
  service.
- Fixed RPC `net disconnect` endpoint (a bug was returning a JSON RPC error when
  running `forest-cli net disconnect` and preventing proper peer disconnection).
- Corrected RPC serialization of FIL balances (a bug was preventing display of
  floating point balance using `forest-cli wallet list`).

### Removed

- RocksDB check for low file descriptor limit.
- Unused RPC endpoints.

## Forest v0.5.1 (2022-12-01)

### Changed

- Restore progress indicators that were accidentally broken.

## Forest v0.5.0 (2022-12-01)

Notable updates:

- Support for nv17.
- Forest was split into two programs: a Filecoin node (forest), and a control
  program (forest-cli).
- Improved snapshot importing performance: ~75% reduction in snapshot import
  time.
- Improved code building time: ~45% reduction in build time.
- Code coverage increased from 32% to 63%.

### Added

- Support for nv17 on both calibnet and mainnet.
- Experimental support for ParityDB.
- Improved snapshot handling via the `forest-cli snapshot` commands.
- Support using `aria2` for faster snapshot downloads.
- Support for sending FIL.

### Changed

- Replace async_std with tokio.
- Significantly improve tracked performance metrics.
- Gracefully shutdown the database on sigterm and sighup.
- Fix gas charging issue that caused state-root mismatches on mainnet.
- Snapshots are automatically downloaded if the database is empty.
- Improve error messages if a snapshot doesn't match the requested network.
- Add `--color=[always;auto;never]` flag.

### Removed

- Fat snapshots (snapshots that contain all transaction receipts since genesis)
  have been deprecated in favor of slim snapshots where receipts are downloaded
  on demand.
- All security advistory exceptions. Forest's dependencies are now free of known
  vulnerabilities.

## Forest v0.4.1 (2022-10-04)

### Changed

- Fix bug in handling of blockchain forks.

## Forest v0.4.0 (2022-09-30)

Notable updates:

- Support for nv16.
- Built-in method of downloading snapshots.
- Vastly improved automated testing.

### Added

- New `forest chain export` command for generating snapshots.
- New `forest chain fetch` command for downloading recent snapshots.
- Logging settings are now part of the configuration file rather than only being
  accessible through an environment variable.
- A `--detach` flag for running the Forest node in the background.
- A `--halt-after-import` for exiting Forest directly after importing a
  snapshot.
- Delegated Consensus: A consensus mode useful for testing.
- FIP-0023: Break ties between tipsets of equal weight.

### Changed

- Improve error messages if Forest isn't initiated with a valid database.
- Formatting clean-up in the forest wallet.
- Improved pretty-printing of debugging statediffs.
- Several dozen spelling fixes in the documentation.
- Fixed dead links in documentation (with automated detection).
- Avoided a segmentation fault caused by an improper shutdown of the database.
- Bump required rust version from nightly-2022-09-08 to nightly-2022-09-28.

### Removed

- Support for the `sled` database.

## Forest v0.3.0 (2022-07-04)

Notable updates:

- Support nv15 entirely through the FVM.
- Resolve two security concerns by removing legacy code (RUSTSEC-2020-0071 and
  RUSTSEC-2021-0130).
- Fixed Docker image and released it to GH container registry.
- Network selection (ie mainnet vs testnet) moved to a CLI flag rather than a
  compile-time flag.

## Forest v0.2.2 _alpha_ (2022-04-06)

Forest v0.2.2 alpha is a service release improving performance and stability.
This release supports Filecoin network version 14.

Notable updates:

- Forest now supports Calibnet: `make calibnet` (nv14)
- FVM is available both native and as external crate:
  [ref-fvm](https://github.com/filecoin-project/ref-fvm)
- Reading config from a default config location unless a file is specified.
- Improved logging and display of synchronization progress.
- Defaulting to Rust Edition 2021 from now on.

All changes:

- Log: don't override default filters (#1504) by @jdjaustin in
  [#1530](https://github.com/ChainSafe/forest/pull/1530)
- Crates: bump wasmtime by @q9f in
  [#1526](https://github.com/ChainSafe/forest/pull/1526)
- Ci: add wasm target to release script by @q9f in
  [#1524](https://github.com/ChainSafe/forest/pull/1524)
- Ci: add codecov target threshold tolerance of 1% by @q9f in
  [#1525](https://github.com/ChainSafe/forest/pull/1525)
- Node: demote noisy warnings to debug by @q9f in
  [#1518](https://github.com/ChainSafe/forest/pull/1518)
- Workaround fix for prometheus endpoint by @LesnyRumcajs in
  [#1516](https://github.com/ChainSafe/forest/pull/1516)
- Fixed bug label for bug template by @LesnyRumcajs in
  [#1514](https://github.com/ChainSafe/forest/pull/1514)
- Crates: purge unused dependencies by @q9f in
  [#1509](https://github.com/ChainSafe/forest/pull/1509)
- Github: update code owners by @q9f in
  [#1507](https://github.com/ChainSafe/forest/pull/1507)
- Ci: enable rustc version trinity for builds by @q9f in
  [#1506](https://github.com/ChainSafe/forest/pull/1506)
- Crates: bump dependencies by @q9f in
  [#1503](https://github.com/ChainSafe/forest/pull/1503)
- Re-use some code from ref-fvm by @LesnyRumcajs in
  [#1500](https://github.com/ChainSafe/forest/pull/1500)
- Connor/default config location by @connormullett in
  [#1494](https://github.com/ChainSafe/forest/pull/1494)
- Deps: simplify os dependencies by @q9f in
  [#1496](https://github.com/ChainSafe/forest/pull/1496)
- Use exports from ref-fvm by @LesnyRumcajs in
  [#1495](https://github.com/ChainSafe/forest/pull/1495)
- Start the prometheus server before loading snapshots. by @lemmih in
  [#1484](https://github.com/ChainSafe/forest/pull/1484)
- Config dump with tests by @LesnyRumcajs in
  [#1485](https://github.com/ChainSafe/forest/pull/1485)
- Use the v6 version of the actor's bundle. by @lemmih in
  [#1474](https://github.com/ChainSafe/forest/pull/1474)
- Exposed more rocksdb options, increased max files by @LesnyRumcajs in
  [#1481](https://github.com/ChainSafe/forest/pull/1481)
- Parametrize current rocksdb settings by @LesnyRumcajs in
  [#1479](https://github.com/ChainSafe/forest/pull/1479)
- Use progress bars when downloading headers and scanning the blockchain. by
  @lemmih in [#1480](https://github.com/ChainSafe/forest/pull/1480)
- Night job scripts by @LesnyRumcajs in
  [#1475](https://github.com/ChainSafe/forest/pull/1475)
- Add more metrics of syncing by @LesnyRumcajs in
  [#1467](https://github.com/ChainSafe/forest/pull/1467)
- Limit RocksDB to 200 open files. by @lemmih in
  [#1468](https://github.com/ChainSafe/forest/pull/1468)
- Ci: Include conformance tests in code coverage results by @lemmih in
  [#1470](https://github.com/ChainSafe/forest/pull/1470)
- Show a progressbar when downloading tipset headers. by @lemmih in
  [#1469](https://github.com/ChainSafe/forest/pull/1469)
- Add 'fvm' backend in parallel to our native backend. by @lemmih in
  [#1403](https://github.com/ChainSafe/forest/pull/1403)
- Update regex to v1.5.5 (from 1.5.4) to avoid performance vulnerability. by
  @lemmih in [#1472](https://github.com/ChainSafe/forest/pull/1472)
- Ci: Allow codecov policies to fail. by @lemmih in
  [#1471](https://github.com/ChainSafe/forest/pull/1471)
- Improve docker-compose for monitoring stack by @LesnyRumcajs in
  [#1461](https://github.com/ChainSafe/forest/pull/1461)
- Revert "Enforce max length when serializing/deserializing arrays" by @lemmih
  in [#1462](https://github.com/ChainSafe/forest/pull/1462)
- Introduce serde_generic_array by @clearloop in
  [#1434](https://github.com/ChainSafe/forest/pull/1434)
- Fixed new clippy warnings by @LesnyRumcajs in
  [#1449](https://github.com/ChainSafe/forest/pull/1449)
- Improve license check script by @LesnyRumcajs in
  [#1443](https://github.com/ChainSafe/forest/pull/1443)
- Elmattic/actors review f26 by @elmattic in
  [#1340](https://github.com/ChainSafe/forest/pull/1340)
- Calibnet Support by @connormullett in
  [#1370](https://github.com/ChainSafe/forest/pull/1370)
- Blockchain/sync: demote chain exchange warning to debug message by @q9f in
  [#1439](https://github.com/ChainSafe/forest/pull/1439)
- Fix clippy fiascoes introduced in #1437 by @LesnyRumcajs in
  [#1438](https://github.com/ChainSafe/forest/pull/1438)
- Fix signature verification fiasco by @LesnyRumcajs in
  [#1437](https://github.com/ChainSafe/forest/pull/1437)
- Clippy for tests by @LesnyRumcajs in
  [#1436](https://github.com/ChainSafe/forest/pull/1436)
- Rustc: switch to rust edition 2021 by @q9f in
  [#1429](https://github.com/ChainSafe/forest/pull/1429)
- Forest: bump version to 0.2.2 by @q9f in
  [#1428](https://github.com/ChainSafe/forest/pull/1428)
- Move from chrono to time crate by @LesnyRumcajs in
  [#1426](https://github.com/ChainSafe/forest/pull/1426)

## Forest v0.2.1 _alpha_ (2022-02-14)

Forest v0.2.1 alpha is a service release improving performance and stability.

All changes:

- Ci: fix documentation in release workflow by @q9f in
  [#1427](https://github.com/ChainSafe/forest/pull/1427)
- Feat(encoding): add max length check for bytes by @clearloop in
  [#1399](https://github.com/ChainSafe/forest/pull/1399)
- Add assert in debug mode and tests by @elmattic in
  [#1416](https://github.com/ChainSafe/forest/pull/1416)
- Add shellcheck to CI by @LesnyRumcajs in
  [#1423](https://github.com/ChainSafe/forest/pull/1423)
- Fail CI on failed fmt or other linting file changes by @LesnyRumcajs in
  [#1422](https://github.com/ChainSafe/forest/pull/1422)
- Crates: replace monkey-patched cs\_\* crates by upstream deps by @q9f in
  [#1414](https://github.com/ChainSafe/forest/pull/1414)
- Add LesnyRumcajs to CODEOWNERS by @LesnyRumcajs in
  [#1425](https://github.com/ChainSafe/forest/pull/1425)
- Ci: temporarily ignore RUSTSEC-2022-0009 by @q9f in
  [#1424](https://github.com/ChainSafe/forest/pull/1424)
- Vm/actor: remove unused fields in paych actor tests by @q9f in
  [#1415](https://github.com/ChainSafe/forest/pull/1415)
- Forest: bump version to 0.2.1 by @q9f in
  [#1417](https://github.com/ChainSafe/forest/pull/1417)
- Fix exit code mismatch by @noot in
  [#1412](https://github.com/ChainSafe/forest/pull/1412)
- Improve snapshot parsing performance by ~2.5x by @lemmih in
  [#1408](https://github.com/ChainSafe/forest/pull/1408)
- Update conformance test vectors (and fix test driver) by @lemmih in
  [#1404](https://github.com/ChainSafe/forest/pull/1404)
- Use human readable units when loading snapshots. by @lemmih in
  [#1407](https://github.com/ChainSafe/forest/pull/1407)
- Chore: bump rocksdb to 0.17 by @q9f in
  [#1398](https://github.com/ChainSafe/forest/pull/1398)
- Include network in forest version string. by @lemmih in
  [#1401](https://github.com/ChainSafe/forest/pull/1401)
- Fix 1369 by @willeslau in
  [#1397](https://github.com/ChainSafe/forest/pull/1397)
- Move `/docs` to `/documentation` by @connormullett in
  [#1390](https://github.com/ChainSafe/forest/pull/1390)

## Forest v0.2.0 _alpha_ (2022-01-25)

ChainSafe System's second _alpha_ release of the _Forest_ Filecoin Rust protocol
implementation. This release fixes a series of bugs and performance issues and
introduces, among others, support for:

- Full mainnet compatibility
- Filecoin network version 14 "Chocolate"
- Forest actors version 6
- Further audit fixes

To compile release binaries, checkout the `v0.2.0` tag and build with the
`release` feature.

```shell
git checkout v0.2.0
cargo build --release --bin forest --features release
./target/release/forest --help
```

All changes:

- Release forest v0.2.0 alpha
  ([#1393](https://github.com/ChainSafe/forest/pull/1393)
- C1 actors review ([#1368](https://github.com/ChainSafe/forest/pull/1368))
- Fix encoding size constraints for BigInt and BigUint not enforced
  ([#1367](https://github.com/ChainSafe/forest/pull/1367))
- Fix typo when running conformance tests.
  ([#1394](https://github.com/ChainSafe/forest/pull/1394))
- Auto-detect available cores on Linux and MacOS.
  ([#1387](https://github.com/ChainSafe/forest/pull/1387)
- Remove unused lint exceptions.
  ([#1385](https://github.com/ChainSafe/forest/pull/1385)
- B4 fix: fixing by adding max index computation in bitfield validation
  ([#1344](https://github.com/ChainSafe/forest/pull/1344))
- Ci: run github actions on buildjet
  ([#1366](https://github.com/ChainSafe/forest/pull/1366))
- Ci: documentation dry-run for PRs.
  ([#1383](https://github.com/ChainSafe/forest/pull/1383))
- Use pre-made action to deploy documentation to gh-pages.
  ([#1380](https://github.com/ChainSafe/forest/pull/1380))
- Networks: Show an informative error message if the selected feature set is
  invalid. ([#1373](https://github.com/ChainSafe/forest/pull/1373))
- Disable test 'test_optimal_message_selection3' because it is inconsistent.
  ([#1381](https://github.com/ChainSafe/forest/pull/1381))
- Add David to repo maintainers
  ([#1374](https://github.com/ChainSafe/forest/pull/1374))
- Apply lints from rust-1.58
  ([#1378](https://github.com/ChainSafe/forest/pull/1378))
- Catch panic in verify_window_post
  ([#1365](https://github.com/ChainSafe/forest/pull/1365))
- Make 'base64' dependency for key_management no longer optional
  ([#1372](https://github.com/ChainSafe/forest/pull/1372))
- Fix snapshot get in docs
  ([#1353](https://github.com/ChainSafe/forest/pull/1353))
- Fix market logic ([#1356](https://github.com/ChainSafe/forest/pull/1356))
- V6: fix market and power actors to match go
  ([#1348](https://github.com/ChainSafe/forest/pull/1348))
- F28 fix ([#1343](https://github.com/ChainSafe/forest/pull/1343))
- Fix: F25 ([#1342](https://github.com/ChainSafe/forest/pull/1342))
- Ci: --ignore RUSTSEC-2021-0130
  ([#1350](https://github.com/ChainSafe/forest/pull/1350))
- Drand v14 update: fix fetching around null tipsets
  ([#1339](https://github.com/ChainSafe/forest/pull/1339))
- Fix v6 market actor bug
  ([#1341](https://github.com/ChainSafe/forest/pull/1341))
- F27 fix ([#1328](https://github.com/ChainSafe/forest/pull/1328))
- F17 fix ([#1324](https://github.com/ChainSafe/forest/pull/1324))
- Laudiacay/actors review f23
  ([#1325](https://github.com/ChainSafe/forest/pull/1325))
- Fix market actor publish_storage_deals
  ([#1327](https://github.com/ChainSafe/forest/pull/1327))
- Remove .swp ([#1326](https://github.com/ChainSafe/forest/pull/1326))
- F24 fix ([#1323](https://github.com/ChainSafe/forest/pull/1323))
- F9 fix ([#1315](https://github.com/ChainSafe/forest/pull/1315))
- F20: Fix expiration set validation order
  ([#1322](https://github.com/ChainSafe/forest/pull/1322))
- F13 fix ([#1313](https://github.com/ChainSafe/forest/pull/1313))
- F21 fix ([#1311](https://github.com/ChainSafe/forest/pull/1311))
- F11 fix ([#1312](https://github.com/ChainSafe/forest/pull/1312))
- F15 fix ([#1314](https://github.com/ChainSafe/forest/pull/1314))
- F18, F19 fix ([#1321](https://github.com/ChainSafe/forest/pull/1321))
- Nv14: implement v6 actors
  ([#1260](https://github.com/ChainSafe/forest/pull/1260))
- Add to troubleshooting docs
  ([#1282](https://github.com/ChainSafe/forest/pull/1282))
- F12 fix ([#1290](https://github.com/ChainSafe/forest/pull/1290))
- F1 fix ([#1293](https://github.com/ChainSafe/forest/pull/1293))
- F16: Fix improper use of assert macro
  ([#1310](https://github.com/ChainSafe/forest/pull/1310))
- F14: Fix missing continue statement
  ([#1309](https://github.com/ChainSafe/forest/pull/1309))
- F10 fix ([#1308](https://github.com/ChainSafe/forest/pull/1308))
- F7: Fix incorrect error codes
  ([#1297](https://github.com/ChainSafe/forest/pull/1297))
- F8: Add missing decrement for miner_count
  ([#1298](https://github.com/ChainSafe/forest/pull/1298))
- F6: Fix incorrect error code
  ([#1296](https://github.com/ChainSafe/forest/pull/1296))
- F5: Fix proposal check in market actor
  ([#1295](https://github.com/ChainSafe/forest/pull/1295))
- Remove redundant validation code and update error message to be same as in
  spec actors ([#1294](https://github.com/ChainSafe/forest/pull/1294))
- F3: fix logic to be the same as in the spec actors
  ([#1292](https://github.com/ChainSafe/forest/pull/1292))
- Attempt to improve gh actions time
  ([#1319](https://github.com/ChainSafe/forest/pull/1319))
- Fix clippy errors for the new cargo 1.57.0
  ([#1316](https://github.com/ChainSafe/forest/pull/1316))
- Ci: add gh actions workflows
  ([#1317](https://github.com/ChainSafe/forest/pull/1317))
- Fix: audit issue F2 ([#1289](https://github.com/ChainSafe/forest/pull/1289))
- Update codeowners ([#1306](https://github.com/ChainSafe/forest/pull/1306))
- Add Guillaume to code owners
  ([#1283](https://github.com/ChainSafe/forest/pull/1283))
- .circleci: Remove extra step for docs
  ([#1251](https://github.com/ChainSafe/forest/pull/1251))
- .circleci: Build and push mdbook
  ([#1250](https://github.com/ChainSafe/forest/pull/1250))
- Add MdBook Documentation
  ([#1249](https://github.com/ChainSafe/forest/pull/1249))
- Docs: add release notes
  ([#1246](https://github.com/ChainSafe/forest/pull/1246))

## Forest v0.1.0 _alpha_ (2021-10-19)

ChainSafe System's first _alpha_ release of the _Forest_ Filecoin Rust protocol
implementation.

- It synchronizes and verifies the latest Filecoin main network and is able to
  query the latest state.
- It implements all core systems of the Filecoin protocol specification exposed
  through a command-line interface.
- The set of functionalities for this first alpha-release include: Message Pool,
  State Manager, Chain and Wallet CLI functionality, Prometheus Metrics, and a
  JSON-RPC Server.

To compile release binaries, checkout the `v0.1.0` tag and build with the
`release` feature.

```shell
git checkout v0.1.0
cargo build --release --bin forest --features release
./target/release/forest --help
```

The Forest mono-repository contains ten main components (in logical order):

- `forest`: the command-line interface and daemon (1 crate/workspace)
- `node`: the networking stack and storage (7 crates)
- `blockchain`: the chain structure and synchronization (6 crates)
- `vm`: state transition and actors, messages, addresses (9 crates)
- `key_management`: Filecoin account management (1 crate)
- `crypto`: cryptographic functions, signatures, and verification (1 crate)
- `encoding`: serialization library for encoding and decoding (1 crate)
- `ipld`: the IPLD model for content-addressable data (9 crates)
- `types`: the forest types (2 crates)
- `utils`: the forest toolbox (12 crates)

All initial change sets:

- `cd33929e` Ci: ignore cargo audit for RUSTSEC-2020-0159
  ([#1245](https://github.com/ChainSafe/forest/pull/1245)) (Afr Schoe)
- `d7e816a7` Update Libp2p to 0.40.0-RC.1
  ([#1243](https://github.com/ChainSafe/forest/pull/1243)) (Eric Tu)
- `a33328c9` Mpool CLI Commands
  ([#1203](https://github.com/ChainSafe/forest/pull/1203)) (Connor Mullett)
- `9d4b5291` Create new_issue.md
  ([#1193](https://github.com/ChainSafe/forest/pull/1193)) (Lee Raj)
- `60910979` Actor_name_by_code
  ([#1218](https://github.com/ChainSafe/forest/pull/1218)) (Eric Tu)
- `5845cdf7` Bump libsecp256k1 and statrs
  ([#1244](https://github.com/ChainSafe/forest/pull/1244)) (Eric Tu)
- `a56e4a53` Fix stable clippy::needless_collect
  ([#1238](https://github.com/ChainSafe/forest/pull/1238)) (Afr Schoe)
- `4eb74f90` Fix stable clippy::needless_borrow
  ([#1236](https://github.com/ChainSafe/forest/pull/1236)) (Afr Schoe)
- `5006e62a` Clippy: avoid contiguous acronyms
  ([#upper_case_acronyms](https://github.com/ChainSafe/forest/pull/upper_case_acronyms))
  ([#1239](https://github.com/ChainSafe/forest/pull/1239)) (Afr Schoe)
- `8543b3fb` Connor/state cli
  ([#1219](https://github.com/ChainSafe/forest/pull/1219)) (Connor Mullett)
- `b40f8d11` Fix Deadlock when using Rayon
  ([#1240](https://github.com/ChainSafe/forest/pull/1240)) (Eric Tu)
- `0e816c8a` Clippy: remove redundant enum variant names (`enum_variant_names`)
  ([#1237](https://github.com/ChainSafe/forest/pull/1237)) (Afr Schoe)
- `db5bb065` Cli: use cargo package version environment data in cli options
  struct ([#1229](https://github.com/ChainSafe/forest/pull/1229)) (Afr Schoe)
- `28f7d83f` Rust: default to stable toolchain instead of pinned version
  ([#1228](https://github.com/ChainSafe/forest/pull/1228)) (Afr Schoe)
- `70f26c29` Circleci: prepare build matrix
  ([#1233](https://github.com/ChainSafe/forest/pull/1233)) (Afr Schoe)
- `d9a4df14` Scripts: fix copyright header years
  ([#1230](https://github.com/ChainSafe/forest/pull/1230)) (Afr Schoe)
- `ccf1ac11` Return Ok when validating drand beacon entries similar to how Lotus
  does as per the audit recommendation.
  ([#1206](https://github.com/ChainSafe/forest/pull/1206)) (Hunter Trujillo)
- `f5fe14d2` [Audit fixes] FOR-03 - Inconsistent Deserialization of Randomness ([#1205](https://github.com/ChainSafe/forest/pull/1205))
  (Hunter Trujillo)
- `32a9ae5f` Rest of V5 Updates
  ([#1217](https://github.com/ChainSafe/forest/pull/1217)) (Eric Tu)
- `e6e1c8ad` API_IMPLEMENTATION.md build script formatting improvements
  ([#1210](https://github.com/ChainSafe/forest/pull/1210)) (Hunter Trujillo)
- `1e88b095` For 01 ([#1188](https://github.com/ChainSafe/forest/pull/1188))
  (Jorge Olivero)
- `881d8f23` FIP 0013 Aggregate Seal Verification
  ([#1185](https://github.com/ChainSafe/forest/pull/1185)) (Eric Tu)
- `ea98ea2a` FIP 0008 Batch Pre Commits
  ([#1189](https://github.com/ChainSafe/forest/pull/1189)) (Eric Tu)
- `a134d5ed` Multi-key import feature
  ([#1201](https://github.com/ChainSafe/forest/pull/1201)) (Elvis)
- `0c447d4c` OpenRPC schema parsing & generation
  ([#1194](https://github.com/ChainSafe/forest/pull/1194)) (Hunter Trujillo)
- `bf3936a2` Connor/cli smoke test
  ([#1196](https://github.com/ChainSafe/forest/pull/1196)) (Connor Mullett)
- `7d5b3333` Reference files with PathBuf instead of Strings
  ([#1200](https://github.com/ChainSafe/forest/pull/1200)) (Elvis)
- `3771568c` Remove loopback and duplicate addrs in `net peers` output
  ([#1199](https://github.com/ChainSafe/forest/pull/1199)) (Francis Murillo)
- `ffc30193` Constant consensus fault reward
  ([#1190](https://github.com/ChainSafe/forest/pull/1190)) (Eric Tu)
- `d88ea8d1` Added the check for config file via Env Var
  ([#1197](https://github.com/ChainSafe/forest/pull/1197)) (Elvis)
- `d4a1d044` Chain Sync CLI Commands
  ([#1175](https://github.com/ChainSafe/forest/pull/1175)) (Connor Mullett)
- `698cf3c3` Additional Net RPC API & CLI Methods
  ([#1167](https://github.com/ChainSafe/forest/pull/1167)) (Hunter Trujillo)
- `32656db9` `auth api-info`
  ([#1172](https://github.com/ChainSafe/forest/pull/1172)) (Connor Mullett)
- `90ab8650` FOR-06 fix: indexmap version bump and MSRV update
  ([#1180](https://github.com/ChainSafe/forest/pull/1180)) (creativcoder)
- `d1d6f640` Update Runtime to Support V5 Actors
  ([#1173](https://github.com/ChainSafe/forest/pull/1173)) (Eric Tu)
- `085ee872` Bugfix:vm:run cron for null rounds
  ([#1177](https://github.com/ChainSafe/forest/pull/1177)) (detailyang)
- `07499a3f` Chore:build:tweak interopnet compile flags
  ([#1178](https://github.com/ChainSafe/forest/pull/1178)) (detailyang)
- `933503e2` Hotfix:metrics:change prometheus response type
  ([#1169](https://github.com/ChainSafe/forest/pull/1169)) (detailyang)
- `99fa3864` Metrics ([#1102](https://github.com/ChainSafe/forest/pull/1102))
  (Jorge Olivero)
- `02791b92` Implement network version 12 state migration / actors v4 migration
  ([#1101](https://github.com/ChainSafe/forest/pull/1101)) (creativcoder)
- `d144eac8` Fix wallet verify
  ([#1170](https://github.com/ChainSafe/forest/pull/1170)) (Connor Mullett)
- `f07f0278` Hotfix:fix passphrase fake confirm
  ([#1168](https://github.com/ChainSafe/forest/pull/1168)) (detailyang)
- `132884d8` Chore:interopnet&devnet:fix build error
  ([#1162](https://github.com/ChainSafe/forest/pull/1162)) (detailyang)
- `992e69e3` FOR-15 fix approx_cmp in msg_chain.rs
  ([#1160](https://github.com/ChainSafe/forest/pull/1160)) (creativcoder)
- `34799734` Wallet CLI Implementation
  ([#1128](https://github.com/ChainSafe/forest/pull/1128)) (Connor Mullett)
- `f698ba88` [Audit fixes] FOR-02: Inconsistent Deserialization of Address ID ([#1149](https://github.com/ChainSafe/forest/pull/1149))
  (Hunter Trujillo)
- `e50d2ae8` [Audit fixes] FOR-16: Unnecessary Extensive Permissions for Private
  Keys ([#1151](https://github.com/ChainSafe/forest/pull/1151)) (Hunter Trujillo)
- `665ca476` Subtract 1 ([#1152](https://github.com/ChainSafe/forest/pull/1152))
  (Eric Tu)
- `4047ff5e` 3 -> 4 ([#1153](https://github.com/ChainSafe/forest/pull/1153))
  (Eric Tu)
- `446bea40` Swap to asyncronous_codec and bump futures_cbor_codec
  ([#1163](https://github.com/ChainSafe/forest/pull/1163)) (Eric Tu)
- `e4e6711b` Encrypted keystore now defaults to enabled. Warn the user if using
  an unencrypted keystore.
  ([#1150](https://github.com/ChainSafe/forest/pull/1150)) (Hunter Trujillo)
- `9b2a03a6` Add rust-toolchain file
  ([#1132](https://github.com/ChainSafe/forest/pull/1132)) (Hunter Trujillo)
- `6f9edae8` Fix P2P random walk logic
  ([#1125](https://github.com/ChainSafe/forest/pull/1125)) (Fraccaroli
  Gianmarco)
- `87f61d20` Spelling and typos
  ([#1126](https://github.com/ChainSafe/forest/pull/1126)) (Kirk Baird)
- `69d52cbd` RPC API w/ Permissions handling
  ([#1122](https://github.com/ChainSafe/forest/pull/1122)) (Hunter Trujillo)
- `81080179` Import/Export StateTree for Testing
  ([#1114](https://github.com/ChainSafe/forest/pull/1114)) (Eric Tu)
- `b75a4f31` Improve CLI printing and RPC error handling.
  ([#1121](https://github.com/ChainSafe/forest/pull/1121)) (Hunter Trujillo)
- `a8931e2a` Enable Gossip Scoring
  ([#1115](https://github.com/ChainSafe/forest/pull/1115)) (Eric Tu)
- `c337d3bf` V5 Actors Prep
  ([#1116](https://github.com/ChainSafe/forest/pull/1116)) (Eric Tu)
- `0a20e468` JSON-RPC Client with FULLNODE_API_INFO config & JWT support
  ([#1100](https://github.com/ChainSafe/forest/pull/1100)) (Hunter Trujillo)
- `f87d0baf` Resolve Stack Overflow
  ([#1103](https://github.com/ChainSafe/forest/pull/1103)) (Eric Tu)
- `bd90aa65` Tidy up submitwindowedpost
  ([#1099](https://github.com/ChainSafe/forest/pull/1099)) (Kirk Baird)
- `36a18656` Add Prometheus server
  ([#1098](https://github.com/ChainSafe/forest/pull/1098)) (Jorge Olivero)
- `ff6776ca` Base64 encode persistent keystore
  ([#1092](https://github.com/ChainSafe/forest/pull/1092)) (Connor Mullett)
- `c02669fa` Remove tide-websockets-sink fork
  ([#1089](https://github.com/ChainSafe/forest/pull/1089)) (Hunter Trujillo)
- `84ab31b0` Parallelize tipset processing
  ([#1081](https://github.com/ChainSafe/forest/pull/1081)) (Jorge Olivero)
- `d245f14c` Encrypted Key Store
  ([#1078](https://github.com/ChainSafe/forest/pull/1078)) (Connor Mullett)
- `34740715` Actors v4 (Network v12)
  ([#1087](https://github.com/ChainSafe/forest/pull/1087)) (Eric Tu)
- `946f4510` Implement optimal message selection
  ([#1086](https://github.com/ChainSafe/forest/pull/1086)) (creativcoder)
- `e8c1b599` Ignore If txn_id Existed Or Not When Deleting
  ([#1082](https://github.com/ChainSafe/forest/pull/1082)) (Eric Tu)
- `0a134afa` Devnet Build
  ([#1073](https://github.com/ChainSafe/forest/pull/1073)) (Eric Tu)
- `77f8495e` Remove check for empty_params
  ([#1079](https://github.com/ChainSafe/forest/pull/1079)) (Eric Tu)
- `bb7034ac` Minor fixes and touch-ups
  ([#1074](https://github.com/ChainSafe/forest/pull/1074)) (François Garillot)
- `674c3b39` HTTP JWT validation
  ([#1072](https://github.com/ChainSafe/forest/pull/1072)) (Hunter Trujillo)
- `4c9856dc` Disable MacOS CI for now. Looked into it a bit, not sure what other
  better solutions we have.
  ([#1077](https://github.com/ChainSafe/forest/pull/1077)) (Hunter Trujillo)
- `8a3823c3` Add @connormullett to Code Owners
  ([#1076](https://github.com/ChainSafe/forest/pull/1076)) (Hunter Trujillo)
- `e52b34d0` Remove a couple unnecessary panics
  ([#1075](https://github.com/ChainSafe/forest/pull/1075)) (François Garillot)
- `3606c3f9` Fix Error Handling in Load Deadlines
  ([#1071](https://github.com/ChainSafe/forest/pull/1071)) (Eric Tu)
- `a2452f3d` Tweaks to buffered blockstore
  ([#1069](https://github.com/ChainSafe/forest/pull/1069)) (Austin Abell)
- `78303511` NetworkVersion 11 Upgrade at Epoch 665280
  ([#1066](https://github.com/ChainSafe/forest/pull/1066)) (Eric Tu)
- `b9fccde0` Release New Crates Due to Vulnerability in forest_message 0.6.0
  ([#1058](https://github.com/ChainSafe/forest/pull/1058)) (Eric Tu)
- `4a9e4e47` Reduce time to resolve links in flush to ~51ms in buffer blockstore
  writes ([#1059](https://github.com/ChainSafe/forest/pull/1059)) (creativcoder)
- `b3ad6d7a` Update bls_signatures to 0.9 and filecoin-proofs-api to 6.1
  ([#1062](https://github.com/ChainSafe/forest/pull/1062)) (Eric Tu)
- `7301c6bf` Fix Error Handling in Deadline Construction
  ([#1063](https://github.com/ChainSafe/forest/pull/1063)) (Eric Tu)
- `425ec083` Clippy "Fix"
  ([#1064](https://github.com/ChainSafe/forest/pull/1064)) (Eric Tu)
- `275f312e` HTTP RPC-JSON and tide-websockets
  ([#990](https://github.com/ChainSafe/forest/pull/990)) (Hunter Trujillo)
- `cfeab68f` Fix ExitCode handling when calling
  repay_partial_debt_in_priority_order
  ([#1055](https://github.com/ChainSafe/forest/pull/1055)) (Eric Tu)
- `d30d093d` Setup rustfmt
  ([#1053](https://github.com/ChainSafe/forest/pull/1053)) (Jorge Olivero)
- `d4fc556f` Libp2p Connection Limits
  ([#1051](https://github.com/ChainSafe/forest/pull/1051)) (Eric Tu)
- `36aaf693` Add @olibero to Code Owners
  ([#1052](https://github.com/ChainSafe/forest/pull/1052)) (Eric Tu)
- `8278d257` Fix ExitCode Handling in load_deadline
  ([#1050](https://github.com/ChainSafe/forest/pull/1050)) (Eric Tu)
- `77080e61` BufferedBlockstore Flush Improvements
  ([#1044](https://github.com/ChainSafe/forest/pull/1044)) (Eric Tu)
- `0bd9b1ef` Update Networking Log Levels
  ([#1046](https://github.com/ChainSafe/forest/pull/1046)) (Eric Tu)
- `669d5504` Fix Parent Grinding Fault Detection
  ([#1045](https://github.com/ChainSafe/forest/pull/1045)) (Eric Tu)
- `c424b65f` Fix ReportConsensusFault Gas Mismatch
  ([#1043](https://github.com/ChainSafe/forest/pull/1043)) (Eric Tu)
- `b2141ff3` Update Actors Interface and Fix Actors Consensus Issues
  ([#1041](https://github.com/ChainSafe/forest/pull/1041)) (Eric Tu)
- `0ddec266` Cargo Audit Patch
  ([#1042](https://github.com/ChainSafe/forest/pull/1042)) (Eric Tu)
- `f89b9ad1` Paych Actor v3
  ([#1035](https://github.com/ChainSafe/forest/pull/1035)) (Eric Tu)
- `608c0a93` Miner Actor v3
  ([#1032](https://github.com/ChainSafe/forest/pull/1032)) (Eric Tu)
- `01ae4250` Remove dutter and add creativ
  ([#1036](https://github.com/ChainSafe/forest/pull/1036)) (Eric Tu)
- `c4143e0a` Initial refactor: separate pool and provider
  ([#1027](https://github.com/ChainSafe/forest/pull/1027)) (creativcoder)
- `f6eddd54` Update libp2p to 0.35
  ([#928](https://github.com/ChainSafe/forest/pull/928)) (Austin Abell)
- `0b63a93f` Reward Actor v3
  ([#1020](https://github.com/ChainSafe/forest/pull/1020)) (Eric Tu)
- `caf19b94` Init Actor v3
  ([#1019](https://github.com/ChainSafe/forest/pull/1019)) (Eric Tu)
- `4a00c91e` Remove old codeowners
  ([#1018](https://github.com/ChainSafe/forest/pull/1018)) (Austin Abell)
- `49220a1d` Storage Power Actor v3
  ([#1017](https://github.com/ChainSafe/forest/pull/1017)) (Eric Tu)
- `91ba65b3` Update verifreg to v3
  ([#1016](https://github.com/ChainSafe/forest/pull/1016)) (Eric Tu)
- `4d663116` Document node and cleanup
  ([#1007](https://github.com/ChainSafe/forest/pull/1007)) (Austin Abell)
- `79c0da79` Multisig Actor v3
  ([#1013](https://github.com/ChainSafe/forest/pull/1013)) (Eric Tu)
- `0289e349` Market Actor v3
  ([#1010](https://github.com/ChainSafe/forest/pull/1010)) (Eric Tu)
- `4d0c8642` Update types documentation
  ([#1008](https://github.com/ChainSafe/forest/pull/1008)) (Austin Abell)
- `b42e66b5` Fix new clippy warnings and fix logic
  ([#1011](https://github.com/ChainSafe/forest/pull/1011)) (Austin Abell)
- `44dd57b8` Update VM docs.
  ([#1009](https://github.com/ChainSafe/forest/pull/1009)) (Austin Abell)
- `f20740ee` V3 HAMT and AMT for Actors
  ([#1005](https://github.com/ChainSafe/forest/pull/1005)) (Eric Tu)
- `bfb406b9` Update ipld docs
  ([#1004](https://github.com/ChainSafe/forest/pull/1004)) (Austin Abell)
- `69e91fc2` Update crypto docs and cleanup API
  ([#1002](https://github.com/ChainSafe/forest/pull/1002)) (Austin Abell)
- `9be446b5` Blockchain docs and cleanup
  ([#1000](https://github.com/ChainSafe/forest/pull/1000)) (Austin Abell)
- `121bdede` Actors v3 Setup
  ([#1001](https://github.com/ChainSafe/forest/pull/1001)) (Eric Tu)
- `e2034f74` Release Actors V2
  ([#994](https://github.com/ChainSafe/forest/pull/994)) (Eric Tu)
- `47b8b4f7` Add 1.46.0 msrv check to CI
  ([#993](https://github.com/ChainSafe/forest/pull/993)) (Austin Abell)
- `d38a08d5` Framework for State Migrations
  ([#987](https://github.com/ChainSafe/forest/pull/987)) (Eric Tu)
- `83906046` Improve Car file read node
  ([#988](https://github.com/ChainSafe/forest/pull/988)) (Austin Abell)
- `e642c55f` Fix hyper vulnerability
  ([#991](https://github.com/ChainSafe/forest/pull/991)) (Austin Abell)
- `bd546119` Include git hash and crate version
  ([#977](https://github.com/ChainSafe/forest/pull/977)) (Rajarupan Sampanthan)
- `46f7bf61` V3 Hamt update
  ([#982](https://github.com/ChainSafe/forest/pull/982)) (Austin Abell)
- `11d059ab` Fix bug in miner extend sector expiration
  ([#989](https://github.com/ChainSafe/forest/pull/989)) (Austin Abell)
- `84296d92` Nightly build/audit workaround and nightly linting fixes
  ([#983](https://github.com/ChainSafe/forest/pull/983)) (Austin Abell)
- `d1b2f622` Prep hamt v2 release
  ([#981](https://github.com/ChainSafe/forest/pull/981)) (Austin Abell)
- `c5342907` Fix fork handling
  ([#980](https://github.com/ChainSafe/forest/pull/980)) (Eric Tu)
- `931de226` V3 Actors Amt update
  ([#978](https://github.com/ChainSafe/forest/pull/978)) (Austin Abell)
- `4c2e4a07` Update Amt API and prep release
  ([#979](https://github.com/ChainSafe/forest/pull/979)) (Austin Abell)
- `d0a46ba7` Refactor discovery, improve Hello handling/peer management
  ([#975](https://github.com/ChainSafe/forest/pull/975)) (Austin Abell)
- `7ba2217d` Replace broadcast channels and refactor websocket streaming
  ([#955](https://github.com/ChainSafe/forest/pull/955)) (Austin Abell)
- `75403b30` Fix verify consensus fault logic
  ([#973](https://github.com/ChainSafe/forest/pull/973)) (Austin Abell)
- `76797645` Replace lazycell with once_cell
  ([#976](https://github.com/ChainSafe/forest/pull/976)) (Austin Abell)
- `7a8cce81` Fix block header signature verification helper function
  ([#972](https://github.com/ChainSafe/forest/pull/972)) (Austin Abell)
- `f182e8d6` Fix fork ([#971](https://github.com/ChainSafe/forest/pull/971))
  (Eric Tu)
- `34e1b1e6` Remove irrelevant spam logs
  ([#969](https://github.com/ChainSafe/forest/pull/969)) (Austin Abell)
- `c565eb92` Fix edge case in update pending deal state
  ([#968](https://github.com/ChainSafe/forest/pull/968)) (Austin Abell)
- `db0c4417` Fixes to ChainSyncer Scheduling
  ([#965](https://github.com/ChainSafe/forest/pull/965)) (Eric Tu)
- `3b16f807` Purge approvals on multisig removal
  ([#967](https://github.com/ChainSafe/forest/pull/967)) (Austin Abell)
- `3d91af03` Cleanup TODOs
  ([#933](https://github.com/ChainSafe/forest/pull/933)) (Austin Abell)
- `d7b9b396` Update logging to hide internal messages by default
  ([#954](https://github.com/ChainSafe/forest/pull/954)) (Austin Abell)
- `d82e3791` Interopnet support
  ([#964](https://github.com/ChainSafe/forest/pull/964)) (Austin Abell)
- `59c4413c` Add skip-load flag and cleanup snapshot loading
  ([#939](https://github.com/ChainSafe/forest/pull/939)) (Austin Abell)
- `ce37d70d` Fix to address resolution for chained internal calls
  ([#952](https://github.com/ChainSafe/forest/pull/952)) (Austin Abell)
- `18535f7c` Fix storage deal resolution pattern
  ([#948](https://github.com/ChainSafe/forest/pull/948)) (Austin Abell)
- `34b8c7eb` Update statediff for v2 and keep under feature
  ([#949](https://github.com/ChainSafe/forest/pull/949)) (Austin Abell)
- `3eed3ac2` Update bls backend to blst
  ([#945](https://github.com/ChainSafe/forest/pull/945)) (Austin Abell)
- `c02944fb` Handle null multisig proposal hashes
  ([#953](https://github.com/ChainSafe/forest/pull/953)) (Austin Abell)
- `5845f9e7` Ignore invalid peer id in miner info
  ([#951](https://github.com/ChainSafe/forest/pull/951)) (Austin Abell)
- `721bc466` Fix bugs in terminate sectors logic
  ([#950](https://github.com/ChainSafe/forest/pull/950)) (Austin Abell)
- `ccd4fbd0` Nullable Entropy in Randomness RPC and Fix Gas Base Fee Estimation
  ([#947](https://github.com/ChainSafe/forest/pull/947)) (Eric Tu)
- `4825a6a8` Fix calico vesting
  ([#942](https://github.com/ChainSafe/forest/pull/942)) (Austin Abell)
- `60e59697` Fix bug with pledge delta from proving deadline
  ([#943](https://github.com/ChainSafe/forest/pull/943)) (Austin Abell)
- `334551e1` Update consensus min power
  ([#946](https://github.com/ChainSafe/forest/pull/946)) (Austin Abell)
- `0e4ff578` Update calico storage gas multiplier
  ([#940](https://github.com/ChainSafe/forest/pull/940)) (Austin Abell)
- `53d35f02` Fix typo in v2 winning post validation
  ([#941](https://github.com/ChainSafe/forest/pull/941)) (Austin Abell)
- `749303c4` CBOR Stream Read in LibP2P RPC
  ([#932](https://github.com/ChainSafe/forest/pull/932)) (Eric Tu)
- `a79a97a9` Fix header signing bytes cache bug
  ([#935](https://github.com/ChainSafe/forest/pull/935)) (Austin Abell)
- `a32e19d3` Update header caches and builder
  ([#930](https://github.com/ChainSafe/forest/pull/930)) (Austin Abell)
- `ae9d7acb` Switch temp bytes deserialize to Cow
  ([#931](https://github.com/ChainSafe/forest/pull/931)) (Austin Abell)
- `a2ac9552` Clean up chain exchange responses and peer disconnects
  ([#929](https://github.com/ChainSafe/forest/pull/929)) (Austin Abell)
- `2f87782c` Update libp2p, async-std, and other deps
  ([#922](https://github.com/ChainSafe/forest/pull/922)) (Austin Abell)
- `9a6c9a87` Change default address prefix to 'f'
  ([#921](https://github.com/ChainSafe/forest/pull/921)) (Rajarupan Sampanthan)
- `182eacce` Fix ChainNotify RPC
  ([#924](https://github.com/ChainSafe/forest/pull/924)) (Eric Tu)
- `b97451a8` Update price list for calico VM gas
  ([#918](https://github.com/ChainSafe/forest/pull/918)) (Austin Abell)
- `67dfe7b1` Update calico vesting and refactor circ supply
  ([#917](https://github.com/ChainSafe/forest/pull/917)) (Austin Abell)
- `8efd8ee6` Claus fork burn removal
  ([#920](https://github.com/ChainSafe/forest/pull/920)) (Austin Abell)
- `ef3ecd1e` Calico (V7) update
  ([#919](https://github.com/ChainSafe/forest/pull/919)) (Austin Abell)
- `3c536d0d` Setup multiple network configurations and drand schedule
  ([#915](https://github.com/ChainSafe/forest/pull/915)) (Austin Abell)
- `fa82654f` Adding Insecure Post-Validation
  ([#916](https://github.com/ChainSafe/forest/pull/916)) (Rajarupan Sampanthan)
- `05b282da` Wrap ChainSyncer::state in an Arc<Mutex> and set it to Follow
  accordingly ([#914](https://github.com/ChainSafe/forest/pull/914)) (Tim
  Vermeulen)
- `adfbe855` Update smoke base fee calculation
  ([#912](https://github.com/ChainSafe/forest/pull/912)) (Austin Abell)
- `dd173e41` Update randomness for conformance tipsets and update V7 proof
  verification ([#911](https://github.com/ChainSafe/forest/pull/911)) (Austin
  Abell)
- `4b23b65c` Update types for all new V2 network upgrades
  ([#906](https://github.com/ChainSafe/forest/pull/906)) (Austin Abell)
- `0da265de` Replace shared actor crates with local code
  ([#907](https://github.com/ChainSafe/forest/pull/907)) (Austin Abell)
- `c604ae5f` Update miner actor to v2
  ([#903](https://github.com/ChainSafe/forest/pull/903)) (Austin Abell)
- `e4e39094` Update reward actor to v2
  ([#897](https://github.com/ChainSafe/forest/pull/897)) (Austin Abell)
- `62325dd7` Add GetMarketState to State Manager
  ([#900](https://github.com/ChainSafe/forest/pull/900)) (Ayush Mishra)
- `208c7655` Update runtime for network version upgrades
  ([#896](https://github.com/ChainSafe/forest/pull/896)) (Austin Abell)
- `c1a7553f` Storage Miner Pledging
  ([#899](https://github.com/ChainSafe/forest/pull/899)) (Eric Tu)
- `d6af098e` Add serde annotation for go vec visitor without using wrapper
  ([#898](https://github.com/ChainSafe/forest/pull/898)) (Austin Abell)
- `56f6d628` Update verifreg actor to v2
  ([#889](https://github.com/ChainSafe/forest/pull/889)) (Austin Abell)
- `88d1d465` Add a cfg flag to build Forest in Devnet mode
  ([#895](https://github.com/ChainSafe/forest/pull/895)) (Eric Tu)
- `8a1f2038` Paych v2 actor update
  ([#894](https://github.com/ChainSafe/forest/pull/894)) (Austin Abell)
- `f821b971` Power actor v2 upgrade
  ([#893](https://github.com/ChainSafe/forest/pull/893)) (Austin Abell)
- `d1dbd0ab` Add syncing configuration options
  ([#892](https://github.com/ChainSafe/forest/pull/892)) (Dustin Brickwood)
- `83a86a9d` Handle pubsub blocks in parallel
  ([#891](https://github.com/ChainSafe/forest/pull/891)) (Tim Vermeulen)
- `5dee4491` Update seal proof types and proofs api version
  ([#890](https://github.com/ChainSafe/forest/pull/890)) (Austin Abell)
- `169f9e3f` Version Hamt, Amt, State tree
  ([#887](https://github.com/ChainSafe/forest/pull/887)) (Austin Abell)
- `ecc7c680` Update market actor to v2
  ([#888](https://github.com/ChainSafe/forest/pull/888)) (Austin Abell)
- `dcbac0f0` Update multisig to v2
  ([#886](https://github.com/ChainSafe/forest/pull/886)) (Austin Abell)
- `5043ed0c` Update CI build checks
  ([#885](https://github.com/ChainSafe/forest/pull/885)) (Austin Abell)
- `787dcc0c` Implement Net API Module + Some other RPC methods
  ([#884](https://github.com/ChainSafe/forest/pull/884)) (Eric Tu)
- `47f2bd1e` Actors v2 upgrade setup
  ([#854](https://github.com/ChainSafe/forest/pull/854)) (Austin Abell)
- `aa448702` Storage Miner Init Interop
  ([#882](https://github.com/ChainSafe/forest/pull/882)) (Eric Tu)
- `8e821e0b` Remove coverage from CI until fixed
  ([#883](https://github.com/ChainSafe/forest/pull/883)) (Austin Abell)
- `61e5465e` Fix message crate compilation with json feature
  ([#880](https://github.com/ChainSafe/forest/pull/880)) (Austin Abell)
- `85e96837` Release crates for actors v2 upgrade
  ([#879](https://github.com/ChainSafe/forest/pull/879)) (Austin Abell)
- `82ca74cc` Form tipsets ([#875](https://github.com/ChainSafe/forest/pull/875))
  (Tim Vermeulen)
- `ce5c28b9` A bunch of fixes for the RPC
  ([#874](https://github.com/ChainSafe/forest/pull/874)) (Eric Tu)
- `8193a4b1` Implement hamt fuzzer
  ([#872](https://github.com/ChainSafe/forest/pull/872)) (Austin Abell)
- `36154ff6` Implement Amt fuzzer
  ([#871](https://github.com/ChainSafe/forest/pull/871)) (Austin Abell)
- `15c0e67f` Fix syncing regressions from #841
  ([#873](https://github.com/ChainSafe/forest/pull/873)) (Austin Abell)
- `6aaa037a` Update message json format to match Lotus
  ([#870](https://github.com/ChainSafe/forest/pull/870)) (Austin Abell)
- `56b4961f` Rpc fixes and implementations
  ([#841](https://github.com/ChainSafe/forest/pull/841)) (Purple Hair Rust Bard)
- `1da3294c` Fork serde_bytes to disallow string and array deserialization
  ([#868](https://github.com/ChainSafe/forest/pull/868)) (Austin Abell)
- `44f2c22e` Fix exit code handling in market
  ([#866](https://github.com/ChainSafe/forest/pull/866)) (Austin Abell)
- `f325bb35` Fix unlock unvested funds
  ([#865](https://github.com/ChainSafe/forest/pull/865)) (Austin Abell)
- `d690d484` Implement chain export functionality and car writer
  ([#861](https://github.com/ChainSafe/forest/pull/861)) (Austin Abell)
- `1b4dd61d` Add sled backend and cleanup RocksDb type
  ([#858](https://github.com/ChainSafe/forest/pull/858)) (Austin Abell)
- `db642466` MessagePool Greedy Message Selection
  ([#856](https://github.com/ChainSafe/forest/pull/856)) (Eric Tu)
- `26082703` Implement chain index
  ([#855](https://github.com/ChainSafe/forest/pull/855)) (Austin Abell)
- `c300f8e4` Update dependencies
  ([#859](https://github.com/ChainSafe/forest/pull/859)) (Dustin Brickwood)
- `d6c9bf60` Allow importing snapshot from URL + Progress bar
  ([#762](https://github.com/ChainSafe/forest/pull/762))
  ([#811](https://github.com/ChainSafe/forest/pull/811)) (Stepan)
- `178d1679` Setup mocking panic handling in vm
  ([#857](https://github.com/ChainSafe/forest/pull/857)) (Austin Abell)
- `60d12063` Switch param deserialization to the runtime to interop
  ([#853](https://github.com/ChainSafe/forest/pull/853)) (Austin Abell)
- `f9249b15` Use upstream cid
  ([#850](https://github.com/ChainSafe/forest/pull/850)) (Volker Mische)
- `85786ad3` Update CODEOWNERS
  ([#848](https://github.com/ChainSafe/forest/pull/848)) (Austin Abell)
- `0c1febbf` Rename BlockSync -> ChainExchange and tweak parameters
  ([#852](https://github.com/ChainSafe/forest/pull/852)) (Austin Abell)
- `876b9881` Refactor ChainStore, tipset usage, cache loaded tipsets
  ([#851](https://github.com/ChainSafe/forest/pull/851)) (Austin Abell)
- `396052ca` Fix: update balance table
  ([#849](https://github.com/ChainSafe/forest/pull/849)) (Austin Abell)
- `af28ef40` Update amt for_each caching mechanisms and usages
  ([#847](https://github.com/ChainSafe/forest/pull/847)) (Austin Abell)
- `ee25ba92` Add Networking and Republishing logic to MsgPool
  ([#732](https://github.com/ChainSafe/forest/pull/732)) (Eric Tu)
- `ef2583db` Use concrete implementations
  ([#842](https://github.com/ChainSafe/forest/pull/842)) (Volker Mische)
- `3c8a57b7` Fix gossipsub handling to process only when in follow state
  ([#845](https://github.com/ChainSafe/forest/pull/845)) (Austin Abell)
- `c53a5b82` Fix bug with import and cleanup
  ([#844](https://github.com/ChainSafe/forest/pull/844)) (Austin Abell)
- `1832a05e` Fix makefile test commands
  ([#843](https://github.com/ChainSafe/forest/pull/843)) (Austin Abell)
- `293ef19e` Fixes code cov build
  ([#840](https://github.com/ChainSafe/forest/pull/840)) (Dustin Brickwood)
- `62ea7ef4` Update multihash dependency and make Cid impl Copy
  ([#839](https://github.com/ChainSafe/forest/pull/839)) (Austin Abell)
- `cb1e2c41` Update README.md with security policy
  ([#831](https://github.com/ChainSafe/forest/pull/831)) (Amer Ameen)
- `d7b76cc9` Fix circleCI coverage
  ([#836](https://github.com/ChainSafe/forest/pull/836)) (Austin Abell)
- `e51e1ece` Fix allow internal reset after failed tx
  ([#834](https://github.com/ChainSafe/forest/pull/834)) (Austin Abell)
- `a86f0056` CircleCI updates, removal of github actions
  ([#813](https://github.com/ChainSafe/forest/pull/813)) (Dustin Brickwood)
- `d74b34ee` Add Gossipsub chain messages to MPool in the ChainSyncer instead of
  Libp2p Service ([#833](https://github.com/ChainSafe/forest/pull/833)) (Eric
  Tu)
- `bbdddf9d` Fix block messages generation for sequence edge case
  ([#832](https://github.com/ChainSafe/forest/pull/832)) (Austin Abell)
- `e1f1244b` Refactor chainstore and related components
  ([#809](https://github.com/ChainSafe/forest/pull/809)) (Austin Abell)
- `7990d4d4` Cleanup batch_verify_seal and tipset state execution
  ([#807](https://github.com/ChainSafe/forest/pull/807)) (Austin Abell)
- `0b7a49b6` Process blocks coming off of GossipSub
  ([#808](https://github.com/ChainSafe/forest/pull/808)) (Eric Tu)
- `1a447316` Defer bitfield decoding until its first use
  ([#803](https://github.com/ChainSafe/forest/pull/803)) (Tim Vermeulen)
- `ede37134` Update proofs and other deps
  ([#812](https://github.com/ChainSafe/forest/pull/812)) (Austin Abell)
- `a97f4b3b` Fix message receipt json
  ([#810](https://github.com/ChainSafe/forest/pull/810)) (Austin Abell)
- `b31fa0ae` Update gossip messagepool error log
  ([#805](https://github.com/ChainSafe/forest/pull/805)) (Austin Abell)
- `3bec812c` Fix unsealed sector padding
  ([#804](https://github.com/ChainSafe/forest/pull/804)) (Austin Abell)
- `9eab4a8a` Fix reschedule sector expirations
  ([#802](https://github.com/ChainSafe/forest/pull/802)) (Austin Abell)
- `21d6108f` Optimize statediff and fix hamt bug
  ([#799](https://github.com/ChainSafe/forest/pull/799)) (Austin Abell)
- `7da52345` Add msgs to msg pool
  ([#797](https://github.com/ChainSafe/forest/pull/797)) (Dustin Brickwood)
- `901d00cf` Increase cron gas limit
  ([#796](https://github.com/ChainSafe/forest/pull/796)) (Austin Abell)
- `ca3c131f` Import snapshots and import chains
  ([#789](https://github.com/ChainSafe/forest/pull/789)) (Eric Tu)
- `7d34126d` Refactor types out of actors crate to prep for v2 upgrade
  ([#790](https://github.com/ChainSafe/forest/pull/790)) (Austin Abell)
- `54635c52` Fix Miner cron related things
  ([#795](https://github.com/ChainSafe/forest/pull/795)) (Austin Abell)
- `27d3e668` GossipSub Message and Block Deserialization
  ([#791](https://github.com/ChainSafe/forest/pull/791)) (Eric Tu)
- `34710f7e` Update Dockerfile and include make command
  ([#792](https://github.com/ChainSafe/forest/pull/792)) (Dustin Brickwood)
- `5a8dfaab` Switch store for randomness retrieval
  ([#793](https://github.com/ChainSafe/forest/pull/793)) (Austin Abell)
- `b94f39de` Update bootnodes
  ([#794](https://github.com/ChainSafe/forest/pull/794)) (Austin Abell)
- `2e1bb096` Adding CircSupply Calculations
  ([#710](https://github.com/ChainSafe/forest/pull/710)) (nannick)
- `36e38c67` Wrap cached state in async mutex to avoid duplicate state
  calculation ([#785](https://github.com/ChainSafe/forest/pull/785)) (Austin
  Abell)
- `20de7a45` Adding Block Probability Calculations
  ([#771](https://github.com/ChainSafe/forest/pull/771)) (nannick)
- `bee59904` Fix deferred cron and validate caller
  ([#782](https://github.com/ChainSafe/forest/pull/782)) (Austin Abell)
- `78e6bb4b` Put Hamt reordering fix under a feature
  ([#783](https://github.com/ChainSafe/forest/pull/783)) (Austin Abell)
- `7743da7e` Fix projection period for faults
  ([#784](https://github.com/ChainSafe/forest/pull/784)) (Austin Abell)
- `fb2ca2be` Build and Api Versoining
  ([#752](https://github.com/ChainSafe/forest/pull/752)) (Purple Hair Rust Bard)
- `aa397491` Fix get_sectors_for_winning_post and cleanup
  ([#781](https://github.com/ChainSafe/forest/pull/781)) (Austin Abell)
- `dd707577` Fix provider and block message limit
  ([#780](https://github.com/ChainSafe/forest/pull/780)) (Austin Abell)
- `199d7feb` Refactor statediff to own crate
  ([#779](https://github.com/ChainSafe/forest/pull/779)) (Austin Abell)
- `6fb284a2` Fix sync messages logic
  ([#778](https://github.com/ChainSafe/forest/pull/778)) (Austin Abell)
- `c571e0e0` Fix tipset sorting function
  ([#777](https://github.com/ChainSafe/forest/pull/777)) (Austin Abell)
- `f9ab4c20` Update sequence based on epoch for internal messages
  ([#775](https://github.com/ChainSafe/forest/pull/775)) (Austin Abell)
- `057ff0d4` Fix chaos actor send
  ([#773](https://github.com/ChainSafe/forest/pull/773)) (Austin Abell)
- `0834808a` Minimum power fix
  ([#774](https://github.com/ChainSafe/forest/pull/774)) (Eric Tu)
- `34759a88` Fix Amt iter mut guard
  ([#772](https://github.com/ChainSafe/forest/pull/772)) (Austin Abell)
- `655eac22` Update conformance vectors
  ([#768](https://github.com/ChainSafe/forest/pull/768)) (Austin Abell)
- `1de532f3` Fix link in README
  ([#770](https://github.com/ChainSafe/forest/pull/770)) (Austin Abell)
- `6535480f` Remove protoc dependency and update README
  ([#769](https://github.com/ChainSafe/forest/pull/769)) (Austin Abell)
- `fc05e125` Minor fixes found during devnet testing
  ([#753](https://github.com/ChainSafe/forest/pull/753)) (Purple Hair Rust Bard)
- `982738c2` Authorization Setup for Write Access on RPC Calls
  ([#620](https://github.com/ChainSafe/forest/pull/620)) (Jaden Foldesi)
- `d4de5481` Fix blockstore get gas charge
  ([#751](https://github.com/ChainSafe/forest/pull/751)) (Austin Abell)
- `fd89bb9f` Implement actor upgrade logic
  ([#750](https://github.com/ChainSafe/forest/pull/750)) (Austin Abell)
- `6a46d7a4` Add a `ValueMut` wrapper type that tracks whether AMT values are
  mutated ([#749](https://github.com/ChainSafe/forest/pull/749)) (Tim Vermeulen)
- `0a7e163e` Fix CronEvents in Miner Actor
  ([#748](https://github.com/ChainSafe/forest/pull/748)) (Eric Tu)
- `3e8fd6cf` Fix block validations and add chain export test
  ([#741](https://github.com/ChainSafe/forest/pull/741)) (Austin Abell)
- `a4e399d9` Remove extra state load from withdraw balance
  ([#747](https://github.com/ChainSafe/forest/pull/747)) (Austin Abell)
- `15e00e80` Fix trailing 0s on bitfield serialization
  ([#746](https://github.com/ChainSafe/forest/pull/746)) (Austin Abell)
- `7e7d79c3` Switch serde_cbor to fork to allow unsafe unchecked utf8
  deserialization ([#745](https://github.com/ChainSafe/forest/pull/745)) (Austin
  Abell)
- `f8e16554` Fix Balance Table get
  ([#744](https://github.com/ChainSafe/forest/pull/744)) (Eric Tu)
- `6f187420` Skip send in transfer_to_actor if value is 0
  ([#743](https://github.com/ChainSafe/forest/pull/743)) (Eric Tu)
- `9dbcc47d` MAX_MINER_PROVE_COMMITS_PER_EPOCH 3 to 200
  ([#742](https://github.com/ChainSafe/forest/pull/742)) (Eric Tu)
- `cecf8713` State diff on root mismatch option
  ([#738](https://github.com/ChainSafe/forest/pull/738)) (Austin Abell)
- `f309a28b` Fix miner constructor params and proving period offset calculation
  ([#740](https://github.com/ChainSafe/forest/pull/740)) (Austin Abell)
- `891cd3ce` Fix base fee in conformance, bump versions and cleanup
  ([#739](https://github.com/ChainSafe/forest/pull/739)) (Austin Abell)
- `1b23fa33` Add label to DealProposal
  ([#737](https://github.com/ChainSafe/forest/pull/737)) (Austin Abell)
- `a75b47ac` Add redundant writes to Hamt and Amt to interop
  ([#731](https://github.com/ChainSafe/forest/pull/731)) (Austin Abell)
- `d910cf02` Update conformance vectors
  ([#734](https://github.com/ChainSafe/forest/pull/734)) (Austin Abell)
- `9de9e351` BlockSync provider
  ([#724](https://github.com/ChainSafe/forest/pull/724)) (Stepan)
- `0d86e686` Update params and fetch on daemon start
  ([#733](https://github.com/ChainSafe/forest/pull/733)) (Austin Abell)
- `cb4f779b` Updating Chaos Actor and Test Vectors
  ([#696](https://github.com/ChainSafe/forest/pull/696)) (nannick)
- `15eb3f07` Fix signature verification in mempool
  ([#727](https://github.com/ChainSafe/forest/pull/727)) (Austin Abell)
- `3ec23378` Update proof verification
  ([#726](https://github.com/ChainSafe/forest/pull/726)) (Austin Abell)
- `82f76ae6` Add caching to Hamt and update testing
  ([#730](https://github.com/ChainSafe/forest/pull/730)) (Austin Abell)
- `630b54f1` Update Actors error handling
  ([#722](https://github.com/ChainSafe/forest/pull/722)) (Austin Abell)
- `e59b7ae6` Switch bigint division usage to Euclidean to match Go
  ([#723](https://github.com/ChainSafe/forest/pull/723)) (Austin Abell)
- `2561c51c` Amt refactor and interop tests
  ([#716](https://github.com/ChainSafe/forest/pull/716)) (Austin Abell)
- `7a471d57` Remove unnecessary feature with audit failure
  ([#721](https://github.com/ChainSafe/forest/pull/721)) (Austin Abell)
- `b073565e` Mempool Update
  ([#705](https://github.com/ChainSafe/forest/pull/705)) (Eric Tu)
- `f0072101` Update Miner actor
  ([#691](https://github.com/ChainSafe/forest/pull/691)) (Tim Vermeulen)
- `285b9c34` Storage miner integration
  ([#670](https://github.com/ChainSafe/forest/pull/670)) (Purple Hair Rust Bard)
- `04274b14` Adding More Reward Actor Tests
  ([#715](https://github.com/ChainSafe/forest/pull/715)) (nannick)
- `dae9342f` Update block validations
  ([#711](https://github.com/ChainSafe/forest/pull/711)) (Austin Abell)
- `6dc3b50d` Update AMT max index bound
  ([#714](https://github.com/ChainSafe/forest/pull/714)) (Austin Abell)
- `d4dee5a2` Make block validations async
  ([#702](https://github.com/ChainSafe/forest/pull/702)) (Austin Abell)
- `8ef5ae5c` Peer stats tracking and selection
  ([#701](https://github.com/ChainSafe/forest/pull/701)) (Austin Abell)
- `dc0ff4cd` Semantic Validation for Messages
  ([#703](https://github.com/ChainSafe/forest/pull/703)) (Eric Tu)
- `3411459d` ChainSync refactor
  ([#693](https://github.com/ChainSafe/forest/pull/693)) (Austin Abell)
- `66ca99e2` Fix StateManager use in different components
  ([#694](https://github.com/ChainSafe/forest/pull/694)) (Eric Tu)
- `96b64cb2` Drand ignore env variable
  ([#697](https://github.com/ChainSafe/forest/pull/697)) (nannick)
- `548a4645` Print out conformance results and add log for skips
  ([#695](https://github.com/ChainSafe/forest/pull/695)) (Austin Abell)
- `0d7b16cc` Add CLI command to add Genesis Miner to Genesis Template
  ([#644](https://github.com/ChainSafe/forest/pull/644)) (Stepan)
- `0be6b76a` Chain syncing verification fixes
  ([#503](https://github.com/ChainSafe/forest/pull/503)) (Eric Tu)
- `156b2fb6` Fix docs publish workflow
  ([#688](https://github.com/ChainSafe/forest/pull/688)) (Austin Abell)
- `b54d0ec7` Update statetree cache
  ([#668](https://github.com/ChainSafe/forest/pull/668)) (Dustin Brickwood)
- `0809097f` Update blocksync message formats
  ([#686](https://github.com/ChainSafe/forest/pull/686)) (Austin Abell)
- `0db7ddbb` Tipset vector runner
  ([#682](https://github.com/ChainSafe/forest/pull/682)) (Austin Abell)
- `41ad3220` Swap secio authentication for noise
  ([#685](https://github.com/ChainSafe/forest/pull/685)) (Austin Abell)
- `93faacde` Fix bitswap breaking patch release
  ([#683](https://github.com/ChainSafe/forest/pull/683)) (Austin Abell)
- `f2c3ff0f` Update apply_blocks call
  ([#678](https://github.com/ChainSafe/forest/pull/678)) (Austin Abell)
- `e411eeed` Remove TODOs from scoping
  ([#675](https://github.com/ChainSafe/forest/pull/675)) (Austin Abell)
- `24341646` Adding Mdns and Kad Toggle
  ([#647](https://github.com/ChainSafe/forest/pull/647)) (nannick)
- `26517fba` Update edge cases for dynamic error handling in VM
  ([#671](https://github.com/ChainSafe/forest/pull/671)) (Austin Abell)
- `cd68b539` Update runtime transaction logic
  ([#666](https://github.com/ChainSafe/forest/pull/666)) (Austin Abell)
- `d5ccf900` Update EPOCH_DURATION_SECONDS
  ([#667](https://github.com/ChainSafe/forest/pull/667)) (Eric Tu)
- `c73394bc` Fix serialization of TxnIdParams
  ([#665](https://github.com/ChainSafe/forest/pull/665)) (Eric Tu)
- `7b4174e3` Fix runtime implementation to return gas blockstore
  ([#664](https://github.com/ChainSafe/forest/pull/664)) (Austin Abell)
- `2712508e` Handle failed retrieve of actor state
  ([#663](https://github.com/ChainSafe/forest/pull/663)) (Eric Tu)
- `bbbfacba` Check value correctly before transfer
  ([#662](https://github.com/ChainSafe/forest/pull/662)) (Eric Tu)
- `8d87c681` Add validation in chaos actor
  ([#661](https://github.com/ChainSafe/forest/pull/661)) (Eric Tu)
- `7d2bd2fa` Fix caller validation on nested sends
  ([#660](https://github.com/ChainSafe/forest/pull/660)) (Austin Abell)
- `5db465c3` Make hamt value type generic and add benchmarks
  ([#635](https://github.com/ChainSafe/forest/pull/635)) (Austin Abell)
- `5e35560c` Fix internal send bug, remove message ref from runtime
  ([#659](https://github.com/ChainSafe/forest/pull/659)) (Austin Abell)
- `ff754b90` Fix Get Actor
  ([#658](https://github.com/ChainSafe/forest/pull/658)) (Eric Tu)
- `0d82f424` Fix bugs in vm and update runner
  ([#657](https://github.com/ChainSafe/forest/pull/657)) (Austin Abell)
- `809e3e8c` Allow registering of Actors to the VM
  ([#654](https://github.com/ChainSafe/forest/pull/654)) (Eric Tu)
- `0f8185b2` Fix inconsistencies in apply_message
  ([#656](https://github.com/ChainSafe/forest/pull/656)) (Austin Abell)
- `4e0efe99` Add benchmarks and cleanup AMT
  ([#626](https://github.com/ChainSafe/forest/pull/626)) (Austin Abell)
- `aa6167c8` Expose message fields
  ([#655](https://github.com/ChainSafe/forest/pull/655)) (Austin Abell)
- `fd911984` Adding Chaos Actor
  ([#653](https://github.com/ChainSafe/forest/pull/653)) (nannick)
- `d0bd5844` Fix actor creation and deletion logic
  ([#652](https://github.com/ChainSafe/forest/pull/652)) (Austin Abell)
- `81557c9e` Space race genesis and bootnodes updates
  ([#650](https://github.com/ChainSafe/forest/pull/650)) (Austin Abell)
- `f1bf6079` Released updated protocol crates
  ([#651](https://github.com/ChainSafe/forest/pull/651)) (Austin Abell)
- `3fe1d46a` Update gas charges in VM
  ([#649](https://github.com/ChainSafe/forest/pull/649)) (Austin Abell)
- `0fb2fa38` Adding Puppet Actor
  ([#627](https://github.com/ChainSafe/forest/pull/627)) (nannick)
- `3e6c2ee7` Conformance test runner
  ([#638](https://github.com/ChainSafe/forest/pull/638)) (Austin Abell)
- `a4171bec` Builtin actors 0.9.3 update
  ([#643](https://github.com/ChainSafe/forest/pull/643)) (Austin Abell)
- `6029b716` Update libp2p, proofs, and other deps
  ([#641](https://github.com/ChainSafe/forest/pull/641)) (Austin Abell)
- `bbd20ccf` Dynamic Gas Implementation
  ([#639](https://github.com/ChainSafe/forest/pull/639)) (Eric Tu)
- `12ea58cf` Power actor update
  ([#621](https://github.com/ChainSafe/forest/pull/621)) (Austin Abell)
- `23718156` Separate ticket and beacon randomness
  ([#637](https://github.com/ChainSafe/forest/pull/637)) (Austin Abell)
- `da57abae` Update commcid to new codes and validation
  ([#601](https://github.com/ChainSafe/forest/pull/601)) (Austin Abell)
- `2b54a873` Update default hamt hash function to sha256 and make algo generic
  ([#624](https://github.com/ChainSafe/forest/pull/624)) (Austin Abell)
- `f0c0149a` Update header serialization
  ([#636](https://github.com/ChainSafe/forest/pull/636)) (Austin Abell)
- `22971156` Update to new empty amt serialization
  ([#623](https://github.com/ChainSafe/forest/pull/623)) (Austin Abell)
- `0a7036b0` Rpc state implementation
  ([#618](https://github.com/ChainSafe/forest/pull/618)) (Purple Hair Rust Bard)
- `336ae3b5` Add Bitfield cut operator and other improvements
  ([#617](https://github.com/ChainSafe/forest/pull/617)) (Tim Vermeulen)
- `88fdfbc0` Update system actor
  ([#622](https://github.com/ChainSafe/forest/pull/622)) (Austin Abell)
- `bbbb9e2b` New Genesis Template cli command
  ([#612](https://github.com/ChainSafe/forest/pull/612)) (Stepan)
- `8192c126` Fix bug in reading and persisting keystore data
  ([#625](https://github.com/ChainSafe/forest/pull/625)) (Austin Abell)
- `1b43ad5e` Reward actor update
  ([#619](https://github.com/ChainSafe/forest/pull/619)) (Austin Abell)
- `208f1719` Update verified registry actor
  ([#609](https://github.com/ChainSafe/forest/pull/609)) (Austin Abell)
- `87aec324` Add Persistent KeyStore
  ([#604](https://github.com/ChainSafe/forest/pull/604)) (Jaden Foldesi)
- `b6602bbd` Fix string decode handling network
  ([#611](https://github.com/ChainSafe/forest/pull/611)) (Austin Abell)
- `4aeadf71` Paych actor updates
  ([#608](https://github.com/ChainSafe/forest/pull/608)) (Austin Abell)
- `9c8e9a60` Smoothing Functions For Actors
  ([#594](https://github.com/ChainSafe/forest/pull/594)) (nannick)
- `a84ac2f0` Multisig actor update
  ([#606](https://github.com/ChainSafe/forest/pull/606)) (Austin Abell)
- `90353963` Market actor update
  ([#593](https://github.com/ChainSafe/forest/pull/593)) (Austin Abell)
- `44c1cd9b` Add address bugfix tests and bump crate version
  ([#598](https://github.com/ChainSafe/forest/pull/598)) (Austin Abell)
- `d7dcaf6e` Remove incorrectly ported sanity check from go implementation
  ([#597](https://github.com/ChainSafe/forest/pull/597)) (Austin Abell)
- `8b0b35cd` Returns an Error in case of slicing non-ascii strings
  ([#599](https://github.com/ChainSafe/forest/pull/599)) (Natanael Mojica)
- `52a5acec` Update Drand to use HTTP with the new endpoint
  ([#591](https://github.com/ChainSafe/forest/pull/591)) (Eric Tu)
- `4783a670` Update cron actor
  ([#588](https://github.com/ChainSafe/forest/pull/588)) (Austin Abell)
- `c642d9a9` JSON client setup and chain CLI commands
  ([#572](https://github.com/ChainSafe/forest/pull/572)) (Dustin Brickwood)
- `f80cfab7` Update account actor and params defaults/checks
  ([#587](https://github.com/ChainSafe/forest/pull/587)) (Austin Abell)
- `25203cb9` Add bulk put blockstore function and update header persisting
  ([#570](https://github.com/ChainSafe/forest/pull/570)) (Austin Abell)
- `9982c586` Add Drand Beacon Cache
  ([#586](https://github.com/ChainSafe/forest/pull/586)) (Stepan)
- `0c0b617c` Update init actor
  ([#589](https://github.com/ChainSafe/forest/pull/589)) (Austin Abell)
- `2863f64e` VM and Runtime updates
  ([#569](https://github.com/ChainSafe/forest/pull/569)) (Austin Abell)
- `fc523a32` Message Pool RPC
  ([#551](https://github.com/ChainSafe/forest/pull/551)) (Jaden Foldesi)
- `907eda8f` State API - RPC methods
  ([#532](https://github.com/ChainSafe/forest/pull/532)) (Purple Hair Rust Bard)
- `7cb6cecd` Add actor error convenience macro
  ([#550](https://github.com/ChainSafe/forest/pull/550)) (Austin Abell)
- `b9ae7e8f` Switch to use MessageInfo and refactor MockRuntime
  ([#552](https://github.com/ChainSafe/forest/pull/552)) (Austin Abell)
- `53378a9f` Test Runner for Message Signing Serialization Vectors
  ([#548](https://github.com/ChainSafe/forest/pull/548)) (Jaden Foldesi)
- `d3a1776c` Wallet rpc ([#512](https://github.com/ChainSafe/forest/pull/512))
  (Jaden Foldesi)
- `916bd4a6` Have BitField store ranges instead of bytes, and add benchmarks
  ([#543](https://github.com/ChainSafe/forest/pull/543)) (Tim Vermeulen)
- `37617d38` Send events through publisher
  ([#549](https://github.com/ChainSafe/forest/pull/549)) (Eric Tu)
- `0af8cfba` Update machine version for docs publish
  ([#546](https://github.com/ChainSafe/forest/pull/546)) (Austin Abell)
- `6c30ffe5` TokenAmount and StoragePower to BigInt
  ([#540](https://github.com/ChainSafe/forest/pull/540)) (nannick)
- `d83dac3c` Bitswap Integration
  ([#518](https://github.com/ChainSafe/forest/pull/518)) (Eric Tu)
- `b635c087` Implement Mock Runtime Syscalls
  ([#542](https://github.com/ChainSafe/forest/pull/542)) (nannick)
- `1b04f1ca` Implement Sync API and improve syncing
  ([#539](https://github.com/ChainSafe/forest/pull/539)) (Austin Abell)
- `9c561287` Paych actor tests
  ([#492](https://github.com/ChainSafe/forest/pull/492)) (nannick)
- `c7e94f24` Implement msg pool
  ([#449](https://github.com/ChainSafe/forest/pull/449)) (Jaden Foldesi)
- `1c58f7a4` Move libp2p from fork and bump versions
  ([#534](https://github.com/ChainSafe/forest/pull/534)) (Austin Abell)
- `41256318` Adding RPC Configuration
  ([#531](https://github.com/ChainSafe/forest/pull/531)) (nannick)
- `250ad1bf` Implements deadline tests and chain epoch update to i64
  ([#533](https://github.com/ChainSafe/forest/pull/533)) (Dustin Brickwood)
- `0facf1ba` Refactor RPC and network events
  ([#530](https://github.com/ChainSafe/forest/pull/530)) (Austin Abell)
- `2d88d06c` Remove bitvec dependency and other bit field changes
  ([#525](https://github.com/ChainSafe/forest/pull/525)) (Tim Vermeulen)
- `e0d574e1` Update async-std runtime setup
  ([#526](https://github.com/ChainSafe/forest/pull/526)) (Austin Abell)
- `a2cab731` Implementing Market Balance
  ([#524](https://github.com/ChainSafe/forest/pull/524)) (nannick)
- `7143e42b` Refactor CLI and implement fetch-params
  ([#516](https://github.com/ChainSafe/forest/pull/516)) (Austin Abell)
- `95a2fcc1` Update proofs-api to 4.0.1
  ([#523](https://github.com/ChainSafe/forest/pull/523)) (Austin Abell)
- `6e33c231` Bitfield improvements
  ([#506](https://github.com/ChainSafe/forest/pull/506)) (Tim Vermeulen)
- `8de380d2` Rupan/market actor tests
  ([#426](https://github.com/ChainSafe/forest/pull/426)) (nannick)
- `68c026ae` Fix docs push rule
  ([#520](https://github.com/ChainSafe/forest/pull/520)) (Austin Abell)
- `f68ae5dd` Update default branch name to main
  ([#519](https://github.com/ChainSafe/forest/pull/519)) (Austin Abell)
- `2650f8e8` Remove dead code and update CI
  ([#517](https://github.com/ChainSafe/forest/pull/517)) (Austin Abell)
- `4422cddc` A bare-bones GraphSync ResponseManager
  ([#511](https://github.com/ChainSafe/forest/pull/511)) (Tim Vermeulen)
- `11411a37` Update dependencies and proofs version
  ([#515](https://github.com/ChainSafe/forest/pull/515)) (Austin Abell)
- `8add7840` Update bootnodes and genesis for testnet
  ([#509](https://github.com/ChainSafe/forest/pull/509)) (Austin Abell)
- `1ff34dbc` Update proofs to v4
  ([#507](https://github.com/ChainSafe/forest/pull/507)) (Austin Abell)
- `0f1dba04` Updates market actor
  ([#496](https://github.com/ChainSafe/forest/pull/496)) (Dustin Brickwood)
- `18f6aacc` Implement Kademlia discovery
  ([#501](https://github.com/ChainSafe/forest/pull/501)) (Austin Abell)
- `dd396b9f` Fix ecrecover and verify methods
  ([#500](https://github.com/ChainSafe/forest/pull/500)) (Jaden Foldesi)
- `a326fec9` Ashanti/winning posts
  ([#493](https://github.com/ChainSafe/forest/pull/493)) (Purple Hair Rust Bard)
- `f66b4e1a` Added ctrl addresses
  ([#494](https://github.com/ChainSafe/forest/pull/494)) (Dustin Brickwood)
- `f38a0016` Miner actor implemented
  ([#486](https://github.com/ChainSafe/forest/pull/486)) (Dustin Brickwood)
- `8d2a4936` Implement Wallet
  ([#469](https://github.com/ChainSafe/forest/pull/469)) (Jaden Foldesi)
- `418c2fed` Adds Json serialization for Message Receipts and ActorState
  ([#484](https://github.com/ChainSafe/forest/pull/484)) (Eric Tu)
- `a49f9a96` Update Reward actor to new spec
  ([#480](https://github.com/ChainSafe/forest/pull/480)) (Austin Abell)
- `33310f57` Implements Storage Miner critical Chain API methods
  ([#478](https://github.com/ChainSafe/forest/pull/478)) (Eric Tu)
- `21b3b498` Batch seal verification implementation
  ([#483](https://github.com/ChainSafe/forest/pull/483)) (Austin Abell)
- `78e32a99` Switch bls pub key from using vec
  ([#481](https://github.com/ChainSafe/forest/pull/481)) (Austin Abell)
- `afb1fc82` Updated Code to Pass Checks With Rust 1.44
  ([#479](https://github.com/ChainSafe/forest/pull/479)) (Jaden Foldesi)
- `9cc24d70` Tide JSONRPC over HTTP
  ([#462](https://github.com/ChainSafe/forest/pull/462)) (Eric Tu)
- `7e0540f1` Ashanti/chain store channel
  ([#473](https://github.com/ChainSafe/forest/pull/473)) (Purple Hair Rust Bard)
- `2ad2399b` Ashanti/connect state transition
  ([#454](https://github.com/ChainSafe/forest/pull/454)) (Purple Hair Rust Bard)
- `a0dbd7bd` Implement Block header json
  ([#470](https://github.com/ChainSafe/forest/pull/470)) (Austin Abell)
- `206ec565` Update power, reward and market actors, rt and registered proofs
  relative to miner actor ([#458](https://github.com/ChainSafe/forest/pull/458))
  (Dustin Brickwood)
- `63083135` Implement compatible bitfield
  ([#466](https://github.com/ChainSafe/forest/pull/466)) (Austin Abell)
- `6dab2336` Add CircleCI ([#441](https://github.com/ChainSafe/forest/pull/441))
  (Gregory Markou)
- `8ee51446` Add PeerResponseSender
  ([#453](https://github.com/ChainSafe/forest/pull/453)) (Tim Vermeulen)
- `f4b306d6` Update dockerfiles for protoc install
  ([#460](https://github.com/ChainSafe/forest/pull/460)) (Austin Abell)
- `fb1b4085` Bump async-std to 1.6
  ([#456](https://github.com/ChainSafe/forest/pull/456)) (Eric Tu)
- `fc34b441` Runtime randomness and ChainStore randomness
  ([#415](https://github.com/ChainSafe/forest/pull/415)) (Eric Tu)
- `47835025` Fix block header serialization
  ([#450](https://github.com/ChainSafe/forest/pull/450)) (Austin Abell)
- `91f44e20` Setup GraphSync network interface
  ([#442](https://github.com/ChainSafe/forest/pull/442)) (Austin Abell)
- `129f17e0` Bump versions for release
  ([#451](https://github.com/ChainSafe/forest/pull/451)) (Austin Abell)
- `078eda17` Signed and Unsigned message json impls
  ([#444](https://github.com/ChainSafe/forest/pull/444)) (Austin Abell)
- `bb982fbb` Update libp2p to 0.19
  ([#439](https://github.com/ChainSafe/forest/pull/439)) (Austin Abell)
- `acedcf08` Remove a bajillion manual serde implementations
  ([#433](https://github.com/ChainSafe/forest/pull/433)) (Tim Vermeulen)
- `c9a089e8` Update serialization vectors
  ([#435](https://github.com/ChainSafe/forest/pull/435)) (Austin Abell)
- `9ef6e67a` Add Secp address sanity check
  ([#438](https://github.com/ChainSafe/forest/pull/438)) (Austin Abell)
- `c58aeb4b` Setup GraphSync message types and protobuf encoding
  ([#434](https://github.com/ChainSafe/forest/pull/434)) (Austin Abell)
- `ba8d9467` Verifying Drand Entries from Blocks
  ([#387](https://github.com/ChainSafe/forest/pull/387)) (Eric Tu)
- `b1903ba2` Jaden/chainstore refactor
  ([#432](https://github.com/ChainSafe/forest/pull/432)) (Jaden Foldesi)
- `b80ab49d` Jaden/chainsync/asyncverification
  ([#419](https://github.com/ChainSafe/forest/pull/419)) (Jaden Foldesi)
- `033bade8` Update prefix bytes encoding to include mh len
  ([#431](https://github.com/ChainSafe/forest/pull/431)) (Austin Abell)
- `a04ba8f1` Cargo changes for publishing core crates
  ([#425](https://github.com/ChainSafe/forest/pull/425)) (Austin Abell)
- `42fc42e9` Add default implementations for Store bulk operations
  ([#424](https://github.com/ChainSafe/forest/pull/424)) (Tim Vermeulen)
- `ff39f2aa` Last block info for selectors
  ([#418](https://github.com/ChainSafe/forest/pull/418)) (Austin Abell)
- `1f96e918` Update docs and use rocksdb as feature
  ([#421](https://github.com/ChainSafe/forest/pull/421)) (Austin Abell)
- `187ca6cc` Remove Address default implementation
  ([#422](https://github.com/ChainSafe/forest/pull/422)) (Austin Abell)
- `932dae3b` Implemented verify post
  ([#416](https://github.com/ChainSafe/forest/pull/416)) (Purple Hair Rust Bard)
- `b7f6f92a` Shared types refactor
  ([#417](https://github.com/ChainSafe/forest/pull/417)) (Austin Abell)
- `6241454a` Implement Verify Registry Actor
  ([#413](https://github.com/ChainSafe/forest/pull/413)) (Purple Hair Rust Bard)
- `1598ff20` Update tipset sorting
  ([#412](https://github.com/ChainSafe/forest/pull/412)) (Austin Abell)
- `4c95043e` Ipld selector traversals implementation
  ([#408](https://github.com/ChainSafe/forest/pull/408)) (Austin Abell)
- `fa12fff0` Jaden/tipsetconversions
  ([#404](https://github.com/ChainSafe/forest/pull/404)) (Jaden Foldesi)
- `f47b7579` SyncBucket cleanup
  ([#407](https://github.com/ChainSafe/forest/pull/407)) (Tim Vermeulen)
- `ef7aafdc` Async Block verification in ChainSync
  ([#409](https://github.com/ChainSafe/forest/pull/409)) (Eric Tu)
- `0bba0ecf` Fix CI for docs build
  ([#406](https://github.com/ChainSafe/forest/pull/406)) (Austin Abell)
- `81257dfd` Rupan/reward actor tests
  ([#403](https://github.com/ChainSafe/forest/pull/403)) (nannick)
- `5a0bf8d9` Implement interfacing with Drand over GRPC
  ([#375](https://github.com/ChainSafe/forest/pull/375)) (Eric Tu)
- `91a7e651` Selector explore implementation
  ([#402](https://github.com/ChainSafe/forest/pull/402)) (Austin Abell)
- `cbbd921a` Refactor with structops macro
  ([#401](https://github.com/ChainSafe/forest/pull/401)) (Purple Hair Rust Bard)
- `a048f250` Init test porting
  ([#394](https://github.com/ChainSafe/forest/pull/394)) (nannick)
- `67a25f9c` Clean up tipsets
  ([#397](https://github.com/ChainSafe/forest/pull/397)) (Tim Vermeulen)
- `4e4fa120` Update proofs api
  ([#400](https://github.com/ChainSafe/forest/pull/400)) (Austin Abell)
- `2052eb9f` Bump Dependencies
  ([#399](https://github.com/ChainSafe/forest/pull/399)) (Eric Tu)
- `c57cf419` Implement verify seal syscall
  ([#393](https://github.com/ChainSafe/forest/pull/393)) (Dustin Brickwood)
- `18d179b2` DAGJson support for Ipld
  ([#390](https://github.com/ChainSafe/forest/pull/390)) (Austin Abell)
- `84fb0e44` IPLD Selector framework with serialization
  ([#395](https://github.com/ChainSafe/forest/pull/395)) (Austin Abell)
- `3f8c6cf6` Temporary build fix for fil-proofs
  ([#396](https://github.com/ChainSafe/forest/pull/396)) (Austin Abell)
- `0b589d73` Interop updates and refactoring
  ([#388](https://github.com/ChainSafe/forest/pull/388)) (Austin Abell)
- `1aa2e64d` Implements verify consensus fault syscall and reorg vm crates
  ([#386](https://github.com/ChainSafe/forest/pull/386)) (Dustin Brickwood)
- `aa899c08` BlockHeader Update
  ([#385](https://github.com/ChainSafe/forest/pull/385)) (Eric Tu)
- `7e8124de` Refactor address crate
  ([#376](https://github.com/ChainSafe/forest/pull/376)) (Austin Abell)
- `14894298` Implement buffered blockstore cache
  ([#383](https://github.com/ChainSafe/forest/pull/383)) (Austin Abell)
- `5355acd0` Apply Blocks and refactor
  ([#374](https://github.com/ChainSafe/forest/pull/374)) (Austin Abell)
- `8bc201a3` Added forest img
  ([#378](https://github.com/ChainSafe/forest/pull/378)) (Dustin Brickwood)
- `16483531` Added bls aggregate sig check for block validation
  ([#371](https://github.com/ChainSafe/forest/pull/371)) (Dustin Brickwood)
- `3d5aeb2b` Stmgr retrieval methods + is_ticket_winner calc for block
  validation ([#369](https://github.com/ChainSafe/forest/pull/369)) (Dustin
  Brickwood)
- `cecd33d7` Load Genesis from CAR file
  ([#329](https://github.com/ChainSafe/forest/pull/329)) (Eric Tu)
- `29b45845` Compute unsealed sector CID syscall
  ([#360](https://github.com/ChainSafe/forest/pull/360)) (Austin Abell)
- `c27deaba` Setup dockerfiles and update CI
  ([#370](https://github.com/ChainSafe/forest/pull/370)) (Austin Abell)
- `68c4f9ae` Implement Weight method + st/gt for heaviest ts
  ([#359](https://github.com/ChainSafe/forest/pull/359)) (Dustin Brickwood)
- `4382a82e` Mock Runtime and tests for Account and Cron Actors
  ([#356](https://github.com/ChainSafe/forest/pull/356)) (Eric Tu)
- `ff5260a6` Update to new PoSt sector types
  ([#357](https://github.com/ChainSafe/forest/pull/357)) (Austin Abell)
- `8f0fc1d5` Commitment to cid conversions
  ([#358](https://github.com/ChainSafe/forest/pull/358)) (Austin Abell)
- `3798a4e8` Disallow default Cid and Address serialization
  ([#354](https://github.com/ChainSafe/forest/pull/354)) (Austin Abell)
- `dbee0e66` Implements apply_message and apply_implicit_message
  ([#353](https://github.com/ChainSafe/forest/pull/353)) (Dustin Brickwood)
- `1e6533a4` Implement verify signature syscall and cleanup
  ([#351](https://github.com/ChainSafe/forest/pull/351)) (Austin Abell)
- `d257f5cd` Blake2b syscall
  ([#352](https://github.com/ChainSafe/forest/pull/352)) (Austin Abell)
- `38825e7b` VM gas usage implementation and refactor
  ([#350](https://github.com/ChainSafe/forest/pull/350)) (Austin Abell)
- `8f8fd1e3` Connect remaining Actor invocations to runtime and cleanup
  ([#342](https://github.com/ChainSafe/forest/pull/342)) (Austin Abell)
- `4f0c6f7d` Market actor implementation
  ([#338](https://github.com/ChainSafe/forest/pull/338)) (Dustin Brickwood)
- `380dde3e` Update block header serialization
  ([#337](https://github.com/ChainSafe/forest/pull/337)) (Austin Abell)
- `f5845a0b` Refactor error handling
  ([#336](https://github.com/ChainSafe/forest/pull/336)) (Austin Abell)
- `3bc7d410` Key hashing compatibility
  ([#333](https://github.com/ChainSafe/forest/pull/333)) (Austin Abell)
- `28760209` Update peerid serialization in miner actor
  ([#335](https://github.com/ChainSafe/forest/pull/335)) (Austin Abell)
- `35f3c973` Reward Actor ([#318](https://github.com/ChainSafe/forest/pull/318))
  (Austin Abell)
- `ca7898f7` Move bigint serialization utils
  ([#331](https://github.com/ChainSafe/forest/pull/331)) (Austin Abell)
- `e0a996bd` Miner state ([#325](https://github.com/ChainSafe/forest/pull/325))
  (Austin Abell)
- `d30d396e` Market actor state
  ([#330](https://github.com/ChainSafe/forest/pull/330)) (Austin Abell)
- `5f81a1d6` Runtime Implementation
  ([#323](https://github.com/ChainSafe/forest/pull/323)) (Eric Tu)
- `4aacd72a` Initial chainsync process
  ([#293](https://github.com/ChainSafe/forest/pull/293)) (Dustin Brickwood)
- `e2157f57` Logging level config with RUST_LOG env
  variable([#328](https://github.com/ChainSafe/forest/pull/328)) (Austin Abell)
- `29b9e265` Libp2p and dependency update
  ([#326](https://github.com/ChainSafe/forest/pull/326)) (Austin Abell)
- `618cf4ab` Storage Power actor
  ([#308](https://github.com/ChainSafe/forest/pull/308)) (Austin Abell)
- `6d2bf0e0` Switch MethodNum and ActorID to aliases
  ([#317](https://github.com/ChainSafe/forest/pull/317)) (Austin Abell)
- `661f52aa` Change ChainEpoch and TokenAmount types
  ([#309](https://github.com/ChainSafe/forest/pull/309)) (Austin Abell)
- `7e8bd6f2` Payment channel actor
  ([#299](https://github.com/ChainSafe/forest/pull/299)) (Austin Abell)
- `c97033c0` Bitfield/ rle+ impl
  ([#296](https://github.com/ChainSafe/forest/pull/296)) (Austin Abell)
- `5473af59` SetMultimap implementation
  ([#292](https://github.com/ChainSafe/forest/pull/292)) (Austin Abell)
- `1ae3ba41` Improve actors serialization handling
  ([#297](https://github.com/ChainSafe/forest/pull/297)) (Austin Abell)
- `31738128` Refactor annotated serializations
  ([#295](https://github.com/ChainSafe/forest/pull/295)) (Austin Abell)
- `a5b1ab3c` Sector types ([#294](https://github.com/ChainSafe/forest/pull/294))
  (Austin Abell)
- `08d523b5` Implement multimap
  ([#290](https://github.com/ChainSafe/forest/pull/290)) (Austin Abell)
- `338ddf9d` Feat(vm): implement improved error handling
  ([#289](https://github.com/ChainSafe/forest/pull/289)) (Friedel Ziegelmayer)
- `9611818a` Feat(vm): implement system-actor
  ([#288](https://github.com/ChainSafe/forest/pull/288)) (Friedel Ziegelmayer)
- `76712559` Implement balance table
  ([#285](https://github.com/ChainSafe/forest/pull/285)) (Austin Abell)
- `f2027f03` Update message for type changes
  ([#286](https://github.com/ChainSafe/forest/pull/286)) (Austin Abell)
- `af7ad3a7` Multisig actor implementation
  ([#284](https://github.com/ChainSafe/forest/pull/284)) (Austin Abell)
- `e1200ea6` Cron actor implementation
  ([#281](https://github.com/ChainSafe/forest/pull/281)) (Austin Abell)
- `d7f01992` Move abi types and implement piece size
  ([#283](https://github.com/ChainSafe/forest/pull/283)) (Austin Abell)
- `7c8fb8cf` Init actor implementation
  ([#282](https://github.com/ChainSafe/forest/pull/282)) (Austin Abell)
- `5d829172` Clean actors and update to spec
  ([#279](https://github.com/ChainSafe/forest/pull/279)) (Austin Abell)
- `d7195739` Remove unnecessary db trait
  ([#274](https://github.com/ChainSafe/forest/pull/274)) (Austin Abell)
- `0018c22c` State tree full implementation and refactor IPLD
  ([#273](https://github.com/ChainSafe/forest/pull/273)) (Austin Abell)
- `125a9a24` Move CodeID and ActorState to vm crate
  ([#271](https://github.com/ChainSafe/forest/pull/271)) (Eric Tu)
- `1a5b619b` Update exit codes
  ([#270](https://github.com/ChainSafe/forest/pull/270)) (Eric Tu)
- `b337f7c7` Clear warnings for new nightly toolchain rule
  ([#259](https://github.com/ChainSafe/forest/pull/259)) (Austin Abell)
- `28cb8f54` Hamt implementation
  ([#255](https://github.com/ChainSafe/forest/pull/255)) (Austin Abell)
- `17a447e0` Update runtime to new spec/ impl
  ([#256](https://github.com/ChainSafe/forest/pull/256)) (Austin Abell)
- `0c451396` Read CAR Files
  ([#254](https://github.com/ChainSafe/forest/pull/254)) (Eric Tu)
- `bd9f5cf0` Update multihash dependency and Blockstore interface
  ([#253](https://github.com/ChainSafe/forest/pull/253)) (Austin Abell)
- `6aeee77a` Implement basic peer manager
  ([#252](https://github.com/ChainSafe/forest/pull/252)) (Austin Abell)
- `970d476f` Implement sync fork
  ([#248](https://github.com/ChainSafe/forest/pull/248)) (Dustin Brickwood)
- `a43df302` Connected blocksync requests and network polling thread
  ([#244](https://github.com/ChainSafe/forest/pull/244)) (Austin Abell)
- `7b5d8db0` Refactor RPC and implement hello protocol
  ([#246](https://github.com/ChainSafe/forest/pull/246)) (Austin Abell)
- `a1672031` Adding Verification Function for Aggregate BLS Signatures
  ([#240](https://github.com/ChainSafe/forest/pull/240)) (DragonMural)
- `8c924495` ChainSync framework
  ([#243](https://github.com/ChainSafe/forest/pull/243)) (Austin Abell)
- `5a18b496` Libp2p RPC protocol and Blocksync
  ([#229](https://github.com/ChainSafe/forest/pull/229)) (Eric Tu)
- `47dfb47c` Update multibase dependency for lowercase base32 support
  ([#239](https://github.com/ChainSafe/forest/pull/239)) (Austin Abell)
- `39a8d88e` Allow Address network prefix to be overriden for printing
  ([#233](https://github.com/ChainSafe/forest/pull/233)) (Austin Abell)
- `faa71386` Refactor SyncManager to have ownership over tipsets
  ([#238](https://github.com/ChainSafe/forest/pull/238)) (Austin Abell)
- `f242043e` Remove all clones and copies from serializations
  ([#234](https://github.com/ChainSafe/forest/pull/234)) (Austin Abell)
- `d87704f1` State Manager and initial miner retrieval methods
  ([#224](https://github.com/ChainSafe/forest/pull/224)) (Dustin Brickwood)
- `a65794ba` Setup Forest execution threads
  ([#236](https://github.com/ChainSafe/forest/pull/236)) (Austin Abell)
- `56e62302` Global async logging
  ([#232](https://github.com/ChainSafe/forest/pull/232)) (Eric Tu)
- `14115728` Fix cid serde feature reference
  ([#235](https://github.com/ChainSafe/forest/pull/235)) (Austin Abell)
- `b598ffca` Local bigint serialization
  ([#231](https://github.com/ChainSafe/forest/pull/231)) (Austin Abell)
- `1bd9a59c` Refactor blockstore and Cid for usage
  ([#230](https://github.com/ChainSafe/forest/pull/230)) (Austin Abell)
- `abe9be2e` Fix cbor serialization formats and cleanup
  ([#228](https://github.com/ChainSafe/forest/pull/228)) (Austin Abell)
- `59e2fc7c` Refactor keypair retrieval and saving
  ([#221](https://github.com/ChainSafe/forest/pull/221)) (Austin Abell)
- `67ebaae2` Initial Validation Checks - Message, Timestamp and Block Sig
  ([#219](https://github.com/ChainSafe/forest/pull/219)) (Dustin Brickwood)
- `fdf6c506` Entry point for app for organization
  ([#220](https://github.com/ChainSafe/forest/pull/220)) (Austin Abell)
- `b25b4066` Fix README build badge
  ([#218](https://github.com/ChainSafe/forest/pull/218)) (Austin Abell)
- `6d4304e2` Added Fetch and Load Methods
  ([#196](https://github.com/ChainSafe/forest/pull/196)) (Dustin Brickwood)
- `b41107d3` Clean crypto crate and interfaces with Signature types
  ([#214](https://github.com/ChainSafe/forest/pull/214)) (Austin Abell)
- `75224a6a` Add audit to CI
  ([#213](https://github.com/ChainSafe/forest/pull/213)) (Austin Abell)
- `477930db` Migration to Stable Futures and Network Refactor
  ([#209](https://github.com/ChainSafe/forest/pull/209)) (Eric Tu)
- `8b1b61ba` AMT implementation
  ([#197](https://github.com/ChainSafe/forest/pull/197)) (Austin Abell)
- `62beb1b2` CBOR encoding for BlockHeader
  ([#192](https://github.com/ChainSafe/forest/pull/192)) (Eric Tu)
- `3d6814c8` Updated markdown for readme and templates
  ([#208](https://github.com/ChainSafe/forest/pull/208)) (Dustin Brickwood)
- `15ce6d2c` Add MIT license to dual
  ([#204](https://github.com/ChainSafe/forest/pull/204)) (Austin Abell)
- `547e35b7` Updated readme
  ([#201](https://github.com/ChainSafe/forest/pull/201)) (Dustin Brickwood)
- `21635617` Updated link to include internal discord
  ([#200](https://github.com/ChainSafe/forest/pull/200)) (Dustin Brickwood)
- `f21765c4` Rename repo ([#199](https://github.com/ChainSafe/forest/pull/199))
  (Austin Abell)
- `957da7ed` Update README.md
  ([#198](https://github.com/ChainSafe/forest/pull/198)) (ChainSafe Systems)
- `2514c406` Sync & Store methods updated
  ([#193](https://github.com/ChainSafe/forest/pull/193)) (Dustin Brickwood)
- `f1eb515b` DagCBOR encoding and decoding for Tickets
  ([#190](https://github.com/ChainSafe/forest/pull/190)) (Eric Tu)
- `58f3e03a` Update BlockHeader weight to BigUint and DagCBOR encoding for
  TipsetKeys ([#191](https://github.com/ChainSafe/forest/pull/191)) (Eric Tu)
- `8755ec16` Refactor to remove ToCid trait
  ([#186](https://github.com/ChainSafe/forest/pull/186)) (Austin Abell)
- `ab99a6ec` Wrap Signature into a struct
  ([#184](https://github.com/ChainSafe/forest/pull/184)) (Eric Tu)
- `8018d246` Added templates and config
  ([#183](https://github.com/ChainSafe/forest/pull/183)) (Dustin Brickwood)
- `7a9fa80b` Basic Syncer and ChainStore methods
  ([#173](https://github.com/ChainSafe/forest/pull/173)) (Dustin Brickwood)
- `7e524b3c` UnsignedMessage cbor encoding
  ([#174](https://github.com/ChainSafe/forest/pull/174)) (Austin Abell)
- `925d2711` MessageParams update and refactor
  ([#175](https://github.com/ChainSafe/forest/pull/175)) (Austin Abell)
- `1d6dd985` Add missing fields for BlockHeader
  ([#177](https://github.com/ChainSafe/forest/pull/177)) (Eric Tu)
- `f025a9bb` Update changes in spec, updated docs, updated function signatures
  ([#171](https://github.com/ChainSafe/forest/pull/171)) (Austin Abell)
- `c3c6e052` Updated cid format and IPLD link to Cid type
  ([#172](https://github.com/ChainSafe/forest/pull/172)) (Austin Abell)
- `6d527a47` Update message types function signatures
  ([#170](https://github.com/ChainSafe/forest/pull/170)) (Austin Abell)
- `468846f9` Refactor Blockheader
  ([#169](https://github.com/ChainSafe/forest/pull/169)) (Austin Abell)
- `e70250db` Fix existing bug with multibase ToCid
  ([#167](https://github.com/ChainSafe/forest/pull/167)) (Austin Abell)
- `89a0e60e` Add CODEOWNERS
  ([#166](https://github.com/ChainSafe/forest/pull/166)) (Austin Abell)
- `ae6861e2` Switch from using dynamic pointers
  ([#154](https://github.com/ChainSafe/forest/pull/154)) (Austin Abell)
- `b5295e25` Implement and update Cbor encoding
  ([#157](https://github.com/ChainSafe/forest/pull/157)) (Austin Abell)
- `e998474f` Update address for network config, clean auxiliary stuff
  ([#145](https://github.com/ChainSafe/forest/pull/145)) (Austin Abell)
- `c9d3fbbd` Readme Updates
  ([#159](https://github.com/ChainSafe/forest/pull/159)) (David Ansermino)
- `1e99c0ca` Implemented block format
  ([#149](https://github.com/ChainSafe/forest/pull/149)) (Dustin Brickwood)
- `7e58d9bc` Docs index redirect
  ([#151](https://github.com/ChainSafe/forest/pull/151)) (Austin Abell)
- `a641beca` Update Cid references, bump serde_cbor version
  ([#155](https://github.com/ChainSafe/forest/pull/155)) (Austin Abell)
- `79374e42` Fix license script and add to CI
  ([#150](https://github.com/ChainSafe/forest/pull/150)) (Austin Abell)
- `8431cad8` Docs Cleanup ([#138](https://github.com/ChainSafe/forest/pull/138))
  (David Ansermino)
- `9d04393e` Implement memory db
  ([#137](https://github.com/ChainSafe/forest/pull/137)) (Austin Abell)
- `d35410ef` Implement Basic SyncManager
  ([#132](https://github.com/ChainSafe/forest/pull/132)) (Austin Abell)
- `1576674f` Update makefile
  ([#140](https://github.com/ChainSafe/forest/pull/140)) (Gregory Markou)
- `0d29569c` Created wrapper for Cid type
  ([#134](https://github.com/ChainSafe/forest/pull/134)) (Austin Abell)
- `eace8d81` Storage Power Actor framework
  ([#129](https://github.com/ChainSafe/forest/pull/129)) (Austin Abell)
- `ede60e7b` Naive DB + Rocksdb implemenation
  ([#125](https://github.com/ChainSafe/forest/pull/125)) (Gregory Markou)
- `957d0529` Implement BlockHeader builder pattern
  ([#124](https://github.com/ChainSafe/forest/pull/124)) (Austin Abell)
- `d745c60d` Switch License to Apache
  ([#139](https://github.com/ChainSafe/forest/pull/139)) (Gregory Markou)
- `cee77ac1` Update libp2p version to fix cargo issue
  ([#136](https://github.com/ChainSafe/forest/pull/136)) (Austin Abell)
- `2c63bc56` Add License and license script
  ([#123](https://github.com/ChainSafe/forest/pull/123)) (Gregory Markou)
- `0ab143c4` CI cleanup ([#122](https://github.com/ChainSafe/forest/pull/122))
  (Austin Abell)
- `e4363f1a` Implement TipIndex
  ([#113](https://github.com/ChainSafe/forest/pull/113)) (Dustin Brickwood)
- `c916eb4d` Update StateTree and implement cache
  ([#108](https://github.com/ChainSafe/forest/pull/108)) (Austin Abell)
- `4c9fbd88` MethodParameter usage and implementation in system actors
  ([#107](https://github.com/ChainSafe/forest/pull/107)) (Austin Abell)
- `af198d43` Basic VRF ([#104](https://github.com/ChainSafe/forest/pull/104))
  (David Ansermino)
- `6818dc5d` Fix linting issues
  ([#105](https://github.com/ChainSafe/forest/pull/105)) (Austin Abell)
- `2bb5c0ac` Remove ref keywords
  ([#99](https://github.com/ChainSafe/forest/pull/99)) (Austin Abell)
- `d9a35b51` Remove redundant CI
  ([#102](https://github.com/ChainSafe/forest/pull/102)) (Austin Abell)
- `1bd01685` MethodParams update and implementation
  ([#103](https://github.com/ChainSafe/forest/pull/103)) (Austin Abell)
- `2b8ee0eb` Updated blocks crate to reflect spec changes
  ([#86](https://github.com/ChainSafe/forest/pull/86)) (Dustin Brickwood)
- `efb3d8fc` State tree and interpreter framework
  ([#97](https://github.com/ChainSafe/forest/pull/97)) (Austin Abell)
- `792f1204` Reward System Actor framework
  ([#95](https://github.com/ChainSafe/forest/pull/95)) (Austin Abell)
- `e41786ce` Account System Actor framework
  ([#96](https://github.com/ChainSafe/forest/pull/96)) (Austin Abell)
- `51a17882` Updated ChainEpoch usages and clock crate
  ([#98](https://github.com/ChainSafe/forest/pull/98)) (Austin Abell)
- `de80b34a` Refactor Message type and vm packages
  ([#79](https://github.com/ChainSafe/forest/pull/79)) (Austin Abell)
- `e99d8b57` Add libp2p Identify protocol
  ([#94](https://github.com/ChainSafe/forest/pull/94)) (Eric Tu)
- `cb4576d4` Cleanup epoch time
  ([#92](https://github.com/ChainSafe/forest/pull/92)) (Gregory Markou)
- `62888071` Readme typo fix
  ([#93](https://github.com/ChainSafe/forest/pull/93)) (Dustin Brickwood)
- `6a2092b7` Persist networking keystore
  ([#90](https://github.com/ChainSafe/forest/pull/90)) (Gregory Markou)
- `db7d7fc4` Ec2/libp2p ping
  ([#91](https://github.com/ChainSafe/forest/pull/91)) (Eric Tu)
- `36acea44` Cron system actor
  ([#84](https://github.com/ChainSafe/forest/pull/84)) (Austin Abell)
- `db5dad03` Update libp2p dep
  ([#87](https://github.com/ChainSafe/forest/pull/87)) (Austin Abell)
- `93caa63c` Initial Structures for Message - Manager Communication
  ([#69](https://github.com/ChainSafe/forest/pull/69)) (Dustin Brickwood)
- `054f25d4` InitActor framework
  ([#76](https://github.com/ChainSafe/forest/pull/76)) (Austin Abell)
- `d75c8f2e` CLI cleanup ([#70](https://github.com/ChainSafe/forest/pull/70))
  (Gregory Markou)
- `bbea6130` Add config file parsing
  ([#60](https://github.com/ChainSafe/forest/pull/60)) (Gregory Markou)
- `d10a5460` Runtime trait and vm types
  ([#68](https://github.com/ChainSafe/forest/pull/68)) (Austin Abell)
- `ca0159f6` Implements basic actor type
  ([#61](https://github.com/ChainSafe/forest/pull/61)) (Austin Abell)
- `3438654d` Fix makefile clean and phony targets
  ([#62](https://github.com/ChainSafe/forest/pull/62)) (Austin Abell)
- `af33dd2b` Implements Address cbor encoding
  ([#59](https://github.com/ChainSafe/forest/pull/59)) (Austin Abell)
- `bf608808` Create Networking Service
  ([#49](https://github.com/ChainSafe/forest/pull/49)) (Eric Tu)
- `acb00bb0` Closes #51 - Add basic makefile
  ([#57](https://github.com/ChainSafe/forest/pull/57)) (Gregory Markou)
- `9fd58b8d` Add file reading and writing
  ([#54](https://github.com/ChainSafe/forest/pull/54)) (Gregory Markou)
- `9fba7d98` New Tipset w/ unit tests
  ([#56](https://github.com/ChainSafe/forest/pull/56)) (Dustin Brickwood)
- `f7772339` Encoding library and standardizing usage
  ([#48](https://github.com/ChainSafe/forest/pull/48)) (Austin Abell)
- `996900c4` Add an async logger
  ([#53](https://github.com/ChainSafe/forest/pull/53)) (Eric Tu)
- `fd534869` Remove unneeded types
  ([#47](https://github.com/ChainSafe/forest/pull/47)) (Austin Abell)
- `dc04a06f` Add message and messageReceipt to block
  ([#37](https://github.com/ChainSafe/forest/pull/37)) (Gregory Markou)
- `ff9b6757` Refactor crypto and address to libraries
  ([#40](https://github.com/ChainSafe/forest/pull/40)) (Austin Abell)
- `e85e6992` [VM] Implement basic message types and signing stubs
  ([#31](https://github.com/ChainSafe/forest/pull/31)) (Austin Abell)
- `62194eb7` [VM] Address module cleanup
  ([#32](https://github.com/ChainSafe/forest/pull/32)) (Austin Abell)
- `ae846751` Basic blockchain types and Tipset methods
  ([#28](https://github.com/ChainSafe/forest/pull/28)) (Dustin Brickwood)
- `fd667b8d` Basic clock interface
  ([#27](https://github.com/ChainSafe/forest/pull/27)) (Gregory Markou)
- `29c8b441` Add basic cli ([#25](https://github.com/ChainSafe/forest/pull/25))
  (Gregory Markou)
- `e79cc5f7` [VM] Address logic and code restructure
  ([#21](https://github.com/ChainSafe/forest/pull/21)) (Austin Abell)
- `dba3d3ed` Fix build and setup node binary and subsystem libs
  ([#1](https://github.com/ChainSafe/forest/pull/1)) (Austin Abell)
- `0443c1d4` Remove signed block (Eric Tu)
- `ea16ee42` Chain_sync stub (austinabell)
- `995aa6ee` Fixed fn naming (Dustin Brickwood)
- `2644a493` Added stubbed message pool.rs (Dustin Brickwood)
- `bc6cb2a8` Blocks refactor (Eric Tu)
- `c0af00aa` Merge branch 'master' of github.com:ec2/rust-filecoin (Eric Tu)
- `10868e19` More block stubs (Eric Tu)
- `5eaa11cb` Change how types are referenced externally (austinabell)
- `a37ee2d4` Merge branch 'master' of github.com:ec2/rust-filecoin (Eric Tu)
- `a927122c` Exported message types for use (austinabell)
- `e78e209c` Basic incomplete stubbing for block (Eric Tu)
- `235f00d5` Stubbed some vm (Eric Tu)
- `cb354a60` Fix gitignore (austinabell)
- `e8e71e10` Remove cargo lock (austinabell)
- `f3cc8430` Updated lockfile (austinabell)
- `83730efd` Set up subsystems (austinabell)
- `04b6d5bf` Set up vm and blockchain system binaries (austinabell)
- `ba604fa5` Executable project template (Eric Tu)
- `8344e2b8` Initial commit (Eric Tu)<|MERGE_RESOLUTION|>--- conflicted
+++ resolved
@@ -31,11 +31,9 @@
 
 - [#5375](https://github.com/ChainSafe/forest/issues/5375) Add an RNG wrapper that that can be overriden by a reproducible seeded RNG.
 
-<<<<<<< HEAD
 - [#5386](https://github.com/ChainSafe/forest/pull/5386) Add support for the `Filecoin.EthTraceTransaction` RPC method.
-=======
+
 - [#5383](https://github.com/ChainSafe/forest/pull/5383) Add support for `Filecoin.EthGetFilterChanges` RPC method.
->>>>>>> 918781fc
 
 ### Changed
 
