<!--

## A short guide to adding a changelog entry

- pick a section to which your change belongs in _Forest unreleased_,
- the entry should follow the format:

  `[#ISSUE_NO](link to the issue): <short description>`, for example:

  [#1234](https://github.com/chainsafe/forest/pull/1234): Add support for NV18

- if the change does not have an issue, use the PR number instead - the PR must
  have a detailed description of the change and its motivation. Consider
  creating a separate issue if the change is complex enough to warrant it,
- the changelog is not a place for the full description of the change, it should
  be a short summary of the change,
- if the change does not directly affect the user, it should not be included in
  the changelog - for example, refactoring of the codebase,
- review the entry to make sure it is correct and understandable and that it
  does not contain any typos,
- the entries should not contradict each other - if you add a new entry, ensure
  it is consistent with the existing entries.

-->

## Forest unreleased

### Added

<<<<<<< HEAD
- `Filecoin.ChainSetHead` RPC endpoint and `forest-cli chain set-head`
  subcommand. [#2706](https://github.com/ChainSafe/forest/issues/2706)
=======
### Changed

### Removed

### Fixed

## Forest v0.8.2 "The Way"

### Added

>>>>>>> 5f0ebb4d
- [#2655](https://github.com/ChainSafe/forest/issues/2655): Configurable number
  of default recent state roots included in memory/snapshots.

### Changed

### Removed

### Fixed

- [#2796](https://github.com/ChainSafe/forest/pull/2796): Fix issue when running
  Forest on calibnet using a configuration file only.
- [#2807](https://github.com/ChainSafe/forest/pull/2807): Fix issue with v11
  actor CIDs.
- [#2804](https://github.com/ChainSafe/forest/pull/2804): Add work around for
  FVM bug that caused `forest-cli sync wait` to fail.

## Forest v0.8.1 "Cold Exposure"

### Fixed

- [#2788](https://github.com/ChainSafe/forest/pull/2788): Move back to the
  upstream `ref-fvm` and bump the dependency version so that it included the
  latest critical [patch](https://github.com/filecoin-project/ref-fvm/pull/1750)

## Forest v0.8.0 "Jungle Speed" (2023-04-21)

### Added

- [#2763](https://github.com/ChainSafe/forest/issues/2763): Support NV19 and
  NV20. ⛈️

## Forest v0.7.2 "Roberto" (2023-04-19)

### Added

- [#2741](https://github.com/ChainSafe/forest/issues/2741): Support importing
  zstd compressed snapshot car files
- [#2741](https://github.com/ChainSafe/forest/issues/2741): Support fetching
  zstd compressed snapshots with filecoin provider via `--compressed` option
- [#2741](https://github.com/ChainSafe/forest/issues/2741): Support exporting
  zstd compressed snapshots via `--compressed` option in
  `forest-cli snapshot export` subcommand
- [#1454](https://github.com/ChainSafe/forest/issues/1454): Added state
  migration support for NV18.

### Changed

- [#2770](https://github.com/ChainSafe/forest/issues/2767): Use `latest` tag for
  stable releases, and `edge` for latest development builds.

### Removed

### Fixed

## Forest v0.7.1 (2023-03-29)

Notable updates:

- Fix CD task for image publishing on new tagged releases

### Added

- [#2721](https://github.com/ChainSafe/forest/issues/2721): Add `--no-gc` flag
  to daemon.

### Changed

- [#2607](https://github.com/ChainSafe/forest/issues/2607): Use jemalloc as the
  default global allocator

### Removed

### Fixed

## Forest v0.7.0 (2023-03-23)

Notable updates:

- Support for NV18.
- Automatic database garbage collection.
- A JavaScript console to interact with Filecoin API.
- Switched to ParityDb as the default backend for Forest daemon.

### Added

- Support for NV18. [#2596](https://github.com/ChainSafe/forest/issues/2596)
- Automatic database garbage collection.
  [#2292](https://github.com/ChainSafe/forest/issues/2292)
  [#1708](https://github.com/ChainSafe/forest/issues/1708)
- ParityDb statistics to the stats endpoint.
  [#2433](https://github.com/ChainSafe/forest/issues/2433)
- A JavaScript console to interact with Filecoin API.
  [#2492](https://github.com/ChainSafe/forest/pull/2492)
- Multi-platform Docker image support.
  [#2476](https://github.com/ChainSafe/forest/issues/2476)
- `--dry-run` flag to forest-cli `snapshot export` command.
  [#2550](https://github.com/ChainSafe/forest/issues/2550)
- `--exit-after-init` and `--save-token` flags to daemon.
  [#2528](https://github.com/ChainSafe/forest/issues/2528)
- `--track-peak-rss` to forest daemon to get peak RSS usage.
  [#2696](https://github.com/ChainSafe/forest/pull/2696)
- RPC `Filecoin.Shutdown` endpoint and `forest-cli shutdown` subcommand.
  [#2402](https://github.com/ChainSafe/forest/issues/2402)
- Added retry capabilities to failing snapshot fetch.
  [#2544](https://github.com/ChainSafe/forest/issues/2544)

### Changed

- Network needs to be specified for most commands(eg Calibnet), including
  `sync wait` and `snapshot export`.
  [#2596](https://github.com/ChainSafe/forest/issues/2596)
- Switched to ParityDb as the default backend for Forest daemon. All clients
  must re-import the snapshot. The old database must be deleted manually - it is
  located in
  `$(forest-cli config dump | grep data_dir | cut -d' ' -f3)/<NETWORK>/rocksdb`.
  [#2576](https://github.com/ChainSafe/forest/issues/2576)
- Revised how balances are displayed, defaulting to:
  [#2323](https://github.com/ChainSafe/forest/issues/2323)
  - adding metric prefix when it's required, consequently CLI flag
    `--fixed-unit` added to force to show in original `FIL` unit
  - 4 significant digits, consequently CLI flag `--exact-balance` added to force
    full accuracy.
- `stats` and `compression` keys in `parity_db` section were renamed to
  `enable_statistics` and `compression_type` respectively.
  [#2433](https://github.com/ChainSafe/forest/issues/2433)
- `download_snapshot` key in `client` section configuration renamed to
  `auto_download_snapshot`.
  [#2457](https://github.com/ChainSafe/forest/pull/2457)
- `--skip-load` flag must be now called with a boolean indicating its value.
  [#2573](https://github.com/ChainSafe/forest/issues/2573)
- Ban peers with duration, Banned peers are automatically unbanned after a
  period of 1h. [#2391](https://github.com/ChainSafe/forest/issues/2391)
- Added support for multiple listen addr.
  [#2551](https://github.com/ChainSafe/forest/issues/2551)
- Allowed specifying the encryption passphrase via environmental variable.
  [#2499](https://github.com/ChainSafe/forest/issues/2499)
- Removed Forest `ctrl-c` hard shutdown behavior on subsequent `ctrl-c` signals.
  [#2538](https://github.com/ChainSafe/forest/pull/2538)
- Added support in the forest `send` command for all FIL units currently
  supported in forest `wallet` ("attoFIL", "femtoFIL", "picoFIL", "nanoFIL",
  "microFIL", "milliFIL", and "FIL"). Note that the default `send` units (i.e.,
  if no units are specified) are now FIL to match the behavior in Lotus.
  [#2668](https://github.com/ChainSafe/forest/issues/2668)

### Removed

- Removed `--halt-after-import` and `--auto-download-snapshot` from
  configuration. They are now strictly a CLI option.
  [#2528](https://github.com/ChainSafe/forest/issues/2528)
  [#2573](https://github.com/ChainSafe/forest/issues/2573)

### Fixed

- Daemon getting stuck in an infinite loop during shutdown.
  [#2672](https://github.com/ChainSafe/forest/issues/2672)
- `Scanning Blockchain` progess bar never hitting 100% during snapshot import.
  [#2404](https://github.com/ChainSafe/forest/issues/2404)
- bitswap queries cancellation that do not respond after a period.
  [#2398](https://github.com/ChainSafe/forest/issues/2398)
- Forest daeamon crashing on sending bitswap requests.
  [#2405](https://github.com/ChainSafe/forest/issues/2405)
- Corrected counts displayed when using `forest-cli --chain <chain> sync wait`.
  [#2429](https://github.com/ChainSafe/forest/issues/2429)
- Snapshot export issue when running on a system with a separate temporary
  filesystem. [#2693](https://github.com/ChainSafe/forest/pull/2693)
- All binaries and crates in the project to follow a standard version, based on
  the release tag. [#2493](https://github.com/ChainSafe/forest/issues/2493)

## Forest v0.6.0 (2023-01-06)

Notable updates:

- Added support for the new Protocol Labs snapshot service.
- Several improvements to logging (including integration with Grafana Loki) and
  error handling.

### Added

- New daemon option flag `--log-dir` for log file support.
- New ParityDb section in configuration (including statistics and compression
  settings).
- Integration with Grafana Loki for more advanced log filtering and
  summarization.
- Peer tipset epoch now in metrics.

### Changed

- Several improvements to error handling.
- Docker images are now tagged with version (eg `0.6.0`) and date (eg
  `2023-01-05-commit_hash`).
- Upgraded toolchain channel to `nightly-2022-12-15`.
- Migrated logging infrastructure from `log` to `tracing`.
- Fixed bug triggered by large network messages.
- Fixed bug where cursor would be hidden after keyboard interrupt.
- Allow `-—height` flag to take relative offsets for validating the tipsets in a
  snapshot.
- Fixed issue with invalid snapshot exports; messages were accidentally removed
  from snapshots, making them invalid.
- Updated `snapshot fetch` subcommands to support the new Protocol Labs snapshot
  service.
- Fixed RPC `net disconnect` endpoint (a bug was returning a JSON RPC error when
  running `forest-cli net disconnect` and preventing proper peer disconnection).
- Corrected RPC serialization of FIL balances (a bug was preventing display of
  floating point balance using `forest-cli wallet list`).

### Removed

- RocksDB check for low file descriptor limit.
- Unused RPC endpoints.

## Forest v0.5.1 (2022-12-01)

### Changed

- Restore progress indicators that were accidentally broken.

## Forest v0.5.0 (2022-12-01)

Notable updates:

- Support for nv17.
- Forest was split into two programs: a Filecoin node (forest), and a control
  program (forest-cli).
- Improved snapshot importing performance: ~75% reduction in snapshot import
  time.
- Improved code building time: ~45% reduction in build time.
- Code coverage increased from 32% to 63%.

### Added

- Support for nv17 on both calibnet and mainnet.
- Experimental support for ParityDB.
- Improved snapshot handling via the `forest-cli snapshot` commands.
- Support using `aria2` for faster snapshot downloads.
- Support for sending FIL.

### Changed

- Replace async_std with tokio.
- Significantly improve tracked performance metrics.
- Gracefully shutdown the database on sigterm and sighup.
- Fix gas charging issue that caused state-root mismatches on mainnet.
- Snapshots are automatically downloaded if the database is empty.
- Improve error messages if a snapshot doesn't match the requested network.
- Add `--color=[always;auto;never]` flag.

### Removed

- Fat snapshots (snapshots that contain all transaction receipts since genesis)
  have been deprecated in favor of slim snapshots where receipts are downloaded
  on demand.
- All security advistory exceptions. Forest's dependencies are now free of known
  vulnerabilities.

## Forest v0.4.1 (2022-10-04)

### Changed

- Fix bug in handling of blockchain forks.

## Forest v0.4.0 (2022-09-30)

Notable updates:

- Support for nv16.
- Built-in method of downloading snapshots.
- Vastly improved automated testing.

### Added

- New `forest chain export` command for generating snapshots.
- New `forest chain fetch` command for downloading recent snapshots.
- Logging settings are now part of the configuration file rather than only being
  accessible through an environment variable.
- A `--detach` flag for running the Forest node in the background.
- A `--halt-after-import` for exiting Forest directly after importing a
  snapshot.
- Delegated Consensus: A consensus mode useful for testing.
- FIP-0023: Break ties between tipsets of equal weight.

### Changed

- Improve error messages if Forest isn't initiated with a valid database.
- Formatting clean-up in the forest wallet.
- Improved pretty-printing of debugging statediffs.
- Several dozen spelling fixes in the documentation.
- Fixed dead links in documentation (with automated detection).
- Avoided a segmentation fault caused by an improper shutdown of the database.
- Bump required rust version from nightly-2022-09-08 to nightly-2022-09-28.

### Removed

- Support for the `sled` database.

## Forest v0.3.0 (2022-07-04)

Notable updates:

- Support nv15 entirely through the FVM.
- Resolve two security concerns by removing legacy code (RUSTSEC-2020-0071 and
  RUSTSEC-2021-0130).
- Fixed Docker image and released it to GH container registry.
- Network selection (ie mainnet vs testnet) moved to a CLI flag rather than a
  compile-time flag.

## Forest v0.2.2 _alpha_ (2022-04-06)

Forest v0.2.2 alpha is a service release improving performance and stability.
This release supports Filecoin network version 14.

Notable updates:

- Forest now supports Calibnet: `make calibnet` (nv14)
- FVM is available both native and as external crate:
  [ref-fvm](https://github.com/filecoin-project/ref-fvm)
- Reading config from a default config location unless a file is specified.
- Improved logging and display of synchronization progress.
- Defaulting to Rust Edition 2021 from now on.

All changes:

- Log: don't override default filters (#1504) by @jdjaustin in
  [#1530](https://github.com/ChainSafe/forest/pull/1530)
- Crates: bump wasmtime by @q9f in
  [#1526](https://github.com/ChainSafe/forest/pull/1526)
- Ci: add wasm target to release script by @q9f in
  [#1524](https://github.com/ChainSafe/forest/pull/1524)
- Ci: add codecov target threshold tolerance of 1% by @q9f in
  [#1525](https://github.com/ChainSafe/forest/pull/1525)
- Node: demote noisy warnings to debug by @q9f in
  [#1518](https://github.com/ChainSafe/forest/pull/1518)
- Workaround fix for prometheus endpoint by @LesnyRumcajs in
  [#1516](https://github.com/ChainSafe/forest/pull/1516)
- Fixed bug label for bug template by @LesnyRumcajs in
  [#1514](https://github.com/ChainSafe/forest/pull/1514)
- Crates: purge unused dependencies by @q9f in
  [#1509](https://github.com/ChainSafe/forest/pull/1509)
- Github: update code owners by @q9f in
  [#1507](https://github.com/ChainSafe/forest/pull/1507)
- Ci: enable rustc version trinity for builds by @q9f in
  [#1506](https://github.com/ChainSafe/forest/pull/1506)
- Crates: bump dependencies by @q9f in
  [#1503](https://github.com/ChainSafe/forest/pull/1503)
- Re-use some code from ref-fvm by @LesnyRumcajs in
  [#1500](https://github.com/ChainSafe/forest/pull/1500)
- Connor/default config location by @connormullett in
  [#1494](https://github.com/ChainSafe/forest/pull/1494)
- Deps: simplify os dependencies by @q9f in
  [#1496](https://github.com/ChainSafe/forest/pull/1496)
- Use exports from ref-fvm by @LesnyRumcajs in
  [#1495](https://github.com/ChainSafe/forest/pull/1495)
- Start the prometheus server before loading snapshots. by @lemmih in
  [#1484](https://github.com/ChainSafe/forest/pull/1484)
- Config dump with tests by @LesnyRumcajs in
  [#1485](https://github.com/ChainSafe/forest/pull/1485)
- Use the v6 version of the actor's bundle. by @lemmih in
  [#1474](https://github.com/ChainSafe/forest/pull/1474)
- Exposed more rocksdb options, increased max files by @LesnyRumcajs in
  [#1481](https://github.com/ChainSafe/forest/pull/1481)
- Parametrize current rocksdb settings by @LesnyRumcajs in
  [#1479](https://github.com/ChainSafe/forest/pull/1479)
- Use progress bars when downloading headers and scanning the blockchain. by
  @lemmih in [#1480](https://github.com/ChainSafe/forest/pull/1480)
- Night job scripts by @LesnyRumcajs in
  [#1475](https://github.com/ChainSafe/forest/pull/1475)
- Add more metrics of syncing by @LesnyRumcajs in
  [#1467](https://github.com/ChainSafe/forest/pull/1467)
- Limit RocksDB to 200 open files. by @lemmih in
  [#1468](https://github.com/ChainSafe/forest/pull/1468)
- Ci: Include conformance tests in code coverage results by @lemmih in
  [#1470](https://github.com/ChainSafe/forest/pull/1470)
- Show a progressbar when downloading tipset headers. by @lemmih in
  [#1469](https://github.com/ChainSafe/forest/pull/1469)
- Add 'fvm' backend in parallel to our native backend. by @lemmih in
  [#1403](https://github.com/ChainSafe/forest/pull/1403)
- Update regex to v1.5.5 (from 1.5.4) to avoid performance vulnerability. by
  @lemmih in [#1472](https://github.com/ChainSafe/forest/pull/1472)
- Ci: Allow codecov policies to fail. by @lemmih in
  [#1471](https://github.com/ChainSafe/forest/pull/1471)
- Improve docker-compose for monitoring stack by @LesnyRumcajs in
  [#1461](https://github.com/ChainSafe/forest/pull/1461)
- Revert "Enforce max length when serializing/deserializing arrays" by @lemmih
  in [#1462](https://github.com/ChainSafe/forest/pull/1462)
- Introduce serde_generic_array by @clearloop in
  [#1434](https://github.com/ChainSafe/forest/pull/1434)
- Fixed new clippy warnings by @LesnyRumcajs in
  [#1449](https://github.com/ChainSafe/forest/pull/1449)
- Improve license check script by @LesnyRumcajs in
  [#1443](https://github.com/ChainSafe/forest/pull/1443)
- Elmattic/actors review f26 by @elmattic in
  [#1340](https://github.com/ChainSafe/forest/pull/1340)
- Calibnet Support by @connormullett in
  [#1370](https://github.com/ChainSafe/forest/pull/1370)
- Blockchain/sync: demote chain exchange warning to debug message by @q9f in
  [#1439](https://github.com/ChainSafe/forest/pull/1439)
- Fix clippy fiascoes introduced in #1437 by @LesnyRumcajs in
  [#1438](https://github.com/ChainSafe/forest/pull/1438)
- Fix signature verification fiasco by @LesnyRumcajs in
  [#1437](https://github.com/ChainSafe/forest/pull/1437)
- Clippy for tests by @LesnyRumcajs in
  [#1436](https://github.com/ChainSafe/forest/pull/1436)
- Rustc: switch to rust edition 2021 by @q9f in
  [#1429](https://github.com/ChainSafe/forest/pull/1429)
- Forest: bump version to 0.2.2 by @q9f in
  [#1428](https://github.com/ChainSafe/forest/pull/1428)
- Move from chrono to time crate by @LesnyRumcajs in
  [#1426](https://github.com/ChainSafe/forest/pull/1426)

## Forest v0.2.1 _alpha_ (2022-02-14)

Forest v0.2.1 alpha is a service release improving performance and stability.

All changes:

- Ci: fix documentation in release workflow by @q9f in
  [#1427](https://github.com/ChainSafe/forest/pull/1427)
- Feat(encoding): add max length check for bytes by @clearloop in
  [#1399](https://github.com/ChainSafe/forest/pull/1399)
- Add assert in debug mode and tests by @elmattic in
  [#1416](https://github.com/ChainSafe/forest/pull/1416)
- Add shellcheck to CI by @LesnyRumcajs in
  [#1423](https://github.com/ChainSafe/forest/pull/1423)
- Fail CI on failed fmt or other linting file changes by @LesnyRumcajs in
  [#1422](https://github.com/ChainSafe/forest/pull/1422)
- Crates: replace monkey-patched cs\_\* crates by upstream deps by @q9f in
  [#1414](https://github.com/ChainSafe/forest/pull/1414)
- Add LesnyRumcajs to CODEOWNERS by @LesnyRumcajs in
  [#1425](https://github.com/ChainSafe/forest/pull/1425)
- Ci: temporarily ignore RUSTSEC-2022-0009 by @q9f in
  [#1424](https://github.com/ChainSafe/forest/pull/1424)
- Vm/actor: remove unused fields in paych actor tests by @q9f in
  [#1415](https://github.com/ChainSafe/forest/pull/1415)
- Forest: bump version to 0.2.1 by @q9f in
  [#1417](https://github.com/ChainSafe/forest/pull/1417)
- Fix exit code mismatch by @noot in
  [#1412](https://github.com/ChainSafe/forest/pull/1412)
- Improve snapshot parsing performance by ~2.5x by @lemmih in
  [#1408](https://github.com/ChainSafe/forest/pull/1408)
- Update conformance test vectors (and fix test driver) by @lemmih in
  [#1404](https://github.com/ChainSafe/forest/pull/1404)
- Use human readable units when loading snapshots. by @lemmih in
  [#1407](https://github.com/ChainSafe/forest/pull/1407)
- Chore: bump rocksdb to 0.17 by @q9f in
  [#1398](https://github.com/ChainSafe/forest/pull/1398)
- Include network in forest version string. by @lemmih in
  [#1401](https://github.com/ChainSafe/forest/pull/1401)
- Fix 1369 by @willeslau in
  [#1397](https://github.com/ChainSafe/forest/pull/1397)
- Move `/docs` to `/documentation` by @connormullett in
  [#1390](https://github.com/ChainSafe/forest/pull/1390)

## Forest v0.2.0 _alpha_ (2022-01-25)

ChainSafe System's second _alpha_ release of the _Forest_ Filecoin Rust protocol
implementation. This release fixes a series of bugs and performance issues and
introduces, among others, support for:

- Full mainnet compatibility
- Filecoin network version 14 "Chocolate"
- Forest actors version 6
- Further audit fixes

To compile release binaries, checkout the `v0.2.0` tag and build with the
`release` feature.

```shell
git checkout v0.2.0
cargo build --release --bin forest --features release
./target/release/forest --help
```

All changes:

- Release forest v0.2.0 alpha
  ([#1393](https://github.com/ChainSafe/forest/pull/1393)
- C1 actors review ([#1368](https://github.com/ChainSafe/forest/pull/1368))
- Fix encoding size constraints for BigInt and BigUint not enforced
  ([#1367](https://github.com/ChainSafe/forest/pull/1367))
- Fix typo when running conformance tests.
  ([#1394](https://github.com/ChainSafe/forest/pull/1394))
- Auto-detect available cores on Linux and MacOS.
  ([#1387](https://github.com/ChainSafe/forest/pull/1387)
- Remove unused lint exceptions.
  ([#1385](https://github.com/ChainSafe/forest/pull/1385)
- B4 fix: fixing by adding max index computation in bitfield validation
  ([#1344](https://github.com/ChainSafe/forest/pull/1344))
- Ci: run github actions on buildjet
  ([#1366](https://github.com/ChainSafe/forest/pull/1366))
- Ci: documentation dry-run for PRs.
  ([#1383](https://github.com/ChainSafe/forest/pull/1383))
- Use pre-made action to deploy documentation to gh-pages.
  ([#1380](https://github.com/ChainSafe/forest/pull/1380))
- Networks: Show an informative error message if the selected feature set is
  invalid. ([#1373](https://github.com/ChainSafe/forest/pull/1373))
- Disable test 'test_optimal_message_selection3' because it is inconsistent.
  ([#1381](https://github.com/ChainSafe/forest/pull/1381))
- Add David to repo maintainers
  ([#1374](https://github.com/ChainSafe/forest/pull/1374))
- Apply lints from rust-1.58
  ([#1378](https://github.com/ChainSafe/forest/pull/1378))
- Catch panic in verify_window_post
  ([#1365](https://github.com/ChainSafe/forest/pull/1365))
- Make 'base64' dependency for key_management no longer optional
  ([#1372](https://github.com/ChainSafe/forest/pull/1372))
- Fix snapshot get in docs
  ([#1353](https://github.com/ChainSafe/forest/pull/1353))
- Fix market logic ([#1356](https://github.com/ChainSafe/forest/pull/1356))
- V6: fix market and power actors to match go
  ([#1348](https://github.com/ChainSafe/forest/pull/1348))
- F28 fix ([#1343](https://github.com/ChainSafe/forest/pull/1343))
- Fix: F25 ([#1342](https://github.com/ChainSafe/forest/pull/1342))
- Ci: --ignore RUSTSEC-2021-0130
  ([#1350](https://github.com/ChainSafe/forest/pull/1350))
- Drand v14 update: fix fetching around null tipsets
  ([#1339](https://github.com/ChainSafe/forest/pull/1339))
- Fix v6 market actor bug
  ([#1341](https://github.com/ChainSafe/forest/pull/1341))
- F27 fix ([#1328](https://github.com/ChainSafe/forest/pull/1328))
- F17 fix ([#1324](https://github.com/ChainSafe/forest/pull/1324))
- Laudiacay/actors review f23
  ([#1325](https://github.com/ChainSafe/forest/pull/1325))
- Fix market actor publish_storage_deals
  ([#1327](https://github.com/ChainSafe/forest/pull/1327))
- Remove .swp ([#1326](https://github.com/ChainSafe/forest/pull/1326))
- F24 fix ([#1323](https://github.com/ChainSafe/forest/pull/1323))
- F9 fix ([#1315](https://github.com/ChainSafe/forest/pull/1315))
- F20: Fix expiration set validation order
  ([#1322](https://github.com/ChainSafe/forest/pull/1322))
- F13 fix ([#1313](https://github.com/ChainSafe/forest/pull/1313))
- F21 fix ([#1311](https://github.com/ChainSafe/forest/pull/1311))
- F11 fix ([#1312](https://github.com/ChainSafe/forest/pull/1312))
- F15 fix ([#1314](https://github.com/ChainSafe/forest/pull/1314))
- F18, F19 fix ([#1321](https://github.com/ChainSafe/forest/pull/1321))
- Nv14: implement v6 actors
  ([#1260](https://github.com/ChainSafe/forest/pull/1260))
- Add to troubleshooting docs
  ([#1282](https://github.com/ChainSafe/forest/pull/1282))
- F12 fix ([#1290](https://github.com/ChainSafe/forest/pull/1290))
- F1 fix ([#1293](https://github.com/ChainSafe/forest/pull/1293))
- F16: Fix improper use of assert macro
  ([#1310](https://github.com/ChainSafe/forest/pull/1310))
- F14: Fix missing continue statement
  ([#1309](https://github.com/ChainSafe/forest/pull/1309))
- F10 fix ([#1308](https://github.com/ChainSafe/forest/pull/1308))
- F7: Fix incorrect error codes
  ([#1297](https://github.com/ChainSafe/forest/pull/1297))
- F8: Add missing decrement for miner_count
  ([#1298](https://github.com/ChainSafe/forest/pull/1298))
- F6: Fix incorrect error code
  ([#1296](https://github.com/ChainSafe/forest/pull/1296))
- F5: Fix proposal check in market actor
  ([#1295](https://github.com/ChainSafe/forest/pull/1295))
- Remove redundant validation code and update error message to be same as in
  spec actors ([#1294](https://github.com/ChainSafe/forest/pull/1294))
- F3: fix logic to be the same as in the spec actors
  ([#1292](https://github.com/ChainSafe/forest/pull/1292))
- Attempt to improve gh actions time
  ([#1319](https://github.com/ChainSafe/forest/pull/1319))
- Fix clippy errors for the new cargo 1.57.0
  ([#1316](https://github.com/ChainSafe/forest/pull/1316))
- Ci: add gh actions workflows
  ([#1317](https://github.com/ChainSafe/forest/pull/1317))
- Fix: audit issue F2 ([#1289](https://github.com/ChainSafe/forest/pull/1289))
- Update codeowners ([#1306](https://github.com/ChainSafe/forest/pull/1306))
- Add Guillaume to code owners
  ([#1283](https://github.com/ChainSafe/forest/pull/1283))
- .circleci: Remove extra step for docs
  ([#1251](https://github.com/ChainSafe/forest/pull/1251))
- .circleci: Build and push mdbook
  ([#1250](https://github.com/ChainSafe/forest/pull/1250))
- Add MdBook Documentation
  ([#1249](https://github.com/ChainSafe/forest/pull/1249))
- Docs: add release notes
  ([#1246](https://github.com/ChainSafe/forest/pull/1246))

## Forest v0.1.0 _alpha_ (2021-10-19)

ChainSafe System's first _alpha_ release of the _Forest_ Filecoin Rust protocol
implementation.

- It synchronizes and verifies the latest Filecoin main network and is able to
  query the latest state.
- It implements all core systems of the Filecoin protocol specification exposed
  through a command-line interface.
- The set of functionalities for this first alpha-release include: Message Pool,
  State Manager, Chain and Wallet CLI functionality, Prometheus Metrics, and a
  JSON-RPC Server.

To compile release binaries, checkout the `v0.1.0` tag and build with the
`release` feature.

```shell
git checkout v0.1.0
cargo build --release --bin forest --features release
./target/release/forest --help
```

The Forest mono-repository contains ten main components (in logical order):

- `forest`: the command-line interface and daemon (1 crate/workspace)
- `node`: the networking stack and storage (7 crates)
- `blockchain`: the chain structure and synchronization (6 crates)
- `vm`: state transition and actors, messages, addresses (9 crates)
- `key_management`: Filecoin account management (1 crate)
- `crypto`: cryptographic functions, signatures, and verification (1 crate)
- `encoding`: serialization library for encoding and decoding (1 crate)
- `ipld`: the IPLD model for content-addressable data (9 crates)
- `types`: the forest types (2 crates)
- `utils`: the forest toolbox (12 crates)

All initial change sets:

- `cd33929e` Ci: ignore cargo audit for RUSTSEC-2020-0159
  ([#1245](https://github.com/ChainSafe/forest/pull/1245)) (Afr Schoe)
- `d7e816a7` Update Libp2p to 0.40.0-RC.1
  ([#1243](https://github.com/ChainSafe/forest/pull/1243)) (Eric Tu)
- `a33328c9` Mpool CLI Commands
  ([#1203](https://github.com/ChainSafe/forest/pull/1203)) (Connor Mullett)
- `9d4b5291` Create new_issue.md
  ([#1193](https://github.com/ChainSafe/forest/pull/1193)) (Lee Raj)
- `60910979` Actor_name_by_code
  ([#1218](https://github.com/ChainSafe/forest/pull/1218)) (Eric Tu)
- `5845cdf7` Bump libsecp256k1 and statrs
  ([#1244](https://github.com/ChainSafe/forest/pull/1244)) (Eric Tu)
- `a56e4a53` Fix stable clippy::needless_collect
  ([#1238](https://github.com/ChainSafe/forest/pull/1238)) (Afr Schoe)
- `4eb74f90` Fix stable clippy::needless_borrow
  ([#1236](https://github.com/ChainSafe/forest/pull/1236)) (Afr Schoe)
- `5006e62a` Clippy: avoid contiguous acronyms
  ([#upper_case_acronyms](https://github.com/ChainSafe/forest/pull/upper_case_acronyms))
  ([#1239](https://github.com/ChainSafe/forest/pull/1239)) (Afr Schoe)
- `8543b3fb` Connor/state cli
  ([#1219](https://github.com/ChainSafe/forest/pull/1219)) (Connor Mullett)
- `b40f8d11` Fix Deadlock when using Rayon
  ([#1240](https://github.com/ChainSafe/forest/pull/1240)) (Eric Tu)
- `0e816c8a` Clippy: remove redundant enum variant names (`enum_variant_names`)
  ([#1237](https://github.com/ChainSafe/forest/pull/1237)) (Afr Schoe)
- `db5bb065` Cli: use cargo package version environment data in cli options
  struct ([#1229](https://github.com/ChainSafe/forest/pull/1229)) (Afr Schoe)
- `28f7d83f` Rust: default to stable toolchain instead of pinned version
  ([#1228](https://github.com/ChainSafe/forest/pull/1228)) (Afr Schoe)
- `70f26c29` Circleci: prepare build matrix
  ([#1233](https://github.com/ChainSafe/forest/pull/1233)) (Afr Schoe)
- `d9a4df14` Scripts: fix copyright header years
  ([#1230](https://github.com/ChainSafe/forest/pull/1230)) (Afr Schoe)
- `ccf1ac11` Return Ok when validating drand beacon entries similar to how Lotus
  does as per the audit recommendation.
  ([#1206](https://github.com/ChainSafe/forest/pull/1206)) (Hunter Trujillo)
- `f5fe14d2` [Audit fixes] FOR-03 - Inconsistent Deserialization of Randomness
  ([#1205](https://github.com/ChainSafe/forest/pull/1205)) (Hunter Trujillo)
- `32a9ae5f` Rest of V5 Updates
  ([#1217](https://github.com/ChainSafe/forest/pull/1217)) (Eric Tu)
- `e6e1c8ad` API_IMPLEMENTATION.md build script formatting improvements
  ([#1210](https://github.com/ChainSafe/forest/pull/1210)) (Hunter Trujillo)
- `1e88b095` For 01 ([#1188](https://github.com/ChainSafe/forest/pull/1188))
  (Jorge Olivero)
- `881d8f23` FIP 0013 Aggregate Seal Verification
  ([#1185](https://github.com/ChainSafe/forest/pull/1185)) (Eric Tu)
- `ea98ea2a` FIP 0008 Batch Pre Commits
  ([#1189](https://github.com/ChainSafe/forest/pull/1189)) (Eric Tu)
- `a134d5ed` Multi-key import feature
  ([#1201](https://github.com/ChainSafe/forest/pull/1201)) (Elvis)
- `0c447d4c` OpenRPC schema parsing & generation
  ([#1194](https://github.com/ChainSafe/forest/pull/1194)) (Hunter Trujillo)
- `bf3936a2` Connor/cli smoke test
  ([#1196](https://github.com/ChainSafe/forest/pull/1196)) (Connor Mullett)
- `7d5b3333` Reference files with PathBuf instead of Strings
  ([#1200](https://github.com/ChainSafe/forest/pull/1200)) (Elvis)
- `3771568c` Remove loopback and duplicate addrs in `net peers` output
  ([#1199](https://github.com/ChainSafe/forest/pull/1199)) (Francis Murillo)
- `ffc30193` Constant consensus fault reward
  ([#1190](https://github.com/ChainSafe/forest/pull/1190)) (Eric Tu)
- `d88ea8d1` Added the check for config file via Env Var
  ([#1197](https://github.com/ChainSafe/forest/pull/1197)) (Elvis)
- `d4a1d044` Chain Sync CLI Commands
  ([#1175](https://github.com/ChainSafe/forest/pull/1175)) (Connor Mullett)
- `698cf3c3` Additional Net RPC API & CLI Methods
  ([#1167](https://github.com/ChainSafe/forest/pull/1167)) (Hunter Trujillo)
- `32656db9` `auth api-info`
  ([#1172](https://github.com/ChainSafe/forest/pull/1172)) (Connor Mullett)
- `90ab8650` FOR-06 fix: indexmap version bump and MSRV update
  ([#1180](https://github.com/ChainSafe/forest/pull/1180)) (creativcoder)
- `d1d6f640` Update Runtime to Support V5 Actors
  ([#1173](https://github.com/ChainSafe/forest/pull/1173)) (Eric Tu)
- `085ee872` Bugfix:vm:run cron for null rounds
  ([#1177](https://github.com/ChainSafe/forest/pull/1177)) (detailyang)
- `07499a3f` Chore:build:tweak interopnet compile flags
  ([#1178](https://github.com/ChainSafe/forest/pull/1178)) (detailyang)
- `933503e2` Hotfix:metrics:change prometheus response type
  ([#1169](https://github.com/ChainSafe/forest/pull/1169)) (detailyang)
- `99fa3864` Metrics ([#1102](https://github.com/ChainSafe/forest/pull/1102))
  (Jorge Olivero)
- `02791b92` Implement network version 12 state migration / actors v4 migration
  ([#1101](https://github.com/ChainSafe/forest/pull/1101)) (creativcoder)
- `d144eac8` Fix wallet verify
  ([#1170](https://github.com/ChainSafe/forest/pull/1170)) (Connor Mullett)
- `f07f0278` Hotfix:fix passphrase fake confirm
  ([#1168](https://github.com/ChainSafe/forest/pull/1168)) (detailyang)
- `132884d8` Chore:interopnet&devnet:fix build error
  ([#1162](https://github.com/ChainSafe/forest/pull/1162)) (detailyang)
- `992e69e3` FOR-15 fix approx_cmp in msg_chain.rs
  ([#1160](https://github.com/ChainSafe/forest/pull/1160)) (creativcoder)
- `34799734` Wallet CLI Implementation
  ([#1128](https://github.com/ChainSafe/forest/pull/1128)) (Connor Mullett)
- `f698ba88` [Audit fixes] FOR-02: Inconsistent Deserialization of Address ID
  ([#1149](https://github.com/ChainSafe/forest/pull/1149)) (Hunter Trujillo)
- `e50d2ae8` [Audit fixes] FOR-16: Unnecessary Extensive Permissions for Private
  Keys ([#1151](https://github.com/ChainSafe/forest/pull/1151)) (Hunter
  Trujillo)
- `665ca476` Subtract 1 ([#1152](https://github.com/ChainSafe/forest/pull/1152))
  (Eric Tu)
- `4047ff5e` 3 -> 4 ([#1153](https://github.com/ChainSafe/forest/pull/1153))
  (Eric Tu)
- `446bea40` Swap to asyncronous_codec and bump futures_cbor_codec
  ([#1163](https://github.com/ChainSafe/forest/pull/1163)) (Eric Tu)
- `e4e6711b` Encrypted keystore now defaults to enabled. Warn the user if using
  an unencrypted keystore.
  ([#1150](https://github.com/ChainSafe/forest/pull/1150)) (Hunter Trujillo)
- `9b2a03a6` Add rust-toolchain file
  ([#1132](https://github.com/ChainSafe/forest/pull/1132)) (Hunter Trujillo)
- `6f9edae8` Fix P2P random walk logic
  ([#1125](https://github.com/ChainSafe/forest/pull/1125)) (Fraccaroli
  Gianmarco)
- `87f61d20` Spelling and typos
  ([#1126](https://github.com/ChainSafe/forest/pull/1126)) (Kirk Baird)
- `69d52cbd` RPC API w/ Permissions handling
  ([#1122](https://github.com/ChainSafe/forest/pull/1122)) (Hunter Trujillo)
- `81080179` Import/Export StateTree for Testing
  ([#1114](https://github.com/ChainSafe/forest/pull/1114)) (Eric Tu)
- `b75a4f31` Improve CLI printing and RPC error handling.
  ([#1121](https://github.com/ChainSafe/forest/pull/1121)) (Hunter Trujillo)
- `a8931e2a` Enable Gossip Scoring
  ([#1115](https://github.com/ChainSafe/forest/pull/1115)) (Eric Tu)
- `c337d3bf` V5 Actors Prep
  ([#1116](https://github.com/ChainSafe/forest/pull/1116)) (Eric Tu)
- `0a20e468` JSON-RPC Client with FULLNODE_API_INFO config & JWT support
  ([#1100](https://github.com/ChainSafe/forest/pull/1100)) (Hunter Trujillo)
- `f87d0baf` Resolve Stack Overflow
  ([#1103](https://github.com/ChainSafe/forest/pull/1103)) (Eric Tu)
- `bd90aa65` Tidy up submitwindowedpost
  ([#1099](https://github.com/ChainSafe/forest/pull/1099)) (Kirk Baird)
- `36a18656` Add Prometheus server
  ([#1098](https://github.com/ChainSafe/forest/pull/1098)) (Jorge Olivero)
- `ff6776ca` Base64 encode persistent keystore
  ([#1092](https://github.com/ChainSafe/forest/pull/1092)) (Connor Mullett)
- `c02669fa` Remove tide-websockets-sink fork
  ([#1089](https://github.com/ChainSafe/forest/pull/1089)) (Hunter Trujillo)
- `84ab31b0` Parallelize tipset processing
  ([#1081](https://github.com/ChainSafe/forest/pull/1081)) (Jorge Olivero)
- `d245f14c` Encrypted Key Store
  ([#1078](https://github.com/ChainSafe/forest/pull/1078)) (Connor Mullett)
- `34740715` Actors v4 (Network v12)
  ([#1087](https://github.com/ChainSafe/forest/pull/1087)) (Eric Tu)
- `946f4510` Implement optimal message selection
  ([#1086](https://github.com/ChainSafe/forest/pull/1086)) (creativcoder)
- `e8c1b599` Ignore If txn_id Existed Or Not When Deleting
  ([#1082](https://github.com/ChainSafe/forest/pull/1082)) (Eric Tu)
- `0a134afa` Devnet Build
  ([#1073](https://github.com/ChainSafe/forest/pull/1073)) (Eric Tu)
- `77f8495e` Remove check for empty_params
  ([#1079](https://github.com/ChainSafe/forest/pull/1079)) (Eric Tu)
- `bb7034ac` Minor fixes and touch-ups
  ([#1074](https://github.com/ChainSafe/forest/pull/1074)) (François Garillot)
- `674c3b39` HTTP JWT validation
  ([#1072](https://github.com/ChainSafe/forest/pull/1072)) (Hunter Trujillo)
- `4c9856dc` Disable MacOS CI for now. Looked into it a bit, not sure what other
  better solutions we have.
  ([#1077](https://github.com/ChainSafe/forest/pull/1077)) (Hunter Trujillo)
- `8a3823c3` Add @connormullett to Code Owners
  ([#1076](https://github.com/ChainSafe/forest/pull/1076)) (Hunter Trujillo)
- `e52b34d0` Remove a couple unnecessary panics
  ([#1075](https://github.com/ChainSafe/forest/pull/1075)) (François Garillot)
- `3606c3f9` Fix Error Handling in Load Deadlines
  ([#1071](https://github.com/ChainSafe/forest/pull/1071)) (Eric Tu)
- `a2452f3d` Tweaks to buffered blockstore
  ([#1069](https://github.com/ChainSafe/forest/pull/1069)) (Austin Abell)
- `78303511` NetworkVersion 11 Upgrade at Epoch 665280
  ([#1066](https://github.com/ChainSafe/forest/pull/1066)) (Eric Tu)
- `b9fccde0` Release New Crates Due to Vulnerability in forest_message 0.6.0
  ([#1058](https://github.com/ChainSafe/forest/pull/1058)) (Eric Tu)
- `4a9e4e47` Reduce time to resolve links in flush to ~51ms in buffer blockstore
  writes ([#1059](https://github.com/ChainSafe/forest/pull/1059)) (creativcoder)
- `b3ad6d7a` Update bls_signatures to 0.9 and filecoin-proofs-api to 6.1
  ([#1062](https://github.com/ChainSafe/forest/pull/1062)) (Eric Tu)
- `7301c6bf` Fix Error Handling in Deadline Construction
  ([#1063](https://github.com/ChainSafe/forest/pull/1063)) (Eric Tu)
- `425ec083` Clippy "Fix"
  ([#1064](https://github.com/ChainSafe/forest/pull/1064)) (Eric Tu)
- `275f312e` HTTP RPC-JSON and tide-websockets
  ([#990](https://github.com/ChainSafe/forest/pull/990)) (Hunter Trujillo)
- `cfeab68f` Fix ExitCode handling when calling
  repay_partial_debt_in_priority_order
  ([#1055](https://github.com/ChainSafe/forest/pull/1055)) (Eric Tu)
- `d30d093d` Setup rustfmt
  ([#1053](https://github.com/ChainSafe/forest/pull/1053)) (Jorge Olivero)
- `d4fc556f` Libp2p Connection Limits
  ([#1051](https://github.com/ChainSafe/forest/pull/1051)) (Eric Tu)
- `36aaf693` Add @olibero to Code Owners
  ([#1052](https://github.com/ChainSafe/forest/pull/1052)) (Eric Tu)
- `8278d257` Fix ExitCode Handling in load_deadline
  ([#1050](https://github.com/ChainSafe/forest/pull/1050)) (Eric Tu)
- `77080e61` BufferedBlockstore Flush Improvements
  ([#1044](https://github.com/ChainSafe/forest/pull/1044)) (Eric Tu)
- `0bd9b1ef` Update Networking Log Levels
  ([#1046](https://github.com/ChainSafe/forest/pull/1046)) (Eric Tu)
- `669d5504` Fix Parent Grinding Fault Detection
  ([#1045](https://github.com/ChainSafe/forest/pull/1045)) (Eric Tu)
- `c424b65f` Fix ReportConsensusFault Gas Mismatch
  ([#1043](https://github.com/ChainSafe/forest/pull/1043)) (Eric Tu)
- `b2141ff3` Update Actors Interface and Fix Actors Consensus Issues
  ([#1041](https://github.com/ChainSafe/forest/pull/1041)) (Eric Tu)
- `0ddec266` Cargo Audit Patch
  ([#1042](https://github.com/ChainSafe/forest/pull/1042)) (Eric Tu)
- `f89b9ad1` Paych Actor v3
  ([#1035](https://github.com/ChainSafe/forest/pull/1035)) (Eric Tu)
- `608c0a93` Miner Actor v3
  ([#1032](https://github.com/ChainSafe/forest/pull/1032)) (Eric Tu)
- `01ae4250` Remove dutter and add creativ
  ([#1036](https://github.com/ChainSafe/forest/pull/1036)) (Eric Tu)
- `c4143e0a` Initial refactor: separate pool and provider
  ([#1027](https://github.com/ChainSafe/forest/pull/1027)) (creativcoder)
- `f6eddd54` Update libp2p to 0.35
  ([#928](https://github.com/ChainSafe/forest/pull/928)) (Austin Abell)
- `0b63a93f` Reward Actor v3
  ([#1020](https://github.com/ChainSafe/forest/pull/1020)) (Eric Tu)
- `caf19b94` Init Actor v3
  ([#1019](https://github.com/ChainSafe/forest/pull/1019)) (Eric Tu)
- `4a00c91e` Remove old codeowners
  ([#1018](https://github.com/ChainSafe/forest/pull/1018)) (Austin Abell)
- `49220a1d` Storage Power Actor v3
  ([#1017](https://github.com/ChainSafe/forest/pull/1017)) (Eric Tu)
- `91ba65b3` Update verifreg to v3
  ([#1016](https://github.com/ChainSafe/forest/pull/1016)) (Eric Tu)
- `4d663116` Document node and cleanup
  ([#1007](https://github.com/ChainSafe/forest/pull/1007)) (Austin Abell)
- `79c0da79` Multisig Actor v3
  ([#1013](https://github.com/ChainSafe/forest/pull/1013)) (Eric Tu)
- `0289e349` Market Actor v3
  ([#1010](https://github.com/ChainSafe/forest/pull/1010)) (Eric Tu)
- `4d0c8642` Update types documentation
  ([#1008](https://github.com/ChainSafe/forest/pull/1008)) (Austin Abell)
- `b42e66b5` Fix new clippy warnings and fix logic
  ([#1011](https://github.com/ChainSafe/forest/pull/1011)) (Austin Abell)
- `44dd57b8` Update VM docs.
  ([#1009](https://github.com/ChainSafe/forest/pull/1009)) (Austin Abell)
- `f20740ee` V3 HAMT and AMT for Actors
  ([#1005](https://github.com/ChainSafe/forest/pull/1005)) (Eric Tu)
- `bfb406b9` Update ipld docs
  ([#1004](https://github.com/ChainSafe/forest/pull/1004)) (Austin Abell)
- `69e91fc2` Update crypto docs and cleanup API
  ([#1002](https://github.com/ChainSafe/forest/pull/1002)) (Austin Abell)
- `9be446b5` Blockchain docs and cleanup
  ([#1000](https://github.com/ChainSafe/forest/pull/1000)) (Austin Abell)
- `121bdede` Actors v3 Setup
  ([#1001](https://github.com/ChainSafe/forest/pull/1001)) (Eric Tu)
- `e2034f74` Release Actors V2
  ([#994](https://github.com/ChainSafe/forest/pull/994)) (Eric Tu)
- `47b8b4f7` Add 1.46.0 msrv check to CI
  ([#993](https://github.com/ChainSafe/forest/pull/993)) (Austin Abell)
- `d38a08d5` Framework for State Migrations
  ([#987](https://github.com/ChainSafe/forest/pull/987)) (Eric Tu)
- `83906046` Improve Car file read node
  ([#988](https://github.com/ChainSafe/forest/pull/988)) (Austin Abell)
- `e642c55f` Fix hyper vulnerability
  ([#991](https://github.com/ChainSafe/forest/pull/991)) (Austin Abell)
- `bd546119` Include git hash and crate version
  ([#977](https://github.com/ChainSafe/forest/pull/977)) (Rajarupan Sampanthan)
- `46f7bf61` V3 Hamt update
  ([#982](https://github.com/ChainSafe/forest/pull/982)) (Austin Abell)
- `11d059ab` Fix bug in miner extend sector expiration
  ([#989](https://github.com/ChainSafe/forest/pull/989)) (Austin Abell)
- `84296d92` Nightly build/audit workaround and nightly linting fixes
  ([#983](https://github.com/ChainSafe/forest/pull/983)) (Austin Abell)
- `d1b2f622` Prep hamt v2 release
  ([#981](https://github.com/ChainSafe/forest/pull/981)) (Austin Abell)
- `c5342907` Fix fork handling
  ([#980](https://github.com/ChainSafe/forest/pull/980)) (Eric Tu)
- `931de226` V3 Actors Amt update
  ([#978](https://github.com/ChainSafe/forest/pull/978)) (Austin Abell)
- `4c2e4a07` Update Amt API and prep release
  ([#979](https://github.com/ChainSafe/forest/pull/979)) (Austin Abell)
- `d0a46ba7` Refactor discovery, improve Hello handling/peer management
  ([#975](https://github.com/ChainSafe/forest/pull/975)) (Austin Abell)
- `7ba2217d` Replace broadcast channels and refactor websocket streaming
  ([#955](https://github.com/ChainSafe/forest/pull/955)) (Austin Abell)
- `75403b30` Fix verify consensus fault logic
  ([#973](https://github.com/ChainSafe/forest/pull/973)) (Austin Abell)
- `76797645` Replace lazycell with once_cell
  ([#976](https://github.com/ChainSafe/forest/pull/976)) (Austin Abell)
- `7a8cce81` Fix block header signature verification helper function
  ([#972](https://github.com/ChainSafe/forest/pull/972)) (Austin Abell)
- `f182e8d6` Fix fork ([#971](https://github.com/ChainSafe/forest/pull/971))
  (Eric Tu)
- `34e1b1e6` Remove irrelevant spam logs
  ([#969](https://github.com/ChainSafe/forest/pull/969)) (Austin Abell)
- `c565eb92` Fix edge case in update pending deal state
  ([#968](https://github.com/ChainSafe/forest/pull/968)) (Austin Abell)
- `db0c4417` Fixes to ChainSyncer Scheduling
  ([#965](https://github.com/ChainSafe/forest/pull/965)) (Eric Tu)
- `3b16f807` Purge approvals on multisig removal
  ([#967](https://github.com/ChainSafe/forest/pull/967)) (Austin Abell)
- `3d91af03` Cleanup TODOs
  ([#933](https://github.com/ChainSafe/forest/pull/933)) (Austin Abell)
- `d7b9b396` Update logging to hide internal messages by default
  ([#954](https://github.com/ChainSafe/forest/pull/954)) (Austin Abell)
- `d82e3791` Interopnet support
  ([#964](https://github.com/ChainSafe/forest/pull/964)) (Austin Abell)
- `59c4413c` Add skip-load flag and cleanup snapshot loading
  ([#939](https://github.com/ChainSafe/forest/pull/939)) (Austin Abell)
- `ce37d70d` Fix to address resolution for chained internal calls
  ([#952](https://github.com/ChainSafe/forest/pull/952)) (Austin Abell)
- `18535f7c` Fix storage deal resolution pattern
  ([#948](https://github.com/ChainSafe/forest/pull/948)) (Austin Abell)
- `34b8c7eb` Update statediff for v2 and keep under feature
  ([#949](https://github.com/ChainSafe/forest/pull/949)) (Austin Abell)
- `3eed3ac2` Update bls backend to blst
  ([#945](https://github.com/ChainSafe/forest/pull/945)) (Austin Abell)
- `c02944fb` Handle null multisig proposal hashes
  ([#953](https://github.com/ChainSafe/forest/pull/953)) (Austin Abell)
- `5845f9e7` Ignore invalid peer id in miner info
  ([#951](https://github.com/ChainSafe/forest/pull/951)) (Austin Abell)
- `721bc466` Fix bugs in terminate sectors logic
  ([#950](https://github.com/ChainSafe/forest/pull/950)) (Austin Abell)
- `ccd4fbd0` Nullable Entropy in Randomness RPC and Fix Gas Base Fee Estimation
  ([#947](https://github.com/ChainSafe/forest/pull/947)) (Eric Tu)
- `4825a6a8` Fix calico vesting
  ([#942](https://github.com/ChainSafe/forest/pull/942)) (Austin Abell)
- `60e59697` Fix bug with pledge delta from proving deadline
  ([#943](https://github.com/ChainSafe/forest/pull/943)) (Austin Abell)
- `334551e1` Update consensus min power
  ([#946](https://github.com/ChainSafe/forest/pull/946)) (Austin Abell)
- `0e4ff578` Update calico storage gas multiplier
  ([#940](https://github.com/ChainSafe/forest/pull/940)) (Austin Abell)
- `53d35f02` Fix typo in v2 winning post validation
  ([#941](https://github.com/ChainSafe/forest/pull/941)) (Austin Abell)
- `749303c4` CBOR Stream Read in LibP2P RPC
  ([#932](https://github.com/ChainSafe/forest/pull/932)) (Eric Tu)
- `a79a97a9` Fix header signing bytes cache bug
  ([#935](https://github.com/ChainSafe/forest/pull/935)) (Austin Abell)
- `a32e19d3` Update header caches and builder
  ([#930](https://github.com/ChainSafe/forest/pull/930)) (Austin Abell)
- `ae9d7acb` Switch temp bytes deserialize to Cow
  ([#931](https://github.com/ChainSafe/forest/pull/931)) (Austin Abell)
- `a2ac9552` Clean up chain exchange responses and peer disconnects
  ([#929](https://github.com/ChainSafe/forest/pull/929)) (Austin Abell)
- `2f87782c` Update libp2p, async-std, and other deps
  ([#922](https://github.com/ChainSafe/forest/pull/922)) (Austin Abell)
- `9a6c9a87` Change default address prefix to 'f'
  ([#921](https://github.com/ChainSafe/forest/pull/921)) (Rajarupan Sampanthan)
- `182eacce` Fix ChainNotify RPC
  ([#924](https://github.com/ChainSafe/forest/pull/924)) (Eric Tu)
- `b97451a8` Update price list for calico VM gas
  ([#918](https://github.com/ChainSafe/forest/pull/918)) (Austin Abell)
- `67dfe7b1` Update calico vesting and refactor circ supply
  ([#917](https://github.com/ChainSafe/forest/pull/917)) (Austin Abell)
- `8efd8ee6` Claus fork burn removal
  ([#920](https://github.com/ChainSafe/forest/pull/920)) (Austin Abell)
- `ef3ecd1e` Calico (V7) update
  ([#919](https://github.com/ChainSafe/forest/pull/919)) (Austin Abell)
- `3c536d0d` Setup multiple network configurations and drand schedule
  ([#915](https://github.com/ChainSafe/forest/pull/915)) (Austin Abell)
- `fa82654f` Adding Insecure Post-Validation
  ([#916](https://github.com/ChainSafe/forest/pull/916)) (Rajarupan Sampanthan)
- `05b282da` Wrap ChainSyncer::state in an Arc<Mutex> and set it to Follow
  accordingly ([#914](https://github.com/ChainSafe/forest/pull/914)) (Tim
  Vermeulen)
- `adfbe855` Update smoke base fee calculation
  ([#912](https://github.com/ChainSafe/forest/pull/912)) (Austin Abell)
- `dd173e41` Update randomness for conformance tipsets and update V7 proof
  verification ([#911](https://github.com/ChainSafe/forest/pull/911)) (Austin
  Abell)
- `4b23b65c` Update types for all new V2 network upgrades
  ([#906](https://github.com/ChainSafe/forest/pull/906)) (Austin Abell)
- `0da265de` Replace shared actor crates with local code
  ([#907](https://github.com/ChainSafe/forest/pull/907)) (Austin Abell)
- `c604ae5f` Update miner actor to v2
  ([#903](https://github.com/ChainSafe/forest/pull/903)) (Austin Abell)
- `e4e39094` Update reward actor to v2
  ([#897](https://github.com/ChainSafe/forest/pull/897)) (Austin Abell)
- `62325dd7` Add GetMarketState to State Manager
  ([#900](https://github.com/ChainSafe/forest/pull/900)) (Ayush Mishra)
- `208c7655` Update runtime for network version upgrades
  ([#896](https://github.com/ChainSafe/forest/pull/896)) (Austin Abell)
- `c1a7553f` Storage Miner Pledging
  ([#899](https://github.com/ChainSafe/forest/pull/899)) (Eric Tu)
- `d6af098e` Add serde annotation for go vec visitor without using wrapper
  ([#898](https://github.com/ChainSafe/forest/pull/898)) (Austin Abell)
- `56f6d628` Update verifreg actor to v2
  ([#889](https://github.com/ChainSafe/forest/pull/889)) (Austin Abell)
- `88d1d465` Add a cfg flag to build Forest in Devnet mode
  ([#895](https://github.com/ChainSafe/forest/pull/895)) (Eric Tu)
- `8a1f2038` Paych v2 actor update
  ([#894](https://github.com/ChainSafe/forest/pull/894)) (Austin Abell)
- `f821b971` Power actor v2 upgrade
  ([#893](https://github.com/ChainSafe/forest/pull/893)) (Austin Abell)
- `d1dbd0ab` Add syncing configuration options
  ([#892](https://github.com/ChainSafe/forest/pull/892)) (Dustin Brickwood)
- `83a86a9d` Handle pubsub blocks in parallel
  ([#891](https://github.com/ChainSafe/forest/pull/891)) (Tim Vermeulen)
- `5dee4491` Update seal proof types and proofs api version
  ([#890](https://github.com/ChainSafe/forest/pull/890)) (Austin Abell)
- `169f9e3f` Version Hamt, Amt, State tree
  ([#887](https://github.com/ChainSafe/forest/pull/887)) (Austin Abell)
- `ecc7c680` Update market actor to v2
  ([#888](https://github.com/ChainSafe/forest/pull/888)) (Austin Abell)
- `dcbac0f0` Update multisig to v2
  ([#886](https://github.com/ChainSafe/forest/pull/886)) (Austin Abell)
- `5043ed0c` Update CI build checks
  ([#885](https://github.com/ChainSafe/forest/pull/885)) (Austin Abell)
- `787dcc0c` Implement Net API Module + Some other RPC methods
  ([#884](https://github.com/ChainSafe/forest/pull/884)) (Eric Tu)
- `47f2bd1e` Actors v2 upgrade setup
  ([#854](https://github.com/ChainSafe/forest/pull/854)) (Austin Abell)
- `aa448702` Storage Miner Init Interop
  ([#882](https://github.com/ChainSafe/forest/pull/882)) (Eric Tu)
- `8e821e0b` Remove coverage from CI until fixed
  ([#883](https://github.com/ChainSafe/forest/pull/883)) (Austin Abell)
- `61e5465e` Fix message crate compilation with json feature
  ([#880](https://github.com/ChainSafe/forest/pull/880)) (Austin Abell)
- `85e96837` Release crates for actors v2 upgrade
  ([#879](https://github.com/ChainSafe/forest/pull/879)) (Austin Abell)
- `82ca74cc` Form tipsets ([#875](https://github.com/ChainSafe/forest/pull/875))
  (Tim Vermeulen)
- `ce5c28b9` A bunch of fixes for the RPC
  ([#874](https://github.com/ChainSafe/forest/pull/874)) (Eric Tu)
- `8193a4b1` Implement hamt fuzzer
  ([#872](https://github.com/ChainSafe/forest/pull/872)) (Austin Abell)
- `36154ff6` Implement Amt fuzzer
  ([#871](https://github.com/ChainSafe/forest/pull/871)) (Austin Abell)
- `15c0e67f` Fix syncing regressions from #841
  ([#873](https://github.com/ChainSafe/forest/pull/873)) (Austin Abell)
- `6aaa037a` Update message json format to match Lotus
  ([#870](https://github.com/ChainSafe/forest/pull/870)) (Austin Abell)
- `56b4961f` Rpc fixes and implementations
  ([#841](https://github.com/ChainSafe/forest/pull/841)) (Purple Hair Rust Bard)
- `1da3294c` Fork serde_bytes to disallow string and array deserialization
  ([#868](https://github.com/ChainSafe/forest/pull/868)) (Austin Abell)
- `44f2c22e` Fix exit code handling in market
  ([#866](https://github.com/ChainSafe/forest/pull/866)) (Austin Abell)
- `f325bb35` Fix unlock unvested funds
  ([#865](https://github.com/ChainSafe/forest/pull/865)) (Austin Abell)
- `d690d484` Implement chain export functionality and car writer
  ([#861](https://github.com/ChainSafe/forest/pull/861)) (Austin Abell)
- `1b4dd61d` Add sled backend and cleanup RocksDb type
  ([#858](https://github.com/ChainSafe/forest/pull/858)) (Austin Abell)
- `db642466` MessagePool Greedy Message Selection
  ([#856](https://github.com/ChainSafe/forest/pull/856)) (Eric Tu)
- `26082703` Implement chain index
  ([#855](https://github.com/ChainSafe/forest/pull/855)) (Austin Abell)
- `c300f8e4` Update dependencies
  ([#859](https://github.com/ChainSafe/forest/pull/859)) (Dustin Brickwood)
- `d6c9bf60` Allow importing snapshot from URL + Progress bar
  ([#762](https://github.com/ChainSafe/forest/pull/762))
  ([#811](https://github.com/ChainSafe/forest/pull/811)) (Stepan)
- `178d1679` Setup mocking panic handling in vm
  ([#857](https://github.com/ChainSafe/forest/pull/857)) (Austin Abell)
- `60d12063` Switch param deserialization to the runtime to interop
  ([#853](https://github.com/ChainSafe/forest/pull/853)) (Austin Abell)
- `f9249b15` Use upstream cid
  ([#850](https://github.com/ChainSafe/forest/pull/850)) (Volker Mische)
- `85786ad3` Update CODEOWNERS
  ([#848](https://github.com/ChainSafe/forest/pull/848)) (Austin Abell)
- `0c1febbf` Rename BlockSync -> ChainExchange and tweak parameters
  ([#852](https://github.com/ChainSafe/forest/pull/852)) (Austin Abell)
- `876b9881` Refactor ChainStore, tipset usage, cache loaded tipsets
  ([#851](https://github.com/ChainSafe/forest/pull/851)) (Austin Abell)
- `396052ca` Fix: update balance table
  ([#849](https://github.com/ChainSafe/forest/pull/849)) (Austin Abell)
- `af28ef40` Update amt for_each caching mechanisms and usages
  ([#847](https://github.com/ChainSafe/forest/pull/847)) (Austin Abell)
- `ee25ba92` Add Networking and Republishing logic to MsgPool
  ([#732](https://github.com/ChainSafe/forest/pull/732)) (Eric Tu)
- `ef2583db` Use concrete implementations
  ([#842](https://github.com/ChainSafe/forest/pull/842)) (Volker Mische)
- `3c8a57b7` Fix gossipsub handling to process only when in follow state
  ([#845](https://github.com/ChainSafe/forest/pull/845)) (Austin Abell)
- `c53a5b82` Fix bug with import and cleanup
  ([#844](https://github.com/ChainSafe/forest/pull/844)) (Austin Abell)
- `1832a05e` Fix makefile test commands
  ([#843](https://github.com/ChainSafe/forest/pull/843)) (Austin Abell)
- `293ef19e` Fixes code cov build
  ([#840](https://github.com/ChainSafe/forest/pull/840)) (Dustin Brickwood)
- `62ea7ef4` Update multihash dependency and make Cid impl Copy
  ([#839](https://github.com/ChainSafe/forest/pull/839)) (Austin Abell)
- `cb1e2c41` Update README.md with security policy
  ([#831](https://github.com/ChainSafe/forest/pull/831)) (Amer Ameen)
- `d7b76cc9` Fix circleCI coverage
  ([#836](https://github.com/ChainSafe/forest/pull/836)) (Austin Abell)
- `e51e1ece` Fix allow internal reset after failed tx
  ([#834](https://github.com/ChainSafe/forest/pull/834)) (Austin Abell)
- `a86f0056` CircleCI updates, removal of github actions
  ([#813](https://github.com/ChainSafe/forest/pull/813)) (Dustin Brickwood)
- `d74b34ee` Add Gossipsub chain messages to MPool in the ChainSyncer instead of
  Libp2p Service ([#833](https://github.com/ChainSafe/forest/pull/833)) (Eric
  Tu)
- `bbdddf9d` Fix block messages generation for sequence edge case
  ([#832](https://github.com/ChainSafe/forest/pull/832)) (Austin Abell)
- `e1f1244b` Refactor chainstore and related components
  ([#809](https://github.com/ChainSafe/forest/pull/809)) (Austin Abell)
- `7990d4d4` Cleanup batch_verify_seal and tipset state execution
  ([#807](https://github.com/ChainSafe/forest/pull/807)) (Austin Abell)
- `0b7a49b6` Process blocks coming off of GossipSub
  ([#808](https://github.com/ChainSafe/forest/pull/808)) (Eric Tu)
- `1a447316` Defer bitfield decoding until its first use
  ([#803](https://github.com/ChainSafe/forest/pull/803)) (Tim Vermeulen)
- `ede37134` Update proofs and other deps
  ([#812](https://github.com/ChainSafe/forest/pull/812)) (Austin Abell)
- `a97f4b3b` Fix message receipt json
  ([#810](https://github.com/ChainSafe/forest/pull/810)) (Austin Abell)
- `b31fa0ae` Update gossip messagepool error log
  ([#805](https://github.com/ChainSafe/forest/pull/805)) (Austin Abell)
- `3bec812c` Fix unsealed sector padding
  ([#804](https://github.com/ChainSafe/forest/pull/804)) (Austin Abell)
- `9eab4a8a` Fix reschedule sector expirations
  ([#802](https://github.com/ChainSafe/forest/pull/802)) (Austin Abell)
- `21d6108f` Optimize statediff and fix hamt bug
  ([#799](https://github.com/ChainSafe/forest/pull/799)) (Austin Abell)
- `7da52345` Add msgs to msg pool
  ([#797](https://github.com/ChainSafe/forest/pull/797)) (Dustin Brickwood)
- `901d00cf` Increase cron gas limit
  ([#796](https://github.com/ChainSafe/forest/pull/796)) (Austin Abell)
- `ca3c131f` Import snapshots and import chains
  ([#789](https://github.com/ChainSafe/forest/pull/789)) (Eric Tu)
- `7d34126d` Refactor types out of actors crate to prep for v2 upgrade
  ([#790](https://github.com/ChainSafe/forest/pull/790)) (Austin Abell)
- `54635c52` Fix Miner cron related things
  ([#795](https://github.com/ChainSafe/forest/pull/795)) (Austin Abell)
- `27d3e668` GossipSub Message and Block Deserialization
  ([#791](https://github.com/ChainSafe/forest/pull/791)) (Eric Tu)
- `34710f7e` Update Dockerfile and include make command
  ([#792](https://github.com/ChainSafe/forest/pull/792)) (Dustin Brickwood)
- `5a8dfaab` Switch store for randomness retrieval
  ([#793](https://github.com/ChainSafe/forest/pull/793)) (Austin Abell)
- `b94f39de` Update bootnodes
  ([#794](https://github.com/ChainSafe/forest/pull/794)) (Austin Abell)
- `2e1bb096` Adding CircSupply Calculations
  ([#710](https://github.com/ChainSafe/forest/pull/710)) (nannick)
- `36e38c67` Wrap cached state in async mutex to avoid duplicate state
  calculation ([#785](https://github.com/ChainSafe/forest/pull/785)) (Austin
  Abell)
- `20de7a45` Adding Block Probability Calculations
  ([#771](https://github.com/ChainSafe/forest/pull/771)) (nannick)
- `bee59904` Fix deferred cron and validate caller
  ([#782](https://github.com/ChainSafe/forest/pull/782)) (Austin Abell)
- `78e6bb4b` Put Hamt reordering fix under a feature
  ([#783](https://github.com/ChainSafe/forest/pull/783)) (Austin Abell)
- `7743da7e` Fix projection period for faults
  ([#784](https://github.com/ChainSafe/forest/pull/784)) (Austin Abell)
- `fb2ca2be` Build and Api Versoining
  ([#752](https://github.com/ChainSafe/forest/pull/752)) (Purple Hair Rust Bard)
- `aa397491` Fix get_sectors_for_winning_post and cleanup
  ([#781](https://github.com/ChainSafe/forest/pull/781)) (Austin Abell)
- `dd707577` Fix provider and block message limit
  ([#780](https://github.com/ChainSafe/forest/pull/780)) (Austin Abell)
- `199d7feb` Refactor statediff to own crate
  ([#779](https://github.com/ChainSafe/forest/pull/779)) (Austin Abell)
- `6fb284a2` Fix sync messages logic
  ([#778](https://github.com/ChainSafe/forest/pull/778)) (Austin Abell)
- `c571e0e0` Fix tipset sorting function
  ([#777](https://github.com/ChainSafe/forest/pull/777)) (Austin Abell)
- `f9ab4c20` Update sequence based on epoch for internal messages
  ([#775](https://github.com/ChainSafe/forest/pull/775)) (Austin Abell)
- `057ff0d4` Fix chaos actor send
  ([#773](https://github.com/ChainSafe/forest/pull/773)) (Austin Abell)
- `0834808a` Minimum power fix
  ([#774](https://github.com/ChainSafe/forest/pull/774)) (Eric Tu)
- `34759a88` Fix Amt iter mut guard
  ([#772](https://github.com/ChainSafe/forest/pull/772)) (Austin Abell)
- `655eac22` Update conformance vectors
  ([#768](https://github.com/ChainSafe/forest/pull/768)) (Austin Abell)
- `1de532f3` Fix link in README
  ([#770](https://github.com/ChainSafe/forest/pull/770)) (Austin Abell)
- `6535480f` Remove protoc dependency and update README
  ([#769](https://github.com/ChainSafe/forest/pull/769)) (Austin Abell)
- `fc05e125` Minor fixes found during devnet testing
  ([#753](https://github.com/ChainSafe/forest/pull/753)) (Purple Hair Rust Bard)
- `982738c2` Authorization Setup for Write Access on RPC Calls
  ([#620](https://github.com/ChainSafe/forest/pull/620)) (Jaden Foldesi)
- `d4de5481` Fix blockstore get gas charge
  ([#751](https://github.com/ChainSafe/forest/pull/751)) (Austin Abell)
- `fd89bb9f` Implement actor upgrade logic
  ([#750](https://github.com/ChainSafe/forest/pull/750)) (Austin Abell)
- `6a46d7a4` Add a `ValueMut` wrapper type that tracks whether AMT values are
  mutated ([#749](https://github.com/ChainSafe/forest/pull/749)) (Tim Vermeulen)
- `0a7e163e` Fix CronEvents in Miner Actor
  ([#748](https://github.com/ChainSafe/forest/pull/748)) (Eric Tu)
- `3e8fd6cf` Fix block validations and add chain export test
  ([#741](https://github.com/ChainSafe/forest/pull/741)) (Austin Abell)
- `a4e399d9` Remove extra state load from withdraw balance
  ([#747](https://github.com/ChainSafe/forest/pull/747)) (Austin Abell)
- `15e00e80` Fix trailing 0s on bitfield serialization
  ([#746](https://github.com/ChainSafe/forest/pull/746)) (Austin Abell)
- `7e7d79c3` Switch serde_cbor to fork to allow unsafe unchecked utf8
  deserialization ([#745](https://github.com/ChainSafe/forest/pull/745)) (Austin
  Abell)
- `f8e16554` Fix Balance Table get
  ([#744](https://github.com/ChainSafe/forest/pull/744)) (Eric Tu)
- `6f187420` Skip send in transfer_to_actor if value is 0
  ([#743](https://github.com/ChainSafe/forest/pull/743)) (Eric Tu)
- `9dbcc47d` MAX_MINER_PROVE_COMMITS_PER_EPOCH 3 to 200
  ([#742](https://github.com/ChainSafe/forest/pull/742)) (Eric Tu)
- `cecf8713` State diff on root mismatch option
  ([#738](https://github.com/ChainSafe/forest/pull/738)) (Austin Abell)
- `f309a28b` Fix miner constructor params and proving period offset calculation
  ([#740](https://github.com/ChainSafe/forest/pull/740)) (Austin Abell)
- `891cd3ce` Fix base fee in conformance, bump versions and cleanup
  ([#739](https://github.com/ChainSafe/forest/pull/739)) (Austin Abell)
- `1b23fa33` Add label to DealProposal
  ([#737](https://github.com/ChainSafe/forest/pull/737)) (Austin Abell)
- `a75b47ac` Add redundant writes to Hamt and Amt to interop
  ([#731](https://github.com/ChainSafe/forest/pull/731)) (Austin Abell)
- `d910cf02` Update conformance vectors
  ([#734](https://github.com/ChainSafe/forest/pull/734)) (Austin Abell)
- `9de9e351` BlockSync provider
  ([#724](https://github.com/ChainSafe/forest/pull/724)) (Stepan)
- `0d86e686` Update params and fetch on daemon start
  ([#733](https://github.com/ChainSafe/forest/pull/733)) (Austin Abell)
- `cb4f779b` Updating Chaos Actor and Test Vectors
  ([#696](https://github.com/ChainSafe/forest/pull/696)) (nannick)
- `15eb3f07` Fix signature verification in mempool
  ([#727](https://github.com/ChainSafe/forest/pull/727)) (Austin Abell)
- `3ec23378` Update proof verification
  ([#726](https://github.com/ChainSafe/forest/pull/726)) (Austin Abell)
- `82f76ae6` Add caching to Hamt and update testing
  ([#730](https://github.com/ChainSafe/forest/pull/730)) (Austin Abell)
- `630b54f1` Update Actors error handling
  ([#722](https://github.com/ChainSafe/forest/pull/722)) (Austin Abell)
- `e59b7ae6` Switch bigint division usage to Euclidean to match Go
  ([#723](https://github.com/ChainSafe/forest/pull/723)) (Austin Abell)
- `2561c51c` Amt refactor and interop tests
  ([#716](https://github.com/ChainSafe/forest/pull/716)) (Austin Abell)
- `7a471d57` Remove unnecessary feature with audit failure
  ([#721](https://github.com/ChainSafe/forest/pull/721)) (Austin Abell)
- `b073565e` Mempool Update
  ([#705](https://github.com/ChainSafe/forest/pull/705)) (Eric Tu)
- `f0072101` Update Miner actor
  ([#691](https://github.com/ChainSafe/forest/pull/691)) (Tim Vermeulen)
- `285b9c34` Storage miner integration
  ([#670](https://github.com/ChainSafe/forest/pull/670)) (Purple Hair Rust Bard)
- `04274b14` Adding More Reward Actor Tests
  ([#715](https://github.com/ChainSafe/forest/pull/715)) (nannick)
- `dae9342f` Update block validations
  ([#711](https://github.com/ChainSafe/forest/pull/711)) (Austin Abell)
- `6dc3b50d` Update AMT max index bound
  ([#714](https://github.com/ChainSafe/forest/pull/714)) (Austin Abell)
- `d4dee5a2` Make block validations async
  ([#702](https://github.com/ChainSafe/forest/pull/702)) (Austin Abell)
- `8ef5ae5c` Peer stats tracking and selection
  ([#701](https://github.com/ChainSafe/forest/pull/701)) (Austin Abell)
- `dc0ff4cd` Semantic Validation for Messages
  ([#703](https://github.com/ChainSafe/forest/pull/703)) (Eric Tu)
- `3411459d` ChainSync refactor
  ([#693](https://github.com/ChainSafe/forest/pull/693)) (Austin Abell)
- `66ca99e2` Fix StateManager use in different components
  ([#694](https://github.com/ChainSafe/forest/pull/694)) (Eric Tu)
- `96b64cb2` Drand ignore env variable
  ([#697](https://github.com/ChainSafe/forest/pull/697)) (nannick)
- `548a4645` Print out conformance results and add log for skips
  ([#695](https://github.com/ChainSafe/forest/pull/695)) (Austin Abell)
- `0d7b16cc` Add CLI command to add Genesis Miner to Genesis Template
  ([#644](https://github.com/ChainSafe/forest/pull/644)) (Stepan)
- `0be6b76a` Chain syncing verification fixes
  ([#503](https://github.com/ChainSafe/forest/pull/503)) (Eric Tu)
- `156b2fb6` Fix docs publish workflow
  ([#688](https://github.com/ChainSafe/forest/pull/688)) (Austin Abell)
- `b54d0ec7` Update statetree cache
  ([#668](https://github.com/ChainSafe/forest/pull/668)) (Dustin Brickwood)
- `0809097f` Update blocksync message formats
  ([#686](https://github.com/ChainSafe/forest/pull/686)) (Austin Abell)
- `0db7ddbb` Tipset vector runner
  ([#682](https://github.com/ChainSafe/forest/pull/682)) (Austin Abell)
- `41ad3220` Swap secio authentication for noise
  ([#685](https://github.com/ChainSafe/forest/pull/685)) (Austin Abell)
- `93faacde` Fix bitswap breaking patch release
  ([#683](https://github.com/ChainSafe/forest/pull/683)) (Austin Abell)
- `f2c3ff0f` Update apply_blocks call
  ([#678](https://github.com/ChainSafe/forest/pull/678)) (Austin Abell)
- `e411eeed` Remove TODOs from scoping
  ([#675](https://github.com/ChainSafe/forest/pull/675)) (Austin Abell)
- `24341646` Adding Mdns and Kad Toggle
  ([#647](https://github.com/ChainSafe/forest/pull/647)) (nannick)
- `26517fba` Update edge cases for dynamic error handling in VM
  ([#671](https://github.com/ChainSafe/forest/pull/671)) (Austin Abell)
- `cd68b539` Update runtime transaction logic
  ([#666](https://github.com/ChainSafe/forest/pull/666)) (Austin Abell)
- `d5ccf900` Update EPOCH_DURATION_SECONDS
  ([#667](https://github.com/ChainSafe/forest/pull/667)) (Eric Tu)
- `c73394bc` Fix serialization of TxnIdParams
  ([#665](https://github.com/ChainSafe/forest/pull/665)) (Eric Tu)
- `7b4174e3` Fix runtime implementation to return gas blockstore
  ([#664](https://github.com/ChainSafe/forest/pull/664)) (Austin Abell)
- `2712508e` Handle failed retrieve of actor state
  ([#663](https://github.com/ChainSafe/forest/pull/663)) (Eric Tu)
- `bbbfacba` Check value correctly before transfer
  ([#662](https://github.com/ChainSafe/forest/pull/662)) (Eric Tu)
- `8d87c681` Add validation in chaos actor
  ([#661](https://github.com/ChainSafe/forest/pull/661)) (Eric Tu)
- `7d2bd2fa` Fix caller validation on nested sends
  ([#660](https://github.com/ChainSafe/forest/pull/660)) (Austin Abell)
- `5db465c3` Make hamt value type generic and add benchmarks
  ([#635](https://github.com/ChainSafe/forest/pull/635)) (Austin Abell)
- `5e35560c` Fix internal send bug, remove message ref from runtime
  ([#659](https://github.com/ChainSafe/forest/pull/659)) (Austin Abell)
- `ff754b90` Fix Get Actor
  ([#658](https://github.com/ChainSafe/forest/pull/658)) (Eric Tu)
- `0d82f424` Fix bugs in vm and update runner
  ([#657](https://github.com/ChainSafe/forest/pull/657)) (Austin Abell)
- `809e3e8c` Allow registering of Actors to the VM
  ([#654](https://github.com/ChainSafe/forest/pull/654)) (Eric Tu)
- `0f8185b2` Fix inconsistencies in apply_message
  ([#656](https://github.com/ChainSafe/forest/pull/656)) (Austin Abell)
- `4e0efe99` Add benchmarks and cleanup AMT
  ([#626](https://github.com/ChainSafe/forest/pull/626)) (Austin Abell)
- `aa6167c8` Expose message fields
  ([#655](https://github.com/ChainSafe/forest/pull/655)) (Austin Abell)
- `fd911984` Adding Chaos Actor
  ([#653](https://github.com/ChainSafe/forest/pull/653)) (nannick)
- `d0bd5844` Fix actor creation and deletion logic
  ([#652](https://github.com/ChainSafe/forest/pull/652)) (Austin Abell)
- `81557c9e` Space race genesis and bootnodes updates
  ([#650](https://github.com/ChainSafe/forest/pull/650)) (Austin Abell)
- `f1bf6079` Released updated protocol crates
  ([#651](https://github.com/ChainSafe/forest/pull/651)) (Austin Abell)
- `3fe1d46a` Update gas charges in VM
  ([#649](https://github.com/ChainSafe/forest/pull/649)) (Austin Abell)
- `0fb2fa38` Adding Puppet Actor
  ([#627](https://github.com/ChainSafe/forest/pull/627)) (nannick)
- `3e6c2ee7` Conformance test runner
  ([#638](https://github.com/ChainSafe/forest/pull/638)) (Austin Abell)
- `a4171bec` Builtin actors 0.9.3 update
  ([#643](https://github.com/ChainSafe/forest/pull/643)) (Austin Abell)
- `6029b716` Update libp2p, proofs, and other deps
  ([#641](https://github.com/ChainSafe/forest/pull/641)) (Austin Abell)
- `bbd20ccf` Dynamic Gas Implementation
  ([#639](https://github.com/ChainSafe/forest/pull/639)) (Eric Tu)
- `12ea58cf` Power actor update
  ([#621](https://github.com/ChainSafe/forest/pull/621)) (Austin Abell)
- `23718156` Separate ticket and beacon randomness
  ([#637](https://github.com/ChainSafe/forest/pull/637)) (Austin Abell)
- `da57abae` Update commcid to new codes and validation
  ([#601](https://github.com/ChainSafe/forest/pull/601)) (Austin Abell)
- `2b54a873` Update default hamt hash function to sha256 and make algo generic
  ([#624](https://github.com/ChainSafe/forest/pull/624)) (Austin Abell)
- `f0c0149a` Update header serialization
  ([#636](https://github.com/ChainSafe/forest/pull/636)) (Austin Abell)
- `22971156` Update to new empty amt serialization
  ([#623](https://github.com/ChainSafe/forest/pull/623)) (Austin Abell)
- `0a7036b0` Rpc state implementation
  ([#618](https://github.com/ChainSafe/forest/pull/618)) (Purple Hair Rust Bard)
- `336ae3b5` Add Bitfield cut operator and other improvements
  ([#617](https://github.com/ChainSafe/forest/pull/617)) (Tim Vermeulen)
- `88fdfbc0` Update system actor
  ([#622](https://github.com/ChainSafe/forest/pull/622)) (Austin Abell)
- `bbbb9e2b` New Genesis Template cli command
  ([#612](https://github.com/ChainSafe/forest/pull/612)) (Stepan)
- `8192c126` Fix bug in reading and persisting keystore data
  ([#625](https://github.com/ChainSafe/forest/pull/625)) (Austin Abell)
- `1b43ad5e` Reward actor update
  ([#619](https://github.com/ChainSafe/forest/pull/619)) (Austin Abell)
- `208f1719` Update verified registry actor
  ([#609](https://github.com/ChainSafe/forest/pull/609)) (Austin Abell)
- `87aec324` Add Persistent KeyStore
  ([#604](https://github.com/ChainSafe/forest/pull/604)) (Jaden Foldesi)
- `b6602bbd` Fix string decode handling network
  ([#611](https://github.com/ChainSafe/forest/pull/611)) (Austin Abell)
- `4aeadf71` Paych actor updates
  ([#608](https://github.com/ChainSafe/forest/pull/608)) (Austin Abell)
- `9c8e9a60` Smoothing Functions For Actors
  ([#594](https://github.com/ChainSafe/forest/pull/594)) (nannick)
- `a84ac2f0` Multisig actor update
  ([#606](https://github.com/ChainSafe/forest/pull/606)) (Austin Abell)
- `90353963` Market actor update
  ([#593](https://github.com/ChainSafe/forest/pull/593)) (Austin Abell)
- `44c1cd9b` Add address bugfix tests and bump crate version
  ([#598](https://github.com/ChainSafe/forest/pull/598)) (Austin Abell)
- `d7dcaf6e` Remove incorrectly ported sanity check from go implementation
  ([#597](https://github.com/ChainSafe/forest/pull/597)) (Austin Abell)
- `8b0b35cd` Returns an Error in case of slicing non-ascii strings
  ([#599](https://github.com/ChainSafe/forest/pull/599)) (Natanael Mojica)
- `52a5acec` Update Drand to use HTTP with the new endpoint
  ([#591](https://github.com/ChainSafe/forest/pull/591)) (Eric Tu)
- `4783a670` Update cron actor
  ([#588](https://github.com/ChainSafe/forest/pull/588)) (Austin Abell)
- `c642d9a9` JSON client setup and chain CLI commands
  ([#572](https://github.com/ChainSafe/forest/pull/572)) (Dustin Brickwood)
- `f80cfab7` Update account actor and params defaults/checks
  ([#587](https://github.com/ChainSafe/forest/pull/587)) (Austin Abell)
- `25203cb9` Add bulk put blockstore function and update header persisting
  ([#570](https://github.com/ChainSafe/forest/pull/570)) (Austin Abell)
- `9982c586` Add Drand Beacon Cache
  ([#586](https://github.com/ChainSafe/forest/pull/586)) (Stepan)
- `0c0b617c` Update init actor
  ([#589](https://github.com/ChainSafe/forest/pull/589)) (Austin Abell)
- `2863f64e` VM and Runtime updates
  ([#569](https://github.com/ChainSafe/forest/pull/569)) (Austin Abell)
- `fc523a32` Message Pool RPC
  ([#551](https://github.com/ChainSafe/forest/pull/551)) (Jaden Foldesi)
- `907eda8f` State API - RPC methods
  ([#532](https://github.com/ChainSafe/forest/pull/532)) (Purple Hair Rust Bard)
- `7cb6cecd` Add actor error convenience macro
  ([#550](https://github.com/ChainSafe/forest/pull/550)) (Austin Abell)
- `b9ae7e8f` Switch to use MessageInfo and refactor MockRuntime
  ([#552](https://github.com/ChainSafe/forest/pull/552)) (Austin Abell)
- `53378a9f` Test Runner for Message Signing Serialization Vectors
  ([#548](https://github.com/ChainSafe/forest/pull/548)) (Jaden Foldesi)
- `d3a1776c` Wallet rpc ([#512](https://github.com/ChainSafe/forest/pull/512))
  (Jaden Foldesi)
- `916bd4a6` Have BitField store ranges instead of bytes, and add benchmarks
  ([#543](https://github.com/ChainSafe/forest/pull/543)) (Tim Vermeulen)
- `37617d38` Send events through publisher
  ([#549](https://github.com/ChainSafe/forest/pull/549)) (Eric Tu)
- `0af8cfba` Update machine version for docs publish
  ([#546](https://github.com/ChainSafe/forest/pull/546)) (Austin Abell)
- `6c30ffe5` TokenAmount and StoragePower to BigInt
  ([#540](https://github.com/ChainSafe/forest/pull/540)) (nannick)
- `d83dac3c` Bitswap Integration
  ([#518](https://github.com/ChainSafe/forest/pull/518)) (Eric Tu)
- `b635c087` Implement Mock Runtime Syscalls
  ([#542](https://github.com/ChainSafe/forest/pull/542)) (nannick)
- `1b04f1ca` Implement Sync API and improve syncing
  ([#539](https://github.com/ChainSafe/forest/pull/539)) (Austin Abell)
- `9c561287` Paych actor tests
  ([#492](https://github.com/ChainSafe/forest/pull/492)) (nannick)
- `c7e94f24` Implement msg pool
  ([#449](https://github.com/ChainSafe/forest/pull/449)) (Jaden Foldesi)
- `1c58f7a4` Move libp2p from fork and bump versions
  ([#534](https://github.com/ChainSafe/forest/pull/534)) (Austin Abell)
- `41256318` Adding RPC Configuration
  ([#531](https://github.com/ChainSafe/forest/pull/531)) (nannick)
- `250ad1bf` Implements deadline tests and chain epoch update to i64
  ([#533](https://github.com/ChainSafe/forest/pull/533)) (Dustin Brickwood)
- `0facf1ba` Refactor RPC and network events
  ([#530](https://github.com/ChainSafe/forest/pull/530)) (Austin Abell)
- `2d88d06c` Remove bitvec dependency and other bit field changes
  ([#525](https://github.com/ChainSafe/forest/pull/525)) (Tim Vermeulen)
- `e0d574e1` Update async-std runtime setup
  ([#526](https://github.com/ChainSafe/forest/pull/526)) (Austin Abell)
- `a2cab731` Implementing Market Balance
  ([#524](https://github.com/ChainSafe/forest/pull/524)) (nannick)
- `7143e42b` Refactor CLI and implement fetch-params
  ([#516](https://github.com/ChainSafe/forest/pull/516)) (Austin Abell)
- `95a2fcc1` Update proofs-api to 4.0.1
  ([#523](https://github.com/ChainSafe/forest/pull/523)) (Austin Abell)
- `6e33c231` Bitfield improvements
  ([#506](https://github.com/ChainSafe/forest/pull/506)) (Tim Vermeulen)
- `8de380d2` Rupan/market actor tests
  ([#426](https://github.com/ChainSafe/forest/pull/426)) (nannick)
- `68c026ae` Fix docs push rule
  ([#520](https://github.com/ChainSafe/forest/pull/520)) (Austin Abell)
- `f68ae5dd` Update default branch name to main
  ([#519](https://github.com/ChainSafe/forest/pull/519)) (Austin Abell)
- `2650f8e8` Remove dead code and update CI
  ([#517](https://github.com/ChainSafe/forest/pull/517)) (Austin Abell)
- `4422cddc` A bare-bones GraphSync ResponseManager
  ([#511](https://github.com/ChainSafe/forest/pull/511)) (Tim Vermeulen)
- `11411a37` Update dependencies and proofs version
  ([#515](https://github.com/ChainSafe/forest/pull/515)) (Austin Abell)
- `8add7840` Update bootnodes and genesis for testnet
  ([#509](https://github.com/ChainSafe/forest/pull/509)) (Austin Abell)
- `1ff34dbc` Update proofs to v4
  ([#507](https://github.com/ChainSafe/forest/pull/507)) (Austin Abell)
- `0f1dba04` Updates market actor
  ([#496](https://github.com/ChainSafe/forest/pull/496)) (Dustin Brickwood)
- `18f6aacc` Implement Kademlia discovery
  ([#501](https://github.com/ChainSafe/forest/pull/501)) (Austin Abell)
- `dd396b9f` Fix ecrecover and verify methods
  ([#500](https://github.com/ChainSafe/forest/pull/500)) (Jaden Foldesi)
- `a326fec9` Ashanti/winning posts
  ([#493](https://github.com/ChainSafe/forest/pull/493)) (Purple Hair Rust Bard)
- `f66b4e1a` Added ctrl addresses
  ([#494](https://github.com/ChainSafe/forest/pull/494)) (Dustin Brickwood)
- `f38a0016` Miner actor implemented
  ([#486](https://github.com/ChainSafe/forest/pull/486)) (Dustin Brickwood)
- `8d2a4936` Implement Wallet
  ([#469](https://github.com/ChainSafe/forest/pull/469)) (Jaden Foldesi)
- `418c2fed` Adds Json serialization for Message Receipts and ActorState
  ([#484](https://github.com/ChainSafe/forest/pull/484)) (Eric Tu)
- `a49f9a96` Update Reward actor to new spec
  ([#480](https://github.com/ChainSafe/forest/pull/480)) (Austin Abell)
- `33310f57` Implements Storage Miner critical Chain API methods
  ([#478](https://github.com/ChainSafe/forest/pull/478)) (Eric Tu)
- `21b3b498` Batch seal verification implementation
  ([#483](https://github.com/ChainSafe/forest/pull/483)) (Austin Abell)
- `78e32a99` Switch bls pub key from using vec
  ([#481](https://github.com/ChainSafe/forest/pull/481)) (Austin Abell)
- `afb1fc82` Updated Code to Pass Checks With Rust 1.44
  ([#479](https://github.com/ChainSafe/forest/pull/479)) (Jaden Foldesi)
- `9cc24d70` Tide JSONRPC over HTTP
  ([#462](https://github.com/ChainSafe/forest/pull/462)) (Eric Tu)
- `7e0540f1` Ashanti/chain store channel
  ([#473](https://github.com/ChainSafe/forest/pull/473)) (Purple Hair Rust Bard)
- `2ad2399b` Ashanti/connect state transition
  ([#454](https://github.com/ChainSafe/forest/pull/454)) (Purple Hair Rust Bard)
- `a0dbd7bd` Implement Block header json
  ([#470](https://github.com/ChainSafe/forest/pull/470)) (Austin Abell)
- `206ec565` Update power, reward and market actors, rt and registered proofs
  relative to miner actor ([#458](https://github.com/ChainSafe/forest/pull/458))
  (Dustin Brickwood)
- `63083135` Implement compatible bitfield
  ([#466](https://github.com/ChainSafe/forest/pull/466)) (Austin Abell)
- `6dab2336` Add CircleCI ([#441](https://github.com/ChainSafe/forest/pull/441))
  (Gregory Markou)
- `8ee51446` Add PeerResponseSender
  ([#453](https://github.com/ChainSafe/forest/pull/453)) (Tim Vermeulen)
- `f4b306d6` Update dockerfiles for protoc install
  ([#460](https://github.com/ChainSafe/forest/pull/460)) (Austin Abell)
- `fb1b4085` Bump async-std to 1.6
  ([#456](https://github.com/ChainSafe/forest/pull/456)) (Eric Tu)
- `fc34b441` Runtime randomness and ChainStore randomness
  ([#415](https://github.com/ChainSafe/forest/pull/415)) (Eric Tu)
- `47835025` Fix block header serialization
  ([#450](https://github.com/ChainSafe/forest/pull/450)) (Austin Abell)
- `91f44e20` Setup GraphSync network interface
  ([#442](https://github.com/ChainSafe/forest/pull/442)) (Austin Abell)
- `129f17e0` Bump versions for release
  ([#451](https://github.com/ChainSafe/forest/pull/451)) (Austin Abell)
- `078eda17` Signed and Unsigned message json impls
  ([#444](https://github.com/ChainSafe/forest/pull/444)) (Austin Abell)
- `bb982fbb` Update libp2p to 0.19
  ([#439](https://github.com/ChainSafe/forest/pull/439)) (Austin Abell)
- `acedcf08` Remove a bajillion manual serde implementations
  ([#433](https://github.com/ChainSafe/forest/pull/433)) (Tim Vermeulen)
- `c9a089e8` Update serialization vectors
  ([#435](https://github.com/ChainSafe/forest/pull/435)) (Austin Abell)
- `9ef6e67a` Add Secp address sanity check
  ([#438](https://github.com/ChainSafe/forest/pull/438)) (Austin Abell)
- `c58aeb4b` Setup GraphSync message types and protobuf encoding
  ([#434](https://github.com/ChainSafe/forest/pull/434)) (Austin Abell)
- `ba8d9467` Verifying Drand Entries from Blocks
  ([#387](https://github.com/ChainSafe/forest/pull/387)) (Eric Tu)
- `b1903ba2` Jaden/chainstore refactor
  ([#432](https://github.com/ChainSafe/forest/pull/432)) (Jaden Foldesi)
- `b80ab49d` Jaden/chainsync/asyncverification
  ([#419](https://github.com/ChainSafe/forest/pull/419)) (Jaden Foldesi)
- `033bade8` Update prefix bytes encoding to include mh len
  ([#431](https://github.com/ChainSafe/forest/pull/431)) (Austin Abell)
- `a04ba8f1` Cargo changes for publishing core crates
  ([#425](https://github.com/ChainSafe/forest/pull/425)) (Austin Abell)
- `42fc42e9` Add default implementations for Store bulk operations
  ([#424](https://github.com/ChainSafe/forest/pull/424)) (Tim Vermeulen)
- `ff39f2aa` Last block info for selectors
  ([#418](https://github.com/ChainSafe/forest/pull/418)) (Austin Abell)
- `1f96e918` Update docs and use rocksdb as feature
  ([#421](https://github.com/ChainSafe/forest/pull/421)) (Austin Abell)
- `187ca6cc` Remove Address default implementation
  ([#422](https://github.com/ChainSafe/forest/pull/422)) (Austin Abell)
- `932dae3b` Implemented verify post
  ([#416](https://github.com/ChainSafe/forest/pull/416)) (Purple Hair Rust Bard)
- `b7f6f92a` Shared types refactor
  ([#417](https://github.com/ChainSafe/forest/pull/417)) (Austin Abell)
- `6241454a` Implement Verify Registry Actor
  ([#413](https://github.com/ChainSafe/forest/pull/413)) (Purple Hair Rust Bard)
- `1598ff20` Update tipset sorting
  ([#412](https://github.com/ChainSafe/forest/pull/412)) (Austin Abell)
- `4c95043e` Ipld selector traversals implementation
  ([#408](https://github.com/ChainSafe/forest/pull/408)) (Austin Abell)
- `fa12fff0` Jaden/tipsetconversions
  ([#404](https://github.com/ChainSafe/forest/pull/404)) (Jaden Foldesi)
- `f47b7579` SyncBucket cleanup
  ([#407](https://github.com/ChainSafe/forest/pull/407)) (Tim Vermeulen)
- `ef7aafdc` Async Block verification in ChainSync
  ([#409](https://github.com/ChainSafe/forest/pull/409)) (Eric Tu)
- `0bba0ecf` Fix CI for docs build
  ([#406](https://github.com/ChainSafe/forest/pull/406)) (Austin Abell)
- `81257dfd` Rupan/reward actor tests
  ([#403](https://github.com/ChainSafe/forest/pull/403)) (nannick)
- `5a0bf8d9` Implement interfacing with Drand over GRPC
  ([#375](https://github.com/ChainSafe/forest/pull/375)) (Eric Tu)
- `91a7e651` Selector explore implementation
  ([#402](https://github.com/ChainSafe/forest/pull/402)) (Austin Abell)
- `cbbd921a` Refactor with structops macro
  ([#401](https://github.com/ChainSafe/forest/pull/401)) (Purple Hair Rust Bard)
- `a048f250` Init test porting
  ([#394](https://github.com/ChainSafe/forest/pull/394)) (nannick)
- `67a25f9c` Clean up tipsets
  ([#397](https://github.com/ChainSafe/forest/pull/397)) (Tim Vermeulen)
- `4e4fa120` Update proofs api
  ([#400](https://github.com/ChainSafe/forest/pull/400)) (Austin Abell)
- `2052eb9f` Bump Dependencies
  ([#399](https://github.com/ChainSafe/forest/pull/399)) (Eric Tu)
- `c57cf419` Implement verify seal syscall
  ([#393](https://github.com/ChainSafe/forest/pull/393)) (Dustin Brickwood)
- `18d179b2` DAGJson support for Ipld
  ([#390](https://github.com/ChainSafe/forest/pull/390)) (Austin Abell)
- `84fb0e44` IPLD Selector framework with serialization
  ([#395](https://github.com/ChainSafe/forest/pull/395)) (Austin Abell)
- `3f8c6cf6` Temporary build fix for fil-proofs
  ([#396](https://github.com/ChainSafe/forest/pull/396)) (Austin Abell)
- `0b589d73` Interop updates and refactoring
  ([#388](https://github.com/ChainSafe/forest/pull/388)) (Austin Abell)
- `1aa2e64d` Implements verify consensus fault syscall and reorg vm crates
  ([#386](https://github.com/ChainSafe/forest/pull/386)) (Dustin Brickwood)
- `aa899c08` BlockHeader Update
  ([#385](https://github.com/ChainSafe/forest/pull/385)) (Eric Tu)
- `7e8124de` Refactor address crate
  ([#376](https://github.com/ChainSafe/forest/pull/376)) (Austin Abell)
- `14894298` Implement buffered blockstore cache
  ([#383](https://github.com/ChainSafe/forest/pull/383)) (Austin Abell)
- `5355acd0` Apply Blocks and refactor
  ([#374](https://github.com/ChainSafe/forest/pull/374)) (Austin Abell)
- `8bc201a3` Added forest img
  ([#378](https://github.com/ChainSafe/forest/pull/378)) (Dustin Brickwood)
- `16483531` Added bls aggregate sig check for block validation
  ([#371](https://github.com/ChainSafe/forest/pull/371)) (Dustin Brickwood)
- `3d5aeb2b` Stmgr retrieval methods + is_ticket_winner calc for block
  validation ([#369](https://github.com/ChainSafe/forest/pull/369)) (Dustin
  Brickwood)
- `cecd33d7` Load Genesis from CAR file
  ([#329](https://github.com/ChainSafe/forest/pull/329)) (Eric Tu)
- `29b45845` Compute unsealed sector CID syscall
  ([#360](https://github.com/ChainSafe/forest/pull/360)) (Austin Abell)
- `c27deaba` Setup dockerfiles and update CI
  ([#370](https://github.com/ChainSafe/forest/pull/370)) (Austin Abell)
- `68c4f9ae` Implement Weight method + st/gt for heaviest ts
  ([#359](https://github.com/ChainSafe/forest/pull/359)) (Dustin Brickwood)
- `4382a82e` Mock Runtime and tests for Account and Cron Actors
  ([#356](https://github.com/ChainSafe/forest/pull/356)) (Eric Tu)
- `ff5260a6` Update to new PoSt sector types
  ([#357](https://github.com/ChainSafe/forest/pull/357)) (Austin Abell)
- `8f0fc1d5` Commitment to cid conversions
  ([#358](https://github.com/ChainSafe/forest/pull/358)) (Austin Abell)
- `3798a4e8` Disallow default Cid and Address serialization
  ([#354](https://github.com/ChainSafe/forest/pull/354)) (Austin Abell)
- `dbee0e66` Implements apply_message and apply_implicit_message
  ([#353](https://github.com/ChainSafe/forest/pull/353)) (Dustin Brickwood)
- `1e6533a4` Implement verify signature syscall and cleanup
  ([#351](https://github.com/ChainSafe/forest/pull/351)) (Austin Abell)
- `d257f5cd` Blake2b syscall
  ([#352](https://github.com/ChainSafe/forest/pull/352)) (Austin Abell)
- `38825e7b` VM gas usage implementation and refactor
  ([#350](https://github.com/ChainSafe/forest/pull/350)) (Austin Abell)
- `8f8fd1e3` Connect remaining Actor invocations to runtime and cleanup
  ([#342](https://github.com/ChainSafe/forest/pull/342)) (Austin Abell)
- `4f0c6f7d` Market actor implementation
  ([#338](https://github.com/ChainSafe/forest/pull/338)) (Dustin Brickwood)
- `380dde3e` Update block header serialization
  ([#337](https://github.com/ChainSafe/forest/pull/337)) (Austin Abell)
- `f5845a0b` Refactor error handling
  ([#336](https://github.com/ChainSafe/forest/pull/336)) (Austin Abell)
- `3bc7d410` Key hashing compatibility
  ([#333](https://github.com/ChainSafe/forest/pull/333)) (Austin Abell)
- `28760209` Update peerid serialization in miner actor
  ([#335](https://github.com/ChainSafe/forest/pull/335)) (Austin Abell)
- `35f3c973` Reward Actor ([#318](https://github.com/ChainSafe/forest/pull/318))
  (Austin Abell)
- `ca7898f7` Move bigint serialization utils
  ([#331](https://github.com/ChainSafe/forest/pull/331)) (Austin Abell)
- `e0a996bd` Miner state ([#325](https://github.com/ChainSafe/forest/pull/325))
  (Austin Abell)
- `d30d396e` Market actor state
  ([#330](https://github.com/ChainSafe/forest/pull/330)) (Austin Abell)
- `5f81a1d6` Runtime Implementation
  ([#323](https://github.com/ChainSafe/forest/pull/323)) (Eric Tu)
- `4aacd72a` Initial chainsync process
  ([#293](https://github.com/ChainSafe/forest/pull/293)) (Dustin Brickwood)
- `e2157f57` Logging level config with RUST_LOG env
  variable([#328](https://github.com/ChainSafe/forest/pull/328)) (Austin Abell)
- `29b9e265` Libp2p and dependency update
  ([#326](https://github.com/ChainSafe/forest/pull/326)) (Austin Abell)
- `618cf4ab` Storage Power actor
  ([#308](https://github.com/ChainSafe/forest/pull/308)) (Austin Abell)
- `6d2bf0e0` Switch MethodNum and ActorID to aliases
  ([#317](https://github.com/ChainSafe/forest/pull/317)) (Austin Abell)
- `661f52aa` Change ChainEpoch and TokenAmount types
  ([#309](https://github.com/ChainSafe/forest/pull/309)) (Austin Abell)
- `7e8bd6f2` Payment channel actor
  ([#299](https://github.com/ChainSafe/forest/pull/299)) (Austin Abell)
- `c97033c0` Bitfield/ rle+ impl
  ([#296](https://github.com/ChainSafe/forest/pull/296)) (Austin Abell)
- `5473af59` SetMultimap implementation
  ([#292](https://github.com/ChainSafe/forest/pull/292)) (Austin Abell)
- `1ae3ba41` Improve actors serialization handling
  ([#297](https://github.com/ChainSafe/forest/pull/297)) (Austin Abell)
- `31738128` Refactor annotated serializations
  ([#295](https://github.com/ChainSafe/forest/pull/295)) (Austin Abell)
- `a5b1ab3c` Sector types ([#294](https://github.com/ChainSafe/forest/pull/294))
  (Austin Abell)
- `08d523b5` Implement multimap
  ([#290](https://github.com/ChainSafe/forest/pull/290)) (Austin Abell)
- `338ddf9d` Feat(vm): implement improved error handling
  ([#289](https://github.com/ChainSafe/forest/pull/289)) (Friedel Ziegelmayer)
- `9611818a` Feat(vm): implement system-actor
  ([#288](https://github.com/ChainSafe/forest/pull/288)) (Friedel Ziegelmayer)
- `76712559` Implement balance table
  ([#285](https://github.com/ChainSafe/forest/pull/285)) (Austin Abell)
- `f2027f03` Update message for type changes
  ([#286](https://github.com/ChainSafe/forest/pull/286)) (Austin Abell)
- `af7ad3a7` Multisig actor implementation
  ([#284](https://github.com/ChainSafe/forest/pull/284)) (Austin Abell)
- `e1200ea6` Cron actor implementation
  ([#281](https://github.com/ChainSafe/forest/pull/281)) (Austin Abell)
- `d7f01992` Move abi types and implement piece size
  ([#283](https://github.com/ChainSafe/forest/pull/283)) (Austin Abell)
- `7c8fb8cf` Init actor implementation
  ([#282](https://github.com/ChainSafe/forest/pull/282)) (Austin Abell)
- `5d829172` Clean actors and update to spec
  ([#279](https://github.com/ChainSafe/forest/pull/279)) (Austin Abell)
- `d7195739` Remove unnecessary db trait
  ([#274](https://github.com/ChainSafe/forest/pull/274)) (Austin Abell)
- `0018c22c` State tree full implementation and refactor IPLD
  ([#273](https://github.com/ChainSafe/forest/pull/273)) (Austin Abell)
- `125a9a24` Move CodeID and ActorState to vm crate
  ([#271](https://github.com/ChainSafe/forest/pull/271)) (Eric Tu)
- `1a5b619b` Update exit codes
  ([#270](https://github.com/ChainSafe/forest/pull/270)) (Eric Tu)
- `b337f7c7` Clear warnings for new nightly toolchain rule
  ([#259](https://github.com/ChainSafe/forest/pull/259)) (Austin Abell)
- `28cb8f54` Hamt implementation
  ([#255](https://github.com/ChainSafe/forest/pull/255)) (Austin Abell)
- `17a447e0` Update runtime to new spec/ impl
  ([#256](https://github.com/ChainSafe/forest/pull/256)) (Austin Abell)
- `0c451396` Read CAR Files
  ([#254](https://github.com/ChainSafe/forest/pull/254)) (Eric Tu)
- `bd9f5cf0` Update multihash dependency and Blockstore interface
  ([#253](https://github.com/ChainSafe/forest/pull/253)) (Austin Abell)
- `6aeee77a` Implement basic peer manager
  ([#252](https://github.com/ChainSafe/forest/pull/252)) (Austin Abell)
- `970d476f` Implement sync fork
  ([#248](https://github.com/ChainSafe/forest/pull/248)) (Dustin Brickwood)
- `a43df302` Connected blocksync requests and network polling thread
  ([#244](https://github.com/ChainSafe/forest/pull/244)) (Austin Abell)
- `7b5d8db0` Refactor RPC and implement hello protocol
  ([#246](https://github.com/ChainSafe/forest/pull/246)) (Austin Abell)
- `a1672031` Adding Verification Function for Aggregate BLS Signatures
  ([#240](https://github.com/ChainSafe/forest/pull/240)) (DragonMural)
- `8c924495` ChainSync framework
  ([#243](https://github.com/ChainSafe/forest/pull/243)) (Austin Abell)
- `5a18b496` Libp2p RPC protocol and Blocksync
  ([#229](https://github.com/ChainSafe/forest/pull/229)) (Eric Tu)
- `47dfb47c` Update multibase dependency for lowercase base32 support
  ([#239](https://github.com/ChainSafe/forest/pull/239)) (Austin Abell)
- `39a8d88e` Allow Address network prefix to be overriden for printing
  ([#233](https://github.com/ChainSafe/forest/pull/233)) (Austin Abell)
- `faa71386` Refactor SyncManager to have ownership over tipsets
  ([#238](https://github.com/ChainSafe/forest/pull/238)) (Austin Abell)
- `f242043e` Remove all clones and copies from serializations
  ([#234](https://github.com/ChainSafe/forest/pull/234)) (Austin Abell)
- `d87704f1` State Manager and initial miner retrieval methods
  ([#224](https://github.com/ChainSafe/forest/pull/224)) (Dustin Brickwood)
- `a65794ba` Setup Forest execution threads
  ([#236](https://github.com/ChainSafe/forest/pull/236)) (Austin Abell)
- `56e62302` Global async logging
  ([#232](https://github.com/ChainSafe/forest/pull/232)) (Eric Tu)
- `14115728` Fix cid serde feature reference
  ([#235](https://github.com/ChainSafe/forest/pull/235)) (Austin Abell)
- `b598ffca` Local bigint serialization
  ([#231](https://github.com/ChainSafe/forest/pull/231)) (Austin Abell)
- `1bd9a59c` Refactor blockstore and Cid for usage
  ([#230](https://github.com/ChainSafe/forest/pull/230)) (Austin Abell)
- `abe9be2e` Fix cbor serialization formats and cleanup
  ([#228](https://github.com/ChainSafe/forest/pull/228)) (Austin Abell)
- `59e2fc7c` Refactor keypair retrieval and saving
  ([#221](https://github.com/ChainSafe/forest/pull/221)) (Austin Abell)
- `67ebaae2` Initial Validation Checks - Message, Timestamp and Block Sig
  ([#219](https://github.com/ChainSafe/forest/pull/219)) (Dustin Brickwood)
- `fdf6c506` Entry point for app for organization
  ([#220](https://github.com/ChainSafe/forest/pull/220)) (Austin Abell)
- `b25b4066` Fix README build badge
  ([#218](https://github.com/ChainSafe/forest/pull/218)) (Austin Abell)
- `6d4304e2` Added Fetch and Load Methods
  ([#196](https://github.com/ChainSafe/forest/pull/196)) (Dustin Brickwood)
- `b41107d3` Clean crypto crate and interfaces with Signature types
  ([#214](https://github.com/ChainSafe/forest/pull/214)) (Austin Abell)
- `75224a6a` Add audit to CI
  ([#213](https://github.com/ChainSafe/forest/pull/213)) (Austin Abell)
- `477930db` Migration to Stable Futures and Network Refactor
  ([#209](https://github.com/ChainSafe/forest/pull/209)) (Eric Tu)
- `8b1b61ba` AMT implementation
  ([#197](https://github.com/ChainSafe/forest/pull/197)) (Austin Abell)
- `62beb1b2` CBOR encoding for BlockHeader
  ([#192](https://github.com/ChainSafe/forest/pull/192)) (Eric Tu)
- `3d6814c8` Updated markdown for readme and templates
  ([#208](https://github.com/ChainSafe/forest/pull/208)) (Dustin Brickwood)
- `15ce6d2c` Add MIT license to dual
  ([#204](https://github.com/ChainSafe/forest/pull/204)) (Austin Abell)
- `547e35b7` Updated readme
  ([#201](https://github.com/ChainSafe/forest/pull/201)) (Dustin Brickwood)
- `21635617` Updated link to include internal discord
  ([#200](https://github.com/ChainSafe/forest/pull/200)) (Dustin Brickwood)
- `f21765c4` Rename repo ([#199](https://github.com/ChainSafe/forest/pull/199))
  (Austin Abell)
- `957da7ed` Update README.md
  ([#198](https://github.com/ChainSafe/forest/pull/198)) (ChainSafe Systems)
- `2514c406` Sync & Store methods updated
  ([#193](https://github.com/ChainSafe/forest/pull/193)) (Dustin Brickwood)
- `f1eb515b` DagCBOR encoding and decoding for Tickets
  ([#190](https://github.com/ChainSafe/forest/pull/190)) (Eric Tu)
- `58f3e03a` Update BlockHeader weight to BigUint and DagCBOR encoding for
  TipsetKeys ([#191](https://github.com/ChainSafe/forest/pull/191)) (Eric Tu)
- `8755ec16` Refactor to remove ToCid trait
  ([#186](https://github.com/ChainSafe/forest/pull/186)) (Austin Abell)
- `ab99a6ec` Wrap Signature into a struct
  ([#184](https://github.com/ChainSafe/forest/pull/184)) (Eric Tu)
- `8018d246` Added templates and config
  ([#183](https://github.com/ChainSafe/forest/pull/183)) (Dustin Brickwood)
- `7a9fa80b` Basic Syncer and ChainStore methods
  ([#173](https://github.com/ChainSafe/forest/pull/173)) (Dustin Brickwood)
- `7e524b3c` UnsignedMessage cbor encoding
  ([#174](https://github.com/ChainSafe/forest/pull/174)) (Austin Abell)
- `925d2711` MessageParams update and refactor
  ([#175](https://github.com/ChainSafe/forest/pull/175)) (Austin Abell)
- `1d6dd985` Add missing fields for BlockHeader
  ([#177](https://github.com/ChainSafe/forest/pull/177)) (Eric Tu)
- `f025a9bb` Update changes in spec, updated docs, updated function signatures
  ([#171](https://github.com/ChainSafe/forest/pull/171)) (Austin Abell)
- `c3c6e052` Updated cid format and IPLD link to Cid type
  ([#172](https://github.com/ChainSafe/forest/pull/172)) (Austin Abell)
- `6d527a47` Update message types function signatures
  ([#170](https://github.com/ChainSafe/forest/pull/170)) (Austin Abell)
- `468846f9` Refactor Blockheader
  ([#169](https://github.com/ChainSafe/forest/pull/169)) (Austin Abell)
- `e70250db` Fix existing bug with multibase ToCid
  ([#167](https://github.com/ChainSafe/forest/pull/167)) (Austin Abell)
- `89a0e60e` Add CODEOWNERS
  ([#166](https://github.com/ChainSafe/forest/pull/166)) (Austin Abell)
- `ae6861e2` Switch from using dynamic pointers
  ([#154](https://github.com/ChainSafe/forest/pull/154)) (Austin Abell)
- `b5295e25` Implement and update Cbor encoding
  ([#157](https://github.com/ChainSafe/forest/pull/157)) (Austin Abell)
- `e998474f` Update address for network config, clean auxiliary stuff
  ([#145](https://github.com/ChainSafe/forest/pull/145)) (Austin Abell)
- `c9d3fbbd` Readme Updates
  ([#159](https://github.com/ChainSafe/forest/pull/159)) (David Ansermino)
- `1e99c0ca` Implemented block format
  ([#149](https://github.com/ChainSafe/forest/pull/149)) (Dustin Brickwood)
- `7e58d9bc` Docs index redirect
  ([#151](https://github.com/ChainSafe/forest/pull/151)) (Austin Abell)
- `a641beca` Update Cid references, bump serde_cbor version
  ([#155](https://github.com/ChainSafe/forest/pull/155)) (Austin Abell)
- `79374e42` Fix license script and add to CI
  ([#150](https://github.com/ChainSafe/forest/pull/150)) (Austin Abell)
- `8431cad8` Docs Cleanup ([#138](https://github.com/ChainSafe/forest/pull/138))
  (David Ansermino)
- `9d04393e` Implement memory db
  ([#137](https://github.com/ChainSafe/forest/pull/137)) (Austin Abell)
- `d35410ef` Implement Basic SyncManager
  ([#132](https://github.com/ChainSafe/forest/pull/132)) (Austin Abell)
- `1576674f` Update makefile
  ([#140](https://github.com/ChainSafe/forest/pull/140)) (Gregory Markou)
- `0d29569c` Created wrapper for Cid type
  ([#134](https://github.com/ChainSafe/forest/pull/134)) (Austin Abell)
- `eace8d81` Storage Power Actor framework
  ([#129](https://github.com/ChainSafe/forest/pull/129)) (Austin Abell)
- `ede60e7b` Naive DB + Rocksdb implemenation
  ([#125](https://github.com/ChainSafe/forest/pull/125)) (Gregory Markou)
- `957d0529` Implement BlockHeader builder pattern
  ([#124](https://github.com/ChainSafe/forest/pull/124)) (Austin Abell)
- `d745c60d` Switch License to Apache
  ([#139](https://github.com/ChainSafe/forest/pull/139)) (Gregory Markou)
- `cee77ac1` Update libp2p version to fix cargo issue
  ([#136](https://github.com/ChainSafe/forest/pull/136)) (Austin Abell)
- `2c63bc56` Add License and license script
  ([#123](https://github.com/ChainSafe/forest/pull/123)) (Gregory Markou)
- `0ab143c4` CI cleanup ([#122](https://github.com/ChainSafe/forest/pull/122))
  (Austin Abell)
- `e4363f1a` Implement TipIndex
  ([#113](https://github.com/ChainSafe/forest/pull/113)) (Dustin Brickwood)
- `c916eb4d` Update StateTree and implement cache
  ([#108](https://github.com/ChainSafe/forest/pull/108)) (Austin Abell)
- `4c9fbd88` MethodParameter usage and implementation in system actors
  ([#107](https://github.com/ChainSafe/forest/pull/107)) (Austin Abell)
- `af198d43` Basic VRF ([#104](https://github.com/ChainSafe/forest/pull/104))
  (David Ansermino)
- `6818dc5d` Fix linting issues
  ([#105](https://github.com/ChainSafe/forest/pull/105)) (Austin Abell)
- `2bb5c0ac` Remove ref keywords
  ([#99](https://github.com/ChainSafe/forest/pull/99)) (Austin Abell)
- `d9a35b51` Remove redundant CI
  ([#102](https://github.com/ChainSafe/forest/pull/102)) (Austin Abell)
- `1bd01685` MethodParams update and implementation
  ([#103](https://github.com/ChainSafe/forest/pull/103)) (Austin Abell)
- `2b8ee0eb` Updated blocks crate to reflect spec changes
  ([#86](https://github.com/ChainSafe/forest/pull/86)) (Dustin Brickwood)
- `efb3d8fc` State tree and interpreter framework
  ([#97](https://github.com/ChainSafe/forest/pull/97)) (Austin Abell)
- `792f1204` Reward System Actor framework
  ([#95](https://github.com/ChainSafe/forest/pull/95)) (Austin Abell)
- `e41786ce` Account System Actor framework
  ([#96](https://github.com/ChainSafe/forest/pull/96)) (Austin Abell)
- `51a17882` Updated ChainEpoch usages and clock crate
  ([#98](https://github.com/ChainSafe/forest/pull/98)) (Austin Abell)
- `de80b34a` Refactor Message type and vm packages
  ([#79](https://github.com/ChainSafe/forest/pull/79)) (Austin Abell)
- `e99d8b57` Add libp2p Identify protocol
  ([#94](https://github.com/ChainSafe/forest/pull/94)) (Eric Tu)
- `cb4576d4` Cleanup epoch time
  ([#92](https://github.com/ChainSafe/forest/pull/92)) (Gregory Markou)
- `62888071` Readme typo fix
  ([#93](https://github.com/ChainSafe/forest/pull/93)) (Dustin Brickwood)
- `6a2092b7` Persist networking keystore
  ([#90](https://github.com/ChainSafe/forest/pull/90)) (Gregory Markou)
- `db7d7fc4` Ec2/libp2p ping
  ([#91](https://github.com/ChainSafe/forest/pull/91)) (Eric Tu)
- `36acea44` Cron system actor
  ([#84](https://github.com/ChainSafe/forest/pull/84)) (Austin Abell)
- `db5dad03` Update libp2p dep
  ([#87](https://github.com/ChainSafe/forest/pull/87)) (Austin Abell)
- `93caa63c` Initial Structures for Message - Manager Communication
  ([#69](https://github.com/ChainSafe/forest/pull/69)) (Dustin Brickwood)
- `054f25d4` InitActor framework
  ([#76](https://github.com/ChainSafe/forest/pull/76)) (Austin Abell)
- `d75c8f2e` CLI cleanup ([#70](https://github.com/ChainSafe/forest/pull/70))
  (Gregory Markou)
- `bbea6130` Add config file parsing
  ([#60](https://github.com/ChainSafe/forest/pull/60)) (Gregory Markou)
- `d10a5460` Runtime trait and vm types
  ([#68](https://github.com/ChainSafe/forest/pull/68)) (Austin Abell)
- `ca0159f6` Implements basic actor type
  ([#61](https://github.com/ChainSafe/forest/pull/61)) (Austin Abell)
- `3438654d` Fix makefile clean and phony targets
  ([#62](https://github.com/ChainSafe/forest/pull/62)) (Austin Abell)
- `af33dd2b` Implements Address cbor encoding
  ([#59](https://github.com/ChainSafe/forest/pull/59)) (Austin Abell)
- `bf608808` Create Networking Service
  ([#49](https://github.com/ChainSafe/forest/pull/49)) (Eric Tu)
- `acb00bb0` Closes #51 - Add basic makefile
  ([#57](https://github.com/ChainSafe/forest/pull/57)) (Gregory Markou)
- `9fd58b8d` Add file reading and writing
  ([#54](https://github.com/ChainSafe/forest/pull/54)) (Gregory Markou)
- `9fba7d98` New Tipset w/ unit tests
  ([#56](https://github.com/ChainSafe/forest/pull/56)) (Dustin Brickwood)
- `f7772339` Encoding library and standardizing usage
  ([#48](https://github.com/ChainSafe/forest/pull/48)) (Austin Abell)
- `996900c4` Add an async logger
  ([#53](https://github.com/ChainSafe/forest/pull/53)) (Eric Tu)
- `fd534869` Remove unneeded types
  ([#47](https://github.com/ChainSafe/forest/pull/47)) (Austin Abell)
- `dc04a06f` Add message and messageReceipt to block
  ([#37](https://github.com/ChainSafe/forest/pull/37)) (Gregory Markou)
- `ff9b6757` Refactor crypto and address to libraries
  ([#40](https://github.com/ChainSafe/forest/pull/40)) (Austin Abell)
- `e85e6992` [VM] Implement basic message types and signing stubs
  ([#31](https://github.com/ChainSafe/forest/pull/31)) (Austin Abell)
- `62194eb7` [VM] Address module cleanup
  ([#32](https://github.com/ChainSafe/forest/pull/32)) (Austin Abell)
- `ae846751` Basic blockchain types and Tipset methods
  ([#28](https://github.com/ChainSafe/forest/pull/28)) (Dustin Brickwood)
- `fd667b8d` Basic clock interface
  ([#27](https://github.com/ChainSafe/forest/pull/27)) (Gregory Markou)
- `29c8b441` Add basic cli ([#25](https://github.com/ChainSafe/forest/pull/25))
  (Gregory Markou)
- `e79cc5f7` [VM] Address logic and code restructure
  ([#21](https://github.com/ChainSafe/forest/pull/21)) (Austin Abell)
- `dba3d3ed` Fix build and setup node binary and subsystem libs
  ([#1](https://github.com/ChainSafe/forest/pull/1)) (Austin Abell)
- `0443c1d4` Remove signed block (Eric Tu)
- `ea16ee42` Chain_sync stub (austinabell)
- `995aa6ee` Fixed fn naming (Dustin Brickwood)
- `2644a493` Added stubbed message pool.rs (Dustin Brickwood)
- `bc6cb2a8` Blocks refactor (Eric Tu)
- `c0af00aa` Merge branch 'master' of github.com:ec2/rust-filecoin (Eric Tu)
- `10868e19` More block stubs (Eric Tu)
- `5eaa11cb` Change how types are referenced externally (austinabell)
- `a37ee2d4` Merge branch 'master' of github.com:ec2/rust-filecoin (Eric Tu)
- `a927122c` Exported message types for use (austinabell)
- `e78e209c` Basic incomplete stubbing for block (Eric Tu)
- `235f00d5` Stubbed some vm (Eric Tu)
- `cb354a60` Fix gitignore (austinabell)
- `e8e71e10` Remove cargo lock (austinabell)
- `f3cc8430` Updated lockfile (austinabell)
- `83730efd` Set up subsystems (austinabell)
- `04b6d5bf` Set up vm and blockchain system binaries (austinabell)
- `ba604fa5` Executable project template (Eric Tu)
- `8344e2b8` Initial commit (Eric Tu)<|MERGE_RESOLUTION|>--- conflicted
+++ resolved
@@ -27,10 +27,10 @@
 
 ### Added
 
-<<<<<<< HEAD
-- `Filecoin.ChainSetHead` RPC endpoint and `forest-cli chain set-head`
-  subcommand. [#2706](https://github.com/ChainSafe/forest/issues/2706)
-=======
+- [#2706](https://github.com/ChainSafe/forest/issues/2706): implement
+  `Filecoin.ChainSetHead` RPC endpoint and `forest-cli chain set-head`
+  subcommand.
+
 ### Changed
 
 ### Removed
@@ -41,7 +41,6 @@
 
 ### Added
 
->>>>>>> 5f0ebb4d
 - [#2655](https://github.com/ChainSafe/forest/issues/2655): Configurable number
   of default recent state roots included in memory/snapshots.
 
