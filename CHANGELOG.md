<!--

## A short guide to adding a changelog entry

- pick a section to which your change belongs in _Forest unreleased_,
- the entry should follow the format:

  `[#ISSUE_NO](link to the issue): <short description>`, for example:

  [#1234](https://github.com/chainsafe/forest/pull/1234): Add support for NV18

- if the change does not have an issue, use the PR number instead - the PR must
  have a detailed description of the change and its motivation. Consider
  creating a separate issue if the change is complex enough to warrant it,
- the changelog is not a place for the full description of the change, it should
  be a short summary of the change,
- if the change does not directly affect the user, it should not be included in
  the changelog - for example, refactoring of the codebase,
- review the entry to make sure it is correct and understandable and that it
  does not contain any typos,
- the entries should not contradict each other - if you add a new entry, ensure
  it is consistent with the existing entries.

-->

## Forest unreleased

### Breaking

- [#4620](https://github.com/ChainSafe/forest/pull/4620) Removed the
  `--consume-snapshot` parameter from the `forest` binary. To consume a
  snapshot, use `--import-snapshot <path> --import-mode=move`.

- [#3403](https://github.com/ChainSafe/forest/issues/3403) The snapshot
  validation command `forest-tool snapshot validate` now checks the snapshots
  individually. The previous behavior, to validate the sum of the snapshots, can
  be achieved via `forest-tool snapshot validate-diffs`.

### Added

- [#3959](https://github.com/ChainSafe/forest/issues/3959) Added support for the
  Ethereum RPC name aliases.

- [#4607](https://github.com/ChainSafe/forest/pull/4607) Expose usage and timing
  metrics for RPC methods.

- [#4599](https://github.com/ChainSafe/forest/issues/4599) Block delay and block
  propagation delays are now configurable via
  [environment variables](https://github.com/ChainSafe/forest/blob/main/documentation/src/environment_variables.md).

- [#4596](https://github.com/ChainSafe/forest/issues/4596) Support
  finality-related params in the `Filecoin.EthGetBlockByNumber` RPC method.

- [#4620](https://github.com/ChainSafe/forest/pull/4620) Added an option to link
  snapshots instead of moving or copying them. This can be invoked with
  `--import-snapshot <path> --import-mode=symlink`.

- [#4533](https://github.com/ChainSafe/forest/pull/4641) Added `build_info`
  metric to Prometheus metrics, which include the current build's version.

- [#4628](https://github.com/ChainSafe/forest/issues/4628) Added support for
  devnets (2k networks) in the offline Forest.

- [#4463](https://github.com/ChainSafe/forest/issues/4463) Add support for the
  `Filecoin.EthGetTransactionByHash` RPC method.

- [#4613](https://github.com/ChainSafe/forest/issues/4613) Add support for the
  `Filecoin.EthCall` RPC method.

<<<<<<< HEAD
- [#4465](https://github.com/ChainSafe/forest/issues/4665) Add support for the
  `Filecoin.EthNewFilter` RPC method.
=======
- [#4686](https://github.com/ChainSafe/forest/issues/4686) Add support for the
  `Filecoin.EthAddressToFilecoinAddress` RPC method.

- [#4612](https://github.com/ChainSafe/forest/issues/4612) Add support for the
  `Filecoin.MarketAddBalance` RPC method.
>>>>>>> 867f0a51

### Changed

- [#4583](https://github.com/ChainSafe/forest/pull/4583) Removed the expiration
  date for the master token. The new behavior aligns with Lotus.

### Removed

- [#4624](https://github.com/ChainSafe/forest/pull/4624) Remove the
  `--chain-import` flag. Its functionality can be accessed through the more
  flexible `--height` flag.

### Fixed

- [#4603](https://github.com/ChainSafe/forest/pull/4603) Fixed incorrect
  deserialisation in `Filecoin.EthGetBlockByNumber` and
  `Filecoin.EthGetBlockByHash` RPC methods.

- [#4610](https://github.com/ChainSafe/forest/issues/4610) Fixed incorrect
  structure in the `Filecoin.MinerGetBaseInfo` RPC method.

- [#4635](https://github.com/ChainSafe/forest/pull/4635) Fixed bug in
  `StateMinerProvingDeadline`.

- [#4674](https://github.com/ChainSafe/forest/pull/4674) Fixed bug in
  `StateCirculatingSupply`.

- [#4656](https://github.com/ChainSafe/forest/pull/4656) Fixed bug in
  `StateCall`.

- [#4498](https://github.com/ChainSafe/forest/issues/4498) Fixed incorrect
  `Filecoin.Version`s `APIVersion` field value.

## Forest 0.19.2 "Eagle"

Non-mandatory release that includes a fix for the Prometheus-incompatible
metric.

### Fixed

- [#4594](https://github.com/ChainSafe/forest/pull/4594) Reverted the Forest
  version metric with Prometheus-incompatible metric type.

## Forest 0.19.1 "Pathfinder"

Mandatory release for mainnet nodes that adds the NV23 _Waffle_ migration at
epoch 4154640 (2024-08-06T12:00:00Z). This release also adds support for new RPC
methods and fixes a networking issue where Forest would not bootstrap a Lotus
node.

### Added

- [#4545](https://github.com/ChainSafe/forest/pull/4545) Add support for the
  `Filecoin.StateGetAllClaims` RPC method.

- [#4545](https://github.com/ChainSafe/forest/pull/4545) Add support for the
  `Filecoin.StateGetAllAllocations` RPC method.

- [#4503](https://github.com/ChainSafe/forest/pull/4503) Add support for the
  `Filecoin.StateMinerAllocated` RPC method.

- [#4512](https://github.com/ChainSafe/forest/pull/4512) Add support for the
  `Filecoin.StateGetAllocationIdForPendingDeal` RPC method.

- [#4514](https://github.com/ChainSafe/forest/pull/4514) Add support for the
  `Filecoin.WalletSignMessage` RPC method.

- [#4517](https://github.com/ChainSafe/forest/pull/4517) Add support for the
  `Filecoin.StateGetAllocationForPendingDeal` RPC method.

- [#4526](https://github.com/ChainSafe/forest/pull/4526) Added
  `forest-cli state compute` method, and a corresponding RPC method
  `Forest.StateCompute`.

- [#4511](https://github.com/ChainSafe/forest/pull/4511) Add support for the
  `Filecoin.EthMaxPriorityFeePerGas` RPC method.

- [#4515](https://github.com/ChainSafe/forest/pull/4515) Add support for the
  `Filecoin.StateLookupRobustAddress` RPC method.

- [#4496](https://github.com/ChainSafe/forest/pull/4496) Add support for the
  `Filecoin.EthEstimateGas` RPC method.

- [#4558](https://github.com/ChainSafe/forest/pull/4558) Add support for the
  `Filecoin.StateVerifiedRegistryRootKey` RPC method.

- [#4474](https://github.com/ChainSafe/forest/pull/4474) Add new subcommand
  `forest-cli healthcheck ready`.

- [#4569](https://github.com/ChainSafe/forest/pull/4569) Add support for the
  `Filecoin.NetFindPeer` RPC method.

- [#4565](https://github.com/ChainSafe/forest/pull/4565) Add support for the
  `Filecoin.StateGetRandomnessDigestFromBeacon` RPC method.

- [#4547](https://github.com/ChainSafe/forest/pull/4547) Add support for the
  `Filecoin.MpoolPushUntrusted` RPC method.

- [#4561](https://github.com/ChainSafe/forest/pull/4561) Add support for the
  `Filecoin.MpoolBatchPush` and `Filecoin.MpoolBatchPushUntrusted` RPC method.

- [#4566](https://github.com/ChainSafe/forest/pull/4566) Add support for the
  `Filecoin.StateGetRandomnessDigestFromTickets` RPC method.

## Forest 0.19.0 "Pastel de nata"

This is a mandatory release for all calibration network node operators. It
includes migration logic for the NV23 _Waffle_ network upgrade. It also includes
a number of new RPC methods, fixes to existing ones, and other improvements,
most notably, garbage collection fix.

### Added

- [#4473](https://github.com/ChainSafe/forest/pull/4473) Add support for NV23
  _Waffle_ network upgrade (FIP-0085, FIP-0091, v14 actors).

- [#4352](https://github.com/ChainSafe/forest/pull/4352) Add support for the
  `Filecoin.StateGetClaim` RPC method.

- [#4356](https://github.com/ChainSafe/forest/pull/4356) Add support for the
  `Filecoin.NetProtectAdd` RPC method.

- [#4382](https://github.com/ChainSafe/forest/pull/4382) Add support for the
  `Filecoin.StateGetAllocation` RPC method.

- [#4381](https://github.com/ChainSafe/forest/pull/4381) Add support for the
  `Filecoin.StateSectorPartition` RPC method.

- [#4368](https://github.com/ChainSafe/forest/issues/4368) Add support for the
  `Filecoin.EthGetMessageCidByTransactionHash` RPC method.

- [#4167](https://github.com/ChainSafe/forest/issues/4167) Add support for the
  `Filecoin.EthGetBlockByHash` RPC method.

- [#4360](https://github.com/ChainSafe/forest/issues/4360) Add support for the
  `Filecoin.EthGetBlockTransactionCountByHash` RPC method.

- [#4475](https://github.com/ChainSafe/forest/pull/4475) Add support for the
  `Filecoin.EthFeeHistory` RPC method.

- [#4359](https://github.com/ChainSafe/forest/issues/4359) Add support for the
  `EIP-1898` object scheme.

- [#4443](https://github.com/ChainSafe/forest/issues/4443) Update
  `Filecoin.StateSectorPreCommitInfo` RPC method to be API-V1-compatible

- [#4444](https://github.com/ChainSafe/forest/issues/4444) Update
  `Filecoin.StateWaitMsg` RPC method to be API-V1-compatible

### Removed

- [#4358](https://github.com/ChainSafe/forest/pull/4358) Remove the
  `forest-cli attach` command.

### Fixed

- [#4425](https://github.com/ChainSafe/forest/pull/4425) Fix GC collision
  issues.

- [#4357](https://github.com/ChainSafe/forest/pull/4357) Fix schema bug in the
  `Filecoin.ChainNotify` RPC method.

- [#4371](https://github.com/ChainSafe/forest/pull/4371) Fix extra `Apply`
  change in the `Filecoin.ChainNotify` RPC method.

- [#4002](https://github.com/ChainSafe/forest/issues/4002) Add support for
  multiple WebSocket clients for `Filecoin.ChainNotify` RPC method.

- [#4390](https://github.com/ChainSafe/forest/issues/4390) Fix `SignedMessage`
  JSON formatting to match Lotus.

## Forest 0.18.0 "Big Bang"

This is a non-mandatory release including a fair number of new RPC methods and
improvements to the Forest RPC API. The release also includes a number of bug
fixes, as outlined below. Please note the breaking changes in this release.

### Breaking

- [#4177](https://github.com/ChainSafe/forest/pull/4177) Rename environment
  variable `TRUST_PARAMS` to `FOREST_FORCE_TRUST_PARAMS`.

- [#4184](https://github.com/ChainSafe/forest/pull/4184) Removed short form
  flags from `forest` binary.

- [#4215](https://github.com/ChainSafe/forest/pull/4215) Changed the prefix for
  Forest-specific RPC methods to `Forest`; `Filecoin.NetInfo` and
  `Filecoin.StateFetchRoot` to `Forest.NetInfo` and `Forest.StateFetchRoot`.

- [#4262](https://github.com/ChainSafe/forest/pull/4262) Added `Bearer` prefix
  to the `Authorization` header in the Forest RPC API. This is a
  partially-breaking change - new Forest RPC clients will not work with old
  Forest nodes. This change is necessary to align with the Lotus RPC API.

### Added

- [#4246](https://github.com/ChainSafe/forest/pull/4246) Add support for the
  `Filecoin.SyncSubmitBlock` RPC method.

- [#4084](https://github.com/ChainSafe/forest/pull/4084) Add support for the
  `Filecoin.StateDealProviderCollateralBounds` RPC method.

- [#3949](https://github.com/ChainSafe/forest/issues/3949) Added healthcheck
  endpoints `/healthz`, `/readyz`, and `/livez`. By default, the healthcheck
  endpoint is enabled on port 2346.

- [#4166](https://github.com/ChainSafe/forest/issues/4166) Add support for the
  `Filecoin.Web3ClientVersion` RPC method.

- [#4184](https://github.com/ChainSafe/forest/pull/4184) Added
  `--no-healthcheck` flag to `forest` to disable the healthcheck endpoint.

- [#4183](https://github.com/ChainSafe/forest/issues/4183) Add support for the
  `Filecoin.EthGetBlockByNumber` RPC method.

- [#4253](https://github.com/ChainSafe/forest/pull/4253) RPC client default
  timeout is now configurable via the `FOREST_RPC_DEFAULT_TIMEOUT` environment
  variable.

- [#4240](https://github.com/ChainSafe/forest/pull/4240) Added `--fixed-unit`
  and `--exact-balance` flags to `forest-wallet balance` similarly to
  `forest-wallet list` subcommand.

- [#4213](https://github.com/ChainSafe/forest/issues/4213) Add support for the
  `Filecoin.StateMinerInitialPledgeCollateral` RPC method.

- [#4214](https://github.com/ChainSafe/forest/issues/4214) Add support for the
  `Filecoin.StateMinerPreCommitDepositForPower` RPC method.

- [#4255](https://github.com/ChainSafe/forest/pull/4255) Add support for the
  `Filecoin.MinerCreateBlock` RPC method.

- [#4315](https://github.com/ChainSafe/forest/pull/4315) Add support for the
  `Filecoin.StateGetNetworkParams` RPC method.

- [#4326](https://github.com/ChainSafe/forest/pull/4326) Added
  `expected_network_height` metric to the Prometheus metrics.

### Changed

- [#4170](https://github.com/ChainSafe/forest/pull/4170) Change the default
  Filecoin proof parameters source to ChainSafe's hosted Cloudflare R2 bucket.
  IPFS gateway can still be enforced via `FOREST_PROOFS_ONLY_IPFS_GATEWAY=1`.

### Removed

### Fixed

- [#4177](https://github.com/ChainSafe/forest/pull/4177) Fixed a bug where the
  environment variable `IPFS_GATEWAY` was not used to change the IPFS gateway.

- [#4267](https://github.com/ChainSafe/forest/pull/4267) Fixed potential panics
  in `forest-tool api compare`.

- [#4297](https://github.com/ChainSafe/forest/pull/4297) Fixed double decoding
  of message in the `Filecoin.WalletSign` RPC method.

- [#4314](https://github.com/ChainSafe/forest/issues/4314) Fixed incorrect
  allowed proof types for all networks.

- [#4328](https://github.com/ChainSafe/forest/pull/4328) Fix issues when
  connecting to a network with fewer than 5 peers.

## Forest 0.17.2 "Dovakhin"

This is a **mandatory** release for all mainnet node operators. It changes the
NV22 _dragon_ network upgrade epoch to 3855360 (Wed Apr 24 02:00:00 PM UTC
2024)). All mainnet node **must** be updated to this version before the network
upgrade epoch to avoid being stuck on a fork.

### Changed

- [#4151](https://github.com/ChainSafe/forest/pull/4151) Changed the Dragon NV22
  network upgrade epoch to 3855360 (April 24th 2024).

### Fixed

- [#4145](https://github.com/ChainSafe/forest/pull/4145) Fix the
  `forest-cli net peers --agent` command in case the agent is not available.

## Forest 0.17.1 "Villentretenmerth"

This is a mandatory release that includes scheduled migration for the NV22
_Dragon_ network upgrade for mainnet and fix for the calibration network.
Various other fixes and improvements are included as well, see below for
details.

### Added

- [#4029](https://github.com/ChainSafe/forest/pull/4029) Add
  `forest-tool shed private-key-from-key-pair` and
  `forest-tool shed key-pair-from-private-key` commands. These facilate moving
  between Forest and Lotus without losing the peer-to-peer identity.

- [#4052](https://github.com/ChainSafe/forest/pull/4052) Add
  `forest-cli net reachability` command that prints information about
  reachability from the internet.

- [#4058](https://github.com/ChainSafe/forest/issues/4058) Add support for
  multiple snapshot files in the `forest-tool api serve` command.

- [#4056](https://github.com/ChainSafe/forest/pull/4056) Enable libp2p `quic`
  protocol

- [#4071](https://github.com/ChainSafe/forest/pull/4071) Add
  `forest-tool net ping` command that pings a peer via its multiaddress.

- [#4119](https://github.com/ChainSafe/forest/pull/4119) Add support for NV22
  fix for calibration network.

### Removed

- [#4018](https://github.com/ChainSafe/forest/pull/4018) Remove --ws flag from
  `forest-tool api compare`.

### Fixed

- [#4068](https://github.com/ChainSafe/forest/pull/4068) Fix schema bug in the
  `ChainNotify` RPC method.

- [#4080](https://github.com/ChainSafe/forest/pull/4080) Fix broken
  `StateVMCirculatingSupplyInternal` RPC method on calibnet.

- [#4091](https://github.com/ChainSafe/forest/pull/4091) Restore `Breeze`,
  `Smoke`, and `Ignition` entries for calibnet

- [#4093](https://github.com/ChainSafe/forest/pull/4093) Fix parsing issue in
  the `Filecoin.StateAccountKey` RPC method.

## Forest 0.17.0 "Smaug"

Mandatory release that includes:

- support for the NV22 _Dragon_ network upgrade, together with the required
  state migration,
- important networking improvements that increase Forest resilience to network
  disruptions,
- various improvements and support for new RPC methods.

### Added

- [#3555](https://github.com/ChainSafe/forest/issues/3555) Add Forest database
  query optimizations when serving with many car files.

- [#3995](https://github.com/ChainSafe/forest/pull/3995) Add
  `--p2p-listen-address` option to `forest` to override p2p addresses that
  forest listens on

- [#4031](https://github.com/ChainSafe/forest/pull/4031) Added RPC method
  `Filecoin.NetAgentVersion` and `--agent` flag to the `forest-cli net peers`
  subcommand, that will list the agent version of the connected peers.

- [#3955](https://github.com/ChainSafe/forest/pull/3955) Added support for the
  NV22 _Dragon_ network upgrade, together with the required state migration.

### Changed

- [#3976](https://github.com/ChainSafe/forest/pull/3976) `forest-wallet`
  defaults to using a local wallet instead of the builtin Forest wallet for
  greater security.

### Fixed

- [#4019](https://github.com/ChainSafe/forest/pull/4019) Fix Forest sending
  stale notifications after channel cancelation.

## Forest 0.16.8 "English Channel"

### Added

- [#3978](https://github.com/ChainSafe/forest/pull/3978) Add support for the
  `Filecoin.ChainNotify` RPC method.

## Forest 0.16.7 "Etaoin shrdlu"

Mandatory release that includes a fix for a bug in the `libp2p` usage. This is
necessary after the PL-managed bootstrap nodes were decommissioned. Failure to
upgrade will result in difficulty connecting to the mainnet network.

### Added

- [#3849](https://github.com/ChainSafe/forest/pull/3849/) Implement the
  `Filecoin.ChainGetPath` lotus-compatible RPC API.
- [#3849](https://github.com/ChainSafe/forest/pull/3849/) Add
  `forest-tool shed summarize-tipsets`.
- [#3893](https://github.com/ChainSafe/forest/pull/3983) Add
  `forest-tool shed peer-id-from-key-pair`.
- [#3981](https://github.com/ChainSafe/forest/issues/3981) Add
  `forest-tool backup create|restore`.

### Fixed

- [#3996](https://github.com/ChainSafe/forest/pull/3996) Fixed a bug in the
  `libp2p` usage that caused the connections to not get upgraded to secure ones.

## Forest 0.16.6 "Pinecone Reactivation"

### Added

- [#3866](https://github.com/ChainSafe/forest/pull/3866) Implement Offline RPC
  API.

### Fixed

- [#3857](https://github.com/ChainSafe/forest/pull/3907) Timeout parameter fetch
  to 30 minutes to avoid it getting stuck on IPFS gateway issues.
- [#3901](https://github.com/ChainSafe/forest/pull/3901) Fix timeout issue in
  `forest-cli snapshot export`.
- [#3919](https://github.com/ChainSafe/forest/pull/3919) Fix misreporting when
  logging progress.

## Forest 0.16.5 "Pinecone Deactivation"

Non-mandatory upgrade including mostly new RPC endpoints. The option to use an
alternative `FilOps` snapshot provider was removed given the service was
decommissioned.

### Added

- [#3817](https://github.com/ChainSafe/forest/pull/3817/) Implement the
  `Filecoin.StateVerifiedClientStatus` lotus-compatible RPC API.
- [#3824](https://github.com/ChainSafe/forest/pull/3824) Add `--ws` flag to
  `forest-tool api compare` to run all tests using WebSocket connections. Add
  support for WebSocket binary messages in Forest daemon.
- [#3802](https://github.com/ChainSafe/forest/pull/3802) Implement the
  `Filecoin.EthGetBalance` lotus-compatible RPC API.
- [#3773](https://github.com/ChainSafe/forest/pull/3811) Implement the
  `Filecoin.MpoolGetNonce` lotus-compatible RPC API.
- [#3773](https://github.com/ChainSafe/forest/pull/3786) Implement the
  `Filecoin.MinerGetBaseInfo` lotus-compatible RPC API.
- [#3807](https://github.com/ChainSafe/forest/pull/3807) Add `--run-ignored`
  flag to `forest-tool api compare`.
- [#3806](https://github.com/ChainSafe/forest/pull/3806) Implement the
  `Filecoin.EthGasPrice` lotus-compatible RPC API.

### Changed

- [#3819](https://github.com/ChainSafe/forest/pull/3819) Make progress messages
  more human-readable.
- [#3824](https://github.com/ChainSafe/forest/pull/3824) Demote noisy WebSocket
  info logs to debug in Forest daemon.

### Removed

- [#3878](https://github.com/ChainSafe/forest/issues/3878): FILOps is no longer
  serving lite snapshots. Removed `filops` option from
  `forest-tool snapshot fetch --vendor [vendor]`.

## Forest 0.16.4 "Speedy Gonzales"

### Breaking

### Added

- [#3779](https://github.com/ChainSafe/forest/pull/3779) Implement the
  `Filecoin.StateMinerRecoveries` lotus-compatible RPC API.
- [#3745](https://github.com/ChainSafe/forest/pull/3745) Implement the
  `Filecoin.StateCirculatingSupply` lotus-compatible RPC API.
- [#3773](https://github.com/ChainSafe/forest/pull/3773) Implement the
  `Filecoin.StateVMCirculatingSupplyInternal` lotus-compatible RPC API.
- [#3748](https://github.com/ChainSafe/forest/pull/3748) Add timing for each
  message and gas charge in the JSON output of
  `forest-tool snapshot compute-state` and `Filecoin.StateCall` RPC API.
- [#3720](https://github.com/ChainSafe/forest/pull/3750) Implement the
  `Filecoin.StateMinerInfo` lotus-compatible RPC API.
- [#1670](https://github.com/ChainSafe/forest/issues/1670) Support Butterflynet
  🦋.
- [#3801](https://github.com/ChainSafe/forest/pull/3801) Implement the
  `Filecoin.StateSearchMsg` lotus-compatible RPC API.
- [#3801](https://github.com/ChainSafe/forest/pull/3801) Implement the
  `Filecoin.StateSearchMsgLimited` lotus-compatible RPC API.

### Changed

### Removed

### Fixed

## Forest 0.16.3 "Tempura"

### Fixed

- [#3751](https://github.com/ChainSafe/forest/pull/3751) Workaround for
  performance bug that prevents Forest from syncing to the network.

## Forest 0.16.2 "November Rain"

### Breaking

### Added

- [#3749](https://github.com/ChainSafe/forest/pull/3749) Implement the
  `Filecoin.StateSectorGetInfo` lotus-compatible RPC API.
- [#3720](https://github.com/ChainSafe/forest/pull/3720) Implement the
  `Filecoin.GetParentMessages` lotus-compatible RPC API.
- [#3726](https://github.com/ChainSafe/forest/pull/3726) Implement the
  `Filecoin.StateMinerFaults` lotus-compatible RPC API.
- [#3735](https://github.com/ChainSafe/forest/pull/3735) Implement the
  `Filecoin.StateAccountKey` lotus-compatible RPC API.
- [#3744](https://github.com/ChainSafe/forest/pull/3744) Implement the
  `Filecoin.StateLookupID` lotus-compatible RPC API.
- [#3727](https://github.com/ChainSafe/forest/pull/3727) Added glif.io calibnet
  bootstrap node peer
- [#3737](https://github.com/ChainSafe/forest/pull/3737) Added `--n-tipsets`
  option to `forest-tool api compare`

### Changed

### Removed

### Fixed

## Forest 0.16.1 "(Re)Fresh(ed)Melon"

This is yet another mandatory upgrade for calibration network, containing the
2nd fix for the `WatermelonFix` upgrade. See this
[update](https://github.com/filecoin-project/community/discussions/74#discussioncomment-7591806)
for reference.

### Breaking

### Added

- [#3718](https://github.com/ChainSafe/forest/issues/3718) Added support for the
  2nd NV21 calibration network fix. See this
  [update](https://github.com/filecoin-project/community/discussions/74#discussioncomment-7591806)
  for details.

### Changed

### Removed

### Fixed

## Forest 0.16.0 "Rottenmelon"

This is a mandatory upgrade for calibration network, containing fix for the
`WatermelonFix` upgrade. See
[Lotus release](https://github.com/filecoin-project/lotus/releases/tag/v1.24.0-rc5)
for reference.

### Breaking

### Added

### Changed

- [#3072](https://github.com/ChainSafe/forest/issues/3072) Implemented
  mark-and-sweep GC, removing GC progress reports along with the corresponding
  RPC endpoint.

### Removed

### Fixed

- [#3540](https://github.com/ChainSafe/forest/issues/3540) Fix forest-cli sync
  wait to ensure that Forest is in the follow mode.
- [#3686](https://github.com/ChainSafe/forest/issues/3686) Fix regression when
  using `forest-tool db` subcommands and a `--chain` flag different from
  mainnet.

- [#3694](https://github.com/ChainSafe/forest/pull/3694) Calibration
  WatermelonFix recovery fix.

## Forest v0.15.2 "Defenestration"

### Breaking

### Added

- [#3632](https://github.com/ChainSafe/forest/issues/3632) Added an upgrade/fix
  for calibration network that will go live at epoch 1070494.

- [#3674](https://github.com/ChainSafe/forest/pull/3674) Added a tentative
  mainnet Watermelon upgrade with the
  [12.0.0-rc.2](https://github.com/filecoin-project/builtin-actors/releases/tag/v12.0.0-rc.2)
  bundle.

### Changed

### Removed

### Fixed

## Forest v0.15.1

Forest v0.15.1 is a service release with support for the v0.14.1 database.

### Breaking

### Added

- [#3662](https://github.com/ChainSafe/forest/pull/3662) Add `--filter` and
  `--fail-fast` flags to `forest-tool api compare`.
- [#3670](https://github.com/ChainSafe/forest/pull/3670) Implement the
  `Filecoin.ChainGetMessagesInTipset` lotus-compatible RPC API.

### Changed

### Removed

- [#3363](https://github.com/ChainSafe/forest/issues/3363) Remove hidden
  `forest-cli` commands used for helping users to migrate on `forest-tool` and
  `forest-wallet`.

### Fixed

## Forest v0.15.0 "Buttress"

Forest v0.15.0 is a service release containing minor bug fixes and small
usability improvements.

### Breaking

### Added

- [#3591](https://github.com/ChainSafe/forest/pull/3591) Add
  `forest-tool car validate` command for checking non-filecoin invariants in CAR
  files.
- [#3589](https://github.com/ChainSafe/forest/pull/3589) Add
  `forest-tool archive diff` command for debugging state-root mismatches.
- [#3609](https://github.com/ChainSafe/forest/pull/3609) Add `--no-metrics`
  option to `forest` for controlling the availability of the metrics Prometheus
  server.
- [#3613](https://github.com/ChainSafe/forest/pull/3613) Add `--expire-in`
  parameter to token commands.
- [#3584](https://github.com/ChainSafe/forest/issues/3584) Add
  `forest-tool api compare` command for testing RPC compatibility.

### Changed

- [#3614](https://github.com/ChainSafe/forest/issues/3614) Moved downloading
  bundle to runtime.

### Removed

- [#3589](https://github.com/ChainSafe/forest/pull/3589) Remove
  `forest-cli state diff` command. Replaced by `forest-tool archive diff`.
- [#3615](https://github.com/ChainSafe/forest/pull/3615) Remove `chain` section
  from forest configuration files.

### Fixed

- [#3619](https://github.com/ChainSafe/forest/pull/3619) Use correct timestamp
  in exported snapshot filenames.

## Forest v0.14.0 "Hakuna Matata"

### Breaking

### Added

- [#3422](https://github.com/ChainSafe/forest/issues/3422) Add NV21 (Watermelon)
  support for calibration network.
- [#3593](https://github.com/ChainSafe/forest/pull/3593): Add `--stateless` flag
  to `forest`. In stateless mode, forest connects to the P2P network but does
  not sync to HEAD.

### Changed

### Removed

### Fixed

- [#3590](https://github.com/ChainSafe/forest/pull/3590) Fix bug in ForestCAR
  encoder that would cause corrupted archives if a hash-collision happened.

## Forest v0.13.0 "Holocron"

### Breaking

- [#3231](https://github.com/ChainSafe/forest/issues/3231) Moved some Forest
  internal settings from files to the database.
- [#3333](https://github.com/ChainSafe/forest/pull/3333) Changed default rpc
  port from 1234 to 2345.
- [#3336](https://github.com/ChainSafe/forest/pull/3336) Moved following
  `forest-cli` subcommands to `forest-tool`
  - `archive info`
  - `fetch-params`
  - `snapshot fetch`
  - `snapshot validate`
- [#3355](https://github.com/ChainSafe/forest/pull/3355) Moved commands
  - `forest-cli db stats` to `forest-tool db stats`
  - `forest-cli db clean` to `forest-tool db destroy`
- [#3362](https://github.com/ChainSafe/forest/pull/3362) Moved the following
  `forest-cli wallet` subcommands to `forest-wallet`
- [#3432](https://github.com/ChainSafe/forest/pull/3432) Moved following
  `forest-cli` subcommands to `forest-tool`
  - `archive export`
  - `archive checkpoints`
- [#3431](https://github.com/ChainSafe/forest/pull/3431) Moved the following
  `forest-cli snapshot compress` subcommand to `forest-tool`
- [#3435](https://github.com/ChainSafe/forest/pull/3435) Moved subcommand
  `forest-cli car concat` subcommands to `forest-tool`

### Added

- [#3430](https://github.com/ChainSafe/forest/pull/3430): Add
  `forest-tool snapshot compute-state ...` subcommand.
- [#3321](https://github.com/ChainSafe/forest/issues/3321): Support for
  multi-threaded car-backed block stores.
- [#3316](https://github.com/ChainSafe/forest/pull/3316): Add
  `forest-tool benchmark` commands.
- [#3330](https://github.com/ChainSafe/forest/pull/3330): Add `--depth` flag to
  `forest-cli snapshot export`.
- [#3348](https://github.com/ChainSafe/forest/pull/3348): Add `--diff-depth`
  flag to `forest-cli archive export`.
- [#3325](https://github.com/ChainSafe/forest/pull/3325): Add
  `forest-tool state-migration actor-bundle` subcommand.
- [#3387](https://github.com/ChainSafe/forest/pull/3387): Add
  `forest-wallet delete` RPC command.
- [#3322](https://github.com/ChainSafe/forest/issues/3322): Added prompt to
  `forest-cli archive export` to overwrite file if the file specified with
  `--output-path` already exists and a `--force` flag to suppress the prompt.
- [#3439](https://github.com/ChainSafe/forest/pull/3439): Add
  `--consume-snapshot` option to `forest` command.
- [#3462](https://github.com/ChainSafe/forest/pull/3462): Add
  `forest-tool archive merge` command.

### Changed

- [#3331](https://github.com/ChainSafe/forest/pull/3331): Use multiple cores
  when exporting snapshots.
- [#3379](https://github.com/ChainSafe/forest/pull/3379): Improved state graph
  walking performance.
- [#3178](https://github.com/ChainSafe/forest/issues/3178): Removed inaccurate
  progress log ETA; now only the elapsed time is displayed.
- [#3322](https://github.com/ChainSafe/forest/issues/3322): The
  `snapshot export` and `snapshot compress` subcommands for `forest-cli` are now
  both consistent with `forest-cli archive export` in supporting a short-form
  output path flag `-o` and a long-form output path flag `--output-path`. The
  flag `--output` for the `snapshot compress` subcommand was replaced by
  `--output-path`.

### Removed

### Fixed

- [#3319](https://github.com/ChainSafe/forest/pull/3319): Fix bug triggered by
  re-encoding ForestCAR.zst files.

- [#3322](https://github.com/ChainSafe/forest/pull/3332): Forest is now able to
  parse data from epochs below 1_960_320 (on mainnet)

## Forest v0.12.1 "Carp++"

### Fixed

- [#3307](https://github.com/ChainSafe/forest/pull/3307)[#3310](https://github.com/ChainSafe/forest/pull/3310):
  Reduce memory requirements when exporting a snapshot by 50% (roughly from
  14GiB to 7GiB).

## Forest v0.12.0 "Carp"

Notable updates:

- Support for the `.forest.car.zst` format.
- Support for diff snapshots.

### Breaking

- [#3189](https://github.com/ChainSafe/forest/issues/3189): Changed the database
  organisation to use multiple columns. The database will need to be recreated.
- [#3220](https://github.com/ChainSafe/forest/pull/3220): Removed the
  `forest-cli chain validate-tipset-checkpoints` and
  `forest-cli chain tipset-hash` commands.

### Added

- [#3167](https://github.com/ChainSafe/forest/pull/3167): Added a new option
  `--validate-tipsets` for `forest-cli snapshot validate`.
- [#3166](https://github.com/ChainSafe/forest/issues/3166): Add
  `forest-cli archive info` command for inspecting archives.
- [#3159](https://github.com/ChainSafe/forest/issues/3159): Add
  `forest-cli archive export -e=X` command for exporting archives.
- [#3150](https://github.com/ChainSafe/forest/pull/3150):
  `forest-cli car concat` subcommand for concatenating `.car` files.
- [#3148](https://github.com/ChainSafe/forest/pull/3148): add `save_to_file`
  option to `forest-cli state fetch` command.
- [#3213](https://github.com/ChainSafe/forest/pull/3213): Add support for
  loading forest.car.zst files.
- [#3284](https://github.com/ChainSafe/forest/pull/3284): Add `--diff` flag to
  `archive export`.
- [#3292](https://github.com/ChainSafe/forest/pull/3292): Add `net info`
  subcommand to `forest-cli`.

### Changed

- [#3126](https://github.com/ChainSafe/forest/issues/3126): Bail on database
  lookup errors instead of silently ignoring them.
- [#2999](https://github.com/ChainSafe/forest/issues/2999): Restored `--tipset`
  flag to `forest-cli snapshot export` to allow export at a specific tipset.
- [#3283](https://github.com/ChainSafe/forest/pull/3283): All generated car
  files use the new forest.car.zst format.

### Removed

### Fixed

- [#3248](https://github.com/ChainSafe/forest/issues/3248): Fixed Forest being
  unable to re-create its libp2p keypair from file and always changing its
  `PeerId`.

## Forest v0.11.1 "Dagny Taggart"

## Forest v0.11.0 "Hypersonic"

### Breaking

- [#3048](https://github.com/ChainSafe/forest/pull/3048): Remove support for
  rocksdb
- [#3047](https://github.com/ChainSafe/forest/pull/3047): Remove support for
  compiling with delegated consensus
- [#3086](https://github.com/ChainSafe/forest/pull/3085):
  `forest-cli snapshot validate` no longer supports URLs. Download the snapshot
  and then run the command.

### Added

- [#2761](https://github.com/ChainSafe/forest/issues/2761): Add a per actor
  limit of 1000 messages to Forest mpool for preventing spam attacks.
- [#2728](https://github.com/ChainSafe/forest/issues/2728): Revive
  `forest-cli mpool pending` and `forest-cli mpool stat` subcommands.
- [#2816](https://github.com/ChainSafe/forest/issues/2816): Support `2k` devnet.
- [#3026](https://github.com/ChainSafe/forest/pull/3026): Expose
  `forest-cli state diff ...`
- [#3086](https://github.com/ChainSafe/forest/pull/3085):
  `forest-cli snapshot validate` is faster and uses less disk space, operating
  directly on the snapshot rather than loading through a database.
- [#2983](https://github.com/ChainSafe/forest/issues/2983): Added state
  migration support for NV17.
- [#3107](https://github.com/ChainSafe/forest/pull/3107): Introduced 'head'
  parameter for snapshot validation.

### Fixed

- [#3005](https://github.com/ChainSafe/forest/issues/3005): Fix incorrect
  progress reported when importing compressed snapshots.

- [#3122](https://github.com/ChainSafe/forest/pull/3122): Fix state-root
  mismatch around null tipsets.

## Forest v0.10.0 "Premature"

### Breaking

- [#3007](https://github.com/ChainSafe/forest/pull/3007): Optimize DB
  parameters. This requires all existing databases to be re-initialized.

### Fixed

- [#3006](https://github.com/ChainSafe/forest/issues/3006): Fix `premature end`
  error when exporting a snapshot.

## Forest v0.9.0 "Fellowship"

Notable updates:

- `--compressed` option removed from CLI, snapshots are now always compressed.
- The `dir`, `list`, `prune` and `remove` snapshot commands have been removed
  from the CLI.
- Snapshots are fetched to current directory by default.
- Added new subcommand `forest-cli info show`.
- `Filecoin.ChainSetHead` RPC endpoint and `forest-cli chain set-head`
  subcommand are now implemented.
- IPLD graph can now be downloaded via bitswap.
- `sendFIL` function has been updated to match recent changes in the Forest send
  command.
- FIL amount parsing/printing has been improved and 2 new options are added to
  forest-cli wallet list (--no-round and --no-abbrev).

### Breaking

- [#2873](https://github.com/ChainSafe/forest/issues/2873)
  - remove `--compressed` from the CLI. Snapshots are now always compressed.
  - Remove snapshot ops - snapshots fetched to the current directory by default.

### Added

- [#2706](https://github.com/ChainSafe/forest/issues/2706): implement
  `Filecoin.ChainSetHead` RPC endpoint and `forest-cli chain set-head`
  subcommand.
- [#2979](https://github.com/ChainSafe/forest/pull/2979): implement command for
  downloading an IPLD graph via bitswap.
- [#2578](https://github.com/ChainSafe/forest/pull/2578): implement initial
  support for `forest-cli info`

### Changed

- [#2668](https://github.com/ChainSafe/forest/issues/2668): JavaScript console
  `sendFIL` function has been updated to align with recent changes in the Forest
  `send` command (allowed units for the amount field are now "attoFIL",
  "femtoFIL", "picoFIL", "nanoFIL", "microFIL", "milliFIL", and "FIL"). Note
  that the default `sendFIL` amount unit (i.e., if no units are specified) is
  now FIL to match the behavior in Lotus.
- [#2833](https://github.com/ChainSafe/forest/issues/2833): Improvements to FIL
  amount parsing/printing, and add `--no-round` and `--no-abbrev` to
  `forest-cli wallet list`.

### Removed

- [#2888](https://github.com/ChainSafe/forest/issues/2888): FILOps is no longer
  serving uncompressed snapshots. Removed support for them in both `forest` and
  `forest-cli`.

### Fixed

- [#2967](https://github.com/ChainSafe/forest/issues/2967): Fix http-client
  concurrency issues caused by fetching root certificates multiple times.
- [#2958](https://github.com/ChainSafe/forest/issues/2958): Fix occasional
  consensus fault.
- [#2950](https://github.com/ChainSafe/forest/pull/2950): Fix cases where ctrl-c
  would be ignored.
- [#2934](https://github.com/ChainSafe/forest/issues/2934): Fix race condition
  when connecting to development blockchains.

## Forest v0.8.2 "The Way"

### Added

- [#2655](https://github.com/ChainSafe/forest/issues/2655): Configurable number
  of default recent state roots included in memory/snapshots.

### Changed

### Removed

### Fixed

- [#2796](https://github.com/ChainSafe/forest/pull/2796): Fix issue when running
  Forest on calibnet using a configuration file only.
- [#2807](https://github.com/ChainSafe/forest/pull/2807): Fix issue with v11
  actor CIDs.
- [#2804](https://github.com/ChainSafe/forest/pull/2804): Add work around for
  FVM bug that caused `forest-cli sync wait` to fail.

## Forest v0.8.1 "Cold Exposure"

### Fixed

- [#2788](https://github.com/ChainSafe/forest/pull/2788): Move back to the
  upstream `ref-fvm` and bump the dependency version so that it included the
  latest critical [patch](https://github.com/filecoin-project/ref-fvm/pull/1750)

## Forest v0.8.0 "Jungle Speed" (2023-04-21)

### Added

- [#2763](https://github.com/ChainSafe/forest/issues/2763): Support NV19 and
  NV20. ⛈️

## Forest v0.7.2 "Roberto" (2023-04-19)

### Added

- [#2741](https://github.com/ChainSafe/forest/issues/2741): Support importing
  zstd compressed snapshot car files
- [#2741](https://github.com/ChainSafe/forest/issues/2741): Support fetching
  zstd compressed snapshots with filecoin provider via `--compressed` option
- [#2741](https://github.com/ChainSafe/forest/issues/2741): Support exporting
  zstd compressed snapshots via `--compressed` option in
  `forest-cli snapshot export` subcommand
- [#1454](https://github.com/ChainSafe/forest/issues/1454): Added state
  migration support for NV18.

### Changed

- [#2770](https://github.com/ChainSafe/forest/issues/2767): Use `latest` tag for
  stable releases, and `edge` for latest development builds.

### Removed

### Fixed

## Forest v0.7.1 (2023-03-29)

Notable updates:

- Fix CD task for image publishing on new tagged releases

### Added

- [#2721](https://github.com/ChainSafe/forest/issues/2721): Add `--no-gc` flag
  to daemon.

### Changed

- [#2607](https://github.com/ChainSafe/forest/issues/2607): Use jemalloc as the
  default global allocator

### Removed

### Fixed

## Forest v0.7.0 (2023-03-23)

Notable updates:

- Support for NV18.
- Automatic database garbage collection.
- A JavaScript console to interact with Filecoin API.
- Switched to ParityDb as the default backend for Forest daemon.

### Added

- Support for NV18. [#2596](https://github.com/ChainSafe/forest/issues/2596)
- Automatic database garbage collection.
  [#2292](https://github.com/ChainSafe/forest/issues/2292)
  [#1708](https://github.com/ChainSafe/forest/issues/1708)
- ParityDb statistics to the stats endpoint.
  [#2433](https://github.com/ChainSafe/forest/issues/2433)
- A JavaScript console to interact with Filecoin API.
  [#2492](https://github.com/ChainSafe/forest/pull/2492)
- Multi-platform Docker image support.
  [#2476](https://github.com/ChainSafe/forest/issues/2476)
- `--dry-run` flag to forest-cli `snapshot export` command.
  [#2550](https://github.com/ChainSafe/forest/issues/2550)
- `--exit-after-init` and `--save-token` flags to daemon.
  [#2528](https://github.com/ChainSafe/forest/issues/2528)
- `--track-peak-rss` to forest daemon to get peak RSS usage.
  [#2696](https://github.com/ChainSafe/forest/pull/2696)
- RPC `Filecoin.Shutdown` endpoint and `forest-cli shutdown` subcommand.
  [#2402](https://github.com/ChainSafe/forest/issues/2402)
- Added retry capabilities to failing snapshot fetch.
  [#2544](https://github.com/ChainSafe/forest/issues/2544)

### Changed

- Network needs to be specified for most commands(eg Calibnet), including
  `sync wait` and `snapshot export`.
  [#2596](https://github.com/ChainSafe/forest/issues/2596)
- Switched to ParityDb as the default backend for Forest daemon. All clients
  must re-import the snapshot. The old database must be deleted manually - it is
  located in
  `$(forest-cli config dump | grep data_dir | cut -d' ' -f3)/<NETWORK>/rocksdb`.
  [#2576](https://github.com/ChainSafe/forest/issues/2576)
- Revised how balances are displayed, defaulting to:
  [#2323](https://github.com/ChainSafe/forest/issues/2323)
  - adding metric prefix when it's required, consequently CLI flag
    `--fixed-unit` added to force to show in original `FIL` unit
  - 4 significant digits, consequently CLI flag `--exact-balance` added to force
    full accuracy.
- `stats` and `compression` keys in `parity_db` section were renamed to
  `enable_statistics` and `compression_type` respectively.
  [#2433](https://github.com/ChainSafe/forest/issues/2433)
- `download_snapshot` key in `client` section configuration renamed to
  `auto_download_snapshot`.
  [#2457](https://github.com/ChainSafe/forest/pull/2457)
- `--skip-load` flag must be now called with a boolean indicating its value.
  [#2573](https://github.com/ChainSafe/forest/issues/2573)
- Ban peers with duration, Banned peers are automatically unbanned after a
  period of 1h. [#2391](https://github.com/ChainSafe/forest/issues/2391)
- Added support for multiple listen addr.
  [#2551](https://github.com/ChainSafe/forest/issues/2551)
- Allowed specifying the encryption passphrase via environmental variable.
  [#2499](https://github.com/ChainSafe/forest/issues/2499)
- Removed Forest `ctrl-c` hard shutdown behavior on subsequent `ctrl-c` signals.
  [#2538](https://github.com/ChainSafe/forest/pull/2538)
- Added support in the forest `send` command for all FIL units currently
  supported in forest `wallet` ("attoFIL", "femtoFIL", "picoFIL", "nanoFIL",
  "microFIL", "milliFIL", and "FIL"). Note that the default `send` units (i.e.,
  if no units are specified) are now FIL to match the behavior in Lotus.
  [#2668](https://github.com/ChainSafe/forest/issues/2668)

### Removed

- Removed `--halt-after-import` and `--auto-download-snapshot` from
  configuration. They are now strictly a CLI option.
  [#2528](https://github.com/ChainSafe/forest/issues/2528)
  [#2573](https://github.com/ChainSafe/forest/issues/2573)

### Fixed

- Daemon getting stuck in an infinite loop during shutdown.
  [#2672](https://github.com/ChainSafe/forest/issues/2672)
- `Scanning Blockchain` progess bar never hitting 100% during snapshot import.
  [#2404](https://github.com/ChainSafe/forest/issues/2404)
- bitswap queries cancellation that do not respond after a period.
  [#2398](https://github.com/ChainSafe/forest/issues/2398)
- Forest daeamon crashing on sending bitswap requests.
  [#2405](https://github.com/ChainSafe/forest/issues/2405)
- Corrected counts displayed when using `forest-cli --chain <chain> sync wait`.
  [#2429](https://github.com/ChainSafe/forest/issues/2429)
- Snapshot export issue when running on a system with a separate temporary
  filesystem. [#2693](https://github.com/ChainSafe/forest/pull/2693)
- All binaries and crates in the project to follow a standard version, based on
  the release tag. [#2493](https://github.com/ChainSafe/forest/issues/2493)

## Forest v0.6.0 (2023-01-06)

Notable updates:

- Added support for the new Protocol Labs snapshot service.
- Several improvements to logging (including integration with Grafana Loki) and
  error handling.

### Added

- New daemon option flag `--log-dir` for log file support.
- New ParityDb section in configuration (including statistics and compression
  settings).
- Integration with Grafana Loki for more advanced log filtering and
  summarization.
- Peer tipset epoch now in metrics.

### Changed

- Several improvements to error handling.
- Docker images are now tagged with version (eg `0.6.0`) and date (eg
  `2023-01-05-commit_hash`).
- Upgraded toolchain channel to `nightly-2022-12-15`.
- Migrated logging infrastructure from `log` to `tracing`.
- Fixed bug triggered by large network messages.
- Fixed bug where cursor would be hidden after keyboard interrupt.
- Allow `-—height` flag to take relative offsets for validating the tipsets in a
  snapshot.
- Fixed issue with invalid snapshot exports; messages were accidentally removed
  from snapshots, making them invalid.
- Updated `snapshot fetch` subcommands to support the new Protocol Labs snapshot
  service.
- Fixed RPC `net disconnect` endpoint (a bug was returning a JSON RPC error when
  running `forest-cli net disconnect` and preventing proper peer disconnection).
- Corrected RPC serialization of FIL balances (a bug was preventing display of
  floating point balance using `forest-cli wallet list`).

### Removed

- RocksDB check for low file descriptor limit.
- Unused RPC endpoints.

## Forest v0.5.1 (2022-12-01)

### Changed

- Restore progress indicators that were accidentally broken.

## Forest v0.5.0 (2022-12-01)

Notable updates:

- Support for nv17.
- Forest was split into two programs: a Filecoin node (forest), and a control
  program (forest-cli).
- Improved snapshot importing performance: ~75% reduction in snapshot import
  time.
- Improved code building time: ~45% reduction in build time.
- Code coverage increased from 32% to 63%.

### Added

- Support for nv17 on both calibnet and mainnet.
- Experimental support for ParityDB.
- Improved snapshot handling via the `forest-cli snapshot` commands.
- Support using `aria2` for faster snapshot downloads.
- Support for sending FIL.

### Changed

- Replace async_std with tokio.
- Significantly improve tracked performance metrics.
- Gracefully shutdown the database on sigterm and sighup.
- Fix gas charging issue that caused state-root mismatches on mainnet.
- Snapshots are automatically downloaded if the database is empty.
- Improve error messages if a snapshot doesn't match the requested network.
- Add `--color=[always;auto;never]` flag.

### Removed

- Fat snapshots (snapshots that contain all transaction receipts since genesis)
  have been deprecated in favor of slim snapshots where receipts are downloaded
  on demand.
- All security advistory exceptions. Forest's dependencies are now free of known
  vulnerabilities.

## Forest v0.4.1 (2022-10-04)

### Changed

- Fix bug in handling of blockchain forks.

## Forest v0.4.0 (2022-09-30)

Notable updates:

- Support for nv16.
- Built-in method of downloading snapshots.
- Vastly improved automated testing.

### Added

- New `forest chain export` command for generating snapshots.
- New `forest chain fetch` command for downloading recent snapshots.
- Logging settings are now part of the configuration file rather than only being
  accessible through an environment variable.
- A `--detach` flag for running the Forest node in the background.
- A `--halt-after-import` for exiting Forest directly after importing a
  snapshot.
- Delegated Consensus: A consensus mode useful for testing.
- FIP-0023: Break ties between tipsets of equal weight.

### Changed

- Improve error messages if Forest isn't initiated with a valid database.
- Formatting clean-up in the forest wallet.
- Improved pretty-printing of debugging statediffs.
- Several dozen spelling fixes in the documentation.
- Fixed dead links in documentation (with automated detection).
- Avoided a segmentation fault caused by an improper shutdown of the database.
- Bump required rust version from nightly-2022-09-08 to nightly-2022-09-28.

### Removed

- Support for the `sled` database.

## Forest v0.3.0 (2022-07-04)

Notable updates:

- Support nv15 entirely through the FVM.
- Resolve two security concerns by removing legacy code (RUSTSEC-2020-0071 and
  RUSTSEC-2021-0130).
- Fixed Docker image and released it to GH container registry.
- Network selection (ie mainnet vs testnet) moved to a CLI flag rather than a
  compile-time flag.

## Forest v0.2.2 _alpha_ (2022-04-06)

Forest v0.2.2 alpha is a service release improving performance and stability.
This release supports Filecoin network version 14.

Notable updates:

- Forest now supports Calibnet: `make calibnet` (nv14)
- FVM is available both native and as external crate:
  [ref-fvm](https://github.com/filecoin-project/ref-fvm)
- Reading config from a default config location unless a file is specified.
- Improved logging and display of synchronization progress.
- Defaulting to Rust Edition 2021 from now on.

All changes:

- Log: don't override default filters (#1504) by @jdjaustin in
  [#1530](https://github.com/ChainSafe/forest/pull/1530)
- Crates: bump wasmtime by @q9f in
  [#1526](https://github.com/ChainSafe/forest/pull/1526)
- Ci: add wasm target to release script by @q9f in
  [#1524](https://github.com/ChainSafe/forest/pull/1524)
- Ci: add codecov target threshold tolerance of 1% by @q9f in
  [#1525](https://github.com/ChainSafe/forest/pull/1525)
- Node: demote noisy warnings to debug by @q9f in
  [#1518](https://github.com/ChainSafe/forest/pull/1518)
- Workaround fix for prometheus endpoint by @LesnyRumcajs in
  [#1516](https://github.com/ChainSafe/forest/pull/1516)
- Fixed bug label for bug template by @LesnyRumcajs in
  [#1514](https://github.com/ChainSafe/forest/pull/1514)
- Crates: purge unused dependencies by @q9f in
  [#1509](https://github.com/ChainSafe/forest/pull/1509)
- Github: update code owners by @q9f in
  [#1507](https://github.com/ChainSafe/forest/pull/1507)
- Ci: enable rustc version trinity for builds by @q9f in
  [#1506](https://github.com/ChainSafe/forest/pull/1506)
- Crates: bump dependencies by @q9f in
  [#1503](https://github.com/ChainSafe/forest/pull/1503)
- Re-use some code from ref-fvm by @LesnyRumcajs in
  [#1500](https://github.com/ChainSafe/forest/pull/1500)
- Connor/default config location by @connormullett in
  [#1494](https://github.com/ChainSafe/forest/pull/1494)
- Deps: simplify os dependencies by @q9f in
  [#1496](https://github.com/ChainSafe/forest/pull/1496)
- Use exports from ref-fvm by @LesnyRumcajs in
  [#1495](https://github.com/ChainSafe/forest/pull/1495)
- Start the prometheus server before loading snapshots. by @lemmih in
  [#1484](https://github.com/ChainSafe/forest/pull/1484)
- Config dump with tests by @LesnyRumcajs in
  [#1485](https://github.com/ChainSafe/forest/pull/1485)
- Use the v6 version of the actor's bundle. by @lemmih in
  [#1474](https://github.com/ChainSafe/forest/pull/1474)
- Exposed more rocksdb options, increased max files by @LesnyRumcajs in
  [#1481](https://github.com/ChainSafe/forest/pull/1481)
- Parametrize current rocksdb settings by @LesnyRumcajs in
  [#1479](https://github.com/ChainSafe/forest/pull/1479)
- Use progress bars when downloading headers and scanning the blockchain. by
  @lemmih in [#1480](https://github.com/ChainSafe/forest/pull/1480)
- Night job scripts by @LesnyRumcajs in
  [#1475](https://github.com/ChainSafe/forest/pull/1475)
- Add more metrics of syncing by @LesnyRumcajs in
  [#1467](https://github.com/ChainSafe/forest/pull/1467)
- Limit RocksDB to 200 open files. by @lemmih in
  [#1468](https://github.com/ChainSafe/forest/pull/1468)
- Ci: Include conformance tests in code coverage results by @lemmih in
  [#1470](https://github.com/ChainSafe/forest/pull/1470)
- Show a progressbar when downloading tipset headers. by @lemmih in
  [#1469](https://github.com/ChainSafe/forest/pull/1469)
- Add 'fvm' backend in parallel to our native backend. by @lemmih in
  [#1403](https://github.com/ChainSafe/forest/pull/1403)
- Update regex to v1.5.5 (from 1.5.4) to avoid performance vulnerability. by
  @lemmih in [#1472](https://github.com/ChainSafe/forest/pull/1472)
- Ci: Allow codecov policies to fail. by @lemmih in
  [#1471](https://github.com/ChainSafe/forest/pull/1471)
- Improve docker-compose for monitoring stack by @LesnyRumcajs in
  [#1461](https://github.com/ChainSafe/forest/pull/1461)
- Revert "Enforce max length when serializing/deserializing arrays" by @lemmih
  in [#1462](https://github.com/ChainSafe/forest/pull/1462)
- Introduce serde_generic_array by @clearloop in
  [#1434](https://github.com/ChainSafe/forest/pull/1434)
- Fixed new clippy warnings by @LesnyRumcajs in
  [#1449](https://github.com/ChainSafe/forest/pull/1449)
- Improve license check script by @LesnyRumcajs in
  [#1443](https://github.com/ChainSafe/forest/pull/1443)
- Elmattic/actors review f26 by @elmattic in
  [#1340](https://github.com/ChainSafe/forest/pull/1340)
- Calibnet Support by @connormullett in
  [#1370](https://github.com/ChainSafe/forest/pull/1370)
- Blockchain/sync: demote chain exchange warning to debug message by @q9f in
  [#1439](https://github.com/ChainSafe/forest/pull/1439)
- Fix clippy fiascoes introduced in #1437 by @LesnyRumcajs in
  [#1438](https://github.com/ChainSafe/forest/pull/1438)
- Fix signature verification fiasco by @LesnyRumcajs in
  [#1437](https://github.com/ChainSafe/forest/pull/1437)
- Clippy for tests by @LesnyRumcajs in
  [#1436](https://github.com/ChainSafe/forest/pull/1436)
- Rustc: switch to rust edition 2021 by @q9f in
  [#1429](https://github.com/ChainSafe/forest/pull/1429)
- Forest: bump version to 0.2.2 by @q9f in
  [#1428](https://github.com/ChainSafe/forest/pull/1428)
- Move from chrono to time crate by @LesnyRumcajs in
  [#1426](https://github.com/ChainSafe/forest/pull/1426)

## Forest v0.2.1 _alpha_ (2022-02-14)

Forest v0.2.1 alpha is a service release improving performance and stability.

All changes:

- Ci: fix documentation in release workflow by @q9f in
  [#1427](https://github.com/ChainSafe/forest/pull/1427)
- Feat(encoding): add max length check for bytes by @clearloop in
  [#1399](https://github.com/ChainSafe/forest/pull/1399)
- Add assert in debug mode and tests by @elmattic in
  [#1416](https://github.com/ChainSafe/forest/pull/1416)
- Add shellcheck to CI by @LesnyRumcajs in
  [#1423](https://github.com/ChainSafe/forest/pull/1423)
- Fail CI on failed fmt or other linting file changes by @LesnyRumcajs in
  [#1422](https://github.com/ChainSafe/forest/pull/1422)
- Crates: replace monkey-patched cs\_\* crates by upstream deps by @q9f in
  [#1414](https://github.com/ChainSafe/forest/pull/1414)
- Add LesnyRumcajs to CODEOWNERS by @LesnyRumcajs in
  [#1425](https://github.com/ChainSafe/forest/pull/1425)
- Ci: temporarily ignore RUSTSEC-2022-0009 by @q9f in
  [#1424](https://github.com/ChainSafe/forest/pull/1424)
- Vm/actor: remove unused fields in paych actor tests by @q9f in
  [#1415](https://github.com/ChainSafe/forest/pull/1415)
- Forest: bump version to 0.2.1 by @q9f in
  [#1417](https://github.com/ChainSafe/forest/pull/1417)
- Fix exit code mismatch by @noot in
  [#1412](https://github.com/ChainSafe/forest/pull/1412)
- Improve snapshot parsing performance by ~2.5x by @lemmih in
  [#1408](https://github.com/ChainSafe/forest/pull/1408)
- Update conformance test vectors (and fix test driver) by @lemmih in
  [#1404](https://github.com/ChainSafe/forest/pull/1404)
- Use human readable units when loading snapshots. by @lemmih in
  [#1407](https://github.com/ChainSafe/forest/pull/1407)
- Chore: bump rocksdb to 0.17 by @q9f in
  [#1398](https://github.com/ChainSafe/forest/pull/1398)
- Include network in forest version string. by @lemmih in
  [#1401](https://github.com/ChainSafe/forest/pull/1401)
- Fix 1369 by @willeslau in
  [#1397](https://github.com/ChainSafe/forest/pull/1397)
- Move `/docs` to `/documentation` by @connormullett in
  [#1390](https://github.com/ChainSafe/forest/pull/1390)

## Forest v0.2.0 _alpha_ (2022-01-25)

ChainSafe System's second _alpha_ release of the _Forest_ Filecoin Rust protocol
implementation. This release fixes a series of bugs and performance issues and
introduces, among others, support for:

- Full mainnet compatibility
- Filecoin network version 14 "Chocolate"
- Forest actors version 6
- Further audit fixes

To compile release binaries, checkout the `v0.2.0` tag and build with the
`release` feature.

```shell
git checkout v0.2.0
cargo build --release --bin forest --features release
./target/release/forest --help
```

All changes:

- Release forest v0.2.0 alpha
  ([#1393](https://github.com/ChainSafe/forest/pull/1393)
- C1 actors review ([#1368](https://github.com/ChainSafe/forest/pull/1368))
- Fix encoding size constraints for BigInt and BigUint not enforced
  ([#1367](https://github.com/ChainSafe/forest/pull/1367))
- Fix typo when running conformance tests.
  ([#1394](https://github.com/ChainSafe/forest/pull/1394))
- Auto-detect available cores on Linux and MacOS.
  ([#1387](https://github.com/ChainSafe/forest/pull/1387)
- Remove unused lint exceptions.
  ([#1385](https://github.com/ChainSafe/forest/pull/1385)
- B4 fix: fixing by adding max index computation in bitfield validation
  ([#1344](https://github.com/ChainSafe/forest/pull/1344))
- Ci: run github actions on buildjet
  ([#1366](https://github.com/ChainSafe/forest/pull/1366))
- Ci: documentation dry-run for PRs.
  ([#1383](https://github.com/ChainSafe/forest/pull/1383))
- Use pre-made action to deploy documentation to gh-pages.
  ([#1380](https://github.com/ChainSafe/forest/pull/1380))
- Networks: Show an informative error message if the selected feature set is
  invalid. ([#1373](https://github.com/ChainSafe/forest/pull/1373))
- Disable test 'test_optimal_message_selection3' because it is inconsistent.
  ([#1381](https://github.com/ChainSafe/forest/pull/1381))
- Add David to repo maintainers
  ([#1374](https://github.com/ChainSafe/forest/pull/1374))
- Apply lints from rust-1.58
  ([#1378](https://github.com/ChainSafe/forest/pull/1378))
- Catch panic in verify_window_post
  ([#1365](https://github.com/ChainSafe/forest/pull/1365))
- Make 'base64' dependency for key_management no longer optional
  ([#1372](https://github.com/ChainSafe/forest/pull/1372))
- Fix snapshot get in docs
  ([#1353](https://github.com/ChainSafe/forest/pull/1353))
- Fix market logic ([#1356](https://github.com/ChainSafe/forest/pull/1356))
- V6: fix market and power actors to match go
  ([#1348](https://github.com/ChainSafe/forest/pull/1348))
- F28 fix ([#1343](https://github.com/ChainSafe/forest/pull/1343))
- Fix: F25 ([#1342](https://github.com/ChainSafe/forest/pull/1342))
- Ci: --ignore RUSTSEC-2021-0130
  ([#1350](https://github.com/ChainSafe/forest/pull/1350))
- Drand v14 update: fix fetching around null tipsets
  ([#1339](https://github.com/ChainSafe/forest/pull/1339))
- Fix v6 market actor bug
  ([#1341](https://github.com/ChainSafe/forest/pull/1341))
- F27 fix ([#1328](https://github.com/ChainSafe/forest/pull/1328))
- F17 fix ([#1324](https://github.com/ChainSafe/forest/pull/1324))
- Laudiacay/actors review f23
  ([#1325](https://github.com/ChainSafe/forest/pull/1325))
- Fix market actor publish_storage_deals
  ([#1327](https://github.com/ChainSafe/forest/pull/1327))
- Remove .swp ([#1326](https://github.com/ChainSafe/forest/pull/1326))
- F24 fix ([#1323](https://github.com/ChainSafe/forest/pull/1323))
- F9 fix ([#1315](https://github.com/ChainSafe/forest/pull/1315))
- F20: Fix expiration set validation order
  ([#1322](https://github.com/ChainSafe/forest/pull/1322))
- F13 fix ([#1313](https://github.com/ChainSafe/forest/pull/1313))
- F21 fix ([#1311](https://github.com/ChainSafe/forest/pull/1311))
- F11 fix ([#1312](https://github.com/ChainSafe/forest/pull/1312))
- F15 fix ([#1314](https://github.com/ChainSafe/forest/pull/1314))
- F18, F19 fix ([#1321](https://github.com/ChainSafe/forest/pull/1321))
- Nv14: implement v6 actors
  ([#1260](https://github.com/ChainSafe/forest/pull/1260))
- Add to troubleshooting docs
  ([#1282](https://github.com/ChainSafe/forest/pull/1282))
- F12 fix ([#1290](https://github.com/ChainSafe/forest/pull/1290))
- F1 fix ([#1293](https://github.com/ChainSafe/forest/pull/1293))
- F16: Fix improper use of assert macro
  ([#1310](https://github.com/ChainSafe/forest/pull/1310))
- F14: Fix missing continue statement
  ([#1309](https://github.com/ChainSafe/forest/pull/1309))
- F10 fix ([#1308](https://github.com/ChainSafe/forest/pull/1308))
- F7: Fix incorrect error codes
  ([#1297](https://github.com/ChainSafe/forest/pull/1297))
- F8: Add missing decrement for miner_count
  ([#1298](https://github.com/ChainSafe/forest/pull/1298))
- F6: Fix incorrect error code
  ([#1296](https://github.com/ChainSafe/forest/pull/1296))
- F5: Fix proposal check in market actor
  ([#1295](https://github.com/ChainSafe/forest/pull/1295))
- Remove redundant validation code and update error message to be same as in
  spec actors ([#1294](https://github.com/ChainSafe/forest/pull/1294))
- F3: fix logic to be the same as in the spec actors
  ([#1292](https://github.com/ChainSafe/forest/pull/1292))
- Attempt to improve gh actions time
  ([#1319](https://github.com/ChainSafe/forest/pull/1319))
- Fix clippy errors for the new cargo 1.57.0
  ([#1316](https://github.com/ChainSafe/forest/pull/1316))
- Ci: add gh actions workflows
  ([#1317](https://github.com/ChainSafe/forest/pull/1317))
- Fix: audit issue F2 ([#1289](https://github.com/ChainSafe/forest/pull/1289))
- Update codeowners ([#1306](https://github.com/ChainSafe/forest/pull/1306))
- Add Guillaume to code owners
  ([#1283](https://github.com/ChainSafe/forest/pull/1283))
- .circleci: Remove extra step for docs
  ([#1251](https://github.com/ChainSafe/forest/pull/1251))
- .circleci: Build and push mdbook
  ([#1250](https://github.com/ChainSafe/forest/pull/1250))
- Add MdBook Documentation
  ([#1249](https://github.com/ChainSafe/forest/pull/1249))
- Docs: add release notes
  ([#1246](https://github.com/ChainSafe/forest/pull/1246))

## Forest v0.1.0 _alpha_ (2021-10-19)

ChainSafe System's first _alpha_ release of the _Forest_ Filecoin Rust protocol
implementation.

- It synchronizes and verifies the latest Filecoin main network and is able to
  query the latest state.
- It implements all core systems of the Filecoin protocol specification exposed
  through a command-line interface.
- The set of functionalities for this first alpha-release include: Message Pool,
  State Manager, Chain and Wallet CLI functionality, Prometheus Metrics, and a
  JSON-RPC Server.

To compile release binaries, checkout the `v0.1.0` tag and build with the
`release` feature.

```shell
git checkout v0.1.0
cargo build --release --bin forest --features release
./target/release/forest --help
```

The Forest mono-repository contains ten main components (in logical order):

- `forest`: the command-line interface and daemon (1 crate/workspace)
- `node`: the networking stack and storage (7 crates)
- `blockchain`: the chain structure and synchronization (6 crates)
- `vm`: state transition and actors, messages, addresses (9 crates)
- `key_management`: Filecoin account management (1 crate)
- `crypto`: cryptographic functions, signatures, and verification (1 crate)
- `encoding`: serialization library for encoding and decoding (1 crate)
- `ipld`: the IPLD model for content-addressable data (9 crates)
- `types`: the forest types (2 crates)
- `utils`: the forest toolbox (12 crates)

All initial change sets:

- `cd33929e` Ci: ignore cargo audit for RUSTSEC-2020-0159
  ([#1245](https://github.com/ChainSafe/forest/pull/1245)) (Afr Schoe)
- `d7e816a7` Update Libp2p to 0.40.0-RC.1
  ([#1243](https://github.com/ChainSafe/forest/pull/1243)) (Eric Tu)
- `a33328c9` Mpool CLI Commands
  ([#1203](https://github.com/ChainSafe/forest/pull/1203)) (Connor Mullett)
- `9d4b5291` Create new_issue.md
  ([#1193](https://github.com/ChainSafe/forest/pull/1193)) (Lee Raj)
- `60910979` Actor_name_by_code
  ([#1218](https://github.com/ChainSafe/forest/pull/1218)) (Eric Tu)
- `5845cdf7` Bump libsecp256k1 and statrs
  ([#1244](https://github.com/ChainSafe/forest/pull/1244)) (Eric Tu)
- `a56e4a53` Fix stable clippy::needless_collect
  ([#1238](https://github.com/ChainSafe/forest/pull/1238)) (Afr Schoe)
- `4eb74f90` Fix stable clippy::needless_borrow
  ([#1236](https://github.com/ChainSafe/forest/pull/1236)) (Afr Schoe)
- `5006e62a` Clippy: avoid contiguous acronyms
  ([#upper_case_acronyms](https://github.com/ChainSafe/forest/pull/upper_case_acronyms))
  ([#1239](https://github.com/ChainSafe/forest/pull/1239)) (Afr Schoe)
- `8543b3fb` Connor/state cli
  ([#1219](https://github.com/ChainSafe/forest/pull/1219)) (Connor Mullett)
- `b40f8d11` Fix Deadlock when using Rayon
  ([#1240](https://github.com/ChainSafe/forest/pull/1240)) (Eric Tu)
- `0e816c8a` Clippy: remove redundant enum variant names (`enum_variant_names`)
  ([#1237](https://github.com/ChainSafe/forest/pull/1237)) (Afr Schoe)
- `db5bb065` Cli: use cargo package version environment data in cli options
  struct ([#1229](https://github.com/ChainSafe/forest/pull/1229)) (Afr Schoe)
- `28f7d83f` Rust: default to stable toolchain instead of pinned version
  ([#1228](https://github.com/ChainSafe/forest/pull/1228)) (Afr Schoe)
- `70f26c29` Circleci: prepare build matrix
  ([#1233](https://github.com/ChainSafe/forest/pull/1233)) (Afr Schoe)
- `d9a4df14` Scripts: fix copyright header years
  ([#1230](https://github.com/ChainSafe/forest/pull/1230)) (Afr Schoe)
- `ccf1ac11` Return Ok when validating drand beacon entries similar to how Lotus
  does as per the audit recommendation.
  ([#1206](https://github.com/ChainSafe/forest/pull/1206)) (Hunter Trujillo)
- `f5fe14d2` [Audit fixes] FOR-03 - Inconsistent Deserialization of Randomness
  ([#1205](https://github.com/ChainSafe/forest/pull/1205)) (Hunter Trujillo)
- `32a9ae5f` Rest of V5 Updates
  ([#1217](https://github.com/ChainSafe/forest/pull/1217)) (Eric Tu)
- `e6e1c8ad` API_IMPLEMENTATION.md build script formatting improvements
  ([#1210](https://github.com/ChainSafe/forest/pull/1210)) (Hunter Trujillo)
- `1e88b095` For 01 ([#1188](https://github.com/ChainSafe/forest/pull/1188))
  (Jorge Olivero)
- `881d8f23` FIP 0013 Aggregate Seal Verification
  ([#1185](https://github.com/ChainSafe/forest/pull/1185)) (Eric Tu)
- `ea98ea2a` FIP 0008 Batch Pre Commits
  ([#1189](https://github.com/ChainSafe/forest/pull/1189)) (Eric Tu)
- `a134d5ed` Multi-key import feature
  ([#1201](https://github.com/ChainSafe/forest/pull/1201)) (Elvis)
- `0c447d4c` OpenRPC schema parsing & generation
  ([#1194](https://github.com/ChainSafe/forest/pull/1194)) (Hunter Trujillo)
- `bf3936a2` Connor/cli smoke test
  ([#1196](https://github.com/ChainSafe/forest/pull/1196)) (Connor Mullett)
- `7d5b3333` Reference files with PathBuf instead of Strings
  ([#1200](https://github.com/ChainSafe/forest/pull/1200)) (Elvis)
- `3771568c` Remove loopback and duplicate addrs in `net peers` output
  ([#1199](https://github.com/ChainSafe/forest/pull/1199)) (Francis Murillo)
- `ffc30193` Constant consensus fault reward
  ([#1190](https://github.com/ChainSafe/forest/pull/1190)) (Eric Tu)
- `d88ea8d1` Added the check for config file via Env Var
  ([#1197](https://github.com/ChainSafe/forest/pull/1197)) (Elvis)
- `d4a1d044` Chain Sync CLI Commands
  ([#1175](https://github.com/ChainSafe/forest/pull/1175)) (Connor Mullett)
- `698cf3c3` Additional Net RPC API & CLI Methods
  ([#1167](https://github.com/ChainSafe/forest/pull/1167)) (Hunter Trujillo)
- `32656db9` `auth api-info`
  ([#1172](https://github.com/ChainSafe/forest/pull/1172)) (Connor Mullett)
- `90ab8650` FOR-06 fix: indexmap version bump and MSRV update
  ([#1180](https://github.com/ChainSafe/forest/pull/1180)) (creativcoder)
- `d1d6f640` Update Runtime to Support V5 Actors
  ([#1173](https://github.com/ChainSafe/forest/pull/1173)) (Eric Tu)
- `085ee872` Bugfix:vm:run cron for null rounds
  ([#1177](https://github.com/ChainSafe/forest/pull/1177)) (detailyang)
- `07499a3f` Chore:build:tweak interopnet compile flags
  ([#1178](https://github.com/ChainSafe/forest/pull/1178)) (detailyang)
- `933503e2` Hotfix:metrics:change prometheus response type
  ([#1169](https://github.com/ChainSafe/forest/pull/1169)) (detailyang)
- `99fa3864` Metrics ([#1102](https://github.com/ChainSafe/forest/pull/1102))
  (Jorge Olivero)
- `02791b92` Implement network version 12 state migration / actors v4 migration
  ([#1101](https://github.com/ChainSafe/forest/pull/1101)) (creativcoder)
- `d144eac8` Fix wallet verify
  ([#1170](https://github.com/ChainSafe/forest/pull/1170)) (Connor Mullett)
- `f07f0278` Hotfix:fix passphrase fake confirm
  ([#1168](https://github.com/ChainSafe/forest/pull/1168)) (detailyang)
- `132884d8` Chore:interopnet&devnet:fix build error
  ([#1162](https://github.com/ChainSafe/forest/pull/1162)) (detailyang)
- `992e69e3` FOR-15 fix approx_cmp in msg_chain.rs
  ([#1160](https://github.com/ChainSafe/forest/pull/1160)) (creativcoder)
- `34799734` Wallet CLI Implementation
  ([#1128](https://github.com/ChainSafe/forest/pull/1128)) (Connor Mullett)
- `f698ba88` [Audit fixes] FOR-02: Inconsistent Deserialization of Address ID
  ([#1149](https://github.com/ChainSafe/forest/pull/1149)) (Hunter Trujillo)
- `e50d2ae8` [Audit fixes] FOR-16: Unnecessary Extensive Permissions for Private
  Keys ([#1151](https://github.com/ChainSafe/forest/pull/1151)) (Hunter
  Trujillo)
- `665ca476` Subtract 1 ([#1152](https://github.com/ChainSafe/forest/pull/1152))
  (Eric Tu)
- `4047ff5e` 3 -> 4 ([#1153](https://github.com/ChainSafe/forest/pull/1153))
  (Eric Tu)
- `446bea40` Swap to asyncronous_codec and bump futures_cbor_codec
  ([#1163](https://github.com/ChainSafe/forest/pull/1163)) (Eric Tu)
- `e4e6711b` Encrypted keystore now defaults to enabled. Warn the user if using
  an unencrypted keystore.
  ([#1150](https://github.com/ChainSafe/forest/pull/1150)) (Hunter Trujillo)
- `9b2a03a6` Add rust-toolchain file
  ([#1132](https://github.com/ChainSafe/forest/pull/1132)) (Hunter Trujillo)
- `6f9edae8` Fix P2P random walk logic
  ([#1125](https://github.com/ChainSafe/forest/pull/1125)) (Fraccaroli
  Gianmarco)
- `87f61d20` Spelling and typos
  ([#1126](https://github.com/ChainSafe/forest/pull/1126)) (Kirk Baird)
- `69d52cbd` RPC API w/ Permissions handling
  ([#1122](https://github.com/ChainSafe/forest/pull/1122)) (Hunter Trujillo)
- `81080179` Import/Export StateTree for Testing
  ([#1114](https://github.com/ChainSafe/forest/pull/1114)) (Eric Tu)
- `b75a4f31` Improve CLI printing and RPC error handling.
  ([#1121](https://github.com/ChainSafe/forest/pull/1121)) (Hunter Trujillo)
- `a8931e2a` Enable Gossip Scoring
  ([#1115](https://github.com/ChainSafe/forest/pull/1115)) (Eric Tu)
- `c337d3bf` V5 Actors Prep
  ([#1116](https://github.com/ChainSafe/forest/pull/1116)) (Eric Tu)
- `0a20e468` JSON-RPC Client with FULLNODE_API_INFO config & JWT support
  ([#1100](https://github.com/ChainSafe/forest/pull/1100)) (Hunter Trujillo)
- `f87d0baf` Resolve Stack Overflow
  ([#1103](https://github.com/ChainSafe/forest/pull/1103)) (Eric Tu)
- `bd90aa65` Tidy up submitwindowedpost
  ([#1099](https://github.com/ChainSafe/forest/pull/1099)) (Kirk Baird)
- `36a18656` Add Prometheus server
  ([#1098](https://github.com/ChainSafe/forest/pull/1098)) (Jorge Olivero)
- `ff6776ca` Base64 encode persistent keystore
  ([#1092](https://github.com/ChainSafe/forest/pull/1092)) (Connor Mullett)
- `c02669fa` Remove tide-websockets-sink fork
  ([#1089](https://github.com/ChainSafe/forest/pull/1089)) (Hunter Trujillo)
- `84ab31b0` Parallelize tipset processing
  ([#1081](https://github.com/ChainSafe/forest/pull/1081)) (Jorge Olivero)
- `d245f14c` Encrypted Key Store
  ([#1078](https://github.com/ChainSafe/forest/pull/1078)) (Connor Mullett)
- `34740715` Actors v4 (Network v12)
  ([#1087](https://github.com/ChainSafe/forest/pull/1087)) (Eric Tu)
- `946f4510` Implement optimal message selection
  ([#1086](https://github.com/ChainSafe/forest/pull/1086)) (creativcoder)
- `e8c1b599` Ignore If txn_id Existed Or Not When Deleting
  ([#1082](https://github.com/ChainSafe/forest/pull/1082)) (Eric Tu)
- `0a134afa` Devnet Build
  ([#1073](https://github.com/ChainSafe/forest/pull/1073)) (Eric Tu)
- `77f8495e` Remove check for empty_params
  ([#1079](https://github.com/ChainSafe/forest/pull/1079)) (Eric Tu)
- `bb7034ac` Minor fixes and touch-ups
  ([#1074](https://github.com/ChainSafe/forest/pull/1074)) (François Garillot)
- `674c3b39` HTTP JWT validation
  ([#1072](https://github.com/ChainSafe/forest/pull/1072)) (Hunter Trujillo)
- `4c9856dc` Disable MacOS CI for now. Looked into it a bit, not sure what other
  better solutions we have.
  ([#1077](https://github.com/ChainSafe/forest/pull/1077)) (Hunter Trujillo)
- `8a3823c3` Add @connormullett to Code Owners
  ([#1076](https://github.com/ChainSafe/forest/pull/1076)) (Hunter Trujillo)
- `e52b34d0` Remove a couple unnecessary panics
  ([#1075](https://github.com/ChainSafe/forest/pull/1075)) (François Garillot)
- `3606c3f9` Fix Error Handling in Load Deadlines
  ([#1071](https://github.com/ChainSafe/forest/pull/1071)) (Eric Tu)
- `a2452f3d` Tweaks to buffered blockstore
  ([#1069](https://github.com/ChainSafe/forest/pull/1069)) (Austin Abell)
- `78303511` NetworkVersion 11 Upgrade at Epoch 665280
  ([#1066](https://github.com/ChainSafe/forest/pull/1066)) (Eric Tu)
- `b9fccde0` Release New Crates Due to Vulnerability in forest_message 0.6.0
  ([#1058](https://github.com/ChainSafe/forest/pull/1058)) (Eric Tu)
- `4a9e4e47` Reduce time to resolve links in flush to ~51ms in buffer blockstore
  writes ([#1059](https://github.com/ChainSafe/forest/pull/1059)) (creativcoder)
- `b3ad6d7a` Update bls_signatures to 0.9 and filecoin-proofs-api to 6.1
  ([#1062](https://github.com/ChainSafe/forest/pull/1062)) (Eric Tu)
- `7301c6bf` Fix Error Handling in Deadline Construction
  ([#1063](https://github.com/ChainSafe/forest/pull/1063)) (Eric Tu)
- `425ec083` Clippy "Fix"
  ([#1064](https://github.com/ChainSafe/forest/pull/1064)) (Eric Tu)
- `275f312e` HTTP RPC-JSON and tide-websockets
  ([#990](https://github.com/ChainSafe/forest/pull/990)) (Hunter Trujillo)
- `cfeab68f` Fix ExitCode handling when calling
  repay_partial_debt_in_priority_order
  ([#1055](https://github.com/ChainSafe/forest/pull/1055)) (Eric Tu)
- `d30d093d` Setup rustfmt
  ([#1053](https://github.com/ChainSafe/forest/pull/1053)) (Jorge Olivero)
- `d4fc556f` Libp2p Connection Limits
  ([#1051](https://github.com/ChainSafe/forest/pull/1051)) (Eric Tu)
- `36aaf693` Add @olibero to Code Owners
  ([#1052](https://github.com/ChainSafe/forest/pull/1052)) (Eric Tu)
- `8278d257` Fix ExitCode Handling in load_deadline
  ([#1050](https://github.com/ChainSafe/forest/pull/1050)) (Eric Tu)
- `77080e61` BufferedBlockstore Flush Improvements
  ([#1044](https://github.com/ChainSafe/forest/pull/1044)) (Eric Tu)
- `0bd9b1ef` Update Networking Log Levels
  ([#1046](https://github.com/ChainSafe/forest/pull/1046)) (Eric Tu)
- `669d5504` Fix Parent Grinding Fault Detection
  ([#1045](https://github.com/ChainSafe/forest/pull/1045)) (Eric Tu)
- `c424b65f` Fix ReportConsensusFault Gas Mismatch
  ([#1043](https://github.com/ChainSafe/forest/pull/1043)) (Eric Tu)
- `b2141ff3` Update Actors Interface and Fix Actors Consensus Issues
  ([#1041](https://github.com/ChainSafe/forest/pull/1041)) (Eric Tu)
- `0ddec266` Cargo Audit Patch
  ([#1042](https://github.com/ChainSafe/forest/pull/1042)) (Eric Tu)
- `f89b9ad1` Paych Actor v3
  ([#1035](https://github.com/ChainSafe/forest/pull/1035)) (Eric Tu)
- `608c0a93` Miner Actor v3
  ([#1032](https://github.com/ChainSafe/forest/pull/1032)) (Eric Tu)
- `01ae4250` Remove dutter and add creativ
  ([#1036](https://github.com/ChainSafe/forest/pull/1036)) (Eric Tu)
- `c4143e0a` Initial refactor: separate pool and provider
  ([#1027](https://github.com/ChainSafe/forest/pull/1027)) (creativcoder)
- `f6eddd54` Update libp2p to 0.35
  ([#928](https://github.com/ChainSafe/forest/pull/928)) (Austin Abell)
- `0b63a93f` Reward Actor v3
  ([#1020](https://github.com/ChainSafe/forest/pull/1020)) (Eric Tu)
- `caf19b94` Init Actor v3
  ([#1019](https://github.com/ChainSafe/forest/pull/1019)) (Eric Tu)
- `4a00c91e` Remove old codeowners
  ([#1018](https://github.com/ChainSafe/forest/pull/1018)) (Austin Abell)
- `49220a1d` Storage Power Actor v3
  ([#1017](https://github.com/ChainSafe/forest/pull/1017)) (Eric Tu)
- `91ba65b3` Update verifreg to v3
  ([#1016](https://github.com/ChainSafe/forest/pull/1016)) (Eric Tu)
- `4d663116` Document node and cleanup
  ([#1007](https://github.com/ChainSafe/forest/pull/1007)) (Austin Abell)
- `79c0da79` Multisig Actor v3
  ([#1013](https://github.com/ChainSafe/forest/pull/1013)) (Eric Tu)
- `0289e349` Market Actor v3
  ([#1010](https://github.com/ChainSafe/forest/pull/1010)) (Eric Tu)
- `4d0c8642` Update types documentation
  ([#1008](https://github.com/ChainSafe/forest/pull/1008)) (Austin Abell)
- `b42e66b5` Fix new clippy warnings and fix logic
  ([#1011](https://github.com/ChainSafe/forest/pull/1011)) (Austin Abell)
- `44dd57b8` Update VM docs.
  ([#1009](https://github.com/ChainSafe/forest/pull/1009)) (Austin Abell)
- `f20740ee` V3 HAMT and AMT for Actors
  ([#1005](https://github.com/ChainSafe/forest/pull/1005)) (Eric Tu)
- `bfb406b9` Update ipld docs
  ([#1004](https://github.com/ChainSafe/forest/pull/1004)) (Austin Abell)
- `69e91fc2` Update crypto docs and cleanup API
  ([#1002](https://github.com/ChainSafe/forest/pull/1002)) (Austin Abell)
- `9be446b5` Blockchain docs and cleanup
  ([#1000](https://github.com/ChainSafe/forest/pull/1000)) (Austin Abell)
- `121bdede` Actors v3 Setup
  ([#1001](https://github.com/ChainSafe/forest/pull/1001)) (Eric Tu)
- `e2034f74` Release Actors V2
  ([#994](https://github.com/ChainSafe/forest/pull/994)) (Eric Tu)
- `47b8b4f7` Add 1.46.0 msrv check to CI
  ([#993](https://github.com/ChainSafe/forest/pull/993)) (Austin Abell)
- `d38a08d5` Framework for State Migrations
  ([#987](https://github.com/ChainSafe/forest/pull/987)) (Eric Tu)
- `83906046` Improve Car file read node
  ([#988](https://github.com/ChainSafe/forest/pull/988)) (Austin Abell)
- `e642c55f` Fix hyper vulnerability
  ([#991](https://github.com/ChainSafe/forest/pull/991)) (Austin Abell)
- `bd546119` Include git hash and crate version
  ([#977](https://github.com/ChainSafe/forest/pull/977)) (Rajarupan Sampanthan)
- `46f7bf61` V3 Hamt update
  ([#982](https://github.com/ChainSafe/forest/pull/982)) (Austin Abell)
- `11d059ab` Fix bug in miner extend sector expiration
  ([#989](https://github.com/ChainSafe/forest/pull/989)) (Austin Abell)
- `84296d92` Nightly build/audit workaround and nightly linting fixes
  ([#983](https://github.com/ChainSafe/forest/pull/983)) (Austin Abell)
- `d1b2f622` Prep hamt v2 release
  ([#981](https://github.com/ChainSafe/forest/pull/981)) (Austin Abell)
- `c5342907` Fix fork handling
  ([#980](https://github.com/ChainSafe/forest/pull/980)) (Eric Tu)
- `931de226` V3 Actors Amt update
  ([#978](https://github.com/ChainSafe/forest/pull/978)) (Austin Abell)
- `4c2e4a07` Update Amt API and prep release
  ([#979](https://github.com/ChainSafe/forest/pull/979)) (Austin Abell)
- `d0a46ba7` Refactor discovery, improve Hello handling/peer management
  ([#975](https://github.com/ChainSafe/forest/pull/975)) (Austin Abell)
- `7ba2217d` Replace broadcast channels and refactor websocket streaming
  ([#955](https://github.com/ChainSafe/forest/pull/955)) (Austin Abell)
- `75403b30` Fix verify consensus fault logic
  ([#973](https://github.com/ChainSafe/forest/pull/973)) (Austin Abell)
- `76797645` Replace lazycell with once_cell
  ([#976](https://github.com/ChainSafe/forest/pull/976)) (Austin Abell)
- `7a8cce81` Fix block header signature verification helper function
  ([#972](https://github.com/ChainSafe/forest/pull/972)) (Austin Abell)
- `f182e8d6` Fix fork ([#971](https://github.com/ChainSafe/forest/pull/971))
  (Eric Tu)
- `34e1b1e6` Remove irrelevant spam logs
  ([#969](https://github.com/ChainSafe/forest/pull/969)) (Austin Abell)
- `c565eb92` Fix edge case in update pending deal state
  ([#968](https://github.com/ChainSafe/forest/pull/968)) (Austin Abell)
- `db0c4417` Fixes to ChainSyncer Scheduling
  ([#965](https://github.com/ChainSafe/forest/pull/965)) (Eric Tu)
- `3b16f807` Purge approvals on multisig removal
  ([#967](https://github.com/ChainSafe/forest/pull/967)) (Austin Abell)
- `3d91af03` Cleanup TODOs
  ([#933](https://github.com/ChainSafe/forest/pull/933)) (Austin Abell)
- `d7b9b396` Update logging to hide internal messages by default
  ([#954](https://github.com/ChainSafe/forest/pull/954)) (Austin Abell)
- `d82e3791` Interopnet support
  ([#964](https://github.com/ChainSafe/forest/pull/964)) (Austin Abell)
- `59c4413c` Add skip-load flag and cleanup snapshot loading
  ([#939](https://github.com/ChainSafe/forest/pull/939)) (Austin Abell)
- `ce37d70d` Fix to address resolution for chained internal calls
  ([#952](https://github.com/ChainSafe/forest/pull/952)) (Austin Abell)
- `18535f7c` Fix storage deal resolution pattern
  ([#948](https://github.com/ChainSafe/forest/pull/948)) (Austin Abell)
- `34b8c7eb` Update statediff for v2 and keep under feature
  ([#949](https://github.com/ChainSafe/forest/pull/949)) (Austin Abell)
- `3eed3ac2` Update bls backend to blst
  ([#945](https://github.com/ChainSafe/forest/pull/945)) (Austin Abell)
- `c02944fb` Handle null multisig proposal hashes
  ([#953](https://github.com/ChainSafe/forest/pull/953)) (Austin Abell)
- `5845f9e7` Ignore invalid peer id in miner info
  ([#951](https://github.com/ChainSafe/forest/pull/951)) (Austin Abell)
- `721bc466` Fix bugs in terminate sectors logic
  ([#950](https://github.com/ChainSafe/forest/pull/950)) (Austin Abell)
- `ccd4fbd0` Nullable Entropy in Randomness RPC and Fix Gas Base Fee Estimation
  ([#947](https://github.com/ChainSafe/forest/pull/947)) (Eric Tu)
- `4825a6a8` Fix calico vesting
  ([#942](https://github.com/ChainSafe/forest/pull/942)) (Austin Abell)
- `60e59697` Fix bug with pledge delta from proving deadline
  ([#943](https://github.com/ChainSafe/forest/pull/943)) (Austin Abell)
- `334551e1` Update consensus min power
  ([#946](https://github.com/ChainSafe/forest/pull/946)) (Austin Abell)
- `0e4ff578` Update calico storage gas multiplier
  ([#940](https://github.com/ChainSafe/forest/pull/940)) (Austin Abell)
- `53d35f02` Fix typo in v2 winning post validation
  ([#941](https://github.com/ChainSafe/forest/pull/941)) (Austin Abell)
- `749303c4` CBOR Stream Read in LibP2P RPC
  ([#932](https://github.com/ChainSafe/forest/pull/932)) (Eric Tu)
- `a79a97a9` Fix header signing bytes cache bug
  ([#935](https://github.com/ChainSafe/forest/pull/935)) (Austin Abell)
- `a32e19d3` Update header caches and builder
  ([#930](https://github.com/ChainSafe/forest/pull/930)) (Austin Abell)
- `ae9d7acb` Switch temp bytes deserialize to Cow
  ([#931](https://github.com/ChainSafe/forest/pull/931)) (Austin Abell)
- `a2ac9552` Clean up chain exchange responses and peer disconnects
  ([#929](https://github.com/ChainSafe/forest/pull/929)) (Austin Abell)
- `2f87782c` Update libp2p, async-std, and other deps
  ([#922](https://github.com/ChainSafe/forest/pull/922)) (Austin Abell)
- `9a6c9a87` Change default address prefix to 'f'
  ([#921](https://github.com/ChainSafe/forest/pull/921)) (Rajarupan Sampanthan)
- `182eacce` Fix ChainNotify RPC
  ([#924](https://github.com/ChainSafe/forest/pull/924)) (Eric Tu)
- `b97451a8` Update price list for calico VM gas
  ([#918](https://github.com/ChainSafe/forest/pull/918)) (Austin Abell)
- `67dfe7b1` Update calico vesting and refactor circ supply
  ([#917](https://github.com/ChainSafe/forest/pull/917)) (Austin Abell)
- `8efd8ee6` Claus fork burn removal
  ([#920](https://github.com/ChainSafe/forest/pull/920)) (Austin Abell)
- `ef3ecd1e` Calico (V7) update
  ([#919](https://github.com/ChainSafe/forest/pull/919)) (Austin Abell)
- `3c536d0d` Setup multiple network configurations and drand schedule
  ([#915](https://github.com/ChainSafe/forest/pull/915)) (Austin Abell)
- `fa82654f` Adding Insecure Post-Validation
  ([#916](https://github.com/ChainSafe/forest/pull/916)) (Rajarupan Sampanthan)
- `05b282da` Wrap ChainSyncer::state in an Arc<Mutex> and set it to Follow
  accordingly ([#914](https://github.com/ChainSafe/forest/pull/914)) (Tim
  Vermeulen)
- `adfbe855` Update smoke base fee calculation
  ([#912](https://github.com/ChainSafe/forest/pull/912)) (Austin Abell)
- `dd173e41` Update randomness for conformance tipsets and update V7 proof
  verification ([#911](https://github.com/ChainSafe/forest/pull/911)) (Austin
  Abell)
- `4b23b65c` Update types for all new V2 network upgrades
  ([#906](https://github.com/ChainSafe/forest/pull/906)) (Austin Abell)
- `0da265de` Replace shared actor crates with local code
  ([#907](https://github.com/ChainSafe/forest/pull/907)) (Austin Abell)
- `c604ae5f` Update miner actor to v2
  ([#903](https://github.com/ChainSafe/forest/pull/903)) (Austin Abell)
- `e4e39094` Update reward actor to v2
  ([#897](https://github.com/ChainSafe/forest/pull/897)) (Austin Abell)
- `62325dd7` Add GetMarketState to State Manager
  ([#900](https://github.com/ChainSafe/forest/pull/900)) (Ayush Mishra)
- `208c7655` Update runtime for network version upgrades
  ([#896](https://github.com/ChainSafe/forest/pull/896)) (Austin Abell)
- `c1a7553f` Storage Miner Pledging
  ([#899](https://github.com/ChainSafe/forest/pull/899)) (Eric Tu)
- `d6af098e` Add serde annotation for go vec visitor without using wrapper
  ([#898](https://github.com/ChainSafe/forest/pull/898)) (Austin Abell)
- `56f6d628` Update verifreg actor to v2
  ([#889](https://github.com/ChainSafe/forest/pull/889)) (Austin Abell)
- `88d1d465` Add a cfg flag to build Forest in Devnet mode
  ([#895](https://github.com/ChainSafe/forest/pull/895)) (Eric Tu)
- `8a1f2038` Paych v2 actor update
  ([#894](https://github.com/ChainSafe/forest/pull/894)) (Austin Abell)
- `f821b971` Power actor v2 upgrade
  ([#893](https://github.com/ChainSafe/forest/pull/893)) (Austin Abell)
- `d1dbd0ab` Add syncing configuration options
  ([#892](https://github.com/ChainSafe/forest/pull/892)) (Dustin Brickwood)
- `83a86a9d` Handle pubsub blocks in parallel
  ([#891](https://github.com/ChainSafe/forest/pull/891)) (Tim Vermeulen)
- `5dee4491` Update seal proof types and proofs api version
  ([#890](https://github.com/ChainSafe/forest/pull/890)) (Austin Abell)
- `169f9e3f` Version Hamt, Amt, State tree
  ([#887](https://github.com/ChainSafe/forest/pull/887)) (Austin Abell)
- `ecc7c680` Update market actor to v2
  ([#888](https://github.com/ChainSafe/forest/pull/888)) (Austin Abell)
- `dcbac0f0` Update multisig to v2
  ([#886](https://github.com/ChainSafe/forest/pull/886)) (Austin Abell)
- `5043ed0c` Update CI build checks
  ([#885](https://github.com/ChainSafe/forest/pull/885)) (Austin Abell)
- `787dcc0c` Implement Net API Module + Some other RPC methods
  ([#884](https://github.com/ChainSafe/forest/pull/884)) (Eric Tu)
- `47f2bd1e` Actors v2 upgrade setup
  ([#854](https://github.com/ChainSafe/forest/pull/854)) (Austin Abell)
- `aa448702` Storage Miner Init Interop
  ([#882](https://github.com/ChainSafe/forest/pull/882)) (Eric Tu)
- `8e821e0b` Remove coverage from CI until fixed
  ([#883](https://github.com/ChainSafe/forest/pull/883)) (Austin Abell)
- `61e5465e` Fix message crate compilation with json feature
  ([#880](https://github.com/ChainSafe/forest/pull/880)) (Austin Abell)
- `85e96837` Release crates for actors v2 upgrade
  ([#879](https://github.com/ChainSafe/forest/pull/879)) (Austin Abell)
- `82ca74cc` Form tipsets ([#875](https://github.com/ChainSafe/forest/pull/875))
  (Tim Vermeulen)
- `ce5c28b9` A bunch of fixes for the RPC
  ([#874](https://github.com/ChainSafe/forest/pull/874)) (Eric Tu)
- `8193a4b1` Implement hamt fuzzer
  ([#872](https://github.com/ChainSafe/forest/pull/872)) (Austin Abell)
- `36154ff6` Implement Amt fuzzer
  ([#871](https://github.com/ChainSafe/forest/pull/871)) (Austin Abell)
- `15c0e67f` Fix syncing regressions from #841
  ([#873](https://github.com/ChainSafe/forest/pull/873)) (Austin Abell)
- `6aaa037a` Update message json format to match Lotus
  ([#870](https://github.com/ChainSafe/forest/pull/870)) (Austin Abell)
- `56b4961f` Rpc fixes and implementations
  ([#841](https://github.com/ChainSafe/forest/pull/841)) (Purple Hair Rust Bard)
- `1da3294c` Fork serde_bytes to disallow string and array deserialization
  ([#868](https://github.com/ChainSafe/forest/pull/868)) (Austin Abell)
- `44f2c22e` Fix exit code handling in market
  ([#866](https://github.com/ChainSafe/forest/pull/866)) (Austin Abell)
- `f325bb35` Fix unlock unvested funds
  ([#865](https://github.com/ChainSafe/forest/pull/865)) (Austin Abell)
- `d690d484` Implement chain export functionality and car writer
  ([#861](https://github.com/ChainSafe/forest/pull/861)) (Austin Abell)
- `1b4dd61d` Add sled backend and cleanup RocksDb type
  ([#858](https://github.com/ChainSafe/forest/pull/858)) (Austin Abell)
- `db642466` MessagePool Greedy Message Selection
  ([#856](https://github.com/ChainSafe/forest/pull/856)) (Eric Tu)
- `26082703` Implement chain index
  ([#855](https://github.com/ChainSafe/forest/pull/855)) (Austin Abell)
- `c300f8e4` Update dependencies
  ([#859](https://github.com/ChainSafe/forest/pull/859)) (Dustin Brickwood)
- `d6c9bf60` Allow importing snapshot from URL + Progress bar
  ([#762](https://github.com/ChainSafe/forest/pull/762))
  ([#811](https://github.com/ChainSafe/forest/pull/811)) (Stepan)
- `178d1679` Setup mocking panic handling in vm
  ([#857](https://github.com/ChainSafe/forest/pull/857)) (Austin Abell)
- `60d12063` Switch param deserialization to the runtime to interop
  ([#853](https://github.com/ChainSafe/forest/pull/853)) (Austin Abell)
- `f9249b15` Use upstream cid
  ([#850](https://github.com/ChainSafe/forest/pull/850)) (Volker Mische)
- `85786ad3` Update CODEOWNERS
  ([#848](https://github.com/ChainSafe/forest/pull/848)) (Austin Abell)
- `0c1febbf` Rename BlockSync -> ChainExchange and tweak parameters
  ([#852](https://github.com/ChainSafe/forest/pull/852)) (Austin Abell)
- `876b9881` Refactor ChainStore, tipset usage, cache loaded tipsets
  ([#851](https://github.com/ChainSafe/forest/pull/851)) (Austin Abell)
- `396052ca` Fix: update balance table
  ([#849](https://github.com/ChainSafe/forest/pull/849)) (Austin Abell)
- `af28ef40` Update amt for_each caching mechanisms and usages
  ([#847](https://github.com/ChainSafe/forest/pull/847)) (Austin Abell)
- `ee25ba92` Add Networking and Republishing logic to MsgPool
  ([#732](https://github.com/ChainSafe/forest/pull/732)) (Eric Tu)
- `ef2583db` Use concrete implementations
  ([#842](https://github.com/ChainSafe/forest/pull/842)) (Volker Mische)
- `3c8a57b7` Fix gossipsub handling to process only when in follow state
  ([#845](https://github.com/ChainSafe/forest/pull/845)) (Austin Abell)
- `c53a5b82` Fix bug with import and cleanup
  ([#844](https://github.com/ChainSafe/forest/pull/844)) (Austin Abell)
- `1832a05e` Fix makefile test commands
  ([#843](https://github.com/ChainSafe/forest/pull/843)) (Austin Abell)
- `293ef19e` Fixes code cov build
  ([#840](https://github.com/ChainSafe/forest/pull/840)) (Dustin Brickwood)
- `62ea7ef4` Update multihash dependency and make Cid impl Copy
  ([#839](https://github.com/ChainSafe/forest/pull/839)) (Austin Abell)
- `cb1e2c41` Update README.md with security policy
  ([#831](https://github.com/ChainSafe/forest/pull/831)) (Amer Ameen)
- `d7b76cc9` Fix circleCI coverage
  ([#836](https://github.com/ChainSafe/forest/pull/836)) (Austin Abell)
- `e51e1ece` Fix allow internal reset after failed tx
  ([#834](https://github.com/ChainSafe/forest/pull/834)) (Austin Abell)
- `a86f0056` CircleCI updates, removal of github actions
  ([#813](https://github.com/ChainSafe/forest/pull/813)) (Dustin Brickwood)
- `d74b34ee` Add Gossipsub chain messages to MPool in the ChainSyncer instead of
  Libp2p Service ([#833](https://github.com/ChainSafe/forest/pull/833)) (Eric
  Tu)
- `bbdddf9d` Fix block messages generation for sequence edge case
  ([#832](https://github.com/ChainSafe/forest/pull/832)) (Austin Abell)
- `e1f1244b` Refactor chainstore and related components
  ([#809](https://github.com/ChainSafe/forest/pull/809)) (Austin Abell)
- `7990d4d4` Cleanup batch_verify_seal and tipset state execution
  ([#807](https://github.com/ChainSafe/forest/pull/807)) (Austin Abell)
- `0b7a49b6` Process blocks coming off of GossipSub
  ([#808](https://github.com/ChainSafe/forest/pull/808)) (Eric Tu)
- `1a447316` Defer bitfield decoding until its first use
  ([#803](https://github.com/ChainSafe/forest/pull/803)) (Tim Vermeulen)
- `ede37134` Update proofs and other deps
  ([#812](https://github.com/ChainSafe/forest/pull/812)) (Austin Abell)
- `a97f4b3b` Fix message receipt json
  ([#810](https://github.com/ChainSafe/forest/pull/810)) (Austin Abell)
- `b31fa0ae` Update gossip messagepool error log
  ([#805](https://github.com/ChainSafe/forest/pull/805)) (Austin Abell)
- `3bec812c` Fix unsealed sector padding
  ([#804](https://github.com/ChainSafe/forest/pull/804)) (Austin Abell)
- `9eab4a8a` Fix reschedule sector expirations
  ([#802](https://github.com/ChainSafe/forest/pull/802)) (Austin Abell)
- `21d6108f` Optimize statediff and fix hamt bug
  ([#799](https://github.com/ChainSafe/forest/pull/799)) (Austin Abell)
- `7da52345` Add msgs to msg pool
  ([#797](https://github.com/ChainSafe/forest/pull/797)) (Dustin Brickwood)
- `901d00cf` Increase cron gas limit
  ([#796](https://github.com/ChainSafe/forest/pull/796)) (Austin Abell)
- `ca3c131f` Import snapshots and import chains
  ([#789](https://github.com/ChainSafe/forest/pull/789)) (Eric Tu)
- `7d34126d` Refactor types out of actors crate to prep for v2 upgrade
  ([#790](https://github.com/ChainSafe/forest/pull/790)) (Austin Abell)
- `54635c52` Fix Miner cron related things
  ([#795](https://github.com/ChainSafe/forest/pull/795)) (Austin Abell)
- `27d3e668` GossipSub Message and Block Deserialization
  ([#791](https://github.com/ChainSafe/forest/pull/791)) (Eric Tu)
- `34710f7e` Update Dockerfile and include make command
  ([#792](https://github.com/ChainSafe/forest/pull/792)) (Dustin Brickwood)
- `5a8dfaab` Switch store for randomness retrieval
  ([#793](https://github.com/ChainSafe/forest/pull/793)) (Austin Abell)
- `b94f39de` Update bootnodes
  ([#794](https://github.com/ChainSafe/forest/pull/794)) (Austin Abell)
- `2e1bb096` Adding CircSupply Calculations
  ([#710](https://github.com/ChainSafe/forest/pull/710)) (nannick)
- `36e38c67` Wrap cached state in async mutex to avoid duplicate state
  calculation ([#785](https://github.com/ChainSafe/forest/pull/785)) (Austin
  Abell)
- `20de7a45` Adding Block Probability Calculations
  ([#771](https://github.com/ChainSafe/forest/pull/771)) (nannick)
- `bee59904` Fix deferred cron and validate caller
  ([#782](https://github.com/ChainSafe/forest/pull/782)) (Austin Abell)
- `78e6bb4b` Put Hamt reordering fix under a feature
  ([#783](https://github.com/ChainSafe/forest/pull/783)) (Austin Abell)
- `7743da7e` Fix projection period for faults
  ([#784](https://github.com/ChainSafe/forest/pull/784)) (Austin Abell)
- `fb2ca2be` Build and Api Versoining
  ([#752](https://github.com/ChainSafe/forest/pull/752)) (Purple Hair Rust Bard)
- `aa397491` Fix get_sectors_for_winning_post and cleanup
  ([#781](https://github.com/ChainSafe/forest/pull/781)) (Austin Abell)
- `dd707577` Fix provider and block message limit
  ([#780](https://github.com/ChainSafe/forest/pull/780)) (Austin Abell)
- `199d7feb` Refactor statediff to own crate
  ([#779](https://github.com/ChainSafe/forest/pull/779)) (Austin Abell)
- `6fb284a2` Fix sync messages logic
  ([#778](https://github.com/ChainSafe/forest/pull/778)) (Austin Abell)
- `c571e0e0` Fix tipset sorting function
  ([#777](https://github.com/ChainSafe/forest/pull/777)) (Austin Abell)
- `f9ab4c20` Update sequence based on epoch for internal messages
  ([#775](https://github.com/ChainSafe/forest/pull/775)) (Austin Abell)
- `057ff0d4` Fix chaos actor send
  ([#773](https://github.com/ChainSafe/forest/pull/773)) (Austin Abell)
- `0834808a` Minimum power fix
  ([#774](https://github.com/ChainSafe/forest/pull/774)) (Eric Tu)
- `34759a88` Fix Amt iter mut guard
  ([#772](https://github.com/ChainSafe/forest/pull/772)) (Austin Abell)
- `655eac22` Update conformance vectors
  ([#768](https://github.com/ChainSafe/forest/pull/768)) (Austin Abell)
- `1de532f3` Fix link in README
  ([#770](https://github.com/ChainSafe/forest/pull/770)) (Austin Abell)
- `6535480f` Remove protoc dependency and update README
  ([#769](https://github.com/ChainSafe/forest/pull/769)) (Austin Abell)
- `fc05e125` Minor fixes found during devnet testing
  ([#753](https://github.com/ChainSafe/forest/pull/753)) (Purple Hair Rust Bard)
- `982738c2` Authorization Setup for Write Access on RPC Calls
  ([#620](https://github.com/ChainSafe/forest/pull/620)) (Jaden Foldesi)
- `d4de5481` Fix blockstore get gas charge
  ([#751](https://github.com/ChainSafe/forest/pull/751)) (Austin Abell)
- `fd89bb9f` Implement actor upgrade logic
  ([#750](https://github.com/ChainSafe/forest/pull/750)) (Austin Abell)
- `6a46d7a4` Add a `ValueMut` wrapper type that tracks whether AMT values are
  mutated ([#749](https://github.com/ChainSafe/forest/pull/749)) (Tim Vermeulen)
- `0a7e163e` Fix CronEvents in Miner Actor
  ([#748](https://github.com/ChainSafe/forest/pull/748)) (Eric Tu)
- `3e8fd6cf` Fix block validations and add chain export test
  ([#741](https://github.com/ChainSafe/forest/pull/741)) (Austin Abell)
- `a4e399d9` Remove extra state load from withdraw balance
  ([#747](https://github.com/ChainSafe/forest/pull/747)) (Austin Abell)
- `15e00e80` Fix trailing 0s on bitfield serialization
  ([#746](https://github.com/ChainSafe/forest/pull/746)) (Austin Abell)
- `7e7d79c3` Switch serde_cbor to fork to allow unsafe unchecked utf8
  deserialization ([#745](https://github.com/ChainSafe/forest/pull/745)) (Austin
  Abell)
- `f8e16554` Fix Balance Table get
  ([#744](https://github.com/ChainSafe/forest/pull/744)) (Eric Tu)
- `6f187420` Skip send in transfer_to_actor if value is 0
  ([#743](https://github.com/ChainSafe/forest/pull/743)) (Eric Tu)
- `9dbcc47d` MAX_MINER_PROVE_COMMITS_PER_EPOCH 3 to 200
  ([#742](https://github.com/ChainSafe/forest/pull/742)) (Eric Tu)
- `cecf8713` State diff on root mismatch option
  ([#738](https://github.com/ChainSafe/forest/pull/738)) (Austin Abell)
- `f309a28b` Fix miner constructor params and proving period offset calculation
  ([#740](https://github.com/ChainSafe/forest/pull/740)) (Austin Abell)
- `891cd3ce` Fix base fee in conformance, bump versions and cleanup
  ([#739](https://github.com/ChainSafe/forest/pull/739)) (Austin Abell)
- `1b23fa33` Add label to DealProposal
  ([#737](https://github.com/ChainSafe/forest/pull/737)) (Austin Abell)
- `a75b47ac` Add redundant writes to Hamt and Amt to interop
  ([#731](https://github.com/ChainSafe/forest/pull/731)) (Austin Abell)
- `d910cf02` Update conformance vectors
  ([#734](https://github.com/ChainSafe/forest/pull/734)) (Austin Abell)
- `9de9e351` BlockSync provider
  ([#724](https://github.com/ChainSafe/forest/pull/724)) (Stepan)
- `0d86e686` Update params and fetch on daemon start
  ([#733](https://github.com/ChainSafe/forest/pull/733)) (Austin Abell)
- `cb4f779b` Updating Chaos Actor and Test Vectors
  ([#696](https://github.com/ChainSafe/forest/pull/696)) (nannick)
- `15eb3f07` Fix signature verification in mempool
  ([#727](https://github.com/ChainSafe/forest/pull/727)) (Austin Abell)
- `3ec23378` Update proof verification
  ([#726](https://github.com/ChainSafe/forest/pull/726)) (Austin Abell)
- `82f76ae6` Add caching to Hamt and update testing
  ([#730](https://github.com/ChainSafe/forest/pull/730)) (Austin Abell)
- `630b54f1` Update Actors error handling
  ([#722](https://github.com/ChainSafe/forest/pull/722)) (Austin Abell)
- `e59b7ae6` Switch bigint division usage to Euclidean to match Go
  ([#723](https://github.com/ChainSafe/forest/pull/723)) (Austin Abell)
- `2561c51c` Amt refactor and interop tests
  ([#716](https://github.com/ChainSafe/forest/pull/716)) (Austin Abell)
- `7a471d57` Remove unnecessary feature with audit failure
  ([#721](https://github.com/ChainSafe/forest/pull/721)) (Austin Abell)
- `b073565e` Mempool Update
  ([#705](https://github.com/ChainSafe/forest/pull/705)) (Eric Tu)
- `f0072101` Update Miner actor
  ([#691](https://github.com/ChainSafe/forest/pull/691)) (Tim Vermeulen)
- `285b9c34` Storage miner integration
  ([#670](https://github.com/ChainSafe/forest/pull/670)) (Purple Hair Rust Bard)
- `04274b14` Adding More Reward Actor Tests
  ([#715](https://github.com/ChainSafe/forest/pull/715)) (nannick)
- `dae9342f` Update block validations
  ([#711](https://github.com/ChainSafe/forest/pull/711)) (Austin Abell)
- `6dc3b50d` Update AMT max index bound
  ([#714](https://github.com/ChainSafe/forest/pull/714)) (Austin Abell)
- `d4dee5a2` Make block validations async
  ([#702](https://github.com/ChainSafe/forest/pull/702)) (Austin Abell)
- `8ef5ae5c` Peer stats tracking and selection
  ([#701](https://github.com/ChainSafe/forest/pull/701)) (Austin Abell)
- `dc0ff4cd` Semantic Validation for Messages
  ([#703](https://github.com/ChainSafe/forest/pull/703)) (Eric Tu)
- `3411459d` ChainSync refactor
  ([#693](https://github.com/ChainSafe/forest/pull/693)) (Austin Abell)
- `66ca99e2` Fix StateManager use in different components
  ([#694](https://github.com/ChainSafe/forest/pull/694)) (Eric Tu)
- `96b64cb2` Drand ignore env variable
  ([#697](https://github.com/ChainSafe/forest/pull/697)) (nannick)
- `548a4645` Print out conformance results and add log for skips
  ([#695](https://github.com/ChainSafe/forest/pull/695)) (Austin Abell)
- `0d7b16cc` Add CLI command to add Genesis Miner to Genesis Template
  ([#644](https://github.com/ChainSafe/forest/pull/644)) (Stepan)
- `0be6b76a` Chain syncing verification fixes
  ([#503](https://github.com/ChainSafe/forest/pull/503)) (Eric Tu)
- `156b2fb6` Fix docs publish workflow
  ([#688](https://github.com/ChainSafe/forest/pull/688)) (Austin Abell)
- `b54d0ec7` Update statetree cache
  ([#668](https://github.com/ChainSafe/forest/pull/668)) (Dustin Brickwood)
- `0809097f` Update blocksync message formats
  ([#686](https://github.com/ChainSafe/forest/pull/686)) (Austin Abell)
- `0db7ddbb` Tipset vector runner
  ([#682](https://github.com/ChainSafe/forest/pull/682)) (Austin Abell)
- `41ad3220` Swap secio authentication for noise
  ([#685](https://github.com/ChainSafe/forest/pull/685)) (Austin Abell)
- `93faacde` Fix bitswap breaking patch release
  ([#683](https://github.com/ChainSafe/forest/pull/683)) (Austin Abell)
- `f2c3ff0f` Update apply_blocks call
  ([#678](https://github.com/ChainSafe/forest/pull/678)) (Austin Abell)
- `e411eeed` Remove TODOs from scoping
  ([#675](https://github.com/ChainSafe/forest/pull/675)) (Austin Abell)
- `24341646` Adding Mdns and Kad Toggle
  ([#647](https://github.com/ChainSafe/forest/pull/647)) (nannick)
- `26517fba` Update edge cases for dynamic error handling in VM
  ([#671](https://github.com/ChainSafe/forest/pull/671)) (Austin Abell)
- `cd68b539` Update runtime transaction logic
  ([#666](https://github.com/ChainSafe/forest/pull/666)) (Austin Abell)
- `d5ccf900` Update EPOCH_DURATION_SECONDS
  ([#667](https://github.com/ChainSafe/forest/pull/667)) (Eric Tu)
- `c73394bc` Fix serialization of TxnIdParams
  ([#665](https://github.com/ChainSafe/forest/pull/665)) (Eric Tu)
- `7b4174e3` Fix runtime implementation to return gas blockstore
  ([#664](https://github.com/ChainSafe/forest/pull/664)) (Austin Abell)
- `2712508e` Handle failed retrieve of actor state
  ([#663](https://github.com/ChainSafe/forest/pull/663)) (Eric Tu)
- `bbbfacba` Check value correctly before transfer
  ([#662](https://github.com/ChainSafe/forest/pull/662)) (Eric Tu)
- `8d87c681` Add validation in chaos actor
  ([#661](https://github.com/ChainSafe/forest/pull/661)) (Eric Tu)
- `7d2bd2fa` Fix caller validation on nested sends
  ([#660](https://github.com/ChainSafe/forest/pull/660)) (Austin Abell)
- `5db465c3` Make hamt value type generic and add benchmarks
  ([#635](https://github.com/ChainSafe/forest/pull/635)) (Austin Abell)
- `5e35560c` Fix internal send bug, remove message ref from runtime
  ([#659](https://github.com/ChainSafe/forest/pull/659)) (Austin Abell)
- `ff754b90` Fix Get Actor
  ([#658](https://github.com/ChainSafe/forest/pull/658)) (Eric Tu)
- `0d82f424` Fix bugs in vm and update runner
  ([#657](https://github.com/ChainSafe/forest/pull/657)) (Austin Abell)
- `809e3e8c` Allow registering of Actors to the VM
  ([#654](https://github.com/ChainSafe/forest/pull/654)) (Eric Tu)
- `0f8185b2` Fix inconsistencies in apply_message
  ([#656](https://github.com/ChainSafe/forest/pull/656)) (Austin Abell)
- `4e0efe99` Add benchmarks and cleanup AMT
  ([#626](https://github.com/ChainSafe/forest/pull/626)) (Austin Abell)
- `aa6167c8` Expose message fields
  ([#655](https://github.com/ChainSafe/forest/pull/655)) (Austin Abell)
- `fd911984` Adding Chaos Actor
  ([#653](https://github.com/ChainSafe/forest/pull/653)) (nannick)
- `d0bd5844` Fix actor creation and deletion logic
  ([#652](https://github.com/ChainSafe/forest/pull/652)) (Austin Abell)
- `81557c9e` Space race genesis and bootnodes updates
  ([#650](https://github.com/ChainSafe/forest/pull/650)) (Austin Abell)
- `f1bf6079` Released updated protocol crates
  ([#651](https://github.com/ChainSafe/forest/pull/651)) (Austin Abell)
- `3fe1d46a` Update gas charges in VM
  ([#649](https://github.com/ChainSafe/forest/pull/649)) (Austin Abell)
- `0fb2fa38` Adding Puppet Actor
  ([#627](https://github.com/ChainSafe/forest/pull/627)) (nannick)
- `3e6c2ee7` Conformance test runner
  ([#638](https://github.com/ChainSafe/forest/pull/638)) (Austin Abell)
- `a4171bec` Builtin actors 0.9.3 update
  ([#643](https://github.com/ChainSafe/forest/pull/643)) (Austin Abell)
- `6029b716` Update libp2p, proofs, and other deps
  ([#641](https://github.com/ChainSafe/forest/pull/641)) (Austin Abell)
- `bbd20ccf` Dynamic Gas Implementation
  ([#639](https://github.com/ChainSafe/forest/pull/639)) (Eric Tu)
- `12ea58cf` Power actor update
  ([#621](https://github.com/ChainSafe/forest/pull/621)) (Austin Abell)
- `23718156` Separate ticket and beacon randomness
  ([#637](https://github.com/ChainSafe/forest/pull/637)) (Austin Abell)
- `da57abae` Update commcid to new codes and validation
  ([#601](https://github.com/ChainSafe/forest/pull/601)) (Austin Abell)
- `2b54a873` Update default hamt hash function to sha256 and make algo generic
  ([#624](https://github.com/ChainSafe/forest/pull/624)) (Austin Abell)
- `f0c0149a` Update header serialization
  ([#636](https://github.com/ChainSafe/forest/pull/636)) (Austin Abell)
- `22971156` Update to new empty amt serialization
  ([#623](https://github.com/ChainSafe/forest/pull/623)) (Austin Abell)
- `0a7036b0` Rpc state implementation
  ([#618](https://github.com/ChainSafe/forest/pull/618)) (Purple Hair Rust Bard)
- `336ae3b5` Add Bitfield cut operator and other improvements
  ([#617](https://github.com/ChainSafe/forest/pull/617)) (Tim Vermeulen)
- `88fdfbc0` Update system actor
  ([#622](https://github.com/ChainSafe/forest/pull/622)) (Austin Abell)
- `bbbb9e2b` New Genesis Template cli command
  ([#612](https://github.com/ChainSafe/forest/pull/612)) (Stepan)
- `8192c126` Fix bug in reading and persisting keystore data
  ([#625](https://github.com/ChainSafe/forest/pull/625)) (Austin Abell)
- `1b43ad5e` Reward actor update
  ([#619](https://github.com/ChainSafe/forest/pull/619)) (Austin Abell)
- `208f1719` Update verified registry actor
  ([#609](https://github.com/ChainSafe/forest/pull/609)) (Austin Abell)
- `87aec324` Add Persistent KeyStore
  ([#604](https://github.com/ChainSafe/forest/pull/604)) (Jaden Foldesi)
- `b6602bbd` Fix string decode handling network
  ([#611](https://github.com/ChainSafe/forest/pull/611)) (Austin Abell)
- `4aeadf71` Paych actor updates
  ([#608](https://github.com/ChainSafe/forest/pull/608)) (Austin Abell)
- `9c8e9a60` Smoothing Functions For Actors
  ([#594](https://github.com/ChainSafe/forest/pull/594)) (nannick)
- `a84ac2f0` Multisig actor update
  ([#606](https://github.com/ChainSafe/forest/pull/606)) (Austin Abell)
- `90353963` Market actor update
  ([#593](https://github.com/ChainSafe/forest/pull/593)) (Austin Abell)
- `44c1cd9b` Add address bugfix tests and bump crate version
  ([#598](https://github.com/ChainSafe/forest/pull/598)) (Austin Abell)
- `d7dcaf6e` Remove incorrectly ported sanity check from go implementation
  ([#597](https://github.com/ChainSafe/forest/pull/597)) (Austin Abell)
- `8b0b35cd` Returns an Error in case of slicing non-ascii strings
  ([#599](https://github.com/ChainSafe/forest/pull/599)) (Natanael Mojica)
- `52a5acec` Update Drand to use HTTP with the new endpoint
  ([#591](https://github.com/ChainSafe/forest/pull/591)) (Eric Tu)
- `4783a670` Update cron actor
  ([#588](https://github.com/ChainSafe/forest/pull/588)) (Austin Abell)
- `c642d9a9` JSON client setup and chain CLI commands
  ([#572](https://github.com/ChainSafe/forest/pull/572)) (Dustin Brickwood)
- `f80cfab7` Update account actor and params defaults/checks
  ([#587](https://github.com/ChainSafe/forest/pull/587)) (Austin Abell)
- `25203cb9` Add bulk put blockstore function and update header persisting
  ([#570](https://github.com/ChainSafe/forest/pull/570)) (Austin Abell)
- `9982c586` Add Drand Beacon Cache
  ([#586](https://github.com/ChainSafe/forest/pull/586)) (Stepan)
- `0c0b617c` Update init actor
  ([#589](https://github.com/ChainSafe/forest/pull/589)) (Austin Abell)
- `2863f64e` VM and Runtime updates
  ([#569](https://github.com/ChainSafe/forest/pull/569)) (Austin Abell)
- `fc523a32` Message Pool RPC
  ([#551](https://github.com/ChainSafe/forest/pull/551)) (Jaden Foldesi)
- `907eda8f` State API - RPC methods
  ([#532](https://github.com/ChainSafe/forest/pull/532)) (Purple Hair Rust Bard)
- `7cb6cecd` Add actor error convenience macro
  ([#550](https://github.com/ChainSafe/forest/pull/550)) (Austin Abell)
- `b9ae7e8f` Switch to use MessageInfo and refactor MockRuntime
  ([#552](https://github.com/ChainSafe/forest/pull/552)) (Austin Abell)
- `53378a9f` Test Runner for Message Signing Serialization Vectors
  ([#548](https://github.com/ChainSafe/forest/pull/548)) (Jaden Foldesi)
- `d3a1776c` Wallet rpc ([#512](https://github.com/ChainSafe/forest/pull/512))
  (Jaden Foldesi)
- `916bd4a6` Have BitField store ranges instead of bytes, and add benchmarks
  ([#543](https://github.com/ChainSafe/forest/pull/543)) (Tim Vermeulen)
- `37617d38` Send events through publisher
  ([#549](https://github.com/ChainSafe/forest/pull/549)) (Eric Tu)
- `0af8cfba` Update machine version for docs publish
  ([#546](https://github.com/ChainSafe/forest/pull/546)) (Austin Abell)
- `6c30ffe5` TokenAmount and StoragePower to BigInt
  ([#540](https://github.com/ChainSafe/forest/pull/540)) (nannick)
- `d83dac3c` Bitswap Integration
  ([#518](https://github.com/ChainSafe/forest/pull/518)) (Eric Tu)
- `b635c087` Implement Mock Runtime Syscalls
  ([#542](https://github.com/ChainSafe/forest/pull/542)) (nannick)
- `1b04f1ca` Implement Sync API and improve syncing
  ([#539](https://github.com/ChainSafe/forest/pull/539)) (Austin Abell)
- `9c561287` Paych actor tests
  ([#492](https://github.com/ChainSafe/forest/pull/492)) (nannick)
- `c7e94f24` Implement msg pool
  ([#449](https://github.com/ChainSafe/forest/pull/449)) (Jaden Foldesi)
- `1c58f7a4` Move libp2p from fork and bump versions
  ([#534](https://github.com/ChainSafe/forest/pull/534)) (Austin Abell)
- `41256318` Adding RPC Configuration
  ([#531](https://github.com/ChainSafe/forest/pull/531)) (nannick)
- `250ad1bf` Implements deadline tests and chain epoch update to i64
  ([#533](https://github.com/ChainSafe/forest/pull/533)) (Dustin Brickwood)
- `0facf1ba` Refactor RPC and network events
  ([#530](https://github.com/ChainSafe/forest/pull/530)) (Austin Abell)
- `2d88d06c` Remove bitvec dependency and other bit field changes
  ([#525](https://github.com/ChainSafe/forest/pull/525)) (Tim Vermeulen)
- `e0d574e1` Update async-std runtime setup
  ([#526](https://github.com/ChainSafe/forest/pull/526)) (Austin Abell)
- `a2cab731` Implementing Market Balance
  ([#524](https://github.com/ChainSafe/forest/pull/524)) (nannick)
- `7143e42b` Refactor CLI and implement fetch-params
  ([#516](https://github.com/ChainSafe/forest/pull/516)) (Austin Abell)
- `95a2fcc1` Update proofs-api to 4.0.1
  ([#523](https://github.com/ChainSafe/forest/pull/523)) (Austin Abell)
- `6e33c231` Bitfield improvements
  ([#506](https://github.com/ChainSafe/forest/pull/506)) (Tim Vermeulen)
- `8de380d2` Rupan/market actor tests
  ([#426](https://github.com/ChainSafe/forest/pull/426)) (nannick)
- `68c026ae` Fix docs push rule
  ([#520](https://github.com/ChainSafe/forest/pull/520)) (Austin Abell)
- `f68ae5dd` Update default branch name to main
  ([#519](https://github.com/ChainSafe/forest/pull/519)) (Austin Abell)
- `2650f8e8` Remove dead code and update CI
  ([#517](https://github.com/ChainSafe/forest/pull/517)) (Austin Abell)
- `4422cddc` A bare-bones GraphSync ResponseManager
  ([#511](https://github.com/ChainSafe/forest/pull/511)) (Tim Vermeulen)
- `11411a37` Update dependencies and proofs version
  ([#515](https://github.com/ChainSafe/forest/pull/515)) (Austin Abell)
- `8add7840` Update bootnodes and genesis for testnet
  ([#509](https://github.com/ChainSafe/forest/pull/509)) (Austin Abell)
- `1ff34dbc` Update proofs to v4
  ([#507](https://github.com/ChainSafe/forest/pull/507)) (Austin Abell)
- `0f1dba04` Updates market actor
  ([#496](https://github.com/ChainSafe/forest/pull/496)) (Dustin Brickwood)
- `18f6aacc` Implement Kademlia discovery
  ([#501](https://github.com/ChainSafe/forest/pull/501)) (Austin Abell)
- `dd396b9f` Fix ecrecover and verify methods
  ([#500](https://github.com/ChainSafe/forest/pull/500)) (Jaden Foldesi)
- `a326fec9` Ashanti/winning posts
  ([#493](https://github.com/ChainSafe/forest/pull/493)) (Purple Hair Rust Bard)
- `f66b4e1a` Added ctrl addresses
  ([#494](https://github.com/ChainSafe/forest/pull/494)) (Dustin Brickwood)
- `f38a0016` Miner actor implemented
  ([#486](https://github.com/ChainSafe/forest/pull/486)) (Dustin Brickwood)
- `8d2a4936` Implement Wallet
  ([#469](https://github.com/ChainSafe/forest/pull/469)) (Jaden Foldesi)
- `418c2fed` Adds Json serialization for Message Receipts and ActorState
  ([#484](https://github.com/ChainSafe/forest/pull/484)) (Eric Tu)
- `a49f9a96` Update Reward actor to new spec
  ([#480](https://github.com/ChainSafe/forest/pull/480)) (Austin Abell)
- `33310f57` Implements Storage Miner critical Chain API methods
  ([#478](https://github.com/ChainSafe/forest/pull/478)) (Eric Tu)
- `21b3b498` Batch seal verification implementation
  ([#483](https://github.com/ChainSafe/forest/pull/483)) (Austin Abell)
- `78e32a99` Switch bls pub key from using vec
  ([#481](https://github.com/ChainSafe/forest/pull/481)) (Austin Abell)
- `afb1fc82` Updated Code to Pass Checks With Rust 1.44
  ([#479](https://github.com/ChainSafe/forest/pull/479)) (Jaden Foldesi)
- `9cc24d70` Tide JSONRPC over HTTP
  ([#462](https://github.com/ChainSafe/forest/pull/462)) (Eric Tu)
- `7e0540f1` Ashanti/chain store channel
  ([#473](https://github.com/ChainSafe/forest/pull/473)) (Purple Hair Rust Bard)
- `2ad2399b` Ashanti/connect state transition
  ([#454](https://github.com/ChainSafe/forest/pull/454)) (Purple Hair Rust Bard)
- `a0dbd7bd` Implement Block header json
  ([#470](https://github.com/ChainSafe/forest/pull/470)) (Austin Abell)
- `206ec565` Update power, reward and market actors, rt and registered proofs
  relative to miner actor ([#458](https://github.com/ChainSafe/forest/pull/458))
  (Dustin Brickwood)
- `63083135` Implement compatible bitfield
  ([#466](https://github.com/ChainSafe/forest/pull/466)) (Austin Abell)
- `6dab2336` Add CircleCI ([#441](https://github.com/ChainSafe/forest/pull/441))
  (Gregory Markou)
- `8ee51446` Add PeerResponseSender
  ([#453](https://github.com/ChainSafe/forest/pull/453)) (Tim Vermeulen)
- `f4b306d6` Update dockerfiles for protoc install
  ([#460](https://github.com/ChainSafe/forest/pull/460)) (Austin Abell)
- `fb1b4085` Bump async-std to 1.6
  ([#456](https://github.com/ChainSafe/forest/pull/456)) (Eric Tu)
- `fc34b441` Runtime randomness and ChainStore randomness
  ([#415](https://github.com/ChainSafe/forest/pull/415)) (Eric Tu)
- `47835025` Fix block header serialization
  ([#450](https://github.com/ChainSafe/forest/pull/450)) (Austin Abell)
- `91f44e20` Setup GraphSync network interface
  ([#442](https://github.com/ChainSafe/forest/pull/442)) (Austin Abell)
- `129f17e0` Bump versions for release
  ([#451](https://github.com/ChainSafe/forest/pull/451)) (Austin Abell)
- `078eda17` Signed and Unsigned message json impls
  ([#444](https://github.com/ChainSafe/forest/pull/444)) (Austin Abell)
- `bb982fbb` Update libp2p to 0.19
  ([#439](https://github.com/ChainSafe/forest/pull/439)) (Austin Abell)
- `acedcf08` Remove a bajillion manual serde implementations
  ([#433](https://github.com/ChainSafe/forest/pull/433)) (Tim Vermeulen)
- `c9a089e8` Update serialization vectors
  ([#435](https://github.com/ChainSafe/forest/pull/435)) (Austin Abell)
- `9ef6e67a` Add Secp address sanity check
  ([#438](https://github.com/ChainSafe/forest/pull/438)) (Austin Abell)
- `c58aeb4b` Setup GraphSync message types and protobuf encoding
  ([#434](https://github.com/ChainSafe/forest/pull/434)) (Austin Abell)
- `ba8d9467` Verifying Drand Entries from Blocks
  ([#387](https://github.com/ChainSafe/forest/pull/387)) (Eric Tu)
- `b1903ba2` Jaden/chainstore refactor
  ([#432](https://github.com/ChainSafe/forest/pull/432)) (Jaden Foldesi)
- `b80ab49d` Jaden/chainsync/asyncverification
  ([#419](https://github.com/ChainSafe/forest/pull/419)) (Jaden Foldesi)
- `033bade8` Update prefix bytes encoding to include mh len
  ([#431](https://github.com/ChainSafe/forest/pull/431)) (Austin Abell)
- `a04ba8f1` Cargo changes for publishing core crates
  ([#425](https://github.com/ChainSafe/forest/pull/425)) (Austin Abell)
- `42fc42e9` Add default implementations for Store bulk operations
  ([#424](https://github.com/ChainSafe/forest/pull/424)) (Tim Vermeulen)
- `ff39f2aa` Last block info for selectors
  ([#418](https://github.com/ChainSafe/forest/pull/418)) (Austin Abell)
- `1f96e918` Update docs and use rocksdb as feature
  ([#421](https://github.com/ChainSafe/forest/pull/421)) (Austin Abell)
- `187ca6cc` Remove Address default implementation
  ([#422](https://github.com/ChainSafe/forest/pull/422)) (Austin Abell)
- `932dae3b` Implemented verify post
  ([#416](https://github.com/ChainSafe/forest/pull/416)) (Purple Hair Rust Bard)
- `b7f6f92a` Shared types refactor
  ([#417](https://github.com/ChainSafe/forest/pull/417)) (Austin Abell)
- `6241454a` Implement Verify Registry Actor
  ([#413](https://github.com/ChainSafe/forest/pull/413)) (Purple Hair Rust Bard)
- `1598ff20` Update tipset sorting
  ([#412](https://github.com/ChainSafe/forest/pull/412)) (Austin Abell)
- `4c95043e` Ipld selector traversals implementation
  ([#408](https://github.com/ChainSafe/forest/pull/408)) (Austin Abell)
- `fa12fff0` Jaden/tipsetconversions
  ([#404](https://github.com/ChainSafe/forest/pull/404)) (Jaden Foldesi)
- `f47b7579` SyncBucket cleanup
  ([#407](https://github.com/ChainSafe/forest/pull/407)) (Tim Vermeulen)
- `ef7aafdc` Async Block verification in ChainSync
  ([#409](https://github.com/ChainSafe/forest/pull/409)) (Eric Tu)
- `0bba0ecf` Fix CI for docs build
  ([#406](https://github.com/ChainSafe/forest/pull/406)) (Austin Abell)
- `81257dfd` Rupan/reward actor tests
  ([#403](https://github.com/ChainSafe/forest/pull/403)) (nannick)
- `5a0bf8d9` Implement interfacing with Drand over GRPC
  ([#375](https://github.com/ChainSafe/forest/pull/375)) (Eric Tu)
- `91a7e651` Selector explore implementation
  ([#402](https://github.com/ChainSafe/forest/pull/402)) (Austin Abell)
- `cbbd921a` Refactor with structops macro
  ([#401](https://github.com/ChainSafe/forest/pull/401)) (Purple Hair Rust Bard)
- `a048f250` Init test porting
  ([#394](https://github.com/ChainSafe/forest/pull/394)) (nannick)
- `67a25f9c` Clean up tipsets
  ([#397](https://github.com/ChainSafe/forest/pull/397)) (Tim Vermeulen)
- `4e4fa120` Update proofs api
  ([#400](https://github.com/ChainSafe/forest/pull/400)) (Austin Abell)
- `2052eb9f` Bump Dependencies
  ([#399](https://github.com/ChainSafe/forest/pull/399)) (Eric Tu)
- `c57cf419` Implement verify seal syscall
  ([#393](https://github.com/ChainSafe/forest/pull/393)) (Dustin Brickwood)
- `18d179b2` DAGJson support for Ipld
  ([#390](https://github.com/ChainSafe/forest/pull/390)) (Austin Abell)
- `84fb0e44` IPLD Selector framework with serialization
  ([#395](https://github.com/ChainSafe/forest/pull/395)) (Austin Abell)
- `3f8c6cf6` Temporary build fix for fil-proofs
  ([#396](https://github.com/ChainSafe/forest/pull/396)) (Austin Abell)
- `0b589d73` Interop updates and refactoring
  ([#388](https://github.com/ChainSafe/forest/pull/388)) (Austin Abell)
- `1aa2e64d` Implements verify consensus fault syscall and reorg vm crates
  ([#386](https://github.com/ChainSafe/forest/pull/386)) (Dustin Brickwood)
- `aa899c08` BlockHeader Update
  ([#385](https://github.com/ChainSafe/forest/pull/385)) (Eric Tu)
- `7e8124de` Refactor address crate
  ([#376](https://github.com/ChainSafe/forest/pull/376)) (Austin Abell)
- `14894298` Implement buffered blockstore cache
  ([#383](https://github.com/ChainSafe/forest/pull/383)) (Austin Abell)
- `5355acd0` Apply Blocks and refactor
  ([#374](https://github.com/ChainSafe/forest/pull/374)) (Austin Abell)
- `8bc201a3` Added forest img
  ([#378](https://github.com/ChainSafe/forest/pull/378)) (Dustin Brickwood)
- `16483531` Added bls aggregate sig check for block validation
  ([#371](https://github.com/ChainSafe/forest/pull/371)) (Dustin Brickwood)
- `3d5aeb2b` Stmgr retrieval methods + is_ticket_winner calc for block
  validation ([#369](https://github.com/ChainSafe/forest/pull/369)) (Dustin
  Brickwood)
- `cecd33d7` Load Genesis from CAR file
  ([#329](https://github.com/ChainSafe/forest/pull/329)) (Eric Tu)
- `29b45845` Compute unsealed sector CID syscall
  ([#360](https://github.com/ChainSafe/forest/pull/360)) (Austin Abell)
- `c27deaba` Setup dockerfiles and update CI
  ([#370](https://github.com/ChainSafe/forest/pull/370)) (Austin Abell)
- `68c4f9ae` Implement Weight method + st/gt for heaviest ts
  ([#359](https://github.com/ChainSafe/forest/pull/359)) (Dustin Brickwood)
- `4382a82e` Mock Runtime and tests for Account and Cron Actors
  ([#356](https://github.com/ChainSafe/forest/pull/356)) (Eric Tu)
- `ff5260a6` Update to new PoSt sector types
  ([#357](https://github.com/ChainSafe/forest/pull/357)) (Austin Abell)
- `8f0fc1d5` Commitment to cid conversions
  ([#358](https://github.com/ChainSafe/forest/pull/358)) (Austin Abell)
- `3798a4e8` Disallow default Cid and Address serialization
  ([#354](https://github.com/ChainSafe/forest/pull/354)) (Austin Abell)
- `dbee0e66` Implements apply_message and apply_implicit_message
  ([#353](https://github.com/ChainSafe/forest/pull/353)) (Dustin Brickwood)
- `1e6533a4` Implement verify signature syscall and cleanup
  ([#351](https://github.com/ChainSafe/forest/pull/351)) (Austin Abell)
- `d257f5cd` Blake2b syscall
  ([#352](https://github.com/ChainSafe/forest/pull/352)) (Austin Abell)
- `38825e7b` VM gas usage implementation and refactor
  ([#350](https://github.com/ChainSafe/forest/pull/350)) (Austin Abell)
- `8f8fd1e3` Connect remaining Actor invocations to runtime and cleanup
  ([#342](https://github.com/ChainSafe/forest/pull/342)) (Austin Abell)
- `4f0c6f7d` Market actor implementation
  ([#338](https://github.com/ChainSafe/forest/pull/338)) (Dustin Brickwood)
- `380dde3e` Update block header serialization
  ([#337](https://github.com/ChainSafe/forest/pull/337)) (Austin Abell)
- `f5845a0b` Refactor error handling
  ([#336](https://github.com/ChainSafe/forest/pull/336)) (Austin Abell)
- `3bc7d410` Key hashing compatibility
  ([#333](https://github.com/ChainSafe/forest/pull/333)) (Austin Abell)
- `28760209` Update peerid serialization in miner actor
  ([#335](https://github.com/ChainSafe/forest/pull/335)) (Austin Abell)
- `35f3c973` Reward Actor ([#318](https://github.com/ChainSafe/forest/pull/318))
  (Austin Abell)
- `ca7898f7` Move bigint serialization utils
  ([#331](https://github.com/ChainSafe/forest/pull/331)) (Austin Abell)
- `e0a996bd` Miner state ([#325](https://github.com/ChainSafe/forest/pull/325))
  (Austin Abell)
- `d30d396e` Market actor state
  ([#330](https://github.com/ChainSafe/forest/pull/330)) (Austin Abell)
- `5f81a1d6` Runtime Implementation
  ([#323](https://github.com/ChainSafe/forest/pull/323)) (Eric Tu)
- `4aacd72a` Initial chainsync process
  ([#293](https://github.com/ChainSafe/forest/pull/293)) (Dustin Brickwood)
- `e2157f57` Logging level config with RUST_LOG env
  variable([#328](https://github.com/ChainSafe/forest/pull/328)) (Austin Abell)
- `29b9e265` Libp2p and dependency update
  ([#326](https://github.com/ChainSafe/forest/pull/326)) (Austin Abell)
- `618cf4ab` Storage Power actor
  ([#308](https://github.com/ChainSafe/forest/pull/308)) (Austin Abell)
- `6d2bf0e0` Switch MethodNum and ActorID to aliases
  ([#317](https://github.com/ChainSafe/forest/pull/317)) (Austin Abell)
- `661f52aa` Change ChainEpoch and TokenAmount types
  ([#309](https://github.com/ChainSafe/forest/pull/309)) (Austin Abell)
- `7e8bd6f2` Payment channel actor
  ([#299](https://github.com/ChainSafe/forest/pull/299)) (Austin Abell)
- `c97033c0` Bitfield/ rle+ impl
  ([#296](https://github.com/ChainSafe/forest/pull/296)) (Austin Abell)
- `5473af59` SetMultimap implementation
  ([#292](https://github.com/ChainSafe/forest/pull/292)) (Austin Abell)
- `1ae3ba41` Improve actors serialization handling
  ([#297](https://github.com/ChainSafe/forest/pull/297)) (Austin Abell)
- `31738128` Refactor annotated serializations
  ([#295](https://github.com/ChainSafe/forest/pull/295)) (Austin Abell)
- `a5b1ab3c` Sector types ([#294](https://github.com/ChainSafe/forest/pull/294))
  (Austin Abell)
- `08d523b5` Implement multimap
  ([#290](https://github.com/ChainSafe/forest/pull/290)) (Austin Abell)
- `338ddf9d` Feat(vm): implement improved error handling
  ([#289](https://github.com/ChainSafe/forest/pull/289)) (Friedel Ziegelmayer)
- `9611818a` Feat(vm): implement system-actor
  ([#288](https://github.com/ChainSafe/forest/pull/288)) (Friedel Ziegelmayer)
- `76712559` Implement balance table
  ([#285](https://github.com/ChainSafe/forest/pull/285)) (Austin Abell)
- `f2027f03` Update message for type changes
  ([#286](https://github.com/ChainSafe/forest/pull/286)) (Austin Abell)
- `af7ad3a7` Multisig actor implementation
  ([#284](https://github.com/ChainSafe/forest/pull/284)) (Austin Abell)
- `e1200ea6` Cron actor implementation
  ([#281](https://github.com/ChainSafe/forest/pull/281)) (Austin Abell)
- `d7f01992` Move abi types and implement piece size
  ([#283](https://github.com/ChainSafe/forest/pull/283)) (Austin Abell)
- `7c8fb8cf` Init actor implementation
  ([#282](https://github.com/ChainSafe/forest/pull/282)) (Austin Abell)
- `5d829172` Clean actors and update to spec
  ([#279](https://github.com/ChainSafe/forest/pull/279)) (Austin Abell)
- `d7195739` Remove unnecessary db trait
  ([#274](https://github.com/ChainSafe/forest/pull/274)) (Austin Abell)
- `0018c22c` State tree full implementation and refactor IPLD
  ([#273](https://github.com/ChainSafe/forest/pull/273)) (Austin Abell)
- `125a9a24` Move CodeID and ActorState to vm crate
  ([#271](https://github.com/ChainSafe/forest/pull/271)) (Eric Tu)
- `1a5b619b` Update exit codes
  ([#270](https://github.com/ChainSafe/forest/pull/270)) (Eric Tu)
- `b337f7c7` Clear warnings for new nightly toolchain rule
  ([#259](https://github.com/ChainSafe/forest/pull/259)) (Austin Abell)
- `28cb8f54` Hamt implementation
  ([#255](https://github.com/ChainSafe/forest/pull/255)) (Austin Abell)
- `17a447e0` Update runtime to new spec/ impl
  ([#256](https://github.com/ChainSafe/forest/pull/256)) (Austin Abell)
- `0c451396` Read CAR Files
  ([#254](https://github.com/ChainSafe/forest/pull/254)) (Eric Tu)
- `bd9f5cf0` Update multihash dependency and Blockstore interface
  ([#253](https://github.com/ChainSafe/forest/pull/253)) (Austin Abell)
- `6aeee77a` Implement basic peer manager
  ([#252](https://github.com/ChainSafe/forest/pull/252)) (Austin Abell)
- `970d476f` Implement sync fork
  ([#248](https://github.com/ChainSafe/forest/pull/248)) (Dustin Brickwood)
- `a43df302` Connected blocksync requests and network polling thread
  ([#244](https://github.com/ChainSafe/forest/pull/244)) (Austin Abell)
- `7b5d8db0` Refactor RPC and implement hello protocol
  ([#246](https://github.com/ChainSafe/forest/pull/246)) (Austin Abell)
- `a1672031` Adding Verification Function for Aggregate BLS Signatures
  ([#240](https://github.com/ChainSafe/forest/pull/240)) (DragonMural)
- `8c924495` ChainSync framework
  ([#243](https://github.com/ChainSafe/forest/pull/243)) (Austin Abell)
- `5a18b496` Libp2p RPC protocol and Blocksync
  ([#229](https://github.com/ChainSafe/forest/pull/229)) (Eric Tu)
- `47dfb47c` Update multibase dependency for lowercase base32 support
  ([#239](https://github.com/ChainSafe/forest/pull/239)) (Austin Abell)
- `39a8d88e` Allow Address network prefix to be overriden for printing
  ([#233](https://github.com/ChainSafe/forest/pull/233)) (Austin Abell)
- `faa71386` Refactor SyncManager to have ownership over tipsets
  ([#238](https://github.com/ChainSafe/forest/pull/238)) (Austin Abell)
- `f242043e` Remove all clones and copies from serializations
  ([#234](https://github.com/ChainSafe/forest/pull/234)) (Austin Abell)
- `d87704f1` State Manager and initial miner retrieval methods
  ([#224](https://github.com/ChainSafe/forest/pull/224)) (Dustin Brickwood)
- `a65794ba` Setup Forest execution threads
  ([#236](https://github.com/ChainSafe/forest/pull/236)) (Austin Abell)
- `56e62302` Global async logging
  ([#232](https://github.com/ChainSafe/forest/pull/232)) (Eric Tu)
- `14115728` Fix cid serde feature reference
  ([#235](https://github.com/ChainSafe/forest/pull/235)) (Austin Abell)
- `b598ffca` Local bigint serialization
  ([#231](https://github.com/ChainSafe/forest/pull/231)) (Austin Abell)
- `1bd9a59c` Refactor blockstore and Cid for usage
  ([#230](https://github.com/ChainSafe/forest/pull/230)) (Austin Abell)
- `abe9be2e` Fix cbor serialization formats and cleanup
  ([#228](https://github.com/ChainSafe/forest/pull/228)) (Austin Abell)
- `59e2fc7c` Refactor keypair retrieval and saving
  ([#221](https://github.com/ChainSafe/forest/pull/221)) (Austin Abell)
- `67ebaae2` Initial Validation Checks - Message, Timestamp and Block Sig
  ([#219](https://github.com/ChainSafe/forest/pull/219)) (Dustin Brickwood)
- `fdf6c506` Entry point for app for organization
  ([#220](https://github.com/ChainSafe/forest/pull/220)) (Austin Abell)
- `b25b4066` Fix README build badge
  ([#218](https://github.com/ChainSafe/forest/pull/218)) (Austin Abell)
- `6d4304e2` Added Fetch and Load Methods
  ([#196](https://github.com/ChainSafe/forest/pull/196)) (Dustin Brickwood)
- `b41107d3` Clean crypto crate and interfaces with Signature types
  ([#214](https://github.com/ChainSafe/forest/pull/214)) (Austin Abell)
- `75224a6a` Add audit to CI
  ([#213](https://github.com/ChainSafe/forest/pull/213)) (Austin Abell)
- `477930db` Migration to Stable Futures and Network Refactor
  ([#209](https://github.com/ChainSafe/forest/pull/209)) (Eric Tu)
- `8b1b61ba` AMT implementation
  ([#197](https://github.com/ChainSafe/forest/pull/197)) (Austin Abell)
- `62beb1b2` CBOR encoding for BlockHeader
  ([#192](https://github.com/ChainSafe/forest/pull/192)) (Eric Tu)
- `3d6814c8` Updated markdown for readme and templates
  ([#208](https://github.com/ChainSafe/forest/pull/208)) (Dustin Brickwood)
- `15ce6d2c` Add MIT license to dual
  ([#204](https://github.com/ChainSafe/forest/pull/204)) (Austin Abell)
- `547e35b7` Updated readme
  ([#201](https://github.com/ChainSafe/forest/pull/201)) (Dustin Brickwood)
- `21635617` Updated link to include internal discord
  ([#200](https://github.com/ChainSafe/forest/pull/200)) (Dustin Brickwood)
- `f21765c4` Rename repo ([#199](https://github.com/ChainSafe/forest/pull/199))
  (Austin Abell)
- `957da7ed` Update README.md
  ([#198](https://github.com/ChainSafe/forest/pull/198)) (ChainSafe Systems)
- `2514c406` Sync & Store methods updated
  ([#193](https://github.com/ChainSafe/forest/pull/193)) (Dustin Brickwood)
- `f1eb515b` DagCBOR encoding and decoding for Tickets
  ([#190](https://github.com/ChainSafe/forest/pull/190)) (Eric Tu)
- `58f3e03a` Update BlockHeader weight to BigUint and DagCBOR encoding for
  TipsetKeys ([#191](https://github.com/ChainSafe/forest/pull/191)) (Eric Tu)
- `8755ec16` Refactor to remove ToCid trait
  ([#186](https://github.com/ChainSafe/forest/pull/186)) (Austin Abell)
- `ab99a6ec` Wrap Signature into a struct
  ([#184](https://github.com/ChainSafe/forest/pull/184)) (Eric Tu)
- `8018d246` Added templates and config
  ([#183](https://github.com/ChainSafe/forest/pull/183)) (Dustin Brickwood)
- `7a9fa80b` Basic Syncer and ChainStore methods
  ([#173](https://github.com/ChainSafe/forest/pull/173)) (Dustin Brickwood)
- `7e524b3c` UnsignedMessage cbor encoding
  ([#174](https://github.com/ChainSafe/forest/pull/174)) (Austin Abell)
- `925d2711` MessageParams update and refactor
  ([#175](https://github.com/ChainSafe/forest/pull/175)) (Austin Abell)
- `1d6dd985` Add missing fields for BlockHeader
  ([#177](https://github.com/ChainSafe/forest/pull/177)) (Eric Tu)
- `f025a9bb` Update changes in spec, updated docs, updated function signatures
  ([#171](https://github.com/ChainSafe/forest/pull/171)) (Austin Abell)
- `c3c6e052` Updated cid format and IPLD link to Cid type
  ([#172](https://github.com/ChainSafe/forest/pull/172)) (Austin Abell)
- `6d527a47` Update message types function signatures
  ([#170](https://github.com/ChainSafe/forest/pull/170)) (Austin Abell)
- `468846f9` Refactor Blockheader
  ([#169](https://github.com/ChainSafe/forest/pull/169)) (Austin Abell)
- `e70250db` Fix existing bug with multibase ToCid
  ([#167](https://github.com/ChainSafe/forest/pull/167)) (Austin Abell)
- `89a0e60e` Add CODEOWNERS
  ([#166](https://github.com/ChainSafe/forest/pull/166)) (Austin Abell)
- `ae6861e2` Switch from using dynamic pointers
  ([#154](https://github.com/ChainSafe/forest/pull/154)) (Austin Abell)
- `b5295e25` Implement and update Cbor encoding
  ([#157](https://github.com/ChainSafe/forest/pull/157)) (Austin Abell)
- `e998474f` Update address for network config, clean auxiliary stuff
  ([#145](https://github.com/ChainSafe/forest/pull/145)) (Austin Abell)
- `c9d3fbbd` Readme Updates
  ([#159](https://github.com/ChainSafe/forest/pull/159)) (David Ansermino)
- `1e99c0ca` Implemented block format
  ([#149](https://github.com/ChainSafe/forest/pull/149)) (Dustin Brickwood)
- `7e58d9bc` Docs index redirect
  ([#151](https://github.com/ChainSafe/forest/pull/151)) (Austin Abell)
- `a641beca` Update Cid references, bump serde_cbor version
  ([#155](https://github.com/ChainSafe/forest/pull/155)) (Austin Abell)
- `79374e42` Fix license script and add to CI
  ([#150](https://github.com/ChainSafe/forest/pull/150)) (Austin Abell)
- `8431cad8` Docs Cleanup ([#138](https://github.com/ChainSafe/forest/pull/138))
  (David Ansermino)
- `9d04393e` Implement memory db
  ([#137](https://github.com/ChainSafe/forest/pull/137)) (Austin Abell)
- `d35410ef` Implement Basic SyncManager
  ([#132](https://github.com/ChainSafe/forest/pull/132)) (Austin Abell)
- `1576674f` Update makefile
  ([#140](https://github.com/ChainSafe/forest/pull/140)) (Gregory Markou)
- `0d29569c` Created wrapper for Cid type
  ([#134](https://github.com/ChainSafe/forest/pull/134)) (Austin Abell)
- `eace8d81` Storage Power Actor framework
  ([#129](https://github.com/ChainSafe/forest/pull/129)) (Austin Abell)
- `ede60e7b` Naive DB + Rocksdb implemenation
  ([#125](https://github.com/ChainSafe/forest/pull/125)) (Gregory Markou)
- `957d0529` Implement BlockHeader builder pattern
  ([#124](https://github.com/ChainSafe/forest/pull/124)) (Austin Abell)
- `d745c60d` Switch License to Apache
  ([#139](https://github.com/ChainSafe/forest/pull/139)) (Gregory Markou)
- `cee77ac1` Update libp2p version to fix cargo issue
  ([#136](https://github.com/ChainSafe/forest/pull/136)) (Austin Abell)
- `2c63bc56` Add License and license script
  ([#123](https://github.com/ChainSafe/forest/pull/123)) (Gregory Markou)
- `0ab143c4` CI cleanup ([#122](https://github.com/ChainSafe/forest/pull/122))
  (Austin Abell)
- `e4363f1a` Implement TipIndex
  ([#113](https://github.com/ChainSafe/forest/pull/113)) (Dustin Brickwood)
- `c916eb4d` Update StateTree and implement cache
  ([#108](https://github.com/ChainSafe/forest/pull/108)) (Austin Abell)
- `4c9fbd88` MethodParameter usage and implementation in system actors
  ([#107](https://github.com/ChainSafe/forest/pull/107)) (Austin Abell)
- `af198d43` Basic VRF ([#104](https://github.com/ChainSafe/forest/pull/104))
  (David Ansermino)
- `6818dc5d` Fix linting issues
  ([#105](https://github.com/ChainSafe/forest/pull/105)) (Austin Abell)
- `2bb5c0ac` Remove ref keywords
  ([#99](https://github.com/ChainSafe/forest/pull/99)) (Austin Abell)
- `d9a35b51` Remove redundant CI
  ([#102](https://github.com/ChainSafe/forest/pull/102)) (Austin Abell)
- `1bd01685` MethodParams update and implementation
  ([#103](https://github.com/ChainSafe/forest/pull/103)) (Austin Abell)
- `2b8ee0eb` Updated blocks crate to reflect spec changes
  ([#86](https://github.com/ChainSafe/forest/pull/86)) (Dustin Brickwood)
- `efb3d8fc` State tree and interpreter framework
  ([#97](https://github.com/ChainSafe/forest/pull/97)) (Austin Abell)
- `792f1204` Reward System Actor framework
  ([#95](https://github.com/ChainSafe/forest/pull/95)) (Austin Abell)
- `e41786ce` Account System Actor framework
  ([#96](https://github.com/ChainSafe/forest/pull/96)) (Austin Abell)
- `51a17882` Updated ChainEpoch usages and clock crate
  ([#98](https://github.com/ChainSafe/forest/pull/98)) (Austin Abell)
- `de80b34a` Refactor Message type and vm packages
  ([#79](https://github.com/ChainSafe/forest/pull/79)) (Austin Abell)
- `e99d8b57` Add libp2p Identify protocol
  ([#94](https://github.com/ChainSafe/forest/pull/94)) (Eric Tu)
- `cb4576d4` Cleanup epoch time
  ([#92](https://github.com/ChainSafe/forest/pull/92)) (Gregory Markou)
- `62888071` Readme typo fix
  ([#93](https://github.com/ChainSafe/forest/pull/93)) (Dustin Brickwood)
- `6a2092b7` Persist networking keystore
  ([#90](https://github.com/ChainSafe/forest/pull/90)) (Gregory Markou)
- `db7d7fc4` Ec2/libp2p ping
  ([#91](https://github.com/ChainSafe/forest/pull/91)) (Eric Tu)
- `36acea44` Cron system actor
  ([#84](https://github.com/ChainSafe/forest/pull/84)) (Austin Abell)
- `db5dad03` Update libp2p dep
  ([#87](https://github.com/ChainSafe/forest/pull/87)) (Austin Abell)
- `93caa63c` Initial Structures for Message - Manager Communication
  ([#69](https://github.com/ChainSafe/forest/pull/69)) (Dustin Brickwood)
- `054f25d4` InitActor framework
  ([#76](https://github.com/ChainSafe/forest/pull/76)) (Austin Abell)
- `d75c8f2e` CLI cleanup ([#70](https://github.com/ChainSafe/forest/pull/70))
  (Gregory Markou)
- `bbea6130` Add config file parsing
  ([#60](https://github.com/ChainSafe/forest/pull/60)) (Gregory Markou)
- `d10a5460` Runtime trait and vm types
  ([#68](https://github.com/ChainSafe/forest/pull/68)) (Austin Abell)
- `ca0159f6` Implements basic actor type
  ([#61](https://github.com/ChainSafe/forest/pull/61)) (Austin Abell)
- `3438654d` Fix makefile clean and phony targets
  ([#62](https://github.com/ChainSafe/forest/pull/62)) (Austin Abell)
- `af33dd2b` Implements Address cbor encoding
  ([#59](https://github.com/ChainSafe/forest/pull/59)) (Austin Abell)
- `bf608808` Create Networking Service
  ([#49](https://github.com/ChainSafe/forest/pull/49)) (Eric Tu)
- `acb00bb0` Closes #51 - Add basic makefile
  ([#57](https://github.com/ChainSafe/forest/pull/57)) (Gregory Markou)
- `9fd58b8d` Add file reading and writing
  ([#54](https://github.com/ChainSafe/forest/pull/54)) (Gregory Markou)
- `9fba7d98` New Tipset w/ unit tests
  ([#56](https://github.com/ChainSafe/forest/pull/56)) (Dustin Brickwood)
- `f7772339` Encoding library and standardizing usage
  ([#48](https://github.com/ChainSafe/forest/pull/48)) (Austin Abell)
- `996900c4` Add an async logger
  ([#53](https://github.com/ChainSafe/forest/pull/53)) (Eric Tu)
- `fd534869` Remove unneeded types
  ([#47](https://github.com/ChainSafe/forest/pull/47)) (Austin Abell)
- `dc04a06f` Add message and messageReceipt to block
  ([#37](https://github.com/ChainSafe/forest/pull/37)) (Gregory Markou)
- `ff9b6757` Refactor crypto and address to libraries
  ([#40](https://github.com/ChainSafe/forest/pull/40)) (Austin Abell)
- `e85e6992` [VM] Implement basic message types and signing stubs
  ([#31](https://github.com/ChainSafe/forest/pull/31)) (Austin Abell)
- `62194eb7` [VM] Address module cleanup
  ([#32](https://github.com/ChainSafe/forest/pull/32)) (Austin Abell)
- `ae846751` Basic blockchain types and Tipset methods
  ([#28](https://github.com/ChainSafe/forest/pull/28)) (Dustin Brickwood)
- `fd667b8d` Basic clock interface
  ([#27](https://github.com/ChainSafe/forest/pull/27)) (Gregory Markou)
- `29c8b441` Add basic cli ([#25](https://github.com/ChainSafe/forest/pull/25))
  (Gregory Markou)
- `e79cc5f7` [VM] Address logic and code restructure
  ([#21](https://github.com/ChainSafe/forest/pull/21)) (Austin Abell)
- `dba3d3ed` Fix build and setup node binary and subsystem libs
  ([#1](https://github.com/ChainSafe/forest/pull/1)) (Austin Abell)
- `0443c1d4` Remove signed block (Eric Tu)
- `ea16ee42` Chain_sync stub (austinabell)
- `995aa6ee` Fixed fn naming (Dustin Brickwood)
- `2644a493` Added stubbed message pool.rs (Dustin Brickwood)
- `bc6cb2a8` Blocks refactor (Eric Tu)
- `c0af00aa` Merge branch 'master' of github.com:ec2/rust-filecoin (Eric Tu)
- `10868e19` More block stubs (Eric Tu)
- `5eaa11cb` Change how types are referenced externally (austinabell)
- `a37ee2d4` Merge branch 'master' of github.com:ec2/rust-filecoin (Eric Tu)
- `a927122c` Exported message types for use (austinabell)
- `e78e209c` Basic incomplete stubbing for block (Eric Tu)
- `235f00d5` Stubbed some vm (Eric Tu)
- `cb354a60` Fix gitignore (austinabell)
- `e8e71e10` Remove cargo lock (austinabell)
- `f3cc8430` Updated lockfile (austinabell)
- `83730efd` Set up subsystems (austinabell)
- `04b6d5bf` Set up vm and blockchain system binaries (austinabell)
- `ba604fa5` Executable project template (Eric Tu)
- `8344e2b8` Initial commit (Eric Tu)<|MERGE_RESOLUTION|>--- conflicted
+++ resolved
@@ -67,16 +67,14 @@
 - [#4613](https://github.com/ChainSafe/forest/issues/4613) Add support for the
   `Filecoin.EthCall` RPC method.
 
-<<<<<<< HEAD
 - [#4465](https://github.com/ChainSafe/forest/issues/4665) Add support for the
   `Filecoin.EthNewFilter` RPC method.
-=======
+
 - [#4686](https://github.com/ChainSafe/forest/issues/4686) Add support for the
   `Filecoin.EthAddressToFilecoinAddress` RPC method.
 
 - [#4612](https://github.com/ChainSafe/forest/issues/4612) Add support for the
   `Filecoin.MarketAddBalance` RPC method.
->>>>>>> 867f0a51
 
 ### Changed
 
