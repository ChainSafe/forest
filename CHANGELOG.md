<!--

## A short guide to adding a changelog entry

- pick a section to which your change belongs in _Forest unreleased_,
- the entry should follow the format:

  `[#ISSUE_NO](link to the issue): <short description>`, for example:

  [#1234](https://github.com/chainsafe/forest/pull/1234): Add support for NV18

- if the change does not have an issue, use the PR number instead - the PR must
  have a detailed description of the change and its motivation. Consider
  creating a separate issue if the change is complex enough to warrant it,
- the changelog is not a place for the full description of the change, it should
  be a short summary of the change,
- if the change does not directly affect the user, it should not be included in
  the changelog - for example, refactoring of the codebase,
- review the entry to make sure it is correct and understandable and that it
  does not contain any typos,
- the entries should not contradict each other - if you add a new entry, ensure
  it is consistent with the existing entries.

-->

## Forest unreleased

### Breaking

### Added

<<<<<<< HEAD
- [#3670](https://github.com/ChainSafe/forest/pull/3670) Implement the
  `Filecoin.ChainGetMessagesInTipset` lotus-compatible RPC API.
=======
- [#3662](https://github.com/ChainSafe/forest/pull/3662) Add `--filter` and
  `--fail-fast` flags to `forest-tool api compare`.
>>>>>>> c2840a4e

### Changed

### Removed

### Fixed

## Forest v0.15.0 "Buttress"

Forest v0.15.0 is a service release containing minor bug fixes and small
usability improvements.

### Breaking

### Added

- [#3591](https://github.com/ChainSafe/forest/pull/3591) Add
  `forest-tool car validate` command for checking non-filecoin invariants in CAR
  files.
- [#3589](https://github.com/ChainSafe/forest/pull/3589) Add
  `forest-tool archive diff` command for debugging state-root mismatches.
- [#3609](https://github.com/ChainSafe/forest/pull/3609) Add `--no-metrics`
  option to `forest` for controlling the availability of the metrics Prometheus
  server.
- [#3613](https://github.com/ChainSafe/forest/pull/3613) Add `--expire-in`
  parameter to token commands.
- [#3584](https://github.com/ChainSafe/forest/issues/3584) Add
  `forest-tool api compare` command for testing RPC compatibility.

### Changed

- [#3614](https://github.com/ChainSafe/forest/issues/3614) Moved downloading
  bundle to runtime.

### Removed

- [#3589](https://github.com/ChainSafe/forest/pull/3589) Remove
  `forest-cli state diff` command. Replaced by `forest-tool archive diff`.
- [#3615](https://github.com/ChainSafe/forest/pull/3615) Remove `chain` section
  from forest configuration files.

### Fixed

- [#3619](https://github.com/ChainSafe/forest/pull/3619) Use correct timestamp
  in exported snapshot filenames.

## Forest v0.14.0 "Hakuna Matata"

### Breaking

### Added

- [#3422](https://github.com/ChainSafe/forest/issues/3422) Add NV21 (Watermelon)
  support for calibration network.

### Changed

### Removed

### Fixed

- [#3590](https://github.com/ChainSafe/forest/pull/3590) Fix bug in ForestCAR
  encoder that would cause corrupted archives if a hash-collision happened.

## Forest v0.13.0 "Holocron"

### Breaking

- [#3231](https://github.com/ChainSafe/forest/issues/3231) Moved some Forest
  internal settings from files to the database.
- [#3333](https://github.com/ChainSafe/forest/pull/3333) Changed default rpc
  port from 1234 to 2345.
- [#3336](https://github.com/ChainSafe/forest/pull/3336) Moved following
  `forest-cli` subcommands to `forest-tool`
  - `archive info`
  - `fetch-params`
  - `snapshot fetch`
  - `snapshot validate`
- [#3355](https://github.com/ChainSafe/forest/pull/3355) Moved commands
  - `forest-cli db stats` to `forest-tool db stats`
  - `forest-cli db clean` to `forest-tool db destroy`
- [#3362](https://github.com/ChainSafe/forest/pull/3362) Moved the following
  `forest-cli wallet` subcommands to `forest-wallet`
- [#3432](https://github.com/ChainSafe/forest/pull/3432) Moved following
  `forest-cli` subcommands to `forest-tool`
  - `archive export`
  - `archive checkpoints`
- [#3431](https://github.com/ChainSafe/forest/pull/3431) Moved the following
  `forest-cli snapshot compress` subcommand to `forest-tool`
- [#3435](https://github.com/ChainSafe/forest/pull/3435) Moved subcommand
  `forest-cli car concat` subcommands to `forest-tool`

### Added

- [#3430](https://github.com/ChainSafe/forest/pull/3430): Add
  `forest-tool snapshot compute-state ...` subcommand.
- [#3321](https://github.com/ChainSafe/forest/issues/3321): Support for
  multi-threaded car-backed block stores.
- [#3316](https://github.com/ChainSafe/forest/pull/3316): Add
  `forest-tool benchmark` commands.
- [#3330](https://github.com/ChainSafe/forest/pull/3330): Add `--depth` flag to
  `forest-cli snapshot export`.
- [#3348](https://github.com/ChainSafe/forest/pull/3348): Add `--diff-depth`
  flag to `forest-cli archive export`.
- [#3325](https://github.com/ChainSafe/forest/pull/3325): Add
  `forest-tool state-migration actor-bundle` subcommand.
- [#3387](https://github.com/ChainSafe/forest/pull/3387): Add
  `forest-wallet delete` RPC command.
- [#3322](https://github.com/ChainSafe/forest/issues/3322): Added prompt to
  `forest-cli archive export` to overwrite file if the file specified with
  `--output-path` already exists and a `--force` flag to suppress the prompt.
- [#3439](https://github.com/ChainSafe/forest/pull/3439): Add
  `--consume-snapshot` option to `forest` command.
- [#3462](https://github.com/ChainSafe/forest/pull/3462): Add
  `forest-tool archive merge` command.

### Changed

- [#3331](https://github.com/ChainSafe/forest/pull/3331): Use multiple cores
  when exporting snapshots.
- [#3379](https://github.com/ChainSafe/forest/pull/3379): Improved state graph
  walking performance.
- [#3178](https://github.com/ChainSafe/forest/issues/3178): Removed inaccurate
  progress log ETA; now only the elapsed time is displayed.
- [#3322](https://github.com/ChainSafe/forest/issues/3322): The
  `snapshot export` and `snapshot compress` subcommands for `forest-cli` are now
  both consistent with `forest-cli archive export` in supporting a short-form
  output path flag `-o` and a long-form output path flag `--output-path`. The
  flag `--output` for the `snapshot compress` subcommand was replaced by
  `--output-path`.

### Removed

### Fixed

- [#3319](https://github.com/ChainSafe/forest/pull/3319): Fix bug triggered by
  re-encoding ForestCAR.zst files.

- [#3322](https://github.com/ChainSafe/forest/pull/3332): Forest is now able to
  parse data from epochs below 1_960_320 (on mainnet)

## Forest v0.12.1 "Carp++"

### Fixed

- [#3307](https://github.com/ChainSafe/forest/pull/3307)[#3310](https://github.com/ChainSafe/forest/pull/3310):
  Reduce memory requirements when exporting a snapshot by 50% (roughly from
  14GiB to 7GiB).

## Forest v0.12.0 "Carp"

Notable updates:

- Support for the `.forest.car.zst` format.
- Support for diff snapshots.

### Breaking

- [#3189](https://github.com/ChainSafe/forest/issues/3189): Changed the database
  organisation to use multiple columns. The database will need to be recreated.
- [#3220](https://github.com/ChainSafe/forest/pull/3220): Removed the
  `forest-cli chain validate-tipset-checkpoints` and
  `forest-cli chain tipset-hash` commands.

### Added

- [#3167](https://github.com/ChainSafe/forest/pull/3167): Added a new option
  `--validate-tipsets` for `forest-cli snapshot validate`.
- [#3166](https://github.com/ChainSafe/forest/issues/3166): Add
  `forest-cli archive info` command for inspecting archives.
- [#3159](https://github.com/ChainSafe/forest/issues/3159): Add
  `forest-cli archive export -e=X` command for exporting archives.
- [#3150](https://github.com/ChainSafe/forest/pull/3150):
  `forest-cli car concat` subcommand for concatenating `.car` files.
- [#3148](https://github.com/ChainSafe/forest/pull/3148): add `save_to_file`
  option to `forest-cli state fetch` command.
- [#3213](https://github.com/ChainSafe/forest/pull/3213): Add support for
  loading forest.car.zst files.
- [#3284](https://github.com/ChainSafe/forest/pull/3284): Add `--diff` flag to
  `archive export`.
- [#3292](https://github.com/ChainSafe/forest/pull/3292): Add `net info`
  subcommand to `forest-cli`.

### Changed

- [#3126](https://github.com/ChainSafe/forest/issues/3126): Bail on database
  lookup errors instead of silently ignoring them.
- [#2999](https://github.com/ChainSafe/forest/issues/2999): Restored `--tipset`
  flag to `forest-cli snapshot export` to allow export at a specific tipset.
- [#3283](https://github.com/ChainSafe/forest/pull/3283): All generated car
  files use the new forest.car.zst format.

### Removed

### Fixed

- [#3248](https://github.com/ChainSafe/forest/issues/3248): Fixed Forest being
  unable to re-create its libp2p keypair from file and always changing its
  `PeerId`.

## Forest v0.11.1 "Dagny Taggart"

## Forest v0.11.0 "Hypersonic"

### Breaking

- [#3048](https://github.com/ChainSafe/forest/pull/3048): Remove support for
  rocksdb
- [#3047](https://github.com/ChainSafe/forest/pull/3047): Remove support for
  compiling with delegated consensus
- [#3086](https://github.com/ChainSafe/forest/pull/3085):
  `forest-cli snapshot validate` no longer supports URLs. Download the snapshot
  and then run the command.

### Added

- [#2761](https://github.com/ChainSafe/forest/issues/2761): Add a per actor
  limit of 1000 messages to Forest mpool for preventing spam attacks.
- [#2728](https://github.com/ChainSafe/forest/issues/2728): Revive
  `forest-cli mpool pending` and `forest-cli mpool stat` subcommands.
- [#2816](https://github.com/ChainSafe/forest/issues/2816): Support `2k` devnet.
- [#3026](https://github.com/ChainSafe/forest/pull/3026): Expose
  `forest-cli state diff ...`
- [#3086](https://github.com/ChainSafe/forest/pull/3085):
  `forest-cli snapshot validate` is faster and uses less disk space, operating
  directly on the snapshot rather than loading through a database.
- [#2983](https://github.com/ChainSafe/forest/issues/2983): Added state
  migration support for NV17.
- [#3107](https://github.com/ChainSafe/forest/pull/3107): Introduced 'head'
  parameter for snapshot validation.

### Fixed

- [#3005](https://github.com/ChainSafe/forest/issues/3005): Fix incorrect
  progress reported when importing compressed snapshots.

- [#3122](https://github.com/ChainSafe/forest/pull/3122): Fix state-root
  mismatch around null tipsets.

## Forest v0.10.0 "Premature"

### Breaking

- [#3007](https://github.com/ChainSafe/forest/pull/3007): Optimize DB
  parameters. This requires all existing databases to be re-initialized.

### Fixed

- [#3006](https://github.com/ChainSafe/forest/issues/3006): Fix `premature end`
  error when exporting a snapshot.

## Forest v0.9.0 "Fellowship"

Notable updates:

- `--compressed` option removed from CLI, snapshots are now always compressed.
- The `dir`, `list`, `prune` and `remove` snapshot commands have been removed
  from the CLI.
- Snapshots are fetched to current directory by default.
- Added new subcommand `forest-cli info show`.
- `Filecoin.ChainSetHead` RPC endpoint and `forest-cli chain set-head`
  subcommand are now implemented.
- IPLD graph can now be downloaded via bitswap.
- `sendFIL` function has been updated to match recent changes in the Forest send
  command.
- FIL amount parsing/printing has been improved and 2 new options are added to
  forest-cli wallet list (--no-round and --no-abbrev).

### Breaking

- [#2873](https://github.com/ChainSafe/forest/issues/2873)
  - remove `--compressed` from the CLI. Snapshots are now always compressed.
  - Remove snapshot ops - snapshots fetched to the current directory by default.

### Added

- [#2706](https://github.com/ChainSafe/forest/issues/2706): implement
  `Filecoin.ChainSetHead` RPC endpoint and `forest-cli chain set-head`
  subcommand.
- [#2979](https://github.com/ChainSafe/forest/pull/2979): implement command for
  downloading an IPLD graph via bitswap.
- [#2578](https://github.com/ChainSafe/forest/pull/2578): implement initial
  support for `forest-cli info`

### Changed

- [#2668](https://github.com/ChainSafe/forest/issues/2668): JavaScript console
  `sendFIL` function has been updated to align with recent changes in the Forest
  `send` command (allowed units for the amount field are now "attoFIL",
  "femtoFIL", "picoFIL", "nanoFIL", "microFIL", "milliFIL", and "FIL"). Note
  that the default `sendFIL` amount unit (i.e., if no units are specified) is
  now FIL to match the behavior in Lotus.
- [#2833](https://github.com/ChainSafe/forest/issues/2833): Improvements to FIL
  amount parsing/printing, and add `--no-round` and `--no-abbrev` to
  `forest-cli wallet list`.

### Removed

- [#2888](https://github.com/ChainSafe/forest/issues/2888): FILOps is no longer
  serving uncompressed snapshots. Removed support for them in both `forest` and
  `forest-cli`.

### Fixed

- [#2967](https://github.com/ChainSafe/forest/issues/2967): Fix http-client
  concurrency issues caused by fetching root certificates multiple times.
- [#2958](https://github.com/ChainSafe/forest/issues/2958): Fix occasional
  consensus fault.
- [#2950](https://github.com/ChainSafe/forest/pull/2950): Fix cases where ctrl-c
  would be ignored.
- [#2934](https://github.com/ChainSafe/forest/issues/2934): Fix race condition
  when connecting to development blockchains.

## Forest v0.8.2 "The Way"

### Added

- [#2655](https://github.com/ChainSafe/forest/issues/2655): Configurable number
  of default recent state roots included in memory/snapshots.

### Changed

### Removed

### Fixed

- [#2796](https://github.com/ChainSafe/forest/pull/2796): Fix issue when running
  Forest on calibnet using a configuration file only.
- [#2807](https://github.com/ChainSafe/forest/pull/2807): Fix issue with v11
  actor CIDs.
- [#2804](https://github.com/ChainSafe/forest/pull/2804): Add work around for
  FVM bug that caused `forest-cli sync wait` to fail.

## Forest v0.8.1 "Cold Exposure"

### Fixed

- [#2788](https://github.com/ChainSafe/forest/pull/2788): Move back to the
  upstream `ref-fvm` and bump the dependency version so that it included the
  latest critical [patch](https://github.com/filecoin-project/ref-fvm/pull/1750)

## Forest v0.8.0 "Jungle Speed" (2023-04-21)

### Added

- [#2763](https://github.com/ChainSafe/forest/issues/2763): Support NV19 and
  NV20. ⛈️

## Forest v0.7.2 "Roberto" (2023-04-19)

### Added

- [#2741](https://github.com/ChainSafe/forest/issues/2741): Support importing
  zstd compressed snapshot car files
- [#2741](https://github.com/ChainSafe/forest/issues/2741): Support fetching
  zstd compressed snapshots with filecoin provider via `--compressed` option
- [#2741](https://github.com/ChainSafe/forest/issues/2741): Support exporting
  zstd compressed snapshots via `--compressed` option in
  `forest-cli snapshot export` subcommand
- [#1454](https://github.com/ChainSafe/forest/issues/1454): Added state
  migration support for NV18.

### Changed

- [#2770](https://github.com/ChainSafe/forest/issues/2767): Use `latest` tag for
  stable releases, and `edge` for latest development builds.

### Removed

### Fixed

## Forest v0.7.1 (2023-03-29)

Notable updates:

- Fix CD task for image publishing on new tagged releases

### Added

- [#2721](https://github.com/ChainSafe/forest/issues/2721): Add `--no-gc` flag
  to daemon.

### Changed

- [#2607](https://github.com/ChainSafe/forest/issues/2607): Use jemalloc as the
  default global allocator

### Removed

### Fixed

## Forest v0.7.0 (2023-03-23)

Notable updates:

- Support for NV18.
- Automatic database garbage collection.
- A JavaScript console to interact with Filecoin API.
- Switched to ParityDb as the default backend for Forest daemon.

### Added

- Support for NV18. [#2596](https://github.com/ChainSafe/forest/issues/2596)
- Automatic database garbage collection.
  [#2292](https://github.com/ChainSafe/forest/issues/2292)
  [#1708](https://github.com/ChainSafe/forest/issues/1708)
- ParityDb statistics to the stats endpoint.
  [#2433](https://github.com/ChainSafe/forest/issues/2433)
- A JavaScript console to interact with Filecoin API.
  [#2492](https://github.com/ChainSafe/forest/pull/2492)
- Multi-platform Docker image support.
  [#2476](https://github.com/ChainSafe/forest/issues/2476)
- `--dry-run` flag to forest-cli `snapshot export` command.
  [#2550](https://github.com/ChainSafe/forest/issues/2550)
- `--exit-after-init` and `--save-token` flags to daemon.
  [#2528](https://github.com/ChainSafe/forest/issues/2528)
- `--track-peak-rss` to forest daemon to get peak RSS usage.
  [#2696](https://github.com/ChainSafe/forest/pull/2696)
- RPC `Filecoin.Shutdown` endpoint and `forest-cli shutdown` subcommand.
  [#2402](https://github.com/ChainSafe/forest/issues/2402)
- Added retry capabilities to failing snapshot fetch.
  [#2544](https://github.com/ChainSafe/forest/issues/2544)

### Changed

- Network needs to be specified for most commands(eg Calibnet), including
  `sync wait` and `snapshot export`.
  [#2596](https://github.com/ChainSafe/forest/issues/2596)
- Switched to ParityDb as the default backend for Forest daemon. All clients
  must re-import the snapshot. The old database must be deleted manually - it is
  located in
  `$(forest-cli config dump | grep data_dir | cut -d' ' -f3)/<NETWORK>/rocksdb`.
  [#2576](https://github.com/ChainSafe/forest/issues/2576)
- Revised how balances are displayed, defaulting to:
  [#2323](https://github.com/ChainSafe/forest/issues/2323)
  - adding metric prefix when it's required, consequently CLI flag
    `--fixed-unit` added to force to show in original `FIL` unit
  - 4 significant digits, consequently CLI flag `--exact-balance` added to force
    full accuracy.
- `stats` and `compression` keys in `parity_db` section were renamed to
  `enable_statistics` and `compression_type` respectively.
  [#2433](https://github.com/ChainSafe/forest/issues/2433)
- `download_snapshot` key in `client` section configuration renamed to
  `auto_download_snapshot`.
  [#2457](https://github.com/ChainSafe/forest/pull/2457)
- `--skip-load` flag must be now called with a boolean indicating its value.
  [#2573](https://github.com/ChainSafe/forest/issues/2573)
- Ban peers with duration, Banned peers are automatically unbanned after a
  period of 1h. [#2391](https://github.com/ChainSafe/forest/issues/2391)
- Added support for multiple listen addr.
  [#2551](https://github.com/ChainSafe/forest/issues/2551)
- Allowed specifying the encryption passphrase via environmental variable.
  [#2499](https://github.com/ChainSafe/forest/issues/2499)
- Removed Forest `ctrl-c` hard shutdown behavior on subsequent `ctrl-c` signals.
  [#2538](https://github.com/ChainSafe/forest/pull/2538)
- Added support in the forest `send` command for all FIL units currently
  supported in forest `wallet` ("attoFIL", "femtoFIL", "picoFIL", "nanoFIL",
  "microFIL", "milliFIL", and "FIL"). Note that the default `send` units (i.e.,
  if no units are specified) are now FIL to match the behavior in Lotus.
  [#2668](https://github.com/ChainSafe/forest/issues/2668)

### Removed

- Removed `--halt-after-import` and `--auto-download-snapshot` from
  configuration. They are now strictly a CLI option.
  [#2528](https://github.com/ChainSafe/forest/issues/2528)
  [#2573](https://github.com/ChainSafe/forest/issues/2573)

### Fixed

- Daemon getting stuck in an infinite loop during shutdown.
  [#2672](https://github.com/ChainSafe/forest/issues/2672)
- `Scanning Blockchain` progess bar never hitting 100% during snapshot import.
  [#2404](https://github.com/ChainSafe/forest/issues/2404)
- bitswap queries cancellation that do not respond after a period.
  [#2398](https://github.com/ChainSafe/forest/issues/2398)
- Forest daeamon crashing on sending bitswap requests.
  [#2405](https://github.com/ChainSafe/forest/issues/2405)
- Corrected counts displayed when using `forest-cli --chain <chain> sync wait`.
  [#2429](https://github.com/ChainSafe/forest/issues/2429)
- Snapshot export issue when running on a system with a separate temporary
  filesystem. [#2693](https://github.com/ChainSafe/forest/pull/2693)
- All binaries and crates in the project to follow a standard version, based on
  the release tag. [#2493](https://github.com/ChainSafe/forest/issues/2493)

## Forest v0.6.0 (2023-01-06)

Notable updates:

- Added support for the new Protocol Labs snapshot service.
- Several improvements to logging (including integration with Grafana Loki) and
  error handling.

### Added

- New daemon option flag `--log-dir` for log file support.
- New ParityDb section in configuration (including statistics and compression
  settings).
- Integration with Grafana Loki for more advanced log filtering and
  summarization.
- Peer tipset epoch now in metrics.

### Changed

- Several improvements to error handling.
- Docker images are now tagged with version (eg `0.6.0`) and date (eg
  `2023-01-05-commit_hash`).
- Upgraded toolchain channel to `nightly-2022-12-15`.
- Migrated logging infrastructure from `log` to `tracing`.
- Fixed bug triggered by large network messages.
- Fixed bug where cursor would be hidden after keyboard interrupt.
- Allow `-—height` flag to take relative offsets for validating the tipsets in a
  snapshot.
- Fixed issue with invalid snapshot exports; messages were accidentally removed
  from snapshots, making them invalid.
- Updated `snapshot fetch` subcommands to support the new Protocol Labs snapshot
  service.
- Fixed RPC `net disconnect` endpoint (a bug was returning a JSON RPC error when
  running `forest-cli net disconnect` and preventing proper peer disconnection).
- Corrected RPC serialization of FIL balances (a bug was preventing display of
  floating point balance using `forest-cli wallet list`).

### Removed

- RocksDB check for low file descriptor limit.
- Unused RPC endpoints.

## Forest v0.5.1 (2022-12-01)

### Changed

- Restore progress indicators that were accidentally broken.

## Forest v0.5.0 (2022-12-01)

Notable updates:

- Support for nv17.
- Forest was split into two programs: a Filecoin node (forest), and a control
  program (forest-cli).
- Improved snapshot importing performance: ~75% reduction in snapshot import
  time.
- Improved code building time: ~45% reduction in build time.
- Code coverage increased from 32% to 63%.

### Added

- Support for nv17 on both calibnet and mainnet.
- Experimental support for ParityDB.
- Improved snapshot handling via the `forest-cli snapshot` commands.
- Support using `aria2` for faster snapshot downloads.
- Support for sending FIL.

### Changed

- Replace async_std with tokio.
- Significantly improve tracked performance metrics.
- Gracefully shutdown the database on sigterm and sighup.
- Fix gas charging issue that caused state-root mismatches on mainnet.
- Snapshots are automatically downloaded if the database is empty.
- Improve error messages if a snapshot doesn't match the requested network.
- Add `--color=[always;auto;never]` flag.

### Removed

- Fat snapshots (snapshots that contain all transaction receipts since genesis)
  have been deprecated in favor of slim snapshots where receipts are downloaded
  on demand.
- All security advistory exceptions. Forest's dependencies are now free of known
  vulnerabilities.

## Forest v0.4.1 (2022-10-04)

### Changed

- Fix bug in handling of blockchain forks.

## Forest v0.4.0 (2022-09-30)

Notable updates:

- Support for nv16.
- Built-in method of downloading snapshots.
- Vastly improved automated testing.

### Added

- New `forest chain export` command for generating snapshots.
- New `forest chain fetch` command for downloading recent snapshots.
- Logging settings are now part of the configuration file rather than only being
  accessible through an environment variable.
- A `--detach` flag for running the Forest node in the background.
- A `--halt-after-import` for exiting Forest directly after importing a
  snapshot.
- Delegated Consensus: A consensus mode useful for testing.
- FIP-0023: Break ties between tipsets of equal weight.

### Changed

- Improve error messages if Forest isn't initiated with a valid database.
- Formatting clean-up in the forest wallet.
- Improved pretty-printing of debugging statediffs.
- Several dozen spelling fixes in the documentation.
- Fixed dead links in documentation (with automated detection).
- Avoided a segmentation fault caused by an improper shutdown of the database.
- Bump required rust version from nightly-2022-09-08 to nightly-2022-09-28.

### Removed

- Support for the `sled` database.

## Forest v0.3.0 (2022-07-04)

Notable updates:

- Support nv15 entirely through the FVM.
- Resolve two security concerns by removing legacy code (RUSTSEC-2020-0071 and
  RUSTSEC-2021-0130).
- Fixed Docker image and released it to GH container registry.
- Network selection (ie mainnet vs testnet) moved to a CLI flag rather than a
  compile-time flag.

## Forest v0.2.2 _alpha_ (2022-04-06)

Forest v0.2.2 alpha is a service release improving performance and stability.
This release supports Filecoin network version 14.

Notable updates:

- Forest now supports Calibnet: `make calibnet` (nv14)
- FVM is available both native and as external crate:
  [ref-fvm](https://github.com/filecoin-project/ref-fvm)
- Reading config from a default config location unless a file is specified.
- Improved logging and display of synchronization progress.
- Defaulting to Rust Edition 2021 from now on.

All changes:

- Log: don't override default filters (#1504) by @jdjaustin in
  [#1530](https://github.com/ChainSafe/forest/pull/1530)
- Crates: bump wasmtime by @q9f in
  [#1526](https://github.com/ChainSafe/forest/pull/1526)
- Ci: add wasm target to release script by @q9f in
  [#1524](https://github.com/ChainSafe/forest/pull/1524)
- Ci: add codecov target threshold tolerance of 1% by @q9f in
  [#1525](https://github.com/ChainSafe/forest/pull/1525)
- Node: demote noisy warnings to debug by @q9f in
  [#1518](https://github.com/ChainSafe/forest/pull/1518)
- Workaround fix for prometheus endpoint by @LesnyRumcajs in
  [#1516](https://github.com/ChainSafe/forest/pull/1516)
- Fixed bug label for bug template by @LesnyRumcajs in
  [#1514](https://github.com/ChainSafe/forest/pull/1514)
- Crates: purge unused dependencies by @q9f in
  [#1509](https://github.com/ChainSafe/forest/pull/1509)
- Github: update code owners by @q9f in
  [#1507](https://github.com/ChainSafe/forest/pull/1507)
- Ci: enable rustc version trinity for builds by @q9f in
  [#1506](https://github.com/ChainSafe/forest/pull/1506)
- Crates: bump dependencies by @q9f in
  [#1503](https://github.com/ChainSafe/forest/pull/1503)
- Re-use some code from ref-fvm by @LesnyRumcajs in
  [#1500](https://github.com/ChainSafe/forest/pull/1500)
- Connor/default config location by @connormullett in
  [#1494](https://github.com/ChainSafe/forest/pull/1494)
- Deps: simplify os dependencies by @q9f in
  [#1496](https://github.com/ChainSafe/forest/pull/1496)
- Use exports from ref-fvm by @LesnyRumcajs in
  [#1495](https://github.com/ChainSafe/forest/pull/1495)
- Start the prometheus server before loading snapshots. by @lemmih in
  [#1484](https://github.com/ChainSafe/forest/pull/1484)
- Config dump with tests by @LesnyRumcajs in
  [#1485](https://github.com/ChainSafe/forest/pull/1485)
- Use the v6 version of the actor's bundle. by @lemmih in
  [#1474](https://github.com/ChainSafe/forest/pull/1474)
- Exposed more rocksdb options, increased max files by @LesnyRumcajs in
  [#1481](https://github.com/ChainSafe/forest/pull/1481)
- Parametrize current rocksdb settings by @LesnyRumcajs in
  [#1479](https://github.com/ChainSafe/forest/pull/1479)
- Use progress bars when downloading headers and scanning the blockchain. by
  @lemmih in [#1480](https://github.com/ChainSafe/forest/pull/1480)
- Night job scripts by @LesnyRumcajs in
  [#1475](https://github.com/ChainSafe/forest/pull/1475)
- Add more metrics of syncing by @LesnyRumcajs in
  [#1467](https://github.com/ChainSafe/forest/pull/1467)
- Limit RocksDB to 200 open files. by @lemmih in
  [#1468](https://github.com/ChainSafe/forest/pull/1468)
- Ci: Include conformance tests in code coverage results by @lemmih in
  [#1470](https://github.com/ChainSafe/forest/pull/1470)
- Show a progressbar when downloading tipset headers. by @lemmih in
  [#1469](https://github.com/ChainSafe/forest/pull/1469)
- Add 'fvm' backend in parallel to our native backend. by @lemmih in
  [#1403](https://github.com/ChainSafe/forest/pull/1403)
- Update regex to v1.5.5 (from 1.5.4) to avoid performance vulnerability. by
  @lemmih in [#1472](https://github.com/ChainSafe/forest/pull/1472)
- Ci: Allow codecov policies to fail. by @lemmih in
  [#1471](https://github.com/ChainSafe/forest/pull/1471)
- Improve docker-compose for monitoring stack by @LesnyRumcajs in
  [#1461](https://github.com/ChainSafe/forest/pull/1461)
- Revert "Enforce max length when serializing/deserializing arrays" by @lemmih
  in [#1462](https://github.com/ChainSafe/forest/pull/1462)
- Introduce serde_generic_array by @clearloop in
  [#1434](https://github.com/ChainSafe/forest/pull/1434)
- Fixed new clippy warnings by @LesnyRumcajs in
  [#1449](https://github.com/ChainSafe/forest/pull/1449)
- Improve license check script by @LesnyRumcajs in
  [#1443](https://github.com/ChainSafe/forest/pull/1443)
- Elmattic/actors review f26 by @elmattic in
  [#1340](https://github.com/ChainSafe/forest/pull/1340)
- Calibnet Support by @connormullett in
  [#1370](https://github.com/ChainSafe/forest/pull/1370)
- Blockchain/sync: demote chain exchange warning to debug message by @q9f in
  [#1439](https://github.com/ChainSafe/forest/pull/1439)
- Fix clippy fiascoes introduced in #1437 by @LesnyRumcajs in
  [#1438](https://github.com/ChainSafe/forest/pull/1438)
- Fix signature verification fiasco by @LesnyRumcajs in
  [#1437](https://github.com/ChainSafe/forest/pull/1437)
- Clippy for tests by @LesnyRumcajs in
  [#1436](https://github.com/ChainSafe/forest/pull/1436)
- Rustc: switch to rust edition 2021 by @q9f in
  [#1429](https://github.com/ChainSafe/forest/pull/1429)
- Forest: bump version to 0.2.2 by @q9f in
  [#1428](https://github.com/ChainSafe/forest/pull/1428)
- Move from chrono to time crate by @LesnyRumcajs in
  [#1426](https://github.com/ChainSafe/forest/pull/1426)

## Forest v0.2.1 _alpha_ (2022-02-14)

Forest v0.2.1 alpha is a service release improving performance and stability.

All changes:

- Ci: fix documentation in release workflow by @q9f in
  [#1427](https://github.com/ChainSafe/forest/pull/1427)
- Feat(encoding): add max length check for bytes by @clearloop in
  [#1399](https://github.com/ChainSafe/forest/pull/1399)
- Add assert in debug mode and tests by @elmattic in
  [#1416](https://github.com/ChainSafe/forest/pull/1416)
- Add shellcheck to CI by @LesnyRumcajs in
  [#1423](https://github.com/ChainSafe/forest/pull/1423)
- Fail CI on failed fmt or other linting file changes by @LesnyRumcajs in
  [#1422](https://github.com/ChainSafe/forest/pull/1422)
- Crates: replace monkey-patched cs\_\* crates by upstream deps by @q9f in
  [#1414](https://github.com/ChainSafe/forest/pull/1414)
- Add LesnyRumcajs to CODEOWNERS by @LesnyRumcajs in
  [#1425](https://github.com/ChainSafe/forest/pull/1425)
- Ci: temporarily ignore RUSTSEC-2022-0009 by @q9f in
  [#1424](https://github.com/ChainSafe/forest/pull/1424)
- Vm/actor: remove unused fields in paych actor tests by @q9f in
  [#1415](https://github.com/ChainSafe/forest/pull/1415)
- Forest: bump version to 0.2.1 by @q9f in
  [#1417](https://github.com/ChainSafe/forest/pull/1417)
- Fix exit code mismatch by @noot in
  [#1412](https://github.com/ChainSafe/forest/pull/1412)
- Improve snapshot parsing performance by ~2.5x by @lemmih in
  [#1408](https://github.com/ChainSafe/forest/pull/1408)
- Update conformance test vectors (and fix test driver) by @lemmih in
  [#1404](https://github.com/ChainSafe/forest/pull/1404)
- Use human readable units when loading snapshots. by @lemmih in
  [#1407](https://github.com/ChainSafe/forest/pull/1407)
- Chore: bump rocksdb to 0.17 by @q9f in
  [#1398](https://github.com/ChainSafe/forest/pull/1398)
- Include network in forest version string. by @lemmih in
  [#1401](https://github.com/ChainSafe/forest/pull/1401)
- Fix 1369 by @willeslau in
  [#1397](https://github.com/ChainSafe/forest/pull/1397)
- Move `/docs` to `/documentation` by @connormullett in
  [#1390](https://github.com/ChainSafe/forest/pull/1390)

## Forest v0.2.0 _alpha_ (2022-01-25)

ChainSafe System's second _alpha_ release of the _Forest_ Filecoin Rust protocol
implementation. This release fixes a series of bugs and performance issues and
introduces, among others, support for:

- Full mainnet compatibility
- Filecoin network version 14 "Chocolate"
- Forest actors version 6
- Further audit fixes

To compile release binaries, checkout the `v0.2.0` tag and build with the
`release` feature.

```shell
git checkout v0.2.0
cargo build --release --bin forest --features release
./target/release/forest --help
```

All changes:

- Release forest v0.2.0 alpha
  ([#1393](https://github.com/ChainSafe/forest/pull/1393)
- C1 actors review ([#1368](https://github.com/ChainSafe/forest/pull/1368))
- Fix encoding size constraints for BigInt and BigUint not enforced
  ([#1367](https://github.com/ChainSafe/forest/pull/1367))
- Fix typo when running conformance tests.
  ([#1394](https://github.com/ChainSafe/forest/pull/1394))
- Auto-detect available cores on Linux and MacOS.
  ([#1387](https://github.com/ChainSafe/forest/pull/1387)
- Remove unused lint exceptions.
  ([#1385](https://github.com/ChainSafe/forest/pull/1385)
- B4 fix: fixing by adding max index computation in bitfield validation
  ([#1344](https://github.com/ChainSafe/forest/pull/1344))
- Ci: run github actions on buildjet
  ([#1366](https://github.com/ChainSafe/forest/pull/1366))
- Ci: documentation dry-run for PRs.
  ([#1383](https://github.com/ChainSafe/forest/pull/1383))
- Use pre-made action to deploy documentation to gh-pages.
  ([#1380](https://github.com/ChainSafe/forest/pull/1380))
- Networks: Show an informative error message if the selected feature set is
  invalid. ([#1373](https://github.com/ChainSafe/forest/pull/1373))
- Disable test 'test_optimal_message_selection3' because it is inconsistent.
  ([#1381](https://github.com/ChainSafe/forest/pull/1381))
- Add David to repo maintainers
  ([#1374](https://github.com/ChainSafe/forest/pull/1374))
- Apply lints from rust-1.58
  ([#1378](https://github.com/ChainSafe/forest/pull/1378))
- Catch panic in verify_window_post
  ([#1365](https://github.com/ChainSafe/forest/pull/1365))
- Make 'base64' dependency for key_management no longer optional
  ([#1372](https://github.com/ChainSafe/forest/pull/1372))
- Fix snapshot get in docs
  ([#1353](https://github.com/ChainSafe/forest/pull/1353))
- Fix market logic ([#1356](https://github.com/ChainSafe/forest/pull/1356))
- V6: fix market and power actors to match go
  ([#1348](https://github.com/ChainSafe/forest/pull/1348))
- F28 fix ([#1343](https://github.com/ChainSafe/forest/pull/1343))
- Fix: F25 ([#1342](https://github.com/ChainSafe/forest/pull/1342))
- Ci: --ignore RUSTSEC-2021-0130
  ([#1350](https://github.com/ChainSafe/forest/pull/1350))
- Drand v14 update: fix fetching around null tipsets
  ([#1339](https://github.com/ChainSafe/forest/pull/1339))
- Fix v6 market actor bug
  ([#1341](https://github.com/ChainSafe/forest/pull/1341))
- F27 fix ([#1328](https://github.com/ChainSafe/forest/pull/1328))
- F17 fix ([#1324](https://github.com/ChainSafe/forest/pull/1324))
- Laudiacay/actors review f23
  ([#1325](https://github.com/ChainSafe/forest/pull/1325))
- Fix market actor publish_storage_deals
  ([#1327](https://github.com/ChainSafe/forest/pull/1327))
- Remove .swp ([#1326](https://github.com/ChainSafe/forest/pull/1326))
- F24 fix ([#1323](https://github.com/ChainSafe/forest/pull/1323))
- F9 fix ([#1315](https://github.com/ChainSafe/forest/pull/1315))
- F20: Fix expiration set validation order
  ([#1322](https://github.com/ChainSafe/forest/pull/1322))
- F13 fix ([#1313](https://github.com/ChainSafe/forest/pull/1313))
- F21 fix ([#1311](https://github.com/ChainSafe/forest/pull/1311))
- F11 fix ([#1312](https://github.com/ChainSafe/forest/pull/1312))
- F15 fix ([#1314](https://github.com/ChainSafe/forest/pull/1314))
- F18, F19 fix ([#1321](https://github.com/ChainSafe/forest/pull/1321))
- Nv14: implement v6 actors
  ([#1260](https://github.com/ChainSafe/forest/pull/1260))
- Add to troubleshooting docs
  ([#1282](https://github.com/ChainSafe/forest/pull/1282))
- F12 fix ([#1290](https://github.com/ChainSafe/forest/pull/1290))
- F1 fix ([#1293](https://github.com/ChainSafe/forest/pull/1293))
- F16: Fix improper use of assert macro
  ([#1310](https://github.com/ChainSafe/forest/pull/1310))
- F14: Fix missing continue statement
  ([#1309](https://github.com/ChainSafe/forest/pull/1309))
- F10 fix ([#1308](https://github.com/ChainSafe/forest/pull/1308))
- F7: Fix incorrect error codes
  ([#1297](https://github.com/ChainSafe/forest/pull/1297))
- F8: Add missing decrement for miner_count
  ([#1298](https://github.com/ChainSafe/forest/pull/1298))
- F6: Fix incorrect error code
  ([#1296](https://github.com/ChainSafe/forest/pull/1296))
- F5: Fix proposal check in market actor
  ([#1295](https://github.com/ChainSafe/forest/pull/1295))
- Remove redundant validation code and update error message to be same as in
  spec actors ([#1294](https://github.com/ChainSafe/forest/pull/1294))
- F3: fix logic to be the same as in the spec actors
  ([#1292](https://github.com/ChainSafe/forest/pull/1292))
- Attempt to improve gh actions time
  ([#1319](https://github.com/ChainSafe/forest/pull/1319))
- Fix clippy errors for the new cargo 1.57.0
  ([#1316](https://github.com/ChainSafe/forest/pull/1316))
- Ci: add gh actions workflows
  ([#1317](https://github.com/ChainSafe/forest/pull/1317))
- Fix: audit issue F2 ([#1289](https://github.com/ChainSafe/forest/pull/1289))
- Update codeowners ([#1306](https://github.com/ChainSafe/forest/pull/1306))
- Add Guillaume to code owners
  ([#1283](https://github.com/ChainSafe/forest/pull/1283))
- .circleci: Remove extra step for docs
  ([#1251](https://github.com/ChainSafe/forest/pull/1251))
- .circleci: Build and push mdbook
  ([#1250](https://github.com/ChainSafe/forest/pull/1250))
- Add MdBook Documentation
  ([#1249](https://github.com/ChainSafe/forest/pull/1249))
- Docs: add release notes
  ([#1246](https://github.com/ChainSafe/forest/pull/1246))

## Forest v0.1.0 _alpha_ (2021-10-19)

ChainSafe System's first _alpha_ release of the _Forest_ Filecoin Rust protocol
implementation.

- It synchronizes and verifies the latest Filecoin main network and is able to
  query the latest state.
- It implements all core systems of the Filecoin protocol specification exposed
  through a command-line interface.
- The set of functionalities for this first alpha-release include: Message Pool,
  State Manager, Chain and Wallet CLI functionality, Prometheus Metrics, and a
  JSON-RPC Server.

To compile release binaries, checkout the `v0.1.0` tag and build with the
`release` feature.

```shell
git checkout v0.1.0
cargo build --release --bin forest --features release
./target/release/forest --help
```

The Forest mono-repository contains ten main components (in logical order):

- `forest`: the command-line interface and daemon (1 crate/workspace)
- `node`: the networking stack and storage (7 crates)
- `blockchain`: the chain structure and synchronization (6 crates)
- `vm`: state transition and actors, messages, addresses (9 crates)
- `key_management`: Filecoin account management (1 crate)
- `crypto`: cryptographic functions, signatures, and verification (1 crate)
- `encoding`: serialization library for encoding and decoding (1 crate)
- `ipld`: the IPLD model for content-addressable data (9 crates)
- `types`: the forest types (2 crates)
- `utils`: the forest toolbox (12 crates)

All initial change sets:

- `cd33929e` Ci: ignore cargo audit for RUSTSEC-2020-0159
  ([#1245](https://github.com/ChainSafe/forest/pull/1245)) (Afr Schoe)
- `d7e816a7` Update Libp2p to 0.40.0-RC.1
  ([#1243](https://github.com/ChainSafe/forest/pull/1243)) (Eric Tu)
- `a33328c9` Mpool CLI Commands
  ([#1203](https://github.com/ChainSafe/forest/pull/1203)) (Connor Mullett)
- `9d4b5291` Create new_issue.md
  ([#1193](https://github.com/ChainSafe/forest/pull/1193)) (Lee Raj)
- `60910979` Actor_name_by_code
  ([#1218](https://github.com/ChainSafe/forest/pull/1218)) (Eric Tu)
- `5845cdf7` Bump libsecp256k1 and statrs
  ([#1244](https://github.com/ChainSafe/forest/pull/1244)) (Eric Tu)
- `a56e4a53` Fix stable clippy::needless_collect
  ([#1238](https://github.com/ChainSafe/forest/pull/1238)) (Afr Schoe)
- `4eb74f90` Fix stable clippy::needless_borrow
  ([#1236](https://github.com/ChainSafe/forest/pull/1236)) (Afr Schoe)
- `5006e62a` Clippy: avoid contiguous acronyms
  ([#upper_case_acronyms](https://github.com/ChainSafe/forest/pull/upper_case_acronyms))
  ([#1239](https://github.com/ChainSafe/forest/pull/1239)) (Afr Schoe)
- `8543b3fb` Connor/state cli
  ([#1219](https://github.com/ChainSafe/forest/pull/1219)) (Connor Mullett)
- `b40f8d11` Fix Deadlock when using Rayon
  ([#1240](https://github.com/ChainSafe/forest/pull/1240)) (Eric Tu)
- `0e816c8a` Clippy: remove redundant enum variant names (`enum_variant_names`)
  ([#1237](https://github.com/ChainSafe/forest/pull/1237)) (Afr Schoe)
- `db5bb065` Cli: use cargo package version environment data in cli options
  struct ([#1229](https://github.com/ChainSafe/forest/pull/1229)) (Afr Schoe)
- `28f7d83f` Rust: default to stable toolchain instead of pinned version
  ([#1228](https://github.com/ChainSafe/forest/pull/1228)) (Afr Schoe)
- `70f26c29` Circleci: prepare build matrix
  ([#1233](https://github.com/ChainSafe/forest/pull/1233)) (Afr Schoe)
- `d9a4df14` Scripts: fix copyright header years
  ([#1230](https://github.com/ChainSafe/forest/pull/1230)) (Afr Schoe)
- `ccf1ac11` Return Ok when validating drand beacon entries similar to how Lotus
  does as per the audit recommendation.
  ([#1206](https://github.com/ChainSafe/forest/pull/1206)) (Hunter Trujillo)
- `f5fe14d2` [Audit fixes] FOR-03 - Inconsistent Deserialization of Randomness
  ([#1205](https://github.com/ChainSafe/forest/pull/1205)) (Hunter Trujillo)
- `32a9ae5f` Rest of V5 Updates
  ([#1217](https://github.com/ChainSafe/forest/pull/1217)) (Eric Tu)
- `e6e1c8ad` API_IMPLEMENTATION.md build script formatting improvements
  ([#1210](https://github.com/ChainSafe/forest/pull/1210)) (Hunter Trujillo)
- `1e88b095` For 01 ([#1188](https://github.com/ChainSafe/forest/pull/1188))
  (Jorge Olivero)
- `881d8f23` FIP 0013 Aggregate Seal Verification
  ([#1185](https://github.com/ChainSafe/forest/pull/1185)) (Eric Tu)
- `ea98ea2a` FIP 0008 Batch Pre Commits
  ([#1189](https://github.com/ChainSafe/forest/pull/1189)) (Eric Tu)
- `a134d5ed` Multi-key import feature
  ([#1201](https://github.com/ChainSafe/forest/pull/1201)) (Elvis)
- `0c447d4c` OpenRPC schema parsing & generation
  ([#1194](https://github.com/ChainSafe/forest/pull/1194)) (Hunter Trujillo)
- `bf3936a2` Connor/cli smoke test
  ([#1196](https://github.com/ChainSafe/forest/pull/1196)) (Connor Mullett)
- `7d5b3333` Reference files with PathBuf instead of Strings
  ([#1200](https://github.com/ChainSafe/forest/pull/1200)) (Elvis)
- `3771568c` Remove loopback and duplicate addrs in `net peers` output
  ([#1199](https://github.com/ChainSafe/forest/pull/1199)) (Francis Murillo)
- `ffc30193` Constant consensus fault reward
  ([#1190](https://github.com/ChainSafe/forest/pull/1190)) (Eric Tu)
- `d88ea8d1` Added the check for config file via Env Var
  ([#1197](https://github.com/ChainSafe/forest/pull/1197)) (Elvis)
- `d4a1d044` Chain Sync CLI Commands
  ([#1175](https://github.com/ChainSafe/forest/pull/1175)) (Connor Mullett)
- `698cf3c3` Additional Net RPC API & CLI Methods
  ([#1167](https://github.com/ChainSafe/forest/pull/1167)) (Hunter Trujillo)
- `32656db9` `auth api-info`
  ([#1172](https://github.com/ChainSafe/forest/pull/1172)) (Connor Mullett)
- `90ab8650` FOR-06 fix: indexmap version bump and MSRV update
  ([#1180](https://github.com/ChainSafe/forest/pull/1180)) (creativcoder)
- `d1d6f640` Update Runtime to Support V5 Actors
  ([#1173](https://github.com/ChainSafe/forest/pull/1173)) (Eric Tu)
- `085ee872` Bugfix:vm:run cron for null rounds
  ([#1177](https://github.com/ChainSafe/forest/pull/1177)) (detailyang)
- `07499a3f` Chore:build:tweak interopnet compile flags
  ([#1178](https://github.com/ChainSafe/forest/pull/1178)) (detailyang)
- `933503e2` Hotfix:metrics:change prometheus response type
  ([#1169](https://github.com/ChainSafe/forest/pull/1169)) (detailyang)
- `99fa3864` Metrics ([#1102](https://github.com/ChainSafe/forest/pull/1102))
  (Jorge Olivero)
- `02791b92` Implement network version 12 state migration / actors v4 migration
  ([#1101](https://github.com/ChainSafe/forest/pull/1101)) (creativcoder)
- `d144eac8` Fix wallet verify
  ([#1170](https://github.com/ChainSafe/forest/pull/1170)) (Connor Mullett)
- `f07f0278` Hotfix:fix passphrase fake confirm
  ([#1168](https://github.com/ChainSafe/forest/pull/1168)) (detailyang)
- `132884d8` Chore:interopnet&devnet:fix build error
  ([#1162](https://github.com/ChainSafe/forest/pull/1162)) (detailyang)
- `992e69e3` FOR-15 fix approx_cmp in msg_chain.rs
  ([#1160](https://github.com/ChainSafe/forest/pull/1160)) (creativcoder)
- `34799734` Wallet CLI Implementation
  ([#1128](https://github.com/ChainSafe/forest/pull/1128)) (Connor Mullett)
- `f698ba88` [Audit fixes] FOR-02: Inconsistent Deserialization of Address ID
  ([#1149](https://github.com/ChainSafe/forest/pull/1149)) (Hunter Trujillo)
- `e50d2ae8` [Audit fixes] FOR-16: Unnecessary Extensive Permissions for Private
  Keys ([#1151](https://github.com/ChainSafe/forest/pull/1151)) (Hunter
  Trujillo)
- `665ca476` Subtract 1 ([#1152](https://github.com/ChainSafe/forest/pull/1152))
  (Eric Tu)
- `4047ff5e` 3 -> 4 ([#1153](https://github.com/ChainSafe/forest/pull/1153))
  (Eric Tu)
- `446bea40` Swap to asyncronous_codec and bump futures_cbor_codec
  ([#1163](https://github.com/ChainSafe/forest/pull/1163)) (Eric Tu)
- `e4e6711b` Encrypted keystore now defaults to enabled. Warn the user if using
  an unencrypted keystore.
  ([#1150](https://github.com/ChainSafe/forest/pull/1150)) (Hunter Trujillo)
- `9b2a03a6` Add rust-toolchain file
  ([#1132](https://github.com/ChainSafe/forest/pull/1132)) (Hunter Trujillo)
- `6f9edae8` Fix P2P random walk logic
  ([#1125](https://github.com/ChainSafe/forest/pull/1125)) (Fraccaroli
  Gianmarco)
- `87f61d20` Spelling and typos
  ([#1126](https://github.com/ChainSafe/forest/pull/1126)) (Kirk Baird)
- `69d52cbd` RPC API w/ Permissions handling
  ([#1122](https://github.com/ChainSafe/forest/pull/1122)) (Hunter Trujillo)
- `81080179` Import/Export StateTree for Testing
  ([#1114](https://github.com/ChainSafe/forest/pull/1114)) (Eric Tu)
- `b75a4f31` Improve CLI printing and RPC error handling.
  ([#1121](https://github.com/ChainSafe/forest/pull/1121)) (Hunter Trujillo)
- `a8931e2a` Enable Gossip Scoring
  ([#1115](https://github.com/ChainSafe/forest/pull/1115)) (Eric Tu)
- `c337d3bf` V5 Actors Prep
  ([#1116](https://github.com/ChainSafe/forest/pull/1116)) (Eric Tu)
- `0a20e468` JSON-RPC Client with FULLNODE_API_INFO config & JWT support
  ([#1100](https://github.com/ChainSafe/forest/pull/1100)) (Hunter Trujillo)
- `f87d0baf` Resolve Stack Overflow
  ([#1103](https://github.com/ChainSafe/forest/pull/1103)) (Eric Tu)
- `bd90aa65` Tidy up submitwindowedpost
  ([#1099](https://github.com/ChainSafe/forest/pull/1099)) (Kirk Baird)
- `36a18656` Add Prometheus server
  ([#1098](https://github.com/ChainSafe/forest/pull/1098)) (Jorge Olivero)
- `ff6776ca` Base64 encode persistent keystore
  ([#1092](https://github.com/ChainSafe/forest/pull/1092)) (Connor Mullett)
- `c02669fa` Remove tide-websockets-sink fork
  ([#1089](https://github.com/ChainSafe/forest/pull/1089)) (Hunter Trujillo)
- `84ab31b0` Parallelize tipset processing
  ([#1081](https://github.com/ChainSafe/forest/pull/1081)) (Jorge Olivero)
- `d245f14c` Encrypted Key Store
  ([#1078](https://github.com/ChainSafe/forest/pull/1078)) (Connor Mullett)
- `34740715` Actors v4 (Network v12)
  ([#1087](https://github.com/ChainSafe/forest/pull/1087)) (Eric Tu)
- `946f4510` Implement optimal message selection
  ([#1086](https://github.com/ChainSafe/forest/pull/1086)) (creativcoder)
- `e8c1b599` Ignore If txn_id Existed Or Not When Deleting
  ([#1082](https://github.com/ChainSafe/forest/pull/1082)) (Eric Tu)
- `0a134afa` Devnet Build
  ([#1073](https://github.com/ChainSafe/forest/pull/1073)) (Eric Tu)
- `77f8495e` Remove check for empty_params
  ([#1079](https://github.com/ChainSafe/forest/pull/1079)) (Eric Tu)
- `bb7034ac` Minor fixes and touch-ups
  ([#1074](https://github.com/ChainSafe/forest/pull/1074)) (François Garillot)
- `674c3b39` HTTP JWT validation
  ([#1072](https://github.com/ChainSafe/forest/pull/1072)) (Hunter Trujillo)
- `4c9856dc` Disable MacOS CI for now. Looked into it a bit, not sure what other
  better solutions we have.
  ([#1077](https://github.com/ChainSafe/forest/pull/1077)) (Hunter Trujillo)
- `8a3823c3` Add @connormullett to Code Owners
  ([#1076](https://github.com/ChainSafe/forest/pull/1076)) (Hunter Trujillo)
- `e52b34d0` Remove a couple unnecessary panics
  ([#1075](https://github.com/ChainSafe/forest/pull/1075)) (François Garillot)
- `3606c3f9` Fix Error Handling in Load Deadlines
  ([#1071](https://github.com/ChainSafe/forest/pull/1071)) (Eric Tu)
- `a2452f3d` Tweaks to buffered blockstore
  ([#1069](https://github.com/ChainSafe/forest/pull/1069)) (Austin Abell)
- `78303511` NetworkVersion 11 Upgrade at Epoch 665280
  ([#1066](https://github.com/ChainSafe/forest/pull/1066)) (Eric Tu)
- `b9fccde0` Release New Crates Due to Vulnerability in forest_message 0.6.0
  ([#1058](https://github.com/ChainSafe/forest/pull/1058)) (Eric Tu)
- `4a9e4e47` Reduce time to resolve links in flush to ~51ms in buffer blockstore
  writes ([#1059](https://github.com/ChainSafe/forest/pull/1059)) (creativcoder)
- `b3ad6d7a` Update bls_signatures to 0.9 and filecoin-proofs-api to 6.1
  ([#1062](https://github.com/ChainSafe/forest/pull/1062)) (Eric Tu)
- `7301c6bf` Fix Error Handling in Deadline Construction
  ([#1063](https://github.com/ChainSafe/forest/pull/1063)) (Eric Tu)
- `425ec083` Clippy "Fix"
  ([#1064](https://github.com/ChainSafe/forest/pull/1064)) (Eric Tu)
- `275f312e` HTTP RPC-JSON and tide-websockets
  ([#990](https://github.com/ChainSafe/forest/pull/990)) (Hunter Trujillo)
- `cfeab68f` Fix ExitCode handling when calling
  repay_partial_debt_in_priority_order
  ([#1055](https://github.com/ChainSafe/forest/pull/1055)) (Eric Tu)
- `d30d093d` Setup rustfmt
  ([#1053](https://github.com/ChainSafe/forest/pull/1053)) (Jorge Olivero)
- `d4fc556f` Libp2p Connection Limits
  ([#1051](https://github.com/ChainSafe/forest/pull/1051)) (Eric Tu)
- `36aaf693` Add @olibero to Code Owners
  ([#1052](https://github.com/ChainSafe/forest/pull/1052)) (Eric Tu)
- `8278d257` Fix ExitCode Handling in load_deadline
  ([#1050](https://github.com/ChainSafe/forest/pull/1050)) (Eric Tu)
- `77080e61` BufferedBlockstore Flush Improvements
  ([#1044](https://github.com/ChainSafe/forest/pull/1044)) (Eric Tu)
- `0bd9b1ef` Update Networking Log Levels
  ([#1046](https://github.com/ChainSafe/forest/pull/1046)) (Eric Tu)
- `669d5504` Fix Parent Grinding Fault Detection
  ([#1045](https://github.com/ChainSafe/forest/pull/1045)) (Eric Tu)
- `c424b65f` Fix ReportConsensusFault Gas Mismatch
  ([#1043](https://github.com/ChainSafe/forest/pull/1043)) (Eric Tu)
- `b2141ff3` Update Actors Interface and Fix Actors Consensus Issues
  ([#1041](https://github.com/ChainSafe/forest/pull/1041)) (Eric Tu)
- `0ddec266` Cargo Audit Patch
  ([#1042](https://github.com/ChainSafe/forest/pull/1042)) (Eric Tu)
- `f89b9ad1` Paych Actor v3
  ([#1035](https://github.com/ChainSafe/forest/pull/1035)) (Eric Tu)
- `608c0a93` Miner Actor v3
  ([#1032](https://github.com/ChainSafe/forest/pull/1032)) (Eric Tu)
- `01ae4250` Remove dutter and add creativ
  ([#1036](https://github.com/ChainSafe/forest/pull/1036)) (Eric Tu)
- `c4143e0a` Initial refactor: separate pool and provider
  ([#1027](https://github.com/ChainSafe/forest/pull/1027)) (creativcoder)
- `f6eddd54` Update libp2p to 0.35
  ([#928](https://github.com/ChainSafe/forest/pull/928)) (Austin Abell)
- `0b63a93f` Reward Actor v3
  ([#1020](https://github.com/ChainSafe/forest/pull/1020)) (Eric Tu)
- `caf19b94` Init Actor v3
  ([#1019](https://github.com/ChainSafe/forest/pull/1019)) (Eric Tu)
- `4a00c91e` Remove old codeowners
  ([#1018](https://github.com/ChainSafe/forest/pull/1018)) (Austin Abell)
- `49220a1d` Storage Power Actor v3
  ([#1017](https://github.com/ChainSafe/forest/pull/1017)) (Eric Tu)
- `91ba65b3` Update verifreg to v3
  ([#1016](https://github.com/ChainSafe/forest/pull/1016)) (Eric Tu)
- `4d663116` Document node and cleanup
  ([#1007](https://github.com/ChainSafe/forest/pull/1007)) (Austin Abell)
- `79c0da79` Multisig Actor v3
  ([#1013](https://github.com/ChainSafe/forest/pull/1013)) (Eric Tu)
- `0289e349` Market Actor v3
  ([#1010](https://github.com/ChainSafe/forest/pull/1010)) (Eric Tu)
- `4d0c8642` Update types documentation
  ([#1008](https://github.com/ChainSafe/forest/pull/1008)) (Austin Abell)
- `b42e66b5` Fix new clippy warnings and fix logic
  ([#1011](https://github.com/ChainSafe/forest/pull/1011)) (Austin Abell)
- `44dd57b8` Update VM docs.
  ([#1009](https://github.com/ChainSafe/forest/pull/1009)) (Austin Abell)
- `f20740ee` V3 HAMT and AMT for Actors
  ([#1005](https://github.com/ChainSafe/forest/pull/1005)) (Eric Tu)
- `bfb406b9` Update ipld docs
  ([#1004](https://github.com/ChainSafe/forest/pull/1004)) (Austin Abell)
- `69e91fc2` Update crypto docs and cleanup API
  ([#1002](https://github.com/ChainSafe/forest/pull/1002)) (Austin Abell)
- `9be446b5` Blockchain docs and cleanup
  ([#1000](https://github.com/ChainSafe/forest/pull/1000)) (Austin Abell)
- `121bdede` Actors v3 Setup
  ([#1001](https://github.com/ChainSafe/forest/pull/1001)) (Eric Tu)
- `e2034f74` Release Actors V2
  ([#994](https://github.com/ChainSafe/forest/pull/994)) (Eric Tu)
- `47b8b4f7` Add 1.46.0 msrv check to CI
  ([#993](https://github.com/ChainSafe/forest/pull/993)) (Austin Abell)
- `d38a08d5` Framework for State Migrations
  ([#987](https://github.com/ChainSafe/forest/pull/987)) (Eric Tu)
- `83906046` Improve Car file read node
  ([#988](https://github.com/ChainSafe/forest/pull/988)) (Austin Abell)
- `e642c55f` Fix hyper vulnerability
  ([#991](https://github.com/ChainSafe/forest/pull/991)) (Austin Abell)
- `bd546119` Include git hash and crate version
  ([#977](https://github.com/ChainSafe/forest/pull/977)) (Rajarupan Sampanthan)
- `46f7bf61` V3 Hamt update
  ([#982](https://github.com/ChainSafe/forest/pull/982)) (Austin Abell)
- `11d059ab` Fix bug in miner extend sector expiration
  ([#989](https://github.com/ChainSafe/forest/pull/989)) (Austin Abell)
- `84296d92` Nightly build/audit workaround and nightly linting fixes
  ([#983](https://github.com/ChainSafe/forest/pull/983)) (Austin Abell)
- `d1b2f622` Prep hamt v2 release
  ([#981](https://github.com/ChainSafe/forest/pull/981)) (Austin Abell)
- `c5342907` Fix fork handling
  ([#980](https://github.com/ChainSafe/forest/pull/980)) (Eric Tu)
- `931de226` V3 Actors Amt update
  ([#978](https://github.com/ChainSafe/forest/pull/978)) (Austin Abell)
- `4c2e4a07` Update Amt API and prep release
  ([#979](https://github.com/ChainSafe/forest/pull/979)) (Austin Abell)
- `d0a46ba7` Refactor discovery, improve Hello handling/peer management
  ([#975](https://github.com/ChainSafe/forest/pull/975)) (Austin Abell)
- `7ba2217d` Replace broadcast channels and refactor websocket streaming
  ([#955](https://github.com/ChainSafe/forest/pull/955)) (Austin Abell)
- `75403b30` Fix verify consensus fault logic
  ([#973](https://github.com/ChainSafe/forest/pull/973)) (Austin Abell)
- `76797645` Replace lazycell with once_cell
  ([#976](https://github.com/ChainSafe/forest/pull/976)) (Austin Abell)
- `7a8cce81` Fix block header signature verification helper function
  ([#972](https://github.com/ChainSafe/forest/pull/972)) (Austin Abell)
- `f182e8d6` Fix fork ([#971](https://github.com/ChainSafe/forest/pull/971))
  (Eric Tu)
- `34e1b1e6` Remove irrelevant spam logs
  ([#969](https://github.com/ChainSafe/forest/pull/969)) (Austin Abell)
- `c565eb92` Fix edge case in update pending deal state
  ([#968](https://github.com/ChainSafe/forest/pull/968)) (Austin Abell)
- `db0c4417` Fixes to ChainSyncer Scheduling
  ([#965](https://github.com/ChainSafe/forest/pull/965)) (Eric Tu)
- `3b16f807` Purge approvals on multisig removal
  ([#967](https://github.com/ChainSafe/forest/pull/967)) (Austin Abell)
- `3d91af03` Cleanup TODOs
  ([#933](https://github.com/ChainSafe/forest/pull/933)) (Austin Abell)
- `d7b9b396` Update logging to hide internal messages by default
  ([#954](https://github.com/ChainSafe/forest/pull/954)) (Austin Abell)
- `d82e3791` Interopnet support
  ([#964](https://github.com/ChainSafe/forest/pull/964)) (Austin Abell)
- `59c4413c` Add skip-load flag and cleanup snapshot loading
  ([#939](https://github.com/ChainSafe/forest/pull/939)) (Austin Abell)
- `ce37d70d` Fix to address resolution for chained internal calls
  ([#952](https://github.com/ChainSafe/forest/pull/952)) (Austin Abell)
- `18535f7c` Fix storage deal resolution pattern
  ([#948](https://github.com/ChainSafe/forest/pull/948)) (Austin Abell)
- `34b8c7eb` Update statediff for v2 and keep under feature
  ([#949](https://github.com/ChainSafe/forest/pull/949)) (Austin Abell)
- `3eed3ac2` Update bls backend to blst
  ([#945](https://github.com/ChainSafe/forest/pull/945)) (Austin Abell)
- `c02944fb` Handle null multisig proposal hashes
  ([#953](https://github.com/ChainSafe/forest/pull/953)) (Austin Abell)
- `5845f9e7` Ignore invalid peer id in miner info
  ([#951](https://github.com/ChainSafe/forest/pull/951)) (Austin Abell)
- `721bc466` Fix bugs in terminate sectors logic
  ([#950](https://github.com/ChainSafe/forest/pull/950)) (Austin Abell)
- `ccd4fbd0` Nullable Entropy in Randomness RPC and Fix Gas Base Fee Estimation
  ([#947](https://github.com/ChainSafe/forest/pull/947)) (Eric Tu)
- `4825a6a8` Fix calico vesting
  ([#942](https://github.com/ChainSafe/forest/pull/942)) (Austin Abell)
- `60e59697` Fix bug with pledge delta from proving deadline
  ([#943](https://github.com/ChainSafe/forest/pull/943)) (Austin Abell)
- `334551e1` Update consensus min power
  ([#946](https://github.com/ChainSafe/forest/pull/946)) (Austin Abell)
- `0e4ff578` Update calico storage gas multiplier
  ([#940](https://github.com/ChainSafe/forest/pull/940)) (Austin Abell)
- `53d35f02` Fix typo in v2 winning post validation
  ([#941](https://github.com/ChainSafe/forest/pull/941)) (Austin Abell)
- `749303c4` CBOR Stream Read in LibP2P RPC
  ([#932](https://github.com/ChainSafe/forest/pull/932)) (Eric Tu)
- `a79a97a9` Fix header signing bytes cache bug
  ([#935](https://github.com/ChainSafe/forest/pull/935)) (Austin Abell)
- `a32e19d3` Update header caches and builder
  ([#930](https://github.com/ChainSafe/forest/pull/930)) (Austin Abell)
- `ae9d7acb` Switch temp bytes deserialize to Cow
  ([#931](https://github.com/ChainSafe/forest/pull/931)) (Austin Abell)
- `a2ac9552` Clean up chain exchange responses and peer disconnects
  ([#929](https://github.com/ChainSafe/forest/pull/929)) (Austin Abell)
- `2f87782c` Update libp2p, async-std, and other deps
  ([#922](https://github.com/ChainSafe/forest/pull/922)) (Austin Abell)
- `9a6c9a87` Change default address prefix to 'f'
  ([#921](https://github.com/ChainSafe/forest/pull/921)) (Rajarupan Sampanthan)
- `182eacce` Fix ChainNotify RPC
  ([#924](https://github.com/ChainSafe/forest/pull/924)) (Eric Tu)
- `b97451a8` Update price list for calico VM gas
  ([#918](https://github.com/ChainSafe/forest/pull/918)) (Austin Abell)
- `67dfe7b1` Update calico vesting and refactor circ supply
  ([#917](https://github.com/ChainSafe/forest/pull/917)) (Austin Abell)
- `8efd8ee6` Claus fork burn removal
  ([#920](https://github.com/ChainSafe/forest/pull/920)) (Austin Abell)
- `ef3ecd1e` Calico (V7) update
  ([#919](https://github.com/ChainSafe/forest/pull/919)) (Austin Abell)
- `3c536d0d` Setup multiple network configurations and drand schedule
  ([#915](https://github.com/ChainSafe/forest/pull/915)) (Austin Abell)
- `fa82654f` Adding Insecure Post-Validation
  ([#916](https://github.com/ChainSafe/forest/pull/916)) (Rajarupan Sampanthan)
- `05b282da` Wrap ChainSyncer::state in an Arc<Mutex> and set it to Follow
  accordingly ([#914](https://github.com/ChainSafe/forest/pull/914)) (Tim
  Vermeulen)
- `adfbe855` Update smoke base fee calculation
  ([#912](https://github.com/ChainSafe/forest/pull/912)) (Austin Abell)
- `dd173e41` Update randomness for conformance tipsets and update V7 proof
  verification ([#911](https://github.com/ChainSafe/forest/pull/911)) (Austin
  Abell)
- `4b23b65c` Update types for all new V2 network upgrades
  ([#906](https://github.com/ChainSafe/forest/pull/906)) (Austin Abell)
- `0da265de` Replace shared actor crates with local code
  ([#907](https://github.com/ChainSafe/forest/pull/907)) (Austin Abell)
- `c604ae5f` Update miner actor to v2
  ([#903](https://github.com/ChainSafe/forest/pull/903)) (Austin Abell)
- `e4e39094` Update reward actor to v2
  ([#897](https://github.com/ChainSafe/forest/pull/897)) (Austin Abell)
- `62325dd7` Add GetMarketState to State Manager
  ([#900](https://github.com/ChainSafe/forest/pull/900)) (Ayush Mishra)
- `208c7655` Update runtime for network version upgrades
  ([#896](https://github.com/ChainSafe/forest/pull/896)) (Austin Abell)
- `c1a7553f` Storage Miner Pledging
  ([#899](https://github.com/ChainSafe/forest/pull/899)) (Eric Tu)
- `d6af098e` Add serde annotation for go vec visitor without using wrapper
  ([#898](https://github.com/ChainSafe/forest/pull/898)) (Austin Abell)
- `56f6d628` Update verifreg actor to v2
  ([#889](https://github.com/ChainSafe/forest/pull/889)) (Austin Abell)
- `88d1d465` Add a cfg flag to build Forest in Devnet mode
  ([#895](https://github.com/ChainSafe/forest/pull/895)) (Eric Tu)
- `8a1f2038` Paych v2 actor update
  ([#894](https://github.com/ChainSafe/forest/pull/894)) (Austin Abell)
- `f821b971` Power actor v2 upgrade
  ([#893](https://github.com/ChainSafe/forest/pull/893)) (Austin Abell)
- `d1dbd0ab` Add syncing configuration options
  ([#892](https://github.com/ChainSafe/forest/pull/892)) (Dustin Brickwood)
- `83a86a9d` Handle pubsub blocks in parallel
  ([#891](https://github.com/ChainSafe/forest/pull/891)) (Tim Vermeulen)
- `5dee4491` Update seal proof types and proofs api version
  ([#890](https://github.com/ChainSafe/forest/pull/890)) (Austin Abell)
- `169f9e3f` Version Hamt, Amt, State tree
  ([#887](https://github.com/ChainSafe/forest/pull/887)) (Austin Abell)
- `ecc7c680` Update market actor to v2
  ([#888](https://github.com/ChainSafe/forest/pull/888)) (Austin Abell)
- `dcbac0f0` Update multisig to v2
  ([#886](https://github.com/ChainSafe/forest/pull/886)) (Austin Abell)
- `5043ed0c` Update CI build checks
  ([#885](https://github.com/ChainSafe/forest/pull/885)) (Austin Abell)
- `787dcc0c` Implement Net API Module + Some other RPC methods
  ([#884](https://github.com/ChainSafe/forest/pull/884)) (Eric Tu)
- `47f2bd1e` Actors v2 upgrade setup
  ([#854](https://github.com/ChainSafe/forest/pull/854)) (Austin Abell)
- `aa448702` Storage Miner Init Interop
  ([#882](https://github.com/ChainSafe/forest/pull/882)) (Eric Tu)
- `8e821e0b` Remove coverage from CI until fixed
  ([#883](https://github.com/ChainSafe/forest/pull/883)) (Austin Abell)
- `61e5465e` Fix message crate compilation with json feature
  ([#880](https://github.com/ChainSafe/forest/pull/880)) (Austin Abell)
- `85e96837` Release crates for actors v2 upgrade
  ([#879](https://github.com/ChainSafe/forest/pull/879)) (Austin Abell)
- `82ca74cc` Form tipsets ([#875](https://github.com/ChainSafe/forest/pull/875))
  (Tim Vermeulen)
- `ce5c28b9` A bunch of fixes for the RPC
  ([#874](https://github.com/ChainSafe/forest/pull/874)) (Eric Tu)
- `8193a4b1` Implement hamt fuzzer
  ([#872](https://github.com/ChainSafe/forest/pull/872)) (Austin Abell)
- `36154ff6` Implement Amt fuzzer
  ([#871](https://github.com/ChainSafe/forest/pull/871)) (Austin Abell)
- `15c0e67f` Fix syncing regressions from #841
  ([#873](https://github.com/ChainSafe/forest/pull/873)) (Austin Abell)
- `6aaa037a` Update message json format to match Lotus
  ([#870](https://github.com/ChainSafe/forest/pull/870)) (Austin Abell)
- `56b4961f` Rpc fixes and implementations
  ([#841](https://github.com/ChainSafe/forest/pull/841)) (Purple Hair Rust Bard)
- `1da3294c` Fork serde_bytes to disallow string and array deserialization
  ([#868](https://github.com/ChainSafe/forest/pull/868)) (Austin Abell)
- `44f2c22e` Fix exit code handling in market
  ([#866](https://github.com/ChainSafe/forest/pull/866)) (Austin Abell)
- `f325bb35` Fix unlock unvested funds
  ([#865](https://github.com/ChainSafe/forest/pull/865)) (Austin Abell)
- `d690d484` Implement chain export functionality and car writer
  ([#861](https://github.com/ChainSafe/forest/pull/861)) (Austin Abell)
- `1b4dd61d` Add sled backend and cleanup RocksDb type
  ([#858](https://github.com/ChainSafe/forest/pull/858)) (Austin Abell)
- `db642466` MessagePool Greedy Message Selection
  ([#856](https://github.com/ChainSafe/forest/pull/856)) (Eric Tu)
- `26082703` Implement chain index
  ([#855](https://github.com/ChainSafe/forest/pull/855)) (Austin Abell)
- `c300f8e4` Update dependencies
  ([#859](https://github.com/ChainSafe/forest/pull/859)) (Dustin Brickwood)
- `d6c9bf60` Allow importing snapshot from URL + Progress bar
  ([#762](https://github.com/ChainSafe/forest/pull/762))
  ([#811](https://github.com/ChainSafe/forest/pull/811)) (Stepan)
- `178d1679` Setup mocking panic handling in vm
  ([#857](https://github.com/ChainSafe/forest/pull/857)) (Austin Abell)
- `60d12063` Switch param deserialization to the runtime to interop
  ([#853](https://github.com/ChainSafe/forest/pull/853)) (Austin Abell)
- `f9249b15` Use upstream cid
  ([#850](https://github.com/ChainSafe/forest/pull/850)) (Volker Mische)
- `85786ad3` Update CODEOWNERS
  ([#848](https://github.com/ChainSafe/forest/pull/848)) (Austin Abell)
- `0c1febbf` Rename BlockSync -> ChainExchange and tweak parameters
  ([#852](https://github.com/ChainSafe/forest/pull/852)) (Austin Abell)
- `876b9881` Refactor ChainStore, tipset usage, cache loaded tipsets
  ([#851](https://github.com/ChainSafe/forest/pull/851)) (Austin Abell)
- `396052ca` Fix: update balance table
  ([#849](https://github.com/ChainSafe/forest/pull/849)) (Austin Abell)
- `af28ef40` Update amt for_each caching mechanisms and usages
  ([#847](https://github.com/ChainSafe/forest/pull/847)) (Austin Abell)
- `ee25ba92` Add Networking and Republishing logic to MsgPool
  ([#732](https://github.com/ChainSafe/forest/pull/732)) (Eric Tu)
- `ef2583db` Use concrete implementations
  ([#842](https://github.com/ChainSafe/forest/pull/842)) (Volker Mische)
- `3c8a57b7` Fix gossipsub handling to process only when in follow state
  ([#845](https://github.com/ChainSafe/forest/pull/845)) (Austin Abell)
- `c53a5b82` Fix bug with import and cleanup
  ([#844](https://github.com/ChainSafe/forest/pull/844)) (Austin Abell)
- `1832a05e` Fix makefile test commands
  ([#843](https://github.com/ChainSafe/forest/pull/843)) (Austin Abell)
- `293ef19e` Fixes code cov build
  ([#840](https://github.com/ChainSafe/forest/pull/840)) (Dustin Brickwood)
- `62ea7ef4` Update multihash dependency and make Cid impl Copy
  ([#839](https://github.com/ChainSafe/forest/pull/839)) (Austin Abell)
- `cb1e2c41` Update README.md with security policy
  ([#831](https://github.com/ChainSafe/forest/pull/831)) (Amer Ameen)
- `d7b76cc9` Fix circleCI coverage
  ([#836](https://github.com/ChainSafe/forest/pull/836)) (Austin Abell)
- `e51e1ece` Fix allow internal reset after failed tx
  ([#834](https://github.com/ChainSafe/forest/pull/834)) (Austin Abell)
- `a86f0056` CircleCI updates, removal of github actions
  ([#813](https://github.com/ChainSafe/forest/pull/813)) (Dustin Brickwood)
- `d74b34ee` Add Gossipsub chain messages to MPool in the ChainSyncer instead of
  Libp2p Service ([#833](https://github.com/ChainSafe/forest/pull/833)) (Eric
  Tu)
- `bbdddf9d` Fix block messages generation for sequence edge case
  ([#832](https://github.com/ChainSafe/forest/pull/832)) (Austin Abell)
- `e1f1244b` Refactor chainstore and related components
  ([#809](https://github.com/ChainSafe/forest/pull/809)) (Austin Abell)
- `7990d4d4` Cleanup batch_verify_seal and tipset state execution
  ([#807](https://github.com/ChainSafe/forest/pull/807)) (Austin Abell)
- `0b7a49b6` Process blocks coming off of GossipSub
  ([#808](https://github.com/ChainSafe/forest/pull/808)) (Eric Tu)
- `1a447316` Defer bitfield decoding until its first use
  ([#803](https://github.com/ChainSafe/forest/pull/803)) (Tim Vermeulen)
- `ede37134` Update proofs and other deps
  ([#812](https://github.com/ChainSafe/forest/pull/812)) (Austin Abell)
- `a97f4b3b` Fix message receipt json
  ([#810](https://github.com/ChainSafe/forest/pull/810)) (Austin Abell)
- `b31fa0ae` Update gossip messagepool error log
  ([#805](https://github.com/ChainSafe/forest/pull/805)) (Austin Abell)
- `3bec812c` Fix unsealed sector padding
  ([#804](https://github.com/ChainSafe/forest/pull/804)) (Austin Abell)
- `9eab4a8a` Fix reschedule sector expirations
  ([#802](https://github.com/ChainSafe/forest/pull/802)) (Austin Abell)
- `21d6108f` Optimize statediff and fix hamt bug
  ([#799](https://github.com/ChainSafe/forest/pull/799)) (Austin Abell)
- `7da52345` Add msgs to msg pool
  ([#797](https://github.com/ChainSafe/forest/pull/797)) (Dustin Brickwood)
- `901d00cf` Increase cron gas limit
  ([#796](https://github.com/ChainSafe/forest/pull/796)) (Austin Abell)
- `ca3c131f` Import snapshots and import chains
  ([#789](https://github.com/ChainSafe/forest/pull/789)) (Eric Tu)
- `7d34126d` Refactor types out of actors crate to prep for v2 upgrade
  ([#790](https://github.com/ChainSafe/forest/pull/790)) (Austin Abell)
- `54635c52` Fix Miner cron related things
  ([#795](https://github.com/ChainSafe/forest/pull/795)) (Austin Abell)
- `27d3e668` GossipSub Message and Block Deserialization
  ([#791](https://github.com/ChainSafe/forest/pull/791)) (Eric Tu)
- `34710f7e` Update Dockerfile and include make command
  ([#792](https://github.com/ChainSafe/forest/pull/792)) (Dustin Brickwood)
- `5a8dfaab` Switch store for randomness retrieval
  ([#793](https://github.com/ChainSafe/forest/pull/793)) (Austin Abell)
- `b94f39de` Update bootnodes
  ([#794](https://github.com/ChainSafe/forest/pull/794)) (Austin Abell)
- `2e1bb096` Adding CircSupply Calculations
  ([#710](https://github.com/ChainSafe/forest/pull/710)) (nannick)
- `36e38c67` Wrap cached state in async mutex to avoid duplicate state
  calculation ([#785](https://github.com/ChainSafe/forest/pull/785)) (Austin
  Abell)
- `20de7a45` Adding Block Probability Calculations
  ([#771](https://github.com/ChainSafe/forest/pull/771)) (nannick)
- `bee59904` Fix deferred cron and validate caller
  ([#782](https://github.com/ChainSafe/forest/pull/782)) (Austin Abell)
- `78e6bb4b` Put Hamt reordering fix under a feature
  ([#783](https://github.com/ChainSafe/forest/pull/783)) (Austin Abell)
- `7743da7e` Fix projection period for faults
  ([#784](https://github.com/ChainSafe/forest/pull/784)) (Austin Abell)
- `fb2ca2be` Build and Api Versoining
  ([#752](https://github.com/ChainSafe/forest/pull/752)) (Purple Hair Rust Bard)
- `aa397491` Fix get_sectors_for_winning_post and cleanup
  ([#781](https://github.com/ChainSafe/forest/pull/781)) (Austin Abell)
- `dd707577` Fix provider and block message limit
  ([#780](https://github.com/ChainSafe/forest/pull/780)) (Austin Abell)
- `199d7feb` Refactor statediff to own crate
  ([#779](https://github.com/ChainSafe/forest/pull/779)) (Austin Abell)
- `6fb284a2` Fix sync messages logic
  ([#778](https://github.com/ChainSafe/forest/pull/778)) (Austin Abell)
- `c571e0e0` Fix tipset sorting function
  ([#777](https://github.com/ChainSafe/forest/pull/777)) (Austin Abell)
- `f9ab4c20` Update sequence based on epoch for internal messages
  ([#775](https://github.com/ChainSafe/forest/pull/775)) (Austin Abell)
- `057ff0d4` Fix chaos actor send
  ([#773](https://github.com/ChainSafe/forest/pull/773)) (Austin Abell)
- `0834808a` Minimum power fix
  ([#774](https://github.com/ChainSafe/forest/pull/774)) (Eric Tu)
- `34759a88` Fix Amt iter mut guard
  ([#772](https://github.com/ChainSafe/forest/pull/772)) (Austin Abell)
- `655eac22` Update conformance vectors
  ([#768](https://github.com/ChainSafe/forest/pull/768)) (Austin Abell)
- `1de532f3` Fix link in README
  ([#770](https://github.com/ChainSafe/forest/pull/770)) (Austin Abell)
- `6535480f` Remove protoc dependency and update README
  ([#769](https://github.com/ChainSafe/forest/pull/769)) (Austin Abell)
- `fc05e125` Minor fixes found during devnet testing
  ([#753](https://github.com/ChainSafe/forest/pull/753)) (Purple Hair Rust Bard)
- `982738c2` Authorization Setup for Write Access on RPC Calls
  ([#620](https://github.com/ChainSafe/forest/pull/620)) (Jaden Foldesi)
- `d4de5481` Fix blockstore get gas charge
  ([#751](https://github.com/ChainSafe/forest/pull/751)) (Austin Abell)
- `fd89bb9f` Implement actor upgrade logic
  ([#750](https://github.com/ChainSafe/forest/pull/750)) (Austin Abell)
- `6a46d7a4` Add a `ValueMut` wrapper type that tracks whether AMT values are
  mutated ([#749](https://github.com/ChainSafe/forest/pull/749)) (Tim Vermeulen)
- `0a7e163e` Fix CronEvents in Miner Actor
  ([#748](https://github.com/ChainSafe/forest/pull/748)) (Eric Tu)
- `3e8fd6cf` Fix block validations and add chain export test
  ([#741](https://github.com/ChainSafe/forest/pull/741)) (Austin Abell)
- `a4e399d9` Remove extra state load from withdraw balance
  ([#747](https://github.com/ChainSafe/forest/pull/747)) (Austin Abell)
- `15e00e80` Fix trailing 0s on bitfield serialization
  ([#746](https://github.com/ChainSafe/forest/pull/746)) (Austin Abell)
- `7e7d79c3` Switch serde_cbor to fork to allow unsafe unchecked utf8
  deserialization ([#745](https://github.com/ChainSafe/forest/pull/745)) (Austin
  Abell)
- `f8e16554` Fix Balance Table get
  ([#744](https://github.com/ChainSafe/forest/pull/744)) (Eric Tu)
- `6f187420` Skip send in transfer_to_actor if value is 0
  ([#743](https://github.com/ChainSafe/forest/pull/743)) (Eric Tu)
- `9dbcc47d` MAX_MINER_PROVE_COMMITS_PER_EPOCH 3 to 200
  ([#742](https://github.com/ChainSafe/forest/pull/742)) (Eric Tu)
- `cecf8713` State diff on root mismatch option
  ([#738](https://github.com/ChainSafe/forest/pull/738)) (Austin Abell)
- `f309a28b` Fix miner constructor params and proving period offset calculation
  ([#740](https://github.com/ChainSafe/forest/pull/740)) (Austin Abell)
- `891cd3ce` Fix base fee in conformance, bump versions and cleanup
  ([#739](https://github.com/ChainSafe/forest/pull/739)) (Austin Abell)
- `1b23fa33` Add label to DealProposal
  ([#737](https://github.com/ChainSafe/forest/pull/737)) (Austin Abell)
- `a75b47ac` Add redundant writes to Hamt and Amt to interop
  ([#731](https://github.com/ChainSafe/forest/pull/731)) (Austin Abell)
- `d910cf02` Update conformance vectors
  ([#734](https://github.com/ChainSafe/forest/pull/734)) (Austin Abell)
- `9de9e351` BlockSync provider
  ([#724](https://github.com/ChainSafe/forest/pull/724)) (Stepan)
- `0d86e686` Update params and fetch on daemon start
  ([#733](https://github.com/ChainSafe/forest/pull/733)) (Austin Abell)
- `cb4f779b` Updating Chaos Actor and Test Vectors
  ([#696](https://github.com/ChainSafe/forest/pull/696)) (nannick)
- `15eb3f07` Fix signature verification in mempool
  ([#727](https://github.com/ChainSafe/forest/pull/727)) (Austin Abell)
- `3ec23378` Update proof verification
  ([#726](https://github.com/ChainSafe/forest/pull/726)) (Austin Abell)
- `82f76ae6` Add caching to Hamt and update testing
  ([#730](https://github.com/ChainSafe/forest/pull/730)) (Austin Abell)
- `630b54f1` Update Actors error handling
  ([#722](https://github.com/ChainSafe/forest/pull/722)) (Austin Abell)
- `e59b7ae6` Switch bigint division usage to Euclidean to match Go
  ([#723](https://github.com/ChainSafe/forest/pull/723)) (Austin Abell)
- `2561c51c` Amt refactor and interop tests
  ([#716](https://github.com/ChainSafe/forest/pull/716)) (Austin Abell)
- `7a471d57` Remove unnecessary feature with audit failure
  ([#721](https://github.com/ChainSafe/forest/pull/721)) (Austin Abell)
- `b073565e` Mempool Update
  ([#705](https://github.com/ChainSafe/forest/pull/705)) (Eric Tu)
- `f0072101` Update Miner actor
  ([#691](https://github.com/ChainSafe/forest/pull/691)) (Tim Vermeulen)
- `285b9c34` Storage miner integration
  ([#670](https://github.com/ChainSafe/forest/pull/670)) (Purple Hair Rust Bard)
- `04274b14` Adding More Reward Actor Tests
  ([#715](https://github.com/ChainSafe/forest/pull/715)) (nannick)
- `dae9342f` Update block validations
  ([#711](https://github.com/ChainSafe/forest/pull/711)) (Austin Abell)
- `6dc3b50d` Update AMT max index bound
  ([#714](https://github.com/ChainSafe/forest/pull/714)) (Austin Abell)
- `d4dee5a2` Make block validations async
  ([#702](https://github.com/ChainSafe/forest/pull/702)) (Austin Abell)
- `8ef5ae5c` Peer stats tracking and selection
  ([#701](https://github.com/ChainSafe/forest/pull/701)) (Austin Abell)
- `dc0ff4cd` Semantic Validation for Messages
  ([#703](https://github.com/ChainSafe/forest/pull/703)) (Eric Tu)
- `3411459d` ChainSync refactor
  ([#693](https://github.com/ChainSafe/forest/pull/693)) (Austin Abell)
- `66ca99e2` Fix StateManager use in different components
  ([#694](https://github.com/ChainSafe/forest/pull/694)) (Eric Tu)
- `96b64cb2` Drand ignore env variable
  ([#697](https://github.com/ChainSafe/forest/pull/697)) (nannick)
- `548a4645` Print out conformance results and add log for skips
  ([#695](https://github.com/ChainSafe/forest/pull/695)) (Austin Abell)
- `0d7b16cc` Add CLI command to add Genesis Miner to Genesis Template
  ([#644](https://github.com/ChainSafe/forest/pull/644)) (Stepan)
- `0be6b76a` Chain syncing verification fixes
  ([#503](https://github.com/ChainSafe/forest/pull/503)) (Eric Tu)
- `156b2fb6` Fix docs publish workflow
  ([#688](https://github.com/ChainSafe/forest/pull/688)) (Austin Abell)
- `b54d0ec7` Update statetree cache
  ([#668](https://github.com/ChainSafe/forest/pull/668)) (Dustin Brickwood)
- `0809097f` Update blocksync message formats
  ([#686](https://github.com/ChainSafe/forest/pull/686)) (Austin Abell)
- `0db7ddbb` Tipset vector runner
  ([#682](https://github.com/ChainSafe/forest/pull/682)) (Austin Abell)
- `41ad3220` Swap secio authentication for noise
  ([#685](https://github.com/ChainSafe/forest/pull/685)) (Austin Abell)
- `93faacde` Fix bitswap breaking patch release
  ([#683](https://github.com/ChainSafe/forest/pull/683)) (Austin Abell)
- `f2c3ff0f` Update apply_blocks call
  ([#678](https://github.com/ChainSafe/forest/pull/678)) (Austin Abell)
- `e411eeed` Remove TODOs from scoping
  ([#675](https://github.com/ChainSafe/forest/pull/675)) (Austin Abell)
- `24341646` Adding Mdns and Kad Toggle
  ([#647](https://github.com/ChainSafe/forest/pull/647)) (nannick)
- `26517fba` Update edge cases for dynamic error handling in VM
  ([#671](https://github.com/ChainSafe/forest/pull/671)) (Austin Abell)
- `cd68b539` Update runtime transaction logic
  ([#666](https://github.com/ChainSafe/forest/pull/666)) (Austin Abell)
- `d5ccf900` Update EPOCH_DURATION_SECONDS
  ([#667](https://github.com/ChainSafe/forest/pull/667)) (Eric Tu)
- `c73394bc` Fix serialization of TxnIdParams
  ([#665](https://github.com/ChainSafe/forest/pull/665)) (Eric Tu)
- `7b4174e3` Fix runtime implementation to return gas blockstore
  ([#664](https://github.com/ChainSafe/forest/pull/664)) (Austin Abell)
- `2712508e` Handle failed retrieve of actor state
  ([#663](https://github.com/ChainSafe/forest/pull/663)) (Eric Tu)
- `bbbfacba` Check value correctly before transfer
  ([#662](https://github.com/ChainSafe/forest/pull/662)) (Eric Tu)
- `8d87c681` Add validation in chaos actor
  ([#661](https://github.com/ChainSafe/forest/pull/661)) (Eric Tu)
- `7d2bd2fa` Fix caller validation on nested sends
  ([#660](https://github.com/ChainSafe/forest/pull/660)) (Austin Abell)
- `5db465c3` Make hamt value type generic and add benchmarks
  ([#635](https://github.com/ChainSafe/forest/pull/635)) (Austin Abell)
- `5e35560c` Fix internal send bug, remove message ref from runtime
  ([#659](https://github.com/ChainSafe/forest/pull/659)) (Austin Abell)
- `ff754b90` Fix Get Actor
  ([#658](https://github.com/ChainSafe/forest/pull/658)) (Eric Tu)
- `0d82f424` Fix bugs in vm and update runner
  ([#657](https://github.com/ChainSafe/forest/pull/657)) (Austin Abell)
- `809e3e8c` Allow registering of Actors to the VM
  ([#654](https://github.com/ChainSafe/forest/pull/654)) (Eric Tu)
- `0f8185b2` Fix inconsistencies in apply_message
  ([#656](https://github.com/ChainSafe/forest/pull/656)) (Austin Abell)
- `4e0efe99` Add benchmarks and cleanup AMT
  ([#626](https://github.com/ChainSafe/forest/pull/626)) (Austin Abell)
- `aa6167c8` Expose message fields
  ([#655](https://github.com/ChainSafe/forest/pull/655)) (Austin Abell)
- `fd911984` Adding Chaos Actor
  ([#653](https://github.com/ChainSafe/forest/pull/653)) (nannick)
- `d0bd5844` Fix actor creation and deletion logic
  ([#652](https://github.com/ChainSafe/forest/pull/652)) (Austin Abell)
- `81557c9e` Space race genesis and bootnodes updates
  ([#650](https://github.com/ChainSafe/forest/pull/650)) (Austin Abell)
- `f1bf6079` Released updated protocol crates
  ([#651](https://github.com/ChainSafe/forest/pull/651)) (Austin Abell)
- `3fe1d46a` Update gas charges in VM
  ([#649](https://github.com/ChainSafe/forest/pull/649)) (Austin Abell)
- `0fb2fa38` Adding Puppet Actor
  ([#627](https://github.com/ChainSafe/forest/pull/627)) (nannick)
- `3e6c2ee7` Conformance test runner
  ([#638](https://github.com/ChainSafe/forest/pull/638)) (Austin Abell)
- `a4171bec` Builtin actors 0.9.3 update
  ([#643](https://github.com/ChainSafe/forest/pull/643)) (Austin Abell)
- `6029b716` Update libp2p, proofs, and other deps
  ([#641](https://github.com/ChainSafe/forest/pull/641)) (Austin Abell)
- `bbd20ccf` Dynamic Gas Implementation
  ([#639](https://github.com/ChainSafe/forest/pull/639)) (Eric Tu)
- `12ea58cf` Power actor update
  ([#621](https://github.com/ChainSafe/forest/pull/621)) (Austin Abell)
- `23718156` Separate ticket and beacon randomness
  ([#637](https://github.com/ChainSafe/forest/pull/637)) (Austin Abell)
- `da57abae` Update commcid to new codes and validation
  ([#601](https://github.com/ChainSafe/forest/pull/601)) (Austin Abell)
- `2b54a873` Update default hamt hash function to sha256 and make algo generic
  ([#624](https://github.com/ChainSafe/forest/pull/624)) (Austin Abell)
- `f0c0149a` Update header serialization
  ([#636](https://github.com/ChainSafe/forest/pull/636)) (Austin Abell)
- `22971156` Update to new empty amt serialization
  ([#623](https://github.com/ChainSafe/forest/pull/623)) (Austin Abell)
- `0a7036b0` Rpc state implementation
  ([#618](https://github.com/ChainSafe/forest/pull/618)) (Purple Hair Rust Bard)
- `336ae3b5` Add Bitfield cut operator and other improvements
  ([#617](https://github.com/ChainSafe/forest/pull/617)) (Tim Vermeulen)
- `88fdfbc0` Update system actor
  ([#622](https://github.com/ChainSafe/forest/pull/622)) (Austin Abell)
- `bbbb9e2b` New Genesis Template cli command
  ([#612](https://github.com/ChainSafe/forest/pull/612)) (Stepan)
- `8192c126` Fix bug in reading and persisting keystore data
  ([#625](https://github.com/ChainSafe/forest/pull/625)) (Austin Abell)
- `1b43ad5e` Reward actor update
  ([#619](https://github.com/ChainSafe/forest/pull/619)) (Austin Abell)
- `208f1719` Update verified registry actor
  ([#609](https://github.com/ChainSafe/forest/pull/609)) (Austin Abell)
- `87aec324` Add Persistent KeyStore
  ([#604](https://github.com/ChainSafe/forest/pull/604)) (Jaden Foldesi)
- `b6602bbd` Fix string decode handling network
  ([#611](https://github.com/ChainSafe/forest/pull/611)) (Austin Abell)
- `4aeadf71` Paych actor updates
  ([#608](https://github.com/ChainSafe/forest/pull/608)) (Austin Abell)
- `9c8e9a60` Smoothing Functions For Actors
  ([#594](https://github.com/ChainSafe/forest/pull/594)) (nannick)
- `a84ac2f0` Multisig actor update
  ([#606](https://github.com/ChainSafe/forest/pull/606)) (Austin Abell)
- `90353963` Market actor update
  ([#593](https://github.com/ChainSafe/forest/pull/593)) (Austin Abell)
- `44c1cd9b` Add address bugfix tests and bump crate version
  ([#598](https://github.com/ChainSafe/forest/pull/598)) (Austin Abell)
- `d7dcaf6e` Remove incorrectly ported sanity check from go implementation
  ([#597](https://github.com/ChainSafe/forest/pull/597)) (Austin Abell)
- `8b0b35cd` Returns an Error in case of slicing non-ascii strings
  ([#599](https://github.com/ChainSafe/forest/pull/599)) (Natanael Mojica)
- `52a5acec` Update Drand to use HTTP with the new endpoint
  ([#591](https://github.com/ChainSafe/forest/pull/591)) (Eric Tu)
- `4783a670` Update cron actor
  ([#588](https://github.com/ChainSafe/forest/pull/588)) (Austin Abell)
- `c642d9a9` JSON client setup and chain CLI commands
  ([#572](https://github.com/ChainSafe/forest/pull/572)) (Dustin Brickwood)
- `f80cfab7` Update account actor and params defaults/checks
  ([#587](https://github.com/ChainSafe/forest/pull/587)) (Austin Abell)
- `25203cb9` Add bulk put blockstore function and update header persisting
  ([#570](https://github.com/ChainSafe/forest/pull/570)) (Austin Abell)
- `9982c586` Add Drand Beacon Cache
  ([#586](https://github.com/ChainSafe/forest/pull/586)) (Stepan)
- `0c0b617c` Update init actor
  ([#589](https://github.com/ChainSafe/forest/pull/589)) (Austin Abell)
- `2863f64e` VM and Runtime updates
  ([#569](https://github.com/ChainSafe/forest/pull/569)) (Austin Abell)
- `fc523a32` Message Pool RPC
  ([#551](https://github.com/ChainSafe/forest/pull/551)) (Jaden Foldesi)
- `907eda8f` State API - RPC methods
  ([#532](https://github.com/ChainSafe/forest/pull/532)) (Purple Hair Rust Bard)
- `7cb6cecd` Add actor error convenience macro
  ([#550](https://github.com/ChainSafe/forest/pull/550)) (Austin Abell)
- `b9ae7e8f` Switch to use MessageInfo and refactor MockRuntime
  ([#552](https://github.com/ChainSafe/forest/pull/552)) (Austin Abell)
- `53378a9f` Test Runner for Message Signing Serialization Vectors
  ([#548](https://github.com/ChainSafe/forest/pull/548)) (Jaden Foldesi)
- `d3a1776c` Wallet rpc ([#512](https://github.com/ChainSafe/forest/pull/512))
  (Jaden Foldesi)
- `916bd4a6` Have BitField store ranges instead of bytes, and add benchmarks
  ([#543](https://github.com/ChainSafe/forest/pull/543)) (Tim Vermeulen)
- `37617d38` Send events through publisher
  ([#549](https://github.com/ChainSafe/forest/pull/549)) (Eric Tu)
- `0af8cfba` Update machine version for docs publish
  ([#546](https://github.com/ChainSafe/forest/pull/546)) (Austin Abell)
- `6c30ffe5` TokenAmount and StoragePower to BigInt
  ([#540](https://github.com/ChainSafe/forest/pull/540)) (nannick)
- `d83dac3c` Bitswap Integration
  ([#518](https://github.com/ChainSafe/forest/pull/518)) (Eric Tu)
- `b635c087` Implement Mock Runtime Syscalls
  ([#542](https://github.com/ChainSafe/forest/pull/542)) (nannick)
- `1b04f1ca` Implement Sync API and improve syncing
  ([#539](https://github.com/ChainSafe/forest/pull/539)) (Austin Abell)
- `9c561287` Paych actor tests
  ([#492](https://github.com/ChainSafe/forest/pull/492)) (nannick)
- `c7e94f24` Implement msg pool
  ([#449](https://github.com/ChainSafe/forest/pull/449)) (Jaden Foldesi)
- `1c58f7a4` Move libp2p from fork and bump versions
  ([#534](https://github.com/ChainSafe/forest/pull/534)) (Austin Abell)
- `41256318` Adding RPC Configuration
  ([#531](https://github.com/ChainSafe/forest/pull/531)) (nannick)
- `250ad1bf` Implements deadline tests and chain epoch update to i64
  ([#533](https://github.com/ChainSafe/forest/pull/533)) (Dustin Brickwood)
- `0facf1ba` Refactor RPC and network events
  ([#530](https://github.com/ChainSafe/forest/pull/530)) (Austin Abell)
- `2d88d06c` Remove bitvec dependency and other bit field changes
  ([#525](https://github.com/ChainSafe/forest/pull/525)) (Tim Vermeulen)
- `e0d574e1` Update async-std runtime setup
  ([#526](https://github.com/ChainSafe/forest/pull/526)) (Austin Abell)
- `a2cab731` Implementing Market Balance
  ([#524](https://github.com/ChainSafe/forest/pull/524)) (nannick)
- `7143e42b` Refactor CLI and implement fetch-params
  ([#516](https://github.com/ChainSafe/forest/pull/516)) (Austin Abell)
- `95a2fcc1` Update proofs-api to 4.0.1
  ([#523](https://github.com/ChainSafe/forest/pull/523)) (Austin Abell)
- `6e33c231` Bitfield improvements
  ([#506](https://github.com/ChainSafe/forest/pull/506)) (Tim Vermeulen)
- `8de380d2` Rupan/market actor tests
  ([#426](https://github.com/ChainSafe/forest/pull/426)) (nannick)
- `68c026ae` Fix docs push rule
  ([#520](https://github.com/ChainSafe/forest/pull/520)) (Austin Abell)
- `f68ae5dd` Update default branch name to main
  ([#519](https://github.com/ChainSafe/forest/pull/519)) (Austin Abell)
- `2650f8e8` Remove dead code and update CI
  ([#517](https://github.com/ChainSafe/forest/pull/517)) (Austin Abell)
- `4422cddc` A bare-bones GraphSync ResponseManager
  ([#511](https://github.com/ChainSafe/forest/pull/511)) (Tim Vermeulen)
- `11411a37` Update dependencies and proofs version
  ([#515](https://github.com/ChainSafe/forest/pull/515)) (Austin Abell)
- `8add7840` Update bootnodes and genesis for testnet
  ([#509](https://github.com/ChainSafe/forest/pull/509)) (Austin Abell)
- `1ff34dbc` Update proofs to v4
  ([#507](https://github.com/ChainSafe/forest/pull/507)) (Austin Abell)
- `0f1dba04` Updates market actor
  ([#496](https://github.com/ChainSafe/forest/pull/496)) (Dustin Brickwood)
- `18f6aacc` Implement Kademlia discovery
  ([#501](https://github.com/ChainSafe/forest/pull/501)) (Austin Abell)
- `dd396b9f` Fix ecrecover and verify methods
  ([#500](https://github.com/ChainSafe/forest/pull/500)) (Jaden Foldesi)
- `a326fec9` Ashanti/winning posts
  ([#493](https://github.com/ChainSafe/forest/pull/493)) (Purple Hair Rust Bard)
- `f66b4e1a` Added ctrl addresses
  ([#494](https://github.com/ChainSafe/forest/pull/494)) (Dustin Brickwood)
- `f38a0016` Miner actor implemented
  ([#486](https://github.com/ChainSafe/forest/pull/486)) (Dustin Brickwood)
- `8d2a4936` Implement Wallet
  ([#469](https://github.com/ChainSafe/forest/pull/469)) (Jaden Foldesi)
- `418c2fed` Adds Json serialization for Message Receipts and ActorState
  ([#484](https://github.com/ChainSafe/forest/pull/484)) (Eric Tu)
- `a49f9a96` Update Reward actor to new spec
  ([#480](https://github.com/ChainSafe/forest/pull/480)) (Austin Abell)
- `33310f57` Implements Storage Miner critical Chain API methods
  ([#478](https://github.com/ChainSafe/forest/pull/478)) (Eric Tu)
- `21b3b498` Batch seal verification implementation
  ([#483](https://github.com/ChainSafe/forest/pull/483)) (Austin Abell)
- `78e32a99` Switch bls pub key from using vec
  ([#481](https://github.com/ChainSafe/forest/pull/481)) (Austin Abell)
- `afb1fc82` Updated Code to Pass Checks With Rust 1.44
  ([#479](https://github.com/ChainSafe/forest/pull/479)) (Jaden Foldesi)
- `9cc24d70` Tide JSONRPC over HTTP
  ([#462](https://github.com/ChainSafe/forest/pull/462)) (Eric Tu)
- `7e0540f1` Ashanti/chain store channel
  ([#473](https://github.com/ChainSafe/forest/pull/473)) (Purple Hair Rust Bard)
- `2ad2399b` Ashanti/connect state transition
  ([#454](https://github.com/ChainSafe/forest/pull/454)) (Purple Hair Rust Bard)
- `a0dbd7bd` Implement Block header json
  ([#470](https://github.com/ChainSafe/forest/pull/470)) (Austin Abell)
- `206ec565` Update power, reward and market actors, rt and registered proofs
  relative to miner actor ([#458](https://github.com/ChainSafe/forest/pull/458))
  (Dustin Brickwood)
- `63083135` Implement compatible bitfield
  ([#466](https://github.com/ChainSafe/forest/pull/466)) (Austin Abell)
- `6dab2336` Add CircleCI ([#441](https://github.com/ChainSafe/forest/pull/441))
  (Gregory Markou)
- `8ee51446` Add PeerResponseSender
  ([#453](https://github.com/ChainSafe/forest/pull/453)) (Tim Vermeulen)
- `f4b306d6` Update dockerfiles for protoc install
  ([#460](https://github.com/ChainSafe/forest/pull/460)) (Austin Abell)
- `fb1b4085` Bump async-std to 1.6
  ([#456](https://github.com/ChainSafe/forest/pull/456)) (Eric Tu)
- `fc34b441` Runtime randomness and ChainStore randomness
  ([#415](https://github.com/ChainSafe/forest/pull/415)) (Eric Tu)
- `47835025` Fix block header serialization
  ([#450](https://github.com/ChainSafe/forest/pull/450)) (Austin Abell)
- `91f44e20` Setup GraphSync network interface
  ([#442](https://github.com/ChainSafe/forest/pull/442)) (Austin Abell)
- `129f17e0` Bump versions for release
  ([#451](https://github.com/ChainSafe/forest/pull/451)) (Austin Abell)
- `078eda17` Signed and Unsigned message json impls
  ([#444](https://github.com/ChainSafe/forest/pull/444)) (Austin Abell)
- `bb982fbb` Update libp2p to 0.19
  ([#439](https://github.com/ChainSafe/forest/pull/439)) (Austin Abell)
- `acedcf08` Remove a bajillion manual serde implementations
  ([#433](https://github.com/ChainSafe/forest/pull/433)) (Tim Vermeulen)
- `c9a089e8` Update serialization vectors
  ([#435](https://github.com/ChainSafe/forest/pull/435)) (Austin Abell)
- `9ef6e67a` Add Secp address sanity check
  ([#438](https://github.com/ChainSafe/forest/pull/438)) (Austin Abell)
- `c58aeb4b` Setup GraphSync message types and protobuf encoding
  ([#434](https://github.com/ChainSafe/forest/pull/434)) (Austin Abell)
- `ba8d9467` Verifying Drand Entries from Blocks
  ([#387](https://github.com/ChainSafe/forest/pull/387)) (Eric Tu)
- `b1903ba2` Jaden/chainstore refactor
  ([#432](https://github.com/ChainSafe/forest/pull/432)) (Jaden Foldesi)
- `b80ab49d` Jaden/chainsync/asyncverification
  ([#419](https://github.com/ChainSafe/forest/pull/419)) (Jaden Foldesi)
- `033bade8` Update prefix bytes encoding to include mh len
  ([#431](https://github.com/ChainSafe/forest/pull/431)) (Austin Abell)
- `a04ba8f1` Cargo changes for publishing core crates
  ([#425](https://github.com/ChainSafe/forest/pull/425)) (Austin Abell)
- `42fc42e9` Add default implementations for Store bulk operations
  ([#424](https://github.com/ChainSafe/forest/pull/424)) (Tim Vermeulen)
- `ff39f2aa` Last block info for selectors
  ([#418](https://github.com/ChainSafe/forest/pull/418)) (Austin Abell)
- `1f96e918` Update docs and use rocksdb as feature
  ([#421](https://github.com/ChainSafe/forest/pull/421)) (Austin Abell)
- `187ca6cc` Remove Address default implementation
  ([#422](https://github.com/ChainSafe/forest/pull/422)) (Austin Abell)
- `932dae3b` Implemented verify post
  ([#416](https://github.com/ChainSafe/forest/pull/416)) (Purple Hair Rust Bard)
- `b7f6f92a` Shared types refactor
  ([#417](https://github.com/ChainSafe/forest/pull/417)) (Austin Abell)
- `6241454a` Implement Verify Registry Actor
  ([#413](https://github.com/ChainSafe/forest/pull/413)) (Purple Hair Rust Bard)
- `1598ff20` Update tipset sorting
  ([#412](https://github.com/ChainSafe/forest/pull/412)) (Austin Abell)
- `4c95043e` Ipld selector traversals implementation
  ([#408](https://github.com/ChainSafe/forest/pull/408)) (Austin Abell)
- `fa12fff0` Jaden/tipsetconversions
  ([#404](https://github.com/ChainSafe/forest/pull/404)) (Jaden Foldesi)
- `f47b7579` SyncBucket cleanup
  ([#407](https://github.com/ChainSafe/forest/pull/407)) (Tim Vermeulen)
- `ef7aafdc` Async Block verification in ChainSync
  ([#409](https://github.com/ChainSafe/forest/pull/409)) (Eric Tu)
- `0bba0ecf` Fix CI for docs build
  ([#406](https://github.com/ChainSafe/forest/pull/406)) (Austin Abell)
- `81257dfd` Rupan/reward actor tests
  ([#403](https://github.com/ChainSafe/forest/pull/403)) (nannick)
- `5a0bf8d9` Implement interfacing with Drand over GRPC
  ([#375](https://github.com/ChainSafe/forest/pull/375)) (Eric Tu)
- `91a7e651` Selector explore implementation
  ([#402](https://github.com/ChainSafe/forest/pull/402)) (Austin Abell)
- `cbbd921a` Refactor with structops macro
  ([#401](https://github.com/ChainSafe/forest/pull/401)) (Purple Hair Rust Bard)
- `a048f250` Init test porting
  ([#394](https://github.com/ChainSafe/forest/pull/394)) (nannick)
- `67a25f9c` Clean up tipsets
  ([#397](https://github.com/ChainSafe/forest/pull/397)) (Tim Vermeulen)
- `4e4fa120` Update proofs api
  ([#400](https://github.com/ChainSafe/forest/pull/400)) (Austin Abell)
- `2052eb9f` Bump Dependencies
  ([#399](https://github.com/ChainSafe/forest/pull/399)) (Eric Tu)
- `c57cf419` Implement verify seal syscall
  ([#393](https://github.com/ChainSafe/forest/pull/393)) (Dustin Brickwood)
- `18d179b2` DAGJson support for Ipld
  ([#390](https://github.com/ChainSafe/forest/pull/390)) (Austin Abell)
- `84fb0e44` IPLD Selector framework with serialization
  ([#395](https://github.com/ChainSafe/forest/pull/395)) (Austin Abell)
- `3f8c6cf6` Temporary build fix for fil-proofs
  ([#396](https://github.com/ChainSafe/forest/pull/396)) (Austin Abell)
- `0b589d73` Interop updates and refactoring
  ([#388](https://github.com/ChainSafe/forest/pull/388)) (Austin Abell)
- `1aa2e64d` Implements verify consensus fault syscall and reorg vm crates
  ([#386](https://github.com/ChainSafe/forest/pull/386)) (Dustin Brickwood)
- `aa899c08` BlockHeader Update
  ([#385](https://github.com/ChainSafe/forest/pull/385)) (Eric Tu)
- `7e8124de` Refactor address crate
  ([#376](https://github.com/ChainSafe/forest/pull/376)) (Austin Abell)
- `14894298` Implement buffered blockstore cache
  ([#383](https://github.com/ChainSafe/forest/pull/383)) (Austin Abell)
- `5355acd0` Apply Blocks and refactor
  ([#374](https://github.com/ChainSafe/forest/pull/374)) (Austin Abell)
- `8bc201a3` Added forest img
  ([#378](https://github.com/ChainSafe/forest/pull/378)) (Dustin Brickwood)
- `16483531` Added bls aggregate sig check for block validation
  ([#371](https://github.com/ChainSafe/forest/pull/371)) (Dustin Brickwood)
- `3d5aeb2b` Stmgr retrieval methods + is_ticket_winner calc for block
  validation ([#369](https://github.com/ChainSafe/forest/pull/369)) (Dustin
  Brickwood)
- `cecd33d7` Load Genesis from CAR file
  ([#329](https://github.com/ChainSafe/forest/pull/329)) (Eric Tu)
- `29b45845` Compute unsealed sector CID syscall
  ([#360](https://github.com/ChainSafe/forest/pull/360)) (Austin Abell)
- `c27deaba` Setup dockerfiles and update CI
  ([#370](https://github.com/ChainSafe/forest/pull/370)) (Austin Abell)
- `68c4f9ae` Implement Weight method + st/gt for heaviest ts
  ([#359](https://github.com/ChainSafe/forest/pull/359)) (Dustin Brickwood)
- `4382a82e` Mock Runtime and tests for Account and Cron Actors
  ([#356](https://github.com/ChainSafe/forest/pull/356)) (Eric Tu)
- `ff5260a6` Update to new PoSt sector types
  ([#357](https://github.com/ChainSafe/forest/pull/357)) (Austin Abell)
- `8f0fc1d5` Commitment to cid conversions
  ([#358](https://github.com/ChainSafe/forest/pull/358)) (Austin Abell)
- `3798a4e8` Disallow default Cid and Address serialization
  ([#354](https://github.com/ChainSafe/forest/pull/354)) (Austin Abell)
- `dbee0e66` Implements apply_message and apply_implicit_message
  ([#353](https://github.com/ChainSafe/forest/pull/353)) (Dustin Brickwood)
- `1e6533a4` Implement verify signature syscall and cleanup
  ([#351](https://github.com/ChainSafe/forest/pull/351)) (Austin Abell)
- `d257f5cd` Blake2b syscall
  ([#352](https://github.com/ChainSafe/forest/pull/352)) (Austin Abell)
- `38825e7b` VM gas usage implementation and refactor
  ([#350](https://github.com/ChainSafe/forest/pull/350)) (Austin Abell)
- `8f8fd1e3` Connect remaining Actor invocations to runtime and cleanup
  ([#342](https://github.com/ChainSafe/forest/pull/342)) (Austin Abell)
- `4f0c6f7d` Market actor implementation
  ([#338](https://github.com/ChainSafe/forest/pull/338)) (Dustin Brickwood)
- `380dde3e` Update block header serialization
  ([#337](https://github.com/ChainSafe/forest/pull/337)) (Austin Abell)
- `f5845a0b` Refactor error handling
  ([#336](https://github.com/ChainSafe/forest/pull/336)) (Austin Abell)
- `3bc7d410` Key hashing compatibility
  ([#333](https://github.com/ChainSafe/forest/pull/333)) (Austin Abell)
- `28760209` Update peerid serialization in miner actor
  ([#335](https://github.com/ChainSafe/forest/pull/335)) (Austin Abell)
- `35f3c973` Reward Actor ([#318](https://github.com/ChainSafe/forest/pull/318))
  (Austin Abell)
- `ca7898f7` Move bigint serialization utils
  ([#331](https://github.com/ChainSafe/forest/pull/331)) (Austin Abell)
- `e0a996bd` Miner state ([#325](https://github.com/ChainSafe/forest/pull/325))
  (Austin Abell)
- `d30d396e` Market actor state
  ([#330](https://github.com/ChainSafe/forest/pull/330)) (Austin Abell)
- `5f81a1d6` Runtime Implementation
  ([#323](https://github.com/ChainSafe/forest/pull/323)) (Eric Tu)
- `4aacd72a` Initial chainsync process
  ([#293](https://github.com/ChainSafe/forest/pull/293)) (Dustin Brickwood)
- `e2157f57` Logging level config with RUST_LOG env
  variable([#328](https://github.com/ChainSafe/forest/pull/328)) (Austin Abell)
- `29b9e265` Libp2p and dependency update
  ([#326](https://github.com/ChainSafe/forest/pull/326)) (Austin Abell)
- `618cf4ab` Storage Power actor
  ([#308](https://github.com/ChainSafe/forest/pull/308)) (Austin Abell)
- `6d2bf0e0` Switch MethodNum and ActorID to aliases
  ([#317](https://github.com/ChainSafe/forest/pull/317)) (Austin Abell)
- `661f52aa` Change ChainEpoch and TokenAmount types
  ([#309](https://github.com/ChainSafe/forest/pull/309)) (Austin Abell)
- `7e8bd6f2` Payment channel actor
  ([#299](https://github.com/ChainSafe/forest/pull/299)) (Austin Abell)
- `c97033c0` Bitfield/ rle+ impl
  ([#296](https://github.com/ChainSafe/forest/pull/296)) (Austin Abell)
- `5473af59` SetMultimap implementation
  ([#292](https://github.com/ChainSafe/forest/pull/292)) (Austin Abell)
- `1ae3ba41` Improve actors serialization handling
  ([#297](https://github.com/ChainSafe/forest/pull/297)) (Austin Abell)
- `31738128` Refactor annotated serializations
  ([#295](https://github.com/ChainSafe/forest/pull/295)) (Austin Abell)
- `a5b1ab3c` Sector types ([#294](https://github.com/ChainSafe/forest/pull/294))
  (Austin Abell)
- `08d523b5` Implement multimap
  ([#290](https://github.com/ChainSafe/forest/pull/290)) (Austin Abell)
- `338ddf9d` Feat(vm): implement improved error handling
  ([#289](https://github.com/ChainSafe/forest/pull/289)) (Friedel Ziegelmayer)
- `9611818a` Feat(vm): implement system-actor
  ([#288](https://github.com/ChainSafe/forest/pull/288)) (Friedel Ziegelmayer)
- `76712559` Implement balance table
  ([#285](https://github.com/ChainSafe/forest/pull/285)) (Austin Abell)
- `f2027f03` Update message for type changes
  ([#286](https://github.com/ChainSafe/forest/pull/286)) (Austin Abell)
- `af7ad3a7` Multisig actor implementation
  ([#284](https://github.com/ChainSafe/forest/pull/284)) (Austin Abell)
- `e1200ea6` Cron actor implementation
  ([#281](https://github.com/ChainSafe/forest/pull/281)) (Austin Abell)
- `d7f01992` Move abi types and implement piece size
  ([#283](https://github.com/ChainSafe/forest/pull/283)) (Austin Abell)
- `7c8fb8cf` Init actor implementation
  ([#282](https://github.com/ChainSafe/forest/pull/282)) (Austin Abell)
- `5d829172` Clean actors and update to spec
  ([#279](https://github.com/ChainSafe/forest/pull/279)) (Austin Abell)
- `d7195739` Remove unnecessary db trait
  ([#274](https://github.com/ChainSafe/forest/pull/274)) (Austin Abell)
- `0018c22c` State tree full implementation and refactor IPLD
  ([#273](https://github.com/ChainSafe/forest/pull/273)) (Austin Abell)
- `125a9a24` Move CodeID and ActorState to vm crate
  ([#271](https://github.com/ChainSafe/forest/pull/271)) (Eric Tu)
- `1a5b619b` Update exit codes
  ([#270](https://github.com/ChainSafe/forest/pull/270)) (Eric Tu)
- `b337f7c7` Clear warnings for new nightly toolchain rule
  ([#259](https://github.com/ChainSafe/forest/pull/259)) (Austin Abell)
- `28cb8f54` Hamt implementation
  ([#255](https://github.com/ChainSafe/forest/pull/255)) (Austin Abell)
- `17a447e0` Update runtime to new spec/ impl
  ([#256](https://github.com/ChainSafe/forest/pull/256)) (Austin Abell)
- `0c451396` Read CAR Files
  ([#254](https://github.com/ChainSafe/forest/pull/254)) (Eric Tu)
- `bd9f5cf0` Update multihash dependency and Blockstore interface
  ([#253](https://github.com/ChainSafe/forest/pull/253)) (Austin Abell)
- `6aeee77a` Implement basic peer manager
  ([#252](https://github.com/ChainSafe/forest/pull/252)) (Austin Abell)
- `970d476f` Implement sync fork
  ([#248](https://github.com/ChainSafe/forest/pull/248)) (Dustin Brickwood)
- `a43df302` Connected blocksync requests and network polling thread
  ([#244](https://github.com/ChainSafe/forest/pull/244)) (Austin Abell)
- `7b5d8db0` Refactor RPC and implement hello protocol
  ([#246](https://github.com/ChainSafe/forest/pull/246)) (Austin Abell)
- `a1672031` Adding Verification Function for Aggregate BLS Signatures
  ([#240](https://github.com/ChainSafe/forest/pull/240)) (DragonMural)
- `8c924495` ChainSync framework
  ([#243](https://github.com/ChainSafe/forest/pull/243)) (Austin Abell)
- `5a18b496` Libp2p RPC protocol and Blocksync
  ([#229](https://github.com/ChainSafe/forest/pull/229)) (Eric Tu)
- `47dfb47c` Update multibase dependency for lowercase base32 support
  ([#239](https://github.com/ChainSafe/forest/pull/239)) (Austin Abell)
- `39a8d88e` Allow Address network prefix to be overriden for printing
  ([#233](https://github.com/ChainSafe/forest/pull/233)) (Austin Abell)
- `faa71386` Refactor SyncManager to have ownership over tipsets
  ([#238](https://github.com/ChainSafe/forest/pull/238)) (Austin Abell)
- `f242043e` Remove all clones and copies from serializations
  ([#234](https://github.com/ChainSafe/forest/pull/234)) (Austin Abell)
- `d87704f1` State Manager and initial miner retrieval methods
  ([#224](https://github.com/ChainSafe/forest/pull/224)) (Dustin Brickwood)
- `a65794ba` Setup Forest execution threads
  ([#236](https://github.com/ChainSafe/forest/pull/236)) (Austin Abell)
- `56e62302` Global async logging
  ([#232](https://github.com/ChainSafe/forest/pull/232)) (Eric Tu)
- `14115728` Fix cid serde feature reference
  ([#235](https://github.com/ChainSafe/forest/pull/235)) (Austin Abell)
- `b598ffca` Local bigint serialization
  ([#231](https://github.com/ChainSafe/forest/pull/231)) (Austin Abell)
- `1bd9a59c` Refactor blockstore and Cid for usage
  ([#230](https://github.com/ChainSafe/forest/pull/230)) (Austin Abell)
- `abe9be2e` Fix cbor serialization formats and cleanup
  ([#228](https://github.com/ChainSafe/forest/pull/228)) (Austin Abell)
- `59e2fc7c` Refactor keypair retrieval and saving
  ([#221](https://github.com/ChainSafe/forest/pull/221)) (Austin Abell)
- `67ebaae2` Initial Validation Checks - Message, Timestamp and Block Sig
  ([#219](https://github.com/ChainSafe/forest/pull/219)) (Dustin Brickwood)
- `fdf6c506` Entry point for app for organization
  ([#220](https://github.com/ChainSafe/forest/pull/220)) (Austin Abell)
- `b25b4066` Fix README build badge
  ([#218](https://github.com/ChainSafe/forest/pull/218)) (Austin Abell)
- `6d4304e2` Added Fetch and Load Methods
  ([#196](https://github.com/ChainSafe/forest/pull/196)) (Dustin Brickwood)
- `b41107d3` Clean crypto crate and interfaces with Signature types
  ([#214](https://github.com/ChainSafe/forest/pull/214)) (Austin Abell)
- `75224a6a` Add audit to CI
  ([#213](https://github.com/ChainSafe/forest/pull/213)) (Austin Abell)
- `477930db` Migration to Stable Futures and Network Refactor
  ([#209](https://github.com/ChainSafe/forest/pull/209)) (Eric Tu)
- `8b1b61ba` AMT implementation
  ([#197](https://github.com/ChainSafe/forest/pull/197)) (Austin Abell)
- `62beb1b2` CBOR encoding for BlockHeader
  ([#192](https://github.com/ChainSafe/forest/pull/192)) (Eric Tu)
- `3d6814c8` Updated markdown for readme and templates
  ([#208](https://github.com/ChainSafe/forest/pull/208)) (Dustin Brickwood)
- `15ce6d2c` Add MIT license to dual
  ([#204](https://github.com/ChainSafe/forest/pull/204)) (Austin Abell)
- `547e35b7` Updated readme
  ([#201](https://github.com/ChainSafe/forest/pull/201)) (Dustin Brickwood)
- `21635617` Updated link to include internal discord
  ([#200](https://github.com/ChainSafe/forest/pull/200)) (Dustin Brickwood)
- `f21765c4` Rename repo ([#199](https://github.com/ChainSafe/forest/pull/199))
  (Austin Abell)
- `957da7ed` Update README.md
  ([#198](https://github.com/ChainSafe/forest/pull/198)) (ChainSafe Systems)
- `2514c406` Sync & Store methods updated
  ([#193](https://github.com/ChainSafe/forest/pull/193)) (Dustin Brickwood)
- `f1eb515b` DagCBOR encoding and decoding for Tickets
  ([#190](https://github.com/ChainSafe/forest/pull/190)) (Eric Tu)
- `58f3e03a` Update BlockHeader weight to BigUint and DagCBOR encoding for
  TipsetKeys ([#191](https://github.com/ChainSafe/forest/pull/191)) (Eric Tu)
- `8755ec16` Refactor to remove ToCid trait
  ([#186](https://github.com/ChainSafe/forest/pull/186)) (Austin Abell)
- `ab99a6ec` Wrap Signature into a struct
  ([#184](https://github.com/ChainSafe/forest/pull/184)) (Eric Tu)
- `8018d246` Added templates and config
  ([#183](https://github.com/ChainSafe/forest/pull/183)) (Dustin Brickwood)
- `7a9fa80b` Basic Syncer and ChainStore methods
  ([#173](https://github.com/ChainSafe/forest/pull/173)) (Dustin Brickwood)
- `7e524b3c` UnsignedMessage cbor encoding
  ([#174](https://github.com/ChainSafe/forest/pull/174)) (Austin Abell)
- `925d2711` MessageParams update and refactor
  ([#175](https://github.com/ChainSafe/forest/pull/175)) (Austin Abell)
- `1d6dd985` Add missing fields for BlockHeader
  ([#177](https://github.com/ChainSafe/forest/pull/177)) (Eric Tu)
- `f025a9bb` Update changes in spec, updated docs, updated function signatures
  ([#171](https://github.com/ChainSafe/forest/pull/171)) (Austin Abell)
- `c3c6e052` Updated cid format and IPLD link to Cid type
  ([#172](https://github.com/ChainSafe/forest/pull/172)) (Austin Abell)
- `6d527a47` Update message types function signatures
  ([#170](https://github.com/ChainSafe/forest/pull/170)) (Austin Abell)
- `468846f9` Refactor Blockheader
  ([#169](https://github.com/ChainSafe/forest/pull/169)) (Austin Abell)
- `e70250db` Fix existing bug with multibase ToCid
  ([#167](https://github.com/ChainSafe/forest/pull/167)) (Austin Abell)
- `89a0e60e` Add CODEOWNERS
  ([#166](https://github.com/ChainSafe/forest/pull/166)) (Austin Abell)
- `ae6861e2` Switch from using dynamic pointers
  ([#154](https://github.com/ChainSafe/forest/pull/154)) (Austin Abell)
- `b5295e25` Implement and update Cbor encoding
  ([#157](https://github.com/ChainSafe/forest/pull/157)) (Austin Abell)
- `e998474f` Update address for network config, clean auxiliary stuff
  ([#145](https://github.com/ChainSafe/forest/pull/145)) (Austin Abell)
- `c9d3fbbd` Readme Updates
  ([#159](https://github.com/ChainSafe/forest/pull/159)) (David Ansermino)
- `1e99c0ca` Implemented block format
  ([#149](https://github.com/ChainSafe/forest/pull/149)) (Dustin Brickwood)
- `7e58d9bc` Docs index redirect
  ([#151](https://github.com/ChainSafe/forest/pull/151)) (Austin Abell)
- `a641beca` Update Cid references, bump serde_cbor version
  ([#155](https://github.com/ChainSafe/forest/pull/155)) (Austin Abell)
- `79374e42` Fix license script and add to CI
  ([#150](https://github.com/ChainSafe/forest/pull/150)) (Austin Abell)
- `8431cad8` Docs Cleanup ([#138](https://github.com/ChainSafe/forest/pull/138))
  (David Ansermino)
- `9d04393e` Implement memory db
  ([#137](https://github.com/ChainSafe/forest/pull/137)) (Austin Abell)
- `d35410ef` Implement Basic SyncManager
  ([#132](https://github.com/ChainSafe/forest/pull/132)) (Austin Abell)
- `1576674f` Update makefile
  ([#140](https://github.com/ChainSafe/forest/pull/140)) (Gregory Markou)
- `0d29569c` Created wrapper for Cid type
  ([#134](https://github.com/ChainSafe/forest/pull/134)) (Austin Abell)
- `eace8d81` Storage Power Actor framework
  ([#129](https://github.com/ChainSafe/forest/pull/129)) (Austin Abell)
- `ede60e7b` Naive DB + Rocksdb implemenation
  ([#125](https://github.com/ChainSafe/forest/pull/125)) (Gregory Markou)
- `957d0529` Implement BlockHeader builder pattern
  ([#124](https://github.com/ChainSafe/forest/pull/124)) (Austin Abell)
- `d745c60d` Switch License to Apache
  ([#139](https://github.com/ChainSafe/forest/pull/139)) (Gregory Markou)
- `cee77ac1` Update libp2p version to fix cargo issue
  ([#136](https://github.com/ChainSafe/forest/pull/136)) (Austin Abell)
- `2c63bc56` Add License and license script
  ([#123](https://github.com/ChainSafe/forest/pull/123)) (Gregory Markou)
- `0ab143c4` CI cleanup ([#122](https://github.com/ChainSafe/forest/pull/122))
  (Austin Abell)
- `e4363f1a` Implement TipIndex
  ([#113](https://github.com/ChainSafe/forest/pull/113)) (Dustin Brickwood)
- `c916eb4d` Update StateTree and implement cache
  ([#108](https://github.com/ChainSafe/forest/pull/108)) (Austin Abell)
- `4c9fbd88` MethodParameter usage and implementation in system actors
  ([#107](https://github.com/ChainSafe/forest/pull/107)) (Austin Abell)
- `af198d43` Basic VRF ([#104](https://github.com/ChainSafe/forest/pull/104))
  (David Ansermino)
- `6818dc5d` Fix linting issues
  ([#105](https://github.com/ChainSafe/forest/pull/105)) (Austin Abell)
- `2bb5c0ac` Remove ref keywords
  ([#99](https://github.com/ChainSafe/forest/pull/99)) (Austin Abell)
- `d9a35b51` Remove redundant CI
  ([#102](https://github.com/ChainSafe/forest/pull/102)) (Austin Abell)
- `1bd01685` MethodParams update and implementation
  ([#103](https://github.com/ChainSafe/forest/pull/103)) (Austin Abell)
- `2b8ee0eb` Updated blocks crate to reflect spec changes
  ([#86](https://github.com/ChainSafe/forest/pull/86)) (Dustin Brickwood)
- `efb3d8fc` State tree and interpreter framework
  ([#97](https://github.com/ChainSafe/forest/pull/97)) (Austin Abell)
- `792f1204` Reward System Actor framework
  ([#95](https://github.com/ChainSafe/forest/pull/95)) (Austin Abell)
- `e41786ce` Account System Actor framework
  ([#96](https://github.com/ChainSafe/forest/pull/96)) (Austin Abell)
- `51a17882` Updated ChainEpoch usages and clock crate
  ([#98](https://github.com/ChainSafe/forest/pull/98)) (Austin Abell)
- `de80b34a` Refactor Message type and vm packages
  ([#79](https://github.com/ChainSafe/forest/pull/79)) (Austin Abell)
- `e99d8b57` Add libp2p Identify protocol
  ([#94](https://github.com/ChainSafe/forest/pull/94)) (Eric Tu)
- `cb4576d4` Cleanup epoch time
  ([#92](https://github.com/ChainSafe/forest/pull/92)) (Gregory Markou)
- `62888071` Readme typo fix
  ([#93](https://github.com/ChainSafe/forest/pull/93)) (Dustin Brickwood)
- `6a2092b7` Persist networking keystore
  ([#90](https://github.com/ChainSafe/forest/pull/90)) (Gregory Markou)
- `db7d7fc4` Ec2/libp2p ping
  ([#91](https://github.com/ChainSafe/forest/pull/91)) (Eric Tu)
- `36acea44` Cron system actor
  ([#84](https://github.com/ChainSafe/forest/pull/84)) (Austin Abell)
- `db5dad03` Update libp2p dep
  ([#87](https://github.com/ChainSafe/forest/pull/87)) (Austin Abell)
- `93caa63c` Initial Structures for Message - Manager Communication
  ([#69](https://github.com/ChainSafe/forest/pull/69)) (Dustin Brickwood)
- `054f25d4` InitActor framework
  ([#76](https://github.com/ChainSafe/forest/pull/76)) (Austin Abell)
- `d75c8f2e` CLI cleanup ([#70](https://github.com/ChainSafe/forest/pull/70))
  (Gregory Markou)
- `bbea6130` Add config file parsing
  ([#60](https://github.com/ChainSafe/forest/pull/60)) (Gregory Markou)
- `d10a5460` Runtime trait and vm types
  ([#68](https://github.com/ChainSafe/forest/pull/68)) (Austin Abell)
- `ca0159f6` Implements basic actor type
  ([#61](https://github.com/ChainSafe/forest/pull/61)) (Austin Abell)
- `3438654d` Fix makefile clean and phony targets
  ([#62](https://github.com/ChainSafe/forest/pull/62)) (Austin Abell)
- `af33dd2b` Implements Address cbor encoding
  ([#59](https://github.com/ChainSafe/forest/pull/59)) (Austin Abell)
- `bf608808` Create Networking Service
  ([#49](https://github.com/ChainSafe/forest/pull/49)) (Eric Tu)
- `acb00bb0` Closes #51 - Add basic makefile
  ([#57](https://github.com/ChainSafe/forest/pull/57)) (Gregory Markou)
- `9fd58b8d` Add file reading and writing
  ([#54](https://github.com/ChainSafe/forest/pull/54)) (Gregory Markou)
- `9fba7d98` New Tipset w/ unit tests
  ([#56](https://github.com/ChainSafe/forest/pull/56)) (Dustin Brickwood)
- `f7772339` Encoding library and standardizing usage
  ([#48](https://github.com/ChainSafe/forest/pull/48)) (Austin Abell)
- `996900c4` Add an async logger
  ([#53](https://github.com/ChainSafe/forest/pull/53)) (Eric Tu)
- `fd534869` Remove unneeded types
  ([#47](https://github.com/ChainSafe/forest/pull/47)) (Austin Abell)
- `dc04a06f` Add message and messageReceipt to block
  ([#37](https://github.com/ChainSafe/forest/pull/37)) (Gregory Markou)
- `ff9b6757` Refactor crypto and address to libraries
  ([#40](https://github.com/ChainSafe/forest/pull/40)) (Austin Abell)
- `e85e6992` [VM] Implement basic message types and signing stubs
  ([#31](https://github.com/ChainSafe/forest/pull/31)) (Austin Abell)
- `62194eb7` [VM] Address module cleanup
  ([#32](https://github.com/ChainSafe/forest/pull/32)) (Austin Abell)
- `ae846751` Basic blockchain types and Tipset methods
  ([#28](https://github.com/ChainSafe/forest/pull/28)) (Dustin Brickwood)
- `fd667b8d` Basic clock interface
  ([#27](https://github.com/ChainSafe/forest/pull/27)) (Gregory Markou)
- `29c8b441` Add basic cli ([#25](https://github.com/ChainSafe/forest/pull/25))
  (Gregory Markou)
- `e79cc5f7` [VM] Address logic and code restructure
  ([#21](https://github.com/ChainSafe/forest/pull/21)) (Austin Abell)
- `dba3d3ed` Fix build and setup node binary and subsystem libs
  ([#1](https://github.com/ChainSafe/forest/pull/1)) (Austin Abell)
- `0443c1d4` Remove signed block (Eric Tu)
- `ea16ee42` Chain_sync stub (austinabell)
- `995aa6ee` Fixed fn naming (Dustin Brickwood)
- `2644a493` Added stubbed message pool.rs (Dustin Brickwood)
- `bc6cb2a8` Blocks refactor (Eric Tu)
- `c0af00aa` Merge branch 'master' of github.com:ec2/rust-filecoin (Eric Tu)
- `10868e19` More block stubs (Eric Tu)
- `5eaa11cb` Change how types are referenced externally (austinabell)
- `a37ee2d4` Merge branch 'master' of github.com:ec2/rust-filecoin (Eric Tu)
- `a927122c` Exported message types for use (austinabell)
- `e78e209c` Basic incomplete stubbing for block (Eric Tu)
- `235f00d5` Stubbed some vm (Eric Tu)
- `cb354a60` Fix gitignore (austinabell)
- `e8e71e10` Remove cargo lock (austinabell)
- `f3cc8430` Updated lockfile (austinabell)
- `83730efd` Set up subsystems (austinabell)
- `04b6d5bf` Set up vm and blockchain system binaries (austinabell)
- `ba604fa5` Executable project template (Eric Tu)
- `8344e2b8` Initial commit (Eric Tu)<|MERGE_RESOLUTION|>--- conflicted
+++ resolved
@@ -29,13 +29,10 @@
 
 ### Added
 
-<<<<<<< HEAD
+- [#3662](https://github.com/ChainSafe/forest/pull/3662) Add `--filter` and
+  `--fail-fast` flags to `forest-tool api compare`.
 - [#3670](https://github.com/ChainSafe/forest/pull/3670) Implement the
   `Filecoin.ChainGetMessagesInTipset` lotus-compatible RPC API.
-=======
-- [#3662](https://github.com/ChainSafe/forest/pull/3662) Add `--filter` and
-  `--fail-fast` flags to `forest-tool api compare`.
->>>>>>> c2840a4e
 
 ### Changed
 
