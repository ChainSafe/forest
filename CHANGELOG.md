<!--

## A short guide to adding a changelog entry

- pick a section to which your change belongs in _Forest unreleased_,
- the entry should follow the format:

  `[#ISSUE_NO](link to the issue): <short description>`, for example:

  [#1234](https://github.com/chainsafe/forest/pull/1234): Add support for NV18

- if the change does not have an issue, use the PR number instead - the PR must
  have a detailed description of the change and its motivation. Consider
  creating a separate issue if the change is complex enough to warrant it,
- the changelog is not a place for the full description of the change, it should
  be a short summary of the change,
- if the change does not directly affect the user, it should not be included in
  the changelog - for example, refactoring of the codebase,
- review the entry to make sure it is correct and understandable and that it
  does not contain any typos,
- the entries should not contradict each other - if you add a new entry, ensure
  it is consistent with the existing entries.

-->

## Forest unreleased

### Breaking

- [#5236](https://github.com/ChainSafe/forest/pull/5236) Dropped support for migrating from ancient versions of Forest. The latest supported version for migration is [v0.19.2](https://github.com/ChainSafe/forest/releases/tag/v0.19.2).

- [#4261](https://github.com/ChainSafe/forest/issues/4261) Remove the short flags from `forest-wallet list` and `forest-wallet balance` commands.

### Added

- [#5244](https://github.com/ChainSafe/forest/issues/5244) Add `live` and `healthy` subcommands to `forest-cli healthcheck`.

- [#4708](https://github.com/ChainSafe/forest/issues/4708) Add support for the
  `Filecoin.EthTraceBlock` RPC method.

- [#5154](https://github.com/ChainSafe/forest/pull/5154) Added support for test criteria overrides in `forest-tool api compare`.

- [#5167](https://github.com/ChainSafe/forest/pull/5167) Allow overriding drand configs with environment variables.

- [#4851](https://github.com/ChainSafe/forest/issues/4851) Add support for `FOREST_MAX_FILTER_RESULTS` in `Filecoin.EthGetLogs` RPC method.
  Add an `[events]` section to Forest configuration file.

- [#4954](https://github.com/ChainSafe/forest/issues/4954) Add `--format json` to `forest-cli chain head` command.

- [#5232](https://github.com/ChainSafe/forest/issues/5232) Support `CARv2` stream decoding.

- [#5230](https://github.com/ChainSafe/forest/issues/5230) Add `CARv2` support to `forest-tool archive` command.

- [#5259](https://github.com/ChainSafe/forest/issues/5259) Add `forest-cli wait-api` command.

- [#4769](https://github.com/ChainSafe/forest/issues/4769) Add delegated address support to `forest-wallet new` command.

- [#5147](https://github.com/ChainSafe/forest/issues/5147) Add support for the `--rpc-filter-list` flag to the `forest` daemon. This flag allows users to specify a list of RPC methods to whitelist or blacklist.

- [#4709](https://github.com/ChainSafe/forest/issues/4709) Add support for `Filecoin.EthTraceReplayBlockTransactions` RPC method.

- [#4751](https://github.com/ChainSafe/forest/issues/4751) Add support for `Filecoin.GetActorEventsRaw` RPC method.

- [#5242](https://github.com/ChainSafe/forest/issues/5242) Fix existing signature verification and add `delegated` signature

<<<<<<< HEAD
- [#5293](https://github.com/ChainSafe/forest/issues/5293) Extend RPC test snapshots to support Eth methods that require an index.
=======
- [#5314](https://github.com/ChainSafe/forest/pull/5314) Add omit fields option for OpenRPC spec generation.
>>>>>>> ad159573

### Changed

- [#5237](https://github.com/ChainSafe/forest/pull/5237) Stylistic changes to FIL pretty printing.

### Removed

### Fixed

- [#5111](https://github.com/ChainSafe/forest/issues/5111) Make F3 work when the node Kademlia is disabled.

- [#5122](https://github.com/ChainSafe/forest/issues/5122) Fix a bug in database garbage collection flow.

- [#5131](https://github.com/ChainSafe/forest/pull/5131) Fix incorrect data deserialization in the `Filecoin.EthGetBlockReceipts` RPC method. This caused the method to return an error on some blocks.

- [#5150](https://github.com/ChainSafe/forest/pull/5150) Fix incorrect prototype for the `Filecoin.EthGetBlockReceiptsLimited` RPC method.

- [#5006](https://github.com/ChainSafe/forest/issues/5006) Fix incorrect logs, logs bloom and event index for the `Filecoin.EthGetBlockReceipts` RPC method.

- [#4996](https://github.com/ChainSafe/forest/issues/4996) Fix incorrect logs and logs bloom for the `Filecoin.EthGetTransactionReceipt` and
  `Filecoin.EthGetTransactionReceiptLimited` RPC methods on some blocks.

- [#5213](https://github.com/ChainSafe/forest/issues/5213) Fix incorrect results for the `Filecoin.EthGetLogs` RPC method on ranges that include null tipsets.

## Forest v.0.23.3 "Plumber"

Mandatory release for calibnet node operators. It fixes a sync error at epoch 2281645.

### Breaking

### Added

- [#5020](https://github.com/ChainSafe/forest/issues/5020) Add support for the
  `Filecoin.EthGetTransactionByBlockNumberAndIndex` RPC method.

- [#4907](https://github.com/ChainSafe/forest/issues/4907) Add support for the
  `Filecoin.StateMinerInitialPledgeForSector` RPC method.

### Changed

### Removed

- [#5077](https://github.com/ChainSafe/forest/pull/5077) Remove
  `peer_tipset_epoch` from the metrics.

### Fixed

- [#5109](https://github.com/ChainSafe/forest/pull/5109) Fix a calibnet sync error at epoch 2281645.

## Forest v.0.23.2 "Feint"

Mandatory release for calibnet node operators. It removes the NV25 _Teep_ network upgrade from the schedule. Read more [here](https://github.com/filecoin-project/community/discussions/74#discussioncomment-11549619).

### Changed

- [#5079](https://github.com/ChainSafe/forest/pull/5079) Removed the NV25 _Teep_ network upgrade for calibnet from the schedule. It is postponed to a later date.

## Forest v0.23.1 "Lappe"

### Fixed

- [#5071](https://github.com/ChainSafe/forest/pull/5071) Fix issue that caused
  Forest to temporarily drift out of sync.

## Forest v0.23.0 "Saenchai"

This is a mandatory release for the calibration network. It includes the NV25
_Teep_ network upgrade at epoch `2_235_454` which corresponds to
`Mon 16 Dec 23:00:00 UTC 2024`. This release also includes a number of new RPC
methods, fixes (notably to the garbage collection), and other improvements.

### Added

- [#5010](https://github.com/ChainSafe/forest/pull/5010) Added
  `forest-cli f3 certs list` CLI command.

- [#4995](https://github.com/ChainSafe/forest/pull/4995) Added
  `forest-cli f3 powertable get` CLI command.

- [#5028](https://github.com/ChainSafe/forest/pull/5028) Added
  `forest-cli f3 powertable get-proportion` CLI command.

- [#5054](https://github.com/ChainSafe/forest/pull/5054) Added `--dump-dir`
  option to `forest-tool api compare` CLI command.

- [#4704](https://github.com/ChainSafe/forest/issues/4704) Add support for the
  `Filecoin.EthGetTransactionReceiptLimited` RPC method.

- [#4875](https://github.com/ChainSafe/forest/issues/4875) Move
  fil-actor-interface crate from fil-actor-states repo.

- [#4701](https://github.com/ChainSafe/forest/issues/4701) Add support for the
  `Filecoin.EthGetTransactionByBlockHashAndIndex` RPC method.

### Changed

- [#5053](https://github.com/ChainSafe/forest/pull/5053) Added support for the
  NV25 _Teep_ network upgrade for `2k` and `butterflynet` networks.

- [#5040](https://github.com/ChainSafe/forest/issues/5040) Added support for the
  NV25 _Teep_ network upgrade for `calibration` network.

### Fixed

- [#4959](https://github.com/ChainSafe/forest/pull/4959) Re-enable garbage
  collection after implementing a "persistent" storage for manifests.

- [#4988](https://github.com/ChainSafe/forest/pull/4988) Fix the `logs` member
  in `EthTxReceipt` that was initialized with a default value.

- [#5043](https://github.com/ChainSafe/forest/pull/5043) Added missing entry for
  `TukTuk` upgrade in the `Filecoin.StateGetNetworkParams` RPC method.

## Forest 0.22.0 "Pad Thai"

Mandatory release for mainnet node operators. It sets the upgrade epoch for the
NV24 _Tuk Tuk_ upgrade to `4_461_240` which corresponds to
`Wed 20 Nov 23:00:00 UTC 2024`. No F3 support is planned for the NV24, see
[this post](https://github.com/filecoin-project/core-devs/discussions/150#discussioncomment-11164504)
for more details.

### Breaking

- [#4952](https://github.com/ChainSafe/forest/pull/4952) Extended the
  `forest-cli chain head` command to allow for specifying number of last tipsets
  to display. This change is breaking as the output now contains the epoch of
  tipsets.

### Added

- [#4937](https://github.com/ChainSafe/forest/pull/4937) Added
  `forest-cli f3 manifest` CLI command.

- [#4949](https://github.com/ChainSafe/forest/pull/4949) Added
  `forest-cli f3 status` CLI command.

- [#4949](https://github.com/ChainSafe/forest/pull/4949) Added
  `forest-cli f3 certs get` CLI command.

- [#4706](https://github.com/ChainSafe/forest/issues/4706) Add support for the
  `Filecoin.EthSendRawTransaction` RPC method.

- [#4839](https://github.com/ChainSafe/forest/issues/4839) Add support for the
  `Filecoin.EthGetBlockReceipts` RPC method.

- [#5017](https://github.com/ChainSafe/forest/issues/5017) Add support for the
  `Filecoin.EthGetBlockReceiptsLimited` RPC method.

- [#4943](https://github.com/ChainSafe/forest/pull/4943) Add generation of
  method aliases for `forest-tool shed openrpc` subcommand and sort all methods
  in lexicographic order.

- [#4801](https://github.com/ChainSafe/forest/issues/4801) Add support for
  `Tuk Tuk` NV24 upgrade for mainnet

## Forest 0.21.1 "Songthaew Plus"

This is an optional release for calibration network node operators. It enables
F3 by default and includes initial power table CID on calibration network.

### Breaking

### Added

- [#4910](https://github.com/ChainSafe/forest/issues/4910) Add support for the
  `Filecoin.F3ListParticipants` RPC method.

- [#4920](https://github.com/ChainSafe/forest/issues/4920) Add support for the
  `Filecoin.F3GetOrRenewParticipationTicket` RPC method.

- [#4924](https://github.com/ChainSafe/forest/issues/4924) Add support for the
  `Filecoin.F3GetManifest` RPC method.

- [#4917](https://github.com/ChainSafe/forest/issues/4917) Support `dnsaddr` in
  the bootstrap list.

- [#4939](https://github.com/ChainSafe/forest/issues/4939) Fix
  `Filecoin.EthBlockNumber` RPC method return type to be an `EthUInt64`.

### Changed

- [#4920](https://github.com/ChainSafe/forest/issues/4920) Update
  `Filecoin.F3Participate` RPC method to align with the spec change.

- [#4920](https://github.com/ChainSafe/forest/issues/4920) Update
  `Filecoin.F3ListParticipants` RPC method to align with the spec change.

### Removed

- [#4927](https://github.com/ChainSafe/forest/pull/4927) Temporarily disable
  garbage collection.

### Fixed

## Forest 0.21.0 "Songthaew"

This is a mandatory release for calibration network node operators. It includes
state migration for the NV24 _TukTuk_ upgrade at epoch `2078794`
2024-10-23T13:30:00Z. It also includes a number of new RPC methods, fixes and F3
support.

### Breaking

- [#4782](https://github.com/ChainSafe/forest/pull/4782) Devnets are no longer
  configurable with legacy drand network.

### Added

- [#4703](https://github.com/ChainSafe/forest/issues/4703) Add support for the
  `Filecoin.EthGetTransactionByHashLimited` RPC method.

- [#4783](https://github.com/ChainSafe/forest/issues/4783) Add support for the
  `Filecoin.NetProtectList` RPC method.

- [#4865](https://github.com/ChainSafe/forest/issues/4865) Add support for the
  `Filecoin.F3IsRunning` RPC method.

- [#4878](https://github.com/ChainSafe/forest/issues/4878) Add support for the
  `Filecoin.F3GetProgress` RPC method.

- [#4857](https://github.com/ChainSafe/forest/pull/4857) Add support for nv24
  (TukTuk).

### Changed

- [#4786](https://github.com/ChainSafe/forest/issues/4786) ubuntu image is
  upgraded from 22.04 to 24.04 in Dockerfile

### Fixed

- [#4809](https://github.com/ChainSafe/forest/issues/4777) the Mac OS X build on
  Apple silicons works
- [#4820](https://github.com/ChainSafe/forest/pull/4820) Fix edge-case in
  `Filecoin.MinerGetBaseInfo` RPC method.

- [#4890](https://github.com/ChainSafe/forest/issues/4890) Fix incorrect deal
  weight calculation in the `Filecoin.StateMinerInitialPledgeCollateral` RPC
  method.

## Forest 0.20.0 "Brexit"

Non-mandatory release including a number of new RPC methods, fixes, and other
improvements. Be sure to check the breaking changes before upgrading.

### Breaking

- [#4620](https://github.com/ChainSafe/forest/pull/4620) Removed the
  `--consume-snapshot` parameter from the `forest` binary. To consume a
  snapshot, use `--import-snapshot <path> --import-mode=move`.

- [#3403](https://github.com/ChainSafe/forest/issues/3403) The snapshot
  validation command `forest-tool snapshot validate` now checks the snapshots
  individually. The previous behavior, to validate the sum of the snapshots, can
  be achieved via `forest-tool snapshot validate-diffs`.

- [#4672](https://github.com/ChainSafe/forest/issues/4672) The default user in
  Docker images is now `root`. This facilitates usage, especially when mounting
  volumes and dealing with surprising permission errors. Note that the default
  data directory is now `/root/.local/share/forest` and not
  `/home/forest/.local/share/forest`. The directory will **not** be migrated
  automatically. Please adapt your configurations accordingly. If you've been
  switching to `root` manually in your workflows you can now remove that step.

- [#4757](https://github.com/ChainSafe/forest/pull/4757) Changed the default
  option of `--import-mode` to `auto` which hardlink snapshots and fallback to
  copying them if not applicable.

- [#4768](https://github.com/ChainSafe/forest/pull/4768) Moved all RPC methods
  to V1 when applicabile

### Added

- [#3959](https://github.com/ChainSafe/forest/issues/3959) Added support for the
  Ethereum RPC name aliases.

- [#4607](https://github.com/ChainSafe/forest/pull/4607) Expose usage and timing
  metrics for RPC methods.

- [#4599](https://github.com/ChainSafe/forest/issues/4599) Block delay and block
  propagation delays are now configurable via
  [environment variables](https://github.com/ChainSafe/forest/blob/main/documentation/src/environment_variables.md).

- [#4596](https://github.com/ChainSafe/forest/issues/4596) Support
  finality-related params in the `Filecoin.EthGetBlockByNumber` RPC method.

- [#4620](https://github.com/ChainSafe/forest/pull/4620) Added an option to link
  snapshots instead of moving or copying them. This can be invoked with
  `--import-snapshot <path> --import-mode=symlink`.

- [#4533](https://github.com/ChainSafe/forest/pull/4641) Added `build_info`
  metric to Prometheus metrics, which include the current build's version.

- [#4628](https://github.com/ChainSafe/forest/issues/4628) Added support for
  devnets (2k networks) in the offline Forest.

- [#4463](https://github.com/ChainSafe/forest/issues/4463) Add support for the
  `Filecoin.EthGetTransactionByHash` RPC method.

- [#4613](https://github.com/ChainSafe/forest/issues/4613) Add support for the
  `Filecoin.EthCall` RPC method.

- [#4665](https://github.com/ChainSafe/forest/issues/4665) Add support for the
  `Filecoin.EthNewFilter` RPC method.

- [#4666](https://github.com/ChainSafe/forest/issues/4666) Add support for the
  `Filecoin.EthNewBlockFilter` RPC method.

- [#4667](https://github.com/ChainSafe/forest/issues/4667) Add support for the
  `Filecoin.EthNewPendingTransactionFilter` RPC method.

- [#4686](https://github.com/ChainSafe/forest/issues/4686) Add support for the
  `Filecoin.EthAddressToFilecoinAddress` RPC method.

- [#4612](https://github.com/ChainSafe/forest/issues/4612) Add support for the
  `Filecoin.MarketAddBalance` RPC method.

- [#4701](https://github.com/ChainSafe/forest/issues/4701) Add method
  `Filecoin.EthGetTransactionByBlockHashAndIndex` to existing methods (though
  without support, which matches the current Lotus's behavior).

- [#4702](https://github.com/ChainSafe/forest/issues/4702) Add method
  `Filecoin.EthGetTransactionByBlockNumberAndIndex` to existing methods (though
  without support, which matches the current Lotus's behavior).

- [#4757](https://github.com/ChainSafe/forest/pull/4757) Added an option to
  hardlink snapshots instead of moving or copying them. This can be invoked with
  `--import-snapshot <path> --import-mode=hardlink`.

- [#4668](https://github.com/ChainSafe/forest/issues/4668) Add support for the
  `Filecoin.EthUninstallFilter` RPC method.

### Changed

- [#4583](https://github.com/ChainSafe/forest/pull/4583) Removed the expiration
  date for the master token. The new behavior aligns with Lotus.

### Removed

- [#4624](https://github.com/ChainSafe/forest/pull/4624) Remove the
  `--chain-import` flag. Its functionality can be accessed through the more
  flexible `--height` flag.

### Fixed

- [#4603](https://github.com/ChainSafe/forest/pull/4603) Fixed incorrect
  deserialisation in `Filecoin.EthGetBlockByNumber` and
  `Filecoin.EthGetBlockByHash` RPC methods.

- [#4610](https://github.com/ChainSafe/forest/issues/4610) Fixed incorrect
  structure in the `Filecoin.MinerGetBaseInfo` RPC method.

- [#4635](https://github.com/ChainSafe/forest/pull/4635) Fixed bug in
  `StateMinerProvingDeadline`.

- [#4674](https://github.com/ChainSafe/forest/pull/4674) Fixed bug in
  `StateCirculatingSupply`.

- [#4656](https://github.com/ChainSafe/forest/pull/4656) Fixed bug in
  `StateCall`.

- [#4498](https://github.com/ChainSafe/forest/issues/4498) Fixed incorrect
  `Filecoin.Version`s `APIVersion` field value.

## Forest 0.19.2 "Eagle"

Non-mandatory release that includes a fix for the Prometheus-incompatible
metric.

### Fixed

- [#4594](https://github.com/ChainSafe/forest/pull/4594) Reverted the Forest
  version metric with Prometheus-incompatible metric type.

## Forest 0.19.1 "Pathfinder"

Mandatory release for mainnet nodes that adds the NV23 _Waffle_ migration at
epoch 4154640 (2024-08-06T12:00:00Z). This release also adds support for new RPC
methods and fixes a networking issue where Forest would not bootstrap a Lotus
node.

### Added

- [#4545](https://github.com/ChainSafe/forest/pull/4545) Add support for the
  `Filecoin.StateGetAllClaims` RPC method.

- [#4545](https://github.com/ChainSafe/forest/pull/4545) Add support for the
  `Filecoin.StateGetAllAllocations` RPC method.

- [#4503](https://github.com/ChainSafe/forest/pull/4503) Add support for the
  `Filecoin.StateMinerAllocated` RPC method.

- [#4512](https://github.com/ChainSafe/forest/pull/4512) Add support for the
  `Filecoin.StateGetAllocationIdForPendingDeal` RPC method.

- [#4514](https://github.com/ChainSafe/forest/pull/4514) Add support for the
  `Filecoin.WalletSignMessage` RPC method.

- [#4517](https://github.com/ChainSafe/forest/pull/4517) Add support for the
  `Filecoin.StateGetAllocationForPendingDeal` RPC method.

- [#4526](https://github.com/ChainSafe/forest/pull/4526) Added
  `forest-cli state compute` method, and a corresponding RPC method
  `Forest.StateCompute`.

- [#4511](https://github.com/ChainSafe/forest/pull/4511) Add support for the
  `Filecoin.EthMaxPriorityFeePerGas` RPC method.

- [#4515](https://github.com/ChainSafe/forest/pull/4515) Add support for the
  `Filecoin.StateLookupRobustAddress` RPC method.

- [#4496](https://github.com/ChainSafe/forest/pull/4496) Add support for the
  `Filecoin.EthEstimateGas` RPC method.

- [#4558](https://github.com/ChainSafe/forest/pull/4558) Add support for the
  `Filecoin.StateVerifiedRegistryRootKey` RPC method.

- [#4474](https://github.com/ChainSafe/forest/pull/4474) Add new subcommand
  `forest-cli healthcheck ready`.

- [#4569](https://github.com/ChainSafe/forest/pull/4569) Add support for the
  `Filecoin.NetFindPeer` RPC method.

- [#4565](https://github.com/ChainSafe/forest/pull/4565) Add support for the
  `Filecoin.StateGetRandomnessDigestFromBeacon` RPC method.

- [#4547](https://github.com/ChainSafe/forest/pull/4547) Add support for the
  `Filecoin.MpoolPushUntrusted` RPC method.

- [#4561](https://github.com/ChainSafe/forest/pull/4561) Add support for the
  `Filecoin.MpoolBatchPush` and `Filecoin.MpoolBatchPushUntrusted` RPC method.

- [#4566](https://github.com/ChainSafe/forest/pull/4566) Add support for the
  `Filecoin.StateGetRandomnessDigestFromTickets` RPC method.

## Forest 0.19.0 "Pastel de nata"

This is a mandatory release for all calibration network node operators. It
includes migration logic for the NV23 _Waffle_ network upgrade. It also includes
a number of new RPC methods, fixes to existing ones, and other improvements,
most notably, garbage collection fix.

### Added

- [#4473](https://github.com/ChainSafe/forest/pull/4473) Add support for NV23
  _Waffle_ network upgrade (FIP-0085, FIP-0091, v14 actors).

- [#4352](https://github.com/ChainSafe/forest/pull/4352) Add support for the
  `Filecoin.StateGetClaim` RPC method.

- [#4356](https://github.com/ChainSafe/forest/pull/4356) Add support for the
  `Filecoin.NetProtectAdd` RPC method.

- [#4382](https://github.com/ChainSafe/forest/pull/4382) Add support for the
  `Filecoin.StateGetAllocation` RPC method.

- [#4381](https://github.com/ChainSafe/forest/pull/4381) Add support for the
  `Filecoin.StateSectorPartition` RPC method.

- [#4368](https://github.com/ChainSafe/forest/issues/4368) Add support for the
  `Filecoin.EthGetMessageCidByTransactionHash` RPC method.

- [#4167](https://github.com/ChainSafe/forest/issues/4167) Add support for the
  `Filecoin.EthGetBlockByHash` RPC method.

- [#4360](https://github.com/ChainSafe/forest/issues/4360) Add support for the
  `Filecoin.EthGetBlockTransactionCountByHash` RPC method.

- [#4475](https://github.com/ChainSafe/forest/pull/4475) Add support for the
  `Filecoin.EthFeeHistory` RPC method.

- [#4359](https://github.com/ChainSafe/forest/issues/4359) Add support for the
  `EIP-1898` object scheme.

- [#4443](https://github.com/ChainSafe/forest/issues/4443) Update
  `Filecoin.StateSectorPreCommitInfo` RPC method to be API-V1-compatible

- [#4444](https://github.com/ChainSafe/forest/issues/4444) Update
  `Filecoin.StateWaitMsg` RPC method to be API-V1-compatible

### Removed

- [#4358](https://github.com/ChainSafe/forest/pull/4358) Remove the
  `forest-cli attach` command.

### Fixed

- [#4425](https://github.com/ChainSafe/forest/pull/4425) Fix GC collision
  issues.

- [#4357](https://github.com/ChainSafe/forest/pull/4357) Fix schema bug in the
  `Filecoin.ChainNotify` RPC method.

- [#4371](https://github.com/ChainSafe/forest/pull/4371) Fix extra `Apply`
  change in the `Filecoin.ChainNotify` RPC method.

- [#4002](https://github.com/ChainSafe/forest/issues/4002) Add support for
  multiple WebSocket clients for `Filecoin.ChainNotify` RPC method.

- [#4390](https://github.com/ChainSafe/forest/issues/4390) Fix `SignedMessage`
  JSON formatting to match Lotus.

## Forest 0.18.0 "Big Bang"

This is a non-mandatory release including a fair number of new RPC methods and
improvements to the Forest RPC API. The release also includes a number of bug
fixes, as outlined below. Please note the breaking changes in this release.

### Breaking

- [#4177](https://github.com/ChainSafe/forest/pull/4177) Rename environment
  variable `TRUST_PARAMS` to `FOREST_FORCE_TRUST_PARAMS`.

- [#4184](https://github.com/ChainSafe/forest/pull/4184) Removed short form
  flags from `forest` binary.

- [#4215](https://github.com/ChainSafe/forest/pull/4215) Changed the prefix for
  Forest-specific RPC methods to `Forest`; `Filecoin.NetInfo` and
  `Filecoin.StateFetchRoot` to `Forest.NetInfo` and `Forest.StateFetchRoot`.

- [#4262](https://github.com/ChainSafe/forest/pull/4262) Added `Bearer` prefix
  to the `Authorization` header in the Forest RPC API. This is a
  partially-breaking change - new Forest RPC clients will not work with old
  Forest nodes. This change is necessary to align with the Lotus RPC API.

### Added

- [#4246](https://github.com/ChainSafe/forest/pull/4246) Add support for the
  `Filecoin.SyncSubmitBlock` RPC method.

- [#4084](https://github.com/ChainSafe/forest/pull/4084) Add support for the
  `Filecoin.StateDealProviderCollateralBounds` RPC method.

- [#3949](https://github.com/ChainSafe/forest/issues/3949) Added healthcheck
  endpoints `/healthz`, `/readyz`, and `/livez`. By default, the healthcheck
  endpoint is enabled on port 2346.

- [#4166](https://github.com/ChainSafe/forest/issues/4166) Add support for the
  `Filecoin.Web3ClientVersion` RPC method.

- [#4184](https://github.com/ChainSafe/forest/pull/4184) Added
  `--no-healthcheck` flag to `forest` to disable the healthcheck endpoint.

- [#4183](https://github.com/ChainSafe/forest/issues/4183) Add support for the
  `Filecoin.EthGetBlockByNumber` RPC method.

- [#4253](https://github.com/ChainSafe/forest/pull/4253) RPC client default
  timeout is now configurable via the `FOREST_RPC_DEFAULT_TIMEOUT` environment
  variable.

- [#4240](https://github.com/ChainSafe/forest/pull/4240) Added `--fixed-unit`
  and `--exact-balance` flags to `forest-wallet balance` similarly to
  `forest-wallet list` subcommand.

- [#4213](https://github.com/ChainSafe/forest/issues/4213) Add support for the
  `Filecoin.StateMinerInitialPledgeCollateral` RPC method.

- [#4214](https://github.com/ChainSafe/forest/issues/4214) Add support for the
  `Filecoin.StateMinerPreCommitDepositForPower` RPC method.

- [#4255](https://github.com/ChainSafe/forest/pull/4255) Add support for the
  `Filecoin.MinerCreateBlock` RPC method.

- [#4315](https://github.com/ChainSafe/forest/pull/4315) Add support for the
  `Filecoin.StateGetNetworkParams` RPC method.

- [#4326](https://github.com/ChainSafe/forest/pull/4326) Added
  `expected_network_height` metric to the Prometheus metrics.

### Changed

- [#4170](https://github.com/ChainSafe/forest/pull/4170) Change the default
  Filecoin proof parameters source to ChainSafe's hosted Cloudflare R2 bucket.
  IPFS gateway can still be enforced via `FOREST_PROOFS_ONLY_IPFS_GATEWAY=1`.

### Removed

### Fixed

- [#4177](https://github.com/ChainSafe/forest/pull/4177) Fixed a bug where the
  environment variable `IPFS_GATEWAY` was not used to change the IPFS gateway.

- [#4267](https://github.com/ChainSafe/forest/pull/4267) Fixed potential panics
  in `forest-tool api compare`.

- [#4297](https://github.com/ChainSafe/forest/pull/4297) Fixed double decoding
  of message in the `Filecoin.WalletSign` RPC method.

- [#4314](https://github.com/ChainSafe/forest/issues/4314) Fixed incorrect
  allowed proof types for all networks.

- [#4328](https://github.com/ChainSafe/forest/pull/4328) Fix issues when
  connecting to a network with fewer than 5 peers.

## Forest 0.17.2 "Dovakhin"

This is a **mandatory** release for all mainnet node operators. It changes the
NV22 _dragon_ network upgrade epoch to 3855360 (Wed Apr 24 02:00:00 PM UTC
2024)). All mainnet node **must** be updated to this version before the network
upgrade epoch to avoid being stuck on a fork.

### Changed

- [#4151](https://github.com/ChainSafe/forest/pull/4151) Changed the Dragon NV22
  network upgrade epoch to 3855360 (April 24th 2024).

### Fixed

- [#4145](https://github.com/ChainSafe/forest/pull/4145) Fix the
  `forest-cli net peers --agent` command in case the agent is not available.

## Forest 0.17.1 "Villentretenmerth"

This is a mandatory release that includes scheduled migration for the NV22
_Dragon_ network upgrade for mainnet and fix for the calibration network.
Various other fixes and improvements are included as well, see below for
details.

### Added

- [#4029](https://github.com/ChainSafe/forest/pull/4029) Add
  `forest-tool shed private-key-from-key-pair` and
  `forest-tool shed key-pair-from-private-key` commands. These facilate moving
  between Forest and Lotus without losing the peer-to-peer identity.

- [#4052](https://github.com/ChainSafe/forest/pull/4052) Add
  `forest-cli net reachability` command that prints information about
  reachability from the internet.

- [#4058](https://github.com/ChainSafe/forest/issues/4058) Add support for
  multiple snapshot files in the `forest-tool api serve` command.

- [#4056](https://github.com/ChainSafe/forest/pull/4056) Enable libp2p `quic`
  protocol

- [#4071](https://github.com/ChainSafe/forest/pull/4071) Add
  `forest-tool net ping` command that pings a peer via its multiaddress.

- [#4119](https://github.com/ChainSafe/forest/pull/4119) Add support for NV22
  fix for calibration network.

### Removed

- [#4018](https://github.com/ChainSafe/forest/pull/4018) Remove --ws flag from
  `forest-tool api compare`.

### Fixed

- [#4068](https://github.com/ChainSafe/forest/pull/4068) Fix schema bug in the
  `ChainNotify` RPC method.

- [#4080](https://github.com/ChainSafe/forest/pull/4080) Fix broken
  `StateVMCirculatingSupplyInternal` RPC method on calibnet.

- [#4091](https://github.com/ChainSafe/forest/pull/4091) Restore `Breeze`,
  `Smoke`, and `Ignition` entries for calibnet

- [#4093](https://github.com/ChainSafe/forest/pull/4093) Fix parsing issue in
  the `Filecoin.StateAccountKey` RPC method.

## Forest 0.17.0 "Smaug"

Mandatory release that includes:

- support for the NV22 _Dragon_ network upgrade, together with the required
  state migration,
- important networking improvements that increase Forest resilience to network
  disruptions,
- various improvements and support for new RPC methods.

### Added

- [#3555](https://github.com/ChainSafe/forest/issues/3555) Add Forest database
  query optimizations when serving with many car files.

- [#3995](https://github.com/ChainSafe/forest/pull/3995) Add
  `--p2p-listen-address` option to `forest` to override p2p addresses that
  forest listens on

- [#4031](https://github.com/ChainSafe/forest/pull/4031) Added RPC method
  `Filecoin.NetAgentVersion` and `--agent` flag to the `forest-cli net peers`
  subcommand, that will list the agent version of the connected peers.

- [#3955](https://github.com/ChainSafe/forest/pull/3955) Added support for the
  NV22 _Dragon_ network upgrade, together with the required state migration.

### Changed

- [#3976](https://github.com/ChainSafe/forest/pull/3976) `forest-wallet`
  defaults to using a local wallet instead of the builtin Forest wallet for
  greater security.

### Fixed

- [#4019](https://github.com/ChainSafe/forest/pull/4019) Fix Forest sending
  stale notifications after channel cancelation.

## Forest 0.16.8 "English Channel"

### Added

- [#3978](https://github.com/ChainSafe/forest/pull/3978) Add support for the
  `Filecoin.ChainNotify` RPC method.

## Forest 0.16.7 "Etaoin shrdlu"

Mandatory release that includes a fix for a bug in the `libp2p` usage. This is
necessary after the PL-managed bootstrap nodes were decommissioned. Failure to
upgrade will result in difficulty connecting to the mainnet network.

### Added

- [#3849](https://github.com/ChainSafe/forest/pull/3849/) Implement the
  `Filecoin.ChainGetPath` lotus-compatible RPC API.
- [#3849](https://github.com/ChainSafe/forest/pull/3849/) Add
  `forest-tool shed summarize-tipsets`.
- [#3893](https://github.com/ChainSafe/forest/pull/3983) Add
  `forest-tool shed peer-id-from-key-pair`.
- [#3981](https://github.com/ChainSafe/forest/issues/3981) Add
  `forest-tool backup create|restore`.

### Fixed

- [#3996](https://github.com/ChainSafe/forest/pull/3996) Fixed a bug in the
  `libp2p` usage that caused the connections to not get upgraded to secure ones.

## Forest 0.16.6 "Pinecone Reactivation"

### Added

- [#3866](https://github.com/ChainSafe/forest/pull/3866) Implement Offline RPC
  API.

### Fixed

- [#3857](https://github.com/ChainSafe/forest/pull/3907) Timeout parameter fetch
  to 30 minutes to avoid it getting stuck on IPFS gateway issues.
- [#3901](https://github.com/ChainSafe/forest/pull/3901) Fix timeout issue in
  `forest-cli snapshot export`.
- [#3919](https://github.com/ChainSafe/forest/pull/3919) Fix misreporting when
  logging progress.

## Forest 0.16.5 "Pinecone Deactivation"

Non-mandatory upgrade including mostly new RPC endpoints. The option to use an
alternative `FilOps` snapshot provider was removed given the service was
decommissioned.

### Added

- [#3817](https://github.com/ChainSafe/forest/pull/3817/) Implement the
  `Filecoin.StateVerifiedClientStatus` lotus-compatible RPC API.
- [#3824](https://github.com/ChainSafe/forest/pull/3824) Add `--ws` flag to
  `forest-tool api compare` to run all tests using WebSocket connections. Add
  support for WebSocket binary messages in Forest daemon.
- [#3802](https://github.com/ChainSafe/forest/pull/3802) Implement the
  `Filecoin.EthGetBalance` lotus-compatible RPC API.
- [#3773](https://github.com/ChainSafe/forest/pull/3811) Implement the
  `Filecoin.MpoolGetNonce` lotus-compatible RPC API.
- [#3773](https://github.com/ChainSafe/forest/pull/3786) Implement the
  `Filecoin.MinerGetBaseInfo` lotus-compatible RPC API.
- [#3807](https://github.com/ChainSafe/forest/pull/3807) Add `--run-ignored`
  flag to `forest-tool api compare`.
- [#3806](https://github.com/ChainSafe/forest/pull/3806) Implement the
  `Filecoin.EthGasPrice` lotus-compatible RPC API.

### Changed

- [#3819](https://github.com/ChainSafe/forest/pull/3819) Make progress messages
  more human-readable.
- [#3824](https://github.com/ChainSafe/forest/pull/3824) Demote noisy WebSocket
  info logs to debug in Forest daemon.

### Removed

- [#3878](https://github.com/ChainSafe/forest/issues/3878): FILOps is no longer
  serving lite snapshots. Removed `filops` option from
  `forest-tool snapshot fetch --vendor [vendor]`.

## Forest 0.16.4 "Speedy Gonzales"

### Breaking

### Added

- [#3779](https://github.com/ChainSafe/forest/pull/3779) Implement the
  `Filecoin.StateMinerRecoveries` lotus-compatible RPC API.
- [#3745](https://github.com/ChainSafe/forest/pull/3745) Implement the
  `Filecoin.StateCirculatingSupply` lotus-compatible RPC API.
- [#3773](https://github.com/ChainSafe/forest/pull/3773) Implement the
  `Filecoin.StateVMCirculatingSupplyInternal` lotus-compatible RPC API.
- [#3748](https://github.com/ChainSafe/forest/pull/3748) Add timing for each
  message and gas charge in the JSON output of
  `forest-tool snapshot compute-state` and `Filecoin.StateCall` RPC API.
- [#3720](https://github.com/ChainSafe/forest/pull/3750) Implement the
  `Filecoin.StateMinerInfo` lotus-compatible RPC API.
- [#1670](https://github.com/ChainSafe/forest/issues/1670) Support Butterflynet
  🦋.
- [#3801](https://github.com/ChainSafe/forest/pull/3801) Implement the
  `Filecoin.StateSearchMsg` lotus-compatible RPC API.
- [#3801](https://github.com/ChainSafe/forest/pull/3801) Implement the
  `Filecoin.StateSearchMsgLimited` lotus-compatible RPC API.

### Changed

### Removed

### Fixed

## Forest 0.16.3 "Tempura"

### Fixed

- [#3751](https://github.com/ChainSafe/forest/pull/3751) Workaround for
  performance bug that prevents Forest from syncing to the network.

## Forest 0.16.2 "November Rain"

### Breaking

### Added

- [#3749](https://github.com/ChainSafe/forest/pull/3749) Implement the
  `Filecoin.StateSectorGetInfo` lotus-compatible RPC API.
- [#3720](https://github.com/ChainSafe/forest/pull/3720) Implement the
  `Filecoin.GetParentMessages` lotus-compatible RPC API.
- [#3726](https://github.com/ChainSafe/forest/pull/3726) Implement the
  `Filecoin.StateMinerFaults` lotus-compatible RPC API.
- [#3735](https://github.com/ChainSafe/forest/pull/3735) Implement the
  `Filecoin.StateAccountKey` lotus-compatible RPC API.
- [#3744](https://github.com/ChainSafe/forest/pull/3744) Implement the
  `Filecoin.StateLookupID` lotus-compatible RPC API.
- [#3727](https://github.com/ChainSafe/forest/pull/3727) Added glif.io calibnet
  bootstrap node peer
- [#3737](https://github.com/ChainSafe/forest/pull/3737) Added `--n-tipsets`
  option to `forest-tool api compare`

### Changed

### Removed

### Fixed

## Forest 0.16.1 "(Re)Fresh(ed)Melon"

This is yet another mandatory upgrade for calibration network, containing the
2nd fix for the `WatermelonFix` upgrade. See this
[update](https://github.com/filecoin-project/community/discussions/74#discussioncomment-7591806)
for reference.

### Breaking

### Added

- [#3718](https://github.com/ChainSafe/forest/issues/3718) Added support for the
  2nd NV21 calibration network fix. See this
  [update](https://github.com/filecoin-project/community/discussions/74#discussioncomment-7591806)
  for details.

### Changed

### Removed

### Fixed

## Forest 0.16.0 "Rottenmelon"

This is a mandatory upgrade for calibration network, containing fix for the
`WatermelonFix` upgrade. See
[Lotus release](https://github.com/filecoin-project/lotus/releases/tag/v1.24.0-rc5)
for reference.

### Breaking

### Added

### Changed

- [#3072](https://github.com/ChainSafe/forest/issues/3072) Implemented
  mark-and-sweep GC, removing GC progress reports along with the corresponding
  RPC endpoint.

### Removed

### Fixed

- [#3540](https://github.com/ChainSafe/forest/issues/3540) Fix forest-cli sync
  wait to ensure that Forest is in the follow mode.
- [#3686](https://github.com/ChainSafe/forest/issues/3686) Fix regression when
  using `forest-tool db` subcommands and a `--chain` flag different from
  mainnet.

- [#3694](https://github.com/ChainSafe/forest/pull/3694) Calibration
  WatermelonFix recovery fix.

## Forest v0.15.2 "Defenestration"

### Breaking

### Added

- [#3632](https://github.com/ChainSafe/forest/issues/3632) Added an upgrade/fix
  for calibration network that will go live at epoch 1070494.

- [#3674](https://github.com/ChainSafe/forest/pull/3674) Added a tentative
  mainnet Watermelon upgrade with the
  [12.0.0-rc.2](https://github.com/filecoin-project/builtin-actors/releases/tag/v12.0.0-rc.2)
  bundle.

### Changed

### Removed

### Fixed

## Forest v0.15.1

Forest v0.15.1 is a service release with support for the v0.14.1 database.

### Breaking

### Added

- [#3662](https://github.com/ChainSafe/forest/pull/3662) Add `--filter` and
  `--fail-fast` flags to `forest-tool api compare`.
- [#3670](https://github.com/ChainSafe/forest/pull/3670) Implement the
  `Filecoin.ChainGetMessagesInTipset` lotus-compatible RPC API.

### Changed

### Removed

- [#3363](https://github.com/ChainSafe/forest/issues/3363) Remove hidden
  `forest-cli` commands used for helping users to migrate on `forest-tool` and
  `forest-wallet`.

### Fixed

## Forest v0.15.0 "Buttress"

Forest v0.15.0 is a service release containing minor bug fixes and small
usability improvements.

### Breaking

### Added

- [#3591](https://github.com/ChainSafe/forest/pull/3591) Add
  `forest-tool car validate` command for checking non-filecoin invariants in CAR
  files.
- [#3589](https://github.com/ChainSafe/forest/pull/3589) Add
  `forest-tool archive diff` command for debugging state-root mismatches.
- [#3609](https://github.com/ChainSafe/forest/pull/3609) Add `--no-metrics`
  option to `forest` for controlling the availability of the metrics Prometheus
  server.
- [#3613](https://github.com/ChainSafe/forest/pull/3613) Add `--expire-in`
  parameter to token commands.
- [#3584](https://github.com/ChainSafe/forest/issues/3584) Add
  `forest-tool api compare` command for testing RPC compatibility.

### Changed

- [#3614](https://github.com/ChainSafe/forest/issues/3614) Moved downloading
  bundle to runtime.

### Removed

- [#3589](https://github.com/ChainSafe/forest/pull/3589) Remove
  `forest-cli state diff` command. Replaced by `forest-tool archive diff`.
- [#3615](https://github.com/ChainSafe/forest/pull/3615) Remove `chain` section
  from forest configuration files.

### Fixed

- [#3619](https://github.com/ChainSafe/forest/pull/3619) Use correct timestamp
  in exported snapshot filenames.

## Forest v0.14.0 "Hakuna Matata"

### Breaking

### Added

- [#3422](https://github.com/ChainSafe/forest/issues/3422) Add NV21 (Watermelon)
  support for calibration network.
- [#3593](https://github.com/ChainSafe/forest/pull/3593): Add `--stateless` flag
  to `forest`. In stateless mode, forest connects to the P2P network but does
  not sync to HEAD.

### Changed

### Removed

### Fixed

- [#3590](https://github.com/ChainSafe/forest/pull/3590) Fix bug in ForestCAR
  encoder that would cause corrupted archives if a hash-collision happened.

## Forest v0.13.0 "Holocron"

### Breaking

- [#3231](https://github.com/ChainSafe/forest/issues/3231) Moved some Forest
  internal settings from files to the database.
- [#3333](https://github.com/ChainSafe/forest/pull/3333) Changed default rpc
  port from 1234 to 2345.
- [#3336](https://github.com/ChainSafe/forest/pull/3336) Moved following
  `forest-cli` subcommands to `forest-tool`
  - `archive info`
  - `fetch-params`
  - `snapshot fetch`
  - `snapshot validate`
- [#3355](https://github.com/ChainSafe/forest/pull/3355) Moved commands
  - `forest-cli db stats` to `forest-tool db stats`
  - `forest-cli db clean` to `forest-tool db destroy`
- [#3362](https://github.com/ChainSafe/forest/pull/3362) Moved the following
  `forest-cli wallet` subcommands to `forest-wallet`
- [#3432](https://github.com/ChainSafe/forest/pull/3432) Moved following
  `forest-cli` subcommands to `forest-tool`
  - `archive export`
  - `archive checkpoints`
- [#3431](https://github.com/ChainSafe/forest/pull/3431) Moved the following
  `forest-cli snapshot compress` subcommand to `forest-tool`
- [#3435](https://github.com/ChainSafe/forest/pull/3435) Moved subcommand
  `forest-cli car concat` subcommands to `forest-tool`

### Added

- [#3430](https://github.com/ChainSafe/forest/pull/3430): Add
  `forest-tool snapshot compute-state ...` subcommand.
- [#3321](https://github.com/ChainSafe/forest/issues/3321): Support for
  multi-threaded car-backed block stores.
- [#3316](https://github.com/ChainSafe/forest/pull/3316): Add
  `forest-tool benchmark` commands.
- [#3330](https://github.com/ChainSafe/forest/pull/3330): Add `--depth` flag to
  `forest-cli snapshot export`.
- [#3348](https://github.com/ChainSafe/forest/pull/3348): Add `--diff-depth`
  flag to `forest-cli archive export`.
- [#3325](https://github.com/ChainSafe/forest/pull/3325): Add
  `forest-tool state-migration actor-bundle` subcommand.
- [#3387](https://github.com/ChainSafe/forest/pull/3387): Add
  `forest-wallet delete` RPC command.
- [#3322](https://github.com/ChainSafe/forest/issues/3322): Added prompt to
  `forest-cli archive export` to overwrite file if the file specified with
  `--output-path` already exists and a `--force` flag to suppress the prompt.
- [#3439](https://github.com/ChainSafe/forest/pull/3439): Add
  `--consume-snapshot` option to `forest` command.
- [#3462](https://github.com/ChainSafe/forest/pull/3462): Add
  `forest-tool archive merge` command.

### Changed

- [#3331](https://github.com/ChainSafe/forest/pull/3331): Use multiple cores
  when exporting snapshots.
- [#3379](https://github.com/ChainSafe/forest/pull/3379): Improved state graph
  walking performance.
- [#3178](https://github.com/ChainSafe/forest/issues/3178): Removed inaccurate
  progress log ETA; now only the elapsed time is displayed.
- [#3322](https://github.com/ChainSafe/forest/issues/3322): The
  `snapshot export` and `snapshot compress` subcommands for `forest-cli` are now
  both consistent with `forest-cli archive export` in supporting a short-form
  output path flag `-o` and a long-form output path flag `--output-path`. The
  flag `--output` for the `snapshot compress` subcommand was replaced by
  `--output-path`.

### Removed

### Fixed

- [#3319](https://github.com/ChainSafe/forest/pull/3319): Fix bug triggered by
  re-encoding ForestCAR.zst files.

- [#3322](https://github.com/ChainSafe/forest/pull/3332): Forest is now able to
  parse data from epochs below 1_960_320 (on mainnet)

## Forest v0.12.1 "Carp++"

### Fixed

- [#3307](https://github.com/ChainSafe/forest/pull/3307)[#3310](https://github.com/ChainSafe/forest/pull/3310):
  Reduce memory requirements when exporting a snapshot by 50% (roughly from
  14GiB to 7GiB).

## Forest v0.12.0 "Carp"

Notable updates:

- Support for the `.forest.car.zst` format.
- Support for diff snapshots.

### Breaking

- [#3189](https://github.com/ChainSafe/forest/issues/3189): Changed the database
  organisation to use multiple columns. The database will need to be recreated.
- [#3220](https://github.com/ChainSafe/forest/pull/3220): Removed the
  `forest-cli chain validate-tipset-checkpoints` and
  `forest-cli chain tipset-hash` commands.

### Added

- [#3167](https://github.com/ChainSafe/forest/pull/3167): Added a new option
  `--validate-tipsets` for `forest-cli snapshot validate`.
- [#3166](https://github.com/ChainSafe/forest/issues/3166): Add
  `forest-cli archive info` command for inspecting archives.
- [#3159](https://github.com/ChainSafe/forest/issues/3159): Add
  `forest-cli archive export -e=X` command for exporting archives.
- [#3150](https://github.com/ChainSafe/forest/pull/3150):
  `forest-cli car concat` subcommand for concatenating `.car` files.
- [#3148](https://github.com/ChainSafe/forest/pull/3148): add `save_to_file`
  option to `forest-cli state fetch` command.
- [#3213](https://github.com/ChainSafe/forest/pull/3213): Add support for
  loading forest.car.zst files.
- [#3284](https://github.com/ChainSafe/forest/pull/3284): Add `--diff` flag to
  `archive export`.
- [#3292](https://github.com/ChainSafe/forest/pull/3292): Add `net info`
  subcommand to `forest-cli`.

### Changed

- [#3126](https://github.com/ChainSafe/forest/issues/3126): Bail on database
  lookup errors instead of silently ignoring them.
- [#2999](https://github.com/ChainSafe/forest/issues/2999): Restored `--tipset`
  flag to `forest-cli snapshot export` to allow export at a specific tipset.
- [#3283](https://github.com/ChainSafe/forest/pull/3283): All generated car
  files use the new forest.car.zst format.

### Removed

### Fixed

- [#3248](https://github.com/ChainSafe/forest/issues/3248): Fixed Forest being
  unable to re-create its libp2p keypair from file and always changing its
  `PeerId`.

## Forest v0.11.1 "Dagny Taggart"

## Forest v0.11.0 "Hypersonic"

### Breaking

- [#3048](https://github.com/ChainSafe/forest/pull/3048): Remove support for
  rocksdb
- [#3047](https://github.com/ChainSafe/forest/pull/3047): Remove support for
  compiling with delegated consensus
- [#3086](https://github.com/ChainSafe/forest/pull/3085):
  `forest-cli snapshot validate` no longer supports URLs. Download the snapshot
  and then run the command.

### Added

- [#2761](https://github.com/ChainSafe/forest/issues/2761): Add a per actor
  limit of 1000 messages to Forest mpool for preventing spam attacks.
- [#2728](https://github.com/ChainSafe/forest/issues/2728): Revive
  `forest-cli mpool pending` and `forest-cli mpool stat` subcommands.
- [#2816](https://github.com/ChainSafe/forest/issues/2816): Support `2k` devnet.
- [#3026](https://github.com/ChainSafe/forest/pull/3026): Expose
  `forest-cli state diff ...`
- [#3086](https://github.com/ChainSafe/forest/pull/3085):
  `forest-cli snapshot validate` is faster and uses less disk space, operating
  directly on the snapshot rather than loading through a database.
- [#2983](https://github.com/ChainSafe/forest/issues/2983): Added state
  migration support for NV17.
- [#3107](https://github.com/ChainSafe/forest/pull/3107): Introduced 'head'
  parameter for snapshot validation.

### Fixed

- [#3005](https://github.com/ChainSafe/forest/issues/3005): Fix incorrect
  progress reported when importing compressed snapshots.

- [#3122](https://github.com/ChainSafe/forest/pull/3122): Fix state-root
  mismatch around null tipsets.

## Forest v0.10.0 "Premature"

### Breaking

- [#3007](https://github.com/ChainSafe/forest/pull/3007): Optimize DB
  parameters. This requires all existing databases to be re-initialized.

### Fixed

- [#3006](https://github.com/ChainSafe/forest/issues/3006): Fix `premature end`
  error when exporting a snapshot.

## Forest v0.9.0 "Fellowship"

Notable updates:

- `--compressed` option removed from CLI, snapshots are now always compressed.
- The `dir`, `list`, `prune` and `remove` snapshot commands have been removed
  from the CLI.
- Snapshots are fetched to current directory by default.
- Added new subcommand `forest-cli info show`.
- `Filecoin.ChainSetHead` RPC endpoint and `forest-cli chain set-head`
  subcommand are now implemented.
- IPLD graph can now be downloaded via bitswap.
- `sendFIL` function has been updated to match recent changes in the Forest send
  command.
- FIL amount parsing/printing has been improved and 2 new options are added to
  forest-cli wallet list (--no-round and --no-abbrev).

### Breaking

- [#2873](https://github.com/ChainSafe/forest/issues/2873)
  - remove `--compressed` from the CLI. Snapshots are now always compressed.
  - Remove snapshot ops - snapshots fetched to the current directory by default.

### Added

- [#2706](https://github.com/ChainSafe/forest/issues/2706): implement
  `Filecoin.ChainSetHead` RPC endpoint and `forest-cli chain set-head`
  subcommand.
- [#2979](https://github.com/ChainSafe/forest/pull/2979): implement command for
  downloading an IPLD graph via bitswap.
- [#2578](https://github.com/ChainSafe/forest/pull/2578): implement initial
  support for `forest-cli info`

### Changed

- [#2668](https://github.com/ChainSafe/forest/issues/2668): JavaScript console
  `sendFIL` function has been updated to align with recent changes in the Forest
  `send` command (allowed units for the amount field are now "attoFIL",
  "femtoFIL", "picoFIL", "nanoFIL", "microFIL", "milliFIL", and "FIL"). Note
  that the default `sendFIL` amount unit (i.e., if no units are specified) is
  now FIL to match the behavior in Lotus.
- [#2833](https://github.com/ChainSafe/forest/issues/2833): Improvements to FIL
  amount parsing/printing, and add `--no-round` and `--no-abbrev` to
  `forest-cli wallet list`.

### Removed

- [#2888](https://github.com/ChainSafe/forest/issues/2888): FILOps is no longer
  serving uncompressed snapshots. Removed support for them in both `forest` and
  `forest-cli`.

### Fixed

- [#2967](https://github.com/ChainSafe/forest/issues/2967): Fix http-client
  concurrency issues caused by fetching root certificates multiple times.
- [#2958](https://github.com/ChainSafe/forest/issues/2958): Fix occasional
  consensus fault.
- [#2950](https://github.com/ChainSafe/forest/pull/2950): Fix cases where ctrl-c
  would be ignored.
- [#2934](https://github.com/ChainSafe/forest/issues/2934): Fix race condition
  when connecting to development blockchains.

## Forest v0.8.2 "The Way"

### Added

- [#2655](https://github.com/ChainSafe/forest/issues/2655): Configurable number
  of default recent state roots included in memory/snapshots.

### Changed

### Removed

### Fixed

- [#2796](https://github.com/ChainSafe/forest/pull/2796): Fix issue when running
  Forest on calibnet using a configuration file only.
- [#2807](https://github.com/ChainSafe/forest/pull/2807): Fix issue with v11
  actor CIDs.
- [#2804](https://github.com/ChainSafe/forest/pull/2804): Add work around for
  FVM bug that caused `forest-cli sync wait` to fail.

## Forest v0.8.1 "Cold Exposure"

### Fixed

- [#2788](https://github.com/ChainSafe/forest/pull/2788): Move back to the
  upstream `ref-fvm` and bump the dependency version so that it included the
  latest critical [patch](https://github.com/filecoin-project/ref-fvm/pull/1750)

## Forest v0.8.0 "Jungle Speed" (2023-04-21)

### Added

- [#2763](https://github.com/ChainSafe/forest/issues/2763): Support NV19 and
  NV20. ⛈️

## Forest v0.7.2 "Roberto" (2023-04-19)

### Added

- [#2741](https://github.com/ChainSafe/forest/issues/2741): Support importing
  zstd compressed snapshot car files
- [#2741](https://github.com/ChainSafe/forest/issues/2741): Support fetching
  zstd compressed snapshots with filecoin provider via `--compressed` option
- [#2741](https://github.com/ChainSafe/forest/issues/2741): Support exporting
  zstd compressed snapshots via `--compressed` option in
  `forest-cli snapshot export` subcommand
- [#1454](https://github.com/ChainSafe/forest/issues/1454): Added state
  migration support for NV18.

### Changed

- [#2770](https://github.com/ChainSafe/forest/issues/2767): Use `latest` tag for
  stable releases, and `edge` for latest development builds.

### Removed

### Fixed

## Forest v0.7.1 (2023-03-29)

Notable updates:

- Fix CD task for image publishing on new tagged releases

### Added

- [#2721](https://github.com/ChainSafe/forest/issues/2721): Add `--no-gc` flag
  to daemon.

### Changed

- [#2607](https://github.com/ChainSafe/forest/issues/2607): Use jemalloc as the
  default global allocator

### Removed

### Fixed

## Forest v0.7.0 (2023-03-23)

Notable updates:

- Support for NV18.
- Automatic database garbage collection.
- A JavaScript console to interact with Filecoin API.
- Switched to ParityDb as the default backend for Forest daemon.

### Added

- Support for NV18. [#2596](https://github.com/ChainSafe/forest/issues/2596)
- Automatic database garbage collection.
  [#2292](https://github.com/ChainSafe/forest/issues/2292)
  [#1708](https://github.com/ChainSafe/forest/issues/1708)
- ParityDb statistics to the stats endpoint.
  [#2433](https://github.com/ChainSafe/forest/issues/2433)
- A JavaScript console to interact with Filecoin API.
  [#2492](https://github.com/ChainSafe/forest/pull/2492)
- Multi-platform Docker image support.
  [#2476](https://github.com/ChainSafe/forest/issues/2476)
- `--dry-run` flag to forest-cli `snapshot export` command.
  [#2550](https://github.com/ChainSafe/forest/issues/2550)
- `--exit-after-init` and `--save-token` flags to daemon.
  [#2528](https://github.com/ChainSafe/forest/issues/2528)
- `--track-peak-rss` to forest daemon to get peak RSS usage.
  [#2696](https://github.com/ChainSafe/forest/pull/2696)
- RPC `Filecoin.Shutdown` endpoint and `forest-cli shutdown` subcommand.
  [#2402](https://github.com/ChainSafe/forest/issues/2402)
- Added retry capabilities to failing snapshot fetch.
  [#2544](https://github.com/ChainSafe/forest/issues/2544)

### Changed

- Network needs to be specified for most commands(eg Calibnet), including
  `sync wait` and `snapshot export`.
  [#2596](https://github.com/ChainSafe/forest/issues/2596)
- Switched to ParityDb as the default backend for Forest daemon. All clients
  must re-import the snapshot. The old database must be deleted manually - it is
  located in
  `$(forest-cli config dump | grep data_dir | cut -d' ' -f3)/<NETWORK>/rocksdb`.
  [#2576](https://github.com/ChainSafe/forest/issues/2576)
- Revised how balances are displayed, defaulting to:
  [#2323](https://github.com/ChainSafe/forest/issues/2323)
  - adding metric prefix when it's required, consequently CLI flag
    `--fixed-unit` added to force to show in original `FIL` unit
  - 4 significant digits, consequently CLI flag `--exact-balance` added to force
    full accuracy.
- `stats` and `compression` keys in `parity_db` section were renamed to
  `enable_statistics` and `compression_type` respectively.
  [#2433](https://github.com/ChainSafe/forest/issues/2433)
- `download_snapshot` key in `client` section configuration renamed to
  `auto_download_snapshot`.
  [#2457](https://github.com/ChainSafe/forest/pull/2457)
- `--skip-load` flag must be now called with a boolean indicating its value.
  [#2573](https://github.com/ChainSafe/forest/issues/2573)
- Ban peers with duration, Banned peers are automatically unbanned after a
  period of 1h. [#2391](https://github.com/ChainSafe/forest/issues/2391)
- Added support for multiple listen addr.
  [#2551](https://github.com/ChainSafe/forest/issues/2551)
- Allowed specifying the encryption passphrase via environmental variable.
  [#2499](https://github.com/ChainSafe/forest/issues/2499)
- Removed Forest `ctrl-c` hard shutdown behavior on subsequent `ctrl-c` signals.
  [#2538](https://github.com/ChainSafe/forest/pull/2538)
- Added support in the forest `send` command for all FIL units currently
  supported in forest `wallet` ("attoFIL", "femtoFIL", "picoFIL", "nanoFIL",
  "microFIL", "milliFIL", and "FIL"). Note that the default `send` units (i.e.,
  if no units are specified) are now FIL to match the behavior in Lotus.
  [#2668](https://github.com/ChainSafe/forest/issues/2668)

### Removed

- Removed `--halt-after-import` and `--auto-download-snapshot` from
  configuration. They are now strictly a CLI option.
  [#2528](https://github.com/ChainSafe/forest/issues/2528)
  [#2573](https://github.com/ChainSafe/forest/issues/2573)

### Fixed

- Daemon getting stuck in an infinite loop during shutdown.
  [#2672](https://github.com/ChainSafe/forest/issues/2672)
- `Scanning Blockchain` progess bar never hitting 100% during snapshot import.
  [#2404](https://github.com/ChainSafe/forest/issues/2404)
- bitswap queries cancellation that do not respond after a period.
  [#2398](https://github.com/ChainSafe/forest/issues/2398)
- Forest daeamon crashing on sending bitswap requests.
  [#2405](https://github.com/ChainSafe/forest/issues/2405)
- Corrected counts displayed when using `forest-cli --chain <chain> sync wait`.
  [#2429](https://github.com/ChainSafe/forest/issues/2429)
- Snapshot export issue when running on a system with a separate temporary
  filesystem. [#2693](https://github.com/ChainSafe/forest/pull/2693)
- All binaries and crates in the project to follow a standard version, based on
  the release tag. [#2493](https://github.com/ChainSafe/forest/issues/2493)

## Forest v0.6.0 (2023-01-06)

Notable updates:

- Added support for the new Protocol Labs snapshot service.
- Several improvements to logging (including integration with Grafana Loki) and
  error handling.

### Added

- New daemon option flag `--log-dir` for log file support.
- New ParityDb section in configuration (including statistics and compression
  settings).
- Integration with Grafana Loki for more advanced log filtering and
  summarization.
- Peer tipset epoch now in metrics.

### Changed

- Several improvements to error handling.
- Docker images are now tagged with version (eg `0.6.0`) and date (eg
  `2023-01-05-commit_hash`).
- Upgraded toolchain channel to `nightly-2022-12-15`.
- Migrated logging infrastructure from `log` to `tracing`.
- Fixed bug triggered by large network messages.
- Fixed bug where cursor would be hidden after keyboard interrupt.
- Allow `-—height` flag to take relative offsets for validating the tipsets in a
  snapshot.
- Fixed issue with invalid snapshot exports; messages were accidentally removed
  from snapshots, making them invalid.
- Updated `snapshot fetch` subcommands to support the new Protocol Labs snapshot
  service.
- Fixed RPC `net disconnect` endpoint (a bug was returning a JSON RPC error when
  running `forest-cli net disconnect` and preventing proper peer disconnection).
- Corrected RPC serialization of FIL balances (a bug was preventing display of
  floating point balance using `forest-cli wallet list`).

### Removed

- RocksDB check for low file descriptor limit.
- Unused RPC endpoints.

## Forest v0.5.1 (2022-12-01)

### Changed

- Restore progress indicators that were accidentally broken.

## Forest v0.5.0 (2022-12-01)

Notable updates:

- Support for nv17.
- Forest was split into two programs: a Filecoin node (forest), and a control
  program (forest-cli).
- Improved snapshot importing performance: ~75% reduction in snapshot import
  time.
- Improved code building time: ~45% reduction in build time.
- Code coverage increased from 32% to 63%.

### Added

- Support for nv17 on both calibnet and mainnet.
- Experimental support for ParityDB.
- Improved snapshot handling via the `forest-cli snapshot` commands.
- Support using `aria2` for faster snapshot downloads.
- Support for sending FIL.

### Changed

- Replace async_std with tokio.
- Significantly improve tracked performance metrics.
- Gracefully shutdown the database on sigterm and sighup.
- Fix gas charging issue that caused state-root mismatches on mainnet.
- Snapshots are automatically downloaded if the database is empty.
- Improve error messages if a snapshot doesn't match the requested network.
- Add `--color=[always;auto;never]` flag.

### Removed

- Fat snapshots (snapshots that contain all transaction receipts since genesis)
  have been deprecated in favor of slim snapshots where receipts are downloaded
  on demand.
- All security advistory exceptions. Forest's dependencies are now free of known
  vulnerabilities.

## Forest v0.4.1 (2022-10-04)

### Changed

- Fix bug in handling of blockchain forks.

## Forest v0.4.0 (2022-09-30)

Notable updates:

- Support for nv16.
- Built-in method of downloading snapshots.
- Vastly improved automated testing.

### Added

- New `forest chain export` command for generating snapshots.
- New `forest chain fetch` command for downloading recent snapshots.
- Logging settings are now part of the configuration file rather than only being
  accessible through an environment variable.
- A `--detach` flag for running the Forest node in the background.
- A `--halt-after-import` for exiting Forest directly after importing a
  snapshot.
- Delegated Consensus: A consensus mode useful for testing.
- FIP-0023: Break ties between tipsets of equal weight.

### Changed

- Improve error messages if Forest isn't initiated with a valid database.
- Formatting clean-up in the forest wallet.
- Improved pretty-printing of debugging statediffs.
- Several dozen spelling fixes in the documentation.
- Fixed dead links in documentation (with automated detection).
- Avoided a segmentation fault caused by an improper shutdown of the database.
- Bump required rust version from nightly-2022-09-08 to nightly-2022-09-28.

### Removed

- Support for the `sled` database.

## Forest v0.3.0 (2022-07-04)

Notable updates:

- Support nv15 entirely through the FVM.
- Resolve two security concerns by removing legacy code (RUSTSEC-2020-0071 and
  RUSTSEC-2021-0130).
- Fixed Docker image and released it to GH container registry.
- Network selection (ie mainnet vs testnet) moved to a CLI flag rather than a
  compile-time flag.

## Forest v0.2.2 _alpha_ (2022-04-06)

Forest v0.2.2 alpha is a service release improving performance and stability.
This release supports Filecoin network version 14.

Notable updates:

- Forest now supports Calibnet: `make calibnet` (nv14)
- FVM is available both native and as external crate:
  [ref-fvm](https://github.com/filecoin-project/ref-fvm)
- Reading config from a default config location unless a file is specified.
- Improved logging and display of synchronization progress.
- Defaulting to Rust Edition 2021 from now on.

All changes:

- Log: don't override default filters (#1504) by @jdjaustin in
  [#1530](https://github.com/ChainSafe/forest/pull/1530)
- Crates: bump wasmtime by @q9f in
  [#1526](https://github.com/ChainSafe/forest/pull/1526)
- Ci: add wasm target to release script by @q9f in
  [#1524](https://github.com/ChainSafe/forest/pull/1524)
- Ci: add codecov target threshold tolerance of 1% by @q9f in
  [#1525](https://github.com/ChainSafe/forest/pull/1525)
- Node: demote noisy warnings to debug by @q9f in
  [#1518](https://github.com/ChainSafe/forest/pull/1518)
- Workaround fix for prometheus endpoint by @LesnyRumcajs in
  [#1516](https://github.com/ChainSafe/forest/pull/1516)
- Fixed bug label for bug template by @LesnyRumcajs in
  [#1514](https://github.com/ChainSafe/forest/pull/1514)
- Crates: purge unused dependencies by @q9f in
  [#1509](https://github.com/ChainSafe/forest/pull/1509)
- Github: update code owners by @q9f in
  [#1507](https://github.com/ChainSafe/forest/pull/1507)
- Ci: enable rustc version trinity for builds by @q9f in
  [#1506](https://github.com/ChainSafe/forest/pull/1506)
- Crates: bump dependencies by @q9f in
  [#1503](https://github.com/ChainSafe/forest/pull/1503)
- Re-use some code from ref-fvm by @LesnyRumcajs in
  [#1500](https://github.com/ChainSafe/forest/pull/1500)
- Connor/default config location by @connormullett in
  [#1494](https://github.com/ChainSafe/forest/pull/1494)
- Deps: simplify os dependencies by @q9f in
  [#1496](https://github.com/ChainSafe/forest/pull/1496)
- Use exports from ref-fvm by @LesnyRumcajs in
  [#1495](https://github.com/ChainSafe/forest/pull/1495)
- Start the prometheus server before loading snapshots. by @lemmih in
  [#1484](https://github.com/ChainSafe/forest/pull/1484)
- Config dump with tests by @LesnyRumcajs in
  [#1485](https://github.com/ChainSafe/forest/pull/1485)
- Use the v6 version of the actor's bundle. by @lemmih in
  [#1474](https://github.com/ChainSafe/forest/pull/1474)
- Exposed more rocksdb options, increased max files by @LesnyRumcajs in
  [#1481](https://github.com/ChainSafe/forest/pull/1481)
- Parametrize current rocksdb settings by @LesnyRumcajs in
  [#1479](https://github.com/ChainSafe/forest/pull/1479)
- Use progress bars when downloading headers and scanning the blockchain. by
  @lemmih in [#1480](https://github.com/ChainSafe/forest/pull/1480)
- Night job scripts by @LesnyRumcajs in
  [#1475](https://github.com/ChainSafe/forest/pull/1475)
- Add more metrics of syncing by @LesnyRumcajs in
  [#1467](https://github.com/ChainSafe/forest/pull/1467)
- Limit RocksDB to 200 open files. by @lemmih in
  [#1468](https://github.com/ChainSafe/forest/pull/1468)
- Ci: Include conformance tests in code coverage results by @lemmih in
  [#1470](https://github.com/ChainSafe/forest/pull/1470)
- Show a progressbar when downloading tipset headers. by @lemmih in
  [#1469](https://github.com/ChainSafe/forest/pull/1469)
- Add 'fvm' backend in parallel to our native backend. by @lemmih in
  [#1403](https://github.com/ChainSafe/forest/pull/1403)
- Update regex to v1.5.5 (from 1.5.4) to avoid performance vulnerability. by
  @lemmih in [#1472](https://github.com/ChainSafe/forest/pull/1472)
- Ci: Allow codecov policies to fail. by @lemmih in
  [#1471](https://github.com/ChainSafe/forest/pull/1471)
- Improve docker-compose for monitoring stack by @LesnyRumcajs in
  [#1461](https://github.com/ChainSafe/forest/pull/1461)
- Revert "Enforce max length when serializing/deserializing arrays" by @lemmih
  in [#1462](https://github.com/ChainSafe/forest/pull/1462)
- Introduce serde_generic_array by @clearloop in
  [#1434](https://github.com/ChainSafe/forest/pull/1434)
- Fixed new clippy warnings by @LesnyRumcajs in
  [#1449](https://github.com/ChainSafe/forest/pull/1449)
- Improve license check script by @LesnyRumcajs in
  [#1443](https://github.com/ChainSafe/forest/pull/1443)
- Elmattic/actors review f26 by @elmattic in
  [#1340](https://github.com/ChainSafe/forest/pull/1340)
- Calibnet Support by @connormullett in
  [#1370](https://github.com/ChainSafe/forest/pull/1370)
- Blockchain/sync: demote chain exchange warning to debug message by @q9f in
  [#1439](https://github.com/ChainSafe/forest/pull/1439)
- Fix clippy fiascoes introduced in #1437 by @LesnyRumcajs in
  [#1438](https://github.com/ChainSafe/forest/pull/1438)
- Fix signature verification fiasco by @LesnyRumcajs in
  [#1437](https://github.com/ChainSafe/forest/pull/1437)
- Clippy for tests by @LesnyRumcajs in
  [#1436](https://github.com/ChainSafe/forest/pull/1436)
- Rustc: switch to rust edition 2021 by @q9f in
  [#1429](https://github.com/ChainSafe/forest/pull/1429)
- Forest: bump version to 0.2.2 by @q9f in
  [#1428](https://github.com/ChainSafe/forest/pull/1428)
- Move from chrono to time crate by @LesnyRumcajs in
  [#1426](https://github.com/ChainSafe/forest/pull/1426)

## Forest v0.2.1 _alpha_ (2022-02-14)

Forest v0.2.1 alpha is a service release improving performance and stability.

All changes:

- Ci: fix documentation in release workflow by @q9f in
  [#1427](https://github.com/ChainSafe/forest/pull/1427)
- Feat(encoding): add max length check for bytes by @clearloop in
  [#1399](https://github.com/ChainSafe/forest/pull/1399)
- Add assert in debug mode and tests by @elmattic in
  [#1416](https://github.com/ChainSafe/forest/pull/1416)
- Add shellcheck to CI by @LesnyRumcajs in
  [#1423](https://github.com/ChainSafe/forest/pull/1423)
- Fail CI on failed fmt or other linting file changes by @LesnyRumcajs in
  [#1422](https://github.com/ChainSafe/forest/pull/1422)
- Crates: replace monkey-patched cs\_\* crates by upstream deps by @q9f in
  [#1414](https://github.com/ChainSafe/forest/pull/1414)
- Add LesnyRumcajs to CODEOWNERS by @LesnyRumcajs in
  [#1425](https://github.com/ChainSafe/forest/pull/1425)
- Ci: temporarily ignore RUSTSEC-2022-0009 by @q9f in
  [#1424](https://github.com/ChainSafe/forest/pull/1424)
- Vm/actor: remove unused fields in paych actor tests by @q9f in
  [#1415](https://github.com/ChainSafe/forest/pull/1415)
- Forest: bump version to 0.2.1 by @q9f in
  [#1417](https://github.com/ChainSafe/forest/pull/1417)
- Fix exit code mismatch by @noot in
  [#1412](https://github.com/ChainSafe/forest/pull/1412)
- Improve snapshot parsing performance by ~2.5x by @lemmih in
  [#1408](https://github.com/ChainSafe/forest/pull/1408)
- Update conformance test vectors (and fix test driver) by @lemmih in
  [#1404](https://github.com/ChainSafe/forest/pull/1404)
- Use human readable units when loading snapshots. by @lemmih in
  [#1407](https://github.com/ChainSafe/forest/pull/1407)
- Chore: bump rocksdb to 0.17 by @q9f in
  [#1398](https://github.com/ChainSafe/forest/pull/1398)
- Include network in forest version string. by @lemmih in
  [#1401](https://github.com/ChainSafe/forest/pull/1401)
- Fix 1369 by @willeslau in
  [#1397](https://github.com/ChainSafe/forest/pull/1397)
- Move `/docs` to `/documentation` by @connormullett in
  [#1390](https://github.com/ChainSafe/forest/pull/1390)

## Forest v0.2.0 _alpha_ (2022-01-25)

ChainSafe System's second _alpha_ release of the _Forest_ Filecoin Rust protocol
implementation. This release fixes a series of bugs and performance issues and
introduces, among others, support for:

- Full mainnet compatibility
- Filecoin network version 14 "Chocolate"
- Forest actors version 6
- Further audit fixes

To compile release binaries, checkout the `v0.2.0` tag and build with the
`release` feature.

```shell
git checkout v0.2.0
cargo build --release --bin forest --features release
./target/release/forest --help
```

All changes:

- Release forest v0.2.0 alpha
  ([#1393](https://github.com/ChainSafe/forest/pull/1393)
- C1 actors review ([#1368](https://github.com/ChainSafe/forest/pull/1368))
- Fix encoding size constraints for BigInt and BigUint not enforced
  ([#1367](https://github.com/ChainSafe/forest/pull/1367))
- Fix typo when running conformance tests.
  ([#1394](https://github.com/ChainSafe/forest/pull/1394))
- Auto-detect available cores on Linux and MacOS.
  ([#1387](https://github.com/ChainSafe/forest/pull/1387)
- Remove unused lint exceptions.
  ([#1385](https://github.com/ChainSafe/forest/pull/1385)
- B4 fix: fixing by adding max index computation in bitfield validation
  ([#1344](https://github.com/ChainSafe/forest/pull/1344))
- Ci: run github actions on buildjet
  ([#1366](https://github.com/ChainSafe/forest/pull/1366))
- Ci: documentation dry-run for PRs.
  ([#1383](https://github.com/ChainSafe/forest/pull/1383))
- Use pre-made action to deploy documentation to gh-pages.
  ([#1380](https://github.com/ChainSafe/forest/pull/1380))
- Networks: Show an informative error message if the selected feature set is
  invalid. ([#1373](https://github.com/ChainSafe/forest/pull/1373))
- Disable test 'test_optimal_message_selection3' because it is inconsistent.
  ([#1381](https://github.com/ChainSafe/forest/pull/1381))
- Add David to repo maintainers
  ([#1374](https://github.com/ChainSafe/forest/pull/1374))
- Apply lints from rust-1.58
  ([#1378](https://github.com/ChainSafe/forest/pull/1378))
- Catch panic in verify_window_post
  ([#1365](https://github.com/ChainSafe/forest/pull/1365))
- Make 'base64' dependency for key_management no longer optional
  ([#1372](https://github.com/ChainSafe/forest/pull/1372))
- Fix snapshot get in docs
  ([#1353](https://github.com/ChainSafe/forest/pull/1353))
- Fix market logic ([#1356](https://github.com/ChainSafe/forest/pull/1356))
- V6: fix market and power actors to match go
  ([#1348](https://github.com/ChainSafe/forest/pull/1348))
- F28 fix ([#1343](https://github.com/ChainSafe/forest/pull/1343))
- Fix: F25 ([#1342](https://github.com/ChainSafe/forest/pull/1342))
- Ci: --ignore RUSTSEC-2021-0130
  ([#1350](https://github.com/ChainSafe/forest/pull/1350))
- Drand v14 update: fix fetching around null tipsets
  ([#1339](https://github.com/ChainSafe/forest/pull/1339))
- Fix v6 market actor bug
  ([#1341](https://github.com/ChainSafe/forest/pull/1341))
- F27 fix ([#1328](https://github.com/ChainSafe/forest/pull/1328))
- F17 fix ([#1324](https://github.com/ChainSafe/forest/pull/1324))
- Laudiacay/actors review f23
  ([#1325](https://github.com/ChainSafe/forest/pull/1325))
- Fix market actor publish_storage_deals
  ([#1327](https://github.com/ChainSafe/forest/pull/1327))
- Remove .swp ([#1326](https://github.com/ChainSafe/forest/pull/1326))
- F24 fix ([#1323](https://github.com/ChainSafe/forest/pull/1323))
- F9 fix ([#1315](https://github.com/ChainSafe/forest/pull/1315))
- F20: Fix expiration set validation order
  ([#1322](https://github.com/ChainSafe/forest/pull/1322))
- F13 fix ([#1313](https://github.com/ChainSafe/forest/pull/1313))
- F21 fix ([#1311](https://github.com/ChainSafe/forest/pull/1311))
- F11 fix ([#1312](https://github.com/ChainSafe/forest/pull/1312))
- F15 fix ([#1314](https://github.com/ChainSafe/forest/pull/1314))
- F18, F19 fix ([#1321](https://github.com/ChainSafe/forest/pull/1321))
- Nv14: implement v6 actors
  ([#1260](https://github.com/ChainSafe/forest/pull/1260))
- Add to troubleshooting docs
  ([#1282](https://github.com/ChainSafe/forest/pull/1282))
- F12 fix ([#1290](https://github.com/ChainSafe/forest/pull/1290))
- F1 fix ([#1293](https://github.com/ChainSafe/forest/pull/1293))
- F16: Fix improper use of assert macro
  ([#1310](https://github.com/ChainSafe/forest/pull/1310))
- F14: Fix missing continue statement
  ([#1309](https://github.com/ChainSafe/forest/pull/1309))
- F10 fix ([#1308](https://github.com/ChainSafe/forest/pull/1308))
- F7: Fix incorrect error codes
  ([#1297](https://github.com/ChainSafe/forest/pull/1297))
- F8: Add missing decrement for miner_count
  ([#1298](https://github.com/ChainSafe/forest/pull/1298))
- F6: Fix incorrect error code
  ([#1296](https://github.com/ChainSafe/forest/pull/1296))
- F5: Fix proposal check in market actor
  ([#1295](https://github.com/ChainSafe/forest/pull/1295))
- Remove redundant validation code and update error message to be same as in
  spec actors ([#1294](https://github.com/ChainSafe/forest/pull/1294))
- F3: fix logic to be the same as in the spec actors
  ([#1292](https://github.com/ChainSafe/forest/pull/1292))
- Attempt to improve gh actions time
  ([#1319](https://github.com/ChainSafe/forest/pull/1319))
- Fix clippy errors for the new cargo 1.57.0
  ([#1316](https://github.com/ChainSafe/forest/pull/1316))
- Ci: add gh actions workflows
  ([#1317](https://github.com/ChainSafe/forest/pull/1317))
- Fix: audit issue F2 ([#1289](https://github.com/ChainSafe/forest/pull/1289))
- Update codeowners ([#1306](https://github.com/ChainSafe/forest/pull/1306))
- Add Guillaume to code owners
  ([#1283](https://github.com/ChainSafe/forest/pull/1283))
- .circleci: Remove extra step for docs
  ([#1251](https://github.com/ChainSafe/forest/pull/1251))
- .circleci: Build and push mdbook
  ([#1250](https://github.com/ChainSafe/forest/pull/1250))
- Add MdBook Documentation
  ([#1249](https://github.com/ChainSafe/forest/pull/1249))
- Docs: add release notes
  ([#1246](https://github.com/ChainSafe/forest/pull/1246))

## Forest v0.1.0 _alpha_ (2021-10-19)

ChainSafe System's first _alpha_ release of the _Forest_ Filecoin Rust protocol
implementation.

- It synchronizes and verifies the latest Filecoin main network and is able to
  query the latest state.
- It implements all core systems of the Filecoin protocol specification exposed
  through a command-line interface.
- The set of functionalities for this first alpha-release include: Message Pool,
  State Manager, Chain and Wallet CLI functionality, Prometheus Metrics, and a
  JSON-RPC Server.

To compile release binaries, checkout the `v0.1.0` tag and build with the
`release` feature.

```shell
git checkout v0.1.0
cargo build --release --bin forest --features release
./target/release/forest --help
```

The Forest mono-repository contains ten main components (in logical order):

- `forest`: the command-line interface and daemon (1 crate/workspace)
- `node`: the networking stack and storage (7 crates)
- `blockchain`: the chain structure and synchronization (6 crates)
- `vm`: state transition and actors, messages, addresses (9 crates)
- `key_management`: Filecoin account management (1 crate)
- `crypto`: cryptographic functions, signatures, and verification (1 crate)
- `encoding`: serialization library for encoding and decoding (1 crate)
- `ipld`: the IPLD model for content-addressable data (9 crates)
- `types`: the forest types (2 crates)
- `utils`: the forest toolbox (12 crates)

All initial change sets:

- `cd33929e` Ci: ignore cargo audit for RUSTSEC-2020-0159
  ([#1245](https://github.com/ChainSafe/forest/pull/1245)) (Afr Schoe)
- `d7e816a7` Update Libp2p to 0.40.0-RC.1
  ([#1243](https://github.com/ChainSafe/forest/pull/1243)) (Eric Tu)
- `a33328c9` Mpool CLI Commands
  ([#1203](https://github.com/ChainSafe/forest/pull/1203)) (Connor Mullett)
- `9d4b5291` Create new_issue.md
  ([#1193](https://github.com/ChainSafe/forest/pull/1193)) (Lee Raj)
- `60910979` Actor_name_by_code
  ([#1218](https://github.com/ChainSafe/forest/pull/1218)) (Eric Tu)
- `5845cdf7` Bump libsecp256k1 and statrs
  ([#1244](https://github.com/ChainSafe/forest/pull/1244)) (Eric Tu)
- `a56e4a53` Fix stable clippy::needless_collect
  ([#1238](https://github.com/ChainSafe/forest/pull/1238)) (Afr Schoe)
- `4eb74f90` Fix stable clippy::needless_borrow
  ([#1236](https://github.com/ChainSafe/forest/pull/1236)) (Afr Schoe)
- `5006e62a` Clippy: avoid contiguous acronyms
  ([#upper_case_acronyms](https://github.com/ChainSafe/forest/pull/upper_case_acronyms))
  ([#1239](https://github.com/ChainSafe/forest/pull/1239)) (Afr Schoe)
- `8543b3fb` Connor/state cli
  ([#1219](https://github.com/ChainSafe/forest/pull/1219)) (Connor Mullett)
- `b40f8d11` Fix Deadlock when using Rayon
  ([#1240](https://github.com/ChainSafe/forest/pull/1240)) (Eric Tu)
- `0e816c8a` Clippy: remove redundant enum variant names (`enum_variant_names`)
  ([#1237](https://github.com/ChainSafe/forest/pull/1237)) (Afr Schoe)
- `db5bb065` Cli: use cargo package version environment data in cli options
  struct ([#1229](https://github.com/ChainSafe/forest/pull/1229)) (Afr Schoe)
- `28f7d83f` Rust: default to stable toolchain instead of pinned version
  ([#1228](https://github.com/ChainSafe/forest/pull/1228)) (Afr Schoe)
- `70f26c29` Circleci: prepare build matrix
  ([#1233](https://github.com/ChainSafe/forest/pull/1233)) (Afr Schoe)
- `d9a4df14` Scripts: fix copyright header years
  ([#1230](https://github.com/ChainSafe/forest/pull/1230)) (Afr Schoe)
- `ccf1ac11` Return Ok when validating drand beacon entries similar to how Lotus
  does as per the audit recommendation.
  ([#1206](https://github.com/ChainSafe/forest/pull/1206)) (Hunter Trujillo)
- `f5fe14d2` [Audit fixes] FOR-03 - Inconsistent Deserialization of Randomness ([#1205](https://github.com/ChainSafe/forest/pull/1205))
  (Hunter Trujillo)
- `32a9ae5f` Rest of V5 Updates
  ([#1217](https://github.com/ChainSafe/forest/pull/1217)) (Eric Tu)
- `e6e1c8ad` API_IMPLEMENTATION.md build script formatting improvements
  ([#1210](https://github.com/ChainSafe/forest/pull/1210)) (Hunter Trujillo)
- `1e88b095` For 01 ([#1188](https://github.com/ChainSafe/forest/pull/1188))
  (Jorge Olivero)
- `881d8f23` FIP 0013 Aggregate Seal Verification
  ([#1185](https://github.com/ChainSafe/forest/pull/1185)) (Eric Tu)
- `ea98ea2a` FIP 0008 Batch Pre Commits
  ([#1189](https://github.com/ChainSafe/forest/pull/1189)) (Eric Tu)
- `a134d5ed` Multi-key import feature
  ([#1201](https://github.com/ChainSafe/forest/pull/1201)) (Elvis)
- `0c447d4c` OpenRPC schema parsing & generation
  ([#1194](https://github.com/ChainSafe/forest/pull/1194)) (Hunter Trujillo)
- `bf3936a2` Connor/cli smoke test
  ([#1196](https://github.com/ChainSafe/forest/pull/1196)) (Connor Mullett)
- `7d5b3333` Reference files with PathBuf instead of Strings
  ([#1200](https://github.com/ChainSafe/forest/pull/1200)) (Elvis)
- `3771568c` Remove loopback and duplicate addrs in `net peers` output
  ([#1199](https://github.com/ChainSafe/forest/pull/1199)) (Francis Murillo)
- `ffc30193` Constant consensus fault reward
  ([#1190](https://github.com/ChainSafe/forest/pull/1190)) (Eric Tu)
- `d88ea8d1` Added the check for config file via Env Var
  ([#1197](https://github.com/ChainSafe/forest/pull/1197)) (Elvis)
- `d4a1d044` Chain Sync CLI Commands
  ([#1175](https://github.com/ChainSafe/forest/pull/1175)) (Connor Mullett)
- `698cf3c3` Additional Net RPC API & CLI Methods
  ([#1167](https://github.com/ChainSafe/forest/pull/1167)) (Hunter Trujillo)
- `32656db9` `auth api-info`
  ([#1172](https://github.com/ChainSafe/forest/pull/1172)) (Connor Mullett)
- `90ab8650` FOR-06 fix: indexmap version bump and MSRV update
  ([#1180](https://github.com/ChainSafe/forest/pull/1180)) (creativcoder)
- `d1d6f640` Update Runtime to Support V5 Actors
  ([#1173](https://github.com/ChainSafe/forest/pull/1173)) (Eric Tu)
- `085ee872` Bugfix:vm:run cron for null rounds
  ([#1177](https://github.com/ChainSafe/forest/pull/1177)) (detailyang)
- `07499a3f` Chore:build:tweak interopnet compile flags
  ([#1178](https://github.com/ChainSafe/forest/pull/1178)) (detailyang)
- `933503e2` Hotfix:metrics:change prometheus response type
  ([#1169](https://github.com/ChainSafe/forest/pull/1169)) (detailyang)
- `99fa3864` Metrics ([#1102](https://github.com/ChainSafe/forest/pull/1102))
  (Jorge Olivero)
- `02791b92` Implement network version 12 state migration / actors v4 migration
  ([#1101](https://github.com/ChainSafe/forest/pull/1101)) (creativcoder)
- `d144eac8` Fix wallet verify
  ([#1170](https://github.com/ChainSafe/forest/pull/1170)) (Connor Mullett)
- `f07f0278` Hotfix:fix passphrase fake confirm
  ([#1168](https://github.com/ChainSafe/forest/pull/1168)) (detailyang)
- `132884d8` Chore:interopnet&devnet:fix build error
  ([#1162](https://github.com/ChainSafe/forest/pull/1162)) (detailyang)
- `992e69e3` FOR-15 fix approx_cmp in msg_chain.rs
  ([#1160](https://github.com/ChainSafe/forest/pull/1160)) (creativcoder)
- `34799734` Wallet CLI Implementation
  ([#1128](https://github.com/ChainSafe/forest/pull/1128)) (Connor Mullett)
- `f698ba88` [Audit fixes] FOR-02: Inconsistent Deserialization of Address ID ([#1149](https://github.com/ChainSafe/forest/pull/1149))
  (Hunter Trujillo)
- `e50d2ae8` [Audit fixes] FOR-16: Unnecessary Extensive Permissions for Private
  Keys ([#1151](https://github.com/ChainSafe/forest/pull/1151)) (Hunter Trujillo)
- `665ca476` Subtract 1 ([#1152](https://github.com/ChainSafe/forest/pull/1152))
  (Eric Tu)
- `4047ff5e` 3 -> 4 ([#1153](https://github.com/ChainSafe/forest/pull/1153))
  (Eric Tu)
- `446bea40` Swap to asyncronous_codec and bump futures_cbor_codec
  ([#1163](https://github.com/ChainSafe/forest/pull/1163)) (Eric Tu)
- `e4e6711b` Encrypted keystore now defaults to enabled. Warn the user if using
  an unencrypted keystore.
  ([#1150](https://github.com/ChainSafe/forest/pull/1150)) (Hunter Trujillo)
- `9b2a03a6` Add rust-toolchain file
  ([#1132](https://github.com/ChainSafe/forest/pull/1132)) (Hunter Trujillo)
- `6f9edae8` Fix P2P random walk logic
  ([#1125](https://github.com/ChainSafe/forest/pull/1125)) (Fraccaroli
  Gianmarco)
- `87f61d20` Spelling and typos
  ([#1126](https://github.com/ChainSafe/forest/pull/1126)) (Kirk Baird)
- `69d52cbd` RPC API w/ Permissions handling
  ([#1122](https://github.com/ChainSafe/forest/pull/1122)) (Hunter Trujillo)
- `81080179` Import/Export StateTree for Testing
  ([#1114](https://github.com/ChainSafe/forest/pull/1114)) (Eric Tu)
- `b75a4f31` Improve CLI printing and RPC error handling.
  ([#1121](https://github.com/ChainSafe/forest/pull/1121)) (Hunter Trujillo)
- `a8931e2a` Enable Gossip Scoring
  ([#1115](https://github.com/ChainSafe/forest/pull/1115)) (Eric Tu)
- `c337d3bf` V5 Actors Prep
  ([#1116](https://github.com/ChainSafe/forest/pull/1116)) (Eric Tu)
- `0a20e468` JSON-RPC Client with FULLNODE_API_INFO config & JWT support
  ([#1100](https://github.com/ChainSafe/forest/pull/1100)) (Hunter Trujillo)
- `f87d0baf` Resolve Stack Overflow
  ([#1103](https://github.com/ChainSafe/forest/pull/1103)) (Eric Tu)
- `bd90aa65` Tidy up submitwindowedpost
  ([#1099](https://github.com/ChainSafe/forest/pull/1099)) (Kirk Baird)
- `36a18656` Add Prometheus server
  ([#1098](https://github.com/ChainSafe/forest/pull/1098)) (Jorge Olivero)
- `ff6776ca` Base64 encode persistent keystore
  ([#1092](https://github.com/ChainSafe/forest/pull/1092)) (Connor Mullett)
- `c02669fa` Remove tide-websockets-sink fork
  ([#1089](https://github.com/ChainSafe/forest/pull/1089)) (Hunter Trujillo)
- `84ab31b0` Parallelize tipset processing
  ([#1081](https://github.com/ChainSafe/forest/pull/1081)) (Jorge Olivero)
- `d245f14c` Encrypted Key Store
  ([#1078](https://github.com/ChainSafe/forest/pull/1078)) (Connor Mullett)
- `34740715` Actors v4 (Network v12)
  ([#1087](https://github.com/ChainSafe/forest/pull/1087)) (Eric Tu)
- `946f4510` Implement optimal message selection
  ([#1086](https://github.com/ChainSafe/forest/pull/1086)) (creativcoder)
- `e8c1b599` Ignore If txn_id Existed Or Not When Deleting
  ([#1082](https://github.com/ChainSafe/forest/pull/1082)) (Eric Tu)
- `0a134afa` Devnet Build
  ([#1073](https://github.com/ChainSafe/forest/pull/1073)) (Eric Tu)
- `77f8495e` Remove check for empty_params
  ([#1079](https://github.com/ChainSafe/forest/pull/1079)) (Eric Tu)
- `bb7034ac` Minor fixes and touch-ups
  ([#1074](https://github.com/ChainSafe/forest/pull/1074)) (François Garillot)
- `674c3b39` HTTP JWT validation
  ([#1072](https://github.com/ChainSafe/forest/pull/1072)) (Hunter Trujillo)
- `4c9856dc` Disable MacOS CI for now. Looked into it a bit, not sure what other
  better solutions we have.
  ([#1077](https://github.com/ChainSafe/forest/pull/1077)) (Hunter Trujillo)
- `8a3823c3` Add @connormullett to Code Owners
  ([#1076](https://github.com/ChainSafe/forest/pull/1076)) (Hunter Trujillo)
- `e52b34d0` Remove a couple unnecessary panics
  ([#1075](https://github.com/ChainSafe/forest/pull/1075)) (François Garillot)
- `3606c3f9` Fix Error Handling in Load Deadlines
  ([#1071](https://github.com/ChainSafe/forest/pull/1071)) (Eric Tu)
- `a2452f3d` Tweaks to buffered blockstore
  ([#1069](https://github.com/ChainSafe/forest/pull/1069)) (Austin Abell)
- `78303511` NetworkVersion 11 Upgrade at Epoch 665280
  ([#1066](https://github.com/ChainSafe/forest/pull/1066)) (Eric Tu)
- `b9fccde0` Release New Crates Due to Vulnerability in forest_message 0.6.0
  ([#1058](https://github.com/ChainSafe/forest/pull/1058)) (Eric Tu)
- `4a9e4e47` Reduce time to resolve links in flush to ~51ms in buffer blockstore
  writes ([#1059](https://github.com/ChainSafe/forest/pull/1059)) (creativcoder)
- `b3ad6d7a` Update bls_signatures to 0.9 and filecoin-proofs-api to 6.1
  ([#1062](https://github.com/ChainSafe/forest/pull/1062)) (Eric Tu)
- `7301c6bf` Fix Error Handling in Deadline Construction
  ([#1063](https://github.com/ChainSafe/forest/pull/1063)) (Eric Tu)
- `425ec083` Clippy "Fix"
  ([#1064](https://github.com/ChainSafe/forest/pull/1064)) (Eric Tu)
- `275f312e` HTTP RPC-JSON and tide-websockets
  ([#990](https://github.com/ChainSafe/forest/pull/990)) (Hunter Trujillo)
- `cfeab68f` Fix ExitCode handling when calling
  repay_partial_debt_in_priority_order
  ([#1055](https://github.com/ChainSafe/forest/pull/1055)) (Eric Tu)
- `d30d093d` Setup rustfmt
  ([#1053](https://github.com/ChainSafe/forest/pull/1053)) (Jorge Olivero)
- `d4fc556f` Libp2p Connection Limits
  ([#1051](https://github.com/ChainSafe/forest/pull/1051)) (Eric Tu)
- `36aaf693` Add @olibero to Code Owners
  ([#1052](https://github.com/ChainSafe/forest/pull/1052)) (Eric Tu)
- `8278d257` Fix ExitCode Handling in load_deadline
  ([#1050](https://github.com/ChainSafe/forest/pull/1050)) (Eric Tu)
- `77080e61` BufferedBlockstore Flush Improvements
  ([#1044](https://github.com/ChainSafe/forest/pull/1044)) (Eric Tu)
- `0bd9b1ef` Update Networking Log Levels
  ([#1046](https://github.com/ChainSafe/forest/pull/1046)) (Eric Tu)
- `669d5504` Fix Parent Grinding Fault Detection
  ([#1045](https://github.com/ChainSafe/forest/pull/1045)) (Eric Tu)
- `c424b65f` Fix ReportConsensusFault Gas Mismatch
  ([#1043](https://github.com/ChainSafe/forest/pull/1043)) (Eric Tu)
- `b2141ff3` Update Actors Interface and Fix Actors Consensus Issues
  ([#1041](https://github.com/ChainSafe/forest/pull/1041)) (Eric Tu)
- `0ddec266` Cargo Audit Patch
  ([#1042](https://github.com/ChainSafe/forest/pull/1042)) (Eric Tu)
- `f89b9ad1` Paych Actor v3
  ([#1035](https://github.com/ChainSafe/forest/pull/1035)) (Eric Tu)
- `608c0a93` Miner Actor v3
  ([#1032](https://github.com/ChainSafe/forest/pull/1032)) (Eric Tu)
- `01ae4250` Remove dutter and add creativ
  ([#1036](https://github.com/ChainSafe/forest/pull/1036)) (Eric Tu)
- `c4143e0a` Initial refactor: separate pool and provider
  ([#1027](https://github.com/ChainSafe/forest/pull/1027)) (creativcoder)
- `f6eddd54` Update libp2p to 0.35
  ([#928](https://github.com/ChainSafe/forest/pull/928)) (Austin Abell)
- `0b63a93f` Reward Actor v3
  ([#1020](https://github.com/ChainSafe/forest/pull/1020)) (Eric Tu)
- `caf19b94` Init Actor v3
  ([#1019](https://github.com/ChainSafe/forest/pull/1019)) (Eric Tu)
- `4a00c91e` Remove old codeowners
  ([#1018](https://github.com/ChainSafe/forest/pull/1018)) (Austin Abell)
- `49220a1d` Storage Power Actor v3
  ([#1017](https://github.com/ChainSafe/forest/pull/1017)) (Eric Tu)
- `91ba65b3` Update verifreg to v3
  ([#1016](https://github.com/ChainSafe/forest/pull/1016)) (Eric Tu)
- `4d663116` Document node and cleanup
  ([#1007](https://github.com/ChainSafe/forest/pull/1007)) (Austin Abell)
- `79c0da79` Multisig Actor v3
  ([#1013](https://github.com/ChainSafe/forest/pull/1013)) (Eric Tu)
- `0289e349` Market Actor v3
  ([#1010](https://github.com/ChainSafe/forest/pull/1010)) (Eric Tu)
- `4d0c8642` Update types documentation
  ([#1008](https://github.com/ChainSafe/forest/pull/1008)) (Austin Abell)
- `b42e66b5` Fix new clippy warnings and fix logic
  ([#1011](https://github.com/ChainSafe/forest/pull/1011)) (Austin Abell)
- `44dd57b8` Update VM docs.
  ([#1009](https://github.com/ChainSafe/forest/pull/1009)) (Austin Abell)
- `f20740ee` V3 HAMT and AMT for Actors
  ([#1005](https://github.com/ChainSafe/forest/pull/1005)) (Eric Tu)
- `bfb406b9` Update ipld docs
  ([#1004](https://github.com/ChainSafe/forest/pull/1004)) (Austin Abell)
- `69e91fc2` Update crypto docs and cleanup API
  ([#1002](https://github.com/ChainSafe/forest/pull/1002)) (Austin Abell)
- `9be446b5` Blockchain docs and cleanup
  ([#1000](https://github.com/ChainSafe/forest/pull/1000)) (Austin Abell)
- `121bdede` Actors v3 Setup
  ([#1001](https://github.com/ChainSafe/forest/pull/1001)) (Eric Tu)
- `e2034f74` Release Actors V2
  ([#994](https://github.com/ChainSafe/forest/pull/994)) (Eric Tu)
- `47b8b4f7` Add 1.46.0 msrv check to CI
  ([#993](https://github.com/ChainSafe/forest/pull/993)) (Austin Abell)
- `d38a08d5` Framework for State Migrations
  ([#987](https://github.com/ChainSafe/forest/pull/987)) (Eric Tu)
- `83906046` Improve Car file read node
  ([#988](https://github.com/ChainSafe/forest/pull/988)) (Austin Abell)
- `e642c55f` Fix hyper vulnerability
  ([#991](https://github.com/ChainSafe/forest/pull/991)) (Austin Abell)
- `bd546119` Include git hash and crate version
  ([#977](https://github.com/ChainSafe/forest/pull/977)) (Rajarupan Sampanthan)
- `46f7bf61` V3 Hamt update
  ([#982](https://github.com/ChainSafe/forest/pull/982)) (Austin Abell)
- `11d059ab` Fix bug in miner extend sector expiration
  ([#989](https://github.com/ChainSafe/forest/pull/989)) (Austin Abell)
- `84296d92` Nightly build/audit workaround and nightly linting fixes
  ([#983](https://github.com/ChainSafe/forest/pull/983)) (Austin Abell)
- `d1b2f622` Prep hamt v2 release
  ([#981](https://github.com/ChainSafe/forest/pull/981)) (Austin Abell)
- `c5342907` Fix fork handling
  ([#980](https://github.com/ChainSafe/forest/pull/980)) (Eric Tu)
- `931de226` V3 Actors Amt update
  ([#978](https://github.com/ChainSafe/forest/pull/978)) (Austin Abell)
- `4c2e4a07` Update Amt API and prep release
  ([#979](https://github.com/ChainSafe/forest/pull/979)) (Austin Abell)
- `d0a46ba7` Refactor discovery, improve Hello handling/peer management
  ([#975](https://github.com/ChainSafe/forest/pull/975)) (Austin Abell)
- `7ba2217d` Replace broadcast channels and refactor websocket streaming
  ([#955](https://github.com/ChainSafe/forest/pull/955)) (Austin Abell)
- `75403b30` Fix verify consensus fault logic
  ([#973](https://github.com/ChainSafe/forest/pull/973)) (Austin Abell)
- `76797645` Replace lazycell with once_cell
  ([#976](https://github.com/ChainSafe/forest/pull/976)) (Austin Abell)
- `7a8cce81` Fix block header signature verification helper function
  ([#972](https://github.com/ChainSafe/forest/pull/972)) (Austin Abell)
- `f182e8d6` Fix fork ([#971](https://github.com/ChainSafe/forest/pull/971))
  (Eric Tu)
- `34e1b1e6` Remove irrelevant spam logs
  ([#969](https://github.com/ChainSafe/forest/pull/969)) (Austin Abell)
- `c565eb92` Fix edge case in update pending deal state
  ([#968](https://github.com/ChainSafe/forest/pull/968)) (Austin Abell)
- `db0c4417` Fixes to ChainSyncer Scheduling
  ([#965](https://github.com/ChainSafe/forest/pull/965)) (Eric Tu)
- `3b16f807` Purge approvals on multisig removal
  ([#967](https://github.com/ChainSafe/forest/pull/967)) (Austin Abell)
- `3d91af03` Cleanup TODOs
  ([#933](https://github.com/ChainSafe/forest/pull/933)) (Austin Abell)
- `d7b9b396` Update logging to hide internal messages by default
  ([#954](https://github.com/ChainSafe/forest/pull/954)) (Austin Abell)
- `d82e3791` Interopnet support
  ([#964](https://github.com/ChainSafe/forest/pull/964)) (Austin Abell)
- `59c4413c` Add skip-load flag and cleanup snapshot loading
  ([#939](https://github.com/ChainSafe/forest/pull/939)) (Austin Abell)
- `ce37d70d` Fix to address resolution for chained internal calls
  ([#952](https://github.com/ChainSafe/forest/pull/952)) (Austin Abell)
- `18535f7c` Fix storage deal resolution pattern
  ([#948](https://github.com/ChainSafe/forest/pull/948)) (Austin Abell)
- `34b8c7eb` Update statediff for v2 and keep under feature
  ([#949](https://github.com/ChainSafe/forest/pull/949)) (Austin Abell)
- `3eed3ac2` Update bls backend to blst
  ([#945](https://github.com/ChainSafe/forest/pull/945)) (Austin Abell)
- `c02944fb` Handle null multisig proposal hashes
  ([#953](https://github.com/ChainSafe/forest/pull/953)) (Austin Abell)
- `5845f9e7` Ignore invalid peer id in miner info
  ([#951](https://github.com/ChainSafe/forest/pull/951)) (Austin Abell)
- `721bc466` Fix bugs in terminate sectors logic
  ([#950](https://github.com/ChainSafe/forest/pull/950)) (Austin Abell)
- `ccd4fbd0` Nullable Entropy in Randomness RPC and Fix Gas Base Fee Estimation
  ([#947](https://github.com/ChainSafe/forest/pull/947)) (Eric Tu)
- `4825a6a8` Fix calico vesting
  ([#942](https://github.com/ChainSafe/forest/pull/942)) (Austin Abell)
- `60e59697` Fix bug with pledge delta from proving deadline
  ([#943](https://github.com/ChainSafe/forest/pull/943)) (Austin Abell)
- `334551e1` Update consensus min power
  ([#946](https://github.com/ChainSafe/forest/pull/946)) (Austin Abell)
- `0e4ff578` Update calico storage gas multiplier
  ([#940](https://github.com/ChainSafe/forest/pull/940)) (Austin Abell)
- `53d35f02` Fix typo in v2 winning post validation
  ([#941](https://github.com/ChainSafe/forest/pull/941)) (Austin Abell)
- `749303c4` CBOR Stream Read in LibP2P RPC
  ([#932](https://github.com/ChainSafe/forest/pull/932)) (Eric Tu)
- `a79a97a9` Fix header signing bytes cache bug
  ([#935](https://github.com/ChainSafe/forest/pull/935)) (Austin Abell)
- `a32e19d3` Update header caches and builder
  ([#930](https://github.com/ChainSafe/forest/pull/930)) (Austin Abell)
- `ae9d7acb` Switch temp bytes deserialize to Cow
  ([#931](https://github.com/ChainSafe/forest/pull/931)) (Austin Abell)
- `a2ac9552` Clean up chain exchange responses and peer disconnects
  ([#929](https://github.com/ChainSafe/forest/pull/929)) (Austin Abell)
- `2f87782c` Update libp2p, async-std, and other deps
  ([#922](https://github.com/ChainSafe/forest/pull/922)) (Austin Abell)
- `9a6c9a87` Change default address prefix to 'f'
  ([#921](https://github.com/ChainSafe/forest/pull/921)) (Rajarupan Sampanthan)
- `182eacce` Fix ChainNotify RPC
  ([#924](https://github.com/ChainSafe/forest/pull/924)) (Eric Tu)
- `b97451a8` Update price list for calico VM gas
  ([#918](https://github.com/ChainSafe/forest/pull/918)) (Austin Abell)
- `67dfe7b1` Update calico vesting and refactor circ supply
  ([#917](https://github.com/ChainSafe/forest/pull/917)) (Austin Abell)
- `8efd8ee6` Claus fork burn removal
  ([#920](https://github.com/ChainSafe/forest/pull/920)) (Austin Abell)
- `ef3ecd1e` Calico (V7) update
  ([#919](https://github.com/ChainSafe/forest/pull/919)) (Austin Abell)
- `3c536d0d` Setup multiple network configurations and drand schedule
  ([#915](https://github.com/ChainSafe/forest/pull/915)) (Austin Abell)
- `fa82654f` Adding Insecure Post-Validation
  ([#916](https://github.com/ChainSafe/forest/pull/916)) (Rajarupan Sampanthan)
- `05b282da` Wrap ChainSyncer::state in an Arc<Mutex> and set it to Follow
  accordingly ([#914](https://github.com/ChainSafe/forest/pull/914)) (Tim
  Vermeulen)
- `adfbe855` Update smoke base fee calculation
  ([#912](https://github.com/ChainSafe/forest/pull/912)) (Austin Abell)
- `dd173e41` Update randomness for conformance tipsets and update V7 proof
  verification ([#911](https://github.com/ChainSafe/forest/pull/911)) (Austin
  Abell)
- `4b23b65c` Update types for all new V2 network upgrades
  ([#906](https://github.com/ChainSafe/forest/pull/906)) (Austin Abell)
- `0da265de` Replace shared actor crates with local code
  ([#907](https://github.com/ChainSafe/forest/pull/907)) (Austin Abell)
- `c604ae5f` Update miner actor to v2
  ([#903](https://github.com/ChainSafe/forest/pull/903)) (Austin Abell)
- `e4e39094` Update reward actor to v2
  ([#897](https://github.com/ChainSafe/forest/pull/897)) (Austin Abell)
- `62325dd7` Add GetMarketState to State Manager
  ([#900](https://github.com/ChainSafe/forest/pull/900)) (Ayush Mishra)
- `208c7655` Update runtime for network version upgrades
  ([#896](https://github.com/ChainSafe/forest/pull/896)) (Austin Abell)
- `c1a7553f` Storage Miner Pledging
  ([#899](https://github.com/ChainSafe/forest/pull/899)) (Eric Tu)
- `d6af098e` Add serde annotation for go vec visitor without using wrapper
  ([#898](https://github.com/ChainSafe/forest/pull/898)) (Austin Abell)
- `56f6d628` Update verifreg actor to v2
  ([#889](https://github.com/ChainSafe/forest/pull/889)) (Austin Abell)
- `88d1d465` Add a cfg flag to build Forest in Devnet mode
  ([#895](https://github.com/ChainSafe/forest/pull/895)) (Eric Tu)
- `8a1f2038` Paych v2 actor update
  ([#894](https://github.com/ChainSafe/forest/pull/894)) (Austin Abell)
- `f821b971` Power actor v2 upgrade
  ([#893](https://github.com/ChainSafe/forest/pull/893)) (Austin Abell)
- `d1dbd0ab` Add syncing configuration options
  ([#892](https://github.com/ChainSafe/forest/pull/892)) (Dustin Brickwood)
- `83a86a9d` Handle pubsub blocks in parallel
  ([#891](https://github.com/ChainSafe/forest/pull/891)) (Tim Vermeulen)
- `5dee4491` Update seal proof types and proofs api version
  ([#890](https://github.com/ChainSafe/forest/pull/890)) (Austin Abell)
- `169f9e3f` Version Hamt, Amt, State tree
  ([#887](https://github.com/ChainSafe/forest/pull/887)) (Austin Abell)
- `ecc7c680` Update market actor to v2
  ([#888](https://github.com/ChainSafe/forest/pull/888)) (Austin Abell)
- `dcbac0f0` Update multisig to v2
  ([#886](https://github.com/ChainSafe/forest/pull/886)) (Austin Abell)
- `5043ed0c` Update CI build checks
  ([#885](https://github.com/ChainSafe/forest/pull/885)) (Austin Abell)
- `787dcc0c` Implement Net API Module + Some other RPC methods
  ([#884](https://github.com/ChainSafe/forest/pull/884)) (Eric Tu)
- `47f2bd1e` Actors v2 upgrade setup
  ([#854](https://github.com/ChainSafe/forest/pull/854)) (Austin Abell)
- `aa448702` Storage Miner Init Interop
  ([#882](https://github.com/ChainSafe/forest/pull/882)) (Eric Tu)
- `8e821e0b` Remove coverage from CI until fixed
  ([#883](https://github.com/ChainSafe/forest/pull/883)) (Austin Abell)
- `61e5465e` Fix message crate compilation with json feature
  ([#880](https://github.com/ChainSafe/forest/pull/880)) (Austin Abell)
- `85e96837` Release crates for actors v2 upgrade
  ([#879](https://github.com/ChainSafe/forest/pull/879)) (Austin Abell)
- `82ca74cc` Form tipsets ([#875](https://github.com/ChainSafe/forest/pull/875))
  (Tim Vermeulen)
- `ce5c28b9` A bunch of fixes for the RPC
  ([#874](https://github.com/ChainSafe/forest/pull/874)) (Eric Tu)
- `8193a4b1` Implement hamt fuzzer
  ([#872](https://github.com/ChainSafe/forest/pull/872)) (Austin Abell)
- `36154ff6` Implement Amt fuzzer
  ([#871](https://github.com/ChainSafe/forest/pull/871)) (Austin Abell)
- `15c0e67f` Fix syncing regressions from #841
  ([#873](https://github.com/ChainSafe/forest/pull/873)) (Austin Abell)
- `6aaa037a` Update message json format to match Lotus
  ([#870](https://github.com/ChainSafe/forest/pull/870)) (Austin Abell)
- `56b4961f` Rpc fixes and implementations
  ([#841](https://github.com/ChainSafe/forest/pull/841)) (Purple Hair Rust Bard)
- `1da3294c` Fork serde_bytes to disallow string and array deserialization
  ([#868](https://github.com/ChainSafe/forest/pull/868)) (Austin Abell)
- `44f2c22e` Fix exit code handling in market
  ([#866](https://github.com/ChainSafe/forest/pull/866)) (Austin Abell)
- `f325bb35` Fix unlock unvested funds
  ([#865](https://github.com/ChainSafe/forest/pull/865)) (Austin Abell)
- `d690d484` Implement chain export functionality and car writer
  ([#861](https://github.com/ChainSafe/forest/pull/861)) (Austin Abell)
- `1b4dd61d` Add sled backend and cleanup RocksDb type
  ([#858](https://github.com/ChainSafe/forest/pull/858)) (Austin Abell)
- `db642466` MessagePool Greedy Message Selection
  ([#856](https://github.com/ChainSafe/forest/pull/856)) (Eric Tu)
- `26082703` Implement chain index
  ([#855](https://github.com/ChainSafe/forest/pull/855)) (Austin Abell)
- `c300f8e4` Update dependencies
  ([#859](https://github.com/ChainSafe/forest/pull/859)) (Dustin Brickwood)
- `d6c9bf60` Allow importing snapshot from URL + Progress bar
  ([#762](https://github.com/ChainSafe/forest/pull/762))
  ([#811](https://github.com/ChainSafe/forest/pull/811)) (Stepan)
- `178d1679` Setup mocking panic handling in vm
  ([#857](https://github.com/ChainSafe/forest/pull/857)) (Austin Abell)
- `60d12063` Switch param deserialization to the runtime to interop
  ([#853](https://github.com/ChainSafe/forest/pull/853)) (Austin Abell)
- `f9249b15` Use upstream cid
  ([#850](https://github.com/ChainSafe/forest/pull/850)) (Volker Mische)
- `85786ad3` Update CODEOWNERS
  ([#848](https://github.com/ChainSafe/forest/pull/848)) (Austin Abell)
- `0c1febbf` Rename BlockSync -> ChainExchange and tweak parameters
  ([#852](https://github.com/ChainSafe/forest/pull/852)) (Austin Abell)
- `876b9881` Refactor ChainStore, tipset usage, cache loaded tipsets
  ([#851](https://github.com/ChainSafe/forest/pull/851)) (Austin Abell)
- `396052ca` Fix: update balance table
  ([#849](https://github.com/ChainSafe/forest/pull/849)) (Austin Abell)
- `af28ef40` Update amt for_each caching mechanisms and usages
  ([#847](https://github.com/ChainSafe/forest/pull/847)) (Austin Abell)
- `ee25ba92` Add Networking and Republishing logic to MsgPool
  ([#732](https://github.com/ChainSafe/forest/pull/732)) (Eric Tu)
- `ef2583db` Use concrete implementations
  ([#842](https://github.com/ChainSafe/forest/pull/842)) (Volker Mische)
- `3c8a57b7` Fix gossipsub handling to process only when in follow state
  ([#845](https://github.com/ChainSafe/forest/pull/845)) (Austin Abell)
- `c53a5b82` Fix bug with import and cleanup
  ([#844](https://github.com/ChainSafe/forest/pull/844)) (Austin Abell)
- `1832a05e` Fix makefile test commands
  ([#843](https://github.com/ChainSafe/forest/pull/843)) (Austin Abell)
- `293ef19e` Fixes code cov build
  ([#840](https://github.com/ChainSafe/forest/pull/840)) (Dustin Brickwood)
- `62ea7ef4` Update multihash dependency and make Cid impl Copy
  ([#839](https://github.com/ChainSafe/forest/pull/839)) (Austin Abell)
- `cb1e2c41` Update README.md with security policy
  ([#831](https://github.com/ChainSafe/forest/pull/831)) (Amer Ameen)
- `d7b76cc9` Fix circleCI coverage
  ([#836](https://github.com/ChainSafe/forest/pull/836)) (Austin Abell)
- `e51e1ece` Fix allow internal reset after failed tx
  ([#834](https://github.com/ChainSafe/forest/pull/834)) (Austin Abell)
- `a86f0056` CircleCI updates, removal of github actions
  ([#813](https://github.com/ChainSafe/forest/pull/813)) (Dustin Brickwood)
- `d74b34ee` Add Gossipsub chain messages to MPool in the ChainSyncer instead of
  Libp2p Service ([#833](https://github.com/ChainSafe/forest/pull/833)) (Eric
  Tu)
- `bbdddf9d` Fix block messages generation for sequence edge case
  ([#832](https://github.com/ChainSafe/forest/pull/832)) (Austin Abell)
- `e1f1244b` Refactor chainstore and related components
  ([#809](https://github.com/ChainSafe/forest/pull/809)) (Austin Abell)
- `7990d4d4` Cleanup batch_verify_seal and tipset state execution
  ([#807](https://github.com/ChainSafe/forest/pull/807)) (Austin Abell)
- `0b7a49b6` Process blocks coming off of GossipSub
  ([#808](https://github.com/ChainSafe/forest/pull/808)) (Eric Tu)
- `1a447316` Defer bitfield decoding until its first use
  ([#803](https://github.com/ChainSafe/forest/pull/803)) (Tim Vermeulen)
- `ede37134` Update proofs and other deps
  ([#812](https://github.com/ChainSafe/forest/pull/812)) (Austin Abell)
- `a97f4b3b` Fix message receipt json
  ([#810](https://github.com/ChainSafe/forest/pull/810)) (Austin Abell)
- `b31fa0ae` Update gossip messagepool error log
  ([#805](https://github.com/ChainSafe/forest/pull/805)) (Austin Abell)
- `3bec812c` Fix unsealed sector padding
  ([#804](https://github.com/ChainSafe/forest/pull/804)) (Austin Abell)
- `9eab4a8a` Fix reschedule sector expirations
  ([#802](https://github.com/ChainSafe/forest/pull/802)) (Austin Abell)
- `21d6108f` Optimize statediff and fix hamt bug
  ([#799](https://github.com/ChainSafe/forest/pull/799)) (Austin Abell)
- `7da52345` Add msgs to msg pool
  ([#797](https://github.com/ChainSafe/forest/pull/797)) (Dustin Brickwood)
- `901d00cf` Increase cron gas limit
  ([#796](https://github.com/ChainSafe/forest/pull/796)) (Austin Abell)
- `ca3c131f` Import snapshots and import chains
  ([#789](https://github.com/ChainSafe/forest/pull/789)) (Eric Tu)
- `7d34126d` Refactor types out of actors crate to prep for v2 upgrade
  ([#790](https://github.com/ChainSafe/forest/pull/790)) (Austin Abell)
- `54635c52` Fix Miner cron related things
  ([#795](https://github.com/ChainSafe/forest/pull/795)) (Austin Abell)
- `27d3e668` GossipSub Message and Block Deserialization
  ([#791](https://github.com/ChainSafe/forest/pull/791)) (Eric Tu)
- `34710f7e` Update Dockerfile and include make command
  ([#792](https://github.com/ChainSafe/forest/pull/792)) (Dustin Brickwood)
- `5a8dfaab` Switch store for randomness retrieval
  ([#793](https://github.com/ChainSafe/forest/pull/793)) (Austin Abell)
- `b94f39de` Update bootnodes
  ([#794](https://github.com/ChainSafe/forest/pull/794)) (Austin Abell)
- `2e1bb096` Adding CircSupply Calculations
  ([#710](https://github.com/ChainSafe/forest/pull/710)) (nannick)
- `36e38c67` Wrap cached state in async mutex to avoid duplicate state
  calculation ([#785](https://github.com/ChainSafe/forest/pull/785)) (Austin
  Abell)
- `20de7a45` Adding Block Probability Calculations
  ([#771](https://github.com/ChainSafe/forest/pull/771)) (nannick)
- `bee59904` Fix deferred cron and validate caller
  ([#782](https://github.com/ChainSafe/forest/pull/782)) (Austin Abell)
- `78e6bb4b` Put Hamt reordering fix under a feature
  ([#783](https://github.com/ChainSafe/forest/pull/783)) (Austin Abell)
- `7743da7e` Fix projection period for faults
  ([#784](https://github.com/ChainSafe/forest/pull/784)) (Austin Abell)
- `fb2ca2be` Build and Api Versoining
  ([#752](https://github.com/ChainSafe/forest/pull/752)) (Purple Hair Rust Bard)
- `aa397491` Fix get_sectors_for_winning_post and cleanup
  ([#781](https://github.com/ChainSafe/forest/pull/781)) (Austin Abell)
- `dd707577` Fix provider and block message limit
  ([#780](https://github.com/ChainSafe/forest/pull/780)) (Austin Abell)
- `199d7feb` Refactor statediff to own crate
  ([#779](https://github.com/ChainSafe/forest/pull/779)) (Austin Abell)
- `6fb284a2` Fix sync messages logic
  ([#778](https://github.com/ChainSafe/forest/pull/778)) (Austin Abell)
- `c571e0e0` Fix tipset sorting function
  ([#777](https://github.com/ChainSafe/forest/pull/777)) (Austin Abell)
- `f9ab4c20` Update sequence based on epoch for internal messages
  ([#775](https://github.com/ChainSafe/forest/pull/775)) (Austin Abell)
- `057ff0d4` Fix chaos actor send
  ([#773](https://github.com/ChainSafe/forest/pull/773)) (Austin Abell)
- `0834808a` Minimum power fix
  ([#774](https://github.com/ChainSafe/forest/pull/774)) (Eric Tu)
- `34759a88` Fix Amt iter mut guard
  ([#772](https://github.com/ChainSafe/forest/pull/772)) (Austin Abell)
- `655eac22` Update conformance vectors
  ([#768](https://github.com/ChainSafe/forest/pull/768)) (Austin Abell)
- `1de532f3` Fix link in README
  ([#770](https://github.com/ChainSafe/forest/pull/770)) (Austin Abell)
- `6535480f` Remove protoc dependency and update README
  ([#769](https://github.com/ChainSafe/forest/pull/769)) (Austin Abell)
- `fc05e125` Minor fixes found during devnet testing
  ([#753](https://github.com/ChainSafe/forest/pull/753)) (Purple Hair Rust Bard)
- `982738c2` Authorization Setup for Write Access on RPC Calls
  ([#620](https://github.com/ChainSafe/forest/pull/620)) (Jaden Foldesi)
- `d4de5481` Fix blockstore get gas charge
  ([#751](https://github.com/ChainSafe/forest/pull/751)) (Austin Abell)
- `fd89bb9f` Implement actor upgrade logic
  ([#750](https://github.com/ChainSafe/forest/pull/750)) (Austin Abell)
- `6a46d7a4` Add a `ValueMut` wrapper type that tracks whether AMT values are
  mutated ([#749](https://github.com/ChainSafe/forest/pull/749)) (Tim Vermeulen)
- `0a7e163e` Fix CronEvents in Miner Actor
  ([#748](https://github.com/ChainSafe/forest/pull/748)) (Eric Tu)
- `3e8fd6cf` Fix block validations and add chain export test
  ([#741](https://github.com/ChainSafe/forest/pull/741)) (Austin Abell)
- `a4e399d9` Remove extra state load from withdraw balance
  ([#747](https://github.com/ChainSafe/forest/pull/747)) (Austin Abell)
- `15e00e80` Fix trailing 0s on bitfield serialization
  ([#746](https://github.com/ChainSafe/forest/pull/746)) (Austin Abell)
- `7e7d79c3` Switch serde_cbor to fork to allow unsafe unchecked utf8
  deserialization ([#745](https://github.com/ChainSafe/forest/pull/745)) (Austin
  Abell)
- `f8e16554` Fix Balance Table get
  ([#744](https://github.com/ChainSafe/forest/pull/744)) (Eric Tu)
- `6f187420` Skip send in transfer_to_actor if value is 0
  ([#743](https://github.com/ChainSafe/forest/pull/743)) (Eric Tu)
- `9dbcc47d` MAX_MINER_PROVE_COMMITS_PER_EPOCH 3 to 200
  ([#742](https://github.com/ChainSafe/forest/pull/742)) (Eric Tu)
- `cecf8713` State diff on root mismatch option
  ([#738](https://github.com/ChainSafe/forest/pull/738)) (Austin Abell)
- `f309a28b` Fix miner constructor params and proving period offset calculation
  ([#740](https://github.com/ChainSafe/forest/pull/740)) (Austin Abell)
- `891cd3ce` Fix base fee in conformance, bump versions and cleanup
  ([#739](https://github.com/ChainSafe/forest/pull/739)) (Austin Abell)
- `1b23fa33` Add label to DealProposal
  ([#737](https://github.com/ChainSafe/forest/pull/737)) (Austin Abell)
- `a75b47ac` Add redundant writes to Hamt and Amt to interop
  ([#731](https://github.com/ChainSafe/forest/pull/731)) (Austin Abell)
- `d910cf02` Update conformance vectors
  ([#734](https://github.com/ChainSafe/forest/pull/734)) (Austin Abell)
- `9de9e351` BlockSync provider
  ([#724](https://github.com/ChainSafe/forest/pull/724)) (Stepan)
- `0d86e686` Update params and fetch on daemon start
  ([#733](https://github.com/ChainSafe/forest/pull/733)) (Austin Abell)
- `cb4f779b` Updating Chaos Actor and Test Vectors
  ([#696](https://github.com/ChainSafe/forest/pull/696)) (nannick)
- `15eb3f07` Fix signature verification in mempool
  ([#727](https://github.com/ChainSafe/forest/pull/727)) (Austin Abell)
- `3ec23378` Update proof verification
  ([#726](https://github.com/ChainSafe/forest/pull/726)) (Austin Abell)
- `82f76ae6` Add caching to Hamt and update testing
  ([#730](https://github.com/ChainSafe/forest/pull/730)) (Austin Abell)
- `630b54f1` Update Actors error handling
  ([#722](https://github.com/ChainSafe/forest/pull/722)) (Austin Abell)
- `e59b7ae6` Switch bigint division usage to Euclidean to match Go
  ([#723](https://github.com/ChainSafe/forest/pull/723)) (Austin Abell)
- `2561c51c` Amt refactor and interop tests
  ([#716](https://github.com/ChainSafe/forest/pull/716)) (Austin Abell)
- `7a471d57` Remove unnecessary feature with audit failure
  ([#721](https://github.com/ChainSafe/forest/pull/721)) (Austin Abell)
- `b073565e` Mempool Update
  ([#705](https://github.com/ChainSafe/forest/pull/705)) (Eric Tu)
- `f0072101` Update Miner actor
  ([#691](https://github.com/ChainSafe/forest/pull/691)) (Tim Vermeulen)
- `285b9c34` Storage miner integration
  ([#670](https://github.com/ChainSafe/forest/pull/670)) (Purple Hair Rust Bard)
- `04274b14` Adding More Reward Actor Tests
  ([#715](https://github.com/ChainSafe/forest/pull/715)) (nannick)
- `dae9342f` Update block validations
  ([#711](https://github.com/ChainSafe/forest/pull/711)) (Austin Abell)
- `6dc3b50d` Update AMT max index bound
  ([#714](https://github.com/ChainSafe/forest/pull/714)) (Austin Abell)
- `d4dee5a2` Make block validations async
  ([#702](https://github.com/ChainSafe/forest/pull/702)) (Austin Abell)
- `8ef5ae5c` Peer stats tracking and selection
  ([#701](https://github.com/ChainSafe/forest/pull/701)) (Austin Abell)
- `dc0ff4cd` Semantic Validation for Messages
  ([#703](https://github.com/ChainSafe/forest/pull/703)) (Eric Tu)
- `3411459d` ChainSync refactor
  ([#693](https://github.com/ChainSafe/forest/pull/693)) (Austin Abell)
- `66ca99e2` Fix StateManager use in different components
  ([#694](https://github.com/ChainSafe/forest/pull/694)) (Eric Tu)
- `96b64cb2` Drand ignore env variable
  ([#697](https://github.com/ChainSafe/forest/pull/697)) (nannick)
- `548a4645` Print out conformance results and add log for skips
  ([#695](https://github.com/ChainSafe/forest/pull/695)) (Austin Abell)
- `0d7b16cc` Add CLI command to add Genesis Miner to Genesis Template
  ([#644](https://github.com/ChainSafe/forest/pull/644)) (Stepan)
- `0be6b76a` Chain syncing verification fixes
  ([#503](https://github.com/ChainSafe/forest/pull/503)) (Eric Tu)
- `156b2fb6` Fix docs publish workflow
  ([#688](https://github.com/ChainSafe/forest/pull/688)) (Austin Abell)
- `b54d0ec7` Update statetree cache
  ([#668](https://github.com/ChainSafe/forest/pull/668)) (Dustin Brickwood)
- `0809097f` Update blocksync message formats
  ([#686](https://github.com/ChainSafe/forest/pull/686)) (Austin Abell)
- `0db7ddbb` Tipset vector runner
  ([#682](https://github.com/ChainSafe/forest/pull/682)) (Austin Abell)
- `41ad3220` Swap secio authentication for noise
  ([#685](https://github.com/ChainSafe/forest/pull/685)) (Austin Abell)
- `93faacde` Fix bitswap breaking patch release
  ([#683](https://github.com/ChainSafe/forest/pull/683)) (Austin Abell)
- `f2c3ff0f` Update apply_blocks call
  ([#678](https://github.com/ChainSafe/forest/pull/678)) (Austin Abell)
- `e411eeed` Remove TODOs from scoping
  ([#675](https://github.com/ChainSafe/forest/pull/675)) (Austin Abell)
- `24341646` Adding Mdns and Kad Toggle
  ([#647](https://github.com/ChainSafe/forest/pull/647)) (nannick)
- `26517fba` Update edge cases for dynamic error handling in VM
  ([#671](https://github.com/ChainSafe/forest/pull/671)) (Austin Abell)
- `cd68b539` Update runtime transaction logic
  ([#666](https://github.com/ChainSafe/forest/pull/666)) (Austin Abell)
- `d5ccf900` Update EPOCH_DURATION_SECONDS
  ([#667](https://github.com/ChainSafe/forest/pull/667)) (Eric Tu)
- `c73394bc` Fix serialization of TxnIdParams
  ([#665](https://github.com/ChainSafe/forest/pull/665)) (Eric Tu)
- `7b4174e3` Fix runtime implementation to return gas blockstore
  ([#664](https://github.com/ChainSafe/forest/pull/664)) (Austin Abell)
- `2712508e` Handle failed retrieve of actor state
  ([#663](https://github.com/ChainSafe/forest/pull/663)) (Eric Tu)
- `bbbfacba` Check value correctly before transfer
  ([#662](https://github.com/ChainSafe/forest/pull/662)) (Eric Tu)
- `8d87c681` Add validation in chaos actor
  ([#661](https://github.com/ChainSafe/forest/pull/661)) (Eric Tu)
- `7d2bd2fa` Fix caller validation on nested sends
  ([#660](https://github.com/ChainSafe/forest/pull/660)) (Austin Abell)
- `5db465c3` Make hamt value type generic and add benchmarks
  ([#635](https://github.com/ChainSafe/forest/pull/635)) (Austin Abell)
- `5e35560c` Fix internal send bug, remove message ref from runtime
  ([#659](https://github.com/ChainSafe/forest/pull/659)) (Austin Abell)
- `ff754b90` Fix Get Actor
  ([#658](https://github.com/ChainSafe/forest/pull/658)) (Eric Tu)
- `0d82f424` Fix bugs in vm and update runner
  ([#657](https://github.com/ChainSafe/forest/pull/657)) (Austin Abell)
- `809e3e8c` Allow registering of Actors to the VM
  ([#654](https://github.com/ChainSafe/forest/pull/654)) (Eric Tu)
- `0f8185b2` Fix inconsistencies in apply_message
  ([#656](https://github.com/ChainSafe/forest/pull/656)) (Austin Abell)
- `4e0efe99` Add benchmarks and cleanup AMT
  ([#626](https://github.com/ChainSafe/forest/pull/626)) (Austin Abell)
- `aa6167c8` Expose message fields
  ([#655](https://github.com/ChainSafe/forest/pull/655)) (Austin Abell)
- `fd911984` Adding Chaos Actor
  ([#653](https://github.com/ChainSafe/forest/pull/653)) (nannick)
- `d0bd5844` Fix actor creation and deletion logic
  ([#652](https://github.com/ChainSafe/forest/pull/652)) (Austin Abell)
- `81557c9e` Space race genesis and bootnodes updates
  ([#650](https://github.com/ChainSafe/forest/pull/650)) (Austin Abell)
- `f1bf6079` Released updated protocol crates
  ([#651](https://github.com/ChainSafe/forest/pull/651)) (Austin Abell)
- `3fe1d46a` Update gas charges in VM
  ([#649](https://github.com/ChainSafe/forest/pull/649)) (Austin Abell)
- `0fb2fa38` Adding Puppet Actor
  ([#627](https://github.com/ChainSafe/forest/pull/627)) (nannick)
- `3e6c2ee7` Conformance test runner
  ([#638](https://github.com/ChainSafe/forest/pull/638)) (Austin Abell)
- `a4171bec` Builtin actors 0.9.3 update
  ([#643](https://github.com/ChainSafe/forest/pull/643)) (Austin Abell)
- `6029b716` Update libp2p, proofs, and other deps
  ([#641](https://github.com/ChainSafe/forest/pull/641)) (Austin Abell)
- `bbd20ccf` Dynamic Gas Implementation
  ([#639](https://github.com/ChainSafe/forest/pull/639)) (Eric Tu)
- `12ea58cf` Power actor update
  ([#621](https://github.com/ChainSafe/forest/pull/621)) (Austin Abell)
- `23718156` Separate ticket and beacon randomness
  ([#637](https://github.com/ChainSafe/forest/pull/637)) (Austin Abell)
- `da57abae` Update commcid to new codes and validation
  ([#601](https://github.com/ChainSafe/forest/pull/601)) (Austin Abell)
- `2b54a873` Update default hamt hash function to sha256 and make algo generic
  ([#624](https://github.com/ChainSafe/forest/pull/624)) (Austin Abell)
- `f0c0149a` Update header serialization
  ([#636](https://github.com/ChainSafe/forest/pull/636)) (Austin Abell)
- `22971156` Update to new empty amt serialization
  ([#623](https://github.com/ChainSafe/forest/pull/623)) (Austin Abell)
- `0a7036b0` Rpc state implementation
  ([#618](https://github.com/ChainSafe/forest/pull/618)) (Purple Hair Rust Bard)
- `336ae3b5` Add Bitfield cut operator and other improvements
  ([#617](https://github.com/ChainSafe/forest/pull/617)) (Tim Vermeulen)
- `88fdfbc0` Update system actor
  ([#622](https://github.com/ChainSafe/forest/pull/622)) (Austin Abell)
- `bbbb9e2b` New Genesis Template cli command
  ([#612](https://github.com/ChainSafe/forest/pull/612)) (Stepan)
- `8192c126` Fix bug in reading and persisting keystore data
  ([#625](https://github.com/ChainSafe/forest/pull/625)) (Austin Abell)
- `1b43ad5e` Reward actor update
  ([#619](https://github.com/ChainSafe/forest/pull/619)) (Austin Abell)
- `208f1719` Update verified registry actor
  ([#609](https://github.com/ChainSafe/forest/pull/609)) (Austin Abell)
- `87aec324` Add Persistent KeyStore
  ([#604](https://github.com/ChainSafe/forest/pull/604)) (Jaden Foldesi)
- `b6602bbd` Fix string decode handling network
  ([#611](https://github.com/ChainSafe/forest/pull/611)) (Austin Abell)
- `4aeadf71` Paych actor updates
  ([#608](https://github.com/ChainSafe/forest/pull/608)) (Austin Abell)
- `9c8e9a60` Smoothing Functions For Actors
  ([#594](https://github.com/ChainSafe/forest/pull/594)) (nannick)
- `a84ac2f0` Multisig actor update
  ([#606](https://github.com/ChainSafe/forest/pull/606)) (Austin Abell)
- `90353963` Market actor update
  ([#593](https://github.com/ChainSafe/forest/pull/593)) (Austin Abell)
- `44c1cd9b` Add address bugfix tests and bump crate version
  ([#598](https://github.com/ChainSafe/forest/pull/598)) (Austin Abell)
- `d7dcaf6e` Remove incorrectly ported sanity check from go implementation
  ([#597](https://github.com/ChainSafe/forest/pull/597)) (Austin Abell)
- `8b0b35cd` Returns an Error in case of slicing non-ascii strings
  ([#599](https://github.com/ChainSafe/forest/pull/599)) (Natanael Mojica)
- `52a5acec` Update Drand to use HTTP with the new endpoint
  ([#591](https://github.com/ChainSafe/forest/pull/591)) (Eric Tu)
- `4783a670` Update cron actor
  ([#588](https://github.com/ChainSafe/forest/pull/588)) (Austin Abell)
- `c642d9a9` JSON client setup and chain CLI commands
  ([#572](https://github.com/ChainSafe/forest/pull/572)) (Dustin Brickwood)
- `f80cfab7` Update account actor and params defaults/checks
  ([#587](https://github.com/ChainSafe/forest/pull/587)) (Austin Abell)
- `25203cb9` Add bulk put blockstore function and update header persisting
  ([#570](https://github.com/ChainSafe/forest/pull/570)) (Austin Abell)
- `9982c586` Add Drand Beacon Cache
  ([#586](https://github.com/ChainSafe/forest/pull/586)) (Stepan)
- `0c0b617c` Update init actor
  ([#589](https://github.com/ChainSafe/forest/pull/589)) (Austin Abell)
- `2863f64e` VM and Runtime updates
  ([#569](https://github.com/ChainSafe/forest/pull/569)) (Austin Abell)
- `fc523a32` Message Pool RPC
  ([#551](https://github.com/ChainSafe/forest/pull/551)) (Jaden Foldesi)
- `907eda8f` State API - RPC methods
  ([#532](https://github.com/ChainSafe/forest/pull/532)) (Purple Hair Rust Bard)
- `7cb6cecd` Add actor error convenience macro
  ([#550](https://github.com/ChainSafe/forest/pull/550)) (Austin Abell)
- `b9ae7e8f` Switch to use MessageInfo and refactor MockRuntime
  ([#552](https://github.com/ChainSafe/forest/pull/552)) (Austin Abell)
- `53378a9f` Test Runner for Message Signing Serialization Vectors
  ([#548](https://github.com/ChainSafe/forest/pull/548)) (Jaden Foldesi)
- `d3a1776c` Wallet rpc ([#512](https://github.com/ChainSafe/forest/pull/512))
  (Jaden Foldesi)
- `916bd4a6` Have BitField store ranges instead of bytes, and add benchmarks
  ([#543](https://github.com/ChainSafe/forest/pull/543)) (Tim Vermeulen)
- `37617d38` Send events through publisher
  ([#549](https://github.com/ChainSafe/forest/pull/549)) (Eric Tu)
- `0af8cfba` Update machine version for docs publish
  ([#546](https://github.com/ChainSafe/forest/pull/546)) (Austin Abell)
- `6c30ffe5` TokenAmount and StoragePower to BigInt
  ([#540](https://github.com/ChainSafe/forest/pull/540)) (nannick)
- `d83dac3c` Bitswap Integration
  ([#518](https://github.com/ChainSafe/forest/pull/518)) (Eric Tu)
- `b635c087` Implement Mock Runtime Syscalls
  ([#542](https://github.com/ChainSafe/forest/pull/542)) (nannick)
- `1b04f1ca` Implement Sync API and improve syncing
  ([#539](https://github.com/ChainSafe/forest/pull/539)) (Austin Abell)
- `9c561287` Paych actor tests
  ([#492](https://github.com/ChainSafe/forest/pull/492)) (nannick)
- `c7e94f24` Implement msg pool
  ([#449](https://github.com/ChainSafe/forest/pull/449)) (Jaden Foldesi)
- `1c58f7a4` Move libp2p from fork and bump versions
  ([#534](https://github.com/ChainSafe/forest/pull/534)) (Austin Abell)
- `41256318` Adding RPC Configuration
  ([#531](https://github.com/ChainSafe/forest/pull/531)) (nannick)
- `250ad1bf` Implements deadline tests and chain epoch update to i64
  ([#533](https://github.com/ChainSafe/forest/pull/533)) (Dustin Brickwood)
- `0facf1ba` Refactor RPC and network events
  ([#530](https://github.com/ChainSafe/forest/pull/530)) (Austin Abell)
- `2d88d06c` Remove bitvec dependency and other bit field changes
  ([#525](https://github.com/ChainSafe/forest/pull/525)) (Tim Vermeulen)
- `e0d574e1` Update async-std runtime setup
  ([#526](https://github.com/ChainSafe/forest/pull/526)) (Austin Abell)
- `a2cab731` Implementing Market Balance
  ([#524](https://github.com/ChainSafe/forest/pull/524)) (nannick)
- `7143e42b` Refactor CLI and implement fetch-params
  ([#516](https://github.com/ChainSafe/forest/pull/516)) (Austin Abell)
- `95a2fcc1` Update proofs-api to 4.0.1
  ([#523](https://github.com/ChainSafe/forest/pull/523)) (Austin Abell)
- `6e33c231` Bitfield improvements
  ([#506](https://github.com/ChainSafe/forest/pull/506)) (Tim Vermeulen)
- `8de380d2` Rupan/market actor tests
  ([#426](https://github.com/ChainSafe/forest/pull/426)) (nannick)
- `68c026ae` Fix docs push rule
  ([#520](https://github.com/ChainSafe/forest/pull/520)) (Austin Abell)
- `f68ae5dd` Update default branch name to main
  ([#519](https://github.com/ChainSafe/forest/pull/519)) (Austin Abell)
- `2650f8e8` Remove dead code and update CI
  ([#517](https://github.com/ChainSafe/forest/pull/517)) (Austin Abell)
- `4422cddc` A bare-bones GraphSync ResponseManager
  ([#511](https://github.com/ChainSafe/forest/pull/511)) (Tim Vermeulen)
- `11411a37` Update dependencies and proofs version
  ([#515](https://github.com/ChainSafe/forest/pull/515)) (Austin Abell)
- `8add7840` Update bootnodes and genesis for testnet
  ([#509](https://github.com/ChainSafe/forest/pull/509)) (Austin Abell)
- `1ff34dbc` Update proofs to v4
  ([#507](https://github.com/ChainSafe/forest/pull/507)) (Austin Abell)
- `0f1dba04` Updates market actor
  ([#496](https://github.com/ChainSafe/forest/pull/496)) (Dustin Brickwood)
- `18f6aacc` Implement Kademlia discovery
  ([#501](https://github.com/ChainSafe/forest/pull/501)) (Austin Abell)
- `dd396b9f` Fix ecrecover and verify methods
  ([#500](https://github.com/ChainSafe/forest/pull/500)) (Jaden Foldesi)
- `a326fec9` Ashanti/winning posts
  ([#493](https://github.com/ChainSafe/forest/pull/493)) (Purple Hair Rust Bard)
- `f66b4e1a` Added ctrl addresses
  ([#494](https://github.com/ChainSafe/forest/pull/494)) (Dustin Brickwood)
- `f38a0016` Miner actor implemented
  ([#486](https://github.com/ChainSafe/forest/pull/486)) (Dustin Brickwood)
- `8d2a4936` Implement Wallet
  ([#469](https://github.com/ChainSafe/forest/pull/469)) (Jaden Foldesi)
- `418c2fed` Adds Json serialization for Message Receipts and ActorState
  ([#484](https://github.com/ChainSafe/forest/pull/484)) (Eric Tu)
- `a49f9a96` Update Reward actor to new spec
  ([#480](https://github.com/ChainSafe/forest/pull/480)) (Austin Abell)
- `33310f57` Implements Storage Miner critical Chain API methods
  ([#478](https://github.com/ChainSafe/forest/pull/478)) (Eric Tu)
- `21b3b498` Batch seal verification implementation
  ([#483](https://github.com/ChainSafe/forest/pull/483)) (Austin Abell)
- `78e32a99` Switch bls pub key from using vec
  ([#481](https://github.com/ChainSafe/forest/pull/481)) (Austin Abell)
- `afb1fc82` Updated Code to Pass Checks With Rust 1.44
  ([#479](https://github.com/ChainSafe/forest/pull/479)) (Jaden Foldesi)
- `9cc24d70` Tide JSONRPC over HTTP
  ([#462](https://github.com/ChainSafe/forest/pull/462)) (Eric Tu)
- `7e0540f1` Ashanti/chain store channel
  ([#473](https://github.com/ChainSafe/forest/pull/473)) (Purple Hair Rust Bard)
- `2ad2399b` Ashanti/connect state transition
  ([#454](https://github.com/ChainSafe/forest/pull/454)) (Purple Hair Rust Bard)
- `a0dbd7bd` Implement Block header json
  ([#470](https://github.com/ChainSafe/forest/pull/470)) (Austin Abell)
- `206ec565` Update power, reward and market actors, rt and registered proofs
  relative to miner actor ([#458](https://github.com/ChainSafe/forest/pull/458))
  (Dustin Brickwood)
- `63083135` Implement compatible bitfield
  ([#466](https://github.com/ChainSafe/forest/pull/466)) (Austin Abell)
- `6dab2336` Add CircleCI ([#441](https://github.com/ChainSafe/forest/pull/441))
  (Gregory Markou)
- `8ee51446` Add PeerResponseSender
  ([#453](https://github.com/ChainSafe/forest/pull/453)) (Tim Vermeulen)
- `f4b306d6` Update dockerfiles for protoc install
  ([#460](https://github.com/ChainSafe/forest/pull/460)) (Austin Abell)
- `fb1b4085` Bump async-std to 1.6
  ([#456](https://github.com/ChainSafe/forest/pull/456)) (Eric Tu)
- `fc34b441` Runtime randomness and ChainStore randomness
  ([#415](https://github.com/ChainSafe/forest/pull/415)) (Eric Tu)
- `47835025` Fix block header serialization
  ([#450](https://github.com/ChainSafe/forest/pull/450)) (Austin Abell)
- `91f44e20` Setup GraphSync network interface
  ([#442](https://github.com/ChainSafe/forest/pull/442)) (Austin Abell)
- `129f17e0` Bump versions for release
  ([#451](https://github.com/ChainSafe/forest/pull/451)) (Austin Abell)
- `078eda17` Signed and Unsigned message json impls
  ([#444](https://github.com/ChainSafe/forest/pull/444)) (Austin Abell)
- `bb982fbb` Update libp2p to 0.19
  ([#439](https://github.com/ChainSafe/forest/pull/439)) (Austin Abell)
- `acedcf08` Remove a bajillion manual serde implementations
  ([#433](https://github.com/ChainSafe/forest/pull/433)) (Tim Vermeulen)
- `c9a089e8` Update serialization vectors
  ([#435](https://github.com/ChainSafe/forest/pull/435)) (Austin Abell)
- `9ef6e67a` Add Secp address sanity check
  ([#438](https://github.com/ChainSafe/forest/pull/438)) (Austin Abell)
- `c58aeb4b` Setup GraphSync message types and protobuf encoding
  ([#434](https://github.com/ChainSafe/forest/pull/434)) (Austin Abell)
- `ba8d9467` Verifying Drand Entries from Blocks
  ([#387](https://github.com/ChainSafe/forest/pull/387)) (Eric Tu)
- `b1903ba2` Jaden/chainstore refactor
  ([#432](https://github.com/ChainSafe/forest/pull/432)) (Jaden Foldesi)
- `b80ab49d` Jaden/chainsync/asyncverification
  ([#419](https://github.com/ChainSafe/forest/pull/419)) (Jaden Foldesi)
- `033bade8` Update prefix bytes encoding to include mh len
  ([#431](https://github.com/ChainSafe/forest/pull/431)) (Austin Abell)
- `a04ba8f1` Cargo changes for publishing core crates
  ([#425](https://github.com/ChainSafe/forest/pull/425)) (Austin Abell)
- `42fc42e9` Add default implementations for Store bulk operations
  ([#424](https://github.com/ChainSafe/forest/pull/424)) (Tim Vermeulen)
- `ff39f2aa` Last block info for selectors
  ([#418](https://github.com/ChainSafe/forest/pull/418)) (Austin Abell)
- `1f96e918` Update docs and use rocksdb as feature
  ([#421](https://github.com/ChainSafe/forest/pull/421)) (Austin Abell)
- `187ca6cc` Remove Address default implementation
  ([#422](https://github.com/ChainSafe/forest/pull/422)) (Austin Abell)
- `932dae3b` Implemented verify post
  ([#416](https://github.com/ChainSafe/forest/pull/416)) (Purple Hair Rust Bard)
- `b7f6f92a` Shared types refactor
  ([#417](https://github.com/ChainSafe/forest/pull/417)) (Austin Abell)
- `6241454a` Implement Verify Registry Actor
  ([#413](https://github.com/ChainSafe/forest/pull/413)) (Purple Hair Rust Bard)
- `1598ff20` Update tipset sorting
  ([#412](https://github.com/ChainSafe/forest/pull/412)) (Austin Abell)
- `4c95043e` Ipld selector traversals implementation
  ([#408](https://github.com/ChainSafe/forest/pull/408)) (Austin Abell)
- `fa12fff0` Jaden/tipsetconversions
  ([#404](https://github.com/ChainSafe/forest/pull/404)) (Jaden Foldesi)
- `f47b7579` SyncBucket cleanup
  ([#407](https://github.com/ChainSafe/forest/pull/407)) (Tim Vermeulen)
- `ef7aafdc` Async Block verification in ChainSync
  ([#409](https://github.com/ChainSafe/forest/pull/409)) (Eric Tu)
- `0bba0ecf` Fix CI for docs build
  ([#406](https://github.com/ChainSafe/forest/pull/406)) (Austin Abell)
- `81257dfd` Rupan/reward actor tests
  ([#403](https://github.com/ChainSafe/forest/pull/403)) (nannick)
- `5a0bf8d9` Implement interfacing with Drand over GRPC
  ([#375](https://github.com/ChainSafe/forest/pull/375)) (Eric Tu)
- `91a7e651` Selector explore implementation
  ([#402](https://github.com/ChainSafe/forest/pull/402)) (Austin Abell)
- `cbbd921a` Refactor with structops macro
  ([#401](https://github.com/ChainSafe/forest/pull/401)) (Purple Hair Rust Bard)
- `a048f250` Init test porting
  ([#394](https://github.com/ChainSafe/forest/pull/394)) (nannick)
- `67a25f9c` Clean up tipsets
  ([#397](https://github.com/ChainSafe/forest/pull/397)) (Tim Vermeulen)
- `4e4fa120` Update proofs api
  ([#400](https://github.com/ChainSafe/forest/pull/400)) (Austin Abell)
- `2052eb9f` Bump Dependencies
  ([#399](https://github.com/ChainSafe/forest/pull/399)) (Eric Tu)
- `c57cf419` Implement verify seal syscall
  ([#393](https://github.com/ChainSafe/forest/pull/393)) (Dustin Brickwood)
- `18d179b2` DAGJson support for Ipld
  ([#390](https://github.com/ChainSafe/forest/pull/390)) (Austin Abell)
- `84fb0e44` IPLD Selector framework with serialization
  ([#395](https://github.com/ChainSafe/forest/pull/395)) (Austin Abell)
- `3f8c6cf6` Temporary build fix for fil-proofs
  ([#396](https://github.com/ChainSafe/forest/pull/396)) (Austin Abell)
- `0b589d73` Interop updates and refactoring
  ([#388](https://github.com/ChainSafe/forest/pull/388)) (Austin Abell)
- `1aa2e64d` Implements verify consensus fault syscall and reorg vm crates
  ([#386](https://github.com/ChainSafe/forest/pull/386)) (Dustin Brickwood)
- `aa899c08` BlockHeader Update
  ([#385](https://github.com/ChainSafe/forest/pull/385)) (Eric Tu)
- `7e8124de` Refactor address crate
  ([#376](https://github.com/ChainSafe/forest/pull/376)) (Austin Abell)
- `14894298` Implement buffered blockstore cache
  ([#383](https://github.com/ChainSafe/forest/pull/383)) (Austin Abell)
- `5355acd0` Apply Blocks and refactor
  ([#374](https://github.com/ChainSafe/forest/pull/374)) (Austin Abell)
- `8bc201a3` Added forest img
  ([#378](https://github.com/ChainSafe/forest/pull/378)) (Dustin Brickwood)
- `16483531` Added bls aggregate sig check for block validation
  ([#371](https://github.com/ChainSafe/forest/pull/371)) (Dustin Brickwood)
- `3d5aeb2b` Stmgr retrieval methods + is_ticket_winner calc for block
  validation ([#369](https://github.com/ChainSafe/forest/pull/369)) (Dustin
  Brickwood)
- `cecd33d7` Load Genesis from CAR file
  ([#329](https://github.com/ChainSafe/forest/pull/329)) (Eric Tu)
- `29b45845` Compute unsealed sector CID syscall
  ([#360](https://github.com/ChainSafe/forest/pull/360)) (Austin Abell)
- `c27deaba` Setup dockerfiles and update CI
  ([#370](https://github.com/ChainSafe/forest/pull/370)) (Austin Abell)
- `68c4f9ae` Implement Weight method + st/gt for heaviest ts
  ([#359](https://github.com/ChainSafe/forest/pull/359)) (Dustin Brickwood)
- `4382a82e` Mock Runtime and tests for Account and Cron Actors
  ([#356](https://github.com/ChainSafe/forest/pull/356)) (Eric Tu)
- `ff5260a6` Update to new PoSt sector types
  ([#357](https://github.com/ChainSafe/forest/pull/357)) (Austin Abell)
- `8f0fc1d5` Commitment to cid conversions
  ([#358](https://github.com/ChainSafe/forest/pull/358)) (Austin Abell)
- `3798a4e8` Disallow default Cid and Address serialization
  ([#354](https://github.com/ChainSafe/forest/pull/354)) (Austin Abell)
- `dbee0e66` Implements apply_message and apply_implicit_message
  ([#353](https://github.com/ChainSafe/forest/pull/353)) (Dustin Brickwood)
- `1e6533a4` Implement verify signature syscall and cleanup
  ([#351](https://github.com/ChainSafe/forest/pull/351)) (Austin Abell)
- `d257f5cd` Blake2b syscall
  ([#352](https://github.com/ChainSafe/forest/pull/352)) (Austin Abell)
- `38825e7b` VM gas usage implementation and refactor
  ([#350](https://github.com/ChainSafe/forest/pull/350)) (Austin Abell)
- `8f8fd1e3` Connect remaining Actor invocations to runtime and cleanup
  ([#342](https://github.com/ChainSafe/forest/pull/342)) (Austin Abell)
- `4f0c6f7d` Market actor implementation
  ([#338](https://github.com/ChainSafe/forest/pull/338)) (Dustin Brickwood)
- `380dde3e` Update block header serialization
  ([#337](https://github.com/ChainSafe/forest/pull/337)) (Austin Abell)
- `f5845a0b` Refactor error handling
  ([#336](https://github.com/ChainSafe/forest/pull/336)) (Austin Abell)
- `3bc7d410` Key hashing compatibility
  ([#333](https://github.com/ChainSafe/forest/pull/333)) (Austin Abell)
- `28760209` Update peerid serialization in miner actor
  ([#335](https://github.com/ChainSafe/forest/pull/335)) (Austin Abell)
- `35f3c973` Reward Actor ([#318](https://github.com/ChainSafe/forest/pull/318))
  (Austin Abell)
- `ca7898f7` Move bigint serialization utils
  ([#331](https://github.com/ChainSafe/forest/pull/331)) (Austin Abell)
- `e0a996bd` Miner state ([#325](https://github.com/ChainSafe/forest/pull/325))
  (Austin Abell)
- `d30d396e` Market actor state
  ([#330](https://github.com/ChainSafe/forest/pull/330)) (Austin Abell)
- `5f81a1d6` Runtime Implementation
  ([#323](https://github.com/ChainSafe/forest/pull/323)) (Eric Tu)
- `4aacd72a` Initial chainsync process
  ([#293](https://github.com/ChainSafe/forest/pull/293)) (Dustin Brickwood)
- `e2157f57` Logging level config with RUST_LOG env
  variable([#328](https://github.com/ChainSafe/forest/pull/328)) (Austin Abell)
- `29b9e265` Libp2p and dependency update
  ([#326](https://github.com/ChainSafe/forest/pull/326)) (Austin Abell)
- `618cf4ab` Storage Power actor
  ([#308](https://github.com/ChainSafe/forest/pull/308)) (Austin Abell)
- `6d2bf0e0` Switch MethodNum and ActorID to aliases
  ([#317](https://github.com/ChainSafe/forest/pull/317)) (Austin Abell)
- `661f52aa` Change ChainEpoch and TokenAmount types
  ([#309](https://github.com/ChainSafe/forest/pull/309)) (Austin Abell)
- `7e8bd6f2` Payment channel actor
  ([#299](https://github.com/ChainSafe/forest/pull/299)) (Austin Abell)
- `c97033c0` Bitfield/ rle+ impl
  ([#296](https://github.com/ChainSafe/forest/pull/296)) (Austin Abell)
- `5473af59` SetMultimap implementation
  ([#292](https://github.com/ChainSafe/forest/pull/292)) (Austin Abell)
- `1ae3ba41` Improve actors serialization handling
  ([#297](https://github.com/ChainSafe/forest/pull/297)) (Austin Abell)
- `31738128` Refactor annotated serializations
  ([#295](https://github.com/ChainSafe/forest/pull/295)) (Austin Abell)
- `a5b1ab3c` Sector types ([#294](https://github.com/ChainSafe/forest/pull/294))
  (Austin Abell)
- `08d523b5` Implement multimap
  ([#290](https://github.com/ChainSafe/forest/pull/290)) (Austin Abell)
- `338ddf9d` Feat(vm): implement improved error handling
  ([#289](https://github.com/ChainSafe/forest/pull/289)) (Friedel Ziegelmayer)
- `9611818a` Feat(vm): implement system-actor
  ([#288](https://github.com/ChainSafe/forest/pull/288)) (Friedel Ziegelmayer)
- `76712559` Implement balance table
  ([#285](https://github.com/ChainSafe/forest/pull/285)) (Austin Abell)
- `f2027f03` Update message for type changes
  ([#286](https://github.com/ChainSafe/forest/pull/286)) (Austin Abell)
- `af7ad3a7` Multisig actor implementation
  ([#284](https://github.com/ChainSafe/forest/pull/284)) (Austin Abell)
- `e1200ea6` Cron actor implementation
  ([#281](https://github.com/ChainSafe/forest/pull/281)) (Austin Abell)
- `d7f01992` Move abi types and implement piece size
  ([#283](https://github.com/ChainSafe/forest/pull/283)) (Austin Abell)
- `7c8fb8cf` Init actor implementation
  ([#282](https://github.com/ChainSafe/forest/pull/282)) (Austin Abell)
- `5d829172` Clean actors and update to spec
  ([#279](https://github.com/ChainSafe/forest/pull/279)) (Austin Abell)
- `d7195739` Remove unnecessary db trait
  ([#274](https://github.com/ChainSafe/forest/pull/274)) (Austin Abell)
- `0018c22c` State tree full implementation and refactor IPLD
  ([#273](https://github.com/ChainSafe/forest/pull/273)) (Austin Abell)
- `125a9a24` Move CodeID and ActorState to vm crate
  ([#271](https://github.com/ChainSafe/forest/pull/271)) (Eric Tu)
- `1a5b619b` Update exit codes
  ([#270](https://github.com/ChainSafe/forest/pull/270)) (Eric Tu)
- `b337f7c7` Clear warnings for new nightly toolchain rule
  ([#259](https://github.com/ChainSafe/forest/pull/259)) (Austin Abell)
- `28cb8f54` Hamt implementation
  ([#255](https://github.com/ChainSafe/forest/pull/255)) (Austin Abell)
- `17a447e0` Update runtime to new spec/ impl
  ([#256](https://github.com/ChainSafe/forest/pull/256)) (Austin Abell)
- `0c451396` Read CAR Files
  ([#254](https://github.com/ChainSafe/forest/pull/254)) (Eric Tu)
- `bd9f5cf0` Update multihash dependency and Blockstore interface
  ([#253](https://github.com/ChainSafe/forest/pull/253)) (Austin Abell)
- `6aeee77a` Implement basic peer manager
  ([#252](https://github.com/ChainSafe/forest/pull/252)) (Austin Abell)
- `970d476f` Implement sync fork
  ([#248](https://github.com/ChainSafe/forest/pull/248)) (Dustin Brickwood)
- `a43df302` Connected blocksync requests and network polling thread
  ([#244](https://github.com/ChainSafe/forest/pull/244)) (Austin Abell)
- `7b5d8db0` Refactor RPC and implement hello protocol
  ([#246](https://github.com/ChainSafe/forest/pull/246)) (Austin Abell)
- `a1672031` Adding Verification Function for Aggregate BLS Signatures
  ([#240](https://github.com/ChainSafe/forest/pull/240)) (DragonMural)
- `8c924495` ChainSync framework
  ([#243](https://github.com/ChainSafe/forest/pull/243)) (Austin Abell)
- `5a18b496` Libp2p RPC protocol and Blocksync
  ([#229](https://github.com/ChainSafe/forest/pull/229)) (Eric Tu)
- `47dfb47c` Update multibase dependency for lowercase base32 support
  ([#239](https://github.com/ChainSafe/forest/pull/239)) (Austin Abell)
- `39a8d88e` Allow Address network prefix to be overriden for printing
  ([#233](https://github.com/ChainSafe/forest/pull/233)) (Austin Abell)
- `faa71386` Refactor SyncManager to have ownership over tipsets
  ([#238](https://github.com/ChainSafe/forest/pull/238)) (Austin Abell)
- `f242043e` Remove all clones and copies from serializations
  ([#234](https://github.com/ChainSafe/forest/pull/234)) (Austin Abell)
- `d87704f1` State Manager and initial miner retrieval methods
  ([#224](https://github.com/ChainSafe/forest/pull/224)) (Dustin Brickwood)
- `a65794ba` Setup Forest execution threads
  ([#236](https://github.com/ChainSafe/forest/pull/236)) (Austin Abell)
- `56e62302` Global async logging
  ([#232](https://github.com/ChainSafe/forest/pull/232)) (Eric Tu)
- `14115728` Fix cid serde feature reference
  ([#235](https://github.com/ChainSafe/forest/pull/235)) (Austin Abell)
- `b598ffca` Local bigint serialization
  ([#231](https://github.com/ChainSafe/forest/pull/231)) (Austin Abell)
- `1bd9a59c` Refactor blockstore and Cid for usage
  ([#230](https://github.com/ChainSafe/forest/pull/230)) (Austin Abell)
- `abe9be2e` Fix cbor serialization formats and cleanup
  ([#228](https://github.com/ChainSafe/forest/pull/228)) (Austin Abell)
- `59e2fc7c` Refactor keypair retrieval and saving
  ([#221](https://github.com/ChainSafe/forest/pull/221)) (Austin Abell)
- `67ebaae2` Initial Validation Checks - Message, Timestamp and Block Sig
  ([#219](https://github.com/ChainSafe/forest/pull/219)) (Dustin Brickwood)
- `fdf6c506` Entry point for app for organization
  ([#220](https://github.com/ChainSafe/forest/pull/220)) (Austin Abell)
- `b25b4066` Fix README build badge
  ([#218](https://github.com/ChainSafe/forest/pull/218)) (Austin Abell)
- `6d4304e2` Added Fetch and Load Methods
  ([#196](https://github.com/ChainSafe/forest/pull/196)) (Dustin Brickwood)
- `b41107d3` Clean crypto crate and interfaces with Signature types
  ([#214](https://github.com/ChainSafe/forest/pull/214)) (Austin Abell)
- `75224a6a` Add audit to CI
  ([#213](https://github.com/ChainSafe/forest/pull/213)) (Austin Abell)
- `477930db` Migration to Stable Futures and Network Refactor
  ([#209](https://github.com/ChainSafe/forest/pull/209)) (Eric Tu)
- `8b1b61ba` AMT implementation
  ([#197](https://github.com/ChainSafe/forest/pull/197)) (Austin Abell)
- `62beb1b2` CBOR encoding for BlockHeader
  ([#192](https://github.com/ChainSafe/forest/pull/192)) (Eric Tu)
- `3d6814c8` Updated markdown for readme and templates
  ([#208](https://github.com/ChainSafe/forest/pull/208)) (Dustin Brickwood)
- `15ce6d2c` Add MIT license to dual
  ([#204](https://github.com/ChainSafe/forest/pull/204)) (Austin Abell)
- `547e35b7` Updated readme
  ([#201](https://github.com/ChainSafe/forest/pull/201)) (Dustin Brickwood)
- `21635617` Updated link to include internal discord
  ([#200](https://github.com/ChainSafe/forest/pull/200)) (Dustin Brickwood)
- `f21765c4` Rename repo ([#199](https://github.com/ChainSafe/forest/pull/199))
  (Austin Abell)
- `957da7ed` Update README.md
  ([#198](https://github.com/ChainSafe/forest/pull/198)) (ChainSafe Systems)
- `2514c406` Sync & Store methods updated
  ([#193](https://github.com/ChainSafe/forest/pull/193)) (Dustin Brickwood)
- `f1eb515b` DagCBOR encoding and decoding for Tickets
  ([#190](https://github.com/ChainSafe/forest/pull/190)) (Eric Tu)
- `58f3e03a` Update BlockHeader weight to BigUint and DagCBOR encoding for
  TipsetKeys ([#191](https://github.com/ChainSafe/forest/pull/191)) (Eric Tu)
- `8755ec16` Refactor to remove ToCid trait
  ([#186](https://github.com/ChainSafe/forest/pull/186)) (Austin Abell)
- `ab99a6ec` Wrap Signature into a struct
  ([#184](https://github.com/ChainSafe/forest/pull/184)) (Eric Tu)
- `8018d246` Added templates and config
  ([#183](https://github.com/ChainSafe/forest/pull/183)) (Dustin Brickwood)
- `7a9fa80b` Basic Syncer and ChainStore methods
  ([#173](https://github.com/ChainSafe/forest/pull/173)) (Dustin Brickwood)
- `7e524b3c` UnsignedMessage cbor encoding
  ([#174](https://github.com/ChainSafe/forest/pull/174)) (Austin Abell)
- `925d2711` MessageParams update and refactor
  ([#175](https://github.com/ChainSafe/forest/pull/175)) (Austin Abell)
- `1d6dd985` Add missing fields for BlockHeader
  ([#177](https://github.com/ChainSafe/forest/pull/177)) (Eric Tu)
- `f025a9bb` Update changes in spec, updated docs, updated function signatures
  ([#171](https://github.com/ChainSafe/forest/pull/171)) (Austin Abell)
- `c3c6e052` Updated cid format and IPLD link to Cid type
  ([#172](https://github.com/ChainSafe/forest/pull/172)) (Austin Abell)
- `6d527a47` Update message types function signatures
  ([#170](https://github.com/ChainSafe/forest/pull/170)) (Austin Abell)
- `468846f9` Refactor Blockheader
  ([#169](https://github.com/ChainSafe/forest/pull/169)) (Austin Abell)
- `e70250db` Fix existing bug with multibase ToCid
  ([#167](https://github.com/ChainSafe/forest/pull/167)) (Austin Abell)
- `89a0e60e` Add CODEOWNERS
  ([#166](https://github.com/ChainSafe/forest/pull/166)) (Austin Abell)
- `ae6861e2` Switch from using dynamic pointers
  ([#154](https://github.com/ChainSafe/forest/pull/154)) (Austin Abell)
- `b5295e25` Implement and update Cbor encoding
  ([#157](https://github.com/ChainSafe/forest/pull/157)) (Austin Abell)
- `e998474f` Update address for network config, clean auxiliary stuff
  ([#145](https://github.com/ChainSafe/forest/pull/145)) (Austin Abell)
- `c9d3fbbd` Readme Updates
  ([#159](https://github.com/ChainSafe/forest/pull/159)) (David Ansermino)
- `1e99c0ca` Implemented block format
  ([#149](https://github.com/ChainSafe/forest/pull/149)) (Dustin Brickwood)
- `7e58d9bc` Docs index redirect
  ([#151](https://github.com/ChainSafe/forest/pull/151)) (Austin Abell)
- `a641beca` Update Cid references, bump serde_cbor version
  ([#155](https://github.com/ChainSafe/forest/pull/155)) (Austin Abell)
- `79374e42` Fix license script and add to CI
  ([#150](https://github.com/ChainSafe/forest/pull/150)) (Austin Abell)
- `8431cad8` Docs Cleanup ([#138](https://github.com/ChainSafe/forest/pull/138))
  (David Ansermino)
- `9d04393e` Implement memory db
  ([#137](https://github.com/ChainSafe/forest/pull/137)) (Austin Abell)
- `d35410ef` Implement Basic SyncManager
  ([#132](https://github.com/ChainSafe/forest/pull/132)) (Austin Abell)
- `1576674f` Update makefile
  ([#140](https://github.com/ChainSafe/forest/pull/140)) (Gregory Markou)
- `0d29569c` Created wrapper for Cid type
  ([#134](https://github.com/ChainSafe/forest/pull/134)) (Austin Abell)
- `eace8d81` Storage Power Actor framework
  ([#129](https://github.com/ChainSafe/forest/pull/129)) (Austin Abell)
- `ede60e7b` Naive DB + Rocksdb implemenation
  ([#125](https://github.com/ChainSafe/forest/pull/125)) (Gregory Markou)
- `957d0529` Implement BlockHeader builder pattern
  ([#124](https://github.com/ChainSafe/forest/pull/124)) (Austin Abell)
- `d745c60d` Switch License to Apache
  ([#139](https://github.com/ChainSafe/forest/pull/139)) (Gregory Markou)
- `cee77ac1` Update libp2p version to fix cargo issue
  ([#136](https://github.com/ChainSafe/forest/pull/136)) (Austin Abell)
- `2c63bc56` Add License and license script
  ([#123](https://github.com/ChainSafe/forest/pull/123)) (Gregory Markou)
- `0ab143c4` CI cleanup ([#122](https://github.com/ChainSafe/forest/pull/122))
  (Austin Abell)
- `e4363f1a` Implement TipIndex
  ([#113](https://github.com/ChainSafe/forest/pull/113)) (Dustin Brickwood)
- `c916eb4d` Update StateTree and implement cache
  ([#108](https://github.com/ChainSafe/forest/pull/108)) (Austin Abell)
- `4c9fbd88` MethodParameter usage and implementation in system actors
  ([#107](https://github.com/ChainSafe/forest/pull/107)) (Austin Abell)
- `af198d43` Basic VRF ([#104](https://github.com/ChainSafe/forest/pull/104))
  (David Ansermino)
- `6818dc5d` Fix linting issues
  ([#105](https://github.com/ChainSafe/forest/pull/105)) (Austin Abell)
- `2bb5c0ac` Remove ref keywords
  ([#99](https://github.com/ChainSafe/forest/pull/99)) (Austin Abell)
- `d9a35b51` Remove redundant CI
  ([#102](https://github.com/ChainSafe/forest/pull/102)) (Austin Abell)
- `1bd01685` MethodParams update and implementation
  ([#103](https://github.com/ChainSafe/forest/pull/103)) (Austin Abell)
- `2b8ee0eb` Updated blocks crate to reflect spec changes
  ([#86](https://github.com/ChainSafe/forest/pull/86)) (Dustin Brickwood)
- `efb3d8fc` State tree and interpreter framework
  ([#97](https://github.com/ChainSafe/forest/pull/97)) (Austin Abell)
- `792f1204` Reward System Actor framework
  ([#95](https://github.com/ChainSafe/forest/pull/95)) (Austin Abell)
- `e41786ce` Account System Actor framework
  ([#96](https://github.com/ChainSafe/forest/pull/96)) (Austin Abell)
- `51a17882` Updated ChainEpoch usages and clock crate
  ([#98](https://github.com/ChainSafe/forest/pull/98)) (Austin Abell)
- `de80b34a` Refactor Message type and vm packages
  ([#79](https://github.com/ChainSafe/forest/pull/79)) (Austin Abell)
- `e99d8b57` Add libp2p Identify protocol
  ([#94](https://github.com/ChainSafe/forest/pull/94)) (Eric Tu)
- `cb4576d4` Cleanup epoch time
  ([#92](https://github.com/ChainSafe/forest/pull/92)) (Gregory Markou)
- `62888071` Readme typo fix
  ([#93](https://github.com/ChainSafe/forest/pull/93)) (Dustin Brickwood)
- `6a2092b7` Persist networking keystore
  ([#90](https://github.com/ChainSafe/forest/pull/90)) (Gregory Markou)
- `db7d7fc4` Ec2/libp2p ping
  ([#91](https://github.com/ChainSafe/forest/pull/91)) (Eric Tu)
- `36acea44` Cron system actor
  ([#84](https://github.com/ChainSafe/forest/pull/84)) (Austin Abell)
- `db5dad03` Update libp2p dep
  ([#87](https://github.com/ChainSafe/forest/pull/87)) (Austin Abell)
- `93caa63c` Initial Structures for Message - Manager Communication
  ([#69](https://github.com/ChainSafe/forest/pull/69)) (Dustin Brickwood)
- `054f25d4` InitActor framework
  ([#76](https://github.com/ChainSafe/forest/pull/76)) (Austin Abell)
- `d75c8f2e` CLI cleanup ([#70](https://github.com/ChainSafe/forest/pull/70))
  (Gregory Markou)
- `bbea6130` Add config file parsing
  ([#60](https://github.com/ChainSafe/forest/pull/60)) (Gregory Markou)
- `d10a5460` Runtime trait and vm types
  ([#68](https://github.com/ChainSafe/forest/pull/68)) (Austin Abell)
- `ca0159f6` Implements basic actor type
  ([#61](https://github.com/ChainSafe/forest/pull/61)) (Austin Abell)
- `3438654d` Fix makefile clean and phony targets
  ([#62](https://github.com/ChainSafe/forest/pull/62)) (Austin Abell)
- `af33dd2b` Implements Address cbor encoding
  ([#59](https://github.com/ChainSafe/forest/pull/59)) (Austin Abell)
- `bf608808` Create Networking Service
  ([#49](https://github.com/ChainSafe/forest/pull/49)) (Eric Tu)
- `acb00bb0` Closes #51 - Add basic makefile
  ([#57](https://github.com/ChainSafe/forest/pull/57)) (Gregory Markou)
- `9fd58b8d` Add file reading and writing
  ([#54](https://github.com/ChainSafe/forest/pull/54)) (Gregory Markou)
- `9fba7d98` New Tipset w/ unit tests
  ([#56](https://github.com/ChainSafe/forest/pull/56)) (Dustin Brickwood)
- `f7772339` Encoding library and standardizing usage
  ([#48](https://github.com/ChainSafe/forest/pull/48)) (Austin Abell)
- `996900c4` Add an async logger
  ([#53](https://github.com/ChainSafe/forest/pull/53)) (Eric Tu)
- `fd534869` Remove unneeded types
  ([#47](https://github.com/ChainSafe/forest/pull/47)) (Austin Abell)
- `dc04a06f` Add message and messageReceipt to block
  ([#37](https://github.com/ChainSafe/forest/pull/37)) (Gregory Markou)
- `ff9b6757` Refactor crypto and address to libraries
  ([#40](https://github.com/ChainSafe/forest/pull/40)) (Austin Abell)
- `e85e6992` [VM] Implement basic message types and signing stubs
  ([#31](https://github.com/ChainSafe/forest/pull/31)) (Austin Abell)
- `62194eb7` [VM] Address module cleanup
  ([#32](https://github.com/ChainSafe/forest/pull/32)) (Austin Abell)
- `ae846751` Basic blockchain types and Tipset methods
  ([#28](https://github.com/ChainSafe/forest/pull/28)) (Dustin Brickwood)
- `fd667b8d` Basic clock interface
  ([#27](https://github.com/ChainSafe/forest/pull/27)) (Gregory Markou)
- `29c8b441` Add basic cli ([#25](https://github.com/ChainSafe/forest/pull/25))
  (Gregory Markou)
- `e79cc5f7` [VM] Address logic and code restructure
  ([#21](https://github.com/ChainSafe/forest/pull/21)) (Austin Abell)
- `dba3d3ed` Fix build and setup node binary and subsystem libs
  ([#1](https://github.com/ChainSafe/forest/pull/1)) (Austin Abell)
- `0443c1d4` Remove signed block (Eric Tu)
- `ea16ee42` Chain_sync stub (austinabell)
- `995aa6ee` Fixed fn naming (Dustin Brickwood)
- `2644a493` Added stubbed message pool.rs (Dustin Brickwood)
- `bc6cb2a8` Blocks refactor (Eric Tu)
- `c0af00aa` Merge branch 'master' of github.com:ec2/rust-filecoin (Eric Tu)
- `10868e19` More block stubs (Eric Tu)
- `5eaa11cb` Change how types are referenced externally (austinabell)
- `a37ee2d4` Merge branch 'master' of github.com:ec2/rust-filecoin (Eric Tu)
- `a927122c` Exported message types for use (austinabell)
- `e78e209c` Basic incomplete stubbing for block (Eric Tu)
- `235f00d5` Stubbed some vm (Eric Tu)
- `cb354a60` Fix gitignore (austinabell)
- `e8e71e10` Remove cargo lock (austinabell)
- `f3cc8430` Updated lockfile (austinabell)
- `83730efd` Set up subsystems (austinabell)
- `04b6d5bf` Set up vm and blockchain system binaries (austinabell)
- `ba604fa5` Executable project template (Eric Tu)
- `8344e2b8` Initial commit (Eric Tu)<|MERGE_RESOLUTION|>--- conflicted
+++ resolved
@@ -63,11 +63,9 @@
 
 - [#5242](https://github.com/ChainSafe/forest/issues/5242) Fix existing signature verification and add `delegated` signature
 
-<<<<<<< HEAD
+- [#5314](https://github.com/ChainSafe/forest/pull/5314) Add omit fields option for OpenRPC spec generation.
+
 - [#5293](https://github.com/ChainSafe/forest/issues/5293) Extend RPC test snapshots to support Eth methods that require an index.
-=======
-- [#5314](https://github.com/ChainSafe/forest/pull/5314) Add omit fields option for OpenRPC spec generation.
->>>>>>> ad159573
 
 ### Changed
 
