<!--

## A short guide to adding a changelog entry

- pick a section to which your change belongs in _Forest unreleased_,
- the entry should follow the format:

  `[#ISSUE_NO](link to the issue): <short description>`, for example:

  [#1234](https://github.com/chainsafe/forest/pull/1234): Add support for NV18

- if the change does not have an issue, use the PR number instead - the PR must
  have a detailed description of the change and its motivation. Consider
  creating a separate issue if the change is complex enough to warrant it,
- the changelog is not a place for the full description of the change, it should
  be a short summary of the change,
- if the change does not directly affect the user, it should not be included in
  the changelog - for example, refactoring of the codebase,
- review the entry to make sure it is correct and understandable and that it
  does not contain any typos,
- the entries should not contradict each other - if you add a new entry, ensure
  it is consistent with the existing entries.

-->

## Forest unreleased

### Breaking

### Added

<<<<<<< HEAD
- [#3995](https://github.com/ChainSafe/forest/pull/3995) Add
  `--p2p-listen-address` option to `forest` to override p2p addresses that
  forest listens on
=======
- [#3555](https://github.com/ChainSafe/forest/issues/3555) Add Forest database
  query optimizations when serving with many car files.
>>>>>>> e78ae215

### Changed

### Removed

### Fixed

## Forest 0.16.8 "English Channel"

### Added

- [#3978](https://github.com/ChainSafe/forest/pull/3978) Add support for the
  `Filecoin.ChainNotify` RPC method.

## Forest 0.16.7 "Etaoin shrdlu"

Mandatory release that includes a fix for a bug in the `libp2p` usage. This is
necessary after the PL-managed bootstrap nodes were decommissioned. Failure to
upgrade will result in difficulty connecting to the mainnet network.

### Added

- [#3849](https://github.com/ChainSafe/forest/pull/3849/) Implement the
  `Filecoin.ChainGetPath` lotus-compatible RPC API.
- [#3849](https://github.com/ChainSafe/forest/pull/3849/) Add
  `forest-tool shed summarize-tipsets`.
- [#3893](https://github.com/ChainSafe/forest/pull/3983) Add
  `forest-tool shed peer-id-from-key-pair`.
- [#3981](https://github.com/ChainSafe/forest/issues/3981) Add
  `forest-tool backup create|restore`.

### Fixed

- [#3996](https://github.com/ChainSafe/forest/pull/3996) Fixed a bug in the
  `libp2p` usage that caused the connections to not get upgraded to secure ones.

## Forest 0.16.6 "Pinecone Reactivation"

### Added

- [#3866](https://github.com/ChainSafe/forest/pull/3866) Implement Offline RPC
  API.

### Fixed

- [#3857](https://github.com/ChainSafe/forest/pull/3907) Timeout parameter fetch
  to 30 minutes to avoid it getting stuck on IPFS gateway issues.
- [#3901](https://github.com/ChainSafe/forest/pull/3901) Fix timeout issue in
  `forest-cli snapshot export`.
- [#3919](https://github.com/ChainSafe/forest/pull/3919) Fix misreporting when
  logging progress.

## Forest 0.16.5 "Pinecone Deactivation"

Non-mandatory upgrade including mostly new RPC endpoints. The option to use an
alternative `FilOps` snapshot provider was removed given the service was
decommissioned.

### Added

- [#3817](https://github.com/ChainSafe/forest/pull/3817/) Implement the
  `Filecoin.StateVerifiedClientStatus` lotus-compatible RPC API.
- [#3824](https://github.com/ChainSafe/forest/pull/3824) Add `--ws` flag to
  `forest-tool api compare` to run all tests using WebSocket connections. Add
  support for WebSocket binary messages in Forest daemon.
- [#3802](https://github.com/ChainSafe/forest/pull/3802) Implement the
  `Filecoin.EthGetBalance` lotus-compatible RPC API.
- [#3773](https://github.com/ChainSafe/forest/pull/3811) Implement the
  `Filecoin.MpoolGetNonce` lotus-compatible RPC API.
- [#3773](https://github.com/ChainSafe/forest/pull/3786) Implement the
  `Filecoin.MinerGetBaseInfo` lotus-compatible RPC API.
- [#3807](https://github.com/ChainSafe/forest/pull/3807) Add `--run-ignored`
  flag to `forest-tool api compare`.
- [#3806](https://github.com/ChainSafe/forest/pull/3806) Implement the
  `Filecoin.EthGasPrice` lotus-compatible RPC API.

### Changed

- [#3819](https://github.com/ChainSafe/forest/pull/3819) Make progress messages
  more human-readable.
- [#3824](https://github.com/ChainSafe/forest/pull/3824) Demote noisy WebSocket
  info logs to debug in Forest daemon.

### Removed

- [#3878](https://github.com/ChainSafe/forest/issues/3878): FILOps is no longer
  serving lite snapshots. Removed `filops` option from
  `forest-tool snapshot fetch --vendor [vendor]`.

## Forest 0.16.4 "Speedy Gonzales"

### Breaking

### Added

- [#3779](https://github.com/ChainSafe/forest/pull/3779) Implement the
  `Filecoin.StateMinerRecoveries` lotus-compatible RPC API.
- [#3745](https://github.com/ChainSafe/forest/pull/3745) Implement the
  `Filecoin.StateCirculatingSupply` lotus-compatible RPC API.
- [#3773](https://github.com/ChainSafe/forest/pull/3773) Implement the
  `Filecoin.StateVMCirculatingSupplyInternal` lotus-compatible RPC API.
- [#3748](https://github.com/ChainSafe/forest/pull/3748) Add timing for each
  message and gas charge in the JSON output of
  `forest-tool snapshot compute-state` and `Filecoin.StateCall` RPC API.
- [#3720](https://github.com/ChainSafe/forest/pull/3750) Implement the
  `Filecoin.StateMinerInfo` lotus-compatible RPC API.
- [#1670](https://github.com/ChainSafe/forest/issues/1670) Support Butterflynet
  🦋.
- [#3801](https://github.com/ChainSafe/forest/pull/3801) Implement the
  `Filecoin.StateSearchMsg` lotus-compatible RPC API.
- [#3801](https://github.com/ChainSafe/forest/pull/3801) Implement the
  `Filecoin.StateSearchMsgLimited` lotus-compatible RPC API.

### Changed

### Removed

### Fixed

## Forest 0.16.3 "Tempura"

### Fixed

- [#3751](https://github.com/ChainSafe/forest/pull/3751) Workaround for
  performance bug that prevents Forest from syncing to the network.

## Forest 0.16.2 "November Rain"

### Breaking

### Added

- [#3749](https://github.com/ChainSafe/forest/pull/3749) Implement the
  `Filecoin.StateSectorGetInfo` lotus-compatible RPC API.
- [#3720](https://github.com/ChainSafe/forest/pull/3720) Implement the
  `Filecoin.GetParentMessages` lotus-compatible RPC API.
- [#3726](https://github.com/ChainSafe/forest/pull/3726) Implement the
  `Filecoin.StateMinerFaults` lotus-compatible RPC API.
- [#3735](https://github.com/ChainSafe/forest/pull/3735) Implement the
  `Filecoin.StateAccountKey` lotus-compatible RPC API.
- [#3744](https://github.com/ChainSafe/forest/pull/3744) Implement the
  `Filecoin.StateLookupID` lotus-compatible RPC API.
- [#3727](https://github.com/ChainSafe/forest/pull/3727) Added glif.io calibnet
  bootstrap node peer
- [#3737](https://github.com/ChainSafe/forest/pull/3737) Added `--n-tipsets`
  option to `forest-tool api compare`

### Changed

### Removed

### Fixed

## Forest 0.16.1 "(Re)Fresh(ed)Melon"

This is yet another mandatory upgrade for calibration network, containing the
2nd fix for the `WatermelonFix` upgrade. See this
[update](https://github.com/filecoin-project/community/discussions/74#discussioncomment-7591806)
for reference.

### Breaking

### Added

- [#3718](https://github.com/ChainSafe/forest/issues/3718) Added support for the
  2nd NV21 calibration network fix. See this
  [update](https://github.com/filecoin-project/community/discussions/74#discussioncomment-7591806)
  for details.

### Changed

### Removed

### Fixed

## Forest 0.16.0 "Rottenmelon"

This is a mandatory upgrade for calibration network, containing fix for the
`WatermelonFix` upgrade. See
[Lotus release](https://github.com/filecoin-project/lotus/releases/tag/v1.24.0-rc5)
for reference.

### Breaking

### Added

### Changed

- [#3072](https://github.com/ChainSafe/forest/issues/3072) Implemented
  mark-and-sweep GC, removing GC progress reports along with the corresponding
  RPC endpoint.

### Removed

### Fixed

- [#3540](https://github.com/ChainSafe/forest/issues/3540) Fix forest-cli sync
  wait to ensure that Forest is in the follow mode.
- [#3686](https://github.com/ChainSafe/forest/issues/3686) Fix regression when
  using `forest-tool db` subcommands and a `--chain` flag different from
  mainnet.

- [#3694](https://github.com/ChainSafe/forest/pull/3694) Calibration
  WatermelonFix recovery fix.

## Forest v0.15.2 "Defenestration"

### Breaking

### Added

- [#3632](https://github.com/ChainSafe/forest/issues/3632) Added an upgrade/fix
  for calibration network that will go live at epoch 1070494.

- [#3674](https://github.com/ChainSafe/forest/pull/3674) Added a tentative
  mainnet Watermelon upgrade with the
  [12.0.0-rc.2](https://github.com/filecoin-project/builtin-actors/releases/tag/v12.0.0-rc.2)
  bundle.

### Changed

### Removed

### Fixed

## Forest v0.15.1

Forest v0.15.1 is a service release with support for the v0.14.1 database.

### Breaking

### Added

- [#3662](https://github.com/ChainSafe/forest/pull/3662) Add `--filter` and
  `--fail-fast` flags to `forest-tool api compare`.
- [#3670](https://github.com/ChainSafe/forest/pull/3670) Implement the
  `Filecoin.ChainGetMessagesInTipset` lotus-compatible RPC API.

### Changed

### Removed

- [#3363](https://github.com/ChainSafe/forest/issues/3363) Remove hidden
  `forest-cli` commands used for helping users to migrate on `forest-tool` and
  `forest-wallet`.

### Fixed

## Forest v0.15.0 "Buttress"

Forest v0.15.0 is a service release containing minor bug fixes and small
usability improvements.

### Breaking

### Added

- [#3591](https://github.com/ChainSafe/forest/pull/3591) Add
  `forest-tool car validate` command for checking non-filecoin invariants in CAR
  files.
- [#3589](https://github.com/ChainSafe/forest/pull/3589) Add
  `forest-tool archive diff` command for debugging state-root mismatches.
- [#3609](https://github.com/ChainSafe/forest/pull/3609) Add `--no-metrics`
  option to `forest` for controlling the availability of the metrics Prometheus
  server.
- [#3613](https://github.com/ChainSafe/forest/pull/3613) Add `--expire-in`
  parameter to token commands.
- [#3584](https://github.com/ChainSafe/forest/issues/3584) Add
  `forest-tool api compare` command for testing RPC compatibility.

### Changed

- [#3614](https://github.com/ChainSafe/forest/issues/3614) Moved downloading
  bundle to runtime.

### Removed

- [#3589](https://github.com/ChainSafe/forest/pull/3589) Remove
  `forest-cli state diff` command. Replaced by `forest-tool archive diff`.
- [#3615](https://github.com/ChainSafe/forest/pull/3615) Remove `chain` section
  from forest configuration files.

### Fixed

- [#3619](https://github.com/ChainSafe/forest/pull/3619) Use correct timestamp
  in exported snapshot filenames.

## Forest v0.14.0 "Hakuna Matata"

### Breaking

### Added

- [#3422](https://github.com/ChainSafe/forest/issues/3422) Add NV21 (Watermelon)
  support for calibration network.
- [#3593](https://github.com/ChainSafe/forest/pull/3593): Add `--stateless` flag
  to `forest`. In stateless mode, forest connects to the P2P network but does
  not sync to HEAD.

### Changed

### Removed

### Fixed

- [#3590](https://github.com/ChainSafe/forest/pull/3590) Fix bug in ForestCAR
  encoder that would cause corrupted archives if a hash-collision happened.

## Forest v0.13.0 "Holocron"

### Breaking

- [#3231](https://github.com/ChainSafe/forest/issues/3231) Moved some Forest
  internal settings from files to the database.
- [#3333](https://github.com/ChainSafe/forest/pull/3333) Changed default rpc
  port from 1234 to 2345.
- [#3336](https://github.com/ChainSafe/forest/pull/3336) Moved following
  `forest-cli` subcommands to `forest-tool`
  - `archive info`
  - `fetch-params`
  - `snapshot fetch`
  - `snapshot validate`
- [#3355](https://github.com/ChainSafe/forest/pull/3355) Moved commands
  - `forest-cli db stats` to `forest-tool db stats`
  - `forest-cli db clean` to `forest-tool db destroy`
- [#3362](https://github.com/ChainSafe/forest/pull/3362) Moved the following
  `forest-cli wallet` subcommands to `forest-wallet`
- [#3432](https://github.com/ChainSafe/forest/pull/3432) Moved following
  `forest-cli` subcommands to `forest-tool`
  - `archive export`
  - `archive checkpoints`
- [#3431](https://github.com/ChainSafe/forest/pull/3431) Moved the following
  `forest-cli snapshot compress` subcommand to `forest-tool`
- [#3435](https://github.com/ChainSafe/forest/pull/3435) Moved subcommand
  `forest-cli car concat` subcommands to `forest-tool`

### Added

- [#3430](https://github.com/ChainSafe/forest/pull/3430): Add
  `forest-tool snapshot compute-state ...` subcommand.
- [#3321](https://github.com/ChainSafe/forest/issues/3321): Support for
  multi-threaded car-backed block stores.
- [#3316](https://github.com/ChainSafe/forest/pull/3316): Add
  `forest-tool benchmark` commands.
- [#3330](https://github.com/ChainSafe/forest/pull/3330): Add `--depth` flag to
  `forest-cli snapshot export`.
- [#3348](https://github.com/ChainSafe/forest/pull/3348): Add `--diff-depth`
  flag to `forest-cli archive export`.
- [#3325](https://github.com/ChainSafe/forest/pull/3325): Add
  `forest-tool state-migration actor-bundle` subcommand.
- [#3387](https://github.com/ChainSafe/forest/pull/3387): Add
  `forest-wallet delete` RPC command.
- [#3322](https://github.com/ChainSafe/forest/issues/3322): Added prompt to
  `forest-cli archive export` to overwrite file if the file specified with
  `--output-path` already exists and a `--force` flag to suppress the prompt.
- [#3439](https://github.com/ChainSafe/forest/pull/3439): Add
  `--consume-snapshot` option to `forest` command.
- [#3462](https://github.com/ChainSafe/forest/pull/3462): Add
  `forest-tool archive merge` command.

### Changed

- [#3331](https://github.com/ChainSafe/forest/pull/3331): Use multiple cores
  when exporting snapshots.
- [#3379](https://github.com/ChainSafe/forest/pull/3379): Improved state graph
  walking performance.
- [#3178](https://github.com/ChainSafe/forest/issues/3178): Removed inaccurate
  progress log ETA; now only the elapsed time is displayed.
- [#3322](https://github.com/ChainSafe/forest/issues/3322): The
  `snapshot export` and `snapshot compress` subcommands for `forest-cli` are now
  both consistent with `forest-cli archive export` in supporting a short-form
  output path flag `-o` and a long-form output path flag `--output-path`. The
  flag `--output` for the `snapshot compress` subcommand was replaced by
  `--output-path`.

### Removed

### Fixed

- [#3319](https://github.com/ChainSafe/forest/pull/3319): Fix bug triggered by
  re-encoding ForestCAR.zst files.

- [#3322](https://github.com/ChainSafe/forest/pull/3332): Forest is now able to
  parse data from epochs below 1_960_320 (on mainnet)

## Forest v0.12.1 "Carp++"

### Fixed

- [#3307](https://github.com/ChainSafe/forest/pull/3307)[#3310](https://github.com/ChainSafe/forest/pull/3310):
  Reduce memory requirements when exporting a snapshot by 50% (roughly from
  14GiB to 7GiB).

## Forest v0.12.0 "Carp"

Notable updates:

- Support for the `.forest.car.zst` format.
- Support for diff snapshots.

### Breaking

- [#3189](https://github.com/ChainSafe/forest/issues/3189): Changed the database
  organisation to use multiple columns. The database will need to be recreated.
- [#3220](https://github.com/ChainSafe/forest/pull/3220): Removed the
  `forest-cli chain validate-tipset-checkpoints` and
  `forest-cli chain tipset-hash` commands.

### Added

- [#3167](https://github.com/ChainSafe/forest/pull/3167): Added a new option
  `--validate-tipsets` for `forest-cli snapshot validate`.
- [#3166](https://github.com/ChainSafe/forest/issues/3166): Add
  `forest-cli archive info` command for inspecting archives.
- [#3159](https://github.com/ChainSafe/forest/issues/3159): Add
  `forest-cli archive export -e=X` command for exporting archives.
- [#3150](https://github.com/ChainSafe/forest/pull/3150):
  `forest-cli car concat` subcommand for concatenating `.car` files.
- [#3148](https://github.com/ChainSafe/forest/pull/3148): add `save_to_file`
  option to `forest-cli state fetch` command.
- [#3213](https://github.com/ChainSafe/forest/pull/3213): Add support for
  loading forest.car.zst files.
- [#3284](https://github.com/ChainSafe/forest/pull/3284): Add `--diff` flag to
  `archive export`.
- [#3292](https://github.com/ChainSafe/forest/pull/3292): Add `net info`
  subcommand to `forest-cli`.

### Changed

- [#3126](https://github.com/ChainSafe/forest/issues/3126): Bail on database
  lookup errors instead of silently ignoring them.
- [#2999](https://github.com/ChainSafe/forest/issues/2999): Restored `--tipset`
  flag to `forest-cli snapshot export` to allow export at a specific tipset.
- [#3283](https://github.com/ChainSafe/forest/pull/3283): All generated car
  files use the new forest.car.zst format.

### Removed

### Fixed

- [#3248](https://github.com/ChainSafe/forest/issues/3248): Fixed Forest being
  unable to re-create its libp2p keypair from file and always changing its
  `PeerId`.

## Forest v0.11.1 "Dagny Taggart"

## Forest v0.11.0 "Hypersonic"

### Breaking

- [#3048](https://github.com/ChainSafe/forest/pull/3048): Remove support for
  rocksdb
- [#3047](https://github.com/ChainSafe/forest/pull/3047): Remove support for
  compiling with delegated consensus
- [#3086](https://github.com/ChainSafe/forest/pull/3085):
  `forest-cli snapshot validate` no longer supports URLs. Download the snapshot
  and then run the command.

### Added

- [#2761](https://github.com/ChainSafe/forest/issues/2761): Add a per actor
  limit of 1000 messages to Forest mpool for preventing spam attacks.
- [#2728](https://github.com/ChainSafe/forest/issues/2728): Revive
  `forest-cli mpool pending` and `forest-cli mpool stat` subcommands.
- [#2816](https://github.com/ChainSafe/forest/issues/2816): Support `2k` devnet.
- [#3026](https://github.com/ChainSafe/forest/pull/3026): Expose
  `forest-cli state diff ...`
- [#3086](https://github.com/ChainSafe/forest/pull/3085):
  `forest-cli snapshot validate` is faster and uses less disk space, operating
  directly on the snapshot rather than loading through a database.
- [#2983](https://github.com/ChainSafe/forest/issues/2983): Added state
  migration support for NV17.
- [#3107](https://github.com/ChainSafe/forest/pull/3107): Introduced 'head'
  parameter for snapshot validation.

### Fixed

- [#3005](https://github.com/ChainSafe/forest/issues/3005): Fix incorrect
  progress reported when importing compressed snapshots.

- [#3122](https://github.com/ChainSafe/forest/pull/3122): Fix state-root
  mismatch around null tipsets.

## Forest v0.10.0 "Premature"

### Breaking

- [#3007](https://github.com/ChainSafe/forest/pull/3007): Optimize DB
  parameters. This requires all existing databases to be re-initialized.

### Fixed

- [#3006](https://github.com/ChainSafe/forest/issues/3006): Fix `premature end`
  error when exporting a snapshot.

## Forest v0.9.0 "Fellowship"

Notable updates:

- `--compressed` option removed from CLI, snapshots are now always compressed.
- The `dir`, `list`, `prune` and `remove` snapshot commands have been removed
  from the CLI.
- Snapshots are fetched to current directory by default.
- Added new subcommand `forest-cli info show`.
- `Filecoin.ChainSetHead` RPC endpoint and `forest-cli chain set-head`
  subcommand are now implemented.
- IPLD graph can now be downloaded via bitswap.
- `sendFIL` function has been updated to match recent changes in the Forest send
  command.
- FIL amount parsing/printing has been improved and 2 new options are added to
  forest-cli wallet list (--no-round and --no-abbrev).

### Breaking

- [#2873](https://github.com/ChainSafe/forest/issues/2873)
  - remove `--compressed` from the CLI. Snapshots are now always compressed.
  - Remove snapshot ops - snapshots fetched to the current directory by default.

### Added

- [#2706](https://github.com/ChainSafe/forest/issues/2706): implement
  `Filecoin.ChainSetHead` RPC endpoint and `forest-cli chain set-head`
  subcommand.
- [#2979](https://github.com/ChainSafe/forest/pull/2979): implement command for
  downloading an IPLD graph via bitswap.
- [#2578](https://github.com/ChainSafe/forest/pull/2578): implement initial
  support for `forest-cli info`

### Changed

- [#2668](https://github.com/ChainSafe/forest/issues/2668): JavaScript console
  `sendFIL` function has been updated to align with recent changes in the Forest
  `send` command (allowed units for the amount field are now "attoFIL",
  "femtoFIL", "picoFIL", "nanoFIL", "microFIL", "milliFIL", and "FIL"). Note
  that the default `sendFIL` amount unit (i.e., if no units are specified) is
  now FIL to match the behavior in Lotus.
- [#2833](https://github.com/ChainSafe/forest/issues/2833): Improvements to FIL
  amount parsing/printing, and add `--no-round` and `--no-abbrev` to
  `forest-cli wallet list`.

### Removed

- [#2888](https://github.com/ChainSafe/forest/issues/2888): FILOps is no longer
  serving uncompressed snapshots. Removed support for them in both `forest` and
  `forest-cli`.

### Fixed

- [#2967](https://github.com/ChainSafe/forest/issues/2967): Fix http-client
  concurrency issues caused by fetching root certificates multiple times.
- [#2958](https://github.com/ChainSafe/forest/issues/2958): Fix occasional
  consensus fault.
- [#2950](https://github.com/ChainSafe/forest/pull/2950): Fix cases where ctrl-c
  would be ignored.
- [#2934](https://github.com/ChainSafe/forest/issues/2934): Fix race condition
  when connecting to development blockchains.

## Forest v0.8.2 "The Way"

### Added

- [#2655](https://github.com/ChainSafe/forest/issues/2655): Configurable number
  of default recent state roots included in memory/snapshots.

### Changed

### Removed

### Fixed

- [#2796](https://github.com/ChainSafe/forest/pull/2796): Fix issue when running
  Forest on calibnet using a configuration file only.
- [#2807](https://github.com/ChainSafe/forest/pull/2807): Fix issue with v11
  actor CIDs.
- [#2804](https://github.com/ChainSafe/forest/pull/2804): Add work around for
  FVM bug that caused `forest-cli sync wait` to fail.

## Forest v0.8.1 "Cold Exposure"

### Fixed

- [#2788](https://github.com/ChainSafe/forest/pull/2788): Move back to the
  upstream `ref-fvm` and bump the dependency version so that it included the
  latest critical [patch](https://github.com/filecoin-project/ref-fvm/pull/1750)

## Forest v0.8.0 "Jungle Speed" (2023-04-21)

### Added

- [#2763](https://github.com/ChainSafe/forest/issues/2763): Support NV19 and
  NV20. ⛈️

## Forest v0.7.2 "Roberto" (2023-04-19)

### Added

- [#2741](https://github.com/ChainSafe/forest/issues/2741): Support importing
  zstd compressed snapshot car files
- [#2741](https://github.com/ChainSafe/forest/issues/2741): Support fetching
  zstd compressed snapshots with filecoin provider via `--compressed` option
- [#2741](https://github.com/ChainSafe/forest/issues/2741): Support exporting
  zstd compressed snapshots via `--compressed` option in
  `forest-cli snapshot export` subcommand
- [#1454](https://github.com/ChainSafe/forest/issues/1454): Added state
  migration support for NV18.

### Changed

- [#2770](https://github.com/ChainSafe/forest/issues/2767): Use `latest` tag for
  stable releases, and `edge` for latest development builds.

### Removed

### Fixed

## Forest v0.7.1 (2023-03-29)

Notable updates:

- Fix CD task for image publishing on new tagged releases

### Added

- [#2721](https://github.com/ChainSafe/forest/issues/2721): Add `--no-gc` flag
  to daemon.

### Changed

- [#2607](https://github.com/ChainSafe/forest/issues/2607): Use jemalloc as the
  default global allocator

### Removed

### Fixed

## Forest v0.7.0 (2023-03-23)

Notable updates:

- Support for NV18.
- Automatic database garbage collection.
- A JavaScript console to interact with Filecoin API.
- Switched to ParityDb as the default backend for Forest daemon.

### Added

- Support for NV18. [#2596](https://github.com/ChainSafe/forest/issues/2596)
- Automatic database garbage collection.
  [#2292](https://github.com/ChainSafe/forest/issues/2292)
  [#1708](https://github.com/ChainSafe/forest/issues/1708)
- ParityDb statistics to the stats endpoint.
  [#2433](https://github.com/ChainSafe/forest/issues/2433)
- A JavaScript console to interact with Filecoin API.
  [#2492](https://github.com/ChainSafe/forest/pull/2492)
- Multi-platform Docker image support.
  [#2476](https://github.com/ChainSafe/forest/issues/2476)
- `--dry-run` flag to forest-cli `snapshot export` command.
  [#2550](https://github.com/ChainSafe/forest/issues/2550)
- `--exit-after-init` and `--save-token` flags to daemon.
  [#2528](https://github.com/ChainSafe/forest/issues/2528)
- `--track-peak-rss` to forest daemon to get peak RSS usage.
  [#2696](https://github.com/ChainSafe/forest/pull/2696)
- RPC `Filecoin.Shutdown` endpoint and `forest-cli shutdown` subcommand.
  [#2402](https://github.com/ChainSafe/forest/issues/2402)
- Added retry capabilities to failing snapshot fetch.
  [#2544](https://github.com/ChainSafe/forest/issues/2544)

### Changed

- Network needs to be specified for most commands(eg Calibnet), including
  `sync wait` and `snapshot export`.
  [#2596](https://github.com/ChainSafe/forest/issues/2596)
- Switched to ParityDb as the default backend for Forest daemon. All clients
  must re-import the snapshot. The old database must be deleted manually - it is
  located in
  `$(forest-cli config dump | grep data_dir | cut -d' ' -f3)/<NETWORK>/rocksdb`.
  [#2576](https://github.com/ChainSafe/forest/issues/2576)
- Revised how balances are displayed, defaulting to:
  [#2323](https://github.com/ChainSafe/forest/issues/2323)
  - adding metric prefix when it's required, consequently CLI flag
    `--fixed-unit` added to force to show in original `FIL` unit
  - 4 significant digits, consequently CLI flag `--exact-balance` added to force
    full accuracy.
- `stats` and `compression` keys in `parity_db` section were renamed to
  `enable_statistics` and `compression_type` respectively.
  [#2433](https://github.com/ChainSafe/forest/issues/2433)
- `download_snapshot` key in `client` section configuration renamed to
  `auto_download_snapshot`.
  [#2457](https://github.com/ChainSafe/forest/pull/2457)
- `--skip-load` flag must be now called with a boolean indicating its value.
  [#2573](https://github.com/ChainSafe/forest/issues/2573)
- Ban peers with duration, Banned peers are automatically unbanned after a
  period of 1h. [#2391](https://github.com/ChainSafe/forest/issues/2391)
- Added support for multiple listen addr.
  [#2551](https://github.com/ChainSafe/forest/issues/2551)
- Allowed specifying the encryption passphrase via environmental variable.
  [#2499](https://github.com/ChainSafe/forest/issues/2499)
- Removed Forest `ctrl-c` hard shutdown behavior on subsequent `ctrl-c` signals.
  [#2538](https://github.com/ChainSafe/forest/pull/2538)
- Added support in the forest `send` command for all FIL units currently
  supported in forest `wallet` ("attoFIL", "femtoFIL", "picoFIL", "nanoFIL",
  "microFIL", "milliFIL", and "FIL"). Note that the default `send` units (i.e.,
  if no units are specified) are now FIL to match the behavior in Lotus.
  [#2668](https://github.com/ChainSafe/forest/issues/2668)

### Removed

- Removed `--halt-after-import` and `--auto-download-snapshot` from
  configuration. They are now strictly a CLI option.
  [#2528](https://github.com/ChainSafe/forest/issues/2528)
  [#2573](https://github.com/ChainSafe/forest/issues/2573)

### Fixed

- Daemon getting stuck in an infinite loop during shutdown.
  [#2672](https://github.com/ChainSafe/forest/issues/2672)
- `Scanning Blockchain` progess bar never hitting 100% during snapshot import.
  [#2404](https://github.com/ChainSafe/forest/issues/2404)
- bitswap queries cancellation that do not respond after a period.
  [#2398](https://github.com/ChainSafe/forest/issues/2398)
- Forest daeamon crashing on sending bitswap requests.
  [#2405](https://github.com/ChainSafe/forest/issues/2405)
- Corrected counts displayed when using `forest-cli --chain <chain> sync wait`.
  [#2429](https://github.com/ChainSafe/forest/issues/2429)
- Snapshot export issue when running on a system with a separate temporary
  filesystem. [#2693](https://github.com/ChainSafe/forest/pull/2693)
- All binaries and crates in the project to follow a standard version, based on
  the release tag. [#2493](https://github.com/ChainSafe/forest/issues/2493)

## Forest v0.6.0 (2023-01-06)

Notable updates:

- Added support for the new Protocol Labs snapshot service.
- Several improvements to logging (including integration with Grafana Loki) and
  error handling.

### Added

- New daemon option flag `--log-dir` for log file support.
- New ParityDb section in configuration (including statistics and compression
  settings).
- Integration with Grafana Loki for more advanced log filtering and
  summarization.
- Peer tipset epoch now in metrics.

### Changed

- Several improvements to error handling.
- Docker images are now tagged with version (eg `0.6.0`) and date (eg
  `2023-01-05-commit_hash`).
- Upgraded toolchain channel to `nightly-2022-12-15`.
- Migrated logging infrastructure from `log` to `tracing`.
- Fixed bug triggered by large network messages.
- Fixed bug where cursor would be hidden after keyboard interrupt.
- Allow `-—height` flag to take relative offsets for validating the tipsets in a
  snapshot.
- Fixed issue with invalid snapshot exports; messages were accidentally removed
  from snapshots, making them invalid.
- Updated `snapshot fetch` subcommands to support the new Protocol Labs snapshot
  service.
- Fixed RPC `net disconnect` endpoint (a bug was returning a JSON RPC error when
  running `forest-cli net disconnect` and preventing proper peer disconnection).
- Corrected RPC serialization of FIL balances (a bug was preventing display of
  floating point balance using `forest-cli wallet list`).

### Removed

- RocksDB check for low file descriptor limit.
- Unused RPC endpoints.

## Forest v0.5.1 (2022-12-01)

### Changed

- Restore progress indicators that were accidentally broken.

## Forest v0.5.0 (2022-12-01)

Notable updates:

- Support for nv17.
- Forest was split into two programs: a Filecoin node (forest), and a control
  program (forest-cli).
- Improved snapshot importing performance: ~75% reduction in snapshot import
  time.
- Improved code building time: ~45% reduction in build time.
- Code coverage increased from 32% to 63%.

### Added

- Support for nv17 on both calibnet and mainnet.
- Experimental support for ParityDB.
- Improved snapshot handling via the `forest-cli snapshot` commands.
- Support using `aria2` for faster snapshot downloads.
- Support for sending FIL.

### Changed

- Replace async_std with tokio.
- Significantly improve tracked performance metrics.
- Gracefully shutdown the database on sigterm and sighup.
- Fix gas charging issue that caused state-root mismatches on mainnet.
- Snapshots are automatically downloaded if the database is empty.
- Improve error messages if a snapshot doesn't match the requested network.
- Add `--color=[always;auto;never]` flag.

### Removed

- Fat snapshots (snapshots that contain all transaction receipts since genesis)
  have been deprecated in favor of slim snapshots where receipts are downloaded
  on demand.
- All security advistory exceptions. Forest's dependencies are now free of known
  vulnerabilities.

## Forest v0.4.1 (2022-10-04)

### Changed

- Fix bug in handling of blockchain forks.

## Forest v0.4.0 (2022-09-30)

Notable updates:

- Support for nv16.
- Built-in method of downloading snapshots.
- Vastly improved automated testing.

### Added

- New `forest chain export` command for generating snapshots.
- New `forest chain fetch` command for downloading recent snapshots.
- Logging settings are now part of the configuration file rather than only being
  accessible through an environment variable.
- A `--detach` flag for running the Forest node in the background.
- A `--halt-after-import` for exiting Forest directly after importing a
  snapshot.
- Delegated Consensus: A consensus mode useful for testing.
- FIP-0023: Break ties between tipsets of equal weight.

### Changed

- Improve error messages if Forest isn't initiated with a valid database.
- Formatting clean-up in the forest wallet.
- Improved pretty-printing of debugging statediffs.
- Several dozen spelling fixes in the documentation.
- Fixed dead links in documentation (with automated detection).
- Avoided a segmentation fault caused by an improper shutdown of the database.
- Bump required rust version from nightly-2022-09-08 to nightly-2022-09-28.

### Removed

- Support for the `sled` database.

## Forest v0.3.0 (2022-07-04)

Notable updates:

- Support nv15 entirely through the FVM.
- Resolve two security concerns by removing legacy code (RUSTSEC-2020-0071 and
  RUSTSEC-2021-0130).
- Fixed Docker image and released it to GH container registry.
- Network selection (ie mainnet vs testnet) moved to a CLI flag rather than a
  compile-time flag.

## Forest v0.2.2 _alpha_ (2022-04-06)

Forest v0.2.2 alpha is a service release improving performance and stability.
This release supports Filecoin network version 14.

Notable updates:

- Forest now supports Calibnet: `make calibnet` (nv14)
- FVM is available both native and as external crate:
  [ref-fvm](https://github.com/filecoin-project/ref-fvm)
- Reading config from a default config location unless a file is specified.
- Improved logging and display of synchronization progress.
- Defaulting to Rust Edition 2021 from now on.

All changes:

- Log: don't override default filters (#1504) by @jdjaustin in
  [#1530](https://github.com/ChainSafe/forest/pull/1530)
- Crates: bump wasmtime by @q9f in
  [#1526](https://github.com/ChainSafe/forest/pull/1526)
- Ci: add wasm target to release script by @q9f in
  [#1524](https://github.com/ChainSafe/forest/pull/1524)
- Ci: add codecov target threshold tolerance of 1% by @q9f in
  [#1525](https://github.com/ChainSafe/forest/pull/1525)
- Node: demote noisy warnings to debug by @q9f in
  [#1518](https://github.com/ChainSafe/forest/pull/1518)
- Workaround fix for prometheus endpoint by @LesnyRumcajs in
  [#1516](https://github.com/ChainSafe/forest/pull/1516)
- Fixed bug label for bug template by @LesnyRumcajs in
  [#1514](https://github.com/ChainSafe/forest/pull/1514)
- Crates: purge unused dependencies by @q9f in
  [#1509](https://github.com/ChainSafe/forest/pull/1509)
- Github: update code owners by @q9f in
  [#1507](https://github.com/ChainSafe/forest/pull/1507)
- Ci: enable rustc version trinity for builds by @q9f in
  [#1506](https://github.com/ChainSafe/forest/pull/1506)
- Crates: bump dependencies by @q9f in
  [#1503](https://github.com/ChainSafe/forest/pull/1503)
- Re-use some code from ref-fvm by @LesnyRumcajs in
  [#1500](https://github.com/ChainSafe/forest/pull/1500)
- Connor/default config location by @connormullett in
  [#1494](https://github.com/ChainSafe/forest/pull/1494)
- Deps: simplify os dependencies by @q9f in
  [#1496](https://github.com/ChainSafe/forest/pull/1496)
- Use exports from ref-fvm by @LesnyRumcajs in
  [#1495](https://github.com/ChainSafe/forest/pull/1495)
- Start the prometheus server before loading snapshots. by @lemmih in
  [#1484](https://github.com/ChainSafe/forest/pull/1484)
- Config dump with tests by @LesnyRumcajs in
  [#1485](https://github.com/ChainSafe/forest/pull/1485)
- Use the v6 version of the actor's bundle. by @lemmih in
  [#1474](https://github.com/ChainSafe/forest/pull/1474)
- Exposed more rocksdb options, increased max files by @LesnyRumcajs in
  [#1481](https://github.com/ChainSafe/forest/pull/1481)
- Parametrize current rocksdb settings by @LesnyRumcajs in
  [#1479](https://github.com/ChainSafe/forest/pull/1479)
- Use progress bars when downloading headers and scanning the blockchain. by
  @lemmih in [#1480](https://github.com/ChainSafe/forest/pull/1480)
- Night job scripts by @LesnyRumcajs in
  [#1475](https://github.com/ChainSafe/forest/pull/1475)
- Add more metrics of syncing by @LesnyRumcajs in
  [#1467](https://github.com/ChainSafe/forest/pull/1467)
- Limit RocksDB to 200 open files. by @lemmih in
  [#1468](https://github.com/ChainSafe/forest/pull/1468)
- Ci: Include conformance tests in code coverage results by @lemmih in
  [#1470](https://github.com/ChainSafe/forest/pull/1470)
- Show a progressbar when downloading tipset headers. by @lemmih in
  [#1469](https://github.com/ChainSafe/forest/pull/1469)
- Add 'fvm' backend in parallel to our native backend. by @lemmih in
  [#1403](https://github.com/ChainSafe/forest/pull/1403)
- Update regex to v1.5.5 (from 1.5.4) to avoid performance vulnerability. by
  @lemmih in [#1472](https://github.com/ChainSafe/forest/pull/1472)
- Ci: Allow codecov policies to fail. by @lemmih in
  [#1471](https://github.com/ChainSafe/forest/pull/1471)
- Improve docker-compose for monitoring stack by @LesnyRumcajs in
  [#1461](https://github.com/ChainSafe/forest/pull/1461)
- Revert "Enforce max length when serializing/deserializing arrays" by @lemmih
  in [#1462](https://github.com/ChainSafe/forest/pull/1462)
- Introduce serde_generic_array by @clearloop in
  [#1434](https://github.com/ChainSafe/forest/pull/1434)
- Fixed new clippy warnings by @LesnyRumcajs in
  [#1449](https://github.com/ChainSafe/forest/pull/1449)
- Improve license check script by @LesnyRumcajs in
  [#1443](https://github.com/ChainSafe/forest/pull/1443)
- Elmattic/actors review f26 by @elmattic in
  [#1340](https://github.com/ChainSafe/forest/pull/1340)
- Calibnet Support by @connormullett in
  [#1370](https://github.com/ChainSafe/forest/pull/1370)
- Blockchain/sync: demote chain exchange warning to debug message by @q9f in
  [#1439](https://github.com/ChainSafe/forest/pull/1439)
- Fix clippy fiascoes introduced in #1437 by @LesnyRumcajs in
  [#1438](https://github.com/ChainSafe/forest/pull/1438)
- Fix signature verification fiasco by @LesnyRumcajs in
  [#1437](https://github.com/ChainSafe/forest/pull/1437)
- Clippy for tests by @LesnyRumcajs in
  [#1436](https://github.com/ChainSafe/forest/pull/1436)
- Rustc: switch to rust edition 2021 by @q9f in
  [#1429](https://github.com/ChainSafe/forest/pull/1429)
- Forest: bump version to 0.2.2 by @q9f in
  [#1428](https://github.com/ChainSafe/forest/pull/1428)
- Move from chrono to time crate by @LesnyRumcajs in
  [#1426](https://github.com/ChainSafe/forest/pull/1426)

## Forest v0.2.1 _alpha_ (2022-02-14)

Forest v0.2.1 alpha is a service release improving performance and stability.

All changes:

- Ci: fix documentation in release workflow by @q9f in
  [#1427](https://github.com/ChainSafe/forest/pull/1427)
- Feat(encoding): add max length check for bytes by @clearloop in
  [#1399](https://github.com/ChainSafe/forest/pull/1399)
- Add assert in debug mode and tests by @elmattic in
  [#1416](https://github.com/ChainSafe/forest/pull/1416)
- Add shellcheck to CI by @LesnyRumcajs in
  [#1423](https://github.com/ChainSafe/forest/pull/1423)
- Fail CI on failed fmt or other linting file changes by @LesnyRumcajs in
  [#1422](https://github.com/ChainSafe/forest/pull/1422)
- Crates: replace monkey-patched cs\_\* crates by upstream deps by @q9f in
  [#1414](https://github.com/ChainSafe/forest/pull/1414)
- Add LesnyRumcajs to CODEOWNERS by @LesnyRumcajs in
  [#1425](https://github.com/ChainSafe/forest/pull/1425)
- Ci: temporarily ignore RUSTSEC-2022-0009 by @q9f in
  [#1424](https://github.com/ChainSafe/forest/pull/1424)
- Vm/actor: remove unused fields in paych actor tests by @q9f in
  [#1415](https://github.com/ChainSafe/forest/pull/1415)
- Forest: bump version to 0.2.1 by @q9f in
  [#1417](https://github.com/ChainSafe/forest/pull/1417)
- Fix exit code mismatch by @noot in
  [#1412](https://github.com/ChainSafe/forest/pull/1412)
- Improve snapshot parsing performance by ~2.5x by @lemmih in
  [#1408](https://github.com/ChainSafe/forest/pull/1408)
- Update conformance test vectors (and fix test driver) by @lemmih in
  [#1404](https://github.com/ChainSafe/forest/pull/1404)
- Use human readable units when loading snapshots. by @lemmih in
  [#1407](https://github.com/ChainSafe/forest/pull/1407)
- Chore: bump rocksdb to 0.17 by @q9f in
  [#1398](https://github.com/ChainSafe/forest/pull/1398)
- Include network in forest version string. by @lemmih in
  [#1401](https://github.com/ChainSafe/forest/pull/1401)
- Fix 1369 by @willeslau in
  [#1397](https://github.com/ChainSafe/forest/pull/1397)
- Move `/docs` to `/documentation` by @connormullett in
  [#1390](https://github.com/ChainSafe/forest/pull/1390)

## Forest v0.2.0 _alpha_ (2022-01-25)

ChainSafe System's second _alpha_ release of the _Forest_ Filecoin Rust protocol
implementation. This release fixes a series of bugs and performance issues and
introduces, among others, support for:

- Full mainnet compatibility
- Filecoin network version 14 "Chocolate"
- Forest actors version 6
- Further audit fixes

To compile release binaries, checkout the `v0.2.0` tag and build with the
`release` feature.

```shell
git checkout v0.2.0
cargo build --release --bin forest --features release
./target/release/forest --help
```

All changes:

- Release forest v0.2.0 alpha
  ([#1393](https://github.com/ChainSafe/forest/pull/1393)
- C1 actors review ([#1368](https://github.com/ChainSafe/forest/pull/1368))
- Fix encoding size constraints for BigInt and BigUint not enforced
  ([#1367](https://github.com/ChainSafe/forest/pull/1367))
- Fix typo when running conformance tests.
  ([#1394](https://github.com/ChainSafe/forest/pull/1394))
- Auto-detect available cores on Linux and MacOS.
  ([#1387](https://github.com/ChainSafe/forest/pull/1387)
- Remove unused lint exceptions.
  ([#1385](https://github.com/ChainSafe/forest/pull/1385)
- B4 fix: fixing by adding max index computation in bitfield validation
  ([#1344](https://github.com/ChainSafe/forest/pull/1344))
- Ci: run github actions on buildjet
  ([#1366](https://github.com/ChainSafe/forest/pull/1366))
- Ci: documentation dry-run for PRs.
  ([#1383](https://github.com/ChainSafe/forest/pull/1383))
- Use pre-made action to deploy documentation to gh-pages.
  ([#1380](https://github.com/ChainSafe/forest/pull/1380))
- Networks: Show an informative error message if the selected feature set is
  invalid. ([#1373](https://github.com/ChainSafe/forest/pull/1373))
- Disable test 'test_optimal_message_selection3' because it is inconsistent.
  ([#1381](https://github.com/ChainSafe/forest/pull/1381))
- Add David to repo maintainers
  ([#1374](https://github.com/ChainSafe/forest/pull/1374))
- Apply lints from rust-1.58
  ([#1378](https://github.com/ChainSafe/forest/pull/1378))
- Catch panic in verify_window_post
  ([#1365](https://github.com/ChainSafe/forest/pull/1365))
- Make 'base64' dependency for key_management no longer optional
  ([#1372](https://github.com/ChainSafe/forest/pull/1372))
- Fix snapshot get in docs
  ([#1353](https://github.com/ChainSafe/forest/pull/1353))
- Fix market logic ([#1356](https://github.com/ChainSafe/forest/pull/1356))
- V6: fix market and power actors to match go
  ([#1348](https://github.com/ChainSafe/forest/pull/1348))
- F28 fix ([#1343](https://github.com/ChainSafe/forest/pull/1343))
- Fix: F25 ([#1342](https://github.com/ChainSafe/forest/pull/1342))
- Ci: --ignore RUSTSEC-2021-0130
  ([#1350](https://github.com/ChainSafe/forest/pull/1350))
- Drand v14 update: fix fetching around null tipsets
  ([#1339](https://github.com/ChainSafe/forest/pull/1339))
- Fix v6 market actor bug
  ([#1341](https://github.com/ChainSafe/forest/pull/1341))
- F27 fix ([#1328](https://github.com/ChainSafe/forest/pull/1328))
- F17 fix ([#1324](https://github.com/ChainSafe/forest/pull/1324))
- Laudiacay/actors review f23
  ([#1325](https://github.com/ChainSafe/forest/pull/1325))
- Fix market actor publish_storage_deals
  ([#1327](https://github.com/ChainSafe/forest/pull/1327))
- Remove .swp ([#1326](https://github.com/ChainSafe/forest/pull/1326))
- F24 fix ([#1323](https://github.com/ChainSafe/forest/pull/1323))
- F9 fix ([#1315](https://github.com/ChainSafe/forest/pull/1315))
- F20: Fix expiration set validation order
  ([#1322](https://github.com/ChainSafe/forest/pull/1322))
- F13 fix ([#1313](https://github.com/ChainSafe/forest/pull/1313))
- F21 fix ([#1311](https://github.com/ChainSafe/forest/pull/1311))
- F11 fix ([#1312](https://github.com/ChainSafe/forest/pull/1312))
- F15 fix ([#1314](https://github.com/ChainSafe/forest/pull/1314))
- F18, F19 fix ([#1321](https://github.com/ChainSafe/forest/pull/1321))
- Nv14: implement v6 actors
  ([#1260](https://github.com/ChainSafe/forest/pull/1260))
- Add to troubleshooting docs
  ([#1282](https://github.com/ChainSafe/forest/pull/1282))
- F12 fix ([#1290](https://github.com/ChainSafe/forest/pull/1290))
- F1 fix ([#1293](https://github.com/ChainSafe/forest/pull/1293))
- F16: Fix improper use of assert macro
  ([#1310](https://github.com/ChainSafe/forest/pull/1310))
- F14: Fix missing continue statement
  ([#1309](https://github.com/ChainSafe/forest/pull/1309))
- F10 fix ([#1308](https://github.com/ChainSafe/forest/pull/1308))
- F7: Fix incorrect error codes
  ([#1297](https://github.com/ChainSafe/forest/pull/1297))
- F8: Add missing decrement for miner_count
  ([#1298](https://github.com/ChainSafe/forest/pull/1298))
- F6: Fix incorrect error code
  ([#1296](https://github.com/ChainSafe/forest/pull/1296))
- F5: Fix proposal check in market actor
  ([#1295](https://github.com/ChainSafe/forest/pull/1295))
- Remove redundant validation code and update error message to be same as in
  spec actors ([#1294](https://github.com/ChainSafe/forest/pull/1294))
- F3: fix logic to be the same as in the spec actors
  ([#1292](https://github.com/ChainSafe/forest/pull/1292))
- Attempt to improve gh actions time
  ([#1319](https://github.com/ChainSafe/forest/pull/1319))
- Fix clippy errors for the new cargo 1.57.0
  ([#1316](https://github.com/ChainSafe/forest/pull/1316))
- Ci: add gh actions workflows
  ([#1317](https://github.com/ChainSafe/forest/pull/1317))
- Fix: audit issue F2 ([#1289](https://github.com/ChainSafe/forest/pull/1289))
- Update codeowners ([#1306](https://github.com/ChainSafe/forest/pull/1306))
- Add Guillaume to code owners
  ([#1283](https://github.com/ChainSafe/forest/pull/1283))
- .circleci: Remove extra step for docs
  ([#1251](https://github.com/ChainSafe/forest/pull/1251))
- .circleci: Build and push mdbook
  ([#1250](https://github.com/ChainSafe/forest/pull/1250))
- Add MdBook Documentation
  ([#1249](https://github.com/ChainSafe/forest/pull/1249))
- Docs: add release notes
  ([#1246](https://github.com/ChainSafe/forest/pull/1246))

## Forest v0.1.0 _alpha_ (2021-10-19)

ChainSafe System's first _alpha_ release of the _Forest_ Filecoin Rust protocol
implementation.

- It synchronizes and verifies the latest Filecoin main network and is able to
  query the latest state.
- It implements all core systems of the Filecoin protocol specification exposed
  through a command-line interface.
- The set of functionalities for this first alpha-release include: Message Pool,
  State Manager, Chain and Wallet CLI functionality, Prometheus Metrics, and a
  JSON-RPC Server.

To compile release binaries, checkout the `v0.1.0` tag and build with the
`release` feature.

```shell
git checkout v0.1.0
cargo build --release --bin forest --features release
./target/release/forest --help
```

The Forest mono-repository contains ten main components (in logical order):

- `forest`: the command-line interface and daemon (1 crate/workspace)
- `node`: the networking stack and storage (7 crates)
- `blockchain`: the chain structure and synchronization (6 crates)
- `vm`: state transition and actors, messages, addresses (9 crates)
- `key_management`: Filecoin account management (1 crate)
- `crypto`: cryptographic functions, signatures, and verification (1 crate)
- `encoding`: serialization library for encoding and decoding (1 crate)
- `ipld`: the IPLD model for content-addressable data (9 crates)
- `types`: the forest types (2 crates)
- `utils`: the forest toolbox (12 crates)

All initial change sets:

- `cd33929e` Ci: ignore cargo audit for RUSTSEC-2020-0159
  ([#1245](https://github.com/ChainSafe/forest/pull/1245)) (Afr Schoe)
- `d7e816a7` Update Libp2p to 0.40.0-RC.1
  ([#1243](https://github.com/ChainSafe/forest/pull/1243)) (Eric Tu)
- `a33328c9` Mpool CLI Commands
  ([#1203](https://github.com/ChainSafe/forest/pull/1203)) (Connor Mullett)
- `9d4b5291` Create new_issue.md
  ([#1193](https://github.com/ChainSafe/forest/pull/1193)) (Lee Raj)
- `60910979` Actor_name_by_code
  ([#1218](https://github.com/ChainSafe/forest/pull/1218)) (Eric Tu)
- `5845cdf7` Bump libsecp256k1 and statrs
  ([#1244](https://github.com/ChainSafe/forest/pull/1244)) (Eric Tu)
- `a56e4a53` Fix stable clippy::needless_collect
  ([#1238](https://github.com/ChainSafe/forest/pull/1238)) (Afr Schoe)
- `4eb74f90` Fix stable clippy::needless_borrow
  ([#1236](https://github.com/ChainSafe/forest/pull/1236)) (Afr Schoe)
- `5006e62a` Clippy: avoid contiguous acronyms
  ([#upper_case_acronyms](https://github.com/ChainSafe/forest/pull/upper_case_acronyms))
  ([#1239](https://github.com/ChainSafe/forest/pull/1239)) (Afr Schoe)
- `8543b3fb` Connor/state cli
  ([#1219](https://github.com/ChainSafe/forest/pull/1219)) (Connor Mullett)
- `b40f8d11` Fix Deadlock when using Rayon
  ([#1240](https://github.com/ChainSafe/forest/pull/1240)) (Eric Tu)
- `0e816c8a` Clippy: remove redundant enum variant names (`enum_variant_names`)
  ([#1237](https://github.com/ChainSafe/forest/pull/1237)) (Afr Schoe)
- `db5bb065` Cli: use cargo package version environment data in cli options
  struct ([#1229](https://github.com/ChainSafe/forest/pull/1229)) (Afr Schoe)
- `28f7d83f` Rust: default to stable toolchain instead of pinned version
  ([#1228](https://github.com/ChainSafe/forest/pull/1228)) (Afr Schoe)
- `70f26c29` Circleci: prepare build matrix
  ([#1233](https://github.com/ChainSafe/forest/pull/1233)) (Afr Schoe)
- `d9a4df14` Scripts: fix copyright header years
  ([#1230](https://github.com/ChainSafe/forest/pull/1230)) (Afr Schoe)
- `ccf1ac11` Return Ok when validating drand beacon entries similar to how Lotus
  does as per the audit recommendation.
  ([#1206](https://github.com/ChainSafe/forest/pull/1206)) (Hunter Trujillo)
- `f5fe14d2` [Audit fixes] FOR-03 - Inconsistent Deserialization of Randomness
  ([#1205](https://github.com/ChainSafe/forest/pull/1205)) (Hunter Trujillo)
- `32a9ae5f` Rest of V5 Updates
  ([#1217](https://github.com/ChainSafe/forest/pull/1217)) (Eric Tu)
- `e6e1c8ad` API_IMPLEMENTATION.md build script formatting improvements
  ([#1210](https://github.com/ChainSafe/forest/pull/1210)) (Hunter Trujillo)
- `1e88b095` For 01 ([#1188](https://github.com/ChainSafe/forest/pull/1188))
  (Jorge Olivero)
- `881d8f23` FIP 0013 Aggregate Seal Verification
  ([#1185](https://github.com/ChainSafe/forest/pull/1185)) (Eric Tu)
- `ea98ea2a` FIP 0008 Batch Pre Commits
  ([#1189](https://github.com/ChainSafe/forest/pull/1189)) (Eric Tu)
- `a134d5ed` Multi-key import feature
  ([#1201](https://github.com/ChainSafe/forest/pull/1201)) (Elvis)
- `0c447d4c` OpenRPC schema parsing & generation
  ([#1194](https://github.com/ChainSafe/forest/pull/1194)) (Hunter Trujillo)
- `bf3936a2` Connor/cli smoke test
  ([#1196](https://github.com/ChainSafe/forest/pull/1196)) (Connor Mullett)
- `7d5b3333` Reference files with PathBuf instead of Strings
  ([#1200](https://github.com/ChainSafe/forest/pull/1200)) (Elvis)
- `3771568c` Remove loopback and duplicate addrs in `net peers` output
  ([#1199](https://github.com/ChainSafe/forest/pull/1199)) (Francis Murillo)
- `ffc30193` Constant consensus fault reward
  ([#1190](https://github.com/ChainSafe/forest/pull/1190)) (Eric Tu)
- `d88ea8d1` Added the check for config file via Env Var
  ([#1197](https://github.com/ChainSafe/forest/pull/1197)) (Elvis)
- `d4a1d044` Chain Sync CLI Commands
  ([#1175](https://github.com/ChainSafe/forest/pull/1175)) (Connor Mullett)
- `698cf3c3` Additional Net RPC API & CLI Methods
  ([#1167](https://github.com/ChainSafe/forest/pull/1167)) (Hunter Trujillo)
- `32656db9` `auth api-info`
  ([#1172](https://github.com/ChainSafe/forest/pull/1172)) (Connor Mullett)
- `90ab8650` FOR-06 fix: indexmap version bump and MSRV update
  ([#1180](https://github.com/ChainSafe/forest/pull/1180)) (creativcoder)
- `d1d6f640` Update Runtime to Support V5 Actors
  ([#1173](https://github.com/ChainSafe/forest/pull/1173)) (Eric Tu)
- `085ee872` Bugfix:vm:run cron for null rounds
  ([#1177](https://github.com/ChainSafe/forest/pull/1177)) (detailyang)
- `07499a3f` Chore:build:tweak interopnet compile flags
  ([#1178](https://github.com/ChainSafe/forest/pull/1178)) (detailyang)
- `933503e2` Hotfix:metrics:change prometheus response type
  ([#1169](https://github.com/ChainSafe/forest/pull/1169)) (detailyang)
- `99fa3864` Metrics ([#1102](https://github.com/ChainSafe/forest/pull/1102))
  (Jorge Olivero)
- `02791b92` Implement network version 12 state migration / actors v4 migration
  ([#1101](https://github.com/ChainSafe/forest/pull/1101)) (creativcoder)
- `d144eac8` Fix wallet verify
  ([#1170](https://github.com/ChainSafe/forest/pull/1170)) (Connor Mullett)
- `f07f0278` Hotfix:fix passphrase fake confirm
  ([#1168](https://github.com/ChainSafe/forest/pull/1168)) (detailyang)
- `132884d8` Chore:interopnet&devnet:fix build error
  ([#1162](https://github.com/ChainSafe/forest/pull/1162)) (detailyang)
- `992e69e3` FOR-15 fix approx_cmp in msg_chain.rs
  ([#1160](https://github.com/ChainSafe/forest/pull/1160)) (creativcoder)
- `34799734` Wallet CLI Implementation
  ([#1128](https://github.com/ChainSafe/forest/pull/1128)) (Connor Mullett)
- `f698ba88` [Audit fixes] FOR-02: Inconsistent Deserialization of Address ID
  ([#1149](https://github.com/ChainSafe/forest/pull/1149)) (Hunter Trujillo)
- `e50d2ae8` [Audit fixes] FOR-16: Unnecessary Extensive Permissions for Private
  Keys ([#1151](https://github.com/ChainSafe/forest/pull/1151)) (Hunter
  Trujillo)
- `665ca476` Subtract 1 ([#1152](https://github.com/ChainSafe/forest/pull/1152))
  (Eric Tu)
- `4047ff5e` 3 -> 4 ([#1153](https://github.com/ChainSafe/forest/pull/1153))
  (Eric Tu)
- `446bea40` Swap to asyncronous_codec and bump futures_cbor_codec
  ([#1163](https://github.com/ChainSafe/forest/pull/1163)) (Eric Tu)
- `e4e6711b` Encrypted keystore now defaults to enabled. Warn the user if using
  an unencrypted keystore.
  ([#1150](https://github.com/ChainSafe/forest/pull/1150)) (Hunter Trujillo)
- `9b2a03a6` Add rust-toolchain file
  ([#1132](https://github.com/ChainSafe/forest/pull/1132)) (Hunter Trujillo)
- `6f9edae8` Fix P2P random walk logic
  ([#1125](https://github.com/ChainSafe/forest/pull/1125)) (Fraccaroli
  Gianmarco)
- `87f61d20` Spelling and typos
  ([#1126](https://github.com/ChainSafe/forest/pull/1126)) (Kirk Baird)
- `69d52cbd` RPC API w/ Permissions handling
  ([#1122](https://github.com/ChainSafe/forest/pull/1122)) (Hunter Trujillo)
- `81080179` Import/Export StateTree for Testing
  ([#1114](https://github.com/ChainSafe/forest/pull/1114)) (Eric Tu)
- `b75a4f31` Improve CLI printing and RPC error handling.
  ([#1121](https://github.com/ChainSafe/forest/pull/1121)) (Hunter Trujillo)
- `a8931e2a` Enable Gossip Scoring
  ([#1115](https://github.com/ChainSafe/forest/pull/1115)) (Eric Tu)
- `c337d3bf` V5 Actors Prep
  ([#1116](https://github.com/ChainSafe/forest/pull/1116)) (Eric Tu)
- `0a20e468` JSON-RPC Client with FULLNODE_API_INFO config & JWT support
  ([#1100](https://github.com/ChainSafe/forest/pull/1100)) (Hunter Trujillo)
- `f87d0baf` Resolve Stack Overflow
  ([#1103](https://github.com/ChainSafe/forest/pull/1103)) (Eric Tu)
- `bd90aa65` Tidy up submitwindowedpost
  ([#1099](https://github.com/ChainSafe/forest/pull/1099)) (Kirk Baird)
- `36a18656` Add Prometheus server
  ([#1098](https://github.com/ChainSafe/forest/pull/1098)) (Jorge Olivero)
- `ff6776ca` Base64 encode persistent keystore
  ([#1092](https://github.com/ChainSafe/forest/pull/1092)) (Connor Mullett)
- `c02669fa` Remove tide-websockets-sink fork
  ([#1089](https://github.com/ChainSafe/forest/pull/1089)) (Hunter Trujillo)
- `84ab31b0` Parallelize tipset processing
  ([#1081](https://github.com/ChainSafe/forest/pull/1081)) (Jorge Olivero)
- `d245f14c` Encrypted Key Store
  ([#1078](https://github.com/ChainSafe/forest/pull/1078)) (Connor Mullett)
- `34740715` Actors v4 (Network v12)
  ([#1087](https://github.com/ChainSafe/forest/pull/1087)) (Eric Tu)
- `946f4510` Implement optimal message selection
  ([#1086](https://github.com/ChainSafe/forest/pull/1086)) (creativcoder)
- `e8c1b599` Ignore If txn_id Existed Or Not When Deleting
  ([#1082](https://github.com/ChainSafe/forest/pull/1082)) (Eric Tu)
- `0a134afa` Devnet Build
  ([#1073](https://github.com/ChainSafe/forest/pull/1073)) (Eric Tu)
- `77f8495e` Remove check for empty_params
  ([#1079](https://github.com/ChainSafe/forest/pull/1079)) (Eric Tu)
- `bb7034ac` Minor fixes and touch-ups
  ([#1074](https://github.com/ChainSafe/forest/pull/1074)) (François Garillot)
- `674c3b39` HTTP JWT validation
  ([#1072](https://github.com/ChainSafe/forest/pull/1072)) (Hunter Trujillo)
- `4c9856dc` Disable MacOS CI for now. Looked into it a bit, not sure what other
  better solutions we have.
  ([#1077](https://github.com/ChainSafe/forest/pull/1077)) (Hunter Trujillo)
- `8a3823c3` Add @connormullett to Code Owners
  ([#1076](https://github.com/ChainSafe/forest/pull/1076)) (Hunter Trujillo)
- `e52b34d0` Remove a couple unnecessary panics
  ([#1075](https://github.com/ChainSafe/forest/pull/1075)) (François Garillot)
- `3606c3f9` Fix Error Handling in Load Deadlines
  ([#1071](https://github.com/ChainSafe/forest/pull/1071)) (Eric Tu)
- `a2452f3d` Tweaks to buffered blockstore
  ([#1069](https://github.com/ChainSafe/forest/pull/1069)) (Austin Abell)
- `78303511` NetworkVersion 11 Upgrade at Epoch 665280
  ([#1066](https://github.com/ChainSafe/forest/pull/1066)) (Eric Tu)
- `b9fccde0` Release New Crates Due to Vulnerability in forest_message 0.6.0
  ([#1058](https://github.com/ChainSafe/forest/pull/1058)) (Eric Tu)
- `4a9e4e47` Reduce time to resolve links in flush to ~51ms in buffer blockstore
  writes ([#1059](https://github.com/ChainSafe/forest/pull/1059)) (creativcoder)
- `b3ad6d7a` Update bls_signatures to 0.9 and filecoin-proofs-api to 6.1
  ([#1062](https://github.com/ChainSafe/forest/pull/1062)) (Eric Tu)
- `7301c6bf` Fix Error Handling in Deadline Construction
  ([#1063](https://github.com/ChainSafe/forest/pull/1063)) (Eric Tu)
- `425ec083` Clippy "Fix"
  ([#1064](https://github.com/ChainSafe/forest/pull/1064)) (Eric Tu)
- `275f312e` HTTP RPC-JSON and tide-websockets
  ([#990](https://github.com/ChainSafe/forest/pull/990)) (Hunter Trujillo)
- `cfeab68f` Fix ExitCode handling when calling
  repay_partial_debt_in_priority_order
  ([#1055](https://github.com/ChainSafe/forest/pull/1055)) (Eric Tu)
- `d30d093d` Setup rustfmt
  ([#1053](https://github.com/ChainSafe/forest/pull/1053)) (Jorge Olivero)
- `d4fc556f` Libp2p Connection Limits
  ([#1051](https://github.com/ChainSafe/forest/pull/1051)) (Eric Tu)
- `36aaf693` Add @olibero to Code Owners
  ([#1052](https://github.com/ChainSafe/forest/pull/1052)) (Eric Tu)
- `8278d257` Fix ExitCode Handling in load_deadline
  ([#1050](https://github.com/ChainSafe/forest/pull/1050)) (Eric Tu)
- `77080e61` BufferedBlockstore Flush Improvements
  ([#1044](https://github.com/ChainSafe/forest/pull/1044)) (Eric Tu)
- `0bd9b1ef` Update Networking Log Levels
  ([#1046](https://github.com/ChainSafe/forest/pull/1046)) (Eric Tu)
- `669d5504` Fix Parent Grinding Fault Detection
  ([#1045](https://github.com/ChainSafe/forest/pull/1045)) (Eric Tu)
- `c424b65f` Fix ReportConsensusFault Gas Mismatch
  ([#1043](https://github.com/ChainSafe/forest/pull/1043)) (Eric Tu)
- `b2141ff3` Update Actors Interface and Fix Actors Consensus Issues
  ([#1041](https://github.com/ChainSafe/forest/pull/1041)) (Eric Tu)
- `0ddec266` Cargo Audit Patch
  ([#1042](https://github.com/ChainSafe/forest/pull/1042)) (Eric Tu)
- `f89b9ad1` Paych Actor v3
  ([#1035](https://github.com/ChainSafe/forest/pull/1035)) (Eric Tu)
- `608c0a93` Miner Actor v3
  ([#1032](https://github.com/ChainSafe/forest/pull/1032)) (Eric Tu)
- `01ae4250` Remove dutter and add creativ
  ([#1036](https://github.com/ChainSafe/forest/pull/1036)) (Eric Tu)
- `c4143e0a` Initial refactor: separate pool and provider
  ([#1027](https://github.com/ChainSafe/forest/pull/1027)) (creativcoder)
- `f6eddd54` Update libp2p to 0.35
  ([#928](https://github.com/ChainSafe/forest/pull/928)) (Austin Abell)
- `0b63a93f` Reward Actor v3
  ([#1020](https://github.com/ChainSafe/forest/pull/1020)) (Eric Tu)
- `caf19b94` Init Actor v3
  ([#1019](https://github.com/ChainSafe/forest/pull/1019)) (Eric Tu)
- `4a00c91e` Remove old codeowners
  ([#1018](https://github.com/ChainSafe/forest/pull/1018)) (Austin Abell)
- `49220a1d` Storage Power Actor v3
  ([#1017](https://github.com/ChainSafe/forest/pull/1017)) (Eric Tu)
- `91ba65b3` Update verifreg to v3
  ([#1016](https://github.com/ChainSafe/forest/pull/1016)) (Eric Tu)
- `4d663116` Document node and cleanup
  ([#1007](https://github.com/ChainSafe/forest/pull/1007)) (Austin Abell)
- `79c0da79` Multisig Actor v3
  ([#1013](https://github.com/ChainSafe/forest/pull/1013)) (Eric Tu)
- `0289e349` Market Actor v3
  ([#1010](https://github.com/ChainSafe/forest/pull/1010)) (Eric Tu)
- `4d0c8642` Update types documentation
  ([#1008](https://github.com/ChainSafe/forest/pull/1008)) (Austin Abell)
- `b42e66b5` Fix new clippy warnings and fix logic
  ([#1011](https://github.com/ChainSafe/forest/pull/1011)) (Austin Abell)
- `44dd57b8` Update VM docs.
  ([#1009](https://github.com/ChainSafe/forest/pull/1009)) (Austin Abell)
- `f20740ee` V3 HAMT and AMT for Actors
  ([#1005](https://github.com/ChainSafe/forest/pull/1005)) (Eric Tu)
- `bfb406b9` Update ipld docs
  ([#1004](https://github.com/ChainSafe/forest/pull/1004)) (Austin Abell)
- `69e91fc2` Update crypto docs and cleanup API
  ([#1002](https://github.com/ChainSafe/forest/pull/1002)) (Austin Abell)
- `9be446b5` Blockchain docs and cleanup
  ([#1000](https://github.com/ChainSafe/forest/pull/1000)) (Austin Abell)
- `121bdede` Actors v3 Setup
  ([#1001](https://github.com/ChainSafe/forest/pull/1001)) (Eric Tu)
- `e2034f74` Release Actors V2
  ([#994](https://github.com/ChainSafe/forest/pull/994)) (Eric Tu)
- `47b8b4f7` Add 1.46.0 msrv check to CI
  ([#993](https://github.com/ChainSafe/forest/pull/993)) (Austin Abell)
- `d38a08d5` Framework for State Migrations
  ([#987](https://github.com/ChainSafe/forest/pull/987)) (Eric Tu)
- `83906046` Improve Car file read node
  ([#988](https://github.com/ChainSafe/forest/pull/988)) (Austin Abell)
- `e642c55f` Fix hyper vulnerability
  ([#991](https://github.com/ChainSafe/forest/pull/991)) (Austin Abell)
- `bd546119` Include git hash and crate version
  ([#977](https://github.com/ChainSafe/forest/pull/977)) (Rajarupan Sampanthan)
- `46f7bf61` V3 Hamt update
  ([#982](https://github.com/ChainSafe/forest/pull/982)) (Austin Abell)
- `11d059ab` Fix bug in miner extend sector expiration
  ([#989](https://github.com/ChainSafe/forest/pull/989)) (Austin Abell)
- `84296d92` Nightly build/audit workaround and nightly linting fixes
  ([#983](https://github.com/ChainSafe/forest/pull/983)) (Austin Abell)
- `d1b2f622` Prep hamt v2 release
  ([#981](https://github.com/ChainSafe/forest/pull/981)) (Austin Abell)
- `c5342907` Fix fork handling
  ([#980](https://github.com/ChainSafe/forest/pull/980)) (Eric Tu)
- `931de226` V3 Actors Amt update
  ([#978](https://github.com/ChainSafe/forest/pull/978)) (Austin Abell)
- `4c2e4a07` Update Amt API and prep release
  ([#979](https://github.com/ChainSafe/forest/pull/979)) (Austin Abell)
- `d0a46ba7` Refactor discovery, improve Hello handling/peer management
  ([#975](https://github.com/ChainSafe/forest/pull/975)) (Austin Abell)
- `7ba2217d` Replace broadcast channels and refactor websocket streaming
  ([#955](https://github.com/ChainSafe/forest/pull/955)) (Austin Abell)
- `75403b30` Fix verify consensus fault logic
  ([#973](https://github.com/ChainSafe/forest/pull/973)) (Austin Abell)
- `76797645` Replace lazycell with once_cell
  ([#976](https://github.com/ChainSafe/forest/pull/976)) (Austin Abell)
- `7a8cce81` Fix block header signature verification helper function
  ([#972](https://github.com/ChainSafe/forest/pull/972)) (Austin Abell)
- `f182e8d6` Fix fork ([#971](https://github.com/ChainSafe/forest/pull/971))
  (Eric Tu)
- `34e1b1e6` Remove irrelevant spam logs
  ([#969](https://github.com/ChainSafe/forest/pull/969)) (Austin Abell)
- `c565eb92` Fix edge case in update pending deal state
  ([#968](https://github.com/ChainSafe/forest/pull/968)) (Austin Abell)
- `db0c4417` Fixes to ChainSyncer Scheduling
  ([#965](https://github.com/ChainSafe/forest/pull/965)) (Eric Tu)
- `3b16f807` Purge approvals on multisig removal
  ([#967](https://github.com/ChainSafe/forest/pull/967)) (Austin Abell)
- `3d91af03` Cleanup TODOs
  ([#933](https://github.com/ChainSafe/forest/pull/933)) (Austin Abell)
- `d7b9b396` Update logging to hide internal messages by default
  ([#954](https://github.com/ChainSafe/forest/pull/954)) (Austin Abell)
- `d82e3791` Interopnet support
  ([#964](https://github.com/ChainSafe/forest/pull/964)) (Austin Abell)
- `59c4413c` Add skip-load flag and cleanup snapshot loading
  ([#939](https://github.com/ChainSafe/forest/pull/939)) (Austin Abell)
- `ce37d70d` Fix to address resolution for chained internal calls
  ([#952](https://github.com/ChainSafe/forest/pull/952)) (Austin Abell)
- `18535f7c` Fix storage deal resolution pattern
  ([#948](https://github.com/ChainSafe/forest/pull/948)) (Austin Abell)
- `34b8c7eb` Update statediff for v2 and keep under feature
  ([#949](https://github.com/ChainSafe/forest/pull/949)) (Austin Abell)
- `3eed3ac2` Update bls backend to blst
  ([#945](https://github.com/ChainSafe/forest/pull/945)) (Austin Abell)
- `c02944fb` Handle null multisig proposal hashes
  ([#953](https://github.com/ChainSafe/forest/pull/953)) (Austin Abell)
- `5845f9e7` Ignore invalid peer id in miner info
  ([#951](https://github.com/ChainSafe/forest/pull/951)) (Austin Abell)
- `721bc466` Fix bugs in terminate sectors logic
  ([#950](https://github.com/ChainSafe/forest/pull/950)) (Austin Abell)
- `ccd4fbd0` Nullable Entropy in Randomness RPC and Fix Gas Base Fee Estimation
  ([#947](https://github.com/ChainSafe/forest/pull/947)) (Eric Tu)
- `4825a6a8` Fix calico vesting
  ([#942](https://github.com/ChainSafe/forest/pull/942)) (Austin Abell)
- `60e59697` Fix bug with pledge delta from proving deadline
  ([#943](https://github.com/ChainSafe/forest/pull/943)) (Austin Abell)
- `334551e1` Update consensus min power
  ([#946](https://github.com/ChainSafe/forest/pull/946)) (Austin Abell)
- `0e4ff578` Update calico storage gas multiplier
  ([#940](https://github.com/ChainSafe/forest/pull/940)) (Austin Abell)
- `53d35f02` Fix typo in v2 winning post validation
  ([#941](https://github.com/ChainSafe/forest/pull/941)) (Austin Abell)
- `749303c4` CBOR Stream Read in LibP2P RPC
  ([#932](https://github.com/ChainSafe/forest/pull/932)) (Eric Tu)
- `a79a97a9` Fix header signing bytes cache bug
  ([#935](https://github.com/ChainSafe/forest/pull/935)) (Austin Abell)
- `a32e19d3` Update header caches and builder
  ([#930](https://github.com/ChainSafe/forest/pull/930)) (Austin Abell)
- `ae9d7acb` Switch temp bytes deserialize to Cow
  ([#931](https://github.com/ChainSafe/forest/pull/931)) (Austin Abell)
- `a2ac9552` Clean up chain exchange responses and peer disconnects
  ([#929](https://github.com/ChainSafe/forest/pull/929)) (Austin Abell)
- `2f87782c` Update libp2p, async-std, and other deps
  ([#922](https://github.com/ChainSafe/forest/pull/922)) (Austin Abell)
- `9a6c9a87` Change default address prefix to 'f'
  ([#921](https://github.com/ChainSafe/forest/pull/921)) (Rajarupan Sampanthan)
- `182eacce` Fix ChainNotify RPC
  ([#924](https://github.com/ChainSafe/forest/pull/924)) (Eric Tu)
- `b97451a8` Update price list for calico VM gas
  ([#918](https://github.com/ChainSafe/forest/pull/918)) (Austin Abell)
- `67dfe7b1` Update calico vesting and refactor circ supply
  ([#917](https://github.com/ChainSafe/forest/pull/917)) (Austin Abell)
- `8efd8ee6` Claus fork burn removal
  ([#920](https://github.com/ChainSafe/forest/pull/920)) (Austin Abell)
- `ef3ecd1e` Calico (V7) update
  ([#919](https://github.com/ChainSafe/forest/pull/919)) (Austin Abell)
- `3c536d0d` Setup multiple network configurations and drand schedule
  ([#915](https://github.com/ChainSafe/forest/pull/915)) (Austin Abell)
- `fa82654f` Adding Insecure Post-Validation
  ([#916](https://github.com/ChainSafe/forest/pull/916)) (Rajarupan Sampanthan)
- `05b282da` Wrap ChainSyncer::state in an Arc<Mutex> and set it to Follow
  accordingly ([#914](https://github.com/ChainSafe/forest/pull/914)) (Tim
  Vermeulen)
- `adfbe855` Update smoke base fee calculation
  ([#912](https://github.com/ChainSafe/forest/pull/912)) (Austin Abell)
- `dd173e41` Update randomness for conformance tipsets and update V7 proof
  verification ([#911](https://github.com/ChainSafe/forest/pull/911)) (Austin
  Abell)
- `4b23b65c` Update types for all new V2 network upgrades
  ([#906](https://github.com/ChainSafe/forest/pull/906)) (Austin Abell)
- `0da265de` Replace shared actor crates with local code
  ([#907](https://github.com/ChainSafe/forest/pull/907)) (Austin Abell)
- `c604ae5f` Update miner actor to v2
  ([#903](https://github.com/ChainSafe/forest/pull/903)) (Austin Abell)
- `e4e39094` Update reward actor to v2
  ([#897](https://github.com/ChainSafe/forest/pull/897)) (Austin Abell)
- `62325dd7` Add GetMarketState to State Manager
  ([#900](https://github.com/ChainSafe/forest/pull/900)) (Ayush Mishra)
- `208c7655` Update runtime for network version upgrades
  ([#896](https://github.com/ChainSafe/forest/pull/896)) (Austin Abell)
- `c1a7553f` Storage Miner Pledging
  ([#899](https://github.com/ChainSafe/forest/pull/899)) (Eric Tu)
- `d6af098e` Add serde annotation for go vec visitor without using wrapper
  ([#898](https://github.com/ChainSafe/forest/pull/898)) (Austin Abell)
- `56f6d628` Update verifreg actor to v2
  ([#889](https://github.com/ChainSafe/forest/pull/889)) (Austin Abell)
- `88d1d465` Add a cfg flag to build Forest in Devnet mode
  ([#895](https://github.com/ChainSafe/forest/pull/895)) (Eric Tu)
- `8a1f2038` Paych v2 actor update
  ([#894](https://github.com/ChainSafe/forest/pull/894)) (Austin Abell)
- `f821b971` Power actor v2 upgrade
  ([#893](https://github.com/ChainSafe/forest/pull/893)) (Austin Abell)
- `d1dbd0ab` Add syncing configuration options
  ([#892](https://github.com/ChainSafe/forest/pull/892)) (Dustin Brickwood)
- `83a86a9d` Handle pubsub blocks in parallel
  ([#891](https://github.com/ChainSafe/forest/pull/891)) (Tim Vermeulen)
- `5dee4491` Update seal proof types and proofs api version
  ([#890](https://github.com/ChainSafe/forest/pull/890)) (Austin Abell)
- `169f9e3f` Version Hamt, Amt, State tree
  ([#887](https://github.com/ChainSafe/forest/pull/887)) (Austin Abell)
- `ecc7c680` Update market actor to v2
  ([#888](https://github.com/ChainSafe/forest/pull/888)) (Austin Abell)
- `dcbac0f0` Update multisig to v2
  ([#886](https://github.com/ChainSafe/forest/pull/886)) (Austin Abell)
- `5043ed0c` Update CI build checks
  ([#885](https://github.com/ChainSafe/forest/pull/885)) (Austin Abell)
- `787dcc0c` Implement Net API Module + Some other RPC methods
  ([#884](https://github.com/ChainSafe/forest/pull/884)) (Eric Tu)
- `47f2bd1e` Actors v2 upgrade setup
  ([#854](https://github.com/ChainSafe/forest/pull/854)) (Austin Abell)
- `aa448702` Storage Miner Init Interop
  ([#882](https://github.com/ChainSafe/forest/pull/882)) (Eric Tu)
- `8e821e0b` Remove coverage from CI until fixed
  ([#883](https://github.com/ChainSafe/forest/pull/883)) (Austin Abell)
- `61e5465e` Fix message crate compilation with json feature
  ([#880](https://github.com/ChainSafe/forest/pull/880)) (Austin Abell)
- `85e96837` Release crates for actors v2 upgrade
  ([#879](https://github.com/ChainSafe/forest/pull/879)) (Austin Abell)
- `82ca74cc` Form tipsets ([#875](https://github.com/ChainSafe/forest/pull/875))
  (Tim Vermeulen)
- `ce5c28b9` A bunch of fixes for the RPC
  ([#874](https://github.com/ChainSafe/forest/pull/874)) (Eric Tu)
- `8193a4b1` Implement hamt fuzzer
  ([#872](https://github.com/ChainSafe/forest/pull/872)) (Austin Abell)
- `36154ff6` Implement Amt fuzzer
  ([#871](https://github.com/ChainSafe/forest/pull/871)) (Austin Abell)
- `15c0e67f` Fix syncing regressions from #841
  ([#873](https://github.com/ChainSafe/forest/pull/873)) (Austin Abell)
- `6aaa037a` Update message json format to match Lotus
  ([#870](https://github.com/ChainSafe/forest/pull/870)) (Austin Abell)
- `56b4961f` Rpc fixes and implementations
  ([#841](https://github.com/ChainSafe/forest/pull/841)) (Purple Hair Rust Bard)
- `1da3294c` Fork serde_bytes to disallow string and array deserialization
  ([#868](https://github.com/ChainSafe/forest/pull/868)) (Austin Abell)
- `44f2c22e` Fix exit code handling in market
  ([#866](https://github.com/ChainSafe/forest/pull/866)) (Austin Abell)
- `f325bb35` Fix unlock unvested funds
  ([#865](https://github.com/ChainSafe/forest/pull/865)) (Austin Abell)
- `d690d484` Implement chain export functionality and car writer
  ([#861](https://github.com/ChainSafe/forest/pull/861)) (Austin Abell)
- `1b4dd61d` Add sled backend and cleanup RocksDb type
  ([#858](https://github.com/ChainSafe/forest/pull/858)) (Austin Abell)
- `db642466` MessagePool Greedy Message Selection
  ([#856](https://github.com/ChainSafe/forest/pull/856)) (Eric Tu)
- `26082703` Implement chain index
  ([#855](https://github.com/ChainSafe/forest/pull/855)) (Austin Abell)
- `c300f8e4` Update dependencies
  ([#859](https://github.com/ChainSafe/forest/pull/859)) (Dustin Brickwood)
- `d6c9bf60` Allow importing snapshot from URL + Progress bar
  ([#762](https://github.com/ChainSafe/forest/pull/762))
  ([#811](https://github.com/ChainSafe/forest/pull/811)) (Stepan)
- `178d1679` Setup mocking panic handling in vm
  ([#857](https://github.com/ChainSafe/forest/pull/857)) (Austin Abell)
- `60d12063` Switch param deserialization to the runtime to interop
  ([#853](https://github.com/ChainSafe/forest/pull/853)) (Austin Abell)
- `f9249b15` Use upstream cid
  ([#850](https://github.com/ChainSafe/forest/pull/850)) (Volker Mische)
- `85786ad3` Update CODEOWNERS
  ([#848](https://github.com/ChainSafe/forest/pull/848)) (Austin Abell)
- `0c1febbf` Rename BlockSync -> ChainExchange and tweak parameters
  ([#852](https://github.com/ChainSafe/forest/pull/852)) (Austin Abell)
- `876b9881` Refactor ChainStore, tipset usage, cache loaded tipsets
  ([#851](https://github.com/ChainSafe/forest/pull/851)) (Austin Abell)
- `396052ca` Fix: update balance table
  ([#849](https://github.com/ChainSafe/forest/pull/849)) (Austin Abell)
- `af28ef40` Update amt for_each caching mechanisms and usages
  ([#847](https://github.com/ChainSafe/forest/pull/847)) (Austin Abell)
- `ee25ba92` Add Networking and Republishing logic to MsgPool
  ([#732](https://github.com/ChainSafe/forest/pull/732)) (Eric Tu)
- `ef2583db` Use concrete implementations
  ([#842](https://github.com/ChainSafe/forest/pull/842)) (Volker Mische)
- `3c8a57b7` Fix gossipsub handling to process only when in follow state
  ([#845](https://github.com/ChainSafe/forest/pull/845)) (Austin Abell)
- `c53a5b82` Fix bug with import and cleanup
  ([#844](https://github.com/ChainSafe/forest/pull/844)) (Austin Abell)
- `1832a05e` Fix makefile test commands
  ([#843](https://github.com/ChainSafe/forest/pull/843)) (Austin Abell)
- `293ef19e` Fixes code cov build
  ([#840](https://github.com/ChainSafe/forest/pull/840)) (Dustin Brickwood)
- `62ea7ef4` Update multihash dependency and make Cid impl Copy
  ([#839](https://github.com/ChainSafe/forest/pull/839)) (Austin Abell)
- `cb1e2c41` Update README.md with security policy
  ([#831](https://github.com/ChainSafe/forest/pull/831)) (Amer Ameen)
- `d7b76cc9` Fix circleCI coverage
  ([#836](https://github.com/ChainSafe/forest/pull/836)) (Austin Abell)
- `e51e1ece` Fix allow internal reset after failed tx
  ([#834](https://github.com/ChainSafe/forest/pull/834)) (Austin Abell)
- `a86f0056` CircleCI updates, removal of github actions
  ([#813](https://github.com/ChainSafe/forest/pull/813)) (Dustin Brickwood)
- `d74b34ee` Add Gossipsub chain messages to MPool in the ChainSyncer instead of
  Libp2p Service ([#833](https://github.com/ChainSafe/forest/pull/833)) (Eric
  Tu)
- `bbdddf9d` Fix block messages generation for sequence edge case
  ([#832](https://github.com/ChainSafe/forest/pull/832)) (Austin Abell)
- `e1f1244b` Refactor chainstore and related components
  ([#809](https://github.com/ChainSafe/forest/pull/809)) (Austin Abell)
- `7990d4d4` Cleanup batch_verify_seal and tipset state execution
  ([#807](https://github.com/ChainSafe/forest/pull/807)) (Austin Abell)
- `0b7a49b6` Process blocks coming off of GossipSub
  ([#808](https://github.com/ChainSafe/forest/pull/808)) (Eric Tu)
- `1a447316` Defer bitfield decoding until its first use
  ([#803](https://github.com/ChainSafe/forest/pull/803)) (Tim Vermeulen)
- `ede37134` Update proofs and other deps
  ([#812](https://github.com/ChainSafe/forest/pull/812)) (Austin Abell)
- `a97f4b3b` Fix message receipt json
  ([#810](https://github.com/ChainSafe/forest/pull/810)) (Austin Abell)
- `b31fa0ae` Update gossip messagepool error log
  ([#805](https://github.com/ChainSafe/forest/pull/805)) (Austin Abell)
- `3bec812c` Fix unsealed sector padding
  ([#804](https://github.com/ChainSafe/forest/pull/804)) (Austin Abell)
- `9eab4a8a` Fix reschedule sector expirations
  ([#802](https://github.com/ChainSafe/forest/pull/802)) (Austin Abell)
- `21d6108f` Optimize statediff and fix hamt bug
  ([#799](https://github.com/ChainSafe/forest/pull/799)) (Austin Abell)
- `7da52345` Add msgs to msg pool
  ([#797](https://github.com/ChainSafe/forest/pull/797)) (Dustin Brickwood)
- `901d00cf` Increase cron gas limit
  ([#796](https://github.com/ChainSafe/forest/pull/796)) (Austin Abell)
- `ca3c131f` Import snapshots and import chains
  ([#789](https://github.com/ChainSafe/forest/pull/789)) (Eric Tu)
- `7d34126d` Refactor types out of actors crate to prep for v2 upgrade
  ([#790](https://github.com/ChainSafe/forest/pull/790)) (Austin Abell)
- `54635c52` Fix Miner cron related things
  ([#795](https://github.com/ChainSafe/forest/pull/795)) (Austin Abell)
- `27d3e668` GossipSub Message and Block Deserialization
  ([#791](https://github.com/ChainSafe/forest/pull/791)) (Eric Tu)
- `34710f7e` Update Dockerfile and include make command
  ([#792](https://github.com/ChainSafe/forest/pull/792)) (Dustin Brickwood)
- `5a8dfaab` Switch store for randomness retrieval
  ([#793](https://github.com/ChainSafe/forest/pull/793)) (Austin Abell)
- `b94f39de` Update bootnodes
  ([#794](https://github.com/ChainSafe/forest/pull/794)) (Austin Abell)
- `2e1bb096` Adding CircSupply Calculations
  ([#710](https://github.com/ChainSafe/forest/pull/710)) (nannick)
- `36e38c67` Wrap cached state in async mutex to avoid duplicate state
  calculation ([#785](https://github.com/ChainSafe/forest/pull/785)) (Austin
  Abell)
- `20de7a45` Adding Block Probability Calculations
  ([#771](https://github.com/ChainSafe/forest/pull/771)) (nannick)
- `bee59904` Fix deferred cron and validate caller
  ([#782](https://github.com/ChainSafe/forest/pull/782)) (Austin Abell)
- `78e6bb4b` Put Hamt reordering fix under a feature
  ([#783](https://github.com/ChainSafe/forest/pull/783)) (Austin Abell)
- `7743da7e` Fix projection period for faults
  ([#784](https://github.com/ChainSafe/forest/pull/784)) (Austin Abell)
- `fb2ca2be` Build and Api Versoining
  ([#752](https://github.com/ChainSafe/forest/pull/752)) (Purple Hair Rust Bard)
- `aa397491` Fix get_sectors_for_winning_post and cleanup
  ([#781](https://github.com/ChainSafe/forest/pull/781)) (Austin Abell)
- `dd707577` Fix provider and block message limit
  ([#780](https://github.com/ChainSafe/forest/pull/780)) (Austin Abell)
- `199d7feb` Refactor statediff to own crate
  ([#779](https://github.com/ChainSafe/forest/pull/779)) (Austin Abell)
- `6fb284a2` Fix sync messages logic
  ([#778](https://github.com/ChainSafe/forest/pull/778)) (Austin Abell)
- `c571e0e0` Fix tipset sorting function
  ([#777](https://github.com/ChainSafe/forest/pull/777)) (Austin Abell)
- `f9ab4c20` Update sequence based on epoch for internal messages
  ([#775](https://github.com/ChainSafe/forest/pull/775)) (Austin Abell)
- `057ff0d4` Fix chaos actor send
  ([#773](https://github.com/ChainSafe/forest/pull/773)) (Austin Abell)
- `0834808a` Minimum power fix
  ([#774](https://github.com/ChainSafe/forest/pull/774)) (Eric Tu)
- `34759a88` Fix Amt iter mut guard
  ([#772](https://github.com/ChainSafe/forest/pull/772)) (Austin Abell)
- `655eac22` Update conformance vectors
  ([#768](https://github.com/ChainSafe/forest/pull/768)) (Austin Abell)
- `1de532f3` Fix link in README
  ([#770](https://github.com/ChainSafe/forest/pull/770)) (Austin Abell)
- `6535480f` Remove protoc dependency and update README
  ([#769](https://github.com/ChainSafe/forest/pull/769)) (Austin Abell)
- `fc05e125` Minor fixes found during devnet testing
  ([#753](https://github.com/ChainSafe/forest/pull/753)) (Purple Hair Rust Bard)
- `982738c2` Authorization Setup for Write Access on RPC Calls
  ([#620](https://github.com/ChainSafe/forest/pull/620)) (Jaden Foldesi)
- `d4de5481` Fix blockstore get gas charge
  ([#751](https://github.com/ChainSafe/forest/pull/751)) (Austin Abell)
- `fd89bb9f` Implement actor upgrade logic
  ([#750](https://github.com/ChainSafe/forest/pull/750)) (Austin Abell)
- `6a46d7a4` Add a `ValueMut` wrapper type that tracks whether AMT values are
  mutated ([#749](https://github.com/ChainSafe/forest/pull/749)) (Tim Vermeulen)
- `0a7e163e` Fix CronEvents in Miner Actor
  ([#748](https://github.com/ChainSafe/forest/pull/748)) (Eric Tu)
- `3e8fd6cf` Fix block validations and add chain export test
  ([#741](https://github.com/ChainSafe/forest/pull/741)) (Austin Abell)
- `a4e399d9` Remove extra state load from withdraw balance
  ([#747](https://github.com/ChainSafe/forest/pull/747)) (Austin Abell)
- `15e00e80` Fix trailing 0s on bitfield serialization
  ([#746](https://github.com/ChainSafe/forest/pull/746)) (Austin Abell)
- `7e7d79c3` Switch serde_cbor to fork to allow unsafe unchecked utf8
  deserialization ([#745](https://github.com/ChainSafe/forest/pull/745)) (Austin
  Abell)
- `f8e16554` Fix Balance Table get
  ([#744](https://github.com/ChainSafe/forest/pull/744)) (Eric Tu)
- `6f187420` Skip send in transfer_to_actor if value is 0
  ([#743](https://github.com/ChainSafe/forest/pull/743)) (Eric Tu)
- `9dbcc47d` MAX_MINER_PROVE_COMMITS_PER_EPOCH 3 to 200
  ([#742](https://github.com/ChainSafe/forest/pull/742)) (Eric Tu)
- `cecf8713` State diff on root mismatch option
  ([#738](https://github.com/ChainSafe/forest/pull/738)) (Austin Abell)
- `f309a28b` Fix miner constructor params and proving period offset calculation
  ([#740](https://github.com/ChainSafe/forest/pull/740)) (Austin Abell)
- `891cd3ce` Fix base fee in conformance, bump versions and cleanup
  ([#739](https://github.com/ChainSafe/forest/pull/739)) (Austin Abell)
- `1b23fa33` Add label to DealProposal
  ([#737](https://github.com/ChainSafe/forest/pull/737)) (Austin Abell)
- `a75b47ac` Add redundant writes to Hamt and Amt to interop
  ([#731](https://github.com/ChainSafe/forest/pull/731)) (Austin Abell)
- `d910cf02` Update conformance vectors
  ([#734](https://github.com/ChainSafe/forest/pull/734)) (Austin Abell)
- `9de9e351` BlockSync provider
  ([#724](https://github.com/ChainSafe/forest/pull/724)) (Stepan)
- `0d86e686` Update params and fetch on daemon start
  ([#733](https://github.com/ChainSafe/forest/pull/733)) (Austin Abell)
- `cb4f779b` Updating Chaos Actor and Test Vectors
  ([#696](https://github.com/ChainSafe/forest/pull/696)) (nannick)
- `15eb3f07` Fix signature verification in mempool
  ([#727](https://github.com/ChainSafe/forest/pull/727)) (Austin Abell)
- `3ec23378` Update proof verification
  ([#726](https://github.com/ChainSafe/forest/pull/726)) (Austin Abell)
- `82f76ae6` Add caching to Hamt and update testing
  ([#730](https://github.com/ChainSafe/forest/pull/730)) (Austin Abell)
- `630b54f1` Update Actors error handling
  ([#722](https://github.com/ChainSafe/forest/pull/722)) (Austin Abell)
- `e59b7ae6` Switch bigint division usage to Euclidean to match Go
  ([#723](https://github.com/ChainSafe/forest/pull/723)) (Austin Abell)
- `2561c51c` Amt refactor and interop tests
  ([#716](https://github.com/ChainSafe/forest/pull/716)) (Austin Abell)
- `7a471d57` Remove unnecessary feature with audit failure
  ([#721](https://github.com/ChainSafe/forest/pull/721)) (Austin Abell)
- `b073565e` Mempool Update
  ([#705](https://github.com/ChainSafe/forest/pull/705)) (Eric Tu)
- `f0072101` Update Miner actor
  ([#691](https://github.com/ChainSafe/forest/pull/691)) (Tim Vermeulen)
- `285b9c34` Storage miner integration
  ([#670](https://github.com/ChainSafe/forest/pull/670)) (Purple Hair Rust Bard)
- `04274b14` Adding More Reward Actor Tests
  ([#715](https://github.com/ChainSafe/forest/pull/715)) (nannick)
- `dae9342f` Update block validations
  ([#711](https://github.com/ChainSafe/forest/pull/711)) (Austin Abell)
- `6dc3b50d` Update AMT max index bound
  ([#714](https://github.com/ChainSafe/forest/pull/714)) (Austin Abell)
- `d4dee5a2` Make block validations async
  ([#702](https://github.com/ChainSafe/forest/pull/702)) (Austin Abell)
- `8ef5ae5c` Peer stats tracking and selection
  ([#701](https://github.com/ChainSafe/forest/pull/701)) (Austin Abell)
- `dc0ff4cd` Semantic Validation for Messages
  ([#703](https://github.com/ChainSafe/forest/pull/703)) (Eric Tu)
- `3411459d` ChainSync refactor
  ([#693](https://github.com/ChainSafe/forest/pull/693)) (Austin Abell)
- `66ca99e2` Fix StateManager use in different components
  ([#694](https://github.com/ChainSafe/forest/pull/694)) (Eric Tu)
- `96b64cb2` Drand ignore env variable
  ([#697](https://github.com/ChainSafe/forest/pull/697)) (nannick)
- `548a4645` Print out conformance results and add log for skips
  ([#695](https://github.com/ChainSafe/forest/pull/695)) (Austin Abell)
- `0d7b16cc` Add CLI command to add Genesis Miner to Genesis Template
  ([#644](https://github.com/ChainSafe/forest/pull/644)) (Stepan)
- `0be6b76a` Chain syncing verification fixes
  ([#503](https://github.com/ChainSafe/forest/pull/503)) (Eric Tu)
- `156b2fb6` Fix docs publish workflow
  ([#688](https://github.com/ChainSafe/forest/pull/688)) (Austin Abell)
- `b54d0ec7` Update statetree cache
  ([#668](https://github.com/ChainSafe/forest/pull/668)) (Dustin Brickwood)
- `0809097f` Update blocksync message formats
  ([#686](https://github.com/ChainSafe/forest/pull/686)) (Austin Abell)
- `0db7ddbb` Tipset vector runner
  ([#682](https://github.com/ChainSafe/forest/pull/682)) (Austin Abell)
- `41ad3220` Swap secio authentication for noise
  ([#685](https://github.com/ChainSafe/forest/pull/685)) (Austin Abell)
- `93faacde` Fix bitswap breaking patch release
  ([#683](https://github.com/ChainSafe/forest/pull/683)) (Austin Abell)
- `f2c3ff0f` Update apply_blocks call
  ([#678](https://github.com/ChainSafe/forest/pull/678)) (Austin Abell)
- `e411eeed` Remove TODOs from scoping
  ([#675](https://github.com/ChainSafe/forest/pull/675)) (Austin Abell)
- `24341646` Adding Mdns and Kad Toggle
  ([#647](https://github.com/ChainSafe/forest/pull/647)) (nannick)
- `26517fba` Update edge cases for dynamic error handling in VM
  ([#671](https://github.com/ChainSafe/forest/pull/671)) (Austin Abell)
- `cd68b539` Update runtime transaction logic
  ([#666](https://github.com/ChainSafe/forest/pull/666)) (Austin Abell)
- `d5ccf900` Update EPOCH_DURATION_SECONDS
  ([#667](https://github.com/ChainSafe/forest/pull/667)) (Eric Tu)
- `c73394bc` Fix serialization of TxnIdParams
  ([#665](https://github.com/ChainSafe/forest/pull/665)) (Eric Tu)
- `7b4174e3` Fix runtime implementation to return gas blockstore
  ([#664](https://github.com/ChainSafe/forest/pull/664)) (Austin Abell)
- `2712508e` Handle failed retrieve of actor state
  ([#663](https://github.com/ChainSafe/forest/pull/663)) (Eric Tu)
- `bbbfacba` Check value correctly before transfer
  ([#662](https://github.com/ChainSafe/forest/pull/662)) (Eric Tu)
- `8d87c681` Add validation in chaos actor
  ([#661](https://github.com/ChainSafe/forest/pull/661)) (Eric Tu)
- `7d2bd2fa` Fix caller validation on nested sends
  ([#660](https://github.com/ChainSafe/forest/pull/660)) (Austin Abell)
- `5db465c3` Make hamt value type generic and add benchmarks
  ([#635](https://github.com/ChainSafe/forest/pull/635)) (Austin Abell)
- `5e35560c` Fix internal send bug, remove message ref from runtime
  ([#659](https://github.com/ChainSafe/forest/pull/659)) (Austin Abell)
- `ff754b90` Fix Get Actor
  ([#658](https://github.com/ChainSafe/forest/pull/658)) (Eric Tu)
- `0d82f424` Fix bugs in vm and update runner
  ([#657](https://github.com/ChainSafe/forest/pull/657)) (Austin Abell)
- `809e3e8c` Allow registering of Actors to the VM
  ([#654](https://github.com/ChainSafe/forest/pull/654)) (Eric Tu)
- `0f8185b2` Fix inconsistencies in apply_message
  ([#656](https://github.com/ChainSafe/forest/pull/656)) (Austin Abell)
- `4e0efe99` Add benchmarks and cleanup AMT
  ([#626](https://github.com/ChainSafe/forest/pull/626)) (Austin Abell)
- `aa6167c8` Expose message fields
  ([#655](https://github.com/ChainSafe/forest/pull/655)) (Austin Abell)
- `fd911984` Adding Chaos Actor
  ([#653](https://github.com/ChainSafe/forest/pull/653)) (nannick)
- `d0bd5844` Fix actor creation and deletion logic
  ([#652](https://github.com/ChainSafe/forest/pull/652)) (Austin Abell)
- `81557c9e` Space race genesis and bootnodes updates
  ([#650](https://github.com/ChainSafe/forest/pull/650)) (Austin Abell)
- `f1bf6079` Released updated protocol crates
  ([#651](https://github.com/ChainSafe/forest/pull/651)) (Austin Abell)
- `3fe1d46a` Update gas charges in VM
  ([#649](https://github.com/ChainSafe/forest/pull/649)) (Austin Abell)
- `0fb2fa38` Adding Puppet Actor
  ([#627](https://github.com/ChainSafe/forest/pull/627)) (nannick)
- `3e6c2ee7` Conformance test runner
  ([#638](https://github.com/ChainSafe/forest/pull/638)) (Austin Abell)
- `a4171bec` Builtin actors 0.9.3 update
  ([#643](https://github.com/ChainSafe/forest/pull/643)) (Austin Abell)
- `6029b716` Update libp2p, proofs, and other deps
  ([#641](https://github.com/ChainSafe/forest/pull/641)) (Austin Abell)
- `bbd20ccf` Dynamic Gas Implementation
  ([#639](https://github.com/ChainSafe/forest/pull/639)) (Eric Tu)
- `12ea58cf` Power actor update
  ([#621](https://github.com/ChainSafe/forest/pull/621)) (Austin Abell)
- `23718156` Separate ticket and beacon randomness
  ([#637](https://github.com/ChainSafe/forest/pull/637)) (Austin Abell)
- `da57abae` Update commcid to new codes and validation
  ([#601](https://github.com/ChainSafe/forest/pull/601)) (Austin Abell)
- `2b54a873` Update default hamt hash function to sha256 and make algo generic
  ([#624](https://github.com/ChainSafe/forest/pull/624)) (Austin Abell)
- `f0c0149a` Update header serialization
  ([#636](https://github.com/ChainSafe/forest/pull/636)) (Austin Abell)
- `22971156` Update to new empty amt serialization
  ([#623](https://github.com/ChainSafe/forest/pull/623)) (Austin Abell)
- `0a7036b0` Rpc state implementation
  ([#618](https://github.com/ChainSafe/forest/pull/618)) (Purple Hair Rust Bard)
- `336ae3b5` Add Bitfield cut operator and other improvements
  ([#617](https://github.com/ChainSafe/forest/pull/617)) (Tim Vermeulen)
- `88fdfbc0` Update system actor
  ([#622](https://github.com/ChainSafe/forest/pull/622)) (Austin Abell)
- `bbbb9e2b` New Genesis Template cli command
  ([#612](https://github.com/ChainSafe/forest/pull/612)) (Stepan)
- `8192c126` Fix bug in reading and persisting keystore data
  ([#625](https://github.com/ChainSafe/forest/pull/625)) (Austin Abell)
- `1b43ad5e` Reward actor update
  ([#619](https://github.com/ChainSafe/forest/pull/619)) (Austin Abell)
- `208f1719` Update verified registry actor
  ([#609](https://github.com/ChainSafe/forest/pull/609)) (Austin Abell)
- `87aec324` Add Persistent KeyStore
  ([#604](https://github.com/ChainSafe/forest/pull/604)) (Jaden Foldesi)
- `b6602bbd` Fix string decode handling network
  ([#611](https://github.com/ChainSafe/forest/pull/611)) (Austin Abell)
- `4aeadf71` Paych actor updates
  ([#608](https://github.com/ChainSafe/forest/pull/608)) (Austin Abell)
- `9c8e9a60` Smoothing Functions For Actors
  ([#594](https://github.com/ChainSafe/forest/pull/594)) (nannick)
- `a84ac2f0` Multisig actor update
  ([#606](https://github.com/ChainSafe/forest/pull/606)) (Austin Abell)
- `90353963` Market actor update
  ([#593](https://github.com/ChainSafe/forest/pull/593)) (Austin Abell)
- `44c1cd9b` Add address bugfix tests and bump crate version
  ([#598](https://github.com/ChainSafe/forest/pull/598)) (Austin Abell)
- `d7dcaf6e` Remove incorrectly ported sanity check from go implementation
  ([#597](https://github.com/ChainSafe/forest/pull/597)) (Austin Abell)
- `8b0b35cd` Returns an Error in case of slicing non-ascii strings
  ([#599](https://github.com/ChainSafe/forest/pull/599)) (Natanael Mojica)
- `52a5acec` Update Drand to use HTTP with the new endpoint
  ([#591](https://github.com/ChainSafe/forest/pull/591)) (Eric Tu)
- `4783a670` Update cron actor
  ([#588](https://github.com/ChainSafe/forest/pull/588)) (Austin Abell)
- `c642d9a9` JSON client setup and chain CLI commands
  ([#572](https://github.com/ChainSafe/forest/pull/572)) (Dustin Brickwood)
- `f80cfab7` Update account actor and params defaults/checks
  ([#587](https://github.com/ChainSafe/forest/pull/587)) (Austin Abell)
- `25203cb9` Add bulk put blockstore function and update header persisting
  ([#570](https://github.com/ChainSafe/forest/pull/570)) (Austin Abell)
- `9982c586` Add Drand Beacon Cache
  ([#586](https://github.com/ChainSafe/forest/pull/586)) (Stepan)
- `0c0b617c` Update init actor
  ([#589](https://github.com/ChainSafe/forest/pull/589)) (Austin Abell)
- `2863f64e` VM and Runtime updates
  ([#569](https://github.com/ChainSafe/forest/pull/569)) (Austin Abell)
- `fc523a32` Message Pool RPC
  ([#551](https://github.com/ChainSafe/forest/pull/551)) (Jaden Foldesi)
- `907eda8f` State API - RPC methods
  ([#532](https://github.com/ChainSafe/forest/pull/532)) (Purple Hair Rust Bard)
- `7cb6cecd` Add actor error convenience macro
  ([#550](https://github.com/ChainSafe/forest/pull/550)) (Austin Abell)
- `b9ae7e8f` Switch to use MessageInfo and refactor MockRuntime
  ([#552](https://github.com/ChainSafe/forest/pull/552)) (Austin Abell)
- `53378a9f` Test Runner for Message Signing Serialization Vectors
  ([#548](https://github.com/ChainSafe/forest/pull/548)) (Jaden Foldesi)
- `d3a1776c` Wallet rpc ([#512](https://github.com/ChainSafe/forest/pull/512))
  (Jaden Foldesi)
- `916bd4a6` Have BitField store ranges instead of bytes, and add benchmarks
  ([#543](https://github.com/ChainSafe/forest/pull/543)) (Tim Vermeulen)
- `37617d38` Send events through publisher
  ([#549](https://github.com/ChainSafe/forest/pull/549)) (Eric Tu)
- `0af8cfba` Update machine version for docs publish
  ([#546](https://github.com/ChainSafe/forest/pull/546)) (Austin Abell)
- `6c30ffe5` TokenAmount and StoragePower to BigInt
  ([#540](https://github.com/ChainSafe/forest/pull/540)) (nannick)
- `d83dac3c` Bitswap Integration
  ([#518](https://github.com/ChainSafe/forest/pull/518)) (Eric Tu)
- `b635c087` Implement Mock Runtime Syscalls
  ([#542](https://github.com/ChainSafe/forest/pull/542)) (nannick)
- `1b04f1ca` Implement Sync API and improve syncing
  ([#539](https://github.com/ChainSafe/forest/pull/539)) (Austin Abell)
- `9c561287` Paych actor tests
  ([#492](https://github.com/ChainSafe/forest/pull/492)) (nannick)
- `c7e94f24` Implement msg pool
  ([#449](https://github.com/ChainSafe/forest/pull/449)) (Jaden Foldesi)
- `1c58f7a4` Move libp2p from fork and bump versions
  ([#534](https://github.com/ChainSafe/forest/pull/534)) (Austin Abell)
- `41256318` Adding RPC Configuration
  ([#531](https://github.com/ChainSafe/forest/pull/531)) (nannick)
- `250ad1bf` Implements deadline tests and chain epoch update to i64
  ([#533](https://github.com/ChainSafe/forest/pull/533)) (Dustin Brickwood)
- `0facf1ba` Refactor RPC and network events
  ([#530](https://github.com/ChainSafe/forest/pull/530)) (Austin Abell)
- `2d88d06c` Remove bitvec dependency and other bit field changes
  ([#525](https://github.com/ChainSafe/forest/pull/525)) (Tim Vermeulen)
- `e0d574e1` Update async-std runtime setup
  ([#526](https://github.com/ChainSafe/forest/pull/526)) (Austin Abell)
- `a2cab731` Implementing Market Balance
  ([#524](https://github.com/ChainSafe/forest/pull/524)) (nannick)
- `7143e42b` Refactor CLI and implement fetch-params
  ([#516](https://github.com/ChainSafe/forest/pull/516)) (Austin Abell)
- `95a2fcc1` Update proofs-api to 4.0.1
  ([#523](https://github.com/ChainSafe/forest/pull/523)) (Austin Abell)
- `6e33c231` Bitfield improvements
  ([#506](https://github.com/ChainSafe/forest/pull/506)) (Tim Vermeulen)
- `8de380d2` Rupan/market actor tests
  ([#426](https://github.com/ChainSafe/forest/pull/426)) (nannick)
- `68c026ae` Fix docs push rule
  ([#520](https://github.com/ChainSafe/forest/pull/520)) (Austin Abell)
- `f68ae5dd` Update default branch name to main
  ([#519](https://github.com/ChainSafe/forest/pull/519)) (Austin Abell)
- `2650f8e8` Remove dead code and update CI
  ([#517](https://github.com/ChainSafe/forest/pull/517)) (Austin Abell)
- `4422cddc` A bare-bones GraphSync ResponseManager
  ([#511](https://github.com/ChainSafe/forest/pull/511)) (Tim Vermeulen)
- `11411a37` Update dependencies and proofs version
  ([#515](https://github.com/ChainSafe/forest/pull/515)) (Austin Abell)
- `8add7840` Update bootnodes and genesis for testnet
  ([#509](https://github.com/ChainSafe/forest/pull/509)) (Austin Abell)
- `1ff34dbc` Update proofs to v4
  ([#507](https://github.com/ChainSafe/forest/pull/507)) (Austin Abell)
- `0f1dba04` Updates market actor
  ([#496](https://github.com/ChainSafe/forest/pull/496)) (Dustin Brickwood)
- `18f6aacc` Implement Kademlia discovery
  ([#501](https://github.com/ChainSafe/forest/pull/501)) (Austin Abell)
- `dd396b9f` Fix ecrecover and verify methods
  ([#500](https://github.com/ChainSafe/forest/pull/500)) (Jaden Foldesi)
- `a326fec9` Ashanti/winning posts
  ([#493](https://github.com/ChainSafe/forest/pull/493)) (Purple Hair Rust Bard)
- `f66b4e1a` Added ctrl addresses
  ([#494](https://github.com/ChainSafe/forest/pull/494)) (Dustin Brickwood)
- `f38a0016` Miner actor implemented
  ([#486](https://github.com/ChainSafe/forest/pull/486)) (Dustin Brickwood)
- `8d2a4936` Implement Wallet
  ([#469](https://github.com/ChainSafe/forest/pull/469)) (Jaden Foldesi)
- `418c2fed` Adds Json serialization for Message Receipts and ActorState
  ([#484](https://github.com/ChainSafe/forest/pull/484)) (Eric Tu)
- `a49f9a96` Update Reward actor to new spec
  ([#480](https://github.com/ChainSafe/forest/pull/480)) (Austin Abell)
- `33310f57` Implements Storage Miner critical Chain API methods
  ([#478](https://github.com/ChainSafe/forest/pull/478)) (Eric Tu)
- `21b3b498` Batch seal verification implementation
  ([#483](https://github.com/ChainSafe/forest/pull/483)) (Austin Abell)
- `78e32a99` Switch bls pub key from using vec
  ([#481](https://github.com/ChainSafe/forest/pull/481)) (Austin Abell)
- `afb1fc82` Updated Code to Pass Checks With Rust 1.44
  ([#479](https://github.com/ChainSafe/forest/pull/479)) (Jaden Foldesi)
- `9cc24d70` Tide JSONRPC over HTTP
  ([#462](https://github.com/ChainSafe/forest/pull/462)) (Eric Tu)
- `7e0540f1` Ashanti/chain store channel
  ([#473](https://github.com/ChainSafe/forest/pull/473)) (Purple Hair Rust Bard)
- `2ad2399b` Ashanti/connect state transition
  ([#454](https://github.com/ChainSafe/forest/pull/454)) (Purple Hair Rust Bard)
- `a0dbd7bd` Implement Block header json
  ([#470](https://github.com/ChainSafe/forest/pull/470)) (Austin Abell)
- `206ec565` Update power, reward and market actors, rt and registered proofs
  relative to miner actor ([#458](https://github.com/ChainSafe/forest/pull/458))
  (Dustin Brickwood)
- `63083135` Implement compatible bitfield
  ([#466](https://github.com/ChainSafe/forest/pull/466)) (Austin Abell)
- `6dab2336` Add CircleCI ([#441](https://github.com/ChainSafe/forest/pull/441))
  (Gregory Markou)
- `8ee51446` Add PeerResponseSender
  ([#453](https://github.com/ChainSafe/forest/pull/453)) (Tim Vermeulen)
- `f4b306d6` Update dockerfiles for protoc install
  ([#460](https://github.com/ChainSafe/forest/pull/460)) (Austin Abell)
- `fb1b4085` Bump async-std to 1.6
  ([#456](https://github.com/ChainSafe/forest/pull/456)) (Eric Tu)
- `fc34b441` Runtime randomness and ChainStore randomness
  ([#415](https://github.com/ChainSafe/forest/pull/415)) (Eric Tu)
- `47835025` Fix block header serialization
  ([#450](https://github.com/ChainSafe/forest/pull/450)) (Austin Abell)
- `91f44e20` Setup GraphSync network interface
  ([#442](https://github.com/ChainSafe/forest/pull/442)) (Austin Abell)
- `129f17e0` Bump versions for release
  ([#451](https://github.com/ChainSafe/forest/pull/451)) (Austin Abell)
- `078eda17` Signed and Unsigned message json impls
  ([#444](https://github.com/ChainSafe/forest/pull/444)) (Austin Abell)
- `bb982fbb` Update libp2p to 0.19
  ([#439](https://github.com/ChainSafe/forest/pull/439)) (Austin Abell)
- `acedcf08` Remove a bajillion manual serde implementations
  ([#433](https://github.com/ChainSafe/forest/pull/433)) (Tim Vermeulen)
- `c9a089e8` Update serialization vectors
  ([#435](https://github.com/ChainSafe/forest/pull/435)) (Austin Abell)
- `9ef6e67a` Add Secp address sanity check
  ([#438](https://github.com/ChainSafe/forest/pull/438)) (Austin Abell)
- `c58aeb4b` Setup GraphSync message types and protobuf encoding
  ([#434](https://github.com/ChainSafe/forest/pull/434)) (Austin Abell)
- `ba8d9467` Verifying Drand Entries from Blocks
  ([#387](https://github.com/ChainSafe/forest/pull/387)) (Eric Tu)
- `b1903ba2` Jaden/chainstore refactor
  ([#432](https://github.com/ChainSafe/forest/pull/432)) (Jaden Foldesi)
- `b80ab49d` Jaden/chainsync/asyncverification
  ([#419](https://github.com/ChainSafe/forest/pull/419)) (Jaden Foldesi)
- `033bade8` Update prefix bytes encoding to include mh len
  ([#431](https://github.com/ChainSafe/forest/pull/431)) (Austin Abell)
- `a04ba8f1` Cargo changes for publishing core crates
  ([#425](https://github.com/ChainSafe/forest/pull/425)) (Austin Abell)
- `42fc42e9` Add default implementations for Store bulk operations
  ([#424](https://github.com/ChainSafe/forest/pull/424)) (Tim Vermeulen)
- `ff39f2aa` Last block info for selectors
  ([#418](https://github.com/ChainSafe/forest/pull/418)) (Austin Abell)
- `1f96e918` Update docs and use rocksdb as feature
  ([#421](https://github.com/ChainSafe/forest/pull/421)) (Austin Abell)
- `187ca6cc` Remove Address default implementation
  ([#422](https://github.com/ChainSafe/forest/pull/422)) (Austin Abell)
- `932dae3b` Implemented verify post
  ([#416](https://github.com/ChainSafe/forest/pull/416)) (Purple Hair Rust Bard)
- `b7f6f92a` Shared types refactor
  ([#417](https://github.com/ChainSafe/forest/pull/417)) (Austin Abell)
- `6241454a` Implement Verify Registry Actor
  ([#413](https://github.com/ChainSafe/forest/pull/413)) (Purple Hair Rust Bard)
- `1598ff20` Update tipset sorting
  ([#412](https://github.com/ChainSafe/forest/pull/412)) (Austin Abell)
- `4c95043e` Ipld selector traversals implementation
  ([#408](https://github.com/ChainSafe/forest/pull/408)) (Austin Abell)
- `fa12fff0` Jaden/tipsetconversions
  ([#404](https://github.com/ChainSafe/forest/pull/404)) (Jaden Foldesi)
- `f47b7579` SyncBucket cleanup
  ([#407](https://github.com/ChainSafe/forest/pull/407)) (Tim Vermeulen)
- `ef7aafdc` Async Block verification in ChainSync
  ([#409](https://github.com/ChainSafe/forest/pull/409)) (Eric Tu)
- `0bba0ecf` Fix CI for docs build
  ([#406](https://github.com/ChainSafe/forest/pull/406)) (Austin Abell)
- `81257dfd` Rupan/reward actor tests
  ([#403](https://github.com/ChainSafe/forest/pull/403)) (nannick)
- `5a0bf8d9` Implement interfacing with Drand over GRPC
  ([#375](https://github.com/ChainSafe/forest/pull/375)) (Eric Tu)
- `91a7e651` Selector explore implementation
  ([#402](https://github.com/ChainSafe/forest/pull/402)) (Austin Abell)
- `cbbd921a` Refactor with structops macro
  ([#401](https://github.com/ChainSafe/forest/pull/401)) (Purple Hair Rust Bard)
- `a048f250` Init test porting
  ([#394](https://github.com/ChainSafe/forest/pull/394)) (nannick)
- `67a25f9c` Clean up tipsets
  ([#397](https://github.com/ChainSafe/forest/pull/397)) (Tim Vermeulen)
- `4e4fa120` Update proofs api
  ([#400](https://github.com/ChainSafe/forest/pull/400)) (Austin Abell)
- `2052eb9f` Bump Dependencies
  ([#399](https://github.com/ChainSafe/forest/pull/399)) (Eric Tu)
- `c57cf419` Implement verify seal syscall
  ([#393](https://github.com/ChainSafe/forest/pull/393)) (Dustin Brickwood)
- `18d179b2` DAGJson support for Ipld
  ([#390](https://github.com/ChainSafe/forest/pull/390)) (Austin Abell)
- `84fb0e44` IPLD Selector framework with serialization
  ([#395](https://github.com/ChainSafe/forest/pull/395)) (Austin Abell)
- `3f8c6cf6` Temporary build fix for fil-proofs
  ([#396](https://github.com/ChainSafe/forest/pull/396)) (Austin Abell)
- `0b589d73` Interop updates and refactoring
  ([#388](https://github.com/ChainSafe/forest/pull/388)) (Austin Abell)
- `1aa2e64d` Implements verify consensus fault syscall and reorg vm crates
  ([#386](https://github.com/ChainSafe/forest/pull/386)) (Dustin Brickwood)
- `aa899c08` BlockHeader Update
  ([#385](https://github.com/ChainSafe/forest/pull/385)) (Eric Tu)
- `7e8124de` Refactor address crate
  ([#376](https://github.com/ChainSafe/forest/pull/376)) (Austin Abell)
- `14894298` Implement buffered blockstore cache
  ([#383](https://github.com/ChainSafe/forest/pull/383)) (Austin Abell)
- `5355acd0` Apply Blocks and refactor
  ([#374](https://github.com/ChainSafe/forest/pull/374)) (Austin Abell)
- `8bc201a3` Added forest img
  ([#378](https://github.com/ChainSafe/forest/pull/378)) (Dustin Brickwood)
- `16483531` Added bls aggregate sig check for block validation
  ([#371](https://github.com/ChainSafe/forest/pull/371)) (Dustin Brickwood)
- `3d5aeb2b` Stmgr retrieval methods + is_ticket_winner calc for block
  validation ([#369](https://github.com/ChainSafe/forest/pull/369)) (Dustin
  Brickwood)
- `cecd33d7` Load Genesis from CAR file
  ([#329](https://github.com/ChainSafe/forest/pull/329)) (Eric Tu)
- `29b45845` Compute unsealed sector CID syscall
  ([#360](https://github.com/ChainSafe/forest/pull/360)) (Austin Abell)
- `c27deaba` Setup dockerfiles and update CI
  ([#370](https://github.com/ChainSafe/forest/pull/370)) (Austin Abell)
- `68c4f9ae` Implement Weight method + st/gt for heaviest ts
  ([#359](https://github.com/ChainSafe/forest/pull/359)) (Dustin Brickwood)
- `4382a82e` Mock Runtime and tests for Account and Cron Actors
  ([#356](https://github.com/ChainSafe/forest/pull/356)) (Eric Tu)
- `ff5260a6` Update to new PoSt sector types
  ([#357](https://github.com/ChainSafe/forest/pull/357)) (Austin Abell)
- `8f0fc1d5` Commitment to cid conversions
  ([#358](https://github.com/ChainSafe/forest/pull/358)) (Austin Abell)
- `3798a4e8` Disallow default Cid and Address serialization
  ([#354](https://github.com/ChainSafe/forest/pull/354)) (Austin Abell)
- `dbee0e66` Implements apply_message and apply_implicit_message
  ([#353](https://github.com/ChainSafe/forest/pull/353)) (Dustin Brickwood)
- `1e6533a4` Implement verify signature syscall and cleanup
  ([#351](https://github.com/ChainSafe/forest/pull/351)) (Austin Abell)
- `d257f5cd` Blake2b syscall
  ([#352](https://github.com/ChainSafe/forest/pull/352)) (Austin Abell)
- `38825e7b` VM gas usage implementation and refactor
  ([#350](https://github.com/ChainSafe/forest/pull/350)) (Austin Abell)
- `8f8fd1e3` Connect remaining Actor invocations to runtime and cleanup
  ([#342](https://github.com/ChainSafe/forest/pull/342)) (Austin Abell)
- `4f0c6f7d` Market actor implementation
  ([#338](https://github.com/ChainSafe/forest/pull/338)) (Dustin Brickwood)
- `380dde3e` Update block header serialization
  ([#337](https://github.com/ChainSafe/forest/pull/337)) (Austin Abell)
- `f5845a0b` Refactor error handling
  ([#336](https://github.com/ChainSafe/forest/pull/336)) (Austin Abell)
- `3bc7d410` Key hashing compatibility
  ([#333](https://github.com/ChainSafe/forest/pull/333)) (Austin Abell)
- `28760209` Update peerid serialization in miner actor
  ([#335](https://github.com/ChainSafe/forest/pull/335)) (Austin Abell)
- `35f3c973` Reward Actor ([#318](https://github.com/ChainSafe/forest/pull/318))
  (Austin Abell)
- `ca7898f7` Move bigint serialization utils
  ([#331](https://github.com/ChainSafe/forest/pull/331)) (Austin Abell)
- `e0a996bd` Miner state ([#325](https://github.com/ChainSafe/forest/pull/325))
  (Austin Abell)
- `d30d396e` Market actor state
  ([#330](https://github.com/ChainSafe/forest/pull/330)) (Austin Abell)
- `5f81a1d6` Runtime Implementation
  ([#323](https://github.com/ChainSafe/forest/pull/323)) (Eric Tu)
- `4aacd72a` Initial chainsync process
  ([#293](https://github.com/ChainSafe/forest/pull/293)) (Dustin Brickwood)
- `e2157f57` Logging level config with RUST_LOG env
  variable([#328](https://github.com/ChainSafe/forest/pull/328)) (Austin Abell)
- `29b9e265` Libp2p and dependency update
  ([#326](https://github.com/ChainSafe/forest/pull/326)) (Austin Abell)
- `618cf4ab` Storage Power actor
  ([#308](https://github.com/ChainSafe/forest/pull/308)) (Austin Abell)
- `6d2bf0e0` Switch MethodNum and ActorID to aliases
  ([#317](https://github.com/ChainSafe/forest/pull/317)) (Austin Abell)
- `661f52aa` Change ChainEpoch and TokenAmount types
  ([#309](https://github.com/ChainSafe/forest/pull/309)) (Austin Abell)
- `7e8bd6f2` Payment channel actor
  ([#299](https://github.com/ChainSafe/forest/pull/299)) (Austin Abell)
- `c97033c0` Bitfield/ rle+ impl
  ([#296](https://github.com/ChainSafe/forest/pull/296)) (Austin Abell)
- `5473af59` SetMultimap implementation
  ([#292](https://github.com/ChainSafe/forest/pull/292)) (Austin Abell)
- `1ae3ba41` Improve actors serialization handling
  ([#297](https://github.com/ChainSafe/forest/pull/297)) (Austin Abell)
- `31738128` Refactor annotated serializations
  ([#295](https://github.com/ChainSafe/forest/pull/295)) (Austin Abell)
- `a5b1ab3c` Sector types ([#294](https://github.com/ChainSafe/forest/pull/294))
  (Austin Abell)
- `08d523b5` Implement multimap
  ([#290](https://github.com/ChainSafe/forest/pull/290)) (Austin Abell)
- `338ddf9d` Feat(vm): implement improved error handling
  ([#289](https://github.com/ChainSafe/forest/pull/289)) (Friedel Ziegelmayer)
- `9611818a` Feat(vm): implement system-actor
  ([#288](https://github.com/ChainSafe/forest/pull/288)) (Friedel Ziegelmayer)
- `76712559` Implement balance table
  ([#285](https://github.com/ChainSafe/forest/pull/285)) (Austin Abell)
- `f2027f03` Update message for type changes
  ([#286](https://github.com/ChainSafe/forest/pull/286)) (Austin Abell)
- `af7ad3a7` Multisig actor implementation
  ([#284](https://github.com/ChainSafe/forest/pull/284)) (Austin Abell)
- `e1200ea6` Cron actor implementation
  ([#281](https://github.com/ChainSafe/forest/pull/281)) (Austin Abell)
- `d7f01992` Move abi types and implement piece size
  ([#283](https://github.com/ChainSafe/forest/pull/283)) (Austin Abell)
- `7c8fb8cf` Init actor implementation
  ([#282](https://github.com/ChainSafe/forest/pull/282)) (Austin Abell)
- `5d829172` Clean actors and update to spec
  ([#279](https://github.com/ChainSafe/forest/pull/279)) (Austin Abell)
- `d7195739` Remove unnecessary db trait
  ([#274](https://github.com/ChainSafe/forest/pull/274)) (Austin Abell)
- `0018c22c` State tree full implementation and refactor IPLD
  ([#273](https://github.com/ChainSafe/forest/pull/273)) (Austin Abell)
- `125a9a24` Move CodeID and ActorState to vm crate
  ([#271](https://github.com/ChainSafe/forest/pull/271)) (Eric Tu)
- `1a5b619b` Update exit codes
  ([#270](https://github.com/ChainSafe/forest/pull/270)) (Eric Tu)
- `b337f7c7` Clear warnings for new nightly toolchain rule
  ([#259](https://github.com/ChainSafe/forest/pull/259)) (Austin Abell)
- `28cb8f54` Hamt implementation
  ([#255](https://github.com/ChainSafe/forest/pull/255)) (Austin Abell)
- `17a447e0` Update runtime to new spec/ impl
  ([#256](https://github.com/ChainSafe/forest/pull/256)) (Austin Abell)
- `0c451396` Read CAR Files
  ([#254](https://github.com/ChainSafe/forest/pull/254)) (Eric Tu)
- `bd9f5cf0` Update multihash dependency and Blockstore interface
  ([#253](https://github.com/ChainSafe/forest/pull/253)) (Austin Abell)
- `6aeee77a` Implement basic peer manager
  ([#252](https://github.com/ChainSafe/forest/pull/252)) (Austin Abell)
- `970d476f` Implement sync fork
  ([#248](https://github.com/ChainSafe/forest/pull/248)) (Dustin Brickwood)
- `a43df302` Connected blocksync requests and network polling thread
  ([#244](https://github.com/ChainSafe/forest/pull/244)) (Austin Abell)
- `7b5d8db0` Refactor RPC and implement hello protocol
  ([#246](https://github.com/ChainSafe/forest/pull/246)) (Austin Abell)
- `a1672031` Adding Verification Function for Aggregate BLS Signatures
  ([#240](https://github.com/ChainSafe/forest/pull/240)) (DragonMural)
- `8c924495` ChainSync framework
  ([#243](https://github.com/ChainSafe/forest/pull/243)) (Austin Abell)
- `5a18b496` Libp2p RPC protocol and Blocksync
  ([#229](https://github.com/ChainSafe/forest/pull/229)) (Eric Tu)
- `47dfb47c` Update multibase dependency for lowercase base32 support
  ([#239](https://github.com/ChainSafe/forest/pull/239)) (Austin Abell)
- `39a8d88e` Allow Address network prefix to be overriden for printing
  ([#233](https://github.com/ChainSafe/forest/pull/233)) (Austin Abell)
- `faa71386` Refactor SyncManager to have ownership over tipsets
  ([#238](https://github.com/ChainSafe/forest/pull/238)) (Austin Abell)
- `f242043e` Remove all clones and copies from serializations
  ([#234](https://github.com/ChainSafe/forest/pull/234)) (Austin Abell)
- `d87704f1` State Manager and initial miner retrieval methods
  ([#224](https://github.com/ChainSafe/forest/pull/224)) (Dustin Brickwood)
- `a65794ba` Setup Forest execution threads
  ([#236](https://github.com/ChainSafe/forest/pull/236)) (Austin Abell)
- `56e62302` Global async logging
  ([#232](https://github.com/ChainSafe/forest/pull/232)) (Eric Tu)
- `14115728` Fix cid serde feature reference
  ([#235](https://github.com/ChainSafe/forest/pull/235)) (Austin Abell)
- `b598ffca` Local bigint serialization
  ([#231](https://github.com/ChainSafe/forest/pull/231)) (Austin Abell)
- `1bd9a59c` Refactor blockstore and Cid for usage
  ([#230](https://github.com/ChainSafe/forest/pull/230)) (Austin Abell)
- `abe9be2e` Fix cbor serialization formats and cleanup
  ([#228](https://github.com/ChainSafe/forest/pull/228)) (Austin Abell)
- `59e2fc7c` Refactor keypair retrieval and saving
  ([#221](https://github.com/ChainSafe/forest/pull/221)) (Austin Abell)
- `67ebaae2` Initial Validation Checks - Message, Timestamp and Block Sig
  ([#219](https://github.com/ChainSafe/forest/pull/219)) (Dustin Brickwood)
- `fdf6c506` Entry point for app for organization
  ([#220](https://github.com/ChainSafe/forest/pull/220)) (Austin Abell)
- `b25b4066` Fix README build badge
  ([#218](https://github.com/ChainSafe/forest/pull/218)) (Austin Abell)
- `6d4304e2` Added Fetch and Load Methods
  ([#196](https://github.com/ChainSafe/forest/pull/196)) (Dustin Brickwood)
- `b41107d3` Clean crypto crate and interfaces with Signature types
  ([#214](https://github.com/ChainSafe/forest/pull/214)) (Austin Abell)
- `75224a6a` Add audit to CI
  ([#213](https://github.com/ChainSafe/forest/pull/213)) (Austin Abell)
- `477930db` Migration to Stable Futures and Network Refactor
  ([#209](https://github.com/ChainSafe/forest/pull/209)) (Eric Tu)
- `8b1b61ba` AMT implementation
  ([#197](https://github.com/ChainSafe/forest/pull/197)) (Austin Abell)
- `62beb1b2` CBOR encoding for BlockHeader
  ([#192](https://github.com/ChainSafe/forest/pull/192)) (Eric Tu)
- `3d6814c8` Updated markdown for readme and templates
  ([#208](https://github.com/ChainSafe/forest/pull/208)) (Dustin Brickwood)
- `15ce6d2c` Add MIT license to dual
  ([#204](https://github.com/ChainSafe/forest/pull/204)) (Austin Abell)
- `547e35b7` Updated readme
  ([#201](https://github.com/ChainSafe/forest/pull/201)) (Dustin Brickwood)
- `21635617` Updated link to include internal discord
  ([#200](https://github.com/ChainSafe/forest/pull/200)) (Dustin Brickwood)
- `f21765c4` Rename repo ([#199](https://github.com/ChainSafe/forest/pull/199))
  (Austin Abell)
- `957da7ed` Update README.md
  ([#198](https://github.com/ChainSafe/forest/pull/198)) (ChainSafe Systems)
- `2514c406` Sync & Store methods updated
  ([#193](https://github.com/ChainSafe/forest/pull/193)) (Dustin Brickwood)
- `f1eb515b` DagCBOR encoding and decoding for Tickets
  ([#190](https://github.com/ChainSafe/forest/pull/190)) (Eric Tu)
- `58f3e03a` Update BlockHeader weight to BigUint and DagCBOR encoding for
  TipsetKeys ([#191](https://github.com/ChainSafe/forest/pull/191)) (Eric Tu)
- `8755ec16` Refactor to remove ToCid trait
  ([#186](https://github.com/ChainSafe/forest/pull/186)) (Austin Abell)
- `ab99a6ec` Wrap Signature into a struct
  ([#184](https://github.com/ChainSafe/forest/pull/184)) (Eric Tu)
- `8018d246` Added templates and config
  ([#183](https://github.com/ChainSafe/forest/pull/183)) (Dustin Brickwood)
- `7a9fa80b` Basic Syncer and ChainStore methods
  ([#173](https://github.com/ChainSafe/forest/pull/173)) (Dustin Brickwood)
- `7e524b3c` UnsignedMessage cbor encoding
  ([#174](https://github.com/ChainSafe/forest/pull/174)) (Austin Abell)
- `925d2711` MessageParams update and refactor
  ([#175](https://github.com/ChainSafe/forest/pull/175)) (Austin Abell)
- `1d6dd985` Add missing fields for BlockHeader
  ([#177](https://github.com/ChainSafe/forest/pull/177)) (Eric Tu)
- `f025a9bb` Update changes in spec, updated docs, updated function signatures
  ([#171](https://github.com/ChainSafe/forest/pull/171)) (Austin Abell)
- `c3c6e052` Updated cid format and IPLD link to Cid type
  ([#172](https://github.com/ChainSafe/forest/pull/172)) (Austin Abell)
- `6d527a47` Update message types function signatures
  ([#170](https://github.com/ChainSafe/forest/pull/170)) (Austin Abell)
- `468846f9` Refactor Blockheader
  ([#169](https://github.com/ChainSafe/forest/pull/169)) (Austin Abell)
- `e70250db` Fix existing bug with multibase ToCid
  ([#167](https://github.com/ChainSafe/forest/pull/167)) (Austin Abell)
- `89a0e60e` Add CODEOWNERS
  ([#166](https://github.com/ChainSafe/forest/pull/166)) (Austin Abell)
- `ae6861e2` Switch from using dynamic pointers
  ([#154](https://github.com/ChainSafe/forest/pull/154)) (Austin Abell)
- `b5295e25` Implement and update Cbor encoding
  ([#157](https://github.com/ChainSafe/forest/pull/157)) (Austin Abell)
- `e998474f` Update address for network config, clean auxiliary stuff
  ([#145](https://github.com/ChainSafe/forest/pull/145)) (Austin Abell)
- `c9d3fbbd` Readme Updates
  ([#159](https://github.com/ChainSafe/forest/pull/159)) (David Ansermino)
- `1e99c0ca` Implemented block format
  ([#149](https://github.com/ChainSafe/forest/pull/149)) (Dustin Brickwood)
- `7e58d9bc` Docs index redirect
  ([#151](https://github.com/ChainSafe/forest/pull/151)) (Austin Abell)
- `a641beca` Update Cid references, bump serde_cbor version
  ([#155](https://github.com/ChainSafe/forest/pull/155)) (Austin Abell)
- `79374e42` Fix license script and add to CI
  ([#150](https://github.com/ChainSafe/forest/pull/150)) (Austin Abell)
- `8431cad8` Docs Cleanup ([#138](https://github.com/ChainSafe/forest/pull/138))
  (David Ansermino)
- `9d04393e` Implement memory db
  ([#137](https://github.com/ChainSafe/forest/pull/137)) (Austin Abell)
- `d35410ef` Implement Basic SyncManager
  ([#132](https://github.com/ChainSafe/forest/pull/132)) (Austin Abell)
- `1576674f` Update makefile
  ([#140](https://github.com/ChainSafe/forest/pull/140)) (Gregory Markou)
- `0d29569c` Created wrapper for Cid type
  ([#134](https://github.com/ChainSafe/forest/pull/134)) (Austin Abell)
- `eace8d81` Storage Power Actor framework
  ([#129](https://github.com/ChainSafe/forest/pull/129)) (Austin Abell)
- `ede60e7b` Naive DB + Rocksdb implemenation
  ([#125](https://github.com/ChainSafe/forest/pull/125)) (Gregory Markou)
- `957d0529` Implement BlockHeader builder pattern
  ([#124](https://github.com/ChainSafe/forest/pull/124)) (Austin Abell)
- `d745c60d` Switch License to Apache
  ([#139](https://github.com/ChainSafe/forest/pull/139)) (Gregory Markou)
- `cee77ac1` Update libp2p version to fix cargo issue
  ([#136](https://github.com/ChainSafe/forest/pull/136)) (Austin Abell)
- `2c63bc56` Add License and license script
  ([#123](https://github.com/ChainSafe/forest/pull/123)) (Gregory Markou)
- `0ab143c4` CI cleanup ([#122](https://github.com/ChainSafe/forest/pull/122))
  (Austin Abell)
- `e4363f1a` Implement TipIndex
  ([#113](https://github.com/ChainSafe/forest/pull/113)) (Dustin Brickwood)
- `c916eb4d` Update StateTree and implement cache
  ([#108](https://github.com/ChainSafe/forest/pull/108)) (Austin Abell)
- `4c9fbd88` MethodParameter usage and implementation in system actors
  ([#107](https://github.com/ChainSafe/forest/pull/107)) (Austin Abell)
- `af198d43` Basic VRF ([#104](https://github.com/ChainSafe/forest/pull/104))
  (David Ansermino)
- `6818dc5d` Fix linting issues
  ([#105](https://github.com/ChainSafe/forest/pull/105)) (Austin Abell)
- `2bb5c0ac` Remove ref keywords
  ([#99](https://github.com/ChainSafe/forest/pull/99)) (Austin Abell)
- `d9a35b51` Remove redundant CI
  ([#102](https://github.com/ChainSafe/forest/pull/102)) (Austin Abell)
- `1bd01685` MethodParams update and implementation
  ([#103](https://github.com/ChainSafe/forest/pull/103)) (Austin Abell)
- `2b8ee0eb` Updated blocks crate to reflect spec changes
  ([#86](https://github.com/ChainSafe/forest/pull/86)) (Dustin Brickwood)
- `efb3d8fc` State tree and interpreter framework
  ([#97](https://github.com/ChainSafe/forest/pull/97)) (Austin Abell)
- `792f1204` Reward System Actor framework
  ([#95](https://github.com/ChainSafe/forest/pull/95)) (Austin Abell)
- `e41786ce` Account System Actor framework
  ([#96](https://github.com/ChainSafe/forest/pull/96)) (Austin Abell)
- `51a17882` Updated ChainEpoch usages and clock crate
  ([#98](https://github.com/ChainSafe/forest/pull/98)) (Austin Abell)
- `de80b34a` Refactor Message type and vm packages
  ([#79](https://github.com/ChainSafe/forest/pull/79)) (Austin Abell)
- `e99d8b57` Add libp2p Identify protocol
  ([#94](https://github.com/ChainSafe/forest/pull/94)) (Eric Tu)
- `cb4576d4` Cleanup epoch time
  ([#92](https://github.com/ChainSafe/forest/pull/92)) (Gregory Markou)
- `62888071` Readme typo fix
  ([#93](https://github.com/ChainSafe/forest/pull/93)) (Dustin Brickwood)
- `6a2092b7` Persist networking keystore
  ([#90](https://github.com/ChainSafe/forest/pull/90)) (Gregory Markou)
- `db7d7fc4` Ec2/libp2p ping
  ([#91](https://github.com/ChainSafe/forest/pull/91)) (Eric Tu)
- `36acea44` Cron system actor
  ([#84](https://github.com/ChainSafe/forest/pull/84)) (Austin Abell)
- `db5dad03` Update libp2p dep
  ([#87](https://github.com/ChainSafe/forest/pull/87)) (Austin Abell)
- `93caa63c` Initial Structures for Message - Manager Communication
  ([#69](https://github.com/ChainSafe/forest/pull/69)) (Dustin Brickwood)
- `054f25d4` InitActor framework
  ([#76](https://github.com/ChainSafe/forest/pull/76)) (Austin Abell)
- `d75c8f2e` CLI cleanup ([#70](https://github.com/ChainSafe/forest/pull/70))
  (Gregory Markou)
- `bbea6130` Add config file parsing
  ([#60](https://github.com/ChainSafe/forest/pull/60)) (Gregory Markou)
- `d10a5460` Runtime trait and vm types
  ([#68](https://github.com/ChainSafe/forest/pull/68)) (Austin Abell)
- `ca0159f6` Implements basic actor type
  ([#61](https://github.com/ChainSafe/forest/pull/61)) (Austin Abell)
- `3438654d` Fix makefile clean and phony targets
  ([#62](https://github.com/ChainSafe/forest/pull/62)) (Austin Abell)
- `af33dd2b` Implements Address cbor encoding
  ([#59](https://github.com/ChainSafe/forest/pull/59)) (Austin Abell)
- `bf608808` Create Networking Service
  ([#49](https://github.com/ChainSafe/forest/pull/49)) (Eric Tu)
- `acb00bb0` Closes #51 - Add basic makefile
  ([#57](https://github.com/ChainSafe/forest/pull/57)) (Gregory Markou)
- `9fd58b8d` Add file reading and writing
  ([#54](https://github.com/ChainSafe/forest/pull/54)) (Gregory Markou)
- `9fba7d98` New Tipset w/ unit tests
  ([#56](https://github.com/ChainSafe/forest/pull/56)) (Dustin Brickwood)
- `f7772339` Encoding library and standardizing usage
  ([#48](https://github.com/ChainSafe/forest/pull/48)) (Austin Abell)
- `996900c4` Add an async logger
  ([#53](https://github.com/ChainSafe/forest/pull/53)) (Eric Tu)
- `fd534869` Remove unneeded types
  ([#47](https://github.com/ChainSafe/forest/pull/47)) (Austin Abell)
- `dc04a06f` Add message and messageReceipt to block
  ([#37](https://github.com/ChainSafe/forest/pull/37)) (Gregory Markou)
- `ff9b6757` Refactor crypto and address to libraries
  ([#40](https://github.com/ChainSafe/forest/pull/40)) (Austin Abell)
- `e85e6992` [VM] Implement basic message types and signing stubs
  ([#31](https://github.com/ChainSafe/forest/pull/31)) (Austin Abell)
- `62194eb7` [VM] Address module cleanup
  ([#32](https://github.com/ChainSafe/forest/pull/32)) (Austin Abell)
- `ae846751` Basic blockchain types and Tipset methods
  ([#28](https://github.com/ChainSafe/forest/pull/28)) (Dustin Brickwood)
- `fd667b8d` Basic clock interface
  ([#27](https://github.com/ChainSafe/forest/pull/27)) (Gregory Markou)
- `29c8b441` Add basic cli ([#25](https://github.com/ChainSafe/forest/pull/25))
  (Gregory Markou)
- `e79cc5f7` [VM] Address logic and code restructure
  ([#21](https://github.com/ChainSafe/forest/pull/21)) (Austin Abell)
- `dba3d3ed` Fix build and setup node binary and subsystem libs
  ([#1](https://github.com/ChainSafe/forest/pull/1)) (Austin Abell)
- `0443c1d4` Remove signed block (Eric Tu)
- `ea16ee42` Chain_sync stub (austinabell)
- `995aa6ee` Fixed fn naming (Dustin Brickwood)
- `2644a493` Added stubbed message pool.rs (Dustin Brickwood)
- `bc6cb2a8` Blocks refactor (Eric Tu)
- `c0af00aa` Merge branch 'master' of github.com:ec2/rust-filecoin (Eric Tu)
- `10868e19` More block stubs (Eric Tu)
- `5eaa11cb` Change how types are referenced externally (austinabell)
- `a37ee2d4` Merge branch 'master' of github.com:ec2/rust-filecoin (Eric Tu)
- `a927122c` Exported message types for use (austinabell)
- `e78e209c` Basic incomplete stubbing for block (Eric Tu)
- `235f00d5` Stubbed some vm (Eric Tu)
- `cb354a60` Fix gitignore (austinabell)
- `e8e71e10` Remove cargo lock (austinabell)
- `f3cc8430` Updated lockfile (austinabell)
- `83730efd` Set up subsystems (austinabell)
- `04b6d5bf` Set up vm and blockchain system binaries (austinabell)
- `ba604fa5` Executable project template (Eric Tu)
- `8344e2b8` Initial commit (Eric Tu)<|MERGE_RESOLUTION|>--- conflicted
+++ resolved
@@ -29,14 +29,12 @@
 
 ### Added
 
-<<<<<<< HEAD
+- [#3555](https://github.com/ChainSafe/forest/issues/3555) Add Forest database
+  query optimizations when serving with many car files.
+
 - [#3995](https://github.com/ChainSafe/forest/pull/3995) Add
   `--p2p-listen-address` option to `forest` to override p2p addresses that
   forest listens on
-=======
-- [#3555](https://github.com/ChainSafe/forest/issues/3555) Add Forest database
-  query optimizations when serving with many car files.
->>>>>>> e78ae215
 
 ### Changed
 
