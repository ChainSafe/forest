--- conflicted
+++ resolved
@@ -64,13 +64,11 @@
 - [#4463](https://github.com/ChainSafe/forest/issues/4463) Add support for the
   `Filecoin.EthGetTransactionByHash` RPC method.
 
-<<<<<<< HEAD
+- [#4613](https://github.com/ChainSafe/forest/issues/4613) Add support for the
+  `Filecoin.EthCall` RPC method.
+
 - [#4465](https://github.com/ChainSafe/forest/issues/4665) Add support for the
   `Filecoin.EthNewFilter` RPC method.
-=======
-- [#4613](https://github.com/ChainSafe/forest/issues/4613) Add support for the
-  `Filecoin.EthCall` RPC method.
->>>>>>> 86050307
 
 ### Changed
 
