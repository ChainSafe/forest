<!--

## A short guide to adding a changelog entry

- pick a section to which your change belongs in _Forest unreleased_,
- the entry should follow the format:

  `[#ISSUE_NO](link to the issue): <short description>`, for example:

  [#1234](https://github.com/chainsafe/forest/pull/1234): Add support for NV18

- if the change does not have an issue, use the PR number instead - the PR must
  have a detailed description of the change and its motivation. Consider
  creating a separate issue if the change is complex enough to warrant it,
- the changelog is not a place for the full description of the change, it should
  be a short summary of the change,
- if the change does not directly affect the user, it should not be included in
  the changelog - for example, refactoring of the codebase,
- review the entry to make sure it is correct and understandable and that it
  does not contain any typos,
- the entries should not contradict each other - if you add a new entry, ensure
  it is consistent with the existing entries.

-->

## Forest unreleased

### Breaking

- [#4620](https://github.com/ChainSafe/forest/pull/4620) Removed the
  `--consume-snapshot` parameter from the `forest` binary. To consume a
  snapshot, use `--import-snapshot <path> --import-mode=move`.

- [#3403](https://github.com/ChainSafe/forest/issues/3403) The snapshot
  validation command `forest-tool snapshot validate` now checks the snapshots
  individually. The previous behavior, to validate the sum of the snapshots, can
  be achieved via `forest-tool snapshot validate-diffs`.

- [#4672](https://github.com/ChainSafe/forest/issues/4672) The default user in
  Docker images is now `root`. This facilitates usage, especially when mounting
  volumes and dealing with surprising permission errors. Note that the default
  data directory is now `/root/.local/share/forest` and not
  `/home/forest/.local/share/forest`. The directory will **not** be migrated
  automatically. Please adapt your configurations accordingly. If you've been
  switching to `root` manually in your workflows you can now remove that step.

### Added

- [#3959](https://github.com/ChainSafe/forest/issues/3959) Added support for the
  Ethereum RPC name aliases.

- [#4607](https://github.com/ChainSafe/forest/pull/4607) Expose usage and timing
  metrics for RPC methods.

- [#4599](https://github.com/ChainSafe/forest/issues/4599) Block delay and block
  propagation delays are now configurable via
  [environment variables](https://github.com/ChainSafe/forest/blob/main/documentation/src/environment_variables.md).

- [#4596](https://github.com/ChainSafe/forest/issues/4596) Support
  finality-related params in the `Filecoin.EthGetBlockByNumber` RPC method.

- [#4620](https://github.com/ChainSafe/forest/pull/4620) Added an option to link
  snapshots instead of moving or copying them. This can be invoked with
  `--import-snapshot <path> --import-mode=symlink`.

- [#4533](https://github.com/ChainSafe/forest/pull/4641) Added `build_info`
  metric to Prometheus metrics, which include the current build's version.

- [#4628](https://github.com/ChainSafe/forest/issues/4628) Added support for
  devnets (2k networks) in the offline Forest.

- [#4463](https://github.com/ChainSafe/forest/issues/4463) Add support for the
  `Filecoin.EthGetTransactionByHash` RPC method.

- [#4613](https://github.com/ChainSafe/forest/issues/4613) Add support for the
  `Filecoin.EthCall` RPC method.

- [#4665](https://github.com/ChainSafe/forest/issues/4665) Add support for the
  `Filecoin.EthNewFilter` RPC method.

- [#4666](https://github.com/ChainSafe/forest/issues/4666) Add support for the
  `Filecoin.EthNewBlockFilter` RPC method.

- [#4667](https://github.com/ChainSafe/forest/issues/4667) Add support for the
  `Filecoin.EthNewPendingTransactionFilter` RPC method.

- [#4686](https://github.com/ChainSafe/forest/issues/4686) Add support for the
  `Filecoin.EthAddressToFilecoinAddress` RPC method.

- [#4612](https://github.com/ChainSafe/forest/issues/4612) Add support for the
  `Filecoin.MarketAddBalance` RPC method.

- [#4701](https://github.com/ChainSafe/forest/issues/4701) Add method
  `Filecoin.EthGetTransactionByBlockHashAndIndex` to existing methods (though
  without support, which matches the current Lotus's behavior).

- [#4702](https://github.com/ChainSafe/forest/issues/4702) Add method
  `Filecoin.EthGetTransactionByBlockNumberAndIndex` to existing methods (though
  without support, which matches the current Lotus's behavior).

<<<<<<< HEAD
- [#4757](https://github.com/ChainSafe/forest/pull/4757) Added an option to
  hardlink snapshots instead of moving or copying them. This can be invoked with
  `--import-snapshot <path> --import-mode=hardlink`.

- [#4757](https://github.com/ChainSafe/forest/pull/4757) Added an option to
  hardlink snapshots and fallback to copying them if not applicable. This can be
  invoked with `--import-snapshot <path> --import-mode=auto`.
=======
- [#4668](https://github.com/ChainSafe/forest/issues/4668) Add support for the
  `Filecoin.EthUninstallFilter` RPC method.
>>>>>>> 498d7f7b

### Changed

- [#4583](https://github.com/ChainSafe/forest/pull/4583) Removed the expiration
  date for the master token. The new behavior aligns with Lotus.

### Removed

- [#4624](https://github.com/ChainSafe/forest/pull/4624) Remove the
  `--chain-import` flag. Its functionality can be accessed through the more
  flexible `--height` flag.

### Fixed

- [#4603](https://github.com/ChainSafe/forest/pull/4603) Fixed incorrect
  deserialisation in `Filecoin.EthGetBlockByNumber` and
  `Filecoin.EthGetBlockByHash` RPC methods.

- [#4610](https://github.com/ChainSafe/forest/issues/4610) Fixed incorrect
  structure in the `Filecoin.MinerGetBaseInfo` RPC method.

- [#4635](https://github.com/ChainSafe/forest/pull/4635) Fixed bug in
  `StateMinerProvingDeadline`.

- [#4674](https://github.com/ChainSafe/forest/pull/4674) Fixed bug in
  `StateCirculatingSupply`.

- [#4656](https://github.com/ChainSafe/forest/pull/4656) Fixed bug in
  `StateCall`.

- [#4498](https://github.com/ChainSafe/forest/issues/4498) Fixed incorrect
  `Filecoin.Version`s `APIVersion` field value.

## Forest 0.19.2 "Eagle"

Non-mandatory release that includes a fix for the Prometheus-incompatible
metric.

### Fixed

- [#4594](https://github.com/ChainSafe/forest/pull/4594) Reverted the Forest
  version metric with Prometheus-incompatible metric type.

## Forest 0.19.1 "Pathfinder"

Mandatory release for mainnet nodes that adds the NV23 _Waffle_ migration at
epoch 4154640 (2024-08-06T12:00:00Z). This release also adds support for new RPC
methods and fixes a networking issue where Forest would not bootstrap a Lotus
node.

### Added

- [#4545](https://github.com/ChainSafe/forest/pull/4545) Add support for the
  `Filecoin.StateGetAllClaims` RPC method.

- [#4545](https://github.com/ChainSafe/forest/pull/4545) Add support for the
  `Filecoin.StateGetAllAllocations` RPC method.

- [#4503](https://github.com/ChainSafe/forest/pull/4503) Add support for the
  `Filecoin.StateMinerAllocated` RPC method.

- [#4512](https://github.com/ChainSafe/forest/pull/4512) Add support for the
  `Filecoin.StateGetAllocationIdForPendingDeal` RPC method.

- [#4514](https://github.com/ChainSafe/forest/pull/4514) Add support for the
  `Filecoin.WalletSignMessage` RPC method.

- [#4517](https://github.com/ChainSafe/forest/pull/4517) Add support for the
  `Filecoin.StateGetAllocationForPendingDeal` RPC method.

- [#4526](https://github.com/ChainSafe/forest/pull/4526) Added
  `forest-cli state compute` method, and a corresponding RPC method
  `Forest.StateCompute`.

- [#4511](https://github.com/ChainSafe/forest/pull/4511) Add support for the
  `Filecoin.EthMaxPriorityFeePerGas` RPC method.

- [#4515](https://github.com/ChainSafe/forest/pull/4515) Add support for the
  `Filecoin.StateLookupRobustAddress` RPC method.

- [#4496](https://github.com/ChainSafe/forest/pull/4496) Add support for the
  `Filecoin.EthEstimateGas` RPC method.

- [#4558](https://github.com/ChainSafe/forest/pull/4558) Add support for the
  `Filecoin.StateVerifiedRegistryRootKey` RPC method.

- [#4474](https://github.com/ChainSafe/forest/pull/4474) Add new subcommand
  `forest-cli healthcheck ready`.

- [#4569](https://github.com/ChainSafe/forest/pull/4569) Add support for the
  `Filecoin.NetFindPeer` RPC method.

- [#4565](https://github.com/ChainSafe/forest/pull/4565) Add support for the
  `Filecoin.StateGetRandomnessDigestFromBeacon` RPC method.

- [#4547](https://github.com/ChainSafe/forest/pull/4547) Add support for the
  `Filecoin.MpoolPushUntrusted` RPC method.

- [#4561](https://github.com/ChainSafe/forest/pull/4561) Add support for the
  `Filecoin.MpoolBatchPush` and `Filecoin.MpoolBatchPushUntrusted` RPC method.

- [#4566](https://github.com/ChainSafe/forest/pull/4566) Add support for the
  `Filecoin.StateGetRandomnessDigestFromTickets` RPC method.

## Forest 0.19.0 "Pastel de nata"

This is a mandatory release for all calibration network node operators. It
includes migration logic for the NV23 _Waffle_ network upgrade. It also includes
a number of new RPC methods, fixes to existing ones, and other improvements,
most notably, garbage collection fix.

### Added

- [#4473](https://github.com/ChainSafe/forest/pull/4473) Add support for NV23
  _Waffle_ network upgrade (FIP-0085, FIP-0091, v14 actors).

- [#4352](https://github.com/ChainSafe/forest/pull/4352) Add support for the
  `Filecoin.StateGetClaim` RPC method.

- [#4356](https://github.com/ChainSafe/forest/pull/4356) Add support for the
  `Filecoin.NetProtectAdd` RPC method.

- [#4382](https://github.com/ChainSafe/forest/pull/4382) Add support for the
  `Filecoin.StateGetAllocation` RPC method.

- [#4381](https://github.com/ChainSafe/forest/pull/4381) Add support for the
  `Filecoin.StateSectorPartition` RPC method.

- [#4368](https://github.com/ChainSafe/forest/issues/4368) Add support for the
  `Filecoin.EthGetMessageCidByTransactionHash` RPC method.

- [#4167](https://github.com/ChainSafe/forest/issues/4167) Add support for the
  `Filecoin.EthGetBlockByHash` RPC method.

- [#4360](https://github.com/ChainSafe/forest/issues/4360) Add support for the
  `Filecoin.EthGetBlockTransactionCountByHash` RPC method.

- [#4475](https://github.com/ChainSafe/forest/pull/4475) Add support for the
  `Filecoin.EthFeeHistory` RPC method.

- [#4359](https://github.com/ChainSafe/forest/issues/4359) Add support for the
  `EIP-1898` object scheme.

- [#4443](https://github.com/ChainSafe/forest/issues/4443) Update
  `Filecoin.StateSectorPreCommitInfo` RPC method to be API-V1-compatible

- [#4444](https://github.com/ChainSafe/forest/issues/4444) Update
  `Filecoin.StateWaitMsg` RPC method to be API-V1-compatible

### Removed

- [#4358](https://github.com/ChainSafe/forest/pull/4358) Remove the
  `forest-cli attach` command.

### Fixed

- [#4425](https://github.com/ChainSafe/forest/pull/4425) Fix GC collision
  issues.

- [#4357](https://github.com/ChainSafe/forest/pull/4357) Fix schema bug in the
  `Filecoin.ChainNotify` RPC method.

- [#4371](https://github.com/ChainSafe/forest/pull/4371) Fix extra `Apply`
  change in the `Filecoin.ChainNotify` RPC method.

- [#4002](https://github.com/ChainSafe/forest/issues/4002) Add support for
  multiple WebSocket clients for `Filecoin.ChainNotify` RPC method.

- [#4390](https://github.com/ChainSafe/forest/issues/4390) Fix `SignedMessage`
  JSON formatting to match Lotus.

## Forest 0.18.0 "Big Bang"

This is a non-mandatory release including a fair number of new RPC methods and
improvements to the Forest RPC API. The release also includes a number of bug
fixes, as outlined below. Please note the breaking changes in this release.

### Breaking

- [#4177](https://github.com/ChainSafe/forest/pull/4177) Rename environment
  variable `TRUST_PARAMS` to `FOREST_FORCE_TRUST_PARAMS`.

- [#4184](https://github.com/ChainSafe/forest/pull/4184) Removed short form
  flags from `forest` binary.

- [#4215](https://github.com/ChainSafe/forest/pull/4215) Changed the prefix for
  Forest-specific RPC methods to `Forest`; `Filecoin.NetInfo` and
  `Filecoin.StateFetchRoot` to `Forest.NetInfo` and `Forest.StateFetchRoot`.

- [#4262](https://github.com/ChainSafe/forest/pull/4262) Added `Bearer` prefix
  to the `Authorization` header in the Forest RPC API. This is a
  partially-breaking change - new Forest RPC clients will not work with old
  Forest nodes. This change is necessary to align with the Lotus RPC API.

### Added

- [#4246](https://github.com/ChainSafe/forest/pull/4246) Add support for the
  `Filecoin.SyncSubmitBlock` RPC method.

- [#4084](https://github.com/ChainSafe/forest/pull/4084) Add support for the
  `Filecoin.StateDealProviderCollateralBounds` RPC method.

- [#3949](https://github.com/ChainSafe/forest/issues/3949) Added healthcheck
  endpoints `/healthz`, `/readyz`, and `/livez`. By default, the healthcheck
  endpoint is enabled on port 2346.

- [#4166](https://github.com/ChainSafe/forest/issues/4166) Add support for the
  `Filecoin.Web3ClientVersion` RPC method.

- [#4184](https://github.com/ChainSafe/forest/pull/4184) Added
  `--no-healthcheck` flag to `forest` to disable the healthcheck endpoint.

- [#4183](https://github.com/ChainSafe/forest/issues/4183) Add support for the
  `Filecoin.EthGetBlockByNumber` RPC method.

- [#4253](https://github.com/ChainSafe/forest/pull/4253) RPC client default
  timeout is now configurable via the `FOREST_RPC_DEFAULT_TIMEOUT` environment
  variable.

- [#4240](https://github.com/ChainSafe/forest/pull/4240) Added `--fixed-unit`
  and `--exact-balance` flags to `forest-wallet balance` similarly to
  `forest-wallet list` subcommand.

- [#4213](https://github.com/ChainSafe/forest/issues/4213) Add support for the
  `Filecoin.StateMinerInitialPledgeCollateral` RPC method.

- [#4214](https://github.com/ChainSafe/forest/issues/4214) Add support for the
  `Filecoin.StateMinerPreCommitDepositForPower` RPC method.

- [#4255](https://github.com/ChainSafe/forest/pull/4255) Add support for the
  `Filecoin.MinerCreateBlock` RPC method.

- [#4315](https://github.com/ChainSafe/forest/pull/4315) Add support for the
  `Filecoin.StateGetNetworkParams` RPC method.

- [#4326](https://github.com/ChainSafe/forest/pull/4326) Added
  `expected_network_height` metric to the Prometheus metrics.

### Changed

- [#4170](https://github.com/ChainSafe/forest/pull/4170) Change the default
  Filecoin proof parameters source to ChainSafe's hosted Cloudflare R2 bucket.
  IPFS gateway can still be enforced via `FOREST_PROOFS_ONLY_IPFS_GATEWAY=1`.

### Removed

### Fixed

- [#4177](https://github.com/ChainSafe/forest/pull/4177) Fixed a bug where the
  environment variable `IPFS_GATEWAY` was not used to change the IPFS gateway.

- [#4267](https://github.com/ChainSafe/forest/pull/4267) Fixed potential panics
  in `forest-tool api compare`.

- [#4297](https://github.com/ChainSafe/forest/pull/4297) Fixed double decoding
  of message in the `Filecoin.WalletSign` RPC method.

- [#4314](https://github.com/ChainSafe/forest/issues/4314) Fixed incorrect
  allowed proof types for all networks.

- [#4328](https://github.com/ChainSafe/forest/pull/4328) Fix issues when
  connecting to a network with fewer than 5 peers.

## Forest 0.17.2 "Dovakhin"

This is a **mandatory** release for all mainnet node operators. It changes the
NV22 _dragon_ network upgrade epoch to 3855360 (Wed Apr 24 02:00:00 PM UTC
2024)). All mainnet node **must** be updated to this version before the network
upgrade epoch to avoid being stuck on a fork.

### Changed

- [#4151](https://github.com/ChainSafe/forest/pull/4151) Changed the Dragon NV22
  network upgrade epoch to 3855360 (April 24th 2024).

### Fixed

- [#4145](https://github.com/ChainSafe/forest/pull/4145) Fix the
  `forest-cli net peers --agent` command in case the agent is not available.

## Forest 0.17.1 "Villentretenmerth"

This is a mandatory release that includes scheduled migration for the NV22
_Dragon_ network upgrade for mainnet and fix for the calibration network.
Various other fixes and improvements are included as well, see below for
details.

### Added

- [#4029](https://github.com/ChainSafe/forest/pull/4029) Add
  `forest-tool shed private-key-from-key-pair` and
  `forest-tool shed key-pair-from-private-key` commands. These facilate moving
  between Forest and Lotus without losing the peer-to-peer identity.

- [#4052](https://github.com/ChainSafe/forest/pull/4052) Add
  `forest-cli net reachability` command that prints information about
  reachability from the internet.

- [#4058](https://github.com/ChainSafe/forest/issues/4058) Add support for
  multiple snapshot files in the `forest-tool api serve` command.

- [#4056](https://github.com/ChainSafe/forest/pull/4056) Enable libp2p `quic`
  protocol

- [#4071](https://github.com/ChainSafe/forest/pull/4071) Add
  `forest-tool net ping` command that pings a peer via its multiaddress.

- [#4119](https://github.com/ChainSafe/forest/pull/4119) Add support for NV22
  fix for calibration network.

### Removed

- [#4018](https://github.com/ChainSafe/forest/pull/4018) Remove --ws flag from
  `forest-tool api compare`.

### Fixed

- [#4068](https://github.com/ChainSafe/forest/pull/4068) Fix schema bug in the
  `ChainNotify` RPC method.

- [#4080](https://github.com/ChainSafe/forest/pull/4080) Fix broken
  `StateVMCirculatingSupplyInternal` RPC method on calibnet.

- [#4091](https://github.com/ChainSafe/forest/pull/4091) Restore `Breeze`,
  `Smoke`, and `Ignition` entries for calibnet

- [#4093](https://github.com/ChainSafe/forest/pull/4093) Fix parsing issue in
  the `Filecoin.StateAccountKey` RPC method.

## Forest 0.17.0 "Smaug"

Mandatory release that includes:

- support for the NV22 _Dragon_ network upgrade, together with the required
  state migration,
- important networking improvements that increase Forest resilience to network
  disruptions,
- various improvements and support for new RPC methods.

### Added

- [#3555](https://github.com/ChainSafe/forest/issues/3555) Add Forest database
  query optimizations when serving with many car files.

- [#3995](https://github.com/ChainSafe/forest/pull/3995) Add
  `--p2p-listen-address` option to `forest` to override p2p addresses that
  forest listens on

- [#4031](https://github.com/ChainSafe/forest/pull/4031) Added RPC method
  `Filecoin.NetAgentVersion` and `--agent` flag to the `forest-cli net peers`
  subcommand, that will list the agent version of the connected peers.

- [#3955](https://github.com/ChainSafe/forest/pull/3955) Added support for the
  NV22 _Dragon_ network upgrade, together with the required state migration.

### Changed

- [#3976](https://github.com/ChainSafe/forest/pull/3976) `forest-wallet`
  defaults to using a local wallet instead of the builtin Forest wallet for
  greater security.

### Fixed

- [#4019](https://github.com/ChainSafe/forest/pull/4019) Fix Forest sending
  stale notifications after channel cancelation.

## Forest 0.16.8 "English Channel"

### Added

- [#3978](https://github.com/ChainSafe/forest/pull/3978) Add support for the
  `Filecoin.ChainNotify` RPC method.

## Forest 0.16.7 "Etaoin shrdlu"

Mandatory release that includes a fix for a bug in the `libp2p` usage. This is
necessary after the PL-managed bootstrap nodes were decommissioned. Failure to
upgrade will result in difficulty connecting to the mainnet network.

### Added

- [#3849](https://github.com/ChainSafe/forest/pull/3849/) Implement the
  `Filecoin.ChainGetPath` lotus-compatible RPC API.
- [#3849](https://github.com/ChainSafe/forest/pull/3849/) Add
  `forest-tool shed summarize-tipsets`.
- [#3893](https://github.com/ChainSafe/forest/pull/3983) Add
  `forest-tool shed peer-id-from-key-pair`.
- [#3981](https://github.com/ChainSafe/forest/issues/3981) Add
  `forest-tool backup create|restore`.

### Fixed

- [#3996](https://github.com/ChainSafe/forest/pull/3996) Fixed a bug in the
  `libp2p` usage that caused the connections to not get upgraded to secure ones.

## Forest 0.16.6 "Pinecone Reactivation"

### Added

- [#3866](https://github.com/ChainSafe/forest/pull/3866) Implement Offline RPC
  API.

### Fixed

- [#3857](https://github.com/ChainSafe/forest/pull/3907) Timeout parameter fetch
  to 30 minutes to avoid it getting stuck on IPFS gateway issues.
- [#3901](https://github.com/ChainSafe/forest/pull/3901) Fix timeout issue in
  `forest-cli snapshot export`.
- [#3919](https://github.com/ChainSafe/forest/pull/3919) Fix misreporting when
  logging progress.

## Forest 0.16.5 "Pinecone Deactivation"

Non-mandatory upgrade including mostly new RPC endpoints. The option to use an
alternative `FilOps` snapshot provider was removed given the service was
decommissioned.

### Added

- [#3817](https://github.com/ChainSafe/forest/pull/3817/) Implement the
  `Filecoin.StateVerifiedClientStatus` lotus-compatible RPC API.
- [#3824](https://github.com/ChainSafe/forest/pull/3824) Add `--ws` flag to
  `forest-tool api compare` to run all tests using WebSocket connections. Add
  support for WebSocket binary messages in Forest daemon.
- [#3802](https://github.com/ChainSafe/forest/pull/3802) Implement the
  `Filecoin.EthGetBalance` lotus-compatible RPC API.
- [#3773](https://github.com/ChainSafe/forest/pull/3811) Implement the
  `Filecoin.MpoolGetNonce` lotus-compatible RPC API.
- [#3773](https://github.com/ChainSafe/forest/pull/3786) Implement the
  `Filecoin.MinerGetBaseInfo` lotus-compatible RPC API.
- [#3807](https://github.com/ChainSafe/forest/pull/3807) Add `--run-ignored`
  flag to `forest-tool api compare`.
- [#3806](https://github.com/ChainSafe/forest/pull/3806) Implement the
  `Filecoin.EthGasPrice` lotus-compatible RPC API.

### Changed

- [#3819](https://github.com/ChainSafe/forest/pull/3819) Make progress messages
  more human-readable.
- [#3824](https://github.com/ChainSafe/forest/pull/3824) Demote noisy WebSocket
  info logs to debug in Forest daemon.

### Removed

- [#3878](https://github.com/ChainSafe/forest/issues/3878): FILOps is no longer
  serving lite snapshots. Removed `filops` option from
  `forest-tool snapshot fetch --vendor [vendor]`.

## Forest 0.16.4 "Speedy Gonzales"

### Breaking

### Added

- [#3779](https://github.com/ChainSafe/forest/pull/3779) Implement the
  `Filecoin.StateMinerRecoveries` lotus-compatible RPC API.
- [#3745](https://github.com/ChainSafe/forest/pull/3745) Implement the
  `Filecoin.StateCirculatingSupply` lotus-compatible RPC API.
- [#3773](https://github.com/ChainSafe/forest/pull/3773) Implement the
  `Filecoin.StateVMCirculatingSupplyInternal` lotus-compatible RPC API.
- [#3748](https://github.com/ChainSafe/forest/pull/3748) Add timing for each
  message and gas charge in the JSON output of
  `forest-tool snapshot compute-state` and `Filecoin.StateCall` RPC API.
- [#3720](https://github.com/ChainSafe/forest/pull/3750) Implement the
  `Filecoin.StateMinerInfo` lotus-compatible RPC API.
- [#1670](https://github.com/ChainSafe/forest/issues/1670) Support Butterflynet
  🦋.
- [#3801](https://github.com/ChainSafe/forest/pull/3801) Implement the
  `Filecoin.StateSearchMsg` lotus-compatible RPC API.
- [#3801](https://github.com/ChainSafe/forest/pull/3801) Implement the
  `Filecoin.StateSearchMsgLimited` lotus-compatible RPC API.

### Changed

### Removed

### Fixed

## Forest 0.16.3 "Tempura"

### Fixed

- [#3751](https://github.com/ChainSafe/forest/pull/3751) Workaround for
  performance bug that prevents Forest from syncing to the network.

## Forest 0.16.2 "November Rain"

### Breaking

### Added

- [#3749](https://github.com/ChainSafe/forest/pull/3749) Implement the
  `Filecoin.StateSectorGetInfo` lotus-compatible RPC API.
- [#3720](https://github.com/ChainSafe/forest/pull/3720) Implement the
  `Filecoin.GetParentMessages` lotus-compatible RPC API.
- [#3726](https://github.com/ChainSafe/forest/pull/3726) Implement the
  `Filecoin.StateMinerFaults` lotus-compatible RPC API.
- [#3735](https://github.com/ChainSafe/forest/pull/3735) Implement the
  `Filecoin.StateAccountKey` lotus-compatible RPC API.
- [#3744](https://github.com/ChainSafe/forest/pull/3744) Implement the
  `Filecoin.StateLookupID` lotus-compatible RPC API.
- [#3727](https://github.com/ChainSafe/forest/pull/3727) Added glif.io calibnet
  bootstrap node peer
- [#3737](https://github.com/ChainSafe/forest/pull/3737) Added `--n-tipsets`
  option to `forest-tool api compare`

### Changed

### Removed

### Fixed

## Forest 0.16.1 "(Re)Fresh(ed)Melon"

This is yet another mandatory upgrade for calibration network, containing the
2nd fix for the `WatermelonFix` upgrade. See this
[update](https://github.com/filecoin-project/community/discussions/74#discussioncomment-7591806)
for reference.

### Breaking

### Added

- [#3718](https://github.com/ChainSafe/forest/issues/3718) Added support for the
  2nd NV21 calibration network fix. See this
  [update](https://github.com/filecoin-project/community/discussions/74#discussioncomment-7591806)
  for details.

### Changed

### Removed

### Fixed

## Forest 0.16.0 "Rottenmelon"

This is a mandatory upgrade for calibration network, containing fix for the
`WatermelonFix` upgrade. See
[Lotus release](https://github.com/filecoin-project/lotus/releases/tag/v1.24.0-rc5)
for reference.

### Breaking

### Added

### Changed

- [#3072](https://github.com/ChainSafe/forest/issues/3072) Implemented
  mark-and-sweep GC, removing GC progress reports along with the corresponding
  RPC endpoint.

### Removed

### Fixed

- [#3540](https://github.com/ChainSafe/forest/issues/3540) Fix forest-cli sync
  wait to ensure that Forest is in the follow mode.
- [#3686](https://github.com/ChainSafe/forest/issues/3686) Fix regression when
  using `forest-tool db` subcommands and a `--chain` flag different from
  mainnet.

- [#3694](https://github.com/ChainSafe/forest/pull/3694) Calibration
  WatermelonFix recovery fix.

## Forest v0.15.2 "Defenestration"

### Breaking

### Added

- [#3632](https://github.com/ChainSafe/forest/issues/3632) Added an upgrade/fix
  for calibration network that will go live at epoch 1070494.

- [#3674](https://github.com/ChainSafe/forest/pull/3674) Added a tentative
  mainnet Watermelon upgrade with the
  [12.0.0-rc.2](https://github.com/filecoin-project/builtin-actors/releases/tag/v12.0.0-rc.2)
  bundle.

### Changed

### Removed

### Fixed

## Forest v0.15.1

Forest v0.15.1 is a service release with support for the v0.14.1 database.

### Breaking

### Added

- [#3662](https://github.com/ChainSafe/forest/pull/3662) Add `--filter` and
  `--fail-fast` flags to `forest-tool api compare`.
- [#3670](https://github.com/ChainSafe/forest/pull/3670) Implement the
  `Filecoin.ChainGetMessagesInTipset` lotus-compatible RPC API.

### Changed

### Removed

- [#3363](https://github.com/ChainSafe/forest/issues/3363) Remove hidden
  `forest-cli` commands used for helping users to migrate on `forest-tool` and
  `forest-wallet`.

### Fixed

## Forest v0.15.0 "Buttress"

Forest v0.15.0 is a service release containing minor bug fixes and small
usability improvements.

### Breaking

### Added

- [#3591](https://github.com/ChainSafe/forest/pull/3591) Add
  `forest-tool car validate` command for checking non-filecoin invariants in CAR
  files.
- [#3589](https://github.com/ChainSafe/forest/pull/3589) Add
  `forest-tool archive diff` command for debugging state-root mismatches.
- [#3609](https://github.com/ChainSafe/forest/pull/3609) Add `--no-metrics`
  option to `forest` for controlling the availability of the metrics Prometheus
  server.
- [#3613](https://github.com/ChainSafe/forest/pull/3613) Add `--expire-in`
  parameter to token commands.
- [#3584](https://github.com/ChainSafe/forest/issues/3584) Add
  `forest-tool api compare` command for testing RPC compatibility.

### Changed

- [#3614](https://github.com/ChainSafe/forest/issues/3614) Moved downloading
  bundle to runtime.

### Removed

- [#3589](https://github.com/ChainSafe/forest/pull/3589) Remove
  `forest-cli state diff` command. Replaced by `forest-tool archive diff`.
- [#3615](https://github.com/ChainSafe/forest/pull/3615) Remove `chain` section
  from forest configuration files.

### Fixed

- [#3619](https://github.com/ChainSafe/forest/pull/3619) Use correct timestamp
  in exported snapshot filenames.

## Forest v0.14.0 "Hakuna Matata"

### Breaking

### Added

- [#3422](https://github.com/ChainSafe/forest/issues/3422) Add NV21 (Watermelon)
  support for calibration network.
- [#3593](https://github.com/ChainSafe/forest/pull/3593): Add `--stateless` flag
  to `forest`. In stateless mode, forest connects to the P2P network but does
  not sync to HEAD.

### Changed

### Removed

### Fixed

- [#3590](https://github.com/ChainSafe/forest/pull/3590) Fix bug in ForestCAR
  encoder that would cause corrupted archives if a hash-collision happened.

## Forest v0.13.0 "Holocron"

### Breaking

- [#3231](https://github.com/ChainSafe/forest/issues/3231) Moved some Forest
  internal settings from files to the database.
- [#3333](https://github.com/ChainSafe/forest/pull/3333) Changed default rpc
  port from 1234 to 2345.
- [#3336](https://github.com/ChainSafe/forest/pull/3336) Moved following
  `forest-cli` subcommands to `forest-tool`
  - `archive info`
  - `fetch-params`
  - `snapshot fetch`
  - `snapshot validate`
- [#3355](https://github.com/ChainSafe/forest/pull/3355) Moved commands
  - `forest-cli db stats` to `forest-tool db stats`
  - `forest-cli db clean` to `forest-tool db destroy`
- [#3362](https://github.com/ChainSafe/forest/pull/3362) Moved the following
  `forest-cli wallet` subcommands to `forest-wallet`
- [#3432](https://github.com/ChainSafe/forest/pull/3432) Moved following
  `forest-cli` subcommands to `forest-tool`
  - `archive export`
  - `archive checkpoints`
- [#3431](https://github.com/ChainSafe/forest/pull/3431) Moved the following
  `forest-cli snapshot compress` subcommand to `forest-tool`
- [#3435](https://github.com/ChainSafe/forest/pull/3435) Moved subcommand
  `forest-cli car concat` subcommands to `forest-tool`

### Added

- [#3430](https://github.com/ChainSafe/forest/pull/3430): Add
  `forest-tool snapshot compute-state ...` subcommand.
- [#3321](https://github.com/ChainSafe/forest/issues/3321): Support for
  multi-threaded car-backed block stores.
- [#3316](https://github.com/ChainSafe/forest/pull/3316): Add
  `forest-tool benchmark` commands.
- [#3330](https://github.com/ChainSafe/forest/pull/3330): Add `--depth` flag to
  `forest-cli snapshot export`.
- [#3348](https://github.com/ChainSafe/forest/pull/3348): Add `--diff-depth`
  flag to `forest-cli archive export`.
- [#3325](https://github.com/ChainSafe/forest/pull/3325): Add
  `forest-tool state-migration actor-bundle` subcommand.
- [#3387](https://github.com/ChainSafe/forest/pull/3387): Add
  `forest-wallet delete` RPC command.
- [#3322](https://github.com/ChainSafe/forest/issues/3322): Added prompt to
  `forest-cli archive export` to overwrite file if the file specified with
  `--output-path` already exists and a `--force` flag to suppress the prompt.
- [#3439](https://github.com/ChainSafe/forest/pull/3439): Add
  `--consume-snapshot` option to `forest` command.
- [#3462](https://github.com/ChainSafe/forest/pull/3462): Add
  `forest-tool archive merge` command.

### Changed

- [#3331](https://github.com/ChainSafe/forest/pull/3331): Use multiple cores
  when exporting snapshots.
- [#3379](https://github.com/ChainSafe/forest/pull/3379): Improved state graph
  walking performance.
- [#3178](https://github.com/ChainSafe/forest/issues/3178): Removed inaccurate
  progress log ETA; now only the elapsed time is displayed.
- [#3322](https://github.com/ChainSafe/forest/issues/3322): The
  `snapshot export` and `snapshot compress` subcommands for `forest-cli` are now
  both consistent with `forest-cli archive export` in supporting a short-form
  output path flag `-o` and a long-form output path flag `--output-path`. The
  flag `--output` for the `snapshot compress` subcommand was replaced by
  `--output-path`.

### Removed

### Fixed

- [#3319](https://github.com/ChainSafe/forest/pull/3319): Fix bug triggered by
  re-encoding ForestCAR.zst files.

- [#3322](https://github.com/ChainSafe/forest/pull/3332): Forest is now able to
  parse data from epochs below 1_960_320 (on mainnet)

## Forest v0.12.1 "Carp++"

### Fixed

- [#3307](https://github.com/ChainSafe/forest/pull/3307)[#3310](https://github.com/ChainSafe/forest/pull/3310):
  Reduce memory requirements when exporting a snapshot by 50% (roughly from
  14GiB to 7GiB).

## Forest v0.12.0 "Carp"

Notable updates:

- Support for the `.forest.car.zst` format.
- Support for diff snapshots.

### Breaking

- [#3189](https://github.com/ChainSafe/forest/issues/3189): Changed the database
  organisation to use multiple columns. The database will need to be recreated.
- [#3220](https://github.com/ChainSafe/forest/pull/3220): Removed the
  `forest-cli chain validate-tipset-checkpoints` and
  `forest-cli chain tipset-hash` commands.

### Added

- [#3167](https://github.com/ChainSafe/forest/pull/3167): Added a new option
  `--validate-tipsets` for `forest-cli snapshot validate`.
- [#3166](https://github.com/ChainSafe/forest/issues/3166): Add
  `forest-cli archive info` command for inspecting archives.
- [#3159](https://github.com/ChainSafe/forest/issues/3159): Add
  `forest-cli archive export -e=X` command for exporting archives.
- [#3150](https://github.com/ChainSafe/forest/pull/3150):
  `forest-cli car concat` subcommand for concatenating `.car` files.
- [#3148](https://github.com/ChainSafe/forest/pull/3148): add `save_to_file`
  option to `forest-cli state fetch` command.
- [#3213](https://github.com/ChainSafe/forest/pull/3213): Add support for
  loading forest.car.zst files.
- [#3284](https://github.com/ChainSafe/forest/pull/3284): Add `--diff` flag to
  `archive export`.
- [#3292](https://github.com/ChainSafe/forest/pull/3292): Add `net info`
  subcommand to `forest-cli`.

### Changed

- [#3126](https://github.com/ChainSafe/forest/issues/3126): Bail on database
  lookup errors instead of silently ignoring them.
- [#2999](https://github.com/ChainSafe/forest/issues/2999): Restored `--tipset`
  flag to `forest-cli snapshot export` to allow export at a specific tipset.
- [#3283](https://github.com/ChainSafe/forest/pull/3283): All generated car
  files use the new forest.car.zst format.

### Removed

### Fixed

- [#3248](https://github.com/ChainSafe/forest/issues/3248): Fixed Forest being
  unable to re-create its libp2p keypair from file and always changing its
  `PeerId`.

## Forest v0.11.1 "Dagny Taggart"

## Forest v0.11.0 "Hypersonic"

### Breaking

- [#3048](https://github.com/ChainSafe/forest/pull/3048): Remove support for
  rocksdb
- [#3047](https://github.com/ChainSafe/forest/pull/3047): Remove support for
  compiling with delegated consensus
- [#3086](https://github.com/ChainSafe/forest/pull/3085):
  `forest-cli snapshot validate` no longer supports URLs. Download the snapshot
  and then run the command.

### Added

- [#2761](https://github.com/ChainSafe/forest/issues/2761): Add a per actor
  limit of 1000 messages to Forest mpool for preventing spam attacks.
- [#2728](https://github.com/ChainSafe/forest/issues/2728): Revive
  `forest-cli mpool pending` and `forest-cli mpool stat` subcommands.
- [#2816](https://github.com/ChainSafe/forest/issues/2816): Support `2k` devnet.
- [#3026](https://github.com/ChainSafe/forest/pull/3026): Expose
  `forest-cli state diff ...`
- [#3086](https://github.com/ChainSafe/forest/pull/3085):
  `forest-cli snapshot validate` is faster and uses less disk space, operating
  directly on the snapshot rather than loading through a database.
- [#2983](https://github.com/ChainSafe/forest/issues/2983): Added state
  migration support for NV17.
- [#3107](https://github.com/ChainSafe/forest/pull/3107): Introduced 'head'
  parameter for snapshot validation.

### Fixed

- [#3005](https://github.com/ChainSafe/forest/issues/3005): Fix incorrect
  progress reported when importing compressed snapshots.

- [#3122](https://github.com/ChainSafe/forest/pull/3122): Fix state-root
  mismatch around null tipsets.

## Forest v0.10.0 "Premature"

### Breaking

- [#3007](https://github.com/ChainSafe/forest/pull/3007): Optimize DB
  parameters. This requires all existing databases to be re-initialized.

### Fixed

- [#3006](https://github.com/ChainSafe/forest/issues/3006): Fix `premature end`
  error when exporting a snapshot.

## Forest v0.9.0 "Fellowship"

Notable updates:

- `--compressed` option removed from CLI, snapshots are now always compressed.
- The `dir`, `list`, `prune` and `remove` snapshot commands have been removed
  from the CLI.
- Snapshots are fetched to current directory by default.
- Added new subcommand `forest-cli info show`.
- `Filecoin.ChainSetHead` RPC endpoint and `forest-cli chain set-head`
  subcommand are now implemented.
- IPLD graph can now be downloaded via bitswap.
- `sendFIL` function has been updated to match recent changes in the Forest send
  command.
- FIL amount parsing/printing has been improved and 2 new options are added to
  forest-cli wallet list (--no-round and --no-abbrev).

### Breaking

- [#2873](https://github.com/ChainSafe/forest/issues/2873)
  - remove `--compressed` from the CLI. Snapshots are now always compressed.
  - Remove snapshot ops - snapshots fetched to the current directory by default.

### Added

- [#2706](https://github.com/ChainSafe/forest/issues/2706): implement
  `Filecoin.ChainSetHead` RPC endpoint and `forest-cli chain set-head`
  subcommand.
- [#2979](https://github.com/ChainSafe/forest/pull/2979): implement command for
  downloading an IPLD graph via bitswap.
- [#2578](https://github.com/ChainSafe/forest/pull/2578): implement initial
  support for `forest-cli info`

### Changed

- [#2668](https://github.com/ChainSafe/forest/issues/2668): JavaScript console
  `sendFIL` function has been updated to align with recent changes in the Forest
  `send` command (allowed units for the amount field are now "attoFIL",
  "femtoFIL", "picoFIL", "nanoFIL", "microFIL", "milliFIL", and "FIL"). Note
  that the default `sendFIL` amount unit (i.e., if no units are specified) is
  now FIL to match the behavior in Lotus.
- [#2833](https://github.com/ChainSafe/forest/issues/2833): Improvements to FIL
  amount parsing/printing, and add `--no-round` and `--no-abbrev` to
  `forest-cli wallet list`.

### Removed

- [#2888](https://github.com/ChainSafe/forest/issues/2888): FILOps is no longer
  serving uncompressed snapshots. Removed support for them in both `forest` and
  `forest-cli`.

### Fixed

- [#2967](https://github.com/ChainSafe/forest/issues/2967): Fix http-client
  concurrency issues caused by fetching root certificates multiple times.
- [#2958](https://github.com/ChainSafe/forest/issues/2958): Fix occasional
  consensus fault.
- [#2950](https://github.com/ChainSafe/forest/pull/2950): Fix cases where ctrl-c
  would be ignored.
- [#2934](https://github.com/ChainSafe/forest/issues/2934): Fix race condition
  when connecting to development blockchains.

## Forest v0.8.2 "The Way"

### Added

- [#2655](https://github.com/ChainSafe/forest/issues/2655): Configurable number
  of default recent state roots included in memory/snapshots.

### Changed

### Removed

### Fixed

- [#2796](https://github.com/ChainSafe/forest/pull/2796): Fix issue when running
  Forest on calibnet using a configuration file only.
- [#2807](https://github.com/ChainSafe/forest/pull/2807): Fix issue with v11
  actor CIDs.
- [#2804](https://github.com/ChainSafe/forest/pull/2804): Add work around for
  FVM bug that caused `forest-cli sync wait` to fail.

## Forest v0.8.1 "Cold Exposure"

### Fixed

- [#2788](https://github.com/ChainSafe/forest/pull/2788): Move back to the
  upstream `ref-fvm` and bump the dependency version so that it included the
  latest critical [patch](https://github.com/filecoin-project/ref-fvm/pull/1750)

## Forest v0.8.0 "Jungle Speed" (2023-04-21)

### Added

- [#2763](https://github.com/ChainSafe/forest/issues/2763): Support NV19 and
  NV20. ⛈️

## Forest v0.7.2 "Roberto" (2023-04-19)

### Added

- [#2741](https://github.com/ChainSafe/forest/issues/2741): Support importing
  zstd compressed snapshot car files
- [#2741](https://github.com/ChainSafe/forest/issues/2741): Support fetching
  zstd compressed snapshots with filecoin provider via `--compressed` option
- [#2741](https://github.com/ChainSafe/forest/issues/2741): Support exporting
  zstd compressed snapshots via `--compressed` option in
  `forest-cli snapshot export` subcommand
- [#1454](https://github.com/ChainSafe/forest/issues/1454): Added state
  migration support for NV18.

### Changed

- [#2770](https://github.com/ChainSafe/forest/issues/2767): Use `latest` tag for
  stable releases, and `edge` for latest development builds.

### Removed

### Fixed

## Forest v0.7.1 (2023-03-29)

Notable updates:

- Fix CD task for image publishing on new tagged releases

### Added

- [#2721](https://github.com/ChainSafe/forest/issues/2721): Add `--no-gc` flag
  to daemon.

### Changed

- [#2607](https://github.com/ChainSafe/forest/issues/2607): Use jemalloc as the
  default global allocator

### Removed

### Fixed

## Forest v0.7.0 (2023-03-23)

Notable updates:

- Support for NV18.
- Automatic database garbage collection.
- A JavaScript console to interact with Filecoin API.
- Switched to ParityDb as the default backend for Forest daemon.

### Added

- Support for NV18. [#2596](https://github.com/ChainSafe/forest/issues/2596)
- Automatic database garbage collection.
  [#2292](https://github.com/ChainSafe/forest/issues/2292)
  [#1708](https://github.com/ChainSafe/forest/issues/1708)
- ParityDb statistics to the stats endpoint.
  [#2433](https://github.com/ChainSafe/forest/issues/2433)
- A JavaScript console to interact with Filecoin API.
  [#2492](https://github.com/ChainSafe/forest/pull/2492)
- Multi-platform Docker image support.
  [#2476](https://github.com/ChainSafe/forest/issues/2476)
- `--dry-run` flag to forest-cli `snapshot export` command.
  [#2550](https://github.com/ChainSafe/forest/issues/2550)
- `--exit-after-init` and `--save-token` flags to daemon.
  [#2528](https://github.com/ChainSafe/forest/issues/2528)
- `--track-peak-rss` to forest daemon to get peak RSS usage.
  [#2696](https://github.com/ChainSafe/forest/pull/2696)
- RPC `Filecoin.Shutdown` endpoint and `forest-cli shutdown` subcommand.
  [#2402](https://github.com/ChainSafe/forest/issues/2402)
- Added retry capabilities to failing snapshot fetch.
  [#2544](https://github.com/ChainSafe/forest/issues/2544)

### Changed

- Network needs to be specified for most commands(eg Calibnet), including
  `sync wait` and `snapshot export`.
  [#2596](https://github.com/ChainSafe/forest/issues/2596)
- Switched to ParityDb as the default backend for Forest daemon. All clients
  must re-import the snapshot. The old database must be deleted manually - it is
  located in
  `$(forest-cli config dump | grep data_dir | cut -d' ' -f3)/<NETWORK>/rocksdb`.
  [#2576](https://github.com/ChainSafe/forest/issues/2576)
- Revised how balances are displayed, defaulting to:
  [#2323](https://github.com/ChainSafe/forest/issues/2323)
  - adding metric prefix when it's required, consequently CLI flag
    `--fixed-unit` added to force to show in original `FIL` unit
  - 4 significant digits, consequently CLI flag `--exact-balance` added to force
    full accuracy.
- `stats` and `compression` keys in `parity_db` section were renamed to
  `enable_statistics` and `compression_type` respectively.
  [#2433](https://github.com/ChainSafe/forest/issues/2433)
- `download_snapshot` key in `client` section configuration renamed to
  `auto_download_snapshot`.
  [#2457](https://github.com/ChainSafe/forest/pull/2457)
- `--skip-load` flag must be now called with a boolean indicating its value.
  [#2573](https://github.com/ChainSafe/forest/issues/2573)
- Ban peers with duration, Banned peers are automatically unbanned after a
  period of 1h. [#2391](https://github.com/ChainSafe/forest/issues/2391)
- Added support for multiple listen addr.
  [#2551](https://github.com/ChainSafe/forest/issues/2551)
- Allowed specifying the encryption passphrase via environmental variable.
  [#2499](https://github.com/ChainSafe/forest/issues/2499)
- Removed Forest `ctrl-c` hard shutdown behavior on subsequent `ctrl-c` signals.
  [#2538](https://github.com/ChainSafe/forest/pull/2538)
- Added support in the forest `send` command for all FIL units currently
  supported in forest `wallet` ("attoFIL", "femtoFIL", "picoFIL", "nanoFIL",
  "microFIL", "milliFIL", and "FIL"). Note that the default `send` units (i.e.,
  if no units are specified) are now FIL to match the behavior in Lotus.
  [#2668](https://github.com/ChainSafe/forest/issues/2668)

### Removed

- Removed `--halt-after-import` and `--auto-download-snapshot` from
  configuration. They are now strictly a CLI option.
  [#2528](https://github.com/ChainSafe/forest/issues/2528)
  [#2573](https://github.com/ChainSafe/forest/issues/2573)

### Fixed

- Daemon getting stuck in an infinite loop during shutdown.
  [#2672](https://github.com/ChainSafe/forest/issues/2672)
- `Scanning Blockchain` progess bar never hitting 100% during snapshot import.
  [#2404](https://github.com/ChainSafe/forest/issues/2404)
- bitswap queries cancellation that do not respond after a period.
  [#2398](https://github.com/ChainSafe/forest/issues/2398)
- Forest daeamon crashing on sending bitswap requests.
  [#2405](https://github.com/ChainSafe/forest/issues/2405)
- Corrected counts displayed when using `forest-cli --chain <chain> sync wait`.
  [#2429](https://github.com/ChainSafe/forest/issues/2429)
- Snapshot export issue when running on a system with a separate temporary
  filesystem. [#2693](https://github.com/ChainSafe/forest/pull/2693)
- All binaries and crates in the project to follow a standard version, based on
  the release tag. [#2493](https://github.com/ChainSafe/forest/issues/2493)

## Forest v0.6.0 (2023-01-06)

Notable updates:

- Added support for the new Protocol Labs snapshot service.
- Several improvements to logging (including integration with Grafana Loki) and
  error handling.

### Added

- New daemon option flag `--log-dir` for log file support.
- New ParityDb section in configuration (including statistics and compression
  settings).
- Integration with Grafana Loki for more advanced log filtering and
  summarization.
- Peer tipset epoch now in metrics.

### Changed

- Several improvements to error handling.
- Docker images are now tagged with version (eg `0.6.0`) and date (eg
  `2023-01-05-commit_hash`).
- Upgraded toolchain channel to `nightly-2022-12-15`.
- Migrated logging infrastructure from `log` to `tracing`.
- Fixed bug triggered by large network messages.
- Fixed bug where cursor would be hidden after keyboard interrupt.
- Allow `-—height` flag to take relative offsets for validating the tipsets in a
  snapshot.
- Fixed issue with invalid snapshot exports; messages were accidentally removed
  from snapshots, making them invalid.
- Updated `snapshot fetch` subcommands to support the new Protocol Labs snapshot
  service.
- Fixed RPC `net disconnect` endpoint (a bug was returning a JSON RPC error when
  running `forest-cli net disconnect` and preventing proper peer disconnection).
- Corrected RPC serialization of FIL balances (a bug was preventing display of
  floating point balance using `forest-cli wallet list`).

### Removed

- RocksDB check for low file descriptor limit.
- Unused RPC endpoints.

## Forest v0.5.1 (2022-12-01)

### Changed

- Restore progress indicators that were accidentally broken.

## Forest v0.5.0 (2022-12-01)

Notable updates:

- Support for nv17.
- Forest was split into two programs: a Filecoin node (forest), and a control
  program (forest-cli).
- Improved snapshot importing performance: ~75% reduction in snapshot import
  time.
- Improved code building time: ~45% reduction in build time.
- Code coverage increased from 32% to 63%.

### Added

- Support for nv17 on both calibnet and mainnet.
- Experimental support for ParityDB.
- Improved snapshot handling via the `forest-cli snapshot` commands.
- Support using `aria2` for faster snapshot downloads.
- Support for sending FIL.

### Changed

- Replace async_std with tokio.
- Significantly improve tracked performance metrics.
- Gracefully shutdown the database on sigterm and sighup.
- Fix gas charging issue that caused state-root mismatches on mainnet.
- Snapshots are automatically downloaded if the database is empty.
- Improve error messages if a snapshot doesn't match the requested network.
- Add `--color=[always;auto;never]` flag.

### Removed

- Fat snapshots (snapshots that contain all transaction receipts since genesis)
  have been deprecated in favor of slim snapshots where receipts are downloaded
  on demand.
- All security advistory exceptions. Forest's dependencies are now free of known
  vulnerabilities.

## Forest v0.4.1 (2022-10-04)

### Changed

- Fix bug in handling of blockchain forks.

## Forest v0.4.0 (2022-09-30)

Notable updates:

- Support for nv16.
- Built-in method of downloading snapshots.
- Vastly improved automated testing.

### Added

- New `forest chain export` command for generating snapshots.
- New `forest chain fetch` command for downloading recent snapshots.
- Logging settings are now part of the configuration file rather than only being
  accessible through an environment variable.
- A `--detach` flag for running the Forest node in the background.
- A `--halt-after-import` for exiting Forest directly after importing a
  snapshot.
- Delegated Consensus: A consensus mode useful for testing.
- FIP-0023: Break ties between tipsets of equal weight.

### Changed

- Improve error messages if Forest isn't initiated with a valid database.
- Formatting clean-up in the forest wallet.
- Improved pretty-printing of debugging statediffs.
- Several dozen spelling fixes in the documentation.
- Fixed dead links in documentation (with automated detection).
- Avoided a segmentation fault caused by an improper shutdown of the database.
- Bump required rust version from nightly-2022-09-08 to nightly-2022-09-28.

### Removed

- Support for the `sled` database.

## Forest v0.3.0 (2022-07-04)

Notable updates:

- Support nv15 entirely through the FVM.
- Resolve two security concerns by removing legacy code (RUSTSEC-2020-0071 and
  RUSTSEC-2021-0130).
- Fixed Docker image and released it to GH container registry.
- Network selection (ie mainnet vs testnet) moved to a CLI flag rather than a
  compile-time flag.

## Forest v0.2.2 _alpha_ (2022-04-06)

Forest v0.2.2 alpha is a service release improving performance and stability.
This release supports Filecoin network version 14.

Notable updates:

- Forest now supports Calibnet: `make calibnet` (nv14)
- FVM is available both native and as external crate:
  [ref-fvm](https://github.com/filecoin-project/ref-fvm)
- Reading config from a default config location unless a file is specified.
- Improved logging and display of synchronization progress.
- Defaulting to Rust Edition 2021 from now on.

All changes:

- Log: don't override default filters (#1504) by @jdjaustin in
  [#1530](https://github.com/ChainSafe/forest/pull/1530)
- Crates: bump wasmtime by @q9f in
  [#1526](https://github.com/ChainSafe/forest/pull/1526)
- Ci: add wasm target to release script by @q9f in
  [#1524](https://github.com/ChainSafe/forest/pull/1524)
- Ci: add codecov target threshold tolerance of 1% by @q9f in
  [#1525](https://github.com/ChainSafe/forest/pull/1525)
- Node: demote noisy warnings to debug by @q9f in
  [#1518](https://github.com/ChainSafe/forest/pull/1518)
- Workaround fix for prometheus endpoint by @LesnyRumcajs in
  [#1516](https://github.com/ChainSafe/forest/pull/1516)
- Fixed bug label for bug template by @LesnyRumcajs in
  [#1514](https://github.com/ChainSafe/forest/pull/1514)
- Crates: purge unused dependencies by @q9f in
  [#1509](https://github.com/ChainSafe/forest/pull/1509)
- Github: update code owners by @q9f in
  [#1507](https://github.com/ChainSafe/forest/pull/1507)
- Ci: enable rustc version trinity for builds by @q9f in
  [#1506](https://github.com/ChainSafe/forest/pull/1506)
- Crates: bump dependencies by @q9f in
  [#1503](https://github.com/ChainSafe/forest/pull/1503)
- Re-use some code from ref-fvm by @LesnyRumcajs in
  [#1500](https://github.com/ChainSafe/forest/pull/1500)
- Connor/default config location by @connormullett in
  [#1494](https://github.com/ChainSafe/forest/pull/1494)
- Deps: simplify os dependencies by @q9f in
  [#1496](https://github.com/ChainSafe/forest/pull/1496)
- Use exports from ref-fvm by @LesnyRumcajs in
  [#1495](https://github.com/ChainSafe/forest/pull/1495)
- Start the prometheus server before loading snapshots. by @lemmih in
  [#1484](https://github.com/ChainSafe/forest/pull/1484)
- Config dump with tests by @LesnyRumcajs in
  [#1485](https://github.com/ChainSafe/forest/pull/1485)
- Use the v6 version of the actor's bundle. by @lemmih in
  [#1474](https://github.com/ChainSafe/forest/pull/1474)
- Exposed more rocksdb options, increased max files by @LesnyRumcajs in
  [#1481](https://github.com/ChainSafe/forest/pull/1481)
- Parametrize current rocksdb settings by @LesnyRumcajs in
  [#1479](https://github.com/ChainSafe/forest/pull/1479)
- Use progress bars when downloading headers and scanning the blockchain. by
  @lemmih in [#1480](https://github.com/ChainSafe/forest/pull/1480)
- Night job scripts by @LesnyRumcajs in
  [#1475](https://github.com/ChainSafe/forest/pull/1475)
- Add more metrics of syncing by @LesnyRumcajs in
  [#1467](https://github.com/ChainSafe/forest/pull/1467)
- Limit RocksDB to 200 open files. by @lemmih in
  [#1468](https://github.com/ChainSafe/forest/pull/1468)
- Ci: Include conformance tests in code coverage results by @lemmih in
  [#1470](https://github.com/ChainSafe/forest/pull/1470)
- Show a progressbar when downloading tipset headers. by @lemmih in
  [#1469](https://github.com/ChainSafe/forest/pull/1469)
- Add 'fvm' backend in parallel to our native backend. by @lemmih in
  [#1403](https://github.com/ChainSafe/forest/pull/1403)
- Update regex to v1.5.5 (from 1.5.4) to avoid performance vulnerability. by
  @lemmih in [#1472](https://github.com/ChainSafe/forest/pull/1472)
- Ci: Allow codecov policies to fail. by @lemmih in
  [#1471](https://github.com/ChainSafe/forest/pull/1471)
- Improve docker-compose for monitoring stack by @LesnyRumcajs in
  [#1461](https://github.com/ChainSafe/forest/pull/1461)
- Revert "Enforce max length when serializing/deserializing arrays" by @lemmih
  in [#1462](https://github.com/ChainSafe/forest/pull/1462)
- Introduce serde_generic_array by @clearloop in
  [#1434](https://github.com/ChainSafe/forest/pull/1434)
- Fixed new clippy warnings by @LesnyRumcajs in
  [#1449](https://github.com/ChainSafe/forest/pull/1449)
- Improve license check script by @LesnyRumcajs in
  [#1443](https://github.com/ChainSafe/forest/pull/1443)
- Elmattic/actors review f26 by @elmattic in
  [#1340](https://github.com/ChainSafe/forest/pull/1340)
- Calibnet Support by @connormullett in
  [#1370](https://github.com/ChainSafe/forest/pull/1370)
- Blockchain/sync: demote chain exchange warning to debug message by @q9f in
  [#1439](https://github.com/ChainSafe/forest/pull/1439)
- Fix clippy fiascoes introduced in #1437 by @LesnyRumcajs in
  [#1438](https://github.com/ChainSafe/forest/pull/1438)
- Fix signature verification fiasco by @LesnyRumcajs in
  [#1437](https://github.com/ChainSafe/forest/pull/1437)
- Clippy for tests by @LesnyRumcajs in
  [#1436](https://github.com/ChainSafe/forest/pull/1436)
- Rustc: switch to rust edition 2021 by @q9f in
  [#1429](https://github.com/ChainSafe/forest/pull/1429)
- Forest: bump version to 0.2.2 by @q9f in
  [#1428](https://github.com/ChainSafe/forest/pull/1428)
- Move from chrono to time crate by @LesnyRumcajs in
  [#1426](https://github.com/ChainSafe/forest/pull/1426)

## Forest v0.2.1 _alpha_ (2022-02-14)

Forest v0.2.1 alpha is a service release improving performance and stability.

All changes:

- Ci: fix documentation in release workflow by @q9f in
  [#1427](https://github.com/ChainSafe/forest/pull/1427)
- Feat(encoding): add max length check for bytes by @clearloop in
  [#1399](https://github.com/ChainSafe/forest/pull/1399)
- Add assert in debug mode and tests by @elmattic in
  [#1416](https://github.com/ChainSafe/forest/pull/1416)
- Add shellcheck to CI by @LesnyRumcajs in
  [#1423](https://github.com/ChainSafe/forest/pull/1423)
- Fail CI on failed fmt or other linting file changes by @LesnyRumcajs in
  [#1422](https://github.com/ChainSafe/forest/pull/1422)
- Crates: replace monkey-patched cs\_\* crates by upstream deps by @q9f in
  [#1414](https://github.com/ChainSafe/forest/pull/1414)
- Add LesnyRumcajs to CODEOWNERS by @LesnyRumcajs in
  [#1425](https://github.com/ChainSafe/forest/pull/1425)
- Ci: temporarily ignore RUSTSEC-2022-0009 by @q9f in
  [#1424](https://github.com/ChainSafe/forest/pull/1424)
- Vm/actor: remove unused fields in paych actor tests by @q9f in
  [#1415](https://github.com/ChainSafe/forest/pull/1415)
- Forest: bump version to 0.2.1 by @q9f in
  [#1417](https://github.com/ChainSafe/forest/pull/1417)
- Fix exit code mismatch by @noot in
  [#1412](https://github.com/ChainSafe/forest/pull/1412)
- Improve snapshot parsing performance by ~2.5x by @lemmih in
  [#1408](https://github.com/ChainSafe/forest/pull/1408)
- Update conformance test vectors (and fix test driver) by @lemmih in
  [#1404](https://github.com/ChainSafe/forest/pull/1404)
- Use human readable units when loading snapshots. by @lemmih in
  [#1407](https://github.com/ChainSafe/forest/pull/1407)
- Chore: bump rocksdb to 0.17 by @q9f in
  [#1398](https://github.com/ChainSafe/forest/pull/1398)
- Include network in forest version string. by @lemmih in
  [#1401](https://github.com/ChainSafe/forest/pull/1401)
- Fix 1369 by @willeslau in
  [#1397](https://github.com/ChainSafe/forest/pull/1397)
- Move `/docs` to `/documentation` by @connormullett in
  [#1390](https://github.com/ChainSafe/forest/pull/1390)

## Forest v0.2.0 _alpha_ (2022-01-25)

ChainSafe System's second _alpha_ release of the _Forest_ Filecoin Rust protocol
implementation. This release fixes a series of bugs and performance issues and
introduces, among others, support for:

- Full mainnet compatibility
- Filecoin network version 14 "Chocolate"
- Forest actors version 6
- Further audit fixes

To compile release binaries, checkout the `v0.2.0` tag and build with the
`release` feature.

```shell
git checkout v0.2.0
cargo build --release --bin forest --features release
./target/release/forest --help
```

All changes:

- Release forest v0.2.0 alpha
  ([#1393](https://github.com/ChainSafe/forest/pull/1393)
- C1 actors review ([#1368](https://github.com/ChainSafe/forest/pull/1368))
- Fix encoding size constraints for BigInt and BigUint not enforced
  ([#1367](https://github.com/ChainSafe/forest/pull/1367))
- Fix typo when running conformance tests.
  ([#1394](https://github.com/ChainSafe/forest/pull/1394))
- Auto-detect available cores on Linux and MacOS.
  ([#1387](https://github.com/ChainSafe/forest/pull/1387)
- Remove unused lint exceptions.
  ([#1385](https://github.com/ChainSafe/forest/pull/1385)
- B4 fix: fixing by adding max index computation in bitfield validation
  ([#1344](https://github.com/ChainSafe/forest/pull/1344))
- Ci: run github actions on buildjet
  ([#1366](https://github.com/ChainSafe/forest/pull/1366))
- Ci: documentation dry-run for PRs.
  ([#1383](https://github.com/ChainSafe/forest/pull/1383))
- Use pre-made action to deploy documentation to gh-pages.
  ([#1380](https://github.com/ChainSafe/forest/pull/1380))
- Networks: Show an informative error message if the selected feature set is
  invalid. ([#1373](https://github.com/ChainSafe/forest/pull/1373))
- Disable test 'test_optimal_message_selection3' because it is inconsistent.
  ([#1381](https://github.com/ChainSafe/forest/pull/1381))
- Add David to repo maintainers
  ([#1374](https://github.com/ChainSafe/forest/pull/1374))
- Apply lints from rust-1.58
  ([#1378](https://github.com/ChainSafe/forest/pull/1378))
- Catch panic in verify_window_post
  ([#1365](https://github.com/ChainSafe/forest/pull/1365))
- Make 'base64' dependency for key_management no longer optional
  ([#1372](https://github.com/ChainSafe/forest/pull/1372))
- Fix snapshot get in docs
  ([#1353](https://github.com/ChainSafe/forest/pull/1353))
- Fix market logic ([#1356](https://github.com/ChainSafe/forest/pull/1356))
- V6: fix market and power actors to match go
  ([#1348](https://github.com/ChainSafe/forest/pull/1348))
- F28 fix ([#1343](https://github.com/ChainSafe/forest/pull/1343))
- Fix: F25 ([#1342](https://github.com/ChainSafe/forest/pull/1342))
- Ci: --ignore RUSTSEC-2021-0130
  ([#1350](https://github.com/ChainSafe/forest/pull/1350))
- Drand v14 update: fix fetching around null tipsets
  ([#1339](https://github.com/ChainSafe/forest/pull/1339))
- Fix v6 market actor bug
  ([#1341](https://github.com/ChainSafe/forest/pull/1341))
- F27 fix ([#1328](https://github.com/ChainSafe/forest/pull/1328))
- F17 fix ([#1324](https://github.com/ChainSafe/forest/pull/1324))
- Laudiacay/actors review f23
  ([#1325](https://github.com/ChainSafe/forest/pull/1325))
- Fix market actor publish_storage_deals
  ([#1327](https://github.com/ChainSafe/forest/pull/1327))
- Remove .swp ([#1326](https://github.com/ChainSafe/forest/pull/1326))
- F24 fix ([#1323](https://github.com/ChainSafe/forest/pull/1323))
- F9 fix ([#1315](https://github.com/ChainSafe/forest/pull/1315))
- F20: Fix expiration set validation order
  ([#1322](https://github.com/ChainSafe/forest/pull/1322))
- F13 fix ([#1313](https://github.com/ChainSafe/forest/pull/1313))
- F21 fix ([#1311](https://github.com/ChainSafe/forest/pull/1311))
- F11 fix ([#1312](https://github.com/ChainSafe/forest/pull/1312))
- F15 fix ([#1314](https://github.com/ChainSafe/forest/pull/1314))
- F18, F19 fix ([#1321](https://github.com/ChainSafe/forest/pull/1321))
- Nv14: implement v6 actors
  ([#1260](https://github.com/ChainSafe/forest/pull/1260))
- Add to troubleshooting docs
  ([#1282](https://github.com/ChainSafe/forest/pull/1282))
- F12 fix ([#1290](https://github.com/ChainSafe/forest/pull/1290))
- F1 fix ([#1293](https://github.com/ChainSafe/forest/pull/1293))
- F16: Fix improper use of assert macro
  ([#1310](https://github.com/ChainSafe/forest/pull/1310))
- F14: Fix missing continue statement
  ([#1309](https://github.com/ChainSafe/forest/pull/1309))
- F10 fix ([#1308](https://github.com/ChainSafe/forest/pull/1308))
- F7: Fix incorrect error codes
  ([#1297](https://github.com/ChainSafe/forest/pull/1297))
- F8: Add missing decrement for miner_count
  ([#1298](https://github.com/ChainSafe/forest/pull/1298))
- F6: Fix incorrect error code
  ([#1296](https://github.com/ChainSafe/forest/pull/1296))
- F5: Fix proposal check in market actor
  ([#1295](https://github.com/ChainSafe/forest/pull/1295))
- Remove redundant validation code and update error message to be same as in
  spec actors ([#1294](https://github.com/ChainSafe/forest/pull/1294))
- F3: fix logic to be the same as in the spec actors
  ([#1292](https://github.com/ChainSafe/forest/pull/1292))
- Attempt to improve gh actions time
  ([#1319](https://github.com/ChainSafe/forest/pull/1319))
- Fix clippy errors for the new cargo 1.57.0
  ([#1316](https://github.com/ChainSafe/forest/pull/1316))
- Ci: add gh actions workflows
  ([#1317](https://github.com/ChainSafe/forest/pull/1317))
- Fix: audit issue F2 ([#1289](https://github.com/ChainSafe/forest/pull/1289))
- Update codeowners ([#1306](https://github.com/ChainSafe/forest/pull/1306))
- Add Guillaume to code owners
  ([#1283](https://github.com/ChainSafe/forest/pull/1283))
- .circleci: Remove extra step for docs
  ([#1251](https://github.com/ChainSafe/forest/pull/1251))
- .circleci: Build and push mdbook
  ([#1250](https://github.com/ChainSafe/forest/pull/1250))
- Add MdBook Documentation
  ([#1249](https://github.com/ChainSafe/forest/pull/1249))
- Docs: add release notes
  ([#1246](https://github.com/ChainSafe/forest/pull/1246))

## Forest v0.1.0 _alpha_ (2021-10-19)

ChainSafe System's first _alpha_ release of the _Forest_ Filecoin Rust protocol
implementation.

- It synchronizes and verifies the latest Filecoin main network and is able to
  query the latest state.
- It implements all core systems of the Filecoin protocol specification exposed
  through a command-line interface.
- The set of functionalities for this first alpha-release include: Message Pool,
  State Manager, Chain and Wallet CLI functionality, Prometheus Metrics, and a
  JSON-RPC Server.

To compile release binaries, checkout the `v0.1.0` tag and build with the
`release` feature.

```shell
git checkout v0.1.0
cargo build --release --bin forest --features release
./target/release/forest --help
```

The Forest mono-repository contains ten main components (in logical order):

- `forest`: the command-line interface and daemon (1 crate/workspace)
- `node`: the networking stack and storage (7 crates)
- `blockchain`: the chain structure and synchronization (6 crates)
- `vm`: state transition and actors, messages, addresses (9 crates)
- `key_management`: Filecoin account management (1 crate)
- `crypto`: cryptographic functions, signatures, and verification (1 crate)
- `encoding`: serialization library for encoding and decoding (1 crate)
- `ipld`: the IPLD model for content-addressable data (9 crates)
- `types`: the forest types (2 crates)
- `utils`: the forest toolbox (12 crates)

All initial change sets:

- `cd33929e` Ci: ignore cargo audit for RUSTSEC-2020-0159
  ([#1245](https://github.com/ChainSafe/forest/pull/1245)) (Afr Schoe)
- `d7e816a7` Update Libp2p to 0.40.0-RC.1
  ([#1243](https://github.com/ChainSafe/forest/pull/1243)) (Eric Tu)
- `a33328c9` Mpool CLI Commands
  ([#1203](https://github.com/ChainSafe/forest/pull/1203)) (Connor Mullett)
- `9d4b5291` Create new_issue.md
  ([#1193](https://github.com/ChainSafe/forest/pull/1193)) (Lee Raj)
- `60910979` Actor_name_by_code
  ([#1218](https://github.com/ChainSafe/forest/pull/1218)) (Eric Tu)
- `5845cdf7` Bump libsecp256k1 and statrs
  ([#1244](https://github.com/ChainSafe/forest/pull/1244)) (Eric Tu)
- `a56e4a53` Fix stable clippy::needless_collect
  ([#1238](https://github.com/ChainSafe/forest/pull/1238)) (Afr Schoe)
- `4eb74f90` Fix stable clippy::needless_borrow
  ([#1236](https://github.com/ChainSafe/forest/pull/1236)) (Afr Schoe)
- `5006e62a` Clippy: avoid contiguous acronyms
  ([#upper_case_acronyms](https://github.com/ChainSafe/forest/pull/upper_case_acronyms))
  ([#1239](https://github.com/ChainSafe/forest/pull/1239)) (Afr Schoe)
- `8543b3fb` Connor/state cli
  ([#1219](https://github.com/ChainSafe/forest/pull/1219)) (Connor Mullett)
- `b40f8d11` Fix Deadlock when using Rayon
  ([#1240](https://github.com/ChainSafe/forest/pull/1240)) (Eric Tu)
- `0e816c8a` Clippy: remove redundant enum variant names (`enum_variant_names`)
  ([#1237](https://github.com/ChainSafe/forest/pull/1237)) (Afr Schoe)
- `db5bb065` Cli: use cargo package version environment data in cli options
  struct ([#1229](https://github.com/ChainSafe/forest/pull/1229)) (Afr Schoe)
- `28f7d83f` Rust: default to stable toolchain instead of pinned version
  ([#1228](https://github.com/ChainSafe/forest/pull/1228)) (Afr Schoe)
- `70f26c29` Circleci: prepare build matrix
  ([#1233](https://github.com/ChainSafe/forest/pull/1233)) (Afr Schoe)
- `d9a4df14` Scripts: fix copyright header years
  ([#1230](https://github.com/ChainSafe/forest/pull/1230)) (Afr Schoe)
- `ccf1ac11` Return Ok when validating drand beacon entries similar to how Lotus
  does as per the audit recommendation.
  ([#1206](https://github.com/ChainSafe/forest/pull/1206)) (Hunter Trujillo)
- `f5fe14d2` [Audit fixes] FOR-03 - Inconsistent Deserialization of Randomness ([#1205](https://github.com/ChainSafe/forest/pull/1205))
  (Hunter Trujillo)
- `32a9ae5f` Rest of V5 Updates
  ([#1217](https://github.com/ChainSafe/forest/pull/1217)) (Eric Tu)
- `e6e1c8ad` API_IMPLEMENTATION.md build script formatting improvements
  ([#1210](https://github.com/ChainSafe/forest/pull/1210)) (Hunter Trujillo)
- `1e88b095` For 01 ([#1188](https://github.com/ChainSafe/forest/pull/1188))
  (Jorge Olivero)
- `881d8f23` FIP 0013 Aggregate Seal Verification
  ([#1185](https://github.com/ChainSafe/forest/pull/1185)) (Eric Tu)
- `ea98ea2a` FIP 0008 Batch Pre Commits
  ([#1189](https://github.com/ChainSafe/forest/pull/1189)) (Eric Tu)
- `a134d5ed` Multi-key import feature
  ([#1201](https://github.com/ChainSafe/forest/pull/1201)) (Elvis)
- `0c447d4c` OpenRPC schema parsing & generation
  ([#1194](https://github.com/ChainSafe/forest/pull/1194)) (Hunter Trujillo)
- `bf3936a2` Connor/cli smoke test
  ([#1196](https://github.com/ChainSafe/forest/pull/1196)) (Connor Mullett)
- `7d5b3333` Reference files with PathBuf instead of Strings
  ([#1200](https://github.com/ChainSafe/forest/pull/1200)) (Elvis)
- `3771568c` Remove loopback and duplicate addrs in `net peers` output
  ([#1199](https://github.com/ChainSafe/forest/pull/1199)) (Francis Murillo)
- `ffc30193` Constant consensus fault reward
  ([#1190](https://github.com/ChainSafe/forest/pull/1190)) (Eric Tu)
- `d88ea8d1` Added the check for config file via Env Var
  ([#1197](https://github.com/ChainSafe/forest/pull/1197)) (Elvis)
- `d4a1d044` Chain Sync CLI Commands
  ([#1175](https://github.com/ChainSafe/forest/pull/1175)) (Connor Mullett)
- `698cf3c3` Additional Net RPC API & CLI Methods
  ([#1167](https://github.com/ChainSafe/forest/pull/1167)) (Hunter Trujillo)
- `32656db9` `auth api-info`
  ([#1172](https://github.com/ChainSafe/forest/pull/1172)) (Connor Mullett)
- `90ab8650` FOR-06 fix: indexmap version bump and MSRV update
  ([#1180](https://github.com/ChainSafe/forest/pull/1180)) (creativcoder)
- `d1d6f640` Update Runtime to Support V5 Actors
  ([#1173](https://github.com/ChainSafe/forest/pull/1173)) (Eric Tu)
- `085ee872` Bugfix:vm:run cron for null rounds
  ([#1177](https://github.com/ChainSafe/forest/pull/1177)) (detailyang)
- `07499a3f` Chore:build:tweak interopnet compile flags
  ([#1178](https://github.com/ChainSafe/forest/pull/1178)) (detailyang)
- `933503e2` Hotfix:metrics:change prometheus response type
  ([#1169](https://github.com/ChainSafe/forest/pull/1169)) (detailyang)
- `99fa3864` Metrics ([#1102](https://github.com/ChainSafe/forest/pull/1102))
  (Jorge Olivero)
- `02791b92` Implement network version 12 state migration / actors v4 migration
  ([#1101](https://github.com/ChainSafe/forest/pull/1101)) (creativcoder)
- `d144eac8` Fix wallet verify
  ([#1170](https://github.com/ChainSafe/forest/pull/1170)) (Connor Mullett)
- `f07f0278` Hotfix:fix passphrase fake confirm
  ([#1168](https://github.com/ChainSafe/forest/pull/1168)) (detailyang)
- `132884d8` Chore:interopnet&devnet:fix build error
  ([#1162](https://github.com/ChainSafe/forest/pull/1162)) (detailyang)
- `992e69e3` FOR-15 fix approx_cmp in msg_chain.rs
  ([#1160](https://github.com/ChainSafe/forest/pull/1160)) (creativcoder)
- `34799734` Wallet CLI Implementation
  ([#1128](https://github.com/ChainSafe/forest/pull/1128)) (Connor Mullett)
- `f698ba88` [Audit fixes] FOR-02: Inconsistent Deserialization of Address ID ([#1149](https://github.com/ChainSafe/forest/pull/1149))
  (Hunter Trujillo)
- `e50d2ae8` [Audit fixes] FOR-16: Unnecessary Extensive Permissions for Private
  Keys ([#1151](https://github.com/ChainSafe/forest/pull/1151)) (Hunter Trujillo)
- `665ca476` Subtract 1 ([#1152](https://github.com/ChainSafe/forest/pull/1152))
  (Eric Tu)
- `4047ff5e` 3 -> 4 ([#1153](https://github.com/ChainSafe/forest/pull/1153))
  (Eric Tu)
- `446bea40` Swap to asyncronous_codec and bump futures_cbor_codec
  ([#1163](https://github.com/ChainSafe/forest/pull/1163)) (Eric Tu)
- `e4e6711b` Encrypted keystore now defaults to enabled. Warn the user if using
  an unencrypted keystore.
  ([#1150](https://github.com/ChainSafe/forest/pull/1150)) (Hunter Trujillo)
- `9b2a03a6` Add rust-toolchain file
  ([#1132](https://github.com/ChainSafe/forest/pull/1132)) (Hunter Trujillo)
- `6f9edae8` Fix P2P random walk logic
  ([#1125](https://github.com/ChainSafe/forest/pull/1125)) (Fraccaroli
  Gianmarco)
- `87f61d20` Spelling and typos
  ([#1126](https://github.com/ChainSafe/forest/pull/1126)) (Kirk Baird)
- `69d52cbd` RPC API w/ Permissions handling
  ([#1122](https://github.com/ChainSafe/forest/pull/1122)) (Hunter Trujillo)
- `81080179` Import/Export StateTree for Testing
  ([#1114](https://github.com/ChainSafe/forest/pull/1114)) (Eric Tu)
- `b75a4f31` Improve CLI printing and RPC error handling.
  ([#1121](https://github.com/ChainSafe/forest/pull/1121)) (Hunter Trujillo)
- `a8931e2a` Enable Gossip Scoring
  ([#1115](https://github.com/ChainSafe/forest/pull/1115)) (Eric Tu)
- `c337d3bf` V5 Actors Prep
  ([#1116](https://github.com/ChainSafe/forest/pull/1116)) (Eric Tu)
- `0a20e468` JSON-RPC Client with FULLNODE_API_INFO config & JWT support
  ([#1100](https://github.com/ChainSafe/forest/pull/1100)) (Hunter Trujillo)
- `f87d0baf` Resolve Stack Overflow
  ([#1103](https://github.com/ChainSafe/forest/pull/1103)) (Eric Tu)
- `bd90aa65` Tidy up submitwindowedpost
  ([#1099](https://github.com/ChainSafe/forest/pull/1099)) (Kirk Baird)
- `36a18656` Add Prometheus server
  ([#1098](https://github.com/ChainSafe/forest/pull/1098)) (Jorge Olivero)
- `ff6776ca` Base64 encode persistent keystore
  ([#1092](https://github.com/ChainSafe/forest/pull/1092)) (Connor Mullett)
- `c02669fa` Remove tide-websockets-sink fork
  ([#1089](https://github.com/ChainSafe/forest/pull/1089)) (Hunter Trujillo)
- `84ab31b0` Parallelize tipset processing
  ([#1081](https://github.com/ChainSafe/forest/pull/1081)) (Jorge Olivero)
- `d245f14c` Encrypted Key Store
  ([#1078](https://github.com/ChainSafe/forest/pull/1078)) (Connor Mullett)
- `34740715` Actors v4 (Network v12)
  ([#1087](https://github.com/ChainSafe/forest/pull/1087)) (Eric Tu)
- `946f4510` Implement optimal message selection
  ([#1086](https://github.com/ChainSafe/forest/pull/1086)) (creativcoder)
- `e8c1b599` Ignore If txn_id Existed Or Not When Deleting
  ([#1082](https://github.com/ChainSafe/forest/pull/1082)) (Eric Tu)
- `0a134afa` Devnet Build
  ([#1073](https://github.com/ChainSafe/forest/pull/1073)) (Eric Tu)
- `77f8495e` Remove check for empty_params
  ([#1079](https://github.com/ChainSafe/forest/pull/1079)) (Eric Tu)
- `bb7034ac` Minor fixes and touch-ups
  ([#1074](https://github.com/ChainSafe/forest/pull/1074)) (François Garillot)
- `674c3b39` HTTP JWT validation
  ([#1072](https://github.com/ChainSafe/forest/pull/1072)) (Hunter Trujillo)
- `4c9856dc` Disable MacOS CI for now. Looked into it a bit, not sure what other
  better solutions we have.
  ([#1077](https://github.com/ChainSafe/forest/pull/1077)) (Hunter Trujillo)
- `8a3823c3` Add @connormullett to Code Owners
  ([#1076](https://github.com/ChainSafe/forest/pull/1076)) (Hunter Trujillo)
- `e52b34d0` Remove a couple unnecessary panics
  ([#1075](https://github.com/ChainSafe/forest/pull/1075)) (François Garillot)
- `3606c3f9` Fix Error Handling in Load Deadlines
  ([#1071](https://github.com/ChainSafe/forest/pull/1071)) (Eric Tu)
- `a2452f3d` Tweaks to buffered blockstore
  ([#1069](https://github.com/ChainSafe/forest/pull/1069)) (Austin Abell)
- `78303511` NetworkVersion 11 Upgrade at Epoch 665280
  ([#1066](https://github.com/ChainSafe/forest/pull/1066)) (Eric Tu)
- `b9fccde0` Release New Crates Due to Vulnerability in forest_message 0.6.0
  ([#1058](https://github.com/ChainSafe/forest/pull/1058)) (Eric Tu)
- `4a9e4e47` Reduce time to resolve links in flush to ~51ms in buffer blockstore
  writes ([#1059](https://github.com/ChainSafe/forest/pull/1059)) (creativcoder)
- `b3ad6d7a` Update bls_signatures to 0.9 and filecoin-proofs-api to 6.1
  ([#1062](https://github.com/ChainSafe/forest/pull/1062)) (Eric Tu)
- `7301c6bf` Fix Error Handling in Deadline Construction
  ([#1063](https://github.com/ChainSafe/forest/pull/1063)) (Eric Tu)
- `425ec083` Clippy "Fix"
  ([#1064](https://github.com/ChainSafe/forest/pull/1064)) (Eric Tu)
- `275f312e` HTTP RPC-JSON and tide-websockets
  ([#990](https://github.com/ChainSafe/forest/pull/990)) (Hunter Trujillo)
- `cfeab68f` Fix ExitCode handling when calling
  repay_partial_debt_in_priority_order
  ([#1055](https://github.com/ChainSafe/forest/pull/1055)) (Eric Tu)
- `d30d093d` Setup rustfmt
  ([#1053](https://github.com/ChainSafe/forest/pull/1053)) (Jorge Olivero)
- `d4fc556f` Libp2p Connection Limits
  ([#1051](https://github.com/ChainSafe/forest/pull/1051)) (Eric Tu)
- `36aaf693` Add @olibero to Code Owners
  ([#1052](https://github.com/ChainSafe/forest/pull/1052)) (Eric Tu)
- `8278d257` Fix ExitCode Handling in load_deadline
  ([#1050](https://github.com/ChainSafe/forest/pull/1050)) (Eric Tu)
- `77080e61` BufferedBlockstore Flush Improvements
  ([#1044](https://github.com/ChainSafe/forest/pull/1044)) (Eric Tu)
- `0bd9b1ef` Update Networking Log Levels
  ([#1046](https://github.com/ChainSafe/forest/pull/1046)) (Eric Tu)
- `669d5504` Fix Parent Grinding Fault Detection
  ([#1045](https://github.com/ChainSafe/forest/pull/1045)) (Eric Tu)
- `c424b65f` Fix ReportConsensusFault Gas Mismatch
  ([#1043](https://github.com/ChainSafe/forest/pull/1043)) (Eric Tu)
- `b2141ff3` Update Actors Interface and Fix Actors Consensus Issues
  ([#1041](https://github.com/ChainSafe/forest/pull/1041)) (Eric Tu)
- `0ddec266` Cargo Audit Patch
  ([#1042](https://github.com/ChainSafe/forest/pull/1042)) (Eric Tu)
- `f89b9ad1` Paych Actor v3
  ([#1035](https://github.com/ChainSafe/forest/pull/1035)) (Eric Tu)
- `608c0a93` Miner Actor v3
  ([#1032](https://github.com/ChainSafe/forest/pull/1032)) (Eric Tu)
- `01ae4250` Remove dutter and add creativ
  ([#1036](https://github.com/ChainSafe/forest/pull/1036)) (Eric Tu)
- `c4143e0a` Initial refactor: separate pool and provider
  ([#1027](https://github.com/ChainSafe/forest/pull/1027)) (creativcoder)
- `f6eddd54` Update libp2p to 0.35
  ([#928](https://github.com/ChainSafe/forest/pull/928)) (Austin Abell)
- `0b63a93f` Reward Actor v3
  ([#1020](https://github.com/ChainSafe/forest/pull/1020)) (Eric Tu)
- `caf19b94` Init Actor v3
  ([#1019](https://github.com/ChainSafe/forest/pull/1019)) (Eric Tu)
- `4a00c91e` Remove old codeowners
  ([#1018](https://github.com/ChainSafe/forest/pull/1018)) (Austin Abell)
- `49220a1d` Storage Power Actor v3
  ([#1017](https://github.com/ChainSafe/forest/pull/1017)) (Eric Tu)
- `91ba65b3` Update verifreg to v3
  ([#1016](https://github.com/ChainSafe/forest/pull/1016)) (Eric Tu)
- `4d663116` Document node and cleanup
  ([#1007](https://github.com/ChainSafe/forest/pull/1007)) (Austin Abell)
- `79c0da79` Multisig Actor v3
  ([#1013](https://github.com/ChainSafe/forest/pull/1013)) (Eric Tu)
- `0289e349` Market Actor v3
  ([#1010](https://github.com/ChainSafe/forest/pull/1010)) (Eric Tu)
- `4d0c8642` Update types documentation
  ([#1008](https://github.com/ChainSafe/forest/pull/1008)) (Austin Abell)
- `b42e66b5` Fix new clippy warnings and fix logic
  ([#1011](https://github.com/ChainSafe/forest/pull/1011)) (Austin Abell)
- `44dd57b8` Update VM docs.
  ([#1009](https://github.com/ChainSafe/forest/pull/1009)) (Austin Abell)
- `f20740ee` V3 HAMT and AMT for Actors
  ([#1005](https://github.com/ChainSafe/forest/pull/1005)) (Eric Tu)
- `bfb406b9` Update ipld docs
  ([#1004](https://github.com/ChainSafe/forest/pull/1004)) (Austin Abell)
- `69e91fc2` Update crypto docs and cleanup API
  ([#1002](https://github.com/ChainSafe/forest/pull/1002)) (Austin Abell)
- `9be446b5` Blockchain docs and cleanup
  ([#1000](https://github.com/ChainSafe/forest/pull/1000)) (Austin Abell)
- `121bdede` Actors v3 Setup
  ([#1001](https://github.com/ChainSafe/forest/pull/1001)) (Eric Tu)
- `e2034f74` Release Actors V2
  ([#994](https://github.com/ChainSafe/forest/pull/994)) (Eric Tu)
- `47b8b4f7` Add 1.46.0 msrv check to CI
  ([#993](https://github.com/ChainSafe/forest/pull/993)) (Austin Abell)
- `d38a08d5` Framework for State Migrations
  ([#987](https://github.com/ChainSafe/forest/pull/987)) (Eric Tu)
- `83906046` Improve Car file read node
  ([#988](https://github.com/ChainSafe/forest/pull/988)) (Austin Abell)
- `e642c55f` Fix hyper vulnerability
  ([#991](https://github.com/ChainSafe/forest/pull/991)) (Austin Abell)
- `bd546119` Include git hash and crate version
  ([#977](https://github.com/ChainSafe/forest/pull/977)) (Rajarupan Sampanthan)
- `46f7bf61` V3 Hamt update
  ([#982](https://github.com/ChainSafe/forest/pull/982)) (Austin Abell)
- `11d059ab` Fix bug in miner extend sector expiration
  ([#989](https://github.com/ChainSafe/forest/pull/989)) (Austin Abell)
- `84296d92` Nightly build/audit workaround and nightly linting fixes
  ([#983](https://github.com/ChainSafe/forest/pull/983)) (Austin Abell)
- `d1b2f622` Prep hamt v2 release
  ([#981](https://github.com/ChainSafe/forest/pull/981)) (Austin Abell)
- `c5342907` Fix fork handling
  ([#980](https://github.com/ChainSafe/forest/pull/980)) (Eric Tu)
- `931de226` V3 Actors Amt update
  ([#978](https://github.com/ChainSafe/forest/pull/978)) (Austin Abell)
- `4c2e4a07` Update Amt API and prep release
  ([#979](https://github.com/ChainSafe/forest/pull/979)) (Austin Abell)
- `d0a46ba7` Refactor discovery, improve Hello handling/peer management
  ([#975](https://github.com/ChainSafe/forest/pull/975)) (Austin Abell)
- `7ba2217d` Replace broadcast channels and refactor websocket streaming
  ([#955](https://github.com/ChainSafe/forest/pull/955)) (Austin Abell)
- `75403b30` Fix verify consensus fault logic
  ([#973](https://github.com/ChainSafe/forest/pull/973)) (Austin Abell)
- `76797645` Replace lazycell with once_cell
  ([#976](https://github.com/ChainSafe/forest/pull/976)) (Austin Abell)
- `7a8cce81` Fix block header signature verification helper function
  ([#972](https://github.com/ChainSafe/forest/pull/972)) (Austin Abell)
- `f182e8d6` Fix fork ([#971](https://github.com/ChainSafe/forest/pull/971))
  (Eric Tu)
- `34e1b1e6` Remove irrelevant spam logs
  ([#969](https://github.com/ChainSafe/forest/pull/969)) (Austin Abell)
- `c565eb92` Fix edge case in update pending deal state
  ([#968](https://github.com/ChainSafe/forest/pull/968)) (Austin Abell)
- `db0c4417` Fixes to ChainSyncer Scheduling
  ([#965](https://github.com/ChainSafe/forest/pull/965)) (Eric Tu)
- `3b16f807` Purge approvals on multisig removal
  ([#967](https://github.com/ChainSafe/forest/pull/967)) (Austin Abell)
- `3d91af03` Cleanup TODOs
  ([#933](https://github.com/ChainSafe/forest/pull/933)) (Austin Abell)
- `d7b9b396` Update logging to hide internal messages by default
  ([#954](https://github.com/ChainSafe/forest/pull/954)) (Austin Abell)
- `d82e3791` Interopnet support
  ([#964](https://github.com/ChainSafe/forest/pull/964)) (Austin Abell)
- `59c4413c` Add skip-load flag and cleanup snapshot loading
  ([#939](https://github.com/ChainSafe/forest/pull/939)) (Austin Abell)
- `ce37d70d` Fix to address resolution for chained internal calls
  ([#952](https://github.com/ChainSafe/forest/pull/952)) (Austin Abell)
- `18535f7c` Fix storage deal resolution pattern
  ([#948](https://github.com/ChainSafe/forest/pull/948)) (Austin Abell)
- `34b8c7eb` Update statediff for v2 and keep under feature
  ([#949](https://github.com/ChainSafe/forest/pull/949)) (Austin Abell)
- `3eed3ac2` Update bls backend to blst
  ([#945](https://github.com/ChainSafe/forest/pull/945)) (Austin Abell)
- `c02944fb` Handle null multisig proposal hashes
  ([#953](https://github.com/ChainSafe/forest/pull/953)) (Austin Abell)
- `5845f9e7` Ignore invalid peer id in miner info
  ([#951](https://github.com/ChainSafe/forest/pull/951)) (Austin Abell)
- `721bc466` Fix bugs in terminate sectors logic
  ([#950](https://github.com/ChainSafe/forest/pull/950)) (Austin Abell)
- `ccd4fbd0` Nullable Entropy in Randomness RPC and Fix Gas Base Fee Estimation
  ([#947](https://github.com/ChainSafe/forest/pull/947)) (Eric Tu)
- `4825a6a8` Fix calico vesting
  ([#942](https://github.com/ChainSafe/forest/pull/942)) (Austin Abell)
- `60e59697` Fix bug with pledge delta from proving deadline
  ([#943](https://github.com/ChainSafe/forest/pull/943)) (Austin Abell)
- `334551e1` Update consensus min power
  ([#946](https://github.com/ChainSafe/forest/pull/946)) (Austin Abell)
- `0e4ff578` Update calico storage gas multiplier
  ([#940](https://github.com/ChainSafe/forest/pull/940)) (Austin Abell)
- `53d35f02` Fix typo in v2 winning post validation
  ([#941](https://github.com/ChainSafe/forest/pull/941)) (Austin Abell)
- `749303c4` CBOR Stream Read in LibP2P RPC
  ([#932](https://github.com/ChainSafe/forest/pull/932)) (Eric Tu)
- `a79a97a9` Fix header signing bytes cache bug
  ([#935](https://github.com/ChainSafe/forest/pull/935)) (Austin Abell)
- `a32e19d3` Update header caches and builder
  ([#930](https://github.com/ChainSafe/forest/pull/930)) (Austin Abell)
- `ae9d7acb` Switch temp bytes deserialize to Cow
  ([#931](https://github.com/ChainSafe/forest/pull/931)) (Austin Abell)
- `a2ac9552` Clean up chain exchange responses and peer disconnects
  ([#929](https://github.com/ChainSafe/forest/pull/929)) (Austin Abell)
- `2f87782c` Update libp2p, async-std, and other deps
  ([#922](https://github.com/ChainSafe/forest/pull/922)) (Austin Abell)
- `9a6c9a87` Change default address prefix to 'f'
  ([#921](https://github.com/ChainSafe/forest/pull/921)) (Rajarupan Sampanthan)
- `182eacce` Fix ChainNotify RPC
  ([#924](https://github.com/ChainSafe/forest/pull/924)) (Eric Tu)
- `b97451a8` Update price list for calico VM gas
  ([#918](https://github.com/ChainSafe/forest/pull/918)) (Austin Abell)
- `67dfe7b1` Update calico vesting and refactor circ supply
  ([#917](https://github.com/ChainSafe/forest/pull/917)) (Austin Abell)
- `8efd8ee6` Claus fork burn removal
  ([#920](https://github.com/ChainSafe/forest/pull/920)) (Austin Abell)
- `ef3ecd1e` Calico (V7) update
  ([#919](https://github.com/ChainSafe/forest/pull/919)) (Austin Abell)
- `3c536d0d` Setup multiple network configurations and drand schedule
  ([#915](https://github.com/ChainSafe/forest/pull/915)) (Austin Abell)
- `fa82654f` Adding Insecure Post-Validation
  ([#916](https://github.com/ChainSafe/forest/pull/916)) (Rajarupan Sampanthan)
- `05b282da` Wrap ChainSyncer::state in an Arc<Mutex> and set it to Follow
  accordingly ([#914](https://github.com/ChainSafe/forest/pull/914)) (Tim
  Vermeulen)
- `adfbe855` Update smoke base fee calculation
  ([#912](https://github.com/ChainSafe/forest/pull/912)) (Austin Abell)
- `dd173e41` Update randomness for conformance tipsets and update V7 proof
  verification ([#911](https://github.com/ChainSafe/forest/pull/911)) (Austin
  Abell)
- `4b23b65c` Update types for all new V2 network upgrades
  ([#906](https://github.com/ChainSafe/forest/pull/906)) (Austin Abell)
- `0da265de` Replace shared actor crates with local code
  ([#907](https://github.com/ChainSafe/forest/pull/907)) (Austin Abell)
- `c604ae5f` Update miner actor to v2
  ([#903](https://github.com/ChainSafe/forest/pull/903)) (Austin Abell)
- `e4e39094` Update reward actor to v2
  ([#897](https://github.com/ChainSafe/forest/pull/897)) (Austin Abell)
- `62325dd7` Add GetMarketState to State Manager
  ([#900](https://github.com/ChainSafe/forest/pull/900)) (Ayush Mishra)
- `208c7655` Update runtime for network version upgrades
  ([#896](https://github.com/ChainSafe/forest/pull/896)) (Austin Abell)
- `c1a7553f` Storage Miner Pledging
  ([#899](https://github.com/ChainSafe/forest/pull/899)) (Eric Tu)
- `d6af098e` Add serde annotation for go vec visitor without using wrapper
  ([#898](https://github.com/ChainSafe/forest/pull/898)) (Austin Abell)
- `56f6d628` Update verifreg actor to v2
  ([#889](https://github.com/ChainSafe/forest/pull/889)) (Austin Abell)
- `88d1d465` Add a cfg flag to build Forest in Devnet mode
  ([#895](https://github.com/ChainSafe/forest/pull/895)) (Eric Tu)
- `8a1f2038` Paych v2 actor update
  ([#894](https://github.com/ChainSafe/forest/pull/894)) (Austin Abell)
- `f821b971` Power actor v2 upgrade
  ([#893](https://github.com/ChainSafe/forest/pull/893)) (Austin Abell)
- `d1dbd0ab` Add syncing configuration options
  ([#892](https://github.com/ChainSafe/forest/pull/892)) (Dustin Brickwood)
- `83a86a9d` Handle pubsub blocks in parallel
  ([#891](https://github.com/ChainSafe/forest/pull/891)) (Tim Vermeulen)
- `5dee4491` Update seal proof types and proofs api version
  ([#890](https://github.com/ChainSafe/forest/pull/890)) (Austin Abell)
- `169f9e3f` Version Hamt, Amt, State tree
  ([#887](https://github.com/ChainSafe/forest/pull/887)) (Austin Abell)
- `ecc7c680` Update market actor to v2
  ([#888](https://github.com/ChainSafe/forest/pull/888)) (Austin Abell)
- `dcbac0f0` Update multisig to v2
  ([#886](https://github.com/ChainSafe/forest/pull/886)) (Austin Abell)
- `5043ed0c` Update CI build checks
  ([#885](https://github.com/ChainSafe/forest/pull/885)) (Austin Abell)
- `787dcc0c` Implement Net API Module + Some other RPC methods
  ([#884](https://github.com/ChainSafe/forest/pull/884)) (Eric Tu)
- `47f2bd1e` Actors v2 upgrade setup
  ([#854](https://github.com/ChainSafe/forest/pull/854)) (Austin Abell)
- `aa448702` Storage Miner Init Interop
  ([#882](https://github.com/ChainSafe/forest/pull/882)) (Eric Tu)
- `8e821e0b` Remove coverage from CI until fixed
  ([#883](https://github.com/ChainSafe/forest/pull/883)) (Austin Abell)
- `61e5465e` Fix message crate compilation with json feature
  ([#880](https://github.com/ChainSafe/forest/pull/880)) (Austin Abell)
- `85e96837` Release crates for actors v2 upgrade
  ([#879](https://github.com/ChainSafe/forest/pull/879)) (Austin Abell)
- `82ca74cc` Form tipsets ([#875](https://github.com/ChainSafe/forest/pull/875))
  (Tim Vermeulen)
- `ce5c28b9` A bunch of fixes for the RPC
  ([#874](https://github.com/ChainSafe/forest/pull/874)) (Eric Tu)
- `8193a4b1` Implement hamt fuzzer
  ([#872](https://github.com/ChainSafe/forest/pull/872)) (Austin Abell)
- `36154ff6` Implement Amt fuzzer
  ([#871](https://github.com/ChainSafe/forest/pull/871)) (Austin Abell)
- `15c0e67f` Fix syncing regressions from #841
  ([#873](https://github.com/ChainSafe/forest/pull/873)) (Austin Abell)
- `6aaa037a` Update message json format to match Lotus
  ([#870](https://github.com/ChainSafe/forest/pull/870)) (Austin Abell)
- `56b4961f` Rpc fixes and implementations
  ([#841](https://github.com/ChainSafe/forest/pull/841)) (Purple Hair Rust Bard)
- `1da3294c` Fork serde_bytes to disallow string and array deserialization
  ([#868](https://github.com/ChainSafe/forest/pull/868)) (Austin Abell)
- `44f2c22e` Fix exit code handling in market
  ([#866](https://github.com/ChainSafe/forest/pull/866)) (Austin Abell)
- `f325bb35` Fix unlock unvested funds
  ([#865](https://github.com/ChainSafe/forest/pull/865)) (Austin Abell)
- `d690d484` Implement chain export functionality and car writer
  ([#861](https://github.com/ChainSafe/forest/pull/861)) (Austin Abell)
- `1b4dd61d` Add sled backend and cleanup RocksDb type
  ([#858](https://github.com/ChainSafe/forest/pull/858)) (Austin Abell)
- `db642466` MessagePool Greedy Message Selection
  ([#856](https://github.com/ChainSafe/forest/pull/856)) (Eric Tu)
- `26082703` Implement chain index
  ([#855](https://github.com/ChainSafe/forest/pull/855)) (Austin Abell)
- `c300f8e4` Update dependencies
  ([#859](https://github.com/ChainSafe/forest/pull/859)) (Dustin Brickwood)
- `d6c9bf60` Allow importing snapshot from URL + Progress bar
  ([#762](https://github.com/ChainSafe/forest/pull/762))
  ([#811](https://github.com/ChainSafe/forest/pull/811)) (Stepan)
- `178d1679` Setup mocking panic handling in vm
  ([#857](https://github.com/ChainSafe/forest/pull/857)) (Austin Abell)
- `60d12063` Switch param deserialization to the runtime to interop
  ([#853](https://github.com/ChainSafe/forest/pull/853)) (Austin Abell)
- `f9249b15` Use upstream cid
  ([#850](https://github.com/ChainSafe/forest/pull/850)) (Volker Mische)
- `85786ad3` Update CODEOWNERS
  ([#848](https://github.com/ChainSafe/forest/pull/848)) (Austin Abell)
- `0c1febbf` Rename BlockSync -> ChainExchange and tweak parameters
  ([#852](https://github.com/ChainSafe/forest/pull/852)) (Austin Abell)
- `876b9881` Refactor ChainStore, tipset usage, cache loaded tipsets
  ([#851](https://github.com/ChainSafe/forest/pull/851)) (Austin Abell)
- `396052ca` Fix: update balance table
  ([#849](https://github.com/ChainSafe/forest/pull/849)) (Austin Abell)
- `af28ef40` Update amt for_each caching mechanisms and usages
  ([#847](https://github.com/ChainSafe/forest/pull/847)) (Austin Abell)
- `ee25ba92` Add Networking and Republishing logic to MsgPool
  ([#732](https://github.com/ChainSafe/forest/pull/732)) (Eric Tu)
- `ef2583db` Use concrete implementations
  ([#842](https://github.com/ChainSafe/forest/pull/842)) (Volker Mische)
- `3c8a57b7` Fix gossipsub handling to process only when in follow state
  ([#845](https://github.com/ChainSafe/forest/pull/845)) (Austin Abell)
- `c53a5b82` Fix bug with import and cleanup
  ([#844](https://github.com/ChainSafe/forest/pull/844)) (Austin Abell)
- `1832a05e` Fix makefile test commands
  ([#843](https://github.com/ChainSafe/forest/pull/843)) (Austin Abell)
- `293ef19e` Fixes code cov build
  ([#840](https://github.com/ChainSafe/forest/pull/840)) (Dustin Brickwood)
- `62ea7ef4` Update multihash dependency and make Cid impl Copy
  ([#839](https://github.com/ChainSafe/forest/pull/839)) (Austin Abell)
- `cb1e2c41` Update README.md with security policy
  ([#831](https://github.com/ChainSafe/forest/pull/831)) (Amer Ameen)
- `d7b76cc9` Fix circleCI coverage
  ([#836](https://github.com/ChainSafe/forest/pull/836)) (Austin Abell)
- `e51e1ece` Fix allow internal reset after failed tx
  ([#834](https://github.com/ChainSafe/forest/pull/834)) (Austin Abell)
- `a86f0056` CircleCI updates, removal of github actions
  ([#813](https://github.com/ChainSafe/forest/pull/813)) (Dustin Brickwood)
- `d74b34ee` Add Gossipsub chain messages to MPool in the ChainSyncer instead of
  Libp2p Service ([#833](https://github.com/ChainSafe/forest/pull/833)) (Eric
  Tu)
- `bbdddf9d` Fix block messages generation for sequence edge case
  ([#832](https://github.com/ChainSafe/forest/pull/832)) (Austin Abell)
- `e1f1244b` Refactor chainstore and related components
  ([#809](https://github.com/ChainSafe/forest/pull/809)) (Austin Abell)
- `7990d4d4` Cleanup batch_verify_seal and tipset state execution
  ([#807](https://github.com/ChainSafe/forest/pull/807)) (Austin Abell)
- `0b7a49b6` Process blocks coming off of GossipSub
  ([#808](https://github.com/ChainSafe/forest/pull/808)) (Eric Tu)
- `1a447316` Defer bitfield decoding until its first use
  ([#803](https://github.com/ChainSafe/forest/pull/803)) (Tim Vermeulen)
- `ede37134` Update proofs and other deps
  ([#812](https://github.com/ChainSafe/forest/pull/812)) (Austin Abell)
- `a97f4b3b` Fix message receipt json
  ([#810](https://github.com/ChainSafe/forest/pull/810)) (Austin Abell)
- `b31fa0ae` Update gossip messagepool error log
  ([#805](https://github.com/ChainSafe/forest/pull/805)) (Austin Abell)
- `3bec812c` Fix unsealed sector padding
  ([#804](https://github.com/ChainSafe/forest/pull/804)) (Austin Abell)
- `9eab4a8a` Fix reschedule sector expirations
  ([#802](https://github.com/ChainSafe/forest/pull/802)) (Austin Abell)
- `21d6108f` Optimize statediff and fix hamt bug
  ([#799](https://github.com/ChainSafe/forest/pull/799)) (Austin Abell)
- `7da52345` Add msgs to msg pool
  ([#797](https://github.com/ChainSafe/forest/pull/797)) (Dustin Brickwood)
- `901d00cf` Increase cron gas limit
  ([#796](https://github.com/ChainSafe/forest/pull/796)) (Austin Abell)
- `ca3c131f` Import snapshots and import chains
  ([#789](https://github.com/ChainSafe/forest/pull/789)) (Eric Tu)
- `7d34126d` Refactor types out of actors crate to prep for v2 upgrade
  ([#790](https://github.com/ChainSafe/forest/pull/790)) (Austin Abell)
- `54635c52` Fix Miner cron related things
  ([#795](https://github.com/ChainSafe/forest/pull/795)) (Austin Abell)
- `27d3e668` GossipSub Message and Block Deserialization
  ([#791](https://github.com/ChainSafe/forest/pull/791)) (Eric Tu)
- `34710f7e` Update Dockerfile and include make command
  ([#792](https://github.com/ChainSafe/forest/pull/792)) (Dustin Brickwood)
- `5a8dfaab` Switch store for randomness retrieval
  ([#793](https://github.com/ChainSafe/forest/pull/793)) (Austin Abell)
- `b94f39de` Update bootnodes
  ([#794](https://github.com/ChainSafe/forest/pull/794)) (Austin Abell)
- `2e1bb096` Adding CircSupply Calculations
  ([#710](https://github.com/ChainSafe/forest/pull/710)) (nannick)
- `36e38c67` Wrap cached state in async mutex to avoid duplicate state
  calculation ([#785](https://github.com/ChainSafe/forest/pull/785)) (Austin
  Abell)
- `20de7a45` Adding Block Probability Calculations
  ([#771](https://github.com/ChainSafe/forest/pull/771)) (nannick)
- `bee59904` Fix deferred cron and validate caller
  ([#782](https://github.com/ChainSafe/forest/pull/782)) (Austin Abell)
- `78e6bb4b` Put Hamt reordering fix under a feature
  ([#783](https://github.com/ChainSafe/forest/pull/783)) (Austin Abell)
- `7743da7e` Fix projection period for faults
  ([#784](https://github.com/ChainSafe/forest/pull/784)) (Austin Abell)
- `fb2ca2be` Build and Api Versoining
  ([#752](https://github.com/ChainSafe/forest/pull/752)) (Purple Hair Rust Bard)
- `aa397491` Fix get_sectors_for_winning_post and cleanup
  ([#781](https://github.com/ChainSafe/forest/pull/781)) (Austin Abell)
- `dd707577` Fix provider and block message limit
  ([#780](https://github.com/ChainSafe/forest/pull/780)) (Austin Abell)
- `199d7feb` Refactor statediff to own crate
  ([#779](https://github.com/ChainSafe/forest/pull/779)) (Austin Abell)
- `6fb284a2` Fix sync messages logic
  ([#778](https://github.com/ChainSafe/forest/pull/778)) (Austin Abell)
- `c571e0e0` Fix tipset sorting function
  ([#777](https://github.com/ChainSafe/forest/pull/777)) (Austin Abell)
- `f9ab4c20` Update sequence based on epoch for internal messages
  ([#775](https://github.com/ChainSafe/forest/pull/775)) (Austin Abell)
- `057ff0d4` Fix chaos actor send
  ([#773](https://github.com/ChainSafe/forest/pull/773)) (Austin Abell)
- `0834808a` Minimum power fix
  ([#774](https://github.com/ChainSafe/forest/pull/774)) (Eric Tu)
- `34759a88` Fix Amt iter mut guard
  ([#772](https://github.com/ChainSafe/forest/pull/772)) (Austin Abell)
- `655eac22` Update conformance vectors
  ([#768](https://github.com/ChainSafe/forest/pull/768)) (Austin Abell)
- `1de532f3` Fix link in README
  ([#770](https://github.com/ChainSafe/forest/pull/770)) (Austin Abell)
- `6535480f` Remove protoc dependency and update README
  ([#769](https://github.com/ChainSafe/forest/pull/769)) (Austin Abell)
- `fc05e125` Minor fixes found during devnet testing
  ([#753](https://github.com/ChainSafe/forest/pull/753)) (Purple Hair Rust Bard)
- `982738c2` Authorization Setup for Write Access on RPC Calls
  ([#620](https://github.com/ChainSafe/forest/pull/620)) (Jaden Foldesi)
- `d4de5481` Fix blockstore get gas charge
  ([#751](https://github.com/ChainSafe/forest/pull/751)) (Austin Abell)
- `fd89bb9f` Implement actor upgrade logic
  ([#750](https://github.com/ChainSafe/forest/pull/750)) (Austin Abell)
- `6a46d7a4` Add a `ValueMut` wrapper type that tracks whether AMT values are
  mutated ([#749](https://github.com/ChainSafe/forest/pull/749)) (Tim Vermeulen)
- `0a7e163e` Fix CronEvents in Miner Actor
  ([#748](https://github.com/ChainSafe/forest/pull/748)) (Eric Tu)
- `3e8fd6cf` Fix block validations and add chain export test
  ([#741](https://github.com/ChainSafe/forest/pull/741)) (Austin Abell)
- `a4e399d9` Remove extra state load from withdraw balance
  ([#747](https://github.com/ChainSafe/forest/pull/747)) (Austin Abell)
- `15e00e80` Fix trailing 0s on bitfield serialization
  ([#746](https://github.com/ChainSafe/forest/pull/746)) (Austin Abell)
- `7e7d79c3` Switch serde_cbor to fork to allow unsafe unchecked utf8
  deserialization ([#745](https://github.com/ChainSafe/forest/pull/745)) (Austin
  Abell)
- `f8e16554` Fix Balance Table get
  ([#744](https://github.com/ChainSafe/forest/pull/744)) (Eric Tu)
- `6f187420` Skip send in transfer_to_actor if value is 0
  ([#743](https://github.com/ChainSafe/forest/pull/743)) (Eric Tu)
- `9dbcc47d` MAX_MINER_PROVE_COMMITS_PER_EPOCH 3 to 200
  ([#742](https://github.com/ChainSafe/forest/pull/742)) (Eric Tu)
- `cecf8713` State diff on root mismatch option
  ([#738](https://github.com/ChainSafe/forest/pull/738)) (Austin Abell)
- `f309a28b` Fix miner constructor params and proving period offset calculation
  ([#740](https://github.com/ChainSafe/forest/pull/740)) (Austin Abell)
- `891cd3ce` Fix base fee in conformance, bump versions and cleanup
  ([#739](https://github.com/ChainSafe/forest/pull/739)) (Austin Abell)
- `1b23fa33` Add label to DealProposal
  ([#737](https://github.com/ChainSafe/forest/pull/737)) (Austin Abell)
- `a75b47ac` Add redundant writes to Hamt and Amt to interop
  ([#731](https://github.com/ChainSafe/forest/pull/731)) (Austin Abell)
- `d910cf02` Update conformance vectors
  ([#734](https://github.com/ChainSafe/forest/pull/734)) (Austin Abell)
- `9de9e351` BlockSync provider
  ([#724](https://github.com/ChainSafe/forest/pull/724)) (Stepan)
- `0d86e686` Update params and fetch on daemon start
  ([#733](https://github.com/ChainSafe/forest/pull/733)) (Austin Abell)
- `cb4f779b` Updating Chaos Actor and Test Vectors
  ([#696](https://github.com/ChainSafe/forest/pull/696)) (nannick)
- `15eb3f07` Fix signature verification in mempool
  ([#727](https://github.com/ChainSafe/forest/pull/727)) (Austin Abell)
- `3ec23378` Update proof verification
  ([#726](https://github.com/ChainSafe/forest/pull/726)) (Austin Abell)
- `82f76ae6` Add caching to Hamt and update testing
  ([#730](https://github.com/ChainSafe/forest/pull/730)) (Austin Abell)
- `630b54f1` Update Actors error handling
  ([#722](https://github.com/ChainSafe/forest/pull/722)) (Austin Abell)
- `e59b7ae6` Switch bigint division usage to Euclidean to match Go
  ([#723](https://github.com/ChainSafe/forest/pull/723)) (Austin Abell)
- `2561c51c` Amt refactor and interop tests
  ([#716](https://github.com/ChainSafe/forest/pull/716)) (Austin Abell)
- `7a471d57` Remove unnecessary feature with audit failure
  ([#721](https://github.com/ChainSafe/forest/pull/721)) (Austin Abell)
- `b073565e` Mempool Update
  ([#705](https://github.com/ChainSafe/forest/pull/705)) (Eric Tu)
- `f0072101` Update Miner actor
  ([#691](https://github.com/ChainSafe/forest/pull/691)) (Tim Vermeulen)
- `285b9c34` Storage miner integration
  ([#670](https://github.com/ChainSafe/forest/pull/670)) (Purple Hair Rust Bard)
- `04274b14` Adding More Reward Actor Tests
  ([#715](https://github.com/ChainSafe/forest/pull/715)) (nannick)
- `dae9342f` Update block validations
  ([#711](https://github.com/ChainSafe/forest/pull/711)) (Austin Abell)
- `6dc3b50d` Update AMT max index bound
  ([#714](https://github.com/ChainSafe/forest/pull/714)) (Austin Abell)
- `d4dee5a2` Make block validations async
  ([#702](https://github.com/ChainSafe/forest/pull/702)) (Austin Abell)
- `8ef5ae5c` Peer stats tracking and selection
  ([#701](https://github.com/ChainSafe/forest/pull/701)) (Austin Abell)
- `dc0ff4cd` Semantic Validation for Messages
  ([#703](https://github.com/ChainSafe/forest/pull/703)) (Eric Tu)
- `3411459d` ChainSync refactor
  ([#693](https://github.com/ChainSafe/forest/pull/693)) (Austin Abell)
- `66ca99e2` Fix StateManager use in different components
  ([#694](https://github.com/ChainSafe/forest/pull/694)) (Eric Tu)
- `96b64cb2` Drand ignore env variable
  ([#697](https://github.com/ChainSafe/forest/pull/697)) (nannick)
- `548a4645` Print out conformance results and add log for skips
  ([#695](https://github.com/ChainSafe/forest/pull/695)) (Austin Abell)
- `0d7b16cc` Add CLI command to add Genesis Miner to Genesis Template
  ([#644](https://github.com/ChainSafe/forest/pull/644)) (Stepan)
- `0be6b76a` Chain syncing verification fixes
  ([#503](https://github.com/ChainSafe/forest/pull/503)) (Eric Tu)
- `156b2fb6` Fix docs publish workflow
  ([#688](https://github.com/ChainSafe/forest/pull/688)) (Austin Abell)
- `b54d0ec7` Update statetree cache
  ([#668](https://github.com/ChainSafe/forest/pull/668)) (Dustin Brickwood)
- `0809097f` Update blocksync message formats
  ([#686](https://github.com/ChainSafe/forest/pull/686)) (Austin Abell)
- `0db7ddbb` Tipset vector runner
  ([#682](https://github.com/ChainSafe/forest/pull/682)) (Austin Abell)
- `41ad3220` Swap secio authentication for noise
  ([#685](https://github.com/ChainSafe/forest/pull/685)) (Austin Abell)
- `93faacde` Fix bitswap breaking patch release
  ([#683](https://github.com/ChainSafe/forest/pull/683)) (Austin Abell)
- `f2c3ff0f` Update apply_blocks call
  ([#678](https://github.com/ChainSafe/forest/pull/678)) (Austin Abell)
- `e411eeed` Remove TODOs from scoping
  ([#675](https://github.com/ChainSafe/forest/pull/675)) (Austin Abell)
- `24341646` Adding Mdns and Kad Toggle
  ([#647](https://github.com/ChainSafe/forest/pull/647)) (nannick)
- `26517fba` Update edge cases for dynamic error handling in VM
  ([#671](https://github.com/ChainSafe/forest/pull/671)) (Austin Abell)
- `cd68b539` Update runtime transaction logic
  ([#666](https://github.com/ChainSafe/forest/pull/666)) (Austin Abell)
- `d5ccf900` Update EPOCH_DURATION_SECONDS
  ([#667](https://github.com/ChainSafe/forest/pull/667)) (Eric Tu)
- `c73394bc` Fix serialization of TxnIdParams
  ([#665](https://github.com/ChainSafe/forest/pull/665)) (Eric Tu)
- `7b4174e3` Fix runtime implementation to return gas blockstore
  ([#664](https://github.com/ChainSafe/forest/pull/664)) (Austin Abell)
- `2712508e` Handle failed retrieve of actor state
  ([#663](https://github.com/ChainSafe/forest/pull/663)) (Eric Tu)
- `bbbfacba` Check value correctly before transfer
  ([#662](https://github.com/ChainSafe/forest/pull/662)) (Eric Tu)
- `8d87c681` Add validation in chaos actor
  ([#661](https://github.com/ChainSafe/forest/pull/661)) (Eric Tu)
- `7d2bd2fa` Fix caller validation on nested sends
  ([#660](https://github.com/ChainSafe/forest/pull/660)) (Austin Abell)
- `5db465c3` Make hamt value type generic and add benchmarks
  ([#635](https://github.com/ChainSafe/forest/pull/635)) (Austin Abell)
- `5e35560c` Fix internal send bug, remove message ref from runtime
  ([#659](https://github.com/ChainSafe/forest/pull/659)) (Austin Abell)
- `ff754b90` Fix Get Actor
  ([#658](https://github.com/ChainSafe/forest/pull/658)) (Eric Tu)
- `0d82f424` Fix bugs in vm and update runner
  ([#657](https://github.com/ChainSafe/forest/pull/657)) (Austin Abell)
- `809e3e8c` Allow registering of Actors to the VM
  ([#654](https://github.com/ChainSafe/forest/pull/654)) (Eric Tu)
- `0f8185b2` Fix inconsistencies in apply_message
  ([#656](https://github.com/ChainSafe/forest/pull/656)) (Austin Abell)
- `4e0efe99` Add benchmarks and cleanup AMT
  ([#626](https://github.com/ChainSafe/forest/pull/626)) (Austin Abell)
- `aa6167c8` Expose message fields
  ([#655](https://github.com/ChainSafe/forest/pull/655)) (Austin Abell)
- `fd911984` Adding Chaos Actor
  ([#653](https://github.com/ChainSafe/forest/pull/653)) (nannick)
- `d0bd5844` Fix actor creation and deletion logic
  ([#652](https://github.com/ChainSafe/forest/pull/652)) (Austin Abell)
- `81557c9e` Space race genesis and bootnodes updates
  ([#650](https://github.com/ChainSafe/forest/pull/650)) (Austin Abell)
- `f1bf6079` Released updated protocol crates
  ([#651](https://github.com/ChainSafe/forest/pull/651)) (Austin Abell)
- `3fe1d46a` Update gas charges in VM
  ([#649](https://github.com/ChainSafe/forest/pull/649)) (Austin Abell)
- `0fb2fa38` Adding Puppet Actor
  ([#627](https://github.com/ChainSafe/forest/pull/627)) (nannick)
- `3e6c2ee7` Conformance test runner
  ([#638](https://github.com/ChainSafe/forest/pull/638)) (Austin Abell)
- `a4171bec` Builtin actors 0.9.3 update
  ([#643](https://github.com/ChainSafe/forest/pull/643)) (Austin Abell)
- `6029b716` Update libp2p, proofs, and other deps
  ([#641](https://github.com/ChainSafe/forest/pull/641)) (Austin Abell)
- `bbd20ccf` Dynamic Gas Implementation
  ([#639](https://github.com/ChainSafe/forest/pull/639)) (Eric Tu)
- `12ea58cf` Power actor update
  ([#621](https://github.com/ChainSafe/forest/pull/621)) (Austin Abell)
- `23718156` Separate ticket and beacon randomness
  ([#637](https://github.com/ChainSafe/forest/pull/637)) (Austin Abell)
- `da57abae` Update commcid to new codes and validation
  ([#601](https://github.com/ChainSafe/forest/pull/601)) (Austin Abell)
- `2b54a873` Update default hamt hash function to sha256 and make algo generic
  ([#624](https://github.com/ChainSafe/forest/pull/624)) (Austin Abell)
- `f0c0149a` Update header serialization
  ([#636](https://github.com/ChainSafe/forest/pull/636)) (Austin Abell)
- `22971156` Update to new empty amt serialization
  ([#623](https://github.com/ChainSafe/forest/pull/623)) (Austin Abell)
- `0a7036b0` Rpc state implementation
  ([#618](https://github.com/ChainSafe/forest/pull/618)) (Purple Hair Rust Bard)
- `336ae3b5` Add Bitfield cut operator and other improvements
  ([#617](https://github.com/ChainSafe/forest/pull/617)) (Tim Vermeulen)
- `88fdfbc0` Update system actor
  ([#622](https://github.com/ChainSafe/forest/pull/622)) (Austin Abell)
- `bbbb9e2b` New Genesis Template cli command
  ([#612](https://github.com/ChainSafe/forest/pull/612)) (Stepan)
- `8192c126` Fix bug in reading and persisting keystore data
  ([#625](https://github.com/ChainSafe/forest/pull/625)) (Austin Abell)
- `1b43ad5e` Reward actor update
  ([#619](https://github.com/ChainSafe/forest/pull/619)) (Austin Abell)
- `208f1719` Update verified registry actor
  ([#609](https://github.com/ChainSafe/forest/pull/609)) (Austin Abell)
- `87aec324` Add Persistent KeyStore
  ([#604](https://github.com/ChainSafe/forest/pull/604)) (Jaden Foldesi)
- `b6602bbd` Fix string decode handling network
  ([#611](https://github.com/ChainSafe/forest/pull/611)) (Austin Abell)
- `4aeadf71` Paych actor updates
  ([#608](https://github.com/ChainSafe/forest/pull/608)) (Austin Abell)
- `9c8e9a60` Smoothing Functions For Actors
  ([#594](https://github.com/ChainSafe/forest/pull/594)) (nannick)
- `a84ac2f0` Multisig actor update
  ([#606](https://github.com/ChainSafe/forest/pull/606)) (Austin Abell)
- `90353963` Market actor update
  ([#593](https://github.com/ChainSafe/forest/pull/593)) (Austin Abell)
- `44c1cd9b` Add address bugfix tests and bump crate version
  ([#598](https://github.com/ChainSafe/forest/pull/598)) (Austin Abell)
- `d7dcaf6e` Remove incorrectly ported sanity check from go implementation
  ([#597](https://github.com/ChainSafe/forest/pull/597)) (Austin Abell)
- `8b0b35cd` Returns an Error in case of slicing non-ascii strings
  ([#599](https://github.com/ChainSafe/forest/pull/599)) (Natanael Mojica)
- `52a5acec` Update Drand to use HTTP with the new endpoint
  ([#591](https://github.com/ChainSafe/forest/pull/591)) (Eric Tu)
- `4783a670` Update cron actor
  ([#588](https://github.com/ChainSafe/forest/pull/588)) (Austin Abell)
- `c642d9a9` JSON client setup and chain CLI commands
  ([#572](https://github.com/ChainSafe/forest/pull/572)) (Dustin Brickwood)
- `f80cfab7` Update account actor and params defaults/checks
  ([#587](https://github.com/ChainSafe/forest/pull/587)) (Austin Abell)
- `25203cb9` Add bulk put blockstore function and update header persisting
  ([#570](https://github.com/ChainSafe/forest/pull/570)) (Austin Abell)
- `9982c586` Add Drand Beacon Cache
  ([#586](https://github.com/ChainSafe/forest/pull/586)) (Stepan)
- `0c0b617c` Update init actor
  ([#589](https://github.com/ChainSafe/forest/pull/589)) (Austin Abell)
- `2863f64e` VM and Runtime updates
  ([#569](https://github.com/ChainSafe/forest/pull/569)) (Austin Abell)
- `fc523a32` Message Pool RPC
  ([#551](https://github.com/ChainSafe/forest/pull/551)) (Jaden Foldesi)
- `907eda8f` State API - RPC methods
  ([#532](https://github.com/ChainSafe/forest/pull/532)) (Purple Hair Rust Bard)
- `7cb6cecd` Add actor error convenience macro
  ([#550](https://github.com/ChainSafe/forest/pull/550)) (Austin Abell)
- `b9ae7e8f` Switch to use MessageInfo and refactor MockRuntime
  ([#552](https://github.com/ChainSafe/forest/pull/552)) (Austin Abell)
- `53378a9f` Test Runner for Message Signing Serialization Vectors
  ([#548](https://github.com/ChainSafe/forest/pull/548)) (Jaden Foldesi)
- `d3a1776c` Wallet rpc ([#512](https://github.com/ChainSafe/forest/pull/512))
  (Jaden Foldesi)
- `916bd4a6` Have BitField store ranges instead of bytes, and add benchmarks
  ([#543](https://github.com/ChainSafe/forest/pull/543)) (Tim Vermeulen)
- `37617d38` Send events through publisher
  ([#549](https://github.com/ChainSafe/forest/pull/549)) (Eric Tu)
- `0af8cfba` Update machine version for docs publish
  ([#546](https://github.com/ChainSafe/forest/pull/546)) (Austin Abell)
- `6c30ffe5` TokenAmount and StoragePower to BigInt
  ([#540](https://github.com/ChainSafe/forest/pull/540)) (nannick)
- `d83dac3c` Bitswap Integration
  ([#518](https://github.com/ChainSafe/forest/pull/518)) (Eric Tu)
- `b635c087` Implement Mock Runtime Syscalls
  ([#542](https://github.com/ChainSafe/forest/pull/542)) (nannick)
- `1b04f1ca` Implement Sync API and improve syncing
  ([#539](https://github.com/ChainSafe/forest/pull/539)) (Austin Abell)
- `9c561287` Paych actor tests
  ([#492](https://github.com/ChainSafe/forest/pull/492)) (nannick)
- `c7e94f24` Implement msg pool
  ([#449](https://github.com/ChainSafe/forest/pull/449)) (Jaden Foldesi)
- `1c58f7a4` Move libp2p from fork and bump versions
  ([#534](https://github.com/ChainSafe/forest/pull/534)) (Austin Abell)
- `41256318` Adding RPC Configuration
  ([#531](https://github.com/ChainSafe/forest/pull/531)) (nannick)
- `250ad1bf` Implements deadline tests and chain epoch update to i64
  ([#533](https://github.com/ChainSafe/forest/pull/533)) (Dustin Brickwood)
- `0facf1ba` Refactor RPC and network events
  ([#530](https://github.com/ChainSafe/forest/pull/530)) (Austin Abell)
- `2d88d06c` Remove bitvec dependency and other bit field changes
  ([#525](https://github.com/ChainSafe/forest/pull/525)) (Tim Vermeulen)
- `e0d574e1` Update async-std runtime setup
  ([#526](https://github.com/ChainSafe/forest/pull/526)) (Austin Abell)
- `a2cab731` Implementing Market Balance
  ([#524](https://github.com/ChainSafe/forest/pull/524)) (nannick)
- `7143e42b` Refactor CLI and implement fetch-params
  ([#516](https://github.com/ChainSafe/forest/pull/516)) (Austin Abell)
- `95a2fcc1` Update proofs-api to 4.0.1
  ([#523](https://github.com/ChainSafe/forest/pull/523)) (Austin Abell)
- `6e33c231` Bitfield improvements
  ([#506](https://github.com/ChainSafe/forest/pull/506)) (Tim Vermeulen)
- `8de380d2` Rupan/market actor tests
  ([#426](https://github.com/ChainSafe/forest/pull/426)) (nannick)
- `68c026ae` Fix docs push rule
  ([#520](https://github.com/ChainSafe/forest/pull/520)) (Austin Abell)
- `f68ae5dd` Update default branch name to main
  ([#519](https://github.com/ChainSafe/forest/pull/519)) (Austin Abell)
- `2650f8e8` Remove dead code and update CI
  ([#517](https://github.com/ChainSafe/forest/pull/517)) (Austin Abell)
- `4422cddc` A bare-bones GraphSync ResponseManager
  ([#511](https://github.com/ChainSafe/forest/pull/511)) (Tim Vermeulen)
- `11411a37` Update dependencies and proofs version
  ([#515](https://github.com/ChainSafe/forest/pull/515)) (Austin Abell)
- `8add7840` Update bootnodes and genesis for testnet
  ([#509](https://github.com/ChainSafe/forest/pull/509)) (Austin Abell)
- `1ff34dbc` Update proofs to v4
  ([#507](https://github.com/ChainSafe/forest/pull/507)) (Austin Abell)
- `0f1dba04` Updates market actor
  ([#496](https://github.com/ChainSafe/forest/pull/496)) (Dustin Brickwood)
- `18f6aacc` Implement Kademlia discovery
  ([#501](https://github.com/ChainSafe/forest/pull/501)) (Austin Abell)
- `dd396b9f` Fix ecrecover and verify methods
  ([#500](https://github.com/ChainSafe/forest/pull/500)) (Jaden Foldesi)
- `a326fec9` Ashanti/winning posts
  ([#493](https://github.com/ChainSafe/forest/pull/493)) (Purple Hair Rust Bard)
- `f66b4e1a` Added ctrl addresses
  ([#494](https://github.com/ChainSafe/forest/pull/494)) (Dustin Brickwood)
- `f38a0016` Miner actor implemented
  ([#486](https://github.com/ChainSafe/forest/pull/486)) (Dustin Brickwood)
- `8d2a4936` Implement Wallet
  ([#469](https://github.com/ChainSafe/forest/pull/469)) (Jaden Foldesi)
- `418c2fed` Adds Json serialization for Message Receipts and ActorState
  ([#484](https://github.com/ChainSafe/forest/pull/484)) (Eric Tu)
- `a49f9a96` Update Reward actor to new spec
  ([#480](https://github.com/ChainSafe/forest/pull/480)) (Austin Abell)
- `33310f57` Implements Storage Miner critical Chain API methods
  ([#478](https://github.com/ChainSafe/forest/pull/478)) (Eric Tu)
- `21b3b498` Batch seal verification implementation
  ([#483](https://github.com/ChainSafe/forest/pull/483)) (Austin Abell)
- `78e32a99` Switch bls pub key from using vec
  ([#481](https://github.com/ChainSafe/forest/pull/481)) (Austin Abell)
- `afb1fc82` Updated Code to Pass Checks With Rust 1.44
  ([#479](https://github.com/ChainSafe/forest/pull/479)) (Jaden Foldesi)
- `9cc24d70` Tide JSONRPC over HTTP
  ([#462](https://github.com/ChainSafe/forest/pull/462)) (Eric Tu)
- `7e0540f1` Ashanti/chain store channel
  ([#473](https://github.com/ChainSafe/forest/pull/473)) (Purple Hair Rust Bard)
- `2ad2399b` Ashanti/connect state transition
  ([#454](https://github.com/ChainSafe/forest/pull/454)) (Purple Hair Rust Bard)
- `a0dbd7bd` Implement Block header json
  ([#470](https://github.com/ChainSafe/forest/pull/470)) (Austin Abell)
- `206ec565` Update power, reward and market actors, rt and registered proofs
  relative to miner actor ([#458](https://github.com/ChainSafe/forest/pull/458))
  (Dustin Brickwood)
- `63083135` Implement compatible bitfield
  ([#466](https://github.com/ChainSafe/forest/pull/466)) (Austin Abell)
- `6dab2336` Add CircleCI ([#441](https://github.com/ChainSafe/forest/pull/441))
  (Gregory Markou)
- `8ee51446` Add PeerResponseSender
  ([#453](https://github.com/ChainSafe/forest/pull/453)) (Tim Vermeulen)
- `f4b306d6` Update dockerfiles for protoc install
  ([#460](https://github.com/ChainSafe/forest/pull/460)) (Austin Abell)
- `fb1b4085` Bump async-std to 1.6
  ([#456](https://github.com/ChainSafe/forest/pull/456)) (Eric Tu)
- `fc34b441` Runtime randomness and ChainStore randomness
  ([#415](https://github.com/ChainSafe/forest/pull/415)) (Eric Tu)
- `47835025` Fix block header serialization
  ([#450](https://github.com/ChainSafe/forest/pull/450)) (Austin Abell)
- `91f44e20` Setup GraphSync network interface
  ([#442](https://github.com/ChainSafe/forest/pull/442)) (Austin Abell)
- `129f17e0` Bump versions for release
  ([#451](https://github.com/ChainSafe/forest/pull/451)) (Austin Abell)
- `078eda17` Signed and Unsigned message json impls
  ([#444](https://github.com/ChainSafe/forest/pull/444)) (Austin Abell)
- `bb982fbb` Update libp2p to 0.19
  ([#439](https://github.com/ChainSafe/forest/pull/439)) (Austin Abell)
- `acedcf08` Remove a bajillion manual serde implementations
  ([#433](https://github.com/ChainSafe/forest/pull/433)) (Tim Vermeulen)
- `c9a089e8` Update serialization vectors
  ([#435](https://github.com/ChainSafe/forest/pull/435)) (Austin Abell)
- `9ef6e67a` Add Secp address sanity check
  ([#438](https://github.com/ChainSafe/forest/pull/438)) (Austin Abell)
- `c58aeb4b` Setup GraphSync message types and protobuf encoding
  ([#434](https://github.com/ChainSafe/forest/pull/434)) (Austin Abell)
- `ba8d9467` Verifying Drand Entries from Blocks
  ([#387](https://github.com/ChainSafe/forest/pull/387)) (Eric Tu)
- `b1903ba2` Jaden/chainstore refactor
  ([#432](https://github.com/ChainSafe/forest/pull/432)) (Jaden Foldesi)
- `b80ab49d` Jaden/chainsync/asyncverification
  ([#419](https://github.com/ChainSafe/forest/pull/419)) (Jaden Foldesi)
- `033bade8` Update prefix bytes encoding to include mh len
  ([#431](https://github.com/ChainSafe/forest/pull/431)) (Austin Abell)
- `a04ba8f1` Cargo changes for publishing core crates
  ([#425](https://github.com/ChainSafe/forest/pull/425)) (Austin Abell)
- `42fc42e9` Add default implementations for Store bulk operations
  ([#424](https://github.com/ChainSafe/forest/pull/424)) (Tim Vermeulen)
- `ff39f2aa` Last block info for selectors
  ([#418](https://github.com/ChainSafe/forest/pull/418)) (Austin Abell)
- `1f96e918` Update docs and use rocksdb as feature
  ([#421](https://github.com/ChainSafe/forest/pull/421)) (Austin Abell)
- `187ca6cc` Remove Address default implementation
  ([#422](https://github.com/ChainSafe/forest/pull/422)) (Austin Abell)
- `932dae3b` Implemented verify post
  ([#416](https://github.com/ChainSafe/forest/pull/416)) (Purple Hair Rust Bard)
- `b7f6f92a` Shared types refactor
  ([#417](https://github.com/ChainSafe/forest/pull/417)) (Austin Abell)
- `6241454a` Implement Verify Registry Actor
  ([#413](https://github.com/ChainSafe/forest/pull/413)) (Purple Hair Rust Bard)
- `1598ff20` Update tipset sorting
  ([#412](https://github.com/ChainSafe/forest/pull/412)) (Austin Abell)
- `4c95043e` Ipld selector traversals implementation
  ([#408](https://github.com/ChainSafe/forest/pull/408)) (Austin Abell)
- `fa12fff0` Jaden/tipsetconversions
  ([#404](https://github.com/ChainSafe/forest/pull/404)) (Jaden Foldesi)
- `f47b7579` SyncBucket cleanup
  ([#407](https://github.com/ChainSafe/forest/pull/407)) (Tim Vermeulen)
- `ef7aafdc` Async Block verification in ChainSync
  ([#409](https://github.com/ChainSafe/forest/pull/409)) (Eric Tu)
- `0bba0ecf` Fix CI for docs build
  ([#406](https://github.com/ChainSafe/forest/pull/406)) (Austin Abell)
- `81257dfd` Rupan/reward actor tests
  ([#403](https://github.com/ChainSafe/forest/pull/403)) (nannick)
- `5a0bf8d9` Implement interfacing with Drand over GRPC
  ([#375](https://github.com/ChainSafe/forest/pull/375)) (Eric Tu)
- `91a7e651` Selector explore implementation
  ([#402](https://github.com/ChainSafe/forest/pull/402)) (Austin Abell)
- `cbbd921a` Refactor with structops macro
  ([#401](https://github.com/ChainSafe/forest/pull/401)) (Purple Hair Rust Bard)
- `a048f250` Init test porting
  ([#394](https://github.com/ChainSafe/forest/pull/394)) (nannick)
- `67a25f9c` Clean up tipsets
  ([#397](https://github.com/ChainSafe/forest/pull/397)) (Tim Vermeulen)
- `4e4fa120` Update proofs api
  ([#400](https://github.com/ChainSafe/forest/pull/400)) (Austin Abell)
- `2052eb9f` Bump Dependencies
  ([#399](https://github.com/ChainSafe/forest/pull/399)) (Eric Tu)
- `c57cf419` Implement verify seal syscall
  ([#393](https://github.com/ChainSafe/forest/pull/393)) (Dustin Brickwood)
- `18d179b2` DAGJson support for Ipld
  ([#390](https://github.com/ChainSafe/forest/pull/390)) (Austin Abell)
- `84fb0e44` IPLD Selector framework with serialization
  ([#395](https://github.com/ChainSafe/forest/pull/395)) (Austin Abell)
- `3f8c6cf6` Temporary build fix for fil-proofs
  ([#396](https://github.com/ChainSafe/forest/pull/396)) (Austin Abell)
- `0b589d73` Interop updates and refactoring
  ([#388](https://github.com/ChainSafe/forest/pull/388)) (Austin Abell)
- `1aa2e64d` Implements verify consensus fault syscall and reorg vm crates
  ([#386](https://github.com/ChainSafe/forest/pull/386)) (Dustin Brickwood)
- `aa899c08` BlockHeader Update
  ([#385](https://github.com/ChainSafe/forest/pull/385)) (Eric Tu)
- `7e8124de` Refactor address crate
  ([#376](https://github.com/ChainSafe/forest/pull/376)) (Austin Abell)
- `14894298` Implement buffered blockstore cache
  ([#383](https://github.com/ChainSafe/forest/pull/383)) (Austin Abell)
- `5355acd0` Apply Blocks and refactor
  ([#374](https://github.com/ChainSafe/forest/pull/374)) (Austin Abell)
- `8bc201a3` Added forest img
  ([#378](https://github.com/ChainSafe/forest/pull/378)) (Dustin Brickwood)
- `16483531` Added bls aggregate sig check for block validation
  ([#371](https://github.com/ChainSafe/forest/pull/371)) (Dustin Brickwood)
- `3d5aeb2b` Stmgr retrieval methods + is_ticket_winner calc for block
  validation ([#369](https://github.com/ChainSafe/forest/pull/369)) (Dustin
  Brickwood)
- `cecd33d7` Load Genesis from CAR file
  ([#329](https://github.com/ChainSafe/forest/pull/329)) (Eric Tu)
- `29b45845` Compute unsealed sector CID syscall
  ([#360](https://github.com/ChainSafe/forest/pull/360)) (Austin Abell)
- `c27deaba` Setup dockerfiles and update CI
  ([#370](https://github.com/ChainSafe/forest/pull/370)) (Austin Abell)
- `68c4f9ae` Implement Weight method + st/gt for heaviest ts
  ([#359](https://github.com/ChainSafe/forest/pull/359)) (Dustin Brickwood)
- `4382a82e` Mock Runtime and tests for Account and Cron Actors
  ([#356](https://github.com/ChainSafe/forest/pull/356)) (Eric Tu)
- `ff5260a6` Update to new PoSt sector types
  ([#357](https://github.com/ChainSafe/forest/pull/357)) (Austin Abell)
- `8f0fc1d5` Commitment to cid conversions
  ([#358](https://github.com/ChainSafe/forest/pull/358)) (Austin Abell)
- `3798a4e8` Disallow default Cid and Address serialization
  ([#354](https://github.com/ChainSafe/forest/pull/354)) (Austin Abell)
- `dbee0e66` Implements apply_message and apply_implicit_message
  ([#353](https://github.com/ChainSafe/forest/pull/353)) (Dustin Brickwood)
- `1e6533a4` Implement verify signature syscall and cleanup
  ([#351](https://github.com/ChainSafe/forest/pull/351)) (Austin Abell)
- `d257f5cd` Blake2b syscall
  ([#352](https://github.com/ChainSafe/forest/pull/352)) (Austin Abell)
- `38825e7b` VM gas usage implementation and refactor
  ([#350](https://github.com/ChainSafe/forest/pull/350)) (Austin Abell)
- `8f8fd1e3` Connect remaining Actor invocations to runtime and cleanup
  ([#342](https://github.com/ChainSafe/forest/pull/342)) (Austin Abell)
- `4f0c6f7d` Market actor implementation
  ([#338](https://github.com/ChainSafe/forest/pull/338)) (Dustin Brickwood)
- `380dde3e` Update block header serialization
  ([#337](https://github.com/ChainSafe/forest/pull/337)) (Austin Abell)
- `f5845a0b` Refactor error handling
  ([#336](https://github.com/ChainSafe/forest/pull/336)) (Austin Abell)
- `3bc7d410` Key hashing compatibility
  ([#333](https://github.com/ChainSafe/forest/pull/333)) (Austin Abell)
- `28760209` Update peerid serialization in miner actor
  ([#335](https://github.com/ChainSafe/forest/pull/335)) (Austin Abell)
- `35f3c973` Reward Actor ([#318](https://github.com/ChainSafe/forest/pull/318))
  (Austin Abell)
- `ca7898f7` Move bigint serialization utils
  ([#331](https://github.com/ChainSafe/forest/pull/331)) (Austin Abell)
- `e0a996bd` Miner state ([#325](https://github.com/ChainSafe/forest/pull/325))
  (Austin Abell)
- `d30d396e` Market actor state
  ([#330](https://github.com/ChainSafe/forest/pull/330)) (Austin Abell)
- `5f81a1d6` Runtime Implementation
  ([#323](https://github.com/ChainSafe/forest/pull/323)) (Eric Tu)
- `4aacd72a` Initial chainsync process
  ([#293](https://github.com/ChainSafe/forest/pull/293)) (Dustin Brickwood)
- `e2157f57` Logging level config with RUST_LOG env
  variable([#328](https://github.com/ChainSafe/forest/pull/328)) (Austin Abell)
- `29b9e265` Libp2p and dependency update
  ([#326](https://github.com/ChainSafe/forest/pull/326)) (Austin Abell)
- `618cf4ab` Storage Power actor
  ([#308](https://github.com/ChainSafe/forest/pull/308)) (Austin Abell)
- `6d2bf0e0` Switch MethodNum and ActorID to aliases
  ([#317](https://github.com/ChainSafe/forest/pull/317)) (Austin Abell)
- `661f52aa` Change ChainEpoch and TokenAmount types
  ([#309](https://github.com/ChainSafe/forest/pull/309)) (Austin Abell)
- `7e8bd6f2` Payment channel actor
  ([#299](https://github.com/ChainSafe/forest/pull/299)) (Austin Abell)
- `c97033c0` Bitfield/ rle+ impl
  ([#296](https://github.com/ChainSafe/forest/pull/296)) (Austin Abell)
- `5473af59` SetMultimap implementation
  ([#292](https://github.com/ChainSafe/forest/pull/292)) (Austin Abell)
- `1ae3ba41` Improve actors serialization handling
  ([#297](https://github.com/ChainSafe/forest/pull/297)) (Austin Abell)
- `31738128` Refactor annotated serializations
  ([#295](https://github.com/ChainSafe/forest/pull/295)) (Austin Abell)
- `a5b1ab3c` Sector types ([#294](https://github.com/ChainSafe/forest/pull/294))
  (Austin Abell)
- `08d523b5` Implement multimap
  ([#290](https://github.com/ChainSafe/forest/pull/290)) (Austin Abell)
- `338ddf9d` Feat(vm): implement improved error handling
  ([#289](https://github.com/ChainSafe/forest/pull/289)) (Friedel Ziegelmayer)
- `9611818a` Feat(vm): implement system-actor
  ([#288](https://github.com/ChainSafe/forest/pull/288)) (Friedel Ziegelmayer)
- `76712559` Implement balance table
  ([#285](https://github.com/ChainSafe/forest/pull/285)) (Austin Abell)
- `f2027f03` Update message for type changes
  ([#286](https://github.com/ChainSafe/forest/pull/286)) (Austin Abell)
- `af7ad3a7` Multisig actor implementation
  ([#284](https://github.com/ChainSafe/forest/pull/284)) (Austin Abell)
- `e1200ea6` Cron actor implementation
  ([#281](https://github.com/ChainSafe/forest/pull/281)) (Austin Abell)
- `d7f01992` Move abi types and implement piece size
  ([#283](https://github.com/ChainSafe/forest/pull/283)) (Austin Abell)
- `7c8fb8cf` Init actor implementation
  ([#282](https://github.com/ChainSafe/forest/pull/282)) (Austin Abell)
- `5d829172` Clean actors and update to spec
  ([#279](https://github.com/ChainSafe/forest/pull/279)) (Austin Abell)
- `d7195739` Remove unnecessary db trait
  ([#274](https://github.com/ChainSafe/forest/pull/274)) (Austin Abell)
- `0018c22c` State tree full implementation and refactor IPLD
  ([#273](https://github.com/ChainSafe/forest/pull/273)) (Austin Abell)
- `125a9a24` Move CodeID and ActorState to vm crate
  ([#271](https://github.com/ChainSafe/forest/pull/271)) (Eric Tu)
- `1a5b619b` Update exit codes
  ([#270](https://github.com/ChainSafe/forest/pull/270)) (Eric Tu)
- `b337f7c7` Clear warnings for new nightly toolchain rule
  ([#259](https://github.com/ChainSafe/forest/pull/259)) (Austin Abell)
- `28cb8f54` Hamt implementation
  ([#255](https://github.com/ChainSafe/forest/pull/255)) (Austin Abell)
- `17a447e0` Update runtime to new spec/ impl
  ([#256](https://github.com/ChainSafe/forest/pull/256)) (Austin Abell)
- `0c451396` Read CAR Files
  ([#254](https://github.com/ChainSafe/forest/pull/254)) (Eric Tu)
- `bd9f5cf0` Update multihash dependency and Blockstore interface
  ([#253](https://github.com/ChainSafe/forest/pull/253)) (Austin Abell)
- `6aeee77a` Implement basic peer manager
  ([#252](https://github.com/ChainSafe/forest/pull/252)) (Austin Abell)
- `970d476f` Implement sync fork
  ([#248](https://github.com/ChainSafe/forest/pull/248)) (Dustin Brickwood)
- `a43df302` Connected blocksync requests and network polling thread
  ([#244](https://github.com/ChainSafe/forest/pull/244)) (Austin Abell)
- `7b5d8db0` Refactor RPC and implement hello protocol
  ([#246](https://github.com/ChainSafe/forest/pull/246)) (Austin Abell)
- `a1672031` Adding Verification Function for Aggregate BLS Signatures
  ([#240](https://github.com/ChainSafe/forest/pull/240)) (DragonMural)
- `8c924495` ChainSync framework
  ([#243](https://github.com/ChainSafe/forest/pull/243)) (Austin Abell)
- `5a18b496` Libp2p RPC protocol and Blocksync
  ([#229](https://github.com/ChainSafe/forest/pull/229)) (Eric Tu)
- `47dfb47c` Update multibase dependency for lowercase base32 support
  ([#239](https://github.com/ChainSafe/forest/pull/239)) (Austin Abell)
- `39a8d88e` Allow Address network prefix to be overriden for printing
  ([#233](https://github.com/ChainSafe/forest/pull/233)) (Austin Abell)
- `faa71386` Refactor SyncManager to have ownership over tipsets
  ([#238](https://github.com/ChainSafe/forest/pull/238)) (Austin Abell)
- `f242043e` Remove all clones and copies from serializations
  ([#234](https://github.com/ChainSafe/forest/pull/234)) (Austin Abell)
- `d87704f1` State Manager and initial miner retrieval methods
  ([#224](https://github.com/ChainSafe/forest/pull/224)) (Dustin Brickwood)
- `a65794ba` Setup Forest execution threads
  ([#236](https://github.com/ChainSafe/forest/pull/236)) (Austin Abell)
- `56e62302` Global async logging
  ([#232](https://github.com/ChainSafe/forest/pull/232)) (Eric Tu)
- `14115728` Fix cid serde feature reference
  ([#235](https://github.com/ChainSafe/forest/pull/235)) (Austin Abell)
- `b598ffca` Local bigint serialization
  ([#231](https://github.com/ChainSafe/forest/pull/231)) (Austin Abell)
- `1bd9a59c` Refactor blockstore and Cid for usage
  ([#230](https://github.com/ChainSafe/forest/pull/230)) (Austin Abell)
- `abe9be2e` Fix cbor serialization formats and cleanup
  ([#228](https://github.com/ChainSafe/forest/pull/228)) (Austin Abell)
- `59e2fc7c` Refactor keypair retrieval and saving
  ([#221](https://github.com/ChainSafe/forest/pull/221)) (Austin Abell)
- `67ebaae2` Initial Validation Checks - Message, Timestamp and Block Sig
  ([#219](https://github.com/ChainSafe/forest/pull/219)) (Dustin Brickwood)
- `fdf6c506` Entry point for app for organization
  ([#220](https://github.com/ChainSafe/forest/pull/220)) (Austin Abell)
- `b25b4066` Fix README build badge
  ([#218](https://github.com/ChainSafe/forest/pull/218)) (Austin Abell)
- `6d4304e2` Added Fetch and Load Methods
  ([#196](https://github.com/ChainSafe/forest/pull/196)) (Dustin Brickwood)
- `b41107d3` Clean crypto crate and interfaces with Signature types
  ([#214](https://github.com/ChainSafe/forest/pull/214)) (Austin Abell)
- `75224a6a` Add audit to CI
  ([#213](https://github.com/ChainSafe/forest/pull/213)) (Austin Abell)
- `477930db` Migration to Stable Futures and Network Refactor
  ([#209](https://github.com/ChainSafe/forest/pull/209)) (Eric Tu)
- `8b1b61ba` AMT implementation
  ([#197](https://github.com/ChainSafe/forest/pull/197)) (Austin Abell)
- `62beb1b2` CBOR encoding for BlockHeader
  ([#192](https://github.com/ChainSafe/forest/pull/192)) (Eric Tu)
- `3d6814c8` Updated markdown for readme and templates
  ([#208](https://github.com/ChainSafe/forest/pull/208)) (Dustin Brickwood)
- `15ce6d2c` Add MIT license to dual
  ([#204](https://github.com/ChainSafe/forest/pull/204)) (Austin Abell)
- `547e35b7` Updated readme
  ([#201](https://github.com/ChainSafe/forest/pull/201)) (Dustin Brickwood)
- `21635617` Updated link to include internal discord
  ([#200](https://github.com/ChainSafe/forest/pull/200)) (Dustin Brickwood)
- `f21765c4` Rename repo ([#199](https://github.com/ChainSafe/forest/pull/199))
  (Austin Abell)
- `957da7ed` Update README.md
  ([#198](https://github.com/ChainSafe/forest/pull/198)) (ChainSafe Systems)
- `2514c406` Sync & Store methods updated
  ([#193](https://github.com/ChainSafe/forest/pull/193)) (Dustin Brickwood)
- `f1eb515b` DagCBOR encoding and decoding for Tickets
  ([#190](https://github.com/ChainSafe/forest/pull/190)) (Eric Tu)
- `58f3e03a` Update BlockHeader weight to BigUint and DagCBOR encoding for
  TipsetKeys ([#191](https://github.com/ChainSafe/forest/pull/191)) (Eric Tu)
- `8755ec16` Refactor to remove ToCid trait
  ([#186](https://github.com/ChainSafe/forest/pull/186)) (Austin Abell)
- `ab99a6ec` Wrap Signature into a struct
  ([#184](https://github.com/ChainSafe/forest/pull/184)) (Eric Tu)
- `8018d246` Added templates and config
  ([#183](https://github.com/ChainSafe/forest/pull/183)) (Dustin Brickwood)
- `7a9fa80b` Basic Syncer and ChainStore methods
  ([#173](https://github.com/ChainSafe/forest/pull/173)) (Dustin Brickwood)
- `7e524b3c` UnsignedMessage cbor encoding
  ([#174](https://github.com/ChainSafe/forest/pull/174)) (Austin Abell)
- `925d2711` MessageParams update and refactor
  ([#175](https://github.com/ChainSafe/forest/pull/175)) (Austin Abell)
- `1d6dd985` Add missing fields for BlockHeader
  ([#177](https://github.com/ChainSafe/forest/pull/177)) (Eric Tu)
- `f025a9bb` Update changes in spec, updated docs, updated function signatures
  ([#171](https://github.com/ChainSafe/forest/pull/171)) (Austin Abell)
- `c3c6e052` Updated cid format and IPLD link to Cid type
  ([#172](https://github.com/ChainSafe/forest/pull/172)) (Austin Abell)
- `6d527a47` Update message types function signatures
  ([#170](https://github.com/ChainSafe/forest/pull/170)) (Austin Abell)
- `468846f9` Refactor Blockheader
  ([#169](https://github.com/ChainSafe/forest/pull/169)) (Austin Abell)
- `e70250db` Fix existing bug with multibase ToCid
  ([#167](https://github.com/ChainSafe/forest/pull/167)) (Austin Abell)
- `89a0e60e` Add CODEOWNERS
  ([#166](https://github.com/ChainSafe/forest/pull/166)) (Austin Abell)
- `ae6861e2` Switch from using dynamic pointers
  ([#154](https://github.com/ChainSafe/forest/pull/154)) (Austin Abell)
- `b5295e25` Implement and update Cbor encoding
  ([#157](https://github.com/ChainSafe/forest/pull/157)) (Austin Abell)
- `e998474f` Update address for network config, clean auxiliary stuff
  ([#145](https://github.com/ChainSafe/forest/pull/145)) (Austin Abell)
- `c9d3fbbd` Readme Updates
  ([#159](https://github.com/ChainSafe/forest/pull/159)) (David Ansermino)
- `1e99c0ca` Implemented block format
  ([#149](https://github.com/ChainSafe/forest/pull/149)) (Dustin Brickwood)
- `7e58d9bc` Docs index redirect
  ([#151](https://github.com/ChainSafe/forest/pull/151)) (Austin Abell)
- `a641beca` Update Cid references, bump serde_cbor version
  ([#155](https://github.com/ChainSafe/forest/pull/155)) (Austin Abell)
- `79374e42` Fix license script and add to CI
  ([#150](https://github.com/ChainSafe/forest/pull/150)) (Austin Abell)
- `8431cad8` Docs Cleanup ([#138](https://github.com/ChainSafe/forest/pull/138))
  (David Ansermino)
- `9d04393e` Implement memory db
  ([#137](https://github.com/ChainSafe/forest/pull/137)) (Austin Abell)
- `d35410ef` Implement Basic SyncManager
  ([#132](https://github.com/ChainSafe/forest/pull/132)) (Austin Abell)
- `1576674f` Update makefile
  ([#140](https://github.com/ChainSafe/forest/pull/140)) (Gregory Markou)
- `0d29569c` Created wrapper for Cid type
  ([#134](https://github.com/ChainSafe/forest/pull/134)) (Austin Abell)
- `eace8d81` Storage Power Actor framework
  ([#129](https://github.com/ChainSafe/forest/pull/129)) (Austin Abell)
- `ede60e7b` Naive DB + Rocksdb implemenation
  ([#125](https://github.com/ChainSafe/forest/pull/125)) (Gregory Markou)
- `957d0529` Implement BlockHeader builder pattern
  ([#124](https://github.com/ChainSafe/forest/pull/124)) (Austin Abell)
- `d745c60d` Switch License to Apache
  ([#139](https://github.com/ChainSafe/forest/pull/139)) (Gregory Markou)
- `cee77ac1` Update libp2p version to fix cargo issue
  ([#136](https://github.com/ChainSafe/forest/pull/136)) (Austin Abell)
- `2c63bc56` Add License and license script
  ([#123](https://github.com/ChainSafe/forest/pull/123)) (Gregory Markou)
- `0ab143c4` CI cleanup ([#122](https://github.com/ChainSafe/forest/pull/122))
  (Austin Abell)
- `e4363f1a` Implement TipIndex
  ([#113](https://github.com/ChainSafe/forest/pull/113)) (Dustin Brickwood)
- `c916eb4d` Update StateTree and implement cache
  ([#108](https://github.com/ChainSafe/forest/pull/108)) (Austin Abell)
- `4c9fbd88` MethodParameter usage and implementation in system actors
  ([#107](https://github.com/ChainSafe/forest/pull/107)) (Austin Abell)
- `af198d43` Basic VRF ([#104](https://github.com/ChainSafe/forest/pull/104))
  (David Ansermino)
- `6818dc5d` Fix linting issues
  ([#105](https://github.com/ChainSafe/forest/pull/105)) (Austin Abell)
- `2bb5c0ac` Remove ref keywords
  ([#99](https://github.com/ChainSafe/forest/pull/99)) (Austin Abell)
- `d9a35b51` Remove redundant CI
  ([#102](https://github.com/ChainSafe/forest/pull/102)) (Austin Abell)
- `1bd01685` MethodParams update and implementation
  ([#103](https://github.com/ChainSafe/forest/pull/103)) (Austin Abell)
- `2b8ee0eb` Updated blocks crate to reflect spec changes
  ([#86](https://github.com/ChainSafe/forest/pull/86)) (Dustin Brickwood)
- `efb3d8fc` State tree and interpreter framework
  ([#97](https://github.com/ChainSafe/forest/pull/97)) (Austin Abell)
- `792f1204` Reward System Actor framework
  ([#95](https://github.com/ChainSafe/forest/pull/95)) (Austin Abell)
- `e41786ce` Account System Actor framework
  ([#96](https://github.com/ChainSafe/forest/pull/96)) (Austin Abell)
- `51a17882` Updated ChainEpoch usages and clock crate
  ([#98](https://github.com/ChainSafe/forest/pull/98)) (Austin Abell)
- `de80b34a` Refactor Message type and vm packages
  ([#79](https://github.com/ChainSafe/forest/pull/79)) (Austin Abell)
- `e99d8b57` Add libp2p Identify protocol
  ([#94](https://github.com/ChainSafe/forest/pull/94)) (Eric Tu)
- `cb4576d4` Cleanup epoch time
  ([#92](https://github.com/ChainSafe/forest/pull/92)) (Gregory Markou)
- `62888071` Readme typo fix
  ([#93](https://github.com/ChainSafe/forest/pull/93)) (Dustin Brickwood)
- `6a2092b7` Persist networking keystore
  ([#90](https://github.com/ChainSafe/forest/pull/90)) (Gregory Markou)
- `db7d7fc4` Ec2/libp2p ping
  ([#91](https://github.com/ChainSafe/forest/pull/91)) (Eric Tu)
- `36acea44` Cron system actor
  ([#84](https://github.com/ChainSafe/forest/pull/84)) (Austin Abell)
- `db5dad03` Update libp2p dep
  ([#87](https://github.com/ChainSafe/forest/pull/87)) (Austin Abell)
- `93caa63c` Initial Structures for Message - Manager Communication
  ([#69](https://github.com/ChainSafe/forest/pull/69)) (Dustin Brickwood)
- `054f25d4` InitActor framework
  ([#76](https://github.com/ChainSafe/forest/pull/76)) (Austin Abell)
- `d75c8f2e` CLI cleanup ([#70](https://github.com/ChainSafe/forest/pull/70))
  (Gregory Markou)
- `bbea6130` Add config file parsing
  ([#60](https://github.com/ChainSafe/forest/pull/60)) (Gregory Markou)
- `d10a5460` Runtime trait and vm types
  ([#68](https://github.com/ChainSafe/forest/pull/68)) (Austin Abell)
- `ca0159f6` Implements basic actor type
  ([#61](https://github.com/ChainSafe/forest/pull/61)) (Austin Abell)
- `3438654d` Fix makefile clean and phony targets
  ([#62](https://github.com/ChainSafe/forest/pull/62)) (Austin Abell)
- `af33dd2b` Implements Address cbor encoding
  ([#59](https://github.com/ChainSafe/forest/pull/59)) (Austin Abell)
- `bf608808` Create Networking Service
  ([#49](https://github.com/ChainSafe/forest/pull/49)) (Eric Tu)
- `acb00bb0` Closes #51 - Add basic makefile
  ([#57](https://github.com/ChainSafe/forest/pull/57)) (Gregory Markou)
- `9fd58b8d` Add file reading and writing
  ([#54](https://github.com/ChainSafe/forest/pull/54)) (Gregory Markou)
- `9fba7d98` New Tipset w/ unit tests
  ([#56](https://github.com/ChainSafe/forest/pull/56)) (Dustin Brickwood)
- `f7772339` Encoding library and standardizing usage
  ([#48](https://github.com/ChainSafe/forest/pull/48)) (Austin Abell)
- `996900c4` Add an async logger
  ([#53](https://github.com/ChainSafe/forest/pull/53)) (Eric Tu)
- `fd534869` Remove unneeded types
  ([#47](https://github.com/ChainSafe/forest/pull/47)) (Austin Abell)
- `dc04a06f` Add message and messageReceipt to block
  ([#37](https://github.com/ChainSafe/forest/pull/37)) (Gregory Markou)
- `ff9b6757` Refactor crypto and address to libraries
  ([#40](https://github.com/ChainSafe/forest/pull/40)) (Austin Abell)
- `e85e6992` [VM] Implement basic message types and signing stubs
  ([#31](https://github.com/ChainSafe/forest/pull/31)) (Austin Abell)
- `62194eb7` [VM] Address module cleanup
  ([#32](https://github.com/ChainSafe/forest/pull/32)) (Austin Abell)
- `ae846751` Basic blockchain types and Tipset methods
  ([#28](https://github.com/ChainSafe/forest/pull/28)) (Dustin Brickwood)
- `fd667b8d` Basic clock interface
  ([#27](https://github.com/ChainSafe/forest/pull/27)) (Gregory Markou)
- `29c8b441` Add basic cli ([#25](https://github.com/ChainSafe/forest/pull/25))
  (Gregory Markou)
- `e79cc5f7` [VM] Address logic and code restructure
  ([#21](https://github.com/ChainSafe/forest/pull/21)) (Austin Abell)
- `dba3d3ed` Fix build and setup node binary and subsystem libs
  ([#1](https://github.com/ChainSafe/forest/pull/1)) (Austin Abell)
- `0443c1d4` Remove signed block (Eric Tu)
- `ea16ee42` Chain_sync stub (austinabell)
- `995aa6ee` Fixed fn naming (Dustin Brickwood)
- `2644a493` Added stubbed message pool.rs (Dustin Brickwood)
- `bc6cb2a8` Blocks refactor (Eric Tu)
- `c0af00aa` Merge branch 'master' of github.com:ec2/rust-filecoin (Eric Tu)
- `10868e19` More block stubs (Eric Tu)
- `5eaa11cb` Change how types are referenced externally (austinabell)
- `a37ee2d4` Merge branch 'master' of github.com:ec2/rust-filecoin (Eric Tu)
- `a927122c` Exported message types for use (austinabell)
- `e78e209c` Basic incomplete stubbing for block (Eric Tu)
- `235f00d5` Stubbed some vm (Eric Tu)
- `cb354a60` Fix gitignore (austinabell)
- `e8e71e10` Remove cargo lock (austinabell)
- `f3cc8430` Updated lockfile (austinabell)
- `83730efd` Set up subsystems (austinabell)
- `04b6d5bf` Set up vm and blockchain system binaries (austinabell)
- `ba604fa5` Executable project template (Eric Tu)
- `8344e2b8` Initial commit (Eric Tu)<|MERGE_RESOLUTION|>--- conflicted
+++ resolved
@@ -44,6 +44,10 @@
   automatically. Please adapt your configurations accordingly. If you've been
   switching to `root` manually in your workflows you can now remove that step.
 
+- [#4757](https://github.com/ChainSafe/forest/pull/4757) Changed the default
+  option of `--import-mode` to `auto` which hardlink snapshots and fallback to
+  copying them if not applicable.
+
 ### Added
 
 - [#3959](https://github.com/ChainSafe/forest/issues/3959) Added support for the
@@ -98,18 +102,12 @@
   `Filecoin.EthGetTransactionByBlockNumberAndIndex` to existing methods (though
   without support, which matches the current Lotus's behavior).
 
-<<<<<<< HEAD
 - [#4757](https://github.com/ChainSafe/forest/pull/4757) Added an option to
   hardlink snapshots instead of moving or copying them. This can be invoked with
   `--import-snapshot <path> --import-mode=hardlink`.
 
-- [#4757](https://github.com/ChainSafe/forest/pull/4757) Added an option to
-  hardlink snapshots and fallback to copying them if not applicable. This can be
-  invoked with `--import-snapshot <path> --import-mode=auto`.
-=======
 - [#4668](https://github.com/ChainSafe/forest/issues/4668) Add support for the
   `Filecoin.EthUninstallFilter` RPC method.
->>>>>>> 498d7f7b
 
 ### Changed
 
