<!--

## A short guide to adding a changelog entry

- pick a section to which your change belongs in _Forest unreleased_,
- the entry should follow the format:

  `[#ISSUE_NO](link to the issue): <short description>`, for example:

  [#1234](https://github.com/chainsafe/forest/pull/1234): Add support for NV18

- if the change does not have an issue, use the PR number instead - the PR must
  have a detailed description of the change and its motivation. Consider
  creating a separate issue if the change is complex enough to warrant it,
- the changelog is not a place for the full description of the change, it should
  be a short summary of the change,
- if the change does not directly affect the user, it should not be included in
  the changelog - for example, refactoring of the codebase,
- review the entry to make sure it is correct and understandable and that it
  does not contain any typos,
- the entries should not contradict each other - if you add a new entry, ensure
  it is consistent with the existing entries.

-->

## Forest unreleased

### Breaking

- [#5236](https://github.com/ChainSafe/forest/pull/5236) Dropped support for migrating from ancient versions of Forest. The latest supported version for migration is [v0.19.2](https://github.com/ChainSafe/forest/releases/tag/v0.19.2).

- [#4261](https://github.com/ChainSafe/forest/issues/4261) Remove the short flags from `forest-wallet list` and `forest-wallet balance` commands.

- [#5329](https://github.com/ChainSafe/forest/pull/5329) Changed JSON-RPC alias for `Filecoin.NetListening`, `Filecoin.NetVersion`, `Filecoin.EthTraceBlock`, `Filecoin.EthTraceReplayBlockTransactions` to adhere to Lotus API.

### Added

- [#5244](https://github.com/ChainSafe/forest/issues/5244) Add `live` and `healthy` subcommands to `forest-cli healthcheck`.

- [#4708](https://github.com/ChainSafe/forest/issues/4708) Add support for the
  `Filecoin.EthTraceBlock` RPC method.

- [#5154](https://github.com/ChainSafe/forest/pull/5154) Added support for test criteria overrides in `forest-tool api compare`.

- [#5167](https://github.com/ChainSafe/forest/pull/5167) Allow overriding drand configs with environment variables.

- [#4851](https://github.com/ChainSafe/forest/issues/4851) Add support for `FOREST_MAX_FILTER_RESULTS` in `Filecoin.EthGetLogs` RPC method.
  Add an `[events]` section to Forest configuration file.

- [#4954](https://github.com/ChainSafe/forest/issues/4954) Add `--format json` to `forest-cli chain head` command.

- [#5232](https://github.com/ChainSafe/forest/issues/5232) Support `CARv2` stream decoding.

- [#5230](https://github.com/ChainSafe/forest/issues/5230) Add `CARv2` support to `forest-tool archive` command.

- [#5259](https://github.com/ChainSafe/forest/issues/5259) Add `forest-cli wait-api` command.

- [#4769](https://github.com/ChainSafe/forest/issues/4769) Add delegated address support to `forest-wallet new` command.

- [#5147](https://github.com/ChainSafe/forest/issues/5147) Add support for the `--rpc-filter-list` flag to the `forest` daemon. This flag allows users to specify a list of RPC methods to whitelist or blacklist.

- [#4709](https://github.com/ChainSafe/forest/issues/4709) Add support for `Filecoin.EthTraceReplayBlockTransactions` RPC method.

- [#4751](https://github.com/ChainSafe/forest/issues/4751) Add support for `Filecoin.GetActorEventsRaw` RPC method.

- [#4671](https://github.com/ChainSafe/forest/issues/4671) Add support for `Filecoin.EthGetFilterLogs` RPC method.

- [#5309](https://github.com/ChainSafe/forest/issues/5309) Add `forest-tool shed f3 check-activation-raw` command.

- [#5242](https://github.com/ChainSafe/forest/issues/5242) Fix existing signature verification and add `delegated` signature

- [#5314](https://github.com/ChainSafe/forest/pull/5314) Add omit fields option for OpenRPC spec generation.

- [#5293](https://github.com/ChainSafe/forest/issues/5293) Extend RPC test snapshots to support Eth methods that require an index.

- [#5319](https://github.com/ChainSafe/forest/pull/5319) Improve the ergonomics of the `forest-tool api generate-test-snapshot` subcommand.

<<<<<<< HEAD
- [#5324](https://github.com/ChainSafe/forest/pull/5324) Add shell completion subcommand in `forest-tool`
=======
- [#5342](https://github.com/ChainSafe/forest/pull/5342) Improved the ergonomics of handling addresses in the `Filecoin.EthGetLogs` and `Filecoin.EthNewFilter` to accept both single addresses and arrays of addresses. This conforms to the Ethereum RPC API.

- [#5346](https://github.com/ChainSafe/forest/pull/5346) `Filecoin.EthGetBlockReceipts` and `Filecoin.EthGetBlockReceiptsLimited` now accepts predefined block parameters on top of the block hash, e.g., `latest`, `earliest`, `pending`.
>>>>>>> c6fc7a72

### Changed

- [#5237](https://github.com/ChainSafe/forest/pull/5237) Stylistic changes to FIL pretty printing.

- [#5329](https://github.com/ChainSafe/forest/pull/5329) `Filecoin.Web3ClientVersion` now returns the name of the node and its version, e.g., `forest/0.23.3+git.32a34e92`.

- [#5332](https://github.com/ChainSafe/forest/pull/5332) Adhere to the Ethereum RPC API for `eth_call` by not requiring the `from`, `gas`, `gas_price` and `value` parameters. `data` is still required.

### Removed

- [#5344](https://github.com/ChainSafe/forest/pull/5344) Removed the last traces of the `forest-cli attach` command.

### Fixed

- [#5111](https://github.com/ChainSafe/forest/issues/5111) Make F3 work when the node Kademlia is disabled.

- [#5122](https://github.com/ChainSafe/forest/issues/5122) Fix a bug in database garbage collection flow.

- [#5131](https://github.com/ChainSafe/forest/pull/5131) Fix incorrect data deserialization in the `Filecoin.EthGetBlockReceipts` RPC method. This caused the method to return an error on some blocks.

- [#5150](https://github.com/ChainSafe/forest/pull/5150) Fix incorrect prototype for the `Filecoin.EthGetBlockReceiptsLimited` RPC method.

- [#5006](https://github.com/ChainSafe/forest/issues/5006) Fix incorrect logs, logs bloom and event index for the `Filecoin.EthGetBlockReceipts` RPC method.

- [#4996](https://github.com/ChainSafe/forest/issues/4996) Fix incorrect logs and logs bloom for the `Filecoin.EthGetTransactionReceipt` and
  `Filecoin.EthGetTransactionReceiptLimited` RPC methods on some blocks.

- [#5213](https://github.com/ChainSafe/forest/issues/5213) Fix incorrect results for the `Filecoin.EthGetLogs` RPC method on ranges that include null tipsets.

- [#5345](https://github.com/ChainSafe/forest/pull/5345) Fixed handling of odd-length hex strings in some Eth RPC methods. Now, the methods should not return error if provided with, e.g., `0x0` (which would be expanded to `0x00`).

## Forest v.0.23.3 "Plumber"

Mandatory release for calibnet node operators. It fixes a sync error at epoch 2281645.

### Breaking

### Added

- [#5020](https://github.com/ChainSafe/forest/issues/5020) Add support for the
  `Filecoin.EthGetTransactionByBlockNumberAndIndex` RPC method.

- [#4907](https://github.com/ChainSafe/forest/issues/4907) Add support for the
  `Filecoin.StateMinerInitialPledgeForSector` RPC method.

### Changed

### Removed

- [#5077](https://github.com/ChainSafe/forest/pull/5077) Remove
  `peer_tipset_epoch` from the metrics.

### Fixed

- [#5109](https://github.com/ChainSafe/forest/pull/5109) Fix a calibnet sync error at epoch 2281645.

## Forest v.0.23.2 "Feint"

Mandatory release for calibnet node operators. It removes the NV25 _Teep_ network upgrade from the schedule. Read more [here](https://github.com/filecoin-project/community/discussions/74#discussioncomment-11549619).

### Changed

- [#5079](https://github.com/ChainSafe/forest/pull/5079) Removed the NV25 _Teep_ network upgrade for calibnet from the schedule. It is postponed to a later date.

## Forest v0.23.1 "Lappe"

### Fixed

- [#5071](https://github.com/ChainSafe/forest/pull/5071) Fix issue that caused
  Forest to temporarily drift out of sync.

## Forest v0.23.0 "Saenchai"

This is a mandatory release for the calibration network. It includes the NV25
_Teep_ network upgrade at epoch `2_235_454` which corresponds to
`Mon 16 Dec 23:00:00 UTC 2024`. This release also includes a number of new RPC
methods, fixes (notably to the garbage collection), and other improvements.

### Added

- [#5010](https://github.com/ChainSafe/forest/pull/5010) Added
  `forest-cli f3 certs list` CLI command.

- [#4995](https://github.com/ChainSafe/forest/pull/4995) Added
  `forest-cli f3 powertable get` CLI command.

- [#5028](https://github.com/ChainSafe/forest/pull/5028) Added
  `forest-cli f3 powertable get-proportion` CLI command.

- [#5054](https://github.com/ChainSafe/forest/pull/5054) Added `--dump-dir`
  option to `forest-tool api compare` CLI command.

- [#4704](https://github.com/ChainSafe/forest/issues/4704) Add support for the
  `Filecoin.EthGetTransactionReceiptLimited` RPC method.

- [#4875](https://github.com/ChainSafe/forest/issues/4875) Move
  fil-actor-interface crate from fil-actor-states repo.

- [#4701](https://github.com/ChainSafe/forest/issues/4701) Add support for the
  `Filecoin.EthGetTransactionByBlockHashAndIndex` RPC method.

### Changed

- [#5053](https://github.com/ChainSafe/forest/pull/5053) Added support for the
  NV25 _Teep_ network upgrade for `2k` and `butterflynet` networks.

- [#5040](https://github.com/ChainSafe/forest/issues/5040) Added support for the
  NV25 _Teep_ network upgrade for `calibration` network.

### Fixed

- [#4959](https://github.com/ChainSafe/forest/pull/4959) Re-enable garbage
  collection after implementing a "persistent" storage for manifests.

- [#4988](https://github.com/ChainSafe/forest/pull/4988) Fix the `logs` member
  in `EthTxReceipt` that was initialized with a default value.

- [#5043](https://github.com/ChainSafe/forest/pull/5043) Added missing entry for
  `TukTuk` upgrade in the `Filecoin.StateGetNetworkParams` RPC method.

## Forest 0.22.0 "Pad Thai"

Mandatory release for mainnet node operators. It sets the upgrade epoch for the
NV24 _Tuk Tuk_ upgrade to `4_461_240` which corresponds to
`Wed 20 Nov 23:00:00 UTC 2024`. No F3 support is planned for the NV24, see
[this post](https://github.com/filecoin-project/core-devs/discussions/150#discussioncomment-11164504)
for more details.

### Breaking

- [#4952](https://github.com/ChainSafe/forest/pull/4952) Extended the
  `forest-cli chain head` command to allow for specifying number of last tipsets
  to display. This change is breaking as the output now contains the epoch of
  tipsets.

### Added

- [#4937](https://github.com/ChainSafe/forest/pull/4937) Added
  `forest-cli f3 manifest` CLI command.

- [#4949](https://github.com/ChainSafe/forest/pull/4949) Added
  `forest-cli f3 status` CLI command.

- [#4949](https://github.com/ChainSafe/forest/pull/4949) Added
  `forest-cli f3 certs get` CLI command.

- [#4706](https://github.com/ChainSafe/forest/issues/4706) Add support for the
  `Filecoin.EthSendRawTransaction` RPC method.

- [#4839](https://github.com/ChainSafe/forest/issues/4839) Add support for the
  `Filecoin.EthGetBlockReceipts` RPC method.

- [#5017](https://github.com/ChainSafe/forest/issues/5017) Add support for the
  `Filecoin.EthGetBlockReceiptsLimited` RPC method.

- [#4943](https://github.com/ChainSafe/forest/pull/4943) Add generation of
  method aliases for `forest-tool shed openrpc` subcommand and sort all methods
  in lexicographic order.

- [#4801](https://github.com/ChainSafe/forest/issues/4801) Add support for
  `Tuk Tuk` NV24 upgrade for mainnet

## Forest 0.21.1 "Songthaew Plus"

This is an optional release for calibration network node operators. It enables
F3 by default and includes initial power table CID on calibration network.

### Breaking

### Added

- [#4910](https://github.com/ChainSafe/forest/issues/4910) Add support for the
  `Filecoin.F3ListParticipants` RPC method.

- [#4920](https://github.com/ChainSafe/forest/issues/4920) Add support for the
  `Filecoin.F3GetOrRenewParticipationTicket` RPC method.

- [#4924](https://github.com/ChainSafe/forest/issues/4924) Add support for the
  `Filecoin.F3GetManifest` RPC method.

- [#4917](https://github.com/ChainSafe/forest/issues/4917) Support `dnsaddr` in
  the bootstrap list.

- [#4939](https://github.com/ChainSafe/forest/issues/4939) Fix
  `Filecoin.EthBlockNumber` RPC method return type to be an `EthUInt64`.

### Changed

- [#4920](https://github.com/ChainSafe/forest/issues/4920) Update
  `Filecoin.F3Participate` RPC method to align with the spec change.

- [#4920](https://github.com/ChainSafe/forest/issues/4920) Update
  `Filecoin.F3ListParticipants` RPC method to align with the spec change.

### Removed

- [#4927](https://github.com/ChainSafe/forest/pull/4927) Temporarily disable
  garbage collection.

### Fixed

## Forest 0.21.0 "Songthaew"

This is a mandatory release for calibration network node operators. It includes
state migration for the NV24 _TukTuk_ upgrade at epoch `2078794`
2024-10-23T13:30:00Z. It also includes a number of new RPC methods, fixes and F3
support.

### Breaking

- [#4782](https://github.com/ChainSafe/forest/pull/4782) Devnets are no longer
  configurable with legacy drand network.

### Added

- [#4703](https://github.com/ChainSafe/forest/issues/4703) Add support for the
  `Filecoin.EthGetTransactionByHashLimited` RPC method.

- [#4783](https://github.com/ChainSafe/forest/issues/4783) Add support for the
  `Filecoin.NetProtectList` RPC method.

- [#4865](https://github.com/ChainSafe/forest/issues/4865) Add support for the
  `Filecoin.F3IsRunning` RPC method.

- [#4878](https://github.com/ChainSafe/forest/issues/4878) Add support for the
  `Filecoin.F3GetProgress` RPC method.

- [#4857](https://github.com/ChainSafe/forest/pull/4857) Add support for nv24
  (TukTuk).

### Changed

- [#4786](https://github.com/ChainSafe/forest/issues/4786) ubuntu image is
  upgraded from 22.04 to 24.04 in Dockerfile

### Fixed

- [#4809](https://github.com/ChainSafe/forest/issues/4777) the Mac OS X build on
  Apple silicons works
- [#4820](https://github.com/ChainSafe/forest/pull/4820) Fix edge-case in
  `Filecoin.MinerGetBaseInfo` RPC method.

- [#4890](https://github.com/ChainSafe/forest/issues/4890) Fix incorrect deal
  weight calculation in the `Filecoin.StateMinerInitialPledgeCollateral` RPC
  method.

## Forest 0.20.0 "Brexit"

Non-mandatory release including a number of new RPC methods, fixes, and other
improvements. Be sure to check the breaking changes before upgrading.

### Breaking

- [#4620](https://github.com/ChainSafe/forest/pull/4620) Removed the
  `--consume-snapshot` parameter from the `forest` binary. To consume a
  snapshot, use `--import-snapshot <path> --import-mode=move`.

- [#3403](https://github.com/ChainSafe/forest/issues/3403) The snapshot
  validation command `forest-tool snapshot validate` now checks the snapshots
  individually. The previous behavior, to validate the sum of the snapshots, can
  be achieved via `forest-tool snapshot validate-diffs`.

- [#4672](https://github.com/ChainSafe/forest/issues/4672) The default user in
  Docker images is now `root`. This facilitates usage, especially when mounting
  volumes and dealing with surprising permission errors. Note that the default
  data directory is now `/root/.local/share/forest` and not
  `/home/forest/.local/share/forest`. The directory will **not** be migrated
  automatically. Please adapt your configurations accordingly. If you've been
  switching to `root` manually in your workflows you can now remove that step.

- [#4757](https://github.com/ChainSafe/forest/pull/4757) Changed the default
  option of `--import-mode` to `auto` which hardlink snapshots and fallback to
  copying them if not applicable.

- [#4768](https://github.com/ChainSafe/forest/pull/4768) Moved all RPC methods
  to V1 when applicabile

### Added

- [#3959](https://github.com/ChainSafe/forest/issues/3959) Added support for the
  Ethereum RPC name aliases.

- [#4607](https://github.com/ChainSafe/forest/pull/4607) Expose usage and timing
  metrics for RPC methods.

- [#4599](https://github.com/ChainSafe/forest/issues/4599) Block delay and block
  propagation delays are now configurable via
  [environment variables](https://github.com/ChainSafe/forest/blob/main/documentation/src/environment_variables.md).

- [#4596](https://github.com/ChainSafe/forest/issues/4596) Support
  finality-related params in the `Filecoin.EthGetBlockByNumber` RPC method.

- [#4620](https://github.com/ChainSafe/forest/pull/4620) Added an option to link
  snapshots instead of moving or copying them. This can be invoked with
  `--import-snapshot <path> --import-mode=symlink`.

- [#4533](https://github.com/ChainSafe/forest/pull/4641) Added `build_info`
  metric to Prometheus metrics, which include the current build's version.

- [#4628](https://github.com/ChainSafe/forest/issues/4628) Added support for
  devnets (2k networks) in the offline Forest.

- [#4463](https://github.com/ChainSafe/forest/issues/4463) Add support for the
  `Filecoin.EthGetTransactionByHash` RPC method.

- [#4613](https://github.com/ChainSafe/forest/issues/4613) Add support for the
  `Filecoin.EthCall` RPC method.

- [#4665](https://github.com/ChainSafe/forest/issues/4665) Add support for the
  `Filecoin.EthNewFilter` RPC method.

- [#4666](https://github.com/ChainSafe/forest/issues/4666) Add support for the
  `Filecoin.EthNewBlockFilter` RPC method.

- [#4667](https://github.com/ChainSafe/forest/issues/4667) Add support for the
  `Filecoin.EthNewPendingTransactionFilter` RPC method.

- [#4686](https://github.com/ChainSafe/forest/issues/4686) Add support for the
  `Filecoin.EthAddressToFilecoinAddress` RPC method.

- [#4612](https://github.com/ChainSafe/forest/issues/4612) Add support for the
  `Filecoin.MarketAddBalance` RPC method.

- [#4701](https://github.com/ChainSafe/forest/issues/4701) Add method
  `Filecoin.EthGetTransactionByBlockHashAndIndex` to existing methods (though
  without support, which matches the current Lotus's behavior).

- [#4702](https://github.com/ChainSafe/forest/issues/4702) Add method
  `Filecoin.EthGetTransactionByBlockNumberAndIndex` to existing methods (though
  without support, which matches the current Lotus's behavior).

- [#4757](https://github.com/ChainSafe/forest/pull/4757) Added an option to
  hardlink snapshots instead of moving or copying them. This can be invoked with
  `--import-snapshot <path> --import-mode=hardlink`.

- [#4668](https://github.com/ChainSafe/forest/issues/4668) Add support for the
  `Filecoin.EthUninstallFilter` RPC method.

### Changed

- [#4583](https://github.com/ChainSafe/forest/pull/4583) Removed the expiration
  date for the master token. The new behavior aligns with Lotus.

### Removed

- [#4624](https://github.com/ChainSafe/forest/pull/4624) Remove the
  `--chain-import` flag. Its functionality can be accessed through the more
  flexible `--height` flag.

### Fixed

- [#4603](https://github.com/ChainSafe/forest/pull/4603) Fixed incorrect
  deserialisation in `Filecoin.EthGetBlockByNumber` and
  `Filecoin.EthGetBlockByHash` RPC methods.

- [#4610](https://github.com/ChainSafe/forest/issues/4610) Fixed incorrect
  structure in the `Filecoin.MinerGetBaseInfo` RPC method.

- [#4635](https://github.com/ChainSafe/forest/pull/4635) Fixed bug in
  `StateMinerProvingDeadline`.

- [#4674](https://github.com/ChainSafe/forest/pull/4674) Fixed bug in
  `StateCirculatingSupply`.

- [#4656](https://github.com/ChainSafe/forest/pull/4656) Fixed bug in
  `StateCall`.

- [#4498](https://github.com/ChainSafe/forest/issues/4498) Fixed incorrect
  `Filecoin.Version`s `APIVersion` field value.

## Forest 0.19.2 "Eagle"

Non-mandatory release that includes a fix for the Prometheus-incompatible
metric.

### Fixed

- [#4594](https://github.com/ChainSafe/forest/pull/4594) Reverted the Forest
  version metric with Prometheus-incompatible metric type.

## Forest 0.19.1 "Pathfinder"

Mandatory release for mainnet nodes that adds the NV23 _Waffle_ migration at
epoch 4154640 (2024-08-06T12:00:00Z). This release also adds support for new RPC
methods and fixes a networking issue where Forest would not bootstrap a Lotus
node.

### Added

- [#4545](https://github.com/ChainSafe/forest/pull/4545) Add support for the
  `Filecoin.StateGetAllClaims` RPC method.

- [#4545](https://github.com/ChainSafe/forest/pull/4545) Add support for the
  `Filecoin.StateGetAllAllocations` RPC method.

- [#4503](https://github.com/ChainSafe/forest/pull/4503) Add support for the
  `Filecoin.StateMinerAllocated` RPC method.

- [#4512](https://github.com/ChainSafe/forest/pull/4512) Add support for the
  `Filecoin.StateGetAllocationIdForPendingDeal` RPC method.

- [#4514](https://github.com/ChainSafe/forest/pull/4514) Add support for the
  `Filecoin.WalletSignMessage` RPC method.

- [#4517](https://github.com/ChainSafe/forest/pull/4517) Add support for the
  `Filecoin.StateGetAllocationForPendingDeal` RPC method.

- [#4526](https://github.com/ChainSafe/forest/pull/4526) Added
  `forest-cli state compute` method, and a corresponding RPC method
  `Forest.StateCompute`.

- [#4511](https://github.com/ChainSafe/forest/pull/4511) Add support for the
  `Filecoin.EthMaxPriorityFeePerGas` RPC method.

- [#4515](https://github.com/ChainSafe/forest/pull/4515) Add support for the
  `Filecoin.StateLookupRobustAddress` RPC method.

- [#4496](https://github.com/ChainSafe/forest/pull/4496) Add support for the
  `Filecoin.EthEstimateGas` RPC method.

- [#4558](https://github.com/ChainSafe/forest/pull/4558) Add support for the
  `Filecoin.StateVerifiedRegistryRootKey` RPC method.

- [#4474](https://github.com/ChainSafe/forest/pull/4474) Add new subcommand
  `forest-cli healthcheck ready`.

- [#4569](https://github.com/ChainSafe/forest/pull/4569) Add support for the
  `Filecoin.NetFindPeer` RPC method.

- [#4565](https://github.com/ChainSafe/forest/pull/4565) Add support for the
  `Filecoin.StateGetRandomnessDigestFromBeacon` RPC method.

- [#4547](https://github.com/ChainSafe/forest/pull/4547) Add support for the
  `Filecoin.MpoolPushUntrusted` RPC method.

- [#4561](https://github.com/ChainSafe/forest/pull/4561) Add support for the
  `Filecoin.MpoolBatchPush` and `Filecoin.MpoolBatchPushUntrusted` RPC method.

- [#4566](https://github.com/ChainSafe/forest/pull/4566) Add support for the
  `Filecoin.StateGetRandomnessDigestFromTickets` RPC method.

## Forest 0.19.0 "Pastel de nata"

This is a mandatory release for all calibration network node operators. It
includes migration logic for the NV23 _Waffle_ network upgrade. It also includes
a number of new RPC methods, fixes to existing ones, and other improvements,
most notably, garbage collection fix.

### Added

- [#4473](https://github.com/ChainSafe/forest/pull/4473) Add support for NV23
  _Waffle_ network upgrade (FIP-0085, FIP-0091, v14 actors).

- [#4352](https://github.com/ChainSafe/forest/pull/4352) Add support for the
  `Filecoin.StateGetClaim` RPC method.

- [#4356](https://github.com/ChainSafe/forest/pull/4356) Add support for the
  `Filecoin.NetProtectAdd` RPC method.

- [#4382](https://github.com/ChainSafe/forest/pull/4382) Add support for the
  `Filecoin.StateGetAllocation` RPC method.

- [#4381](https://github.com/ChainSafe/forest/pull/4381) Add support for the
  `Filecoin.StateSectorPartition` RPC method.

- [#4368](https://github.com/ChainSafe/forest/issues/4368) Add support for the
  `Filecoin.EthGetMessageCidByTransactionHash` RPC method.

- [#4167](https://github.com/ChainSafe/forest/issues/4167) Add support for the
  `Filecoin.EthGetBlockByHash` RPC method.

- [#4360](https://github.com/ChainSafe/forest/issues/4360) Add support for the
  `Filecoin.EthGetBlockTransactionCountByHash` RPC method.

- [#4475](https://github.com/ChainSafe/forest/pull/4475) Add support for the
  `Filecoin.EthFeeHistory` RPC method.

- [#4359](https://github.com/ChainSafe/forest/issues/4359) Add support for the
  `EIP-1898` object scheme.

- [#4443](https://github.com/ChainSafe/forest/issues/4443) Update
  `Filecoin.StateSectorPreCommitInfo` RPC method to be API-V1-compatible

- [#4444](https://github.com/ChainSafe/forest/issues/4444) Update
  `Filecoin.StateWaitMsg` RPC method to be API-V1-compatible

### Removed

- [#4358](https://github.com/ChainSafe/forest/pull/4358) Remove the
  `forest-cli attach` command.

### Fixed

- [#4425](https://github.com/ChainSafe/forest/pull/4425) Fix GC collision
  issues.

- [#4357](https://github.com/ChainSafe/forest/pull/4357) Fix schema bug in the
  `Filecoin.ChainNotify` RPC method.

- [#4371](https://github.com/ChainSafe/forest/pull/4371) Fix extra `Apply`
  change in the `Filecoin.ChainNotify` RPC method.

- [#4002](https://github.com/ChainSafe/forest/issues/4002) Add support for
  multiple WebSocket clients for `Filecoin.ChainNotify` RPC method.

- [#4390](https://github.com/ChainSafe/forest/issues/4390) Fix `SignedMessage`
  JSON formatting to match Lotus.

## Forest 0.18.0 "Big Bang"

This is a non-mandatory release including a fair number of new RPC methods and
improvements to the Forest RPC API. The release also includes a number of bug
fixes, as outlined below. Please note the breaking changes in this release.

### Breaking

- [#4177](https://github.com/ChainSafe/forest/pull/4177) Rename environment
  variable `TRUST_PARAMS` to `FOREST_FORCE_TRUST_PARAMS`.

- [#4184](https://github.com/ChainSafe/forest/pull/4184) Removed short form
  flags from `forest` binary.

- [#4215](https://github.com/ChainSafe/forest/pull/4215) Changed the prefix for
  Forest-specific RPC methods to `Forest`; `Filecoin.NetInfo` and
  `Filecoin.StateFetchRoot` to `Forest.NetInfo` and `Forest.StateFetchRoot`.

- [#4262](https://github.com/ChainSafe/forest/pull/4262) Added `Bearer` prefix
  to the `Authorization` header in the Forest RPC API. This is a
  partially-breaking change - new Forest RPC clients will not work with old
  Forest nodes. This change is necessary to align with the Lotus RPC API.

### Added

- [#4246](https://github.com/ChainSafe/forest/pull/4246) Add support for the
  `Filecoin.SyncSubmitBlock` RPC method.

- [#4084](https://github.com/ChainSafe/forest/pull/4084) Add support for the
  `Filecoin.StateDealProviderCollateralBounds` RPC method.

- [#3949](https://github.com/ChainSafe/forest/issues/3949) Added healthcheck
  endpoints `/healthz`, `/readyz`, and `/livez`. By default, the healthcheck
  endpoint is enabled on port 2346.

- [#4166](https://github.com/ChainSafe/forest/issues/4166) Add support for the
  `Filecoin.Web3ClientVersion` RPC method.

- [#4184](https://github.com/ChainSafe/forest/pull/4184) Added
  `--no-healthcheck` flag to `forest` to disable the healthcheck endpoint.

- [#4183](https://github.com/ChainSafe/forest/issues/4183) Add support for the
  `Filecoin.EthGetBlockByNumber` RPC method.

- [#4253](https://github.com/ChainSafe/forest/pull/4253) RPC client default
  timeout is now configurable via the `FOREST_RPC_DEFAULT_TIMEOUT` environment
  variable.

- [#4240](https://github.com/ChainSafe/forest/pull/4240) Added `--fixed-unit`
  and `--exact-balance` flags to `forest-wallet balance` similarly to
  `forest-wallet list` subcommand.

- [#4213](https://github.com/ChainSafe/forest/issues/4213) Add support for the
  `Filecoin.StateMinerInitialPledgeCollateral` RPC method.

- [#4214](https://github.com/ChainSafe/forest/issues/4214) Add support for the
  `Filecoin.StateMinerPreCommitDepositForPower` RPC method.

- [#4255](https://github.com/ChainSafe/forest/pull/4255) Add support for the
  `Filecoin.MinerCreateBlock` RPC method.

- [#4315](https://github.com/ChainSafe/forest/pull/4315) Add support for the
  `Filecoin.StateGetNetworkParams` RPC method.

- [#4326](https://github.com/ChainSafe/forest/pull/4326) Added
  `expected_network_height` metric to the Prometheus metrics.

### Changed

- [#4170](https://github.com/ChainSafe/forest/pull/4170) Change the default
  Filecoin proof parameters source to ChainSafe's hosted Cloudflare R2 bucket.
  IPFS gateway can still be enforced via `FOREST_PROOFS_ONLY_IPFS_GATEWAY=1`.

### Removed

### Fixed

- [#4177](https://github.com/ChainSafe/forest/pull/4177) Fixed a bug where the
  environment variable `IPFS_GATEWAY` was not used to change the IPFS gateway.

- [#4267](https://github.com/ChainSafe/forest/pull/4267) Fixed potential panics
  in `forest-tool api compare`.

- [#4297](https://github.com/ChainSafe/forest/pull/4297) Fixed double decoding
  of message in the `Filecoin.WalletSign` RPC method.

- [#4314](https://github.com/ChainSafe/forest/issues/4314) Fixed incorrect
  allowed proof types for all networks.

- [#4328](https://github.com/ChainSafe/forest/pull/4328) Fix issues when
  connecting to a network with fewer than 5 peers.

## Forest 0.17.2 "Dovakhin"

This is a **mandatory** release for all mainnet node operators. It changes the
NV22 _dragon_ network upgrade epoch to 3855360 (Wed Apr 24 02:00:00 PM UTC
2024)). All mainnet node **must** be updated to this version before the network
upgrade epoch to avoid being stuck on a fork.

### Changed

- [#4151](https://github.com/ChainSafe/forest/pull/4151) Changed the Dragon NV22
  network upgrade epoch to 3855360 (April 24th 2024).

### Fixed

- [#4145](https://github.com/ChainSafe/forest/pull/4145) Fix the
  `forest-cli net peers --agent` command in case the agent is not available.

## Forest 0.17.1 "Villentretenmerth"

This is a mandatory release that includes scheduled migration for the NV22
_Dragon_ network upgrade for mainnet and fix for the calibration network.
Various other fixes and improvements are included as well, see below for
details.

### Added

- [#4029](https://github.com/ChainSafe/forest/pull/4029) Add
  `forest-tool shed private-key-from-key-pair` and
  `forest-tool shed key-pair-from-private-key` commands. These facilate moving
  between Forest and Lotus without losing the peer-to-peer identity.

- [#4052](https://github.com/ChainSafe/forest/pull/4052) Add
  `forest-cli net reachability` command that prints information about
  reachability from the internet.

- [#4058](https://github.com/ChainSafe/forest/issues/4058) Add support for
  multiple snapshot files in the `forest-tool api serve` command.

- [#4056](https://github.com/ChainSafe/forest/pull/4056) Enable libp2p `quic`
  protocol

- [#4071](https://github.com/ChainSafe/forest/pull/4071) Add
  `forest-tool net ping` command that pings a peer via its multiaddress.

- [#4119](https://github.com/ChainSafe/forest/pull/4119) Add support for NV22
  fix for calibration network.

### Removed

- [#4018](https://github.com/ChainSafe/forest/pull/4018) Remove --ws flag from
  `forest-tool api compare`.

### Fixed

- [#4068](https://github.com/ChainSafe/forest/pull/4068) Fix schema bug in the
  `ChainNotify` RPC method.

- [#4080](https://github.com/ChainSafe/forest/pull/4080) Fix broken
  `StateVMCirculatingSupplyInternal` RPC method on calibnet.

- [#4091](https://github.com/ChainSafe/forest/pull/4091) Restore `Breeze`,
  `Smoke`, and `Ignition` entries for calibnet

- [#4093](https://github.com/ChainSafe/forest/pull/4093) Fix parsing issue in
  the `Filecoin.StateAccountKey` RPC method.

## Forest 0.17.0 "Smaug"

Mandatory release that includes:

- support for the NV22 _Dragon_ network upgrade, together with the required
  state migration,
- important networking improvements that increase Forest resilience to network
  disruptions,
- various improvements and support for new RPC methods.

### Added

- [#3555](https://github.com/ChainSafe/forest/issues/3555) Add Forest database
  query optimizations when serving with many car files.

- [#3995](https://github.com/ChainSafe/forest/pull/3995) Add
  `--p2p-listen-address` option to `forest` to override p2p addresses that
  forest listens on

- [#4031](https://github.com/ChainSafe/forest/pull/4031) Added RPC method
  `Filecoin.NetAgentVersion` and `--agent` flag to the `forest-cli net peers`
  subcommand, that will list the agent version of the connected peers.

- [#3955](https://github.com/ChainSafe/forest/pull/3955) Added support for the
  NV22 _Dragon_ network upgrade, together with the required state migration.

### Changed

- [#3976](https://github.com/ChainSafe/forest/pull/3976) `forest-wallet`
  defaults to using a local wallet instead of the builtin Forest wallet for
  greater security.

### Fixed

- [#4019](https://github.com/ChainSafe/forest/pull/4019) Fix Forest sending
  stale notifications after channel cancelation.

## Forest 0.16.8 "English Channel"

### Added

- [#3978](https://github.com/ChainSafe/forest/pull/3978) Add support for the
  `Filecoin.ChainNotify` RPC method.

## Forest 0.16.7 "Etaoin shrdlu"

Mandatory release that includes a fix for a bug in the `libp2p` usage. This is
necessary after the PL-managed bootstrap nodes were decommissioned. Failure to
upgrade will result in difficulty connecting to the mainnet network.

### Added

- [#3849](https://github.com/ChainSafe/forest/pull/3849/) Implement the
  `Filecoin.ChainGetPath` lotus-compatible RPC API.
- [#3849](https://github.com/ChainSafe/forest/pull/3849/) Add
  `forest-tool shed summarize-tipsets`.
- [#3893](https://github.com/ChainSafe/forest/pull/3983) Add
  `forest-tool shed peer-id-from-key-pair`.
- [#3981](https://github.com/ChainSafe/forest/issues/3981) Add
  `forest-tool backup create|restore`.

### Fixed

- [#3996](https://github.com/ChainSafe/forest/pull/3996) Fixed a bug in the
  `libp2p` usage that caused the connections to not get upgraded to secure ones.

## Forest 0.16.6 "Pinecone Reactivation"

### Added

- [#3866](https://github.com/ChainSafe/forest/pull/3866) Implement Offline RPC
  API.

### Fixed

- [#3857](https://github.com/ChainSafe/forest/pull/3907) Timeout parameter fetch
  to 30 minutes to avoid it getting stuck on IPFS gateway issues.
- [#3901](https://github.com/ChainSafe/forest/pull/3901) Fix timeout issue in
  `forest-cli snapshot export`.
- [#3919](https://github.com/ChainSafe/forest/pull/3919) Fix misreporting when
  logging progress.

## Forest 0.16.5 "Pinecone Deactivation"

Non-mandatory upgrade including mostly new RPC endpoints. The option to use an
alternative `FilOps` snapshot provider was removed given the service was
decommissioned.

### Added

- [#3817](https://github.com/ChainSafe/forest/pull/3817/) Implement the
  `Filecoin.StateVerifiedClientStatus` lotus-compatible RPC API.
- [#3824](https://github.com/ChainSafe/forest/pull/3824) Add `--ws` flag to
  `forest-tool api compare` to run all tests using WebSocket connections. Add
  support for WebSocket binary messages in Forest daemon.
- [#3802](https://github.com/ChainSafe/forest/pull/3802) Implement the
  `Filecoin.EthGetBalance` lotus-compatible RPC API.
- [#3773](https://github.com/ChainSafe/forest/pull/3811) Implement the
  `Filecoin.MpoolGetNonce` lotus-compatible RPC API.
- [#3773](https://github.com/ChainSafe/forest/pull/3786) Implement the
  `Filecoin.MinerGetBaseInfo` lotus-compatible RPC API.
- [#3807](https://github.com/ChainSafe/forest/pull/3807) Add `--run-ignored`
  flag to `forest-tool api compare`.
- [#3806](https://github.com/ChainSafe/forest/pull/3806) Implement the
  `Filecoin.EthGasPrice` lotus-compatible RPC API.

### Changed

- [#3819](https://github.com/ChainSafe/forest/pull/3819) Make progress messages
  more human-readable.
- [#3824](https://github.com/ChainSafe/forest/pull/3824) Demote noisy WebSocket
  info logs to debug in Forest daemon.

### Removed

- [#3878](https://github.com/ChainSafe/forest/issues/3878): FILOps is no longer
  serving lite snapshots. Removed `filops` option from
  `forest-tool snapshot fetch --vendor [vendor]`.

## Forest 0.16.4 "Speedy Gonzales"

### Breaking

### Added

- [#3779](https://github.com/ChainSafe/forest/pull/3779) Implement the
  `Filecoin.StateMinerRecoveries` lotus-compatible RPC API.
- [#3745](https://github.com/ChainSafe/forest/pull/3745) Implement the
  `Filecoin.StateCirculatingSupply` lotus-compatible RPC API.
- [#3773](https://github.com/ChainSafe/forest/pull/3773) Implement the
  `Filecoin.StateVMCirculatingSupplyInternal` lotus-compatible RPC API.
- [#3748](https://github.com/ChainSafe/forest/pull/3748) Add timing for each
  message and gas charge in the JSON output of
  `forest-tool snapshot compute-state` and `Filecoin.StateCall` RPC API.
- [#3720](https://github.com/ChainSafe/forest/pull/3750) Implement the
  `Filecoin.StateMinerInfo` lotus-compatible RPC API.
- [#1670](https://github.com/ChainSafe/forest/issues/1670) Support Butterflynet
  🦋.
- [#3801](https://github.com/ChainSafe/forest/pull/3801) Implement the
  `Filecoin.StateSearchMsg` lotus-compatible RPC API.
- [#3801](https://github.com/ChainSafe/forest/pull/3801) Implement the
  `Filecoin.StateSearchMsgLimited` lotus-compatible RPC API.

### Changed

### Removed

### Fixed

## Forest 0.16.3 "Tempura"

### Fixed

- [#3751](https://github.com/ChainSafe/forest/pull/3751) Workaround for
  performance bug that prevents Forest from syncing to the network.

## Forest 0.16.2 "November Rain"

### Breaking

### Added

- [#3749](https://github.com/ChainSafe/forest/pull/3749) Implement the
  `Filecoin.StateSectorGetInfo` lotus-compatible RPC API.
- [#3720](https://github.com/ChainSafe/forest/pull/3720) Implement the
  `Filecoin.GetParentMessages` lotus-compatible RPC API.
- [#3726](https://github.com/ChainSafe/forest/pull/3726) Implement the
  `Filecoin.StateMinerFaults` lotus-compatible RPC API.
- [#3735](https://github.com/ChainSafe/forest/pull/3735) Implement the
  `Filecoin.StateAccountKey` lotus-compatible RPC API.
- [#3744](https://github.com/ChainSafe/forest/pull/3744) Implement the
  `Filecoin.StateLookupID` lotus-compatible RPC API.
- [#3727](https://github.com/ChainSafe/forest/pull/3727) Added glif.io calibnet
  bootstrap node peer
- [#3737](https://github.com/ChainSafe/forest/pull/3737) Added `--n-tipsets`
  option to `forest-tool api compare`

### Changed

### Removed

### Fixed

## Forest 0.16.1 "(Re)Fresh(ed)Melon"

This is yet another mandatory upgrade for calibration network, containing the
2nd fix for the `WatermelonFix` upgrade. See this
[update](https://github.com/filecoin-project/community/discussions/74#discussioncomment-7591806)
for reference.

### Breaking

### Added

- [#3718](https://github.com/ChainSafe/forest/issues/3718) Added support for the
  2nd NV21 calibration network fix. See this
  [update](https://github.com/filecoin-project/community/discussions/74#discussioncomment-7591806)
  for details.

### Changed

### Removed

### Fixed

## Forest 0.16.0 "Rottenmelon"

This is a mandatory upgrade for calibration network, containing fix for the
`WatermelonFix` upgrade. See
[Lotus release](https://github.com/filecoin-project/lotus/releases/tag/v1.24.0-rc5)
for reference.

### Breaking

### Added

### Changed

- [#3072](https://github.com/ChainSafe/forest/issues/3072) Implemented
  mark-and-sweep GC, removing GC progress reports along with the corresponding
  RPC endpoint.

### Removed

### Fixed

- [#3540](https://github.com/ChainSafe/forest/issues/3540) Fix forest-cli sync
  wait to ensure that Forest is in the follow mode.
- [#3686](https://github.com/ChainSafe/forest/issues/3686) Fix regression when
  using `forest-tool db` subcommands and a `--chain` flag different from
  mainnet.

- [#3694](https://github.com/ChainSafe/forest/pull/3694) Calibration
  WatermelonFix recovery fix.

## Forest v0.15.2 "Defenestration"

### Breaking

### Added

- [#3632](https://github.com/ChainSafe/forest/issues/3632) Added an upgrade/fix
  for calibration network that will go live at epoch 1070494.

- [#3674](https://github.com/ChainSafe/forest/pull/3674) Added a tentative
  mainnet Watermelon upgrade with the
  [12.0.0-rc.2](https://github.com/filecoin-project/builtin-actors/releases/tag/v12.0.0-rc.2)
  bundle.

### Changed

### Removed

### Fixed

## Forest v0.15.1

Forest v0.15.1 is a service release with support for the v0.14.1 database.

### Breaking

### Added

- [#3662](https://github.com/ChainSafe/forest/pull/3662) Add `--filter` and
  `--fail-fast` flags to `forest-tool api compare`.
- [#3670](https://github.com/ChainSafe/forest/pull/3670) Implement the
  `Filecoin.ChainGetMessagesInTipset` lotus-compatible RPC API.

### Changed

### Removed

- [#3363](https://github.com/ChainSafe/forest/issues/3363) Remove hidden
  `forest-cli` commands used for helping users to migrate on `forest-tool` and
  `forest-wallet`.

### Fixed

## Forest v0.15.0 "Buttress"

Forest v0.15.0 is a service release containing minor bug fixes and small
usability improvements.

### Breaking

### Added

- [#3591](https://github.com/ChainSafe/forest/pull/3591) Add
  `forest-tool car validate` command for checking non-filecoin invariants in CAR
  files.
- [#3589](https://github.com/ChainSafe/forest/pull/3589) Add
  `forest-tool archive diff` command for debugging state-root mismatches.
- [#3609](https://github.com/ChainSafe/forest/pull/3609) Add `--no-metrics`
  option to `forest` for controlling the availability of the metrics Prometheus
  server.
- [#3613](https://github.com/ChainSafe/forest/pull/3613) Add `--expire-in`
  parameter to token commands.
- [#3584](https://github.com/ChainSafe/forest/issues/3584) Add
  `forest-tool api compare` command for testing RPC compatibility.

### Changed

- [#3614](https://github.com/ChainSafe/forest/issues/3614) Moved downloading
  bundle to runtime.

### Removed

- [#3589](https://github.com/ChainSafe/forest/pull/3589) Remove
  `forest-cli state diff` command. Replaced by `forest-tool archive diff`.
- [#3615](https://github.com/ChainSafe/forest/pull/3615) Remove `chain` section
  from forest configuration files.

### Fixed

- [#3619](https://github.com/ChainSafe/forest/pull/3619) Use correct timestamp
  in exported snapshot filenames.

## Forest v0.14.0 "Hakuna Matata"

### Breaking

### Added

- [#3422](https://github.com/ChainSafe/forest/issues/3422) Add NV21 (Watermelon)
  support for calibration network.
- [#3593](https://github.com/ChainSafe/forest/pull/3593): Add `--stateless` flag
  to `forest`. In stateless mode, forest connects to the P2P network but does
  not sync to HEAD.

### Changed

### Removed

### Fixed

- [#3590](https://github.com/ChainSafe/forest/pull/3590) Fix bug in ForestCAR
  encoder that would cause corrupted archives if a hash-collision happened.

## Forest v0.13.0 "Holocron"

### Breaking

- [#3231](https://github.com/ChainSafe/forest/issues/3231) Moved some Forest
  internal settings from files to the database.
- [#3333](https://github.com/ChainSafe/forest/pull/3333) Changed default rpc
  port from 1234 to 2345.
- [#3336](https://github.com/ChainSafe/forest/pull/3336) Moved following
  `forest-cli` subcommands to `forest-tool`
  - `archive info`
  - `fetch-params`
  - `snapshot fetch`
  - `snapshot validate`
- [#3355](https://github.com/ChainSafe/forest/pull/3355) Moved commands
  - `forest-cli db stats` to `forest-tool db stats`
  - `forest-cli db clean` to `forest-tool db destroy`
- [#3362](https://github.com/ChainSafe/forest/pull/3362) Moved the following
  `forest-cli wallet` subcommands to `forest-wallet`
- [#3432](https://github.com/ChainSafe/forest/pull/3432) Moved following
  `forest-cli` subcommands to `forest-tool`
  - `archive export`
  - `archive checkpoints`
- [#3431](https://github.com/ChainSafe/forest/pull/3431) Moved the following
  `forest-cli snapshot compress` subcommand to `forest-tool`
- [#3435](https://github.com/ChainSafe/forest/pull/3435) Moved subcommand
  `forest-cli car concat` subcommands to `forest-tool`

### Added

- [#3430](https://github.com/ChainSafe/forest/pull/3430): Add
  `forest-tool snapshot compute-state ...` subcommand.
- [#3321](https://github.com/ChainSafe/forest/issues/3321): Support for
  multi-threaded car-backed block stores.
- [#3316](https://github.com/ChainSafe/forest/pull/3316): Add
  `forest-tool benchmark` commands.
- [#3330](https://github.com/ChainSafe/forest/pull/3330): Add `--depth` flag to
  `forest-cli snapshot export`.
- [#3348](https://github.com/ChainSafe/forest/pull/3348): Add `--diff-depth`
  flag to `forest-cli archive export`.
- [#3325](https://github.com/ChainSafe/forest/pull/3325): Add
  `forest-tool state-migration actor-bundle` subcommand.
- [#3387](https://github.com/ChainSafe/forest/pull/3387): Add
  `forest-wallet delete` RPC command.
- [#3322](https://github.com/ChainSafe/forest/issues/3322): Added prompt to
  `forest-cli archive export` to overwrite file if the file specified with
  `--output-path` already exists and a `--force` flag to suppress the prompt.
- [#3439](https://github.com/ChainSafe/forest/pull/3439): Add
  `--consume-snapshot` option to `forest` command.
- [#3462](https://github.com/ChainSafe/forest/pull/3462): Add
  `forest-tool archive merge` command.

### Changed

- [#3331](https://github.com/ChainSafe/forest/pull/3331): Use multiple cores
  when exporting snapshots.
- [#3379](https://github.com/ChainSafe/forest/pull/3379): Improved state graph
  walking performance.
- [#3178](https://github.com/ChainSafe/forest/issues/3178): Removed inaccurate
  progress log ETA; now only the elapsed time is displayed.
- [#3322](https://github.com/ChainSafe/forest/issues/3322): The
  `snapshot export` and `snapshot compress` subcommands for `forest-cli` are now
  both consistent with `forest-cli archive export` in supporting a short-form
  output path flag `-o` and a long-form output path flag `--output-path`. The
  flag `--output` for the `snapshot compress` subcommand was replaced by
  `--output-path`.

### Removed

### Fixed

- [#3319](https://github.com/ChainSafe/forest/pull/3319): Fix bug triggered by
  re-encoding ForestCAR.zst files.

- [#3322](https://github.com/ChainSafe/forest/pull/3332): Forest is now able to
  parse data from epochs below 1_960_320 (on mainnet)

## Forest v0.12.1 "Carp++"

### Fixed

- [#3307](https://github.com/ChainSafe/forest/pull/3307)[#3310](https://github.com/ChainSafe/forest/pull/3310):
  Reduce memory requirements when exporting a snapshot by 50% (roughly from
  14GiB to 7GiB).

## Forest v0.12.0 "Carp"

Notable updates:

- Support for the `.forest.car.zst` format.
- Support for diff snapshots.

### Breaking

- [#3189](https://github.com/ChainSafe/forest/issues/3189): Changed the database
  organisation to use multiple columns. The database will need to be recreated.
- [#3220](https://github.com/ChainSafe/forest/pull/3220): Removed the
  `forest-cli chain validate-tipset-checkpoints` and
  `forest-cli chain tipset-hash` commands.

### Added

- [#3167](https://github.com/ChainSafe/forest/pull/3167): Added a new option
  `--validate-tipsets` for `forest-cli snapshot validate`.
- [#3166](https://github.com/ChainSafe/forest/issues/3166): Add
  `forest-cli archive info` command for inspecting archives.
- [#3159](https://github.com/ChainSafe/forest/issues/3159): Add
  `forest-cli archive export -e=X` command for exporting archives.
- [#3150](https://github.com/ChainSafe/forest/pull/3150):
  `forest-cli car concat` subcommand for concatenating `.car` files.
- [#3148](https://github.com/ChainSafe/forest/pull/3148): add `save_to_file`
  option to `forest-cli state fetch` command.
- [#3213](https://github.com/ChainSafe/forest/pull/3213): Add support for
  loading forest.car.zst files.
- [#3284](https://github.com/ChainSafe/forest/pull/3284): Add `--diff` flag to
  `archive export`.
- [#3292](https://github.com/ChainSafe/forest/pull/3292): Add `net info`
  subcommand to `forest-cli`.

### Changed

- [#3126](https://github.com/ChainSafe/forest/issues/3126): Bail on database
  lookup errors instead of silently ignoring them.
- [#2999](https://github.com/ChainSafe/forest/issues/2999): Restored `--tipset`
  flag to `forest-cli snapshot export` to allow export at a specific tipset.
- [#3283](https://github.com/ChainSafe/forest/pull/3283): All generated car
  files use the new forest.car.zst format.

### Removed

### Fixed

- [#3248](https://github.com/ChainSafe/forest/issues/3248): Fixed Forest being
  unable to re-create its libp2p keypair from file and always changing its
  `PeerId`.

## Forest v0.11.1 "Dagny Taggart"

## Forest v0.11.0 "Hypersonic"

### Breaking

- [#3048](https://github.com/ChainSafe/forest/pull/3048): Remove support for
  rocksdb
- [#3047](https://github.com/ChainSafe/forest/pull/3047): Remove support for
  compiling with delegated consensus
- [#3086](https://github.com/ChainSafe/forest/pull/3085):
  `forest-cli snapshot validate` no longer supports URLs. Download the snapshot
  and then run the command.

### Added

- [#2761](https://github.com/ChainSafe/forest/issues/2761): Add a per actor
  limit of 1000 messages to Forest mpool for preventing spam attacks.
- [#2728](https://github.com/ChainSafe/forest/issues/2728): Revive
  `forest-cli mpool pending` and `forest-cli mpool stat` subcommands.
- [#2816](https://github.com/ChainSafe/forest/issues/2816): Support `2k` devnet.
- [#3026](https://github.com/ChainSafe/forest/pull/3026): Expose
  `forest-cli state diff ...`
- [#3086](https://github.com/ChainSafe/forest/pull/3085):
  `forest-cli snapshot validate` is faster and uses less disk space, operating
  directly on the snapshot rather than loading through a database.
- [#2983](https://github.com/ChainSafe/forest/issues/2983): Added state
  migration support for NV17.
- [#3107](https://github.com/ChainSafe/forest/pull/3107): Introduced 'head'
  parameter for snapshot validation.

### Fixed

- [#3005](https://github.com/ChainSafe/forest/issues/3005): Fix incorrect
  progress reported when importing compressed snapshots.

- [#3122](https://github.com/ChainSafe/forest/pull/3122): Fix state-root
  mismatch around null tipsets.

## Forest v0.10.0 "Premature"

### Breaking

- [#3007](https://github.com/ChainSafe/forest/pull/3007): Optimize DB
  parameters. This requires all existing databases to be re-initialized.

### Fixed

- [#3006](https://github.com/ChainSafe/forest/issues/3006): Fix `premature end`
  error when exporting a snapshot.

## Forest v0.9.0 "Fellowship"

Notable updates:

- `--compressed` option removed from CLI, snapshots are now always compressed.
- The `dir`, `list`, `prune` and `remove` snapshot commands have been removed
  from the CLI.
- Snapshots are fetched to current directory by default.
- Added new subcommand `forest-cli info show`.
- `Filecoin.ChainSetHead` RPC endpoint and `forest-cli chain set-head`
  subcommand are now implemented.
- IPLD graph can now be downloaded via bitswap.
- `sendFIL` function has been updated to match recent changes in the Forest send
  command.
- FIL amount parsing/printing has been improved and 2 new options are added to
  forest-cli wallet list (--no-round and --no-abbrev).

### Breaking

- [#2873](https://github.com/ChainSafe/forest/issues/2873)
  - remove `--compressed` from the CLI. Snapshots are now always compressed.
  - Remove snapshot ops - snapshots fetched to the current directory by default.

### Added

- [#2706](https://github.com/ChainSafe/forest/issues/2706): implement
  `Filecoin.ChainSetHead` RPC endpoint and `forest-cli chain set-head`
  subcommand.
- [#2979](https://github.com/ChainSafe/forest/pull/2979): implement command for
  downloading an IPLD graph via bitswap.
- [#2578](https://github.com/ChainSafe/forest/pull/2578): implement initial
  support for `forest-cli info`

### Changed

- [#2668](https://github.com/ChainSafe/forest/issues/2668): JavaScript console
  `sendFIL` function has been updated to align with recent changes in the Forest
  `send` command (allowed units for the amount field are now "attoFIL",
  "femtoFIL", "picoFIL", "nanoFIL", "microFIL", "milliFIL", and "FIL"). Note
  that the default `sendFIL` amount unit (i.e., if no units are specified) is
  now FIL to match the behavior in Lotus.
- [#2833](https://github.com/ChainSafe/forest/issues/2833): Improvements to FIL
  amount parsing/printing, and add `--no-round` and `--no-abbrev` to
  `forest-cli wallet list`.

### Removed

- [#2888](https://github.com/ChainSafe/forest/issues/2888): FILOps is no longer
  serving uncompressed snapshots. Removed support for them in both `forest` and
  `forest-cli`.

### Fixed

- [#2967](https://github.com/ChainSafe/forest/issues/2967): Fix http-client
  concurrency issues caused by fetching root certificates multiple times.
- [#2958](https://github.com/ChainSafe/forest/issues/2958): Fix occasional
  consensus fault.
- [#2950](https://github.com/ChainSafe/forest/pull/2950): Fix cases where ctrl-c
  would be ignored.
- [#2934](https://github.com/ChainSafe/forest/issues/2934): Fix race condition
  when connecting to development blockchains.

## Forest v0.8.2 "The Way"

### Added

- [#2655](https://github.com/ChainSafe/forest/issues/2655): Configurable number
  of default recent state roots included in memory/snapshots.

### Changed

### Removed

### Fixed

- [#2796](https://github.com/ChainSafe/forest/pull/2796): Fix issue when running
  Forest on calibnet using a configuration file only.
- [#2807](https://github.com/ChainSafe/forest/pull/2807): Fix issue with v11
  actor CIDs.
- [#2804](https://github.com/ChainSafe/forest/pull/2804): Add work around for
  FVM bug that caused `forest-cli sync wait` to fail.

## Forest v0.8.1 "Cold Exposure"

### Fixed

- [#2788](https://github.com/ChainSafe/forest/pull/2788): Move back to the
  upstream `ref-fvm` and bump the dependency version so that it included the
  latest critical [patch](https://github.com/filecoin-project/ref-fvm/pull/1750)

## Forest v0.8.0 "Jungle Speed" (2023-04-21)

### Added

- [#2763](https://github.com/ChainSafe/forest/issues/2763): Support NV19 and
  NV20. ⛈️

## Forest v0.7.2 "Roberto" (2023-04-19)

### Added

- [#2741](https://github.com/ChainSafe/forest/issues/2741): Support importing
  zstd compressed snapshot car files
- [#2741](https://github.com/ChainSafe/forest/issues/2741): Support fetching
  zstd compressed snapshots with filecoin provider via `--compressed` option
- [#2741](https://github.com/ChainSafe/forest/issues/2741): Support exporting
  zstd compressed snapshots via `--compressed` option in
  `forest-cli snapshot export` subcommand
- [#1454](https://github.com/ChainSafe/forest/issues/1454): Added state
  migration support for NV18.

### Changed

- [#2770](https://github.com/ChainSafe/forest/issues/2767): Use `latest` tag for
  stable releases, and `edge` for latest development builds.

### Removed

### Fixed

## Forest v0.7.1 (2023-03-29)

Notable updates:

- Fix CD task for image publishing on new tagged releases

### Added

- [#2721](https://github.com/ChainSafe/forest/issues/2721): Add `--no-gc` flag
  to daemon.

### Changed

- [#2607](https://github.com/ChainSafe/forest/issues/2607): Use jemalloc as the
  default global allocator

### Removed

### Fixed

## Forest v0.7.0 (2023-03-23)

Notable updates:

- Support for NV18.
- Automatic database garbage collection.
- A JavaScript console to interact with Filecoin API.
- Switched to ParityDb as the default backend for Forest daemon.

### Added

- Support for NV18. [#2596](https://github.com/ChainSafe/forest/issues/2596)
- Automatic database garbage collection.
  [#2292](https://github.com/ChainSafe/forest/issues/2292)
  [#1708](https://github.com/ChainSafe/forest/issues/1708)
- ParityDb statistics to the stats endpoint.
  [#2433](https://github.com/ChainSafe/forest/issues/2433)
- A JavaScript console to interact with Filecoin API.
  [#2492](https://github.com/ChainSafe/forest/pull/2492)
- Multi-platform Docker image support.
  [#2476](https://github.com/ChainSafe/forest/issues/2476)
- `--dry-run` flag to forest-cli `snapshot export` command.
  [#2550](https://github.com/ChainSafe/forest/issues/2550)
- `--exit-after-init` and `--save-token` flags to daemon.
  [#2528](https://github.com/ChainSafe/forest/issues/2528)
- `--track-peak-rss` to forest daemon to get peak RSS usage.
  [#2696](https://github.com/ChainSafe/forest/pull/2696)
- RPC `Filecoin.Shutdown` endpoint and `forest-cli shutdown` subcommand.
  [#2402](https://github.com/ChainSafe/forest/issues/2402)
- Added retry capabilities to failing snapshot fetch.
  [#2544](https://github.com/ChainSafe/forest/issues/2544)

### Changed

- Network needs to be specified for most commands(eg Calibnet), including
  `sync wait` and `snapshot export`.
  [#2596](https://github.com/ChainSafe/forest/issues/2596)
- Switched to ParityDb as the default backend for Forest daemon. All clients
  must re-import the snapshot. The old database must be deleted manually - it is
  located in
  `$(forest-cli config dump | grep data_dir | cut -d' ' -f3)/<NETWORK>/rocksdb`.
  [#2576](https://github.com/ChainSafe/forest/issues/2576)
- Revised how balances are displayed, defaulting to:
  [#2323](https://github.com/ChainSafe/forest/issues/2323)
  - adding metric prefix when it's required, consequently CLI flag
    `--fixed-unit` added to force to show in original `FIL` unit
  - 4 significant digits, consequently CLI flag `--exact-balance` added to force
    full accuracy.
- `stats` and `compression` keys in `parity_db` section were renamed to
  `enable_statistics` and `compression_type` respectively.
  [#2433](https://github.com/ChainSafe/forest/issues/2433)
- `download_snapshot` key in `client` section configuration renamed to
  `auto_download_snapshot`.
  [#2457](https://github.com/ChainSafe/forest/pull/2457)
- `--skip-load` flag must be now called with a boolean indicating its value.
  [#2573](https://github.com/ChainSafe/forest/issues/2573)
- Ban peers with duration, Banned peers are automatically unbanned after a
  period of 1h. [#2391](https://github.com/ChainSafe/forest/issues/2391)
- Added support for multiple listen addr.
  [#2551](https://github.com/ChainSafe/forest/issues/2551)
- Allowed specifying the encryption passphrase via environmental variable.
  [#2499](https://github.com/ChainSafe/forest/issues/2499)
- Removed Forest `ctrl-c` hard shutdown behavior on subsequent `ctrl-c` signals.
  [#2538](https://github.com/ChainSafe/forest/pull/2538)
- Added support in the forest `send` command for all FIL units currently
  supported in forest `wallet` ("attoFIL", "femtoFIL", "picoFIL", "nanoFIL",
  "microFIL", "milliFIL", and "FIL"). Note that the default `send` units (i.e.,
  if no units are specified) are now FIL to match the behavior in Lotus.
  [#2668](https://github.com/ChainSafe/forest/issues/2668)

### Removed

- Removed `--halt-after-import` and `--auto-download-snapshot` from
  configuration. They are now strictly a CLI option.
  [#2528](https://github.com/ChainSafe/forest/issues/2528)
  [#2573](https://github.com/ChainSafe/forest/issues/2573)

### Fixed

- Daemon getting stuck in an infinite loop during shutdown.
  [#2672](https://github.com/ChainSafe/forest/issues/2672)
- `Scanning Blockchain` progess bar never hitting 100% during snapshot import.
  [#2404](https://github.com/ChainSafe/forest/issues/2404)
- bitswap queries cancellation that do not respond after a period.
  [#2398](https://github.com/ChainSafe/forest/issues/2398)
- Forest daeamon crashing on sending bitswap requests.
  [#2405](https://github.com/ChainSafe/forest/issues/2405)
- Corrected counts displayed when using `forest-cli --chain <chain> sync wait`.
  [#2429](https://github.com/ChainSafe/forest/issues/2429)
- Snapshot export issue when running on a system with a separate temporary
  filesystem. [#2693](https://github.com/ChainSafe/forest/pull/2693)
- All binaries and crates in the project to follow a standard version, based on
  the release tag. [#2493](https://github.com/ChainSafe/forest/issues/2493)

## Forest v0.6.0 (2023-01-06)

Notable updates:

- Added support for the new Protocol Labs snapshot service.
- Several improvements to logging (including integration with Grafana Loki) and
  error handling.

### Added

- New daemon option flag `--log-dir` for log file support.
- New ParityDb section in configuration (including statistics and compression
  settings).
- Integration with Grafana Loki for more advanced log filtering and
  summarization.
- Peer tipset epoch now in metrics.

### Changed

- Several improvements to error handling.
- Docker images are now tagged with version (eg `0.6.0`) and date (eg
  `2023-01-05-commit_hash`).
- Upgraded toolchain channel to `nightly-2022-12-15`.
- Migrated logging infrastructure from `log` to `tracing`.
- Fixed bug triggered by large network messages.
- Fixed bug where cursor would be hidden after keyboard interrupt.
- Allow `-—height` flag to take relative offsets for validating the tipsets in a
  snapshot.
- Fixed issue with invalid snapshot exports; messages were accidentally removed
  from snapshots, making them invalid.
- Updated `snapshot fetch` subcommands to support the new Protocol Labs snapshot
  service.
- Fixed RPC `net disconnect` endpoint (a bug was returning a JSON RPC error when
  running `forest-cli net disconnect` and preventing proper peer disconnection).
- Corrected RPC serialization of FIL balances (a bug was preventing display of
  floating point balance using `forest-cli wallet list`).

### Removed

- RocksDB check for low file descriptor limit.
- Unused RPC endpoints.

## Forest v0.5.1 (2022-12-01)

### Changed

- Restore progress indicators that were accidentally broken.

## Forest v0.5.0 (2022-12-01)

Notable updates:

- Support for nv17.
- Forest was split into two programs: a Filecoin node (forest), and a control
  program (forest-cli).
- Improved snapshot importing performance: ~75% reduction in snapshot import
  time.
- Improved code building time: ~45% reduction in build time.
- Code coverage increased from 32% to 63%.

### Added

- Support for nv17 on both calibnet and mainnet.
- Experimental support for ParityDB.
- Improved snapshot handling via the `forest-cli snapshot` commands.
- Support using `aria2` for faster snapshot downloads.
- Support for sending FIL.

### Changed

- Replace async_std with tokio.
- Significantly improve tracked performance metrics.
- Gracefully shutdown the database on sigterm and sighup.
- Fix gas charging issue that caused state-root mismatches on mainnet.
- Snapshots are automatically downloaded if the database is empty.
- Improve error messages if a snapshot doesn't match the requested network.
- Add `--color=[always;auto;never]` flag.

### Removed

- Fat snapshots (snapshots that contain all transaction receipts since genesis)
  have been deprecated in favor of slim snapshots where receipts are downloaded
  on demand.
- All security advistory exceptions. Forest's dependencies are now free of known
  vulnerabilities.

## Forest v0.4.1 (2022-10-04)

### Changed

- Fix bug in handling of blockchain forks.

## Forest v0.4.0 (2022-09-30)

Notable updates:

- Support for nv16.
- Built-in method of downloading snapshots.
- Vastly improved automated testing.

### Added

- New `forest chain export` command for generating snapshots.
- New `forest chain fetch` command for downloading recent snapshots.
- Logging settings are now part of the configuration file rather than only being
  accessible through an environment variable.
- A `--detach` flag for running the Forest node in the background.
- A `--halt-after-import` for exiting Forest directly after importing a
  snapshot.
- Delegated Consensus: A consensus mode useful for testing.
- FIP-0023: Break ties between tipsets of equal weight.

### Changed

- Improve error messages if Forest isn't initiated with a valid database.
- Formatting clean-up in the forest wallet.
- Improved pretty-printing of debugging statediffs.
- Several dozen spelling fixes in the documentation.
- Fixed dead links in documentation (with automated detection).
- Avoided a segmentation fault caused by an improper shutdown of the database.
- Bump required rust version from nightly-2022-09-08 to nightly-2022-09-28.

### Removed

- Support for the `sled` database.

## Forest v0.3.0 (2022-07-04)

Notable updates:

- Support nv15 entirely through the FVM.
- Resolve two security concerns by removing legacy code (RUSTSEC-2020-0071 and
  RUSTSEC-2021-0130).
- Fixed Docker image and released it to GH container registry.
- Network selection (ie mainnet vs testnet) moved to a CLI flag rather than a
  compile-time flag.

## Forest v0.2.2 _alpha_ (2022-04-06)

Forest v0.2.2 alpha is a service release improving performance and stability.
This release supports Filecoin network version 14.

Notable updates:

- Forest now supports Calibnet: `make calibnet` (nv14)
- FVM is available both native and as external crate:
  [ref-fvm](https://github.com/filecoin-project/ref-fvm)
- Reading config from a default config location unless a file is specified.
- Improved logging and display of synchronization progress.
- Defaulting to Rust Edition 2021 from now on.

All changes:

- Log: don't override default filters (#1504) by @jdjaustin in
  [#1530](https://github.com/ChainSafe/forest/pull/1530)
- Crates: bump wasmtime by @q9f in
  [#1526](https://github.com/ChainSafe/forest/pull/1526)
- Ci: add wasm target to release script by @q9f in
  [#1524](https://github.com/ChainSafe/forest/pull/1524)
- Ci: add codecov target threshold tolerance of 1% by @q9f in
  [#1525](https://github.com/ChainSafe/forest/pull/1525)
- Node: demote noisy warnings to debug by @q9f in
  [#1518](https://github.com/ChainSafe/forest/pull/1518)
- Workaround fix for prometheus endpoint by @LesnyRumcajs in
  [#1516](https://github.com/ChainSafe/forest/pull/1516)
- Fixed bug label for bug template by @LesnyRumcajs in
  [#1514](https://github.com/ChainSafe/forest/pull/1514)
- Crates: purge unused dependencies by @q9f in
  [#1509](https://github.com/ChainSafe/forest/pull/1509)
- Github: update code owners by @q9f in
  [#1507](https://github.com/ChainSafe/forest/pull/1507)
- Ci: enable rustc version trinity for builds by @q9f in
  [#1506](https://github.com/ChainSafe/forest/pull/1506)
- Crates: bump dependencies by @q9f in
  [#1503](https://github.com/ChainSafe/forest/pull/1503)
- Re-use some code from ref-fvm by @LesnyRumcajs in
  [#1500](https://github.com/ChainSafe/forest/pull/1500)
- Connor/default config location by @connormullett in
  [#1494](https://github.com/ChainSafe/forest/pull/1494)
- Deps: simplify os dependencies by @q9f in
  [#1496](https://github.com/ChainSafe/forest/pull/1496)
- Use exports from ref-fvm by @LesnyRumcajs in
  [#1495](https://github.com/ChainSafe/forest/pull/1495)
- Start the prometheus server before loading snapshots. by @lemmih in
  [#1484](https://github.com/ChainSafe/forest/pull/1484)
- Config dump with tests by @LesnyRumcajs in
  [#1485](https://github.com/ChainSafe/forest/pull/1485)
- Use the v6 version of the actor's bundle. by @lemmih in
  [#1474](https://github.com/ChainSafe/forest/pull/1474)
- Exposed more rocksdb options, increased max files by @LesnyRumcajs in
  [#1481](https://github.com/ChainSafe/forest/pull/1481)
- Parametrize current rocksdb settings by @LesnyRumcajs in
  [#1479](https://github.com/ChainSafe/forest/pull/1479)
- Use progress bars when downloading headers and scanning the blockchain. by
  @lemmih in [#1480](https://github.com/ChainSafe/forest/pull/1480)
- Night job scripts by @LesnyRumcajs in
  [#1475](https://github.com/ChainSafe/forest/pull/1475)
- Add more metrics of syncing by @LesnyRumcajs in
  [#1467](https://github.com/ChainSafe/forest/pull/1467)
- Limit RocksDB to 200 open files. by @lemmih in
  [#1468](https://github.com/ChainSafe/forest/pull/1468)
- Ci: Include conformance tests in code coverage results by @lemmih in
  [#1470](https://github.com/ChainSafe/forest/pull/1470)
- Show a progressbar when downloading tipset headers. by @lemmih in
  [#1469](https://github.com/ChainSafe/forest/pull/1469)
- Add 'fvm' backend in parallel to our native backend. by @lemmih in
  [#1403](https://github.com/ChainSafe/forest/pull/1403)
- Update regex to v1.5.5 (from 1.5.4) to avoid performance vulnerability. by
  @lemmih in [#1472](https://github.com/ChainSafe/forest/pull/1472)
- Ci: Allow codecov policies to fail. by @lemmih in
  [#1471](https://github.com/ChainSafe/forest/pull/1471)
- Improve docker-compose for monitoring stack by @LesnyRumcajs in
  [#1461](https://github.com/ChainSafe/forest/pull/1461)
- Revert "Enforce max length when serializing/deserializing arrays" by @lemmih
  in [#1462](https://github.com/ChainSafe/forest/pull/1462)
- Introduce serde_generic_array by @clearloop in
  [#1434](https://github.com/ChainSafe/forest/pull/1434)
- Fixed new clippy warnings by @LesnyRumcajs in
  [#1449](https://github.com/ChainSafe/forest/pull/1449)
- Improve license check script by @LesnyRumcajs in
  [#1443](https://github.com/ChainSafe/forest/pull/1443)
- Elmattic/actors review f26 by @elmattic in
  [#1340](https://github.com/ChainSafe/forest/pull/1340)
- Calibnet Support by @connormullett in
  [#1370](https://github.com/ChainSafe/forest/pull/1370)
- Blockchain/sync: demote chain exchange warning to debug message by @q9f in
  [#1439](https://github.com/ChainSafe/forest/pull/1439)
- Fix clippy fiascoes introduced in #1437 by @LesnyRumcajs in
  [#1438](https://github.com/ChainSafe/forest/pull/1438)
- Fix signature verification fiasco by @LesnyRumcajs in
  [#1437](https://github.com/ChainSafe/forest/pull/1437)
- Clippy for tests by @LesnyRumcajs in
  [#1436](https://github.com/ChainSafe/forest/pull/1436)
- Rustc: switch to rust edition 2021 by @q9f in
  [#1429](https://github.com/ChainSafe/forest/pull/1429)
- Forest: bump version to 0.2.2 by @q9f in
  [#1428](https://github.com/ChainSafe/forest/pull/1428)
- Move from chrono to time crate by @LesnyRumcajs in
  [#1426](https://github.com/ChainSafe/forest/pull/1426)

## Forest v0.2.1 _alpha_ (2022-02-14)

Forest v0.2.1 alpha is a service release improving performance and stability.

All changes:

- Ci: fix documentation in release workflow by @q9f in
  [#1427](https://github.com/ChainSafe/forest/pull/1427)
- Feat(encoding): add max length check for bytes by @clearloop in
  [#1399](https://github.com/ChainSafe/forest/pull/1399)
- Add assert in debug mode and tests by @elmattic in
  [#1416](https://github.com/ChainSafe/forest/pull/1416)
- Add shellcheck to CI by @LesnyRumcajs in
  [#1423](https://github.com/ChainSafe/forest/pull/1423)
- Fail CI on failed fmt or other linting file changes by @LesnyRumcajs in
  [#1422](https://github.com/ChainSafe/forest/pull/1422)
- Crates: replace monkey-patched cs\_\* crates by upstream deps by @q9f in
  [#1414](https://github.com/ChainSafe/forest/pull/1414)
- Add LesnyRumcajs to CODEOWNERS by @LesnyRumcajs in
  [#1425](https://github.com/ChainSafe/forest/pull/1425)
- Ci: temporarily ignore RUSTSEC-2022-0009 by @q9f in
  [#1424](https://github.com/ChainSafe/forest/pull/1424)
- Vm/actor: remove unused fields in paych actor tests by @q9f in
  [#1415](https://github.com/ChainSafe/forest/pull/1415)
- Forest: bump version to 0.2.1 by @q9f in
  [#1417](https://github.com/ChainSafe/forest/pull/1417)
- Fix exit code mismatch by @noot in
  [#1412](https://github.com/ChainSafe/forest/pull/1412)
- Improve snapshot parsing performance by ~2.5x by @lemmih in
  [#1408](https://github.com/ChainSafe/forest/pull/1408)
- Update conformance test vectors (and fix test driver) by @lemmih in
  [#1404](https://github.com/ChainSafe/forest/pull/1404)
- Use human readable units when loading snapshots. by @lemmih in
  [#1407](https://github.com/ChainSafe/forest/pull/1407)
- Chore: bump rocksdb to 0.17 by @q9f in
  [#1398](https://github.com/ChainSafe/forest/pull/1398)
- Include network in forest version string. by @lemmih in
  [#1401](https://github.com/ChainSafe/forest/pull/1401)
- Fix 1369 by @willeslau in
  [#1397](https://github.com/ChainSafe/forest/pull/1397)
- Move `/docs` to `/documentation` by @connormullett in
  [#1390](https://github.com/ChainSafe/forest/pull/1390)

## Forest v0.2.0 _alpha_ (2022-01-25)

ChainSafe System's second _alpha_ release of the _Forest_ Filecoin Rust protocol
implementation. This release fixes a series of bugs and performance issues and
introduces, among others, support for:

- Full mainnet compatibility
- Filecoin network version 14 "Chocolate"
- Forest actors version 6
- Further audit fixes

To compile release binaries, checkout the `v0.2.0` tag and build with the
`release` feature.

```shell
git checkout v0.2.0
cargo build --release --bin forest --features release
./target/release/forest --help
```

All changes:

- Release forest v0.2.0 alpha
  ([#1393](https://github.com/ChainSafe/forest/pull/1393)
- C1 actors review ([#1368](https://github.com/ChainSafe/forest/pull/1368))
- Fix encoding size constraints for BigInt and BigUint not enforced
  ([#1367](https://github.com/ChainSafe/forest/pull/1367))
- Fix typo when running conformance tests.
  ([#1394](https://github.com/ChainSafe/forest/pull/1394))
- Auto-detect available cores on Linux and MacOS.
  ([#1387](https://github.com/ChainSafe/forest/pull/1387)
- Remove unused lint exceptions.
  ([#1385](https://github.com/ChainSafe/forest/pull/1385)
- B4 fix: fixing by adding max index computation in bitfield validation
  ([#1344](https://github.com/ChainSafe/forest/pull/1344))
- Ci: run github actions on buildjet
  ([#1366](https://github.com/ChainSafe/forest/pull/1366))
- Ci: documentation dry-run for PRs.
  ([#1383](https://github.com/ChainSafe/forest/pull/1383))
- Use pre-made action to deploy documentation to gh-pages.
  ([#1380](https://github.com/ChainSafe/forest/pull/1380))
- Networks: Show an informative error message if the selected feature set is
  invalid. ([#1373](https://github.com/ChainSafe/forest/pull/1373))
- Disable test 'test_optimal_message_selection3' because it is inconsistent.
  ([#1381](https://github.com/ChainSafe/forest/pull/1381))
- Add David to repo maintainers
  ([#1374](https://github.com/ChainSafe/forest/pull/1374))
- Apply lints from rust-1.58
  ([#1378](https://github.com/ChainSafe/forest/pull/1378))
- Catch panic in verify_window_post
  ([#1365](https://github.com/ChainSafe/forest/pull/1365))
- Make 'base64' dependency for key_management no longer optional
  ([#1372](https://github.com/ChainSafe/forest/pull/1372))
- Fix snapshot get in docs
  ([#1353](https://github.com/ChainSafe/forest/pull/1353))
- Fix market logic ([#1356](https://github.com/ChainSafe/forest/pull/1356))
- V6: fix market and power actors to match go
  ([#1348](https://github.com/ChainSafe/forest/pull/1348))
- F28 fix ([#1343](https://github.com/ChainSafe/forest/pull/1343))
- Fix: F25 ([#1342](https://github.com/ChainSafe/forest/pull/1342))
- Ci: --ignore RUSTSEC-2021-0130
  ([#1350](https://github.com/ChainSafe/forest/pull/1350))
- Drand v14 update: fix fetching around null tipsets
  ([#1339](https://github.com/ChainSafe/forest/pull/1339))
- Fix v6 market actor bug
  ([#1341](https://github.com/ChainSafe/forest/pull/1341))
- F27 fix ([#1328](https://github.com/ChainSafe/forest/pull/1328))
- F17 fix ([#1324](https://github.com/ChainSafe/forest/pull/1324))
- Laudiacay/actors review f23
  ([#1325](https://github.com/ChainSafe/forest/pull/1325))
- Fix market actor publish_storage_deals
  ([#1327](https://github.com/ChainSafe/forest/pull/1327))
- Remove .swp ([#1326](https://github.com/ChainSafe/forest/pull/1326))
- F24 fix ([#1323](https://github.com/ChainSafe/forest/pull/1323))
- F9 fix ([#1315](https://github.com/ChainSafe/forest/pull/1315))
- F20: Fix expiration set validation order
  ([#1322](https://github.com/ChainSafe/forest/pull/1322))
- F13 fix ([#1313](https://github.com/ChainSafe/forest/pull/1313))
- F21 fix ([#1311](https://github.com/ChainSafe/forest/pull/1311))
- F11 fix ([#1312](https://github.com/ChainSafe/forest/pull/1312))
- F15 fix ([#1314](https://github.com/ChainSafe/forest/pull/1314))
- F18, F19 fix ([#1321](https://github.com/ChainSafe/forest/pull/1321))
- Nv14: implement v6 actors
  ([#1260](https://github.com/ChainSafe/forest/pull/1260))
- Add to troubleshooting docs
  ([#1282](https://github.com/ChainSafe/forest/pull/1282))
- F12 fix ([#1290](https://github.com/ChainSafe/forest/pull/1290))
- F1 fix ([#1293](https://github.com/ChainSafe/forest/pull/1293))
- F16: Fix improper use of assert macro
  ([#1310](https://github.com/ChainSafe/forest/pull/1310))
- F14: Fix missing continue statement
  ([#1309](https://github.com/ChainSafe/forest/pull/1309))
- F10 fix ([#1308](https://github.com/ChainSafe/forest/pull/1308))
- F7: Fix incorrect error codes
  ([#1297](https://github.com/ChainSafe/forest/pull/1297))
- F8: Add missing decrement for miner_count
  ([#1298](https://github.com/ChainSafe/forest/pull/1298))
- F6: Fix incorrect error code
  ([#1296](https://github.com/ChainSafe/forest/pull/1296))
- F5: Fix proposal check in market actor
  ([#1295](https://github.com/ChainSafe/forest/pull/1295))
- Remove redundant validation code and update error message to be same as in
  spec actors ([#1294](https://github.com/ChainSafe/forest/pull/1294))
- F3: fix logic to be the same as in the spec actors
  ([#1292](https://github.com/ChainSafe/forest/pull/1292))
- Attempt to improve gh actions time
  ([#1319](https://github.com/ChainSafe/forest/pull/1319))
- Fix clippy errors for the new cargo 1.57.0
  ([#1316](https://github.com/ChainSafe/forest/pull/1316))
- Ci: add gh actions workflows
  ([#1317](https://github.com/ChainSafe/forest/pull/1317))
- Fix: audit issue F2 ([#1289](https://github.com/ChainSafe/forest/pull/1289))
- Update codeowners ([#1306](https://github.com/ChainSafe/forest/pull/1306))
- Add Guillaume to code owners
  ([#1283](https://github.com/ChainSafe/forest/pull/1283))
- .circleci: Remove extra step for docs
  ([#1251](https://github.com/ChainSafe/forest/pull/1251))
- .circleci: Build and push mdbook
  ([#1250](https://github.com/ChainSafe/forest/pull/1250))
- Add MdBook Documentation
  ([#1249](https://github.com/ChainSafe/forest/pull/1249))
- Docs: add release notes
  ([#1246](https://github.com/ChainSafe/forest/pull/1246))

## Forest v0.1.0 _alpha_ (2021-10-19)

ChainSafe System's first _alpha_ release of the _Forest_ Filecoin Rust protocol
implementation.

- It synchronizes and verifies the latest Filecoin main network and is able to
  query the latest state.
- It implements all core systems of the Filecoin protocol specification exposed
  through a command-line interface.
- The set of functionalities for this first alpha-release include: Message Pool,
  State Manager, Chain and Wallet CLI functionality, Prometheus Metrics, and a
  JSON-RPC Server.

To compile release binaries, checkout the `v0.1.0` tag and build with the
`release` feature.

```shell
git checkout v0.1.0
cargo build --release --bin forest --features release
./target/release/forest --help
```

The Forest mono-repository contains ten main components (in logical order):

- `forest`: the command-line interface and daemon (1 crate/workspace)
- `node`: the networking stack and storage (7 crates)
- `blockchain`: the chain structure and synchronization (6 crates)
- `vm`: state transition and actors, messages, addresses (9 crates)
- `key_management`: Filecoin account management (1 crate)
- `crypto`: cryptographic functions, signatures, and verification (1 crate)
- `encoding`: serialization library for encoding and decoding (1 crate)
- `ipld`: the IPLD model for content-addressable data (9 crates)
- `types`: the forest types (2 crates)
- `utils`: the forest toolbox (12 crates)

All initial change sets:

- `cd33929e` Ci: ignore cargo audit for RUSTSEC-2020-0159
  ([#1245](https://github.com/ChainSafe/forest/pull/1245)) (Afr Schoe)
- `d7e816a7` Update Libp2p to 0.40.0-RC.1
  ([#1243](https://github.com/ChainSafe/forest/pull/1243)) (Eric Tu)
- `a33328c9` Mpool CLI Commands
  ([#1203](https://github.com/ChainSafe/forest/pull/1203)) (Connor Mullett)
- `9d4b5291` Create new_issue.md
  ([#1193](https://github.com/ChainSafe/forest/pull/1193)) (Lee Raj)
- `60910979` Actor_name_by_code
  ([#1218](https://github.com/ChainSafe/forest/pull/1218)) (Eric Tu)
- `5845cdf7` Bump libsecp256k1 and statrs
  ([#1244](https://github.com/ChainSafe/forest/pull/1244)) (Eric Tu)
- `a56e4a53` Fix stable clippy::needless_collect
  ([#1238](https://github.com/ChainSafe/forest/pull/1238)) (Afr Schoe)
- `4eb74f90` Fix stable clippy::needless_borrow
  ([#1236](https://github.com/ChainSafe/forest/pull/1236)) (Afr Schoe)
- `5006e62a` Clippy: avoid contiguous acronyms
  ([#upper_case_acronyms](https://github.com/ChainSafe/forest/pull/upper_case_acronyms))
  ([#1239](https://github.com/ChainSafe/forest/pull/1239)) (Afr Schoe)
- `8543b3fb` Connor/state cli
  ([#1219](https://github.com/ChainSafe/forest/pull/1219)) (Connor Mullett)
- `b40f8d11` Fix Deadlock when using Rayon
  ([#1240](https://github.com/ChainSafe/forest/pull/1240)) (Eric Tu)
- `0e816c8a` Clippy: remove redundant enum variant names (`enum_variant_names`)
  ([#1237](https://github.com/ChainSafe/forest/pull/1237)) (Afr Schoe)
- `db5bb065` Cli: use cargo package version environment data in cli options
  struct ([#1229](https://github.com/ChainSafe/forest/pull/1229)) (Afr Schoe)
- `28f7d83f` Rust: default to stable toolchain instead of pinned version
  ([#1228](https://github.com/ChainSafe/forest/pull/1228)) (Afr Schoe)
- `70f26c29` Circleci: prepare build matrix
  ([#1233](https://github.com/ChainSafe/forest/pull/1233)) (Afr Schoe)
- `d9a4df14` Scripts: fix copyright header years
  ([#1230](https://github.com/ChainSafe/forest/pull/1230)) (Afr Schoe)
- `ccf1ac11` Return Ok when validating drand beacon entries similar to how Lotus
  does as per the audit recommendation.
  ([#1206](https://github.com/ChainSafe/forest/pull/1206)) (Hunter Trujillo)
- `f5fe14d2` [Audit fixes] FOR-03 - Inconsistent Deserialization of Randomness ([#1205](https://github.com/ChainSafe/forest/pull/1205))
  (Hunter Trujillo)
- `32a9ae5f` Rest of V5 Updates
  ([#1217](https://github.com/ChainSafe/forest/pull/1217)) (Eric Tu)
- `e6e1c8ad` API_IMPLEMENTATION.md build script formatting improvements
  ([#1210](https://github.com/ChainSafe/forest/pull/1210)) (Hunter Trujillo)
- `1e88b095` For 01 ([#1188](https://github.com/ChainSafe/forest/pull/1188))
  (Jorge Olivero)
- `881d8f23` FIP 0013 Aggregate Seal Verification
  ([#1185](https://github.com/ChainSafe/forest/pull/1185)) (Eric Tu)
- `ea98ea2a` FIP 0008 Batch Pre Commits
  ([#1189](https://github.com/ChainSafe/forest/pull/1189)) (Eric Tu)
- `a134d5ed` Multi-key import feature
  ([#1201](https://github.com/ChainSafe/forest/pull/1201)) (Elvis)
- `0c447d4c` OpenRPC schema parsing & generation
  ([#1194](https://github.com/ChainSafe/forest/pull/1194)) (Hunter Trujillo)
- `bf3936a2` Connor/cli smoke test
  ([#1196](https://github.com/ChainSafe/forest/pull/1196)) (Connor Mullett)
- `7d5b3333` Reference files with PathBuf instead of Strings
  ([#1200](https://github.com/ChainSafe/forest/pull/1200)) (Elvis)
- `3771568c` Remove loopback and duplicate addrs in `net peers` output
  ([#1199](https://github.com/ChainSafe/forest/pull/1199)) (Francis Murillo)
- `ffc30193` Constant consensus fault reward
  ([#1190](https://github.com/ChainSafe/forest/pull/1190)) (Eric Tu)
- `d88ea8d1` Added the check for config file via Env Var
  ([#1197](https://github.com/ChainSafe/forest/pull/1197)) (Elvis)
- `d4a1d044` Chain Sync CLI Commands
  ([#1175](https://github.com/ChainSafe/forest/pull/1175)) (Connor Mullett)
- `698cf3c3` Additional Net RPC API & CLI Methods
  ([#1167](https://github.com/ChainSafe/forest/pull/1167)) (Hunter Trujillo)
- `32656db9` `auth api-info`
  ([#1172](https://github.com/ChainSafe/forest/pull/1172)) (Connor Mullett)
- `90ab8650` FOR-06 fix: indexmap version bump and MSRV update
  ([#1180](https://github.com/ChainSafe/forest/pull/1180)) (creativcoder)
- `d1d6f640` Update Runtime to Support V5 Actors
  ([#1173](https://github.com/ChainSafe/forest/pull/1173)) (Eric Tu)
- `085ee872` Bugfix:vm:run cron for null rounds
  ([#1177](https://github.com/ChainSafe/forest/pull/1177)) (detailyang)
- `07499a3f` Chore:build:tweak interopnet compile flags
  ([#1178](https://github.com/ChainSafe/forest/pull/1178)) (detailyang)
- `933503e2` Hotfix:metrics:change prometheus response type
  ([#1169](https://github.com/ChainSafe/forest/pull/1169)) (detailyang)
- `99fa3864` Metrics ([#1102](https://github.com/ChainSafe/forest/pull/1102))
  (Jorge Olivero)
- `02791b92` Implement network version 12 state migration / actors v4 migration
  ([#1101](https://github.com/ChainSafe/forest/pull/1101)) (creativcoder)
- `d144eac8` Fix wallet verify
  ([#1170](https://github.com/ChainSafe/forest/pull/1170)) (Connor Mullett)
- `f07f0278` Hotfix:fix passphrase fake confirm
  ([#1168](https://github.com/ChainSafe/forest/pull/1168)) (detailyang)
- `132884d8` Chore:interopnet&devnet:fix build error
  ([#1162](https://github.com/ChainSafe/forest/pull/1162)) (detailyang)
- `992e69e3` FOR-15 fix approx_cmp in msg_chain.rs
  ([#1160](https://github.com/ChainSafe/forest/pull/1160)) (creativcoder)
- `34799734` Wallet CLI Implementation
  ([#1128](https://github.com/ChainSafe/forest/pull/1128)) (Connor Mullett)
- `f698ba88` [Audit fixes] FOR-02: Inconsistent Deserialization of Address ID ([#1149](https://github.com/ChainSafe/forest/pull/1149))
  (Hunter Trujillo)
- `e50d2ae8` [Audit fixes] FOR-16: Unnecessary Extensive Permissions for Private
  Keys ([#1151](https://github.com/ChainSafe/forest/pull/1151)) (Hunter Trujillo)
- `665ca476` Subtract 1 ([#1152](https://github.com/ChainSafe/forest/pull/1152))
  (Eric Tu)
- `4047ff5e` 3 -> 4 ([#1153](https://github.com/ChainSafe/forest/pull/1153))
  (Eric Tu)
- `446bea40` Swap to asyncronous_codec and bump futures_cbor_codec
  ([#1163](https://github.com/ChainSafe/forest/pull/1163)) (Eric Tu)
- `e4e6711b` Encrypted keystore now defaults to enabled. Warn the user if using
  an unencrypted keystore.
  ([#1150](https://github.com/ChainSafe/forest/pull/1150)) (Hunter Trujillo)
- `9b2a03a6` Add rust-toolchain file
  ([#1132](https://github.com/ChainSafe/forest/pull/1132)) (Hunter Trujillo)
- `6f9edae8` Fix P2P random walk logic
  ([#1125](https://github.com/ChainSafe/forest/pull/1125)) (Fraccaroli
  Gianmarco)
- `87f61d20` Spelling and typos
  ([#1126](https://github.com/ChainSafe/forest/pull/1126)) (Kirk Baird)
- `69d52cbd` RPC API w/ Permissions handling
  ([#1122](https://github.com/ChainSafe/forest/pull/1122)) (Hunter Trujillo)
- `81080179` Import/Export StateTree for Testing
  ([#1114](https://github.com/ChainSafe/forest/pull/1114)) (Eric Tu)
- `b75a4f31` Improve CLI printing and RPC error handling.
  ([#1121](https://github.com/ChainSafe/forest/pull/1121)) (Hunter Trujillo)
- `a8931e2a` Enable Gossip Scoring
  ([#1115](https://github.com/ChainSafe/forest/pull/1115)) (Eric Tu)
- `c337d3bf` V5 Actors Prep
  ([#1116](https://github.com/ChainSafe/forest/pull/1116)) (Eric Tu)
- `0a20e468` JSON-RPC Client with FULLNODE_API_INFO config & JWT support
  ([#1100](https://github.com/ChainSafe/forest/pull/1100)) (Hunter Trujillo)
- `f87d0baf` Resolve Stack Overflow
  ([#1103](https://github.com/ChainSafe/forest/pull/1103)) (Eric Tu)
- `bd90aa65` Tidy up submitwindowedpost
  ([#1099](https://github.com/ChainSafe/forest/pull/1099)) (Kirk Baird)
- `36a18656` Add Prometheus server
  ([#1098](https://github.com/ChainSafe/forest/pull/1098)) (Jorge Olivero)
- `ff6776ca` Base64 encode persistent keystore
  ([#1092](https://github.com/ChainSafe/forest/pull/1092)) (Connor Mullett)
- `c02669fa` Remove tide-websockets-sink fork
  ([#1089](https://github.com/ChainSafe/forest/pull/1089)) (Hunter Trujillo)
- `84ab31b0` Parallelize tipset processing
  ([#1081](https://github.com/ChainSafe/forest/pull/1081)) (Jorge Olivero)
- `d245f14c` Encrypted Key Store
  ([#1078](https://github.com/ChainSafe/forest/pull/1078)) (Connor Mullett)
- `34740715` Actors v4 (Network v12)
  ([#1087](https://github.com/ChainSafe/forest/pull/1087)) (Eric Tu)
- `946f4510` Implement optimal message selection
  ([#1086](https://github.com/ChainSafe/forest/pull/1086)) (creativcoder)
- `e8c1b599` Ignore If txn_id Existed Or Not When Deleting
  ([#1082](https://github.com/ChainSafe/forest/pull/1082)) (Eric Tu)
- `0a134afa` Devnet Build
  ([#1073](https://github.com/ChainSafe/forest/pull/1073)) (Eric Tu)
- `77f8495e` Remove check for empty_params
  ([#1079](https://github.com/ChainSafe/forest/pull/1079)) (Eric Tu)
- `bb7034ac` Minor fixes and touch-ups
  ([#1074](https://github.com/ChainSafe/forest/pull/1074)) (François Garillot)
- `674c3b39` HTTP JWT validation
  ([#1072](https://github.com/ChainSafe/forest/pull/1072)) (Hunter Trujillo)
- `4c9856dc` Disable MacOS CI for now. Looked into it a bit, not sure what other
  better solutions we have.
  ([#1077](https://github.com/ChainSafe/forest/pull/1077)) (Hunter Trujillo)
- `8a3823c3` Add @connormullett to Code Owners
  ([#1076](https://github.com/ChainSafe/forest/pull/1076)) (Hunter Trujillo)
- `e52b34d0` Remove a couple unnecessary panics
  ([#1075](https://github.com/ChainSafe/forest/pull/1075)) (François Garillot)
- `3606c3f9` Fix Error Handling in Load Deadlines
  ([#1071](https://github.com/ChainSafe/forest/pull/1071)) (Eric Tu)
- `a2452f3d` Tweaks to buffered blockstore
  ([#1069](https://github.com/ChainSafe/forest/pull/1069)) (Austin Abell)
- `78303511` NetworkVersion 11 Upgrade at Epoch 665280
  ([#1066](https://github.com/ChainSafe/forest/pull/1066)) (Eric Tu)
- `b9fccde0` Release New Crates Due to Vulnerability in forest_message 0.6.0
  ([#1058](https://github.com/ChainSafe/forest/pull/1058)) (Eric Tu)
- `4a9e4e47` Reduce time to resolve links in flush to ~51ms in buffer blockstore
  writes ([#1059](https://github.com/ChainSafe/forest/pull/1059)) (creativcoder)
- `b3ad6d7a` Update bls_signatures to 0.9 and filecoin-proofs-api to 6.1
  ([#1062](https://github.com/ChainSafe/forest/pull/1062)) (Eric Tu)
- `7301c6bf` Fix Error Handling in Deadline Construction
  ([#1063](https://github.com/ChainSafe/forest/pull/1063)) (Eric Tu)
- `425ec083` Clippy "Fix"
  ([#1064](https://github.com/ChainSafe/forest/pull/1064)) (Eric Tu)
- `275f312e` HTTP RPC-JSON and tide-websockets
  ([#990](https://github.com/ChainSafe/forest/pull/990)) (Hunter Trujillo)
- `cfeab68f` Fix ExitCode handling when calling
  repay_partial_debt_in_priority_order
  ([#1055](https://github.com/ChainSafe/forest/pull/1055)) (Eric Tu)
- `d30d093d` Setup rustfmt
  ([#1053](https://github.com/ChainSafe/forest/pull/1053)) (Jorge Olivero)
- `d4fc556f` Libp2p Connection Limits
  ([#1051](https://github.com/ChainSafe/forest/pull/1051)) (Eric Tu)
- `36aaf693` Add @olibero to Code Owners
  ([#1052](https://github.com/ChainSafe/forest/pull/1052)) (Eric Tu)
- `8278d257` Fix ExitCode Handling in load_deadline
  ([#1050](https://github.com/ChainSafe/forest/pull/1050)) (Eric Tu)
- `77080e61` BufferedBlockstore Flush Improvements
  ([#1044](https://github.com/ChainSafe/forest/pull/1044)) (Eric Tu)
- `0bd9b1ef` Update Networking Log Levels
  ([#1046](https://github.com/ChainSafe/forest/pull/1046)) (Eric Tu)
- `669d5504` Fix Parent Grinding Fault Detection
  ([#1045](https://github.com/ChainSafe/forest/pull/1045)) (Eric Tu)
- `c424b65f` Fix ReportConsensusFault Gas Mismatch
  ([#1043](https://github.com/ChainSafe/forest/pull/1043)) (Eric Tu)
- `b2141ff3` Update Actors Interface and Fix Actors Consensus Issues
  ([#1041](https://github.com/ChainSafe/forest/pull/1041)) (Eric Tu)
- `0ddec266` Cargo Audit Patch
  ([#1042](https://github.com/ChainSafe/forest/pull/1042)) (Eric Tu)
- `f89b9ad1` Paych Actor v3
  ([#1035](https://github.com/ChainSafe/forest/pull/1035)) (Eric Tu)
- `608c0a93` Miner Actor v3
  ([#1032](https://github.com/ChainSafe/forest/pull/1032)) (Eric Tu)
- `01ae4250` Remove dutter and add creativ
  ([#1036](https://github.com/ChainSafe/forest/pull/1036)) (Eric Tu)
- `c4143e0a` Initial refactor: separate pool and provider
  ([#1027](https://github.com/ChainSafe/forest/pull/1027)) (creativcoder)
- `f6eddd54` Update libp2p to 0.35
  ([#928](https://github.com/ChainSafe/forest/pull/928)) (Austin Abell)
- `0b63a93f` Reward Actor v3
  ([#1020](https://github.com/ChainSafe/forest/pull/1020)) (Eric Tu)
- `caf19b94` Init Actor v3
  ([#1019](https://github.com/ChainSafe/forest/pull/1019)) (Eric Tu)
- `4a00c91e` Remove old codeowners
  ([#1018](https://github.com/ChainSafe/forest/pull/1018)) (Austin Abell)
- `49220a1d` Storage Power Actor v3
  ([#1017](https://github.com/ChainSafe/forest/pull/1017)) (Eric Tu)
- `91ba65b3` Update verifreg to v3
  ([#1016](https://github.com/ChainSafe/forest/pull/1016)) (Eric Tu)
- `4d663116` Document node and cleanup
  ([#1007](https://github.com/ChainSafe/forest/pull/1007)) (Austin Abell)
- `79c0da79` Multisig Actor v3
  ([#1013](https://github.com/ChainSafe/forest/pull/1013)) (Eric Tu)
- `0289e349` Market Actor v3
  ([#1010](https://github.com/ChainSafe/forest/pull/1010)) (Eric Tu)
- `4d0c8642` Update types documentation
  ([#1008](https://github.com/ChainSafe/forest/pull/1008)) (Austin Abell)
- `b42e66b5` Fix new clippy warnings and fix logic
  ([#1011](https://github.com/ChainSafe/forest/pull/1011)) (Austin Abell)
- `44dd57b8` Update VM docs.
  ([#1009](https://github.com/ChainSafe/forest/pull/1009)) (Austin Abell)
- `f20740ee` V3 HAMT and AMT for Actors
  ([#1005](https://github.com/ChainSafe/forest/pull/1005)) (Eric Tu)
- `bfb406b9` Update ipld docs
  ([#1004](https://github.com/ChainSafe/forest/pull/1004)) (Austin Abell)
- `69e91fc2` Update crypto docs and cleanup API
  ([#1002](https://github.com/ChainSafe/forest/pull/1002)) (Austin Abell)
- `9be446b5` Blockchain docs and cleanup
  ([#1000](https://github.com/ChainSafe/forest/pull/1000)) (Austin Abell)
- `121bdede` Actors v3 Setup
  ([#1001](https://github.com/ChainSafe/forest/pull/1001)) (Eric Tu)
- `e2034f74` Release Actors V2
  ([#994](https://github.com/ChainSafe/forest/pull/994)) (Eric Tu)
- `47b8b4f7` Add 1.46.0 msrv check to CI
  ([#993](https://github.com/ChainSafe/forest/pull/993)) (Austin Abell)
- `d38a08d5` Framework for State Migrations
  ([#987](https://github.com/ChainSafe/forest/pull/987)) (Eric Tu)
- `83906046` Improve Car file read node
  ([#988](https://github.com/ChainSafe/forest/pull/988)) (Austin Abell)
- `e642c55f` Fix hyper vulnerability
  ([#991](https://github.com/ChainSafe/forest/pull/991)) (Austin Abell)
- `bd546119` Include git hash and crate version
  ([#977](https://github.com/ChainSafe/forest/pull/977)) (Rajarupan Sampanthan)
- `46f7bf61` V3 Hamt update
  ([#982](https://github.com/ChainSafe/forest/pull/982)) (Austin Abell)
- `11d059ab` Fix bug in miner extend sector expiration
  ([#989](https://github.com/ChainSafe/forest/pull/989)) (Austin Abell)
- `84296d92` Nightly build/audit workaround and nightly linting fixes
  ([#983](https://github.com/ChainSafe/forest/pull/983)) (Austin Abell)
- `d1b2f622` Prep hamt v2 release
  ([#981](https://github.com/ChainSafe/forest/pull/981)) (Austin Abell)
- `c5342907` Fix fork handling
  ([#980](https://github.com/ChainSafe/forest/pull/980)) (Eric Tu)
- `931de226` V3 Actors Amt update
  ([#978](https://github.com/ChainSafe/forest/pull/978)) (Austin Abell)
- `4c2e4a07` Update Amt API and prep release
  ([#979](https://github.com/ChainSafe/forest/pull/979)) (Austin Abell)
- `d0a46ba7` Refactor discovery, improve Hello handling/peer management
  ([#975](https://github.com/ChainSafe/forest/pull/975)) (Austin Abell)
- `7ba2217d` Replace broadcast channels and refactor websocket streaming
  ([#955](https://github.com/ChainSafe/forest/pull/955)) (Austin Abell)
- `75403b30` Fix verify consensus fault logic
  ([#973](https://github.com/ChainSafe/forest/pull/973)) (Austin Abell)
- `76797645` Replace lazycell with once_cell
  ([#976](https://github.com/ChainSafe/forest/pull/976)) (Austin Abell)
- `7a8cce81` Fix block header signature verification helper function
  ([#972](https://github.com/ChainSafe/forest/pull/972)) (Austin Abell)
- `f182e8d6` Fix fork ([#971](https://github.com/ChainSafe/forest/pull/971))
  (Eric Tu)
- `34e1b1e6` Remove irrelevant spam logs
  ([#969](https://github.com/ChainSafe/forest/pull/969)) (Austin Abell)
- `c565eb92` Fix edge case in update pending deal state
  ([#968](https://github.com/ChainSafe/forest/pull/968)) (Austin Abell)
- `db0c4417` Fixes to ChainSyncer Scheduling
  ([#965](https://github.com/ChainSafe/forest/pull/965)) (Eric Tu)
- `3b16f807` Purge approvals on multisig removal
  ([#967](https://github.com/ChainSafe/forest/pull/967)) (Austin Abell)
- `3d91af03` Cleanup TODOs
  ([#933](https://github.com/ChainSafe/forest/pull/933)) (Austin Abell)
- `d7b9b396` Update logging to hide internal messages by default
  ([#954](https://github.com/ChainSafe/forest/pull/954)) (Austin Abell)
- `d82e3791` Interopnet support
  ([#964](https://github.com/ChainSafe/forest/pull/964)) (Austin Abell)
- `59c4413c` Add skip-load flag and cleanup snapshot loading
  ([#939](https://github.com/ChainSafe/forest/pull/939)) (Austin Abell)
- `ce37d70d` Fix to address resolution for chained internal calls
  ([#952](https://github.com/ChainSafe/forest/pull/952)) (Austin Abell)
- `18535f7c` Fix storage deal resolution pattern
  ([#948](https://github.com/ChainSafe/forest/pull/948)) (Austin Abell)
- `34b8c7eb` Update statediff for v2 and keep under feature
  ([#949](https://github.com/ChainSafe/forest/pull/949)) (Austin Abell)
- `3eed3ac2` Update bls backend to blst
  ([#945](https://github.com/ChainSafe/forest/pull/945)) (Austin Abell)
- `c02944fb` Handle null multisig proposal hashes
  ([#953](https://github.com/ChainSafe/forest/pull/953)) (Austin Abell)
- `5845f9e7` Ignore invalid peer id in miner info
  ([#951](https://github.com/ChainSafe/forest/pull/951)) (Austin Abell)
- `721bc466` Fix bugs in terminate sectors logic
  ([#950](https://github.com/ChainSafe/forest/pull/950)) (Austin Abell)
- `ccd4fbd0` Nullable Entropy in Randomness RPC and Fix Gas Base Fee Estimation
  ([#947](https://github.com/ChainSafe/forest/pull/947)) (Eric Tu)
- `4825a6a8` Fix calico vesting
  ([#942](https://github.com/ChainSafe/forest/pull/942)) (Austin Abell)
- `60e59697` Fix bug with pledge delta from proving deadline
  ([#943](https://github.com/ChainSafe/forest/pull/943)) (Austin Abell)
- `334551e1` Update consensus min power
  ([#946](https://github.com/ChainSafe/forest/pull/946)) (Austin Abell)
- `0e4ff578` Update calico storage gas multiplier
  ([#940](https://github.com/ChainSafe/forest/pull/940)) (Austin Abell)
- `53d35f02` Fix typo in v2 winning post validation
  ([#941](https://github.com/ChainSafe/forest/pull/941)) (Austin Abell)
- `749303c4` CBOR Stream Read in LibP2P RPC
  ([#932](https://github.com/ChainSafe/forest/pull/932)) (Eric Tu)
- `a79a97a9` Fix header signing bytes cache bug
  ([#935](https://github.com/ChainSafe/forest/pull/935)) (Austin Abell)
- `a32e19d3` Update header caches and builder
  ([#930](https://github.com/ChainSafe/forest/pull/930)) (Austin Abell)
- `ae9d7acb` Switch temp bytes deserialize to Cow
  ([#931](https://github.com/ChainSafe/forest/pull/931)) (Austin Abell)
- `a2ac9552` Clean up chain exchange responses and peer disconnects
  ([#929](https://github.com/ChainSafe/forest/pull/929)) (Austin Abell)
- `2f87782c` Update libp2p, async-std, and other deps
  ([#922](https://github.com/ChainSafe/forest/pull/922)) (Austin Abell)
- `9a6c9a87` Change default address prefix to 'f'
  ([#921](https://github.com/ChainSafe/forest/pull/921)) (Rajarupan Sampanthan)
- `182eacce` Fix ChainNotify RPC
  ([#924](https://github.com/ChainSafe/forest/pull/924)) (Eric Tu)
- `b97451a8` Update price list for calico VM gas
  ([#918](https://github.com/ChainSafe/forest/pull/918)) (Austin Abell)
- `67dfe7b1` Update calico vesting and refactor circ supply
  ([#917](https://github.com/ChainSafe/forest/pull/917)) (Austin Abell)
- `8efd8ee6` Claus fork burn removal
  ([#920](https://github.com/ChainSafe/forest/pull/920)) (Austin Abell)
- `ef3ecd1e` Calico (V7) update
  ([#919](https://github.com/ChainSafe/forest/pull/919)) (Austin Abell)
- `3c536d0d` Setup multiple network configurations and drand schedule
  ([#915](https://github.com/ChainSafe/forest/pull/915)) (Austin Abell)
- `fa82654f` Adding Insecure Post-Validation
  ([#916](https://github.com/ChainSafe/forest/pull/916)) (Rajarupan Sampanthan)
- `05b282da` Wrap ChainSyncer::state in an Arc<Mutex> and set it to Follow
  accordingly ([#914](https://github.com/ChainSafe/forest/pull/914)) (Tim
  Vermeulen)
- `adfbe855` Update smoke base fee calculation
  ([#912](https://github.com/ChainSafe/forest/pull/912)) (Austin Abell)
- `dd173e41` Update randomness for conformance tipsets and update V7 proof
  verification ([#911](https://github.com/ChainSafe/forest/pull/911)) (Austin
  Abell)
- `4b23b65c` Update types for all new V2 network upgrades
  ([#906](https://github.com/ChainSafe/forest/pull/906)) (Austin Abell)
- `0da265de` Replace shared actor crates with local code
  ([#907](https://github.com/ChainSafe/forest/pull/907)) (Austin Abell)
- `c604ae5f` Update miner actor to v2
  ([#903](https://github.com/ChainSafe/forest/pull/903)) (Austin Abell)
- `e4e39094` Update reward actor to v2
  ([#897](https://github.com/ChainSafe/forest/pull/897)) (Austin Abell)
- `62325dd7` Add GetMarketState to State Manager
  ([#900](https://github.com/ChainSafe/forest/pull/900)) (Ayush Mishra)
- `208c7655` Update runtime for network version upgrades
  ([#896](https://github.com/ChainSafe/forest/pull/896)) (Austin Abell)
- `c1a7553f` Storage Miner Pledging
  ([#899](https://github.com/ChainSafe/forest/pull/899)) (Eric Tu)
- `d6af098e` Add serde annotation for go vec visitor without using wrapper
  ([#898](https://github.com/ChainSafe/forest/pull/898)) (Austin Abell)
- `56f6d628` Update verifreg actor to v2
  ([#889](https://github.com/ChainSafe/forest/pull/889)) (Austin Abell)
- `88d1d465` Add a cfg flag to build Forest in Devnet mode
  ([#895](https://github.com/ChainSafe/forest/pull/895)) (Eric Tu)
- `8a1f2038` Paych v2 actor update
  ([#894](https://github.com/ChainSafe/forest/pull/894)) (Austin Abell)
- `f821b971` Power actor v2 upgrade
  ([#893](https://github.com/ChainSafe/forest/pull/893)) (Austin Abell)
- `d1dbd0ab` Add syncing configuration options
  ([#892](https://github.com/ChainSafe/forest/pull/892)) (Dustin Brickwood)
- `83a86a9d` Handle pubsub blocks in parallel
  ([#891](https://github.com/ChainSafe/forest/pull/891)) (Tim Vermeulen)
- `5dee4491` Update seal proof types and proofs api version
  ([#890](https://github.com/ChainSafe/forest/pull/890)) (Austin Abell)
- `169f9e3f` Version Hamt, Amt, State tree
  ([#887](https://github.com/ChainSafe/forest/pull/887)) (Austin Abell)
- `ecc7c680` Update market actor to v2
  ([#888](https://github.com/ChainSafe/forest/pull/888)) (Austin Abell)
- `dcbac0f0` Update multisig to v2
  ([#886](https://github.com/ChainSafe/forest/pull/886)) (Austin Abell)
- `5043ed0c` Update CI build checks
  ([#885](https://github.com/ChainSafe/forest/pull/885)) (Austin Abell)
- `787dcc0c` Implement Net API Module + Some other RPC methods
  ([#884](https://github.com/ChainSafe/forest/pull/884)) (Eric Tu)
- `47f2bd1e` Actors v2 upgrade setup
  ([#854](https://github.com/ChainSafe/forest/pull/854)) (Austin Abell)
- `aa448702` Storage Miner Init Interop
  ([#882](https://github.com/ChainSafe/forest/pull/882)) (Eric Tu)
- `8e821e0b` Remove coverage from CI until fixed
  ([#883](https://github.com/ChainSafe/forest/pull/883)) (Austin Abell)
- `61e5465e` Fix message crate compilation with json feature
  ([#880](https://github.com/ChainSafe/forest/pull/880)) (Austin Abell)
- `85e96837` Release crates for actors v2 upgrade
  ([#879](https://github.com/ChainSafe/forest/pull/879)) (Austin Abell)
- `82ca74cc` Form tipsets ([#875](https://github.com/ChainSafe/forest/pull/875))
  (Tim Vermeulen)
- `ce5c28b9` A bunch of fixes for the RPC
  ([#874](https://github.com/ChainSafe/forest/pull/874)) (Eric Tu)
- `8193a4b1` Implement hamt fuzzer
  ([#872](https://github.com/ChainSafe/forest/pull/872)) (Austin Abell)
- `36154ff6` Implement Amt fuzzer
  ([#871](https://github.com/ChainSafe/forest/pull/871)) (Austin Abell)
- `15c0e67f` Fix syncing regressions from #841
  ([#873](https://github.com/ChainSafe/forest/pull/873)) (Austin Abell)
- `6aaa037a` Update message json format to match Lotus
  ([#870](https://github.com/ChainSafe/forest/pull/870)) (Austin Abell)
- `56b4961f` Rpc fixes and implementations
  ([#841](https://github.com/ChainSafe/forest/pull/841)) (Purple Hair Rust Bard)
- `1da3294c` Fork serde_bytes to disallow string and array deserialization
  ([#868](https://github.com/ChainSafe/forest/pull/868)) (Austin Abell)
- `44f2c22e` Fix exit code handling in market
  ([#866](https://github.com/ChainSafe/forest/pull/866)) (Austin Abell)
- `f325bb35` Fix unlock unvested funds
  ([#865](https://github.com/ChainSafe/forest/pull/865)) (Austin Abell)
- `d690d484` Implement chain export functionality and car writer
  ([#861](https://github.com/ChainSafe/forest/pull/861)) (Austin Abell)
- `1b4dd61d` Add sled backend and cleanup RocksDb type
  ([#858](https://github.com/ChainSafe/forest/pull/858)) (Austin Abell)
- `db642466` MessagePool Greedy Message Selection
  ([#856](https://github.com/ChainSafe/forest/pull/856)) (Eric Tu)
- `26082703` Implement chain index
  ([#855](https://github.com/ChainSafe/forest/pull/855)) (Austin Abell)
- `c300f8e4` Update dependencies
  ([#859](https://github.com/ChainSafe/forest/pull/859)) (Dustin Brickwood)
- `d6c9bf60` Allow importing snapshot from URL + Progress bar
  ([#762](https://github.com/ChainSafe/forest/pull/762))
  ([#811](https://github.com/ChainSafe/forest/pull/811)) (Stepan)
- `178d1679` Setup mocking panic handling in vm
  ([#857](https://github.com/ChainSafe/forest/pull/857)) (Austin Abell)
- `60d12063` Switch param deserialization to the runtime to interop
  ([#853](https://github.com/ChainSafe/forest/pull/853)) (Austin Abell)
- `f9249b15` Use upstream cid
  ([#850](https://github.com/ChainSafe/forest/pull/850)) (Volker Mische)
- `85786ad3` Update CODEOWNERS
  ([#848](https://github.com/ChainSafe/forest/pull/848)) (Austin Abell)
- `0c1febbf` Rename BlockSync -> ChainExchange and tweak parameters
  ([#852](https://github.com/ChainSafe/forest/pull/852)) (Austin Abell)
- `876b9881` Refactor ChainStore, tipset usage, cache loaded tipsets
  ([#851](https://github.com/ChainSafe/forest/pull/851)) (Austin Abell)
- `396052ca` Fix: update balance table
  ([#849](https://github.com/ChainSafe/forest/pull/849)) (Austin Abell)
- `af28ef40` Update amt for_each caching mechanisms and usages
  ([#847](https://github.com/ChainSafe/forest/pull/847)) (Austin Abell)
- `ee25ba92` Add Networking and Republishing logic to MsgPool
  ([#732](https://github.com/ChainSafe/forest/pull/732)) (Eric Tu)
- `ef2583db` Use concrete implementations
  ([#842](https://github.com/ChainSafe/forest/pull/842)) (Volker Mische)
- `3c8a57b7` Fix gossipsub handling to process only when in follow state
  ([#845](https://github.com/ChainSafe/forest/pull/845)) (Austin Abell)
- `c53a5b82` Fix bug with import and cleanup
  ([#844](https://github.com/ChainSafe/forest/pull/844)) (Austin Abell)
- `1832a05e` Fix makefile test commands
  ([#843](https://github.com/ChainSafe/forest/pull/843)) (Austin Abell)
- `293ef19e` Fixes code cov build
  ([#840](https://github.com/ChainSafe/forest/pull/840)) (Dustin Brickwood)
- `62ea7ef4` Update multihash dependency and make Cid impl Copy
  ([#839](https://github.com/ChainSafe/forest/pull/839)) (Austin Abell)
- `cb1e2c41` Update README.md with security policy
  ([#831](https://github.com/ChainSafe/forest/pull/831)) (Amer Ameen)
- `d7b76cc9` Fix circleCI coverage
  ([#836](https://github.com/ChainSafe/forest/pull/836)) (Austin Abell)
- `e51e1ece` Fix allow internal reset after failed tx
  ([#834](https://github.com/ChainSafe/forest/pull/834)) (Austin Abell)
- `a86f0056` CircleCI updates, removal of github actions
  ([#813](https://github.com/ChainSafe/forest/pull/813)) (Dustin Brickwood)
- `d74b34ee` Add Gossipsub chain messages to MPool in the ChainSyncer instead of
  Libp2p Service ([#833](https://github.com/ChainSafe/forest/pull/833)) (Eric
  Tu)
- `bbdddf9d` Fix block messages generation for sequence edge case
  ([#832](https://github.com/ChainSafe/forest/pull/832)) (Austin Abell)
- `e1f1244b` Refactor chainstore and related components
  ([#809](https://github.com/ChainSafe/forest/pull/809)) (Austin Abell)
- `7990d4d4` Cleanup batch_verify_seal and tipset state execution
  ([#807](https://github.com/ChainSafe/forest/pull/807)) (Austin Abell)
- `0b7a49b6` Process blocks coming off of GossipSub
  ([#808](https://github.com/ChainSafe/forest/pull/808)) (Eric Tu)
- `1a447316` Defer bitfield decoding until its first use
  ([#803](https://github.com/ChainSafe/forest/pull/803)) (Tim Vermeulen)
- `ede37134` Update proofs and other deps
  ([#812](https://github.com/ChainSafe/forest/pull/812)) (Austin Abell)
- `a97f4b3b` Fix message receipt json
  ([#810](https://github.com/ChainSafe/forest/pull/810)) (Austin Abell)
- `b31fa0ae` Update gossip messagepool error log
  ([#805](https://github.com/ChainSafe/forest/pull/805)) (Austin Abell)
- `3bec812c` Fix unsealed sector padding
  ([#804](https://github.com/ChainSafe/forest/pull/804)) (Austin Abell)
- `9eab4a8a` Fix reschedule sector expirations
  ([#802](https://github.com/ChainSafe/forest/pull/802)) (Austin Abell)
- `21d6108f` Optimize statediff and fix hamt bug
  ([#799](https://github.com/ChainSafe/forest/pull/799)) (Austin Abell)
- `7da52345` Add msgs to msg pool
  ([#797](https://github.com/ChainSafe/forest/pull/797)) (Dustin Brickwood)
- `901d00cf` Increase cron gas limit
  ([#796](https://github.com/ChainSafe/forest/pull/796)) (Austin Abell)
- `ca3c131f` Import snapshots and import chains
  ([#789](https://github.com/ChainSafe/forest/pull/789)) (Eric Tu)
- `7d34126d` Refactor types out of actors crate to prep for v2 upgrade
  ([#790](https://github.com/ChainSafe/forest/pull/790)) (Austin Abell)
- `54635c52` Fix Miner cron related things
  ([#795](https://github.com/ChainSafe/forest/pull/795)) (Austin Abell)
- `27d3e668` GossipSub Message and Block Deserialization
  ([#791](https://github.com/ChainSafe/forest/pull/791)) (Eric Tu)
- `34710f7e` Update Dockerfile and include make command
  ([#792](https://github.com/ChainSafe/forest/pull/792)) (Dustin Brickwood)
- `5a8dfaab` Switch store for randomness retrieval
  ([#793](https://github.com/ChainSafe/forest/pull/793)) (Austin Abell)
- `b94f39de` Update bootnodes
  ([#794](https://github.com/ChainSafe/forest/pull/794)) (Austin Abell)
- `2e1bb096` Adding CircSupply Calculations
  ([#710](https://github.com/ChainSafe/forest/pull/710)) (nannick)
- `36e38c67` Wrap cached state in async mutex to avoid duplicate state
  calculation ([#785](https://github.com/ChainSafe/forest/pull/785)) (Austin
  Abell)
- `20de7a45` Adding Block Probability Calculations
  ([#771](https://github.com/ChainSafe/forest/pull/771)) (nannick)
- `bee59904` Fix deferred cron and validate caller
  ([#782](https://github.com/ChainSafe/forest/pull/782)) (Austin Abell)
- `78e6bb4b` Put Hamt reordering fix under a feature
  ([#783](https://github.com/ChainSafe/forest/pull/783)) (Austin Abell)
- `7743da7e` Fix projection period for faults
  ([#784](https://github.com/ChainSafe/forest/pull/784)) (Austin Abell)
- `fb2ca2be` Build and Api Versoining
  ([#752](https://github.com/ChainSafe/forest/pull/752)) (Purple Hair Rust Bard)
- `aa397491` Fix get_sectors_for_winning_post and cleanup
  ([#781](https://github.com/ChainSafe/forest/pull/781)) (Austin Abell)
- `dd707577` Fix provider and block message limit
  ([#780](https://github.com/ChainSafe/forest/pull/780)) (Austin Abell)
- `199d7feb` Refactor statediff to own crate
  ([#779](https://github.com/ChainSafe/forest/pull/779)) (Austin Abell)
- `6fb284a2` Fix sync messages logic
  ([#778](https://github.com/ChainSafe/forest/pull/778)) (Austin Abell)
- `c571e0e0` Fix tipset sorting function
  ([#777](https://github.com/ChainSafe/forest/pull/777)) (Austin Abell)
- `f9ab4c20` Update sequence based on epoch for internal messages
  ([#775](https://github.com/ChainSafe/forest/pull/775)) (Austin Abell)
- `057ff0d4` Fix chaos actor send
  ([#773](https://github.com/ChainSafe/forest/pull/773)) (Austin Abell)
- `0834808a` Minimum power fix
  ([#774](https://github.com/ChainSafe/forest/pull/774)) (Eric Tu)
- `34759a88` Fix Amt iter mut guard
  ([#772](https://github.com/ChainSafe/forest/pull/772)) (Austin Abell)
- `655eac22` Update conformance vectors
  ([#768](https://github.com/ChainSafe/forest/pull/768)) (Austin Abell)
- `1de532f3` Fix link in README
  ([#770](https://github.com/ChainSafe/forest/pull/770)) (Austin Abell)
- `6535480f` Remove protoc dependency and update README
  ([#769](https://github.com/ChainSafe/forest/pull/769)) (Austin Abell)
- `fc05e125` Minor fixes found during devnet testing
  ([#753](https://github.com/ChainSafe/forest/pull/753)) (Purple Hair Rust Bard)
- `982738c2` Authorization Setup for Write Access on RPC Calls
  ([#620](https://github.com/ChainSafe/forest/pull/620)) (Jaden Foldesi)
- `d4de5481` Fix blockstore get gas charge
  ([#751](https://github.com/ChainSafe/forest/pull/751)) (Austin Abell)
- `fd89bb9f` Implement actor upgrade logic
  ([#750](https://github.com/ChainSafe/forest/pull/750)) (Austin Abell)
- `6a46d7a4` Add a `ValueMut` wrapper type that tracks whether AMT values are
  mutated ([#749](https://github.com/ChainSafe/forest/pull/749)) (Tim Vermeulen)
- `0a7e163e` Fix CronEvents in Miner Actor
  ([#748](https://github.com/ChainSafe/forest/pull/748)) (Eric Tu)
- `3e8fd6cf` Fix block validations and add chain export test
  ([#741](https://github.com/ChainSafe/forest/pull/741)) (Austin Abell)
- `a4e399d9` Remove extra state load from withdraw balance
  ([#747](https://github.com/ChainSafe/forest/pull/747)) (Austin Abell)
- `15e00e80` Fix trailing 0s on bitfield serialization
  ([#746](https://github.com/ChainSafe/forest/pull/746)) (Austin Abell)
- `7e7d79c3` Switch serde_cbor to fork to allow unsafe unchecked utf8
  deserialization ([#745](https://github.com/ChainSafe/forest/pull/745)) (Austin
  Abell)
- `f8e16554` Fix Balance Table get
  ([#744](https://github.com/ChainSafe/forest/pull/744)) (Eric Tu)
- `6f187420` Skip send in transfer_to_actor if value is 0
  ([#743](https://github.com/ChainSafe/forest/pull/743)) (Eric Tu)
- `9dbcc47d` MAX_MINER_PROVE_COMMITS_PER_EPOCH 3 to 200
  ([#742](https://github.com/ChainSafe/forest/pull/742)) (Eric Tu)
- `cecf8713` State diff on root mismatch option
  ([#738](https://github.com/ChainSafe/forest/pull/738)) (Austin Abell)
- `f309a28b` Fix miner constructor params and proving period offset calculation
  ([#740](https://github.com/ChainSafe/forest/pull/740)) (Austin Abell)
- `891cd3ce` Fix base fee in conformance, bump versions and cleanup
  ([#739](https://github.com/ChainSafe/forest/pull/739)) (Austin Abell)
- `1b23fa33` Add label to DealProposal
  ([#737](https://github.com/ChainSafe/forest/pull/737)) (Austin Abell)
- `a75b47ac` Add redundant writes to Hamt and Amt to interop
  ([#731](https://github.com/ChainSafe/forest/pull/731)) (Austin Abell)
- `d910cf02` Update conformance vectors
  ([#734](https://github.com/ChainSafe/forest/pull/734)) (Austin Abell)
- `9de9e351` BlockSync provider
  ([#724](https://github.com/ChainSafe/forest/pull/724)) (Stepan)
- `0d86e686` Update params and fetch on daemon start
  ([#733](https://github.com/ChainSafe/forest/pull/733)) (Austin Abell)
- `cb4f779b` Updating Chaos Actor and Test Vectors
  ([#696](https://github.com/ChainSafe/forest/pull/696)) (nannick)
- `15eb3f07` Fix signature verification in mempool
  ([#727](https://github.com/ChainSafe/forest/pull/727)) (Austin Abell)
- `3ec23378` Update proof verification
  ([#726](https://github.com/ChainSafe/forest/pull/726)) (Austin Abell)
- `82f76ae6` Add caching to Hamt and update testing
  ([#730](https://github.com/ChainSafe/forest/pull/730)) (Austin Abell)
- `630b54f1` Update Actors error handling
  ([#722](https://github.com/ChainSafe/forest/pull/722)) (Austin Abell)
- `e59b7ae6` Switch bigint division usage to Euclidean to match Go
  ([#723](https://github.com/ChainSafe/forest/pull/723)) (Austin Abell)
- `2561c51c` Amt refactor and interop tests
  ([#716](https://github.com/ChainSafe/forest/pull/716)) (Austin Abell)
- `7a471d57` Remove unnecessary feature with audit failure
  ([#721](https://github.com/ChainSafe/forest/pull/721)) (Austin Abell)
- `b073565e` Mempool Update
  ([#705](https://github.com/ChainSafe/forest/pull/705)) (Eric Tu)
- `f0072101` Update Miner actor
  ([#691](https://github.com/ChainSafe/forest/pull/691)) (Tim Vermeulen)
- `285b9c34` Storage miner integration
  ([#670](https://github.com/ChainSafe/forest/pull/670)) (Purple Hair Rust Bard)
- `04274b14` Adding More Reward Actor Tests
  ([#715](https://github.com/ChainSafe/forest/pull/715)) (nannick)
- `dae9342f` Update block validations
  ([#711](https://github.com/ChainSafe/forest/pull/711)) (Austin Abell)
- `6dc3b50d` Update AMT max index bound
  ([#714](https://github.com/ChainSafe/forest/pull/714)) (Austin Abell)
- `d4dee5a2` Make block validations async
  ([#702](https://github.com/ChainSafe/forest/pull/702)) (Austin Abell)
- `8ef5ae5c` Peer stats tracking and selection
  ([#701](https://github.com/ChainSafe/forest/pull/701)) (Austin Abell)
- `dc0ff4cd` Semantic Validation for Messages
  ([#703](https://github.com/ChainSafe/forest/pull/703)) (Eric Tu)
- `3411459d` ChainSync refactor
  ([#693](https://github.com/ChainSafe/forest/pull/693)) (Austin Abell)
- `66ca99e2` Fix StateManager use in different components
  ([#694](https://github.com/ChainSafe/forest/pull/694)) (Eric Tu)
- `96b64cb2` Drand ignore env variable
  ([#697](https://github.com/ChainSafe/forest/pull/697)) (nannick)
- `548a4645` Print out conformance results and add log for skips
  ([#695](https://github.com/ChainSafe/forest/pull/695)) (Austin Abell)
- `0d7b16cc` Add CLI command to add Genesis Miner to Genesis Template
  ([#644](https://github.com/ChainSafe/forest/pull/644)) (Stepan)
- `0be6b76a` Chain syncing verification fixes
  ([#503](https://github.com/ChainSafe/forest/pull/503)) (Eric Tu)
- `156b2fb6` Fix docs publish workflow
  ([#688](https://github.com/ChainSafe/forest/pull/688)) (Austin Abell)
- `b54d0ec7` Update statetree cache
  ([#668](https://github.com/ChainSafe/forest/pull/668)) (Dustin Brickwood)
- `0809097f` Update blocksync message formats
  ([#686](https://github.com/ChainSafe/forest/pull/686)) (Austin Abell)
- `0db7ddbb` Tipset vector runner
  ([#682](https://github.com/ChainSafe/forest/pull/682)) (Austin Abell)
- `41ad3220` Swap secio authentication for noise
  ([#685](https://github.com/ChainSafe/forest/pull/685)) (Austin Abell)
- `93faacde` Fix bitswap breaking patch release
  ([#683](https://github.com/ChainSafe/forest/pull/683)) (Austin Abell)
- `f2c3ff0f` Update apply_blocks call
  ([#678](https://github.com/ChainSafe/forest/pull/678)) (Austin Abell)
- `e411eeed` Remove TODOs from scoping
  ([#675](https://github.com/ChainSafe/forest/pull/675)) (Austin Abell)
- `24341646` Adding Mdns and Kad Toggle
  ([#647](https://github.com/ChainSafe/forest/pull/647)) (nannick)
- `26517fba` Update edge cases for dynamic error handling in VM
  ([#671](https://github.com/ChainSafe/forest/pull/671)) (Austin Abell)
- `cd68b539` Update runtime transaction logic
  ([#666](https://github.com/ChainSafe/forest/pull/666)) (Austin Abell)
- `d5ccf900` Update EPOCH_DURATION_SECONDS
  ([#667](https://github.com/ChainSafe/forest/pull/667)) (Eric Tu)
- `c73394bc` Fix serialization of TxnIdParams
  ([#665](https://github.com/ChainSafe/forest/pull/665)) (Eric Tu)
- `7b4174e3` Fix runtime implementation to return gas blockstore
  ([#664](https://github.com/ChainSafe/forest/pull/664)) (Austin Abell)
- `2712508e` Handle failed retrieve of actor state
  ([#663](https://github.com/ChainSafe/forest/pull/663)) (Eric Tu)
- `bbbfacba` Check value correctly before transfer
  ([#662](https://github.com/ChainSafe/forest/pull/662)) (Eric Tu)
- `8d87c681` Add validation in chaos actor
  ([#661](https://github.com/ChainSafe/forest/pull/661)) (Eric Tu)
- `7d2bd2fa` Fix caller validation on nested sends
  ([#660](https://github.com/ChainSafe/forest/pull/660)) (Austin Abell)
- `5db465c3` Make hamt value type generic and add benchmarks
  ([#635](https://github.com/ChainSafe/forest/pull/635)) (Austin Abell)
- `5e35560c` Fix internal send bug, remove message ref from runtime
  ([#659](https://github.com/ChainSafe/forest/pull/659)) (Austin Abell)
- `ff754b90` Fix Get Actor
  ([#658](https://github.com/ChainSafe/forest/pull/658)) (Eric Tu)
- `0d82f424` Fix bugs in vm and update runner
  ([#657](https://github.com/ChainSafe/forest/pull/657)) (Austin Abell)
- `809e3e8c` Allow registering of Actors to the VM
  ([#654](https://github.com/ChainSafe/forest/pull/654)) (Eric Tu)
- `0f8185b2` Fix inconsistencies in apply_message
  ([#656](https://github.com/ChainSafe/forest/pull/656)) (Austin Abell)
- `4e0efe99` Add benchmarks and cleanup AMT
  ([#626](https://github.com/ChainSafe/forest/pull/626)) (Austin Abell)
- `aa6167c8` Expose message fields
  ([#655](https://github.com/ChainSafe/forest/pull/655)) (Austin Abell)
- `fd911984` Adding Chaos Actor
  ([#653](https://github.com/ChainSafe/forest/pull/653)) (nannick)
- `d0bd5844` Fix actor creation and deletion logic
  ([#652](https://github.com/ChainSafe/forest/pull/652)) (Austin Abell)
- `81557c9e` Space race genesis and bootnodes updates
  ([#650](https://github.com/ChainSafe/forest/pull/650)) (Austin Abell)
- `f1bf6079` Released updated protocol crates
  ([#651](https://github.com/ChainSafe/forest/pull/651)) (Austin Abell)
- `3fe1d46a` Update gas charges in VM
  ([#649](https://github.com/ChainSafe/forest/pull/649)) (Austin Abell)
- `0fb2fa38` Adding Puppet Actor
  ([#627](https://github.com/ChainSafe/forest/pull/627)) (nannick)
- `3e6c2ee7` Conformance test runner
  ([#638](https://github.com/ChainSafe/forest/pull/638)) (Austin Abell)
- `a4171bec` Builtin actors 0.9.3 update
  ([#643](https://github.com/ChainSafe/forest/pull/643)) (Austin Abell)
- `6029b716` Update libp2p, proofs, and other deps
  ([#641](https://github.com/ChainSafe/forest/pull/641)) (Austin Abell)
- `bbd20ccf` Dynamic Gas Implementation
  ([#639](https://github.com/ChainSafe/forest/pull/639)) (Eric Tu)
- `12ea58cf` Power actor update
  ([#621](https://github.com/ChainSafe/forest/pull/621)) (Austin Abell)
- `23718156` Separate ticket and beacon randomness
  ([#637](https://github.com/ChainSafe/forest/pull/637)) (Austin Abell)
- `da57abae` Update commcid to new codes and validation
  ([#601](https://github.com/ChainSafe/forest/pull/601)) (Austin Abell)
- `2b54a873` Update default hamt hash function to sha256 and make algo generic
  ([#624](https://github.com/ChainSafe/forest/pull/624)) (Austin Abell)
- `f0c0149a` Update header serialization
  ([#636](https://github.com/ChainSafe/forest/pull/636)) (Austin Abell)
- `22971156` Update to new empty amt serialization
  ([#623](https://github.com/ChainSafe/forest/pull/623)) (Austin Abell)
- `0a7036b0` Rpc state implementation
  ([#618](https://github.com/ChainSafe/forest/pull/618)) (Purple Hair Rust Bard)
- `336ae3b5` Add Bitfield cut operator and other improvements
  ([#617](https://github.com/ChainSafe/forest/pull/617)) (Tim Vermeulen)
- `88fdfbc0` Update system actor
  ([#622](https://github.com/ChainSafe/forest/pull/622)) (Austin Abell)
- `bbbb9e2b` New Genesis Template cli command
  ([#612](https://github.com/ChainSafe/forest/pull/612)) (Stepan)
- `8192c126` Fix bug in reading and persisting keystore data
  ([#625](https://github.com/ChainSafe/forest/pull/625)) (Austin Abell)
- `1b43ad5e` Reward actor update
  ([#619](https://github.com/ChainSafe/forest/pull/619)) (Austin Abell)
- `208f1719` Update verified registry actor
  ([#609](https://github.com/ChainSafe/forest/pull/609)) (Austin Abell)
- `87aec324` Add Persistent KeyStore
  ([#604](https://github.com/ChainSafe/forest/pull/604)) (Jaden Foldesi)
- `b6602bbd` Fix string decode handling network
  ([#611](https://github.com/ChainSafe/forest/pull/611)) (Austin Abell)
- `4aeadf71` Paych actor updates
  ([#608](https://github.com/ChainSafe/forest/pull/608)) (Austin Abell)
- `9c8e9a60` Smoothing Functions For Actors
  ([#594](https://github.com/ChainSafe/forest/pull/594)) (nannick)
- `a84ac2f0` Multisig actor update
  ([#606](https://github.com/ChainSafe/forest/pull/606)) (Austin Abell)
- `90353963` Market actor update
  ([#593](https://github.com/ChainSafe/forest/pull/593)) (Austin Abell)
- `44c1cd9b` Add address bugfix tests and bump crate version
  ([#598](https://github.com/ChainSafe/forest/pull/598)) (Austin Abell)
- `d7dcaf6e` Remove incorrectly ported sanity check from go implementation
  ([#597](https://github.com/ChainSafe/forest/pull/597)) (Austin Abell)
- `8b0b35cd` Returns an Error in case of slicing non-ascii strings
  ([#599](https://github.com/ChainSafe/forest/pull/599)) (Natanael Mojica)
- `52a5acec` Update Drand to use HTTP with the new endpoint
  ([#591](https://github.com/ChainSafe/forest/pull/591)) (Eric Tu)
- `4783a670` Update cron actor
  ([#588](https://github.com/ChainSafe/forest/pull/588)) (Austin Abell)
- `c642d9a9` JSON client setup and chain CLI commands
  ([#572](https://github.com/ChainSafe/forest/pull/572)) (Dustin Brickwood)
- `f80cfab7` Update account actor and params defaults/checks
  ([#587](https://github.com/ChainSafe/forest/pull/587)) (Austin Abell)
- `25203cb9` Add bulk put blockstore function and update header persisting
  ([#570](https://github.com/ChainSafe/forest/pull/570)) (Austin Abell)
- `9982c586` Add Drand Beacon Cache
  ([#586](https://github.com/ChainSafe/forest/pull/586)) (Stepan)
- `0c0b617c` Update init actor
  ([#589](https://github.com/ChainSafe/forest/pull/589)) (Austin Abell)
- `2863f64e` VM and Runtime updates
  ([#569](https://github.com/ChainSafe/forest/pull/569)) (Austin Abell)
- `fc523a32` Message Pool RPC
  ([#551](https://github.com/ChainSafe/forest/pull/551)) (Jaden Foldesi)
- `907eda8f` State API - RPC methods
  ([#532](https://github.com/ChainSafe/forest/pull/532)) (Purple Hair Rust Bard)
- `7cb6cecd` Add actor error convenience macro
  ([#550](https://github.com/ChainSafe/forest/pull/550)) (Austin Abell)
- `b9ae7e8f` Switch to use MessageInfo and refactor MockRuntime
  ([#552](https://github.com/ChainSafe/forest/pull/552)) (Austin Abell)
- `53378a9f` Test Runner for Message Signing Serialization Vectors
  ([#548](https://github.com/ChainSafe/forest/pull/548)) (Jaden Foldesi)
- `d3a1776c` Wallet rpc ([#512](https://github.com/ChainSafe/forest/pull/512))
  (Jaden Foldesi)
- `916bd4a6` Have BitField store ranges instead of bytes, and add benchmarks
  ([#543](https://github.com/ChainSafe/forest/pull/543)) (Tim Vermeulen)
- `37617d38` Send events through publisher
  ([#549](https://github.com/ChainSafe/forest/pull/549)) (Eric Tu)
- `0af8cfba` Update machine version for docs publish
  ([#546](https://github.com/ChainSafe/forest/pull/546)) (Austin Abell)
- `6c30ffe5` TokenAmount and StoragePower to BigInt
  ([#540](https://github.com/ChainSafe/forest/pull/540)) (nannick)
- `d83dac3c` Bitswap Integration
  ([#518](https://github.com/ChainSafe/forest/pull/518)) (Eric Tu)
- `b635c087` Implement Mock Runtime Syscalls
  ([#542](https://github.com/ChainSafe/forest/pull/542)) (nannick)
- `1b04f1ca` Implement Sync API and improve syncing
  ([#539](https://github.com/ChainSafe/forest/pull/539)) (Austin Abell)
- `9c561287` Paych actor tests
  ([#492](https://github.com/ChainSafe/forest/pull/492)) (nannick)
- `c7e94f24` Implement msg pool
  ([#449](https://github.com/ChainSafe/forest/pull/449)) (Jaden Foldesi)
- `1c58f7a4` Move libp2p from fork and bump versions
  ([#534](https://github.com/ChainSafe/forest/pull/534)) (Austin Abell)
- `41256318` Adding RPC Configuration
  ([#531](https://github.com/ChainSafe/forest/pull/531)) (nannick)
- `250ad1bf` Implements deadline tests and chain epoch update to i64
  ([#533](https://github.com/ChainSafe/forest/pull/533)) (Dustin Brickwood)
- `0facf1ba` Refactor RPC and network events
  ([#530](https://github.com/ChainSafe/forest/pull/530)) (Austin Abell)
- `2d88d06c` Remove bitvec dependency and other bit field changes
  ([#525](https://github.com/ChainSafe/forest/pull/525)) (Tim Vermeulen)
- `e0d574e1` Update async-std runtime setup
  ([#526](https://github.com/ChainSafe/forest/pull/526)) (Austin Abell)
- `a2cab731` Implementing Market Balance
  ([#524](https://github.com/ChainSafe/forest/pull/524)) (nannick)
- `7143e42b` Refactor CLI and implement fetch-params
  ([#516](https://github.com/ChainSafe/forest/pull/516)) (Austin Abell)
- `95a2fcc1` Update proofs-api to 4.0.1
  ([#523](https://github.com/ChainSafe/forest/pull/523)) (Austin Abell)
- `6e33c231` Bitfield improvements
  ([#506](https://github.com/ChainSafe/forest/pull/506)) (Tim Vermeulen)
- `8de380d2` Rupan/market actor tests
  ([#426](https://github.com/ChainSafe/forest/pull/426)) (nannick)
- `68c026ae` Fix docs push rule
  ([#520](https://github.com/ChainSafe/forest/pull/520)) (Austin Abell)
- `f68ae5dd` Update default branch name to main
  ([#519](https://github.com/ChainSafe/forest/pull/519)) (Austin Abell)
- `2650f8e8` Remove dead code and update CI
  ([#517](https://github.com/ChainSafe/forest/pull/517)) (Austin Abell)
- `4422cddc` A bare-bones GraphSync ResponseManager
  ([#511](https://github.com/ChainSafe/forest/pull/511)) (Tim Vermeulen)
- `11411a37` Update dependencies and proofs version
  ([#515](https://github.com/ChainSafe/forest/pull/515)) (Austin Abell)
- `8add7840` Update bootnodes and genesis for testnet
  ([#509](https://github.com/ChainSafe/forest/pull/509)) (Austin Abell)
- `1ff34dbc` Update proofs to v4
  ([#507](https://github.com/ChainSafe/forest/pull/507)) (Austin Abell)
- `0f1dba04` Updates market actor
  ([#496](https://github.com/ChainSafe/forest/pull/496)) (Dustin Brickwood)
- `18f6aacc` Implement Kademlia discovery
  ([#501](https://github.com/ChainSafe/forest/pull/501)) (Austin Abell)
- `dd396b9f` Fix ecrecover and verify methods
  ([#500](https://github.com/ChainSafe/forest/pull/500)) (Jaden Foldesi)
- `a326fec9` Ashanti/winning posts
  ([#493](https://github.com/ChainSafe/forest/pull/493)) (Purple Hair Rust Bard)
- `f66b4e1a` Added ctrl addresses
  ([#494](https://github.com/ChainSafe/forest/pull/494)) (Dustin Brickwood)
- `f38a0016` Miner actor implemented
  ([#486](https://github.com/ChainSafe/forest/pull/486)) (Dustin Brickwood)
- `8d2a4936` Implement Wallet
  ([#469](https://github.com/ChainSafe/forest/pull/469)) (Jaden Foldesi)
- `418c2fed` Adds Json serialization for Message Receipts and ActorState
  ([#484](https://github.com/ChainSafe/forest/pull/484)) (Eric Tu)
- `a49f9a96` Update Reward actor to new spec
  ([#480](https://github.com/ChainSafe/forest/pull/480)) (Austin Abell)
- `33310f57` Implements Storage Miner critical Chain API methods
  ([#478](https://github.com/ChainSafe/forest/pull/478)) (Eric Tu)
- `21b3b498` Batch seal verification implementation
  ([#483](https://github.com/ChainSafe/forest/pull/483)) (Austin Abell)
- `78e32a99` Switch bls pub key from using vec
  ([#481](https://github.com/ChainSafe/forest/pull/481)) (Austin Abell)
- `afb1fc82` Updated Code to Pass Checks With Rust 1.44
  ([#479](https://github.com/ChainSafe/forest/pull/479)) (Jaden Foldesi)
- `9cc24d70` Tide JSONRPC over HTTP
  ([#462](https://github.com/ChainSafe/forest/pull/462)) (Eric Tu)
- `7e0540f1` Ashanti/chain store channel
  ([#473](https://github.com/ChainSafe/forest/pull/473)) (Purple Hair Rust Bard)
- `2ad2399b` Ashanti/connect state transition
  ([#454](https://github.com/ChainSafe/forest/pull/454)) (Purple Hair Rust Bard)
- `a0dbd7bd` Implement Block header json
  ([#470](https://github.com/ChainSafe/forest/pull/470)) (Austin Abell)
- `206ec565` Update power, reward and market actors, rt and registered proofs
  relative to miner actor ([#458](https://github.com/ChainSafe/forest/pull/458))
  (Dustin Brickwood)
- `63083135` Implement compatible bitfield
  ([#466](https://github.com/ChainSafe/forest/pull/466)) (Austin Abell)
- `6dab2336` Add CircleCI ([#441](https://github.com/ChainSafe/forest/pull/441))
  (Gregory Markou)
- `8ee51446` Add PeerResponseSender
  ([#453](https://github.com/ChainSafe/forest/pull/453)) (Tim Vermeulen)
- `f4b306d6` Update dockerfiles for protoc install
  ([#460](https://github.com/ChainSafe/forest/pull/460)) (Austin Abell)
- `fb1b4085` Bump async-std to 1.6
  ([#456](https://github.com/ChainSafe/forest/pull/456)) (Eric Tu)
- `fc34b441` Runtime randomness and ChainStore randomness
  ([#415](https://github.com/ChainSafe/forest/pull/415)) (Eric Tu)
- `47835025` Fix block header serialization
  ([#450](https://github.com/ChainSafe/forest/pull/450)) (Austin Abell)
- `91f44e20` Setup GraphSync network interface
  ([#442](https://github.com/ChainSafe/forest/pull/442)) (Austin Abell)
- `129f17e0` Bump versions for release
  ([#451](https://github.com/ChainSafe/forest/pull/451)) (Austin Abell)
- `078eda17` Signed and Unsigned message json impls
  ([#444](https://github.com/ChainSafe/forest/pull/444)) (Austin Abell)
- `bb982fbb` Update libp2p to 0.19
  ([#439](https://github.com/ChainSafe/forest/pull/439)) (Austin Abell)
- `acedcf08` Remove a bajillion manual serde implementations
  ([#433](https://github.com/ChainSafe/forest/pull/433)) (Tim Vermeulen)
- `c9a089e8` Update serialization vectors
  ([#435](https://github.com/ChainSafe/forest/pull/435)) (Austin Abell)
- `9ef6e67a` Add Secp address sanity check
  ([#438](https://github.com/ChainSafe/forest/pull/438)) (Austin Abell)
- `c58aeb4b` Setup GraphSync message types and protobuf encoding
  ([#434](https://github.com/ChainSafe/forest/pull/434)) (Austin Abell)
- `ba8d9467` Verifying Drand Entries from Blocks
  ([#387](https://github.com/ChainSafe/forest/pull/387)) (Eric Tu)
- `b1903ba2` Jaden/chainstore refactor
  ([#432](https://github.com/ChainSafe/forest/pull/432)) (Jaden Foldesi)
- `b80ab49d` Jaden/chainsync/asyncverification
  ([#419](https://github.com/ChainSafe/forest/pull/419)) (Jaden Foldesi)
- `033bade8` Update prefix bytes encoding to include mh len
  ([#431](https://github.com/ChainSafe/forest/pull/431)) (Austin Abell)
- `a04ba8f1` Cargo changes for publishing core crates
  ([#425](https://github.com/ChainSafe/forest/pull/425)) (Austin Abell)
- `42fc42e9` Add default implementations for Store bulk operations
  ([#424](https://github.com/ChainSafe/forest/pull/424)) (Tim Vermeulen)
- `ff39f2aa` Last block info for selectors
  ([#418](https://github.com/ChainSafe/forest/pull/418)) (Austin Abell)
- `1f96e918` Update docs and use rocksdb as feature
  ([#421](https://github.com/ChainSafe/forest/pull/421)) (Austin Abell)
- `187ca6cc` Remove Address default implementation
  ([#422](https://github.com/ChainSafe/forest/pull/422)) (Austin Abell)
- `932dae3b` Implemented verify post
  ([#416](https://github.com/ChainSafe/forest/pull/416)) (Purple Hair Rust Bard)
- `b7f6f92a` Shared types refactor
  ([#417](https://github.com/ChainSafe/forest/pull/417)) (Austin Abell)
- `6241454a` Implement Verify Registry Actor
  ([#413](https://github.com/ChainSafe/forest/pull/413)) (Purple Hair Rust Bard)
- `1598ff20` Update tipset sorting
  ([#412](https://github.com/ChainSafe/forest/pull/412)) (Austin Abell)
- `4c95043e` Ipld selector traversals implementation
  ([#408](https://github.com/ChainSafe/forest/pull/408)) (Austin Abell)
- `fa12fff0` Jaden/tipsetconversions
  ([#404](https://github.com/ChainSafe/forest/pull/404)) (Jaden Foldesi)
- `f47b7579` SyncBucket cleanup
  ([#407](https://github.com/ChainSafe/forest/pull/407)) (Tim Vermeulen)
- `ef7aafdc` Async Block verification in ChainSync
  ([#409](https://github.com/ChainSafe/forest/pull/409)) (Eric Tu)
- `0bba0ecf` Fix CI for docs build
  ([#406](https://github.com/ChainSafe/forest/pull/406)) (Austin Abell)
- `81257dfd` Rupan/reward actor tests
  ([#403](https://github.com/ChainSafe/forest/pull/403)) (nannick)
- `5a0bf8d9` Implement interfacing with Drand over GRPC
  ([#375](https://github.com/ChainSafe/forest/pull/375)) (Eric Tu)
- `91a7e651` Selector explore implementation
  ([#402](https://github.com/ChainSafe/forest/pull/402)) (Austin Abell)
- `cbbd921a` Refactor with structops macro
  ([#401](https://github.com/ChainSafe/forest/pull/401)) (Purple Hair Rust Bard)
- `a048f250` Init test porting
  ([#394](https://github.com/ChainSafe/forest/pull/394)) (nannick)
- `67a25f9c` Clean up tipsets
  ([#397](https://github.com/ChainSafe/forest/pull/397)) (Tim Vermeulen)
- `4e4fa120` Update proofs api
  ([#400](https://github.com/ChainSafe/forest/pull/400)) (Austin Abell)
- `2052eb9f` Bump Dependencies
  ([#399](https://github.com/ChainSafe/forest/pull/399)) (Eric Tu)
- `c57cf419` Implement verify seal syscall
  ([#393](https://github.com/ChainSafe/forest/pull/393)) (Dustin Brickwood)
- `18d179b2` DAGJson support for Ipld
  ([#390](https://github.com/ChainSafe/forest/pull/390)) (Austin Abell)
- `84fb0e44` IPLD Selector framework with serialization
  ([#395](https://github.com/ChainSafe/forest/pull/395)) (Austin Abell)
- `3f8c6cf6` Temporary build fix for fil-proofs
  ([#396](https://github.com/ChainSafe/forest/pull/396)) (Austin Abell)
- `0b589d73` Interop updates and refactoring
  ([#388](https://github.com/ChainSafe/forest/pull/388)) (Austin Abell)
- `1aa2e64d` Implements verify consensus fault syscall and reorg vm crates
  ([#386](https://github.com/ChainSafe/forest/pull/386)) (Dustin Brickwood)
- `aa899c08` BlockHeader Update
  ([#385](https://github.com/ChainSafe/forest/pull/385)) (Eric Tu)
- `7e8124de` Refactor address crate
  ([#376](https://github.com/ChainSafe/forest/pull/376)) (Austin Abell)
- `14894298` Implement buffered blockstore cache
  ([#383](https://github.com/ChainSafe/forest/pull/383)) (Austin Abell)
- `5355acd0` Apply Blocks and refactor
  ([#374](https://github.com/ChainSafe/forest/pull/374)) (Austin Abell)
- `8bc201a3` Added forest img
  ([#378](https://github.com/ChainSafe/forest/pull/378)) (Dustin Brickwood)
- `16483531` Added bls aggregate sig check for block validation
  ([#371](https://github.com/ChainSafe/forest/pull/371)) (Dustin Brickwood)
- `3d5aeb2b` Stmgr retrieval methods + is_ticket_winner calc for block
  validation ([#369](https://github.com/ChainSafe/forest/pull/369)) (Dustin
  Brickwood)
- `cecd33d7` Load Genesis from CAR file
  ([#329](https://github.com/ChainSafe/forest/pull/329)) (Eric Tu)
- `29b45845` Compute unsealed sector CID syscall
  ([#360](https://github.com/ChainSafe/forest/pull/360)) (Austin Abell)
- `c27deaba` Setup dockerfiles and update CI
  ([#370](https://github.com/ChainSafe/forest/pull/370)) (Austin Abell)
- `68c4f9ae` Implement Weight method + st/gt for heaviest ts
  ([#359](https://github.com/ChainSafe/forest/pull/359)) (Dustin Brickwood)
- `4382a82e` Mock Runtime and tests for Account and Cron Actors
  ([#356](https://github.com/ChainSafe/forest/pull/356)) (Eric Tu)
- `ff5260a6` Update to new PoSt sector types
  ([#357](https://github.com/ChainSafe/forest/pull/357)) (Austin Abell)
- `8f0fc1d5` Commitment to cid conversions
  ([#358](https://github.com/ChainSafe/forest/pull/358)) (Austin Abell)
- `3798a4e8` Disallow default Cid and Address serialization
  ([#354](https://github.com/ChainSafe/forest/pull/354)) (Austin Abell)
- `dbee0e66` Implements apply_message and apply_implicit_message
  ([#353](https://github.com/ChainSafe/forest/pull/353)) (Dustin Brickwood)
- `1e6533a4` Implement verify signature syscall and cleanup
  ([#351](https://github.com/ChainSafe/forest/pull/351)) (Austin Abell)
- `d257f5cd` Blake2b syscall
  ([#352](https://github.com/ChainSafe/forest/pull/352)) (Austin Abell)
- `38825e7b` VM gas usage implementation and refactor
  ([#350](https://github.com/ChainSafe/forest/pull/350)) (Austin Abell)
- `8f8fd1e3` Connect remaining Actor invocations to runtime and cleanup
  ([#342](https://github.com/ChainSafe/forest/pull/342)) (Austin Abell)
- `4f0c6f7d` Market actor implementation
  ([#338](https://github.com/ChainSafe/forest/pull/338)) (Dustin Brickwood)
- `380dde3e` Update block header serialization
  ([#337](https://github.com/ChainSafe/forest/pull/337)) (Austin Abell)
- `f5845a0b` Refactor error handling
  ([#336](https://github.com/ChainSafe/forest/pull/336)) (Austin Abell)
- `3bc7d410` Key hashing compatibility
  ([#333](https://github.com/ChainSafe/forest/pull/333)) (Austin Abell)
- `28760209` Update peerid serialization in miner actor
  ([#335](https://github.com/ChainSafe/forest/pull/335)) (Austin Abell)
- `35f3c973` Reward Actor ([#318](https://github.com/ChainSafe/forest/pull/318))
  (Austin Abell)
- `ca7898f7` Move bigint serialization utils
  ([#331](https://github.com/ChainSafe/forest/pull/331)) (Austin Abell)
- `e0a996bd` Miner state ([#325](https://github.com/ChainSafe/forest/pull/325))
  (Austin Abell)
- `d30d396e` Market actor state
  ([#330](https://github.com/ChainSafe/forest/pull/330)) (Austin Abell)
- `5f81a1d6` Runtime Implementation
  ([#323](https://github.com/ChainSafe/forest/pull/323)) (Eric Tu)
- `4aacd72a` Initial chainsync process
  ([#293](https://github.com/ChainSafe/forest/pull/293)) (Dustin Brickwood)
- `e2157f57` Logging level config with RUST_LOG env
  variable([#328](https://github.com/ChainSafe/forest/pull/328)) (Austin Abell)
- `29b9e265` Libp2p and dependency update
  ([#326](https://github.com/ChainSafe/forest/pull/326)) (Austin Abell)
- `618cf4ab` Storage Power actor
  ([#308](https://github.com/ChainSafe/forest/pull/308)) (Austin Abell)
- `6d2bf0e0` Switch MethodNum and ActorID to aliases
  ([#317](https://github.com/ChainSafe/forest/pull/317)) (Austin Abell)
- `661f52aa` Change ChainEpoch and TokenAmount types
  ([#309](https://github.com/ChainSafe/forest/pull/309)) (Austin Abell)
- `7e8bd6f2` Payment channel actor
  ([#299](https://github.com/ChainSafe/forest/pull/299)) (Austin Abell)
- `c97033c0` Bitfield/ rle+ impl
  ([#296](https://github.com/ChainSafe/forest/pull/296)) (Austin Abell)
- `5473af59` SetMultimap implementation
  ([#292](https://github.com/ChainSafe/forest/pull/292)) (Austin Abell)
- `1ae3ba41` Improve actors serialization handling
  ([#297](https://github.com/ChainSafe/forest/pull/297)) (Austin Abell)
- `31738128` Refactor annotated serializations
  ([#295](https://github.com/ChainSafe/forest/pull/295)) (Austin Abell)
- `a5b1ab3c` Sector types ([#294](https://github.com/ChainSafe/forest/pull/294))
  (Austin Abell)
- `08d523b5` Implement multimap
  ([#290](https://github.com/ChainSafe/forest/pull/290)) (Austin Abell)
- `338ddf9d` Feat(vm): implement improved error handling
  ([#289](https://github.com/ChainSafe/forest/pull/289)) (Friedel Ziegelmayer)
- `9611818a` Feat(vm): implement system-actor
  ([#288](https://github.com/ChainSafe/forest/pull/288)) (Friedel Ziegelmayer)
- `76712559` Implement balance table
  ([#285](https://github.com/ChainSafe/forest/pull/285)) (Austin Abell)
- `f2027f03` Update message for type changes
  ([#286](https://github.com/ChainSafe/forest/pull/286)) (Austin Abell)
- `af7ad3a7` Multisig actor implementation
  ([#284](https://github.com/ChainSafe/forest/pull/284)) (Austin Abell)
- `e1200ea6` Cron actor implementation
  ([#281](https://github.com/ChainSafe/forest/pull/281)) (Austin Abell)
- `d7f01992` Move abi types and implement piece size
  ([#283](https://github.com/ChainSafe/forest/pull/283)) (Austin Abell)
- `7c8fb8cf` Init actor implementation
  ([#282](https://github.com/ChainSafe/forest/pull/282)) (Austin Abell)
- `5d829172` Clean actors and update to spec
  ([#279](https://github.com/ChainSafe/forest/pull/279)) (Austin Abell)
- `d7195739` Remove unnecessary db trait
  ([#274](https://github.com/ChainSafe/forest/pull/274)) (Austin Abell)
- `0018c22c` State tree full implementation and refactor IPLD
  ([#273](https://github.com/ChainSafe/forest/pull/273)) (Austin Abell)
- `125a9a24` Move CodeID and ActorState to vm crate
  ([#271](https://github.com/ChainSafe/forest/pull/271)) (Eric Tu)
- `1a5b619b` Update exit codes
  ([#270](https://github.com/ChainSafe/forest/pull/270)) (Eric Tu)
- `b337f7c7` Clear warnings for new nightly toolchain rule
  ([#259](https://github.com/ChainSafe/forest/pull/259)) (Austin Abell)
- `28cb8f54` Hamt implementation
  ([#255](https://github.com/ChainSafe/forest/pull/255)) (Austin Abell)
- `17a447e0` Update runtime to new spec/ impl
  ([#256](https://github.com/ChainSafe/forest/pull/256)) (Austin Abell)
- `0c451396` Read CAR Files
  ([#254](https://github.com/ChainSafe/forest/pull/254)) (Eric Tu)
- `bd9f5cf0` Update multihash dependency and Blockstore interface
  ([#253](https://github.com/ChainSafe/forest/pull/253)) (Austin Abell)
- `6aeee77a` Implement basic peer manager
  ([#252](https://github.com/ChainSafe/forest/pull/252)) (Austin Abell)
- `970d476f` Implement sync fork
  ([#248](https://github.com/ChainSafe/forest/pull/248)) (Dustin Brickwood)
- `a43df302` Connected blocksync requests and network polling thread
  ([#244](https://github.com/ChainSafe/forest/pull/244)) (Austin Abell)
- `7b5d8db0` Refactor RPC and implement hello protocol
  ([#246](https://github.com/ChainSafe/forest/pull/246)) (Austin Abell)
- `a1672031` Adding Verification Function for Aggregate BLS Signatures
  ([#240](https://github.com/ChainSafe/forest/pull/240)) (DragonMural)
- `8c924495` ChainSync framework
  ([#243](https://github.com/ChainSafe/forest/pull/243)) (Austin Abell)
- `5a18b496` Libp2p RPC protocol and Blocksync
  ([#229](https://github.com/ChainSafe/forest/pull/229)) (Eric Tu)
- `47dfb47c` Update multibase dependency for lowercase base32 support
  ([#239](https://github.com/ChainSafe/forest/pull/239)) (Austin Abell)
- `39a8d88e` Allow Address network prefix to be overriden for printing
  ([#233](https://github.com/ChainSafe/forest/pull/233)) (Austin Abell)
- `faa71386` Refactor SyncManager to have ownership over tipsets
  ([#238](https://github.com/ChainSafe/forest/pull/238)) (Austin Abell)
- `f242043e` Remove all clones and copies from serializations
  ([#234](https://github.com/ChainSafe/forest/pull/234)) (Austin Abell)
- `d87704f1` State Manager and initial miner retrieval methods
  ([#224](https://github.com/ChainSafe/forest/pull/224)) (Dustin Brickwood)
- `a65794ba` Setup Forest execution threads
  ([#236](https://github.com/ChainSafe/forest/pull/236)) (Austin Abell)
- `56e62302` Global async logging
  ([#232](https://github.com/ChainSafe/forest/pull/232)) (Eric Tu)
- `14115728` Fix cid serde feature reference
  ([#235](https://github.com/ChainSafe/forest/pull/235)) (Austin Abell)
- `b598ffca` Local bigint serialization
  ([#231](https://github.com/ChainSafe/forest/pull/231)) (Austin Abell)
- `1bd9a59c` Refactor blockstore and Cid for usage
  ([#230](https://github.com/ChainSafe/forest/pull/230)) (Austin Abell)
- `abe9be2e` Fix cbor serialization formats and cleanup
  ([#228](https://github.com/ChainSafe/forest/pull/228)) (Austin Abell)
- `59e2fc7c` Refactor keypair retrieval and saving
  ([#221](https://github.com/ChainSafe/forest/pull/221)) (Austin Abell)
- `67ebaae2` Initial Validation Checks - Message, Timestamp and Block Sig
  ([#219](https://github.com/ChainSafe/forest/pull/219)) (Dustin Brickwood)
- `fdf6c506` Entry point for app for organization
  ([#220](https://github.com/ChainSafe/forest/pull/220)) (Austin Abell)
- `b25b4066` Fix README build badge
  ([#218](https://github.com/ChainSafe/forest/pull/218)) (Austin Abell)
- `6d4304e2` Added Fetch and Load Methods
  ([#196](https://github.com/ChainSafe/forest/pull/196)) (Dustin Brickwood)
- `b41107d3` Clean crypto crate and interfaces with Signature types
  ([#214](https://github.com/ChainSafe/forest/pull/214)) (Austin Abell)
- `75224a6a` Add audit to CI
  ([#213](https://github.com/ChainSafe/forest/pull/213)) (Austin Abell)
- `477930db` Migration to Stable Futures and Network Refactor
  ([#209](https://github.com/ChainSafe/forest/pull/209)) (Eric Tu)
- `8b1b61ba` AMT implementation
  ([#197](https://github.com/ChainSafe/forest/pull/197)) (Austin Abell)
- `62beb1b2` CBOR encoding for BlockHeader
  ([#192](https://github.com/ChainSafe/forest/pull/192)) (Eric Tu)
- `3d6814c8` Updated markdown for readme and templates
  ([#208](https://github.com/ChainSafe/forest/pull/208)) (Dustin Brickwood)
- `15ce6d2c` Add MIT license to dual
  ([#204](https://github.com/ChainSafe/forest/pull/204)) (Austin Abell)
- `547e35b7` Updated readme
  ([#201](https://github.com/ChainSafe/forest/pull/201)) (Dustin Brickwood)
- `21635617` Updated link to include internal discord
  ([#200](https://github.com/ChainSafe/forest/pull/200)) (Dustin Brickwood)
- `f21765c4` Rename repo ([#199](https://github.com/ChainSafe/forest/pull/199))
  (Austin Abell)
- `957da7ed` Update README.md
  ([#198](https://github.com/ChainSafe/forest/pull/198)) (ChainSafe Systems)
- `2514c406` Sync & Store methods updated
  ([#193](https://github.com/ChainSafe/forest/pull/193)) (Dustin Brickwood)
- `f1eb515b` DagCBOR encoding and decoding for Tickets
  ([#190](https://github.com/ChainSafe/forest/pull/190)) (Eric Tu)
- `58f3e03a` Update BlockHeader weight to BigUint and DagCBOR encoding for
  TipsetKeys ([#191](https://github.com/ChainSafe/forest/pull/191)) (Eric Tu)
- `8755ec16` Refactor to remove ToCid trait
  ([#186](https://github.com/ChainSafe/forest/pull/186)) (Austin Abell)
- `ab99a6ec` Wrap Signature into a struct
  ([#184](https://github.com/ChainSafe/forest/pull/184)) (Eric Tu)
- `8018d246` Added templates and config
  ([#183](https://github.com/ChainSafe/forest/pull/183)) (Dustin Brickwood)
- `7a9fa80b` Basic Syncer and ChainStore methods
  ([#173](https://github.com/ChainSafe/forest/pull/173)) (Dustin Brickwood)
- `7e524b3c` UnsignedMessage cbor encoding
  ([#174](https://github.com/ChainSafe/forest/pull/174)) (Austin Abell)
- `925d2711` MessageParams update and refactor
  ([#175](https://github.com/ChainSafe/forest/pull/175)) (Austin Abell)
- `1d6dd985` Add missing fields for BlockHeader
  ([#177](https://github.com/ChainSafe/forest/pull/177)) (Eric Tu)
- `f025a9bb` Update changes in spec, updated docs, updated function signatures
  ([#171](https://github.com/ChainSafe/forest/pull/171)) (Austin Abell)
- `c3c6e052` Updated cid format and IPLD link to Cid type
  ([#172](https://github.com/ChainSafe/forest/pull/172)) (Austin Abell)
- `6d527a47` Update message types function signatures
  ([#170](https://github.com/ChainSafe/forest/pull/170)) (Austin Abell)
- `468846f9` Refactor Blockheader
  ([#169](https://github.com/ChainSafe/forest/pull/169)) (Austin Abell)
- `e70250db` Fix existing bug with multibase ToCid
  ([#167](https://github.com/ChainSafe/forest/pull/167)) (Austin Abell)
- `89a0e60e` Add CODEOWNERS
  ([#166](https://github.com/ChainSafe/forest/pull/166)) (Austin Abell)
- `ae6861e2` Switch from using dynamic pointers
  ([#154](https://github.com/ChainSafe/forest/pull/154)) (Austin Abell)
- `b5295e25` Implement and update Cbor encoding
  ([#157](https://github.com/ChainSafe/forest/pull/157)) (Austin Abell)
- `e998474f` Update address for network config, clean auxiliary stuff
  ([#145](https://github.com/ChainSafe/forest/pull/145)) (Austin Abell)
- `c9d3fbbd` Readme Updates
  ([#159](https://github.com/ChainSafe/forest/pull/159)) (David Ansermino)
- `1e99c0ca` Implemented block format
  ([#149](https://github.com/ChainSafe/forest/pull/149)) (Dustin Brickwood)
- `7e58d9bc` Docs index redirect
  ([#151](https://github.com/ChainSafe/forest/pull/151)) (Austin Abell)
- `a641beca` Update Cid references, bump serde_cbor version
  ([#155](https://github.com/ChainSafe/forest/pull/155)) (Austin Abell)
- `79374e42` Fix license script and add to CI
  ([#150](https://github.com/ChainSafe/forest/pull/150)) (Austin Abell)
- `8431cad8` Docs Cleanup ([#138](https://github.com/ChainSafe/forest/pull/138))
  (David Ansermino)
- `9d04393e` Implement memory db
  ([#137](https://github.com/ChainSafe/forest/pull/137)) (Austin Abell)
- `d35410ef` Implement Basic SyncManager
  ([#132](https://github.com/ChainSafe/forest/pull/132)) (Austin Abell)
- `1576674f` Update makefile
  ([#140](https://github.com/ChainSafe/forest/pull/140)) (Gregory Markou)
- `0d29569c` Created wrapper for Cid type
  ([#134](https://github.com/ChainSafe/forest/pull/134)) (Austin Abell)
- `eace8d81` Storage Power Actor framework
  ([#129](https://github.com/ChainSafe/forest/pull/129)) (Austin Abell)
- `ede60e7b` Naive DB + Rocksdb implemenation
  ([#125](https://github.com/ChainSafe/forest/pull/125)) (Gregory Markou)
- `957d0529` Implement BlockHeader builder pattern
  ([#124](https://github.com/ChainSafe/forest/pull/124)) (Austin Abell)
- `d745c60d` Switch License to Apache
  ([#139](https://github.com/ChainSafe/forest/pull/139)) (Gregory Markou)
- `cee77ac1` Update libp2p version to fix cargo issue
  ([#136](https://github.com/ChainSafe/forest/pull/136)) (Austin Abell)
- `2c63bc56` Add License and license script
  ([#123](https://github.com/ChainSafe/forest/pull/123)) (Gregory Markou)
- `0ab143c4` CI cleanup ([#122](https://github.com/ChainSafe/forest/pull/122))
  (Austin Abell)
- `e4363f1a` Implement TipIndex
  ([#113](https://github.com/ChainSafe/forest/pull/113)) (Dustin Brickwood)
- `c916eb4d` Update StateTree and implement cache
  ([#108](https://github.com/ChainSafe/forest/pull/108)) (Austin Abell)
- `4c9fbd88` MethodParameter usage and implementation in system actors
  ([#107](https://github.com/ChainSafe/forest/pull/107)) (Austin Abell)
- `af198d43` Basic VRF ([#104](https://github.com/ChainSafe/forest/pull/104))
  (David Ansermino)
- `6818dc5d` Fix linting issues
  ([#105](https://github.com/ChainSafe/forest/pull/105)) (Austin Abell)
- `2bb5c0ac` Remove ref keywords
  ([#99](https://github.com/ChainSafe/forest/pull/99)) (Austin Abell)
- `d9a35b51` Remove redundant CI
  ([#102](https://github.com/ChainSafe/forest/pull/102)) (Austin Abell)
- `1bd01685` MethodParams update and implementation
  ([#103](https://github.com/ChainSafe/forest/pull/103)) (Austin Abell)
- `2b8ee0eb` Updated blocks crate to reflect spec changes
  ([#86](https://github.com/ChainSafe/forest/pull/86)) (Dustin Brickwood)
- `efb3d8fc` State tree and interpreter framework
  ([#97](https://github.com/ChainSafe/forest/pull/97)) (Austin Abell)
- `792f1204` Reward System Actor framework
  ([#95](https://github.com/ChainSafe/forest/pull/95)) (Austin Abell)
- `e41786ce` Account System Actor framework
  ([#96](https://github.com/ChainSafe/forest/pull/96)) (Austin Abell)
- `51a17882` Updated ChainEpoch usages and clock crate
  ([#98](https://github.com/ChainSafe/forest/pull/98)) (Austin Abell)
- `de80b34a` Refactor Message type and vm packages
  ([#79](https://github.com/ChainSafe/forest/pull/79)) (Austin Abell)
- `e99d8b57` Add libp2p Identify protocol
  ([#94](https://github.com/ChainSafe/forest/pull/94)) (Eric Tu)
- `cb4576d4` Cleanup epoch time
  ([#92](https://github.com/ChainSafe/forest/pull/92)) (Gregory Markou)
- `62888071` Readme typo fix
  ([#93](https://github.com/ChainSafe/forest/pull/93)) (Dustin Brickwood)
- `6a2092b7` Persist networking keystore
  ([#90](https://github.com/ChainSafe/forest/pull/90)) (Gregory Markou)
- `db7d7fc4` Ec2/libp2p ping
  ([#91](https://github.com/ChainSafe/forest/pull/91)) (Eric Tu)
- `36acea44` Cron system actor
  ([#84](https://github.com/ChainSafe/forest/pull/84)) (Austin Abell)
- `db5dad03` Update libp2p dep
  ([#87](https://github.com/ChainSafe/forest/pull/87)) (Austin Abell)
- `93caa63c` Initial Structures for Message - Manager Communication
  ([#69](https://github.com/ChainSafe/forest/pull/69)) (Dustin Brickwood)
- `054f25d4` InitActor framework
  ([#76](https://github.com/ChainSafe/forest/pull/76)) (Austin Abell)
- `d75c8f2e` CLI cleanup ([#70](https://github.com/ChainSafe/forest/pull/70))
  (Gregory Markou)
- `bbea6130` Add config file parsing
  ([#60](https://github.com/ChainSafe/forest/pull/60)) (Gregory Markou)
- `d10a5460` Runtime trait and vm types
  ([#68](https://github.com/ChainSafe/forest/pull/68)) (Austin Abell)
- `ca0159f6` Implements basic actor type
  ([#61](https://github.com/ChainSafe/forest/pull/61)) (Austin Abell)
- `3438654d` Fix makefile clean and phony targets
  ([#62](https://github.com/ChainSafe/forest/pull/62)) (Austin Abell)
- `af33dd2b` Implements Address cbor encoding
  ([#59](https://github.com/ChainSafe/forest/pull/59)) (Austin Abell)
- `bf608808` Create Networking Service
  ([#49](https://github.com/ChainSafe/forest/pull/49)) (Eric Tu)
- `acb00bb0` Closes #51 - Add basic makefile
  ([#57](https://github.com/ChainSafe/forest/pull/57)) (Gregory Markou)
- `9fd58b8d` Add file reading and writing
  ([#54](https://github.com/ChainSafe/forest/pull/54)) (Gregory Markou)
- `9fba7d98` New Tipset w/ unit tests
  ([#56](https://github.com/ChainSafe/forest/pull/56)) (Dustin Brickwood)
- `f7772339` Encoding library and standardizing usage
  ([#48](https://github.com/ChainSafe/forest/pull/48)) (Austin Abell)
- `996900c4` Add an async logger
  ([#53](https://github.com/ChainSafe/forest/pull/53)) (Eric Tu)
- `fd534869` Remove unneeded types
  ([#47](https://github.com/ChainSafe/forest/pull/47)) (Austin Abell)
- `dc04a06f` Add message and messageReceipt to block
  ([#37](https://github.com/ChainSafe/forest/pull/37)) (Gregory Markou)
- `ff9b6757` Refactor crypto and address to libraries
  ([#40](https://github.com/ChainSafe/forest/pull/40)) (Austin Abell)
- `e85e6992` [VM] Implement basic message types and signing stubs
  ([#31](https://github.com/ChainSafe/forest/pull/31)) (Austin Abell)
- `62194eb7` [VM] Address module cleanup
  ([#32](https://github.com/ChainSafe/forest/pull/32)) (Austin Abell)
- `ae846751` Basic blockchain types and Tipset methods
  ([#28](https://github.com/ChainSafe/forest/pull/28)) (Dustin Brickwood)
- `fd667b8d` Basic clock interface
  ([#27](https://github.com/ChainSafe/forest/pull/27)) (Gregory Markou)
- `29c8b441` Add basic cli ([#25](https://github.com/ChainSafe/forest/pull/25))
  (Gregory Markou)
- `e79cc5f7` [VM] Address logic and code restructure
  ([#21](https://github.com/ChainSafe/forest/pull/21)) (Austin Abell)
- `dba3d3ed` Fix build and setup node binary and subsystem libs
  ([#1](https://github.com/ChainSafe/forest/pull/1)) (Austin Abell)
- `0443c1d4` Remove signed block (Eric Tu)
- `ea16ee42` Chain_sync stub (austinabell)
- `995aa6ee` Fixed fn naming (Dustin Brickwood)
- `2644a493` Added stubbed message pool.rs (Dustin Brickwood)
- `bc6cb2a8` Blocks refactor (Eric Tu)
- `c0af00aa` Merge branch 'master' of github.com:ec2/rust-filecoin (Eric Tu)
- `10868e19` More block stubs (Eric Tu)
- `5eaa11cb` Change how types are referenced externally (austinabell)
- `a37ee2d4` Merge branch 'master' of github.com:ec2/rust-filecoin (Eric Tu)
- `a927122c` Exported message types for use (austinabell)
- `e78e209c` Basic incomplete stubbing for block (Eric Tu)
- `235f00d5` Stubbed some vm (Eric Tu)
- `cb354a60` Fix gitignore (austinabell)
- `e8e71e10` Remove cargo lock (austinabell)
- `f3cc8430` Updated lockfile (austinabell)
- `83730efd` Set up subsystems (austinabell)
- `04b6d5bf` Set up vm and blockchain system binaries (austinabell)
- `ba604fa5` Executable project template (Eric Tu)
- `8344e2b8` Initial commit (Eric Tu)<|MERGE_RESOLUTION|>--- conflicted
+++ resolved
@@ -75,13 +75,11 @@
 
 - [#5319](https://github.com/ChainSafe/forest/pull/5319) Improve the ergonomics of the `forest-tool api generate-test-snapshot` subcommand.
 
-<<<<<<< HEAD
+- [#5342](https://github.com/ChainSafe/forest/pull/5342) Improved the ergonomics of handling addresses in the `Filecoin.EthGetLogs` and `Filecoin.EthNewFilter` to accept both single addresses and arrays of addresses. This conforms to the Ethereum RPC API.
+
+- [#5346](https://github.com/ChainSafe/forest/pull/5346) `Filecoin.EthGetBlockReceipts` and `Filecoin.EthGetBlockReceiptsLimited` now accepts predefined block parameters on top of the block hash, e.g., `latest`, `earliest`, `pending`.
+
 - [#5324](https://github.com/ChainSafe/forest/pull/5324) Add shell completion subcommand in `forest-tool`
-=======
-- [#5342](https://github.com/ChainSafe/forest/pull/5342) Improved the ergonomics of handling addresses in the `Filecoin.EthGetLogs` and `Filecoin.EthNewFilter` to accept both single addresses and arrays of addresses. This conforms to the Ethereum RPC API.
-
-- [#5346](https://github.com/ChainSafe/forest/pull/5346) `Filecoin.EthGetBlockReceipts` and `Filecoin.EthGetBlockReceiptsLimited` now accepts predefined block parameters on top of the block hash, e.g., `latest`, `earliest`, `pending`.
->>>>>>> c6fc7a72
 
 ### Changed
 
