<!--

## A short guide to adding a changelog entry

- pick a section to which your change belongs in _Forest unreleased_,
- the entry should follow the format:

  `[#ISSUE_NO](link to the issue): <short description>`, for example:

  [#1234](https://github.com/chainsafe/forest/pull/1234): Add support for NV18

- if the change does not have an issue, use the PR number instead - the PR must
  have a detailed description of the change and its motivation. Consider
  creating a separate issue if the change is complex enough to warrant it,
- the changelog is not a place for the full description of the change, it should
  be a short summary of the change,
- if the change does not directly affect the user, it should not be included in
  the changelog - for example, refactoring of the codebase,
- review the entry to make sure it is correct and understandable and that it
  does not contain any typos,
- the entries should not contradict each other - if you add a new entry, ensure
  it is consistent with the existing entries.

-->

## Forest unreleased

### Breaking

### Added

- [#3166](https://github.com/ChainSafe/forest/issues/3166): Add
  `forest-cli archive info` command for inspecting archives.
- [#3159](https://github.com/ChainSafe/forest/issues/3159): Add
  `forest-cli archive export -e=X` command for exporting archives.
<<<<<<< HEAD
- [#3150](https://github.com/ChainSafe/forest/pull/3150):
  `forest-cli car concat` subcommand for concatenating `.car` files.
=======
- [#3148](https://github.com/ChainSafe/forest/pull/3148): add `save_to_file`
  option to `forest-cli state fetch` command.
>>>>>>> 6fcbd8a6

### Changed

- [#3126](https://github.com/ChainSafe/forest/issues/3126): Bail on database
  lookup errors instead of silently ignoring them.

### Removed

### Fixed

## Forest v0.11.1 "Dagny Taggert"

## Forest v0.11.0 "Hypersonic"

### Breaking

- [#3048](https://github.com/ChainSafe/forest/pull/3048): Remove support for
  rocksdb
- [#3047](https://github.com/ChainSafe/forest/pull/3047): Remove support for
  compiling with delegated consensus
- [#3086](https://github.com/ChainSafe/forest/pull/3085):
  `forest-cli snapshot validate` no longer supports URLs. Download the snapshot
  and then run the command.

### Added

- [#2816](https://github.com/ChainSafe/forest/issues/2816): Support `2k` devnet.
- [#3026](https://github.com/ChainSafe/forest/pull/3026): Expose
  `forest-cli state diff ...`
- [#3086](https://github.com/ChainSafe/forest/pull/3085):
  `forest-cli snapshot validate` is faster and uses less disk space, operating
  directly on the snapshot rather than loading through a database.
- [#2983](https://github.com/ChainSafe/forest/issues/2983): Added state
  migration support for NV17.
- [#3107](https://github.com/ChainSafe/forest/pull/3107): Introduced 'head'
  parameter for snapshot validation.

### Fixed

- [#3005](https://github.com/ChainSafe/forest/issues/3005): Fix incorrect
  progress reported when importing compressed snapshots.

- [#3122](https://github.com/ChainSafe/forest/pull/3122): Fix state-root
  mismatch around null tipsets.

## Forest v0.10.0 "Premature"

### Breaking

- [#3007](https://github.com/ChainSafe/forest/pull/3007): Optimize DB
  parameters. This requires all existing databases to be re-initialized.

### Fixed

- [#3006](https://github.com/ChainSafe/forest/issues/3006): Fix `premature end`
  error when exporting a snapshot.

## Forest v0.9.0 "Fellowship"

Notable updates:

- `--compressed` option removed from CLI, snapshots are now always compressed.
- The `dir`, `list`, `prune` and `remove` snapshot commands have been removed
  from the CLI.
- Snapshots are fetched to current directory by default.
- Added new subcommand `forest-cli info show`.
- `Filecoin.ChainSetHead` RPC endpoint and `forest-cli chain set-head`
  subcommand are now implemented.
- IPLD graph can now be downloaded via bitswap.
- `sendFIL` function has been updated to match recent changes in the Forest send
  command.
- FIL amount parsing/printing has been improved and 2 new options are added to
  forest-cli wallet list (--no-round and --no-abbrev).

### Breaking

- [#2873](https://github.com/ChainSafe/forest/issues/2873)
  - remove `--compressed` from the CLI. Snapshots are now always compressed.
  - Remove snapshot ops - snapshots fetched to the current directory by default.

### Added

- [#2706](https://github.com/ChainSafe/forest/issues/2706): implement
  `Filecoin.ChainSetHead` RPC endpoint and `forest-cli chain set-head`
  subcommand.
- [#2979](https://github.com/ChainSafe/forest/pull/2979): implement command for
  downloading an IPLD graph via bitswap.
- [#2578](https://github.com/ChainSafe/forest/pull/2578): implement initial
  support for `forest-cli info`

### Changed

- [#2668](https://github.com/ChainSafe/forest/issues/2668): JavaScript console
  `sendFIL` function has been updated to align with recent changes in the Forest
  `send` command (allowed units for the amount field are now "attoFIL",
  "femtoFIL", "picoFIL", "nanoFIL", "microFIL", "milliFIL", and "FIL"). Note
  that the default `sendFIL` amount unit (i.e., if no units are specified) is
  now FIL to match the behavior in Lotus.
- [#2833](https://github.com/ChainSafe/forest/issues/2833): Improvements to FIL
  amount parsing/printing, and add `--no-round` and `--no-abbrev` to
  `forest-cli wallet list`.

### Removed

- [#2888](https://github.com/ChainSafe/forest/issues/2888): FILOps is no longer
  serving uncompressed snapshots. Removed support for them in both `forest` and
  `forest-cli`.

### Fixed

- [#2967](https://github.com/ChainSafe/forest/issues/2967): Fix http-client
  concurrency issues caused by fetching root certificates multiple times.
- [#2958](https://github.com/ChainSafe/forest/issues/2958): Fix occasional
  consensus fault.
- [#2950](https://github.com/ChainSafe/forest/pull/2950): Fix cases where ctrl-c
  would be ignored.
- [#2934](https://github.com/ChainSafe/forest/issues/2934): Fix race condition
  when connecting to development blockchains.

## Forest v0.8.2 "The Way"

### Added

- [#2655](https://github.com/ChainSafe/forest/issues/2655): Configurable number
  of default recent state roots included in memory/snapshots.

### Changed

### Removed

### Fixed

- [#2796](https://github.com/ChainSafe/forest/pull/2796): Fix issue when running
  Forest on calibnet using a configuration file only.
- [#2807](https://github.com/ChainSafe/forest/pull/2807): Fix issue with v11
  actor CIDs.
- [#2804](https://github.com/ChainSafe/forest/pull/2804): Add work around for
  FVM bug that caused `forest-cli sync wait` to fail.

## Forest v0.8.1 "Cold Exposure"

### Fixed

- [#2788](https://github.com/ChainSafe/forest/pull/2788): Move back to the
  upstream `ref-fvm` and bump the dependency version so that it included the
  latest critical [patch](https://github.com/filecoin-project/ref-fvm/pull/1750)

## Forest v0.8.0 "Jungle Speed" (2023-04-21)

### Added

- [#2763](https://github.com/ChainSafe/forest/issues/2763): Support NV19 and
  NV20. ⛈️

## Forest v0.7.2 "Roberto" (2023-04-19)

### Added

- [#2741](https://github.com/ChainSafe/forest/issues/2741): Support importing
  zstd compressed snapshot car files
- [#2741](https://github.com/ChainSafe/forest/issues/2741): Support fetching
  zstd compressed snapshots with filecoin provider via `--compressed` option
- [#2741](https://github.com/ChainSafe/forest/issues/2741): Support exporting
  zstd compressed snapshots via `--compressed` option in
  `forest-cli snapshot export` subcommand
- [#1454](https://github.com/ChainSafe/forest/issues/1454): Added state
  migration support for NV18.

### Changed

- [#2770](https://github.com/ChainSafe/forest/issues/2767): Use `latest` tag for
  stable releases, and `edge` for latest development builds.

### Removed

### Fixed

## Forest v0.7.1 (2023-03-29)

Notable updates:

- Fix CD task for image publishing on new tagged releases

### Added

- [#2721](https://github.com/ChainSafe/forest/issues/2721): Add `--no-gc` flag
  to daemon.

### Changed

- [#2607](https://github.com/ChainSafe/forest/issues/2607): Use jemalloc as the
  default global allocator

### Removed

### Fixed

## Forest v0.7.0 (2023-03-23)

Notable updates:

- Support for NV18.
- Automatic database garbage collection.
- A JavaScript console to interact with Filecoin API.
- Switched to ParityDb as the default backend for Forest daemon.

### Added

- Support for NV18. [#2596](https://github.com/ChainSafe/forest/issues/2596)
- Automatic database garbage collection.
  [#2292](https://github.com/ChainSafe/forest/issues/2292)
  [#1708](https://github.com/ChainSafe/forest/issues/1708)
- ParityDb statistics to the stats endpoint.
  [#2433](https://github.com/ChainSafe/forest/issues/2433)
- A JavaScript console to interact with Filecoin API.
  [#2492](https://github.com/ChainSafe/forest/pull/2492)
- Multi-platform Docker image support.
  [#2476](https://github.com/ChainSafe/forest/issues/2476)
- `--dry-run` flag to forest-cli `snapshot export` command.
  [#2550](https://github.com/ChainSafe/forest/issues/2550)
- `--exit-after-init` and `--save-token` flags to daemon.
  [#2528](https://github.com/ChainSafe/forest/issues/2528)
- `--track-peak-rss` to forest daemon to get peak RSS usage.
  [#2696](https://github.com/ChainSafe/forest/pull/2696)
- RPC `Filecoin.Shutdown` endpoint and `forest-cli shutdown` subcommand.
  [#2402](https://github.com/ChainSafe/forest/issues/2402)
- Added retry capabilities to failing snapshot fetch.
  [#2544](https://github.com/ChainSafe/forest/issues/2544)

### Changed

- Network needs to be specified for most commands(eg Calibnet), including
  `sync wait` and `snapshot export`.
  [#2596](https://github.com/ChainSafe/forest/issues/2596)
- Switched to ParityDb as the default backend for Forest daemon. All clients
  must re-import the snapshot. The old database must be deleted manually - it is
  located in
  `$(forest-cli config dump | grep data_dir | cut -d' ' -f3)/<NETWORK>/rocksdb`.
  [#2576](https://github.com/ChainSafe/forest/issues/2576)
- Revised how balances are displayed, defaulting to:
  [#2323](https://github.com/ChainSafe/forest/issues/2323)
  - adding metric prefix when it's required, consequently CLI flag
    `--fixed-unit` added to force to show in original `FIL` unit
  - 4 significant digits, consequently CLI flag `--exact-balance` added to force
    full accuracy.
- `stats` and `compression` keys in `parity_db` section were renamed to
  `enable_statistics` and `compression_type` respectively.
  [#2433](https://github.com/ChainSafe/forest/issues/2433)
- `download_snapshot` key in `client` section configuration renamed to
  `auto_download_snapshot`.
  [#2457](https://github.com/ChainSafe/forest/pull/2457)
- `--skip-load` flag must be now called with a boolean indicating its value.
  [#2573](https://github.com/ChainSafe/forest/issues/2573)
- Ban peers with duration, Banned peers are automatically unbanned after a
  period of 1h. [#2391](https://github.com/ChainSafe/forest/issues/2391)
- Added support for multiple listen addr.
  [#2551](https://github.com/ChainSafe/forest/issues/2551)
- Allowed specifying the encryption passphrase via environmental variable.
  [#2499](https://github.com/ChainSafe/forest/issues/2499)
- Removed Forest `ctrl-c` hard shutdown behavior on subsequent `ctrl-c` signals.
  [#2538](https://github.com/ChainSafe/forest/pull/2538)
- Added support in the forest `send` command for all FIL units currently
  supported in forest `wallet` ("attoFIL", "femtoFIL", "picoFIL", "nanoFIL",
  "microFIL", "milliFIL", and "FIL"). Note that the default `send` units (i.e.,
  if no units are specified) are now FIL to match the behavior in Lotus.
  [#2668](https://github.com/ChainSafe/forest/issues/2668)

### Removed

- Removed `--halt-after-import` and `--auto-download-snapshot` from
  configuration. They are now strictly a CLI option.
  [#2528](https://github.com/ChainSafe/forest/issues/2528)
  [#2573](https://github.com/ChainSafe/forest/issues/2573)

### Fixed

- Daemon getting stuck in an infinite loop during shutdown.
  [#2672](https://github.com/ChainSafe/forest/issues/2672)
- `Scanning Blockchain` progess bar never hitting 100% during snapshot import.
  [#2404](https://github.com/ChainSafe/forest/issues/2404)
- bitswap queries cancellation that do not respond after a period.
  [#2398](https://github.com/ChainSafe/forest/issues/2398)
- Forest daeamon crashing on sending bitswap requests.
  [#2405](https://github.com/ChainSafe/forest/issues/2405)
- Corrected counts displayed when using `forest-cli --chain <chain> sync wait`.
  [#2429](https://github.com/ChainSafe/forest/issues/2429)
- Snapshot export issue when running on a system with a separate temporary
  filesystem. [#2693](https://github.com/ChainSafe/forest/pull/2693)
- All binaries and crates in the project to follow a standard version, based on
  the release tag. [#2493](https://github.com/ChainSafe/forest/issues/2493)

## Forest v0.6.0 (2023-01-06)

Notable updates:

- Added support for the new Protocol Labs snapshot service.
- Several improvements to logging (including integration with Grafana Loki) and
  error handling.

### Added

- New daemon option flag `--log-dir` for log file support.
- New ParityDb section in configuration (including statistics and compression
  settings).
- Integration with Grafana Loki for more advanced log filtering and
  summarization.
- Peer tipset epoch now in metrics.

### Changed

- Several improvements to error handling.
- Docker images are now tagged with version (eg `0.6.0`) and date (eg
  `2023-01-05-commit_hash`).
- Upgraded toolchain channel to `nightly-2022-12-15`.
- Migrated logging infrastructure from `log` to `tracing`.
- Fixed bug triggered by large network messages.
- Fixed bug where cursor would be hidden after keyboard interrupt.
- Allow `-—height` flag to take relative offsets for validating the tipsets in a
  snapshot.
- Fixed issue with invalid snapshot exports; messages were accidentally removed
  from snapshots, making them invalid.
- Updated `snapshot fetch` subcommands to support the new Protocol Labs snapshot
  service.
- Fixed RPC `net disconnect` endpoint (a bug was returning a JSON RPC error when
  running `forest-cli net disconnect` and preventing proper peer disconnection).
- Corrected RPC serialization of FIL balances (a bug was preventing display of
  floating point balance using `forest-cli wallet list`).

### Removed

- RocksDB check for low file descriptor limit.
- Unused RPC endpoints.

## Forest v0.5.1 (2022-12-01)

### Changed

- Restore progress indicators that were accidentally broken.

## Forest v0.5.0 (2022-12-01)

Notable updates:

- Support for nv17.
- Forest was split into two programs: a Filecoin node (forest), and a control
  program (forest-cli).
- Improved snapshot importing performance: ~75% reduction in snapshot import
  time.
- Improved code building time: ~45% reduction in build time.
- Code coverage increased from 32% to 63%.

### Added

- Support for nv17 on both calibnet and mainnet.
- Experimental support for ParityDB.
- Improved snapshot handling via the `forest-cli snapshot` commands.
- Support using `aria2` for faster snapshot downloads.
- Support for sending FIL.

### Changed

- Replace async_std with tokio.
- Significantly improve tracked performance metrics.
- Gracefully shutdown the database on sigterm and sighup.
- Fix gas charging issue that caused state-root mismatches on mainnet.
- Snapshots are automatically downloaded if the database is empty.
- Improve error messages if a snapshot doesn't match the requested network.
- Add `--color=[always;auto;never]` flag.

### Removed

- Fat snapshots (snapshots that contain all transaction receipts since genesis)
  have been deprecated in favor of slim snapshots where receipts are downloaded
  on demand.
- All security advistory exceptions. Forest's dependencies are now free of known
  vulnerabilities.

## Forest v0.4.1 (2022-10-04)

### Changed

- Fix bug in handling of blockchain forks.

## Forest v0.4.0 (2022-09-30)

Notable updates:

- Support for nv16.
- Built-in method of downloading snapshots.
- Vastly improved automated testing.

### Added

- New `forest chain export` command for generating snapshots.
- New `forest chain fetch` command for downloading recent snapshots.
- Logging settings are now part of the configuration file rather than only being
  accessible through an environment variable.
- A `--detach` flag for running the Forest node in the background.
- A `--halt-after-import` for exiting Forest directly after importing a
  snapshot.
- Delegated Consensus: A consensus mode useful for testing.
- FIP-0023: Break ties between tipsets of equal weight.

### Changed

- Improve error messages if Forest isn't initiated with a valid database.
- Formatting clean-up in the forest wallet.
- Improved pretty-printing of debugging statediffs.
- Several dozen spelling fixes in the documentation.
- Fixed dead links in documentation (with automated detection).
- Avoided a segmentation fault caused by an improper shutdown of the database.
- Bump required rust version from nightly-2022-09-08 to nightly-2022-09-28.

### Removed

- Support for the `sled` database.

## Forest v0.3.0 (2022-07-04)

Notable updates:

- Support nv15 entirely through the FVM.
- Resolve two security concerns by removing legacy code (RUSTSEC-2020-0071 and
  RUSTSEC-2021-0130).
- Fixed Docker image and released it to GH container registry.
- Network selection (ie mainnet vs testnet) moved to a CLI flag rather than a
  compile-time flag.

## Forest v0.2.2 _alpha_ (2022-04-06)

Forest v0.2.2 alpha is a service release improving performance and stability.
This release supports Filecoin network version 14.

Notable updates:

- Forest now supports Calibnet: `make calibnet` (nv14)
- FVM is available both native and as external crate:
  [ref-fvm](https://github.com/filecoin-project/ref-fvm)
- Reading config from a default config location unless a file is specified.
- Improved logging and display of synchronization progress.
- Defaulting to Rust Edition 2021 from now on.

All changes:

- Log: don't override default filters (#1504) by @jdjaustin in
  [#1530](https://github.com/ChainSafe/forest/pull/1530)
- Crates: bump wasmtime by @q9f in
  [#1526](https://github.com/ChainSafe/forest/pull/1526)
- Ci: add wasm target to release script by @q9f in
  [#1524](https://github.com/ChainSafe/forest/pull/1524)
- Ci: add codecov target threshold tolerance of 1% by @q9f in
  [#1525](https://github.com/ChainSafe/forest/pull/1525)
- Node: demote noisy warnings to debug by @q9f in
  [#1518](https://github.com/ChainSafe/forest/pull/1518)
- Workaround fix for prometheus endpoint by @LesnyRumcajs in
  [#1516](https://github.com/ChainSafe/forest/pull/1516)
- Fixed bug label for bug template by @LesnyRumcajs in
  [#1514](https://github.com/ChainSafe/forest/pull/1514)
- Crates: purge unused dependencies by @q9f in
  [#1509](https://github.com/ChainSafe/forest/pull/1509)
- Github: update code owners by @q9f in
  [#1507](https://github.com/ChainSafe/forest/pull/1507)
- Ci: enable rustc version trinity for builds by @q9f in
  [#1506](https://github.com/ChainSafe/forest/pull/1506)
- Crates: bump dependencies by @q9f in
  [#1503](https://github.com/ChainSafe/forest/pull/1503)
- Re-use some code from ref-fvm by @LesnyRumcajs in
  [#1500](https://github.com/ChainSafe/forest/pull/1500)
- Connor/default config location by @connormullett in
  [#1494](https://github.com/ChainSafe/forest/pull/1494)
- Deps: simplify os dependencies by @q9f in
  [#1496](https://github.com/ChainSafe/forest/pull/1496)
- Use exports from ref-fvm by @LesnyRumcajs in
  [#1495](https://github.com/ChainSafe/forest/pull/1495)
- Start the prometheus server before loading snapshots. by @lemmih in
  [#1484](https://github.com/ChainSafe/forest/pull/1484)
- Config dump with tests by @LesnyRumcajs in
  [#1485](https://github.com/ChainSafe/forest/pull/1485)
- Use the v6 version of the actor's bundle. by @lemmih in
  [#1474](https://github.com/ChainSafe/forest/pull/1474)
- Exposed more rocksdb options, increased max files by @LesnyRumcajs in
  [#1481](https://github.com/ChainSafe/forest/pull/1481)
- Parametrize current rocksdb settings by @LesnyRumcajs in
  [#1479](https://github.com/ChainSafe/forest/pull/1479)
- Use progress bars when downloading headers and scanning the blockchain. by
  @lemmih in [#1480](https://github.com/ChainSafe/forest/pull/1480)
- Night job scripts by @LesnyRumcajs in
  [#1475](https://github.com/ChainSafe/forest/pull/1475)
- Add more metrics of syncing by @LesnyRumcajs in
  [#1467](https://github.com/ChainSafe/forest/pull/1467)
- Limit RocksDB to 200 open files. by @lemmih in
  [#1468](https://github.com/ChainSafe/forest/pull/1468)
- Ci: Include conformance tests in code coverage results by @lemmih in
  [#1470](https://github.com/ChainSafe/forest/pull/1470)
- Show a progressbar when downloading tipset headers. by @lemmih in
  [#1469](https://github.com/ChainSafe/forest/pull/1469)
- Add 'fvm' backend in parallel to our native backend. by @lemmih in
  [#1403](https://github.com/ChainSafe/forest/pull/1403)
- Update regex to v1.5.5 (from 1.5.4) to avoid performance vulnerability. by
  @lemmih in [#1472](https://github.com/ChainSafe/forest/pull/1472)
- Ci: Allow codecov policies to fail. by @lemmih in
  [#1471](https://github.com/ChainSafe/forest/pull/1471)
- Improve docker-compose for monitoring stack by @LesnyRumcajs in
  [#1461](https://github.com/ChainSafe/forest/pull/1461)
- Revert "Enforce max length when serializing/deserializing arrays" by @lemmih
  in [#1462](https://github.com/ChainSafe/forest/pull/1462)
- Introduce serde_generic_array by @clearloop in
  [#1434](https://github.com/ChainSafe/forest/pull/1434)
- Fixed new clippy warnings by @LesnyRumcajs in
  [#1449](https://github.com/ChainSafe/forest/pull/1449)
- Improve license check script by @LesnyRumcajs in
  [#1443](https://github.com/ChainSafe/forest/pull/1443)
- Elmattic/actors review f26 by @elmattic in
  [#1340](https://github.com/ChainSafe/forest/pull/1340)
- Calibnet Support by @connormullett in
  [#1370](https://github.com/ChainSafe/forest/pull/1370)
- Blockchain/sync: demote chain exchange warning to debug message by @q9f in
  [#1439](https://github.com/ChainSafe/forest/pull/1439)
- Fix clippy fiascoes introduced in #1437 by @LesnyRumcajs in
  [#1438](https://github.com/ChainSafe/forest/pull/1438)
- Fix signature verification fiasco by @LesnyRumcajs in
  [#1437](https://github.com/ChainSafe/forest/pull/1437)
- Clippy for tests by @LesnyRumcajs in
  [#1436](https://github.com/ChainSafe/forest/pull/1436)
- Rustc: switch to rust edition 2021 by @q9f in
  [#1429](https://github.com/ChainSafe/forest/pull/1429)
- Forest: bump version to 0.2.2 by @q9f in
  [#1428](https://github.com/ChainSafe/forest/pull/1428)
- Move from chrono to time crate by @LesnyRumcajs in
  [#1426](https://github.com/ChainSafe/forest/pull/1426)

## Forest v0.2.1 _alpha_ (2022-02-14)

Forest v0.2.1 alpha is a service release improving performance and stability.

All changes:

- Ci: fix documentation in release workflow by @q9f in
  [#1427](https://github.com/ChainSafe/forest/pull/1427)
- Feat(encoding): add max length check for bytes by @clearloop in
  [#1399](https://github.com/ChainSafe/forest/pull/1399)
- Add assert in debug mode and tests by @elmattic in
  [#1416](https://github.com/ChainSafe/forest/pull/1416)
- Add shellcheck to CI by @LesnyRumcajs in
  [#1423](https://github.com/ChainSafe/forest/pull/1423)
- Fail CI on failed fmt or other linting file changes by @LesnyRumcajs in
  [#1422](https://github.com/ChainSafe/forest/pull/1422)
- Crates: replace monkey-patched cs\_\* crates by upstream deps by @q9f in
  [#1414](https://github.com/ChainSafe/forest/pull/1414)
- Add LesnyRumcajs to CODEOWNERS by @LesnyRumcajs in
  [#1425](https://github.com/ChainSafe/forest/pull/1425)
- Ci: temporarily ignore RUSTSEC-2022-0009 by @q9f in
  [#1424](https://github.com/ChainSafe/forest/pull/1424)
- Vm/actor: remove unused fields in paych actor tests by @q9f in
  [#1415](https://github.com/ChainSafe/forest/pull/1415)
- Forest: bump version to 0.2.1 by @q9f in
  [#1417](https://github.com/ChainSafe/forest/pull/1417)
- Fix exit code mismatch by @noot in
  [#1412](https://github.com/ChainSafe/forest/pull/1412)
- Improve snapshot parsing performance by ~2.5x by @lemmih in
  [#1408](https://github.com/ChainSafe/forest/pull/1408)
- Update conformance test vectors (and fix test driver) by @lemmih in
  [#1404](https://github.com/ChainSafe/forest/pull/1404)
- Use human readable units when loading snapshots. by @lemmih in
  [#1407](https://github.com/ChainSafe/forest/pull/1407)
- Chore: bump rocksdb to 0.17 by @q9f in
  [#1398](https://github.com/ChainSafe/forest/pull/1398)
- Include network in forest version string. by @lemmih in
  [#1401](https://github.com/ChainSafe/forest/pull/1401)
- Fix 1369 by @willeslau in
  [#1397](https://github.com/ChainSafe/forest/pull/1397)
- Move `/docs` to `/documentation` by @connormullett in
  [#1390](https://github.com/ChainSafe/forest/pull/1390)

## Forest v0.2.0 _alpha_ (2022-01-25)

ChainSafe System's second _alpha_ release of the _Forest_ Filecoin Rust protocol
implementation. This release fixes a series of bugs and performance issues and
introduces, among others, support for:

- Full mainnet compatibility
- Filecoin network version 14 "Chocolate"
- Forest actors version 6
- Further audit fixes

To compile release binaries, checkout the `v0.2.0` tag and build with the
`release` feature.

```shell
git checkout v0.2.0
cargo build --release --bin forest --features release
./target/release/forest --help
```

All changes:

- Release forest v0.2.0 alpha
  ([#1393](https://github.com/ChainSafe/forest/pull/1393)
- C1 actors review ([#1368](https://github.com/ChainSafe/forest/pull/1368))
- Fix encoding size constraints for BigInt and BigUint not enforced
  ([#1367](https://github.com/ChainSafe/forest/pull/1367))
- Fix typo when running conformance tests.
  ([#1394](https://github.com/ChainSafe/forest/pull/1394))
- Auto-detect available cores on Linux and MacOS.
  ([#1387](https://github.com/ChainSafe/forest/pull/1387)
- Remove unused lint exceptions.
  ([#1385](https://github.com/ChainSafe/forest/pull/1385)
- B4 fix: fixing by adding max index computation in bitfield validation
  ([#1344](https://github.com/ChainSafe/forest/pull/1344))
- Ci: run github actions on buildjet
  ([#1366](https://github.com/ChainSafe/forest/pull/1366))
- Ci: documentation dry-run for PRs.
  ([#1383](https://github.com/ChainSafe/forest/pull/1383))
- Use pre-made action to deploy documentation to gh-pages.
  ([#1380](https://github.com/ChainSafe/forest/pull/1380))
- Networks: Show an informative error message if the selected feature set is
  invalid. ([#1373](https://github.com/ChainSafe/forest/pull/1373))
- Disable test 'test_optimal_message_selection3' because it is inconsistent.
  ([#1381](https://github.com/ChainSafe/forest/pull/1381))
- Add David to repo maintainers
  ([#1374](https://github.com/ChainSafe/forest/pull/1374))
- Apply lints from rust-1.58
  ([#1378](https://github.com/ChainSafe/forest/pull/1378))
- Catch panic in verify_window_post
  ([#1365](https://github.com/ChainSafe/forest/pull/1365))
- Make 'base64' dependency for key_management no longer optional
  ([#1372](https://github.com/ChainSafe/forest/pull/1372))
- Fix snapshot get in docs
  ([#1353](https://github.com/ChainSafe/forest/pull/1353))
- Fix market logic ([#1356](https://github.com/ChainSafe/forest/pull/1356))
- V6: fix market and power actors to match go
  ([#1348](https://github.com/ChainSafe/forest/pull/1348))
- F28 fix ([#1343](https://github.com/ChainSafe/forest/pull/1343))
- Fix: F25 ([#1342](https://github.com/ChainSafe/forest/pull/1342))
- Ci: --ignore RUSTSEC-2021-0130
  ([#1350](https://github.com/ChainSafe/forest/pull/1350))
- Drand v14 update: fix fetching around null tipsets
  ([#1339](https://github.com/ChainSafe/forest/pull/1339))
- Fix v6 market actor bug
  ([#1341](https://github.com/ChainSafe/forest/pull/1341))
- F27 fix ([#1328](https://github.com/ChainSafe/forest/pull/1328))
- F17 fix ([#1324](https://github.com/ChainSafe/forest/pull/1324))
- Laudiacay/actors review f23
  ([#1325](https://github.com/ChainSafe/forest/pull/1325))
- Fix market actor publish_storage_deals
  ([#1327](https://github.com/ChainSafe/forest/pull/1327))
- Remove .swp ([#1326](https://github.com/ChainSafe/forest/pull/1326))
- F24 fix ([#1323](https://github.com/ChainSafe/forest/pull/1323))
- F9 fix ([#1315](https://github.com/ChainSafe/forest/pull/1315))
- F20: Fix expiration set validation order
  ([#1322](https://github.com/ChainSafe/forest/pull/1322))
- F13 fix ([#1313](https://github.com/ChainSafe/forest/pull/1313))
- F21 fix ([#1311](https://github.com/ChainSafe/forest/pull/1311))
- F11 fix ([#1312](https://github.com/ChainSafe/forest/pull/1312))
- F15 fix ([#1314](https://github.com/ChainSafe/forest/pull/1314))
- F18, F19 fix ([#1321](https://github.com/ChainSafe/forest/pull/1321))
- Nv14: implement v6 actors
  ([#1260](https://github.com/ChainSafe/forest/pull/1260))
- Add to troubleshooting docs
  ([#1282](https://github.com/ChainSafe/forest/pull/1282))
- F12 fix ([#1290](https://github.com/ChainSafe/forest/pull/1290))
- F1 fix ([#1293](https://github.com/ChainSafe/forest/pull/1293))
- F16: Fix improper use of assert macro
  ([#1310](https://github.com/ChainSafe/forest/pull/1310))
- F14: Fix missing continue statement
  ([#1309](https://github.com/ChainSafe/forest/pull/1309))
- F10 fix ([#1308](https://github.com/ChainSafe/forest/pull/1308))
- F7: Fix incorrect error codes
  ([#1297](https://github.com/ChainSafe/forest/pull/1297))
- F8: Add missing decrement for miner_count
  ([#1298](https://github.com/ChainSafe/forest/pull/1298))
- F6: Fix incorrect error code
  ([#1296](https://github.com/ChainSafe/forest/pull/1296))
- F5: Fix proposal check in market actor
  ([#1295](https://github.com/ChainSafe/forest/pull/1295))
- Remove redundant validation code and update error message to be same as in
  spec actors ([#1294](https://github.com/ChainSafe/forest/pull/1294))
- F3: fix logic to be the same as in the spec actors
  ([#1292](https://github.com/ChainSafe/forest/pull/1292))
- Attempt to improve gh actions time
  ([#1319](https://github.com/ChainSafe/forest/pull/1319))
- Fix clippy errors for the new cargo 1.57.0
  ([#1316](https://github.com/ChainSafe/forest/pull/1316))
- Ci: add gh actions workflows
  ([#1317](https://github.com/ChainSafe/forest/pull/1317))
- Fix: audit issue F2 ([#1289](https://github.com/ChainSafe/forest/pull/1289))
- Update codeowners ([#1306](https://github.com/ChainSafe/forest/pull/1306))
- Add Guillaume to code owners
  ([#1283](https://github.com/ChainSafe/forest/pull/1283))
- .circleci: Remove extra step for docs
  ([#1251](https://github.com/ChainSafe/forest/pull/1251))
- .circleci: Build and push mdbook
  ([#1250](https://github.com/ChainSafe/forest/pull/1250))
- Add MdBook Documentation
  ([#1249](https://github.com/ChainSafe/forest/pull/1249))
- Docs: add release notes
  ([#1246](https://github.com/ChainSafe/forest/pull/1246))

## Forest v0.1.0 _alpha_ (2021-10-19)

ChainSafe System's first _alpha_ release of the _Forest_ Filecoin Rust protocol
implementation.

- It synchronizes and verifies the latest Filecoin main network and is able to
  query the latest state.
- It implements all core systems of the Filecoin protocol specification exposed
  through a command-line interface.
- The set of functionalities for this first alpha-release include: Message Pool,
  State Manager, Chain and Wallet CLI functionality, Prometheus Metrics, and a
  JSON-RPC Server.

To compile release binaries, checkout the `v0.1.0` tag and build with the
`release` feature.

```shell
git checkout v0.1.0
cargo build --release --bin forest --features release
./target/release/forest --help
```

The Forest mono-repository contains ten main components (in logical order):

- `forest`: the command-line interface and daemon (1 crate/workspace)
- `node`: the networking stack and storage (7 crates)
- `blockchain`: the chain structure and synchronization (6 crates)
- `vm`: state transition and actors, messages, addresses (9 crates)
- `key_management`: Filecoin account management (1 crate)
- `crypto`: cryptographic functions, signatures, and verification (1 crate)
- `encoding`: serialization library for encoding and decoding (1 crate)
- `ipld`: the IPLD model for content-addressable data (9 crates)
- `types`: the forest types (2 crates)
- `utils`: the forest toolbox (12 crates)

All initial change sets:

- `cd33929e` Ci: ignore cargo audit for RUSTSEC-2020-0159
  ([#1245](https://github.com/ChainSafe/forest/pull/1245)) (Afr Schoe)
- `d7e816a7` Update Libp2p to 0.40.0-RC.1
  ([#1243](https://github.com/ChainSafe/forest/pull/1243)) (Eric Tu)
- `a33328c9` Mpool CLI Commands
  ([#1203](https://github.com/ChainSafe/forest/pull/1203)) (Connor Mullett)
- `9d4b5291` Create new_issue.md
  ([#1193](https://github.com/ChainSafe/forest/pull/1193)) (Lee Raj)
- `60910979` Actor_name_by_code
  ([#1218](https://github.com/ChainSafe/forest/pull/1218)) (Eric Tu)
- `5845cdf7` Bump libsecp256k1 and statrs
  ([#1244](https://github.com/ChainSafe/forest/pull/1244)) (Eric Tu)
- `a56e4a53` Fix stable clippy::needless_collect
  ([#1238](https://github.com/ChainSafe/forest/pull/1238)) (Afr Schoe)
- `4eb74f90` Fix stable clippy::needless_borrow
  ([#1236](https://github.com/ChainSafe/forest/pull/1236)) (Afr Schoe)
- `5006e62a` Clippy: avoid contiguous acronyms
  ([#upper_case_acronyms](https://github.com/ChainSafe/forest/pull/upper_case_acronyms))
  ([#1239](https://github.com/ChainSafe/forest/pull/1239)) (Afr Schoe)
- `8543b3fb` Connor/state cli
  ([#1219](https://github.com/ChainSafe/forest/pull/1219)) (Connor Mullett)
- `b40f8d11` Fix Deadlock when using Rayon
  ([#1240](https://github.com/ChainSafe/forest/pull/1240)) (Eric Tu)
- `0e816c8a` Clippy: remove redundant enum variant names (`enum_variant_names`)
  ([#1237](https://github.com/ChainSafe/forest/pull/1237)) (Afr Schoe)
- `db5bb065` Cli: use cargo package version environment data in cli options
  struct ([#1229](https://github.com/ChainSafe/forest/pull/1229)) (Afr Schoe)
- `28f7d83f` Rust: default to stable toolchain instead of pinned version
  ([#1228](https://github.com/ChainSafe/forest/pull/1228)) (Afr Schoe)
- `70f26c29` Circleci: prepare build matrix
  ([#1233](https://github.com/ChainSafe/forest/pull/1233)) (Afr Schoe)
- `d9a4df14` Scripts: fix copyright header years
  ([#1230](https://github.com/ChainSafe/forest/pull/1230)) (Afr Schoe)
- `ccf1ac11` Return Ok when validating drand beacon entries similar to how Lotus
  does as per the audit recommendation.
  ([#1206](https://github.com/ChainSafe/forest/pull/1206)) (Hunter Trujillo)
- `f5fe14d2` [Audit fixes] FOR-03 - Inconsistent Deserialization of Randomness
  ([#1205](https://github.com/ChainSafe/forest/pull/1205)) (Hunter Trujillo)
- `32a9ae5f` Rest of V5 Updates
  ([#1217](https://github.com/ChainSafe/forest/pull/1217)) (Eric Tu)
- `e6e1c8ad` API_IMPLEMENTATION.md build script formatting improvements
  ([#1210](https://github.com/ChainSafe/forest/pull/1210)) (Hunter Trujillo)
- `1e88b095` For 01 ([#1188](https://github.com/ChainSafe/forest/pull/1188))
  (Jorge Olivero)
- `881d8f23` FIP 0013 Aggregate Seal Verification
  ([#1185](https://github.com/ChainSafe/forest/pull/1185)) (Eric Tu)
- `ea98ea2a` FIP 0008 Batch Pre Commits
  ([#1189](https://github.com/ChainSafe/forest/pull/1189)) (Eric Tu)
- `a134d5ed` Multi-key import feature
  ([#1201](https://github.com/ChainSafe/forest/pull/1201)) (Elvis)
- `0c447d4c` OpenRPC schema parsing & generation
  ([#1194](https://github.com/ChainSafe/forest/pull/1194)) (Hunter Trujillo)
- `bf3936a2` Connor/cli smoke test
  ([#1196](https://github.com/ChainSafe/forest/pull/1196)) (Connor Mullett)
- `7d5b3333` Reference files with PathBuf instead of Strings
  ([#1200](https://github.com/ChainSafe/forest/pull/1200)) (Elvis)
- `3771568c` Remove loopback and duplicate addrs in `net peers` output
  ([#1199](https://github.com/ChainSafe/forest/pull/1199)) (Francis Murillo)
- `ffc30193` Constant consensus fault reward
  ([#1190](https://github.com/ChainSafe/forest/pull/1190)) (Eric Tu)
- `d88ea8d1` Added the check for config file via Env Var
  ([#1197](https://github.com/ChainSafe/forest/pull/1197)) (Elvis)
- `d4a1d044` Chain Sync CLI Commands
  ([#1175](https://github.com/ChainSafe/forest/pull/1175)) (Connor Mullett)
- `698cf3c3` Additional Net RPC API & CLI Methods
  ([#1167](https://github.com/ChainSafe/forest/pull/1167)) (Hunter Trujillo)
- `32656db9` `auth api-info`
  ([#1172](https://github.com/ChainSafe/forest/pull/1172)) (Connor Mullett)
- `90ab8650` FOR-06 fix: indexmap version bump and MSRV update
  ([#1180](https://github.com/ChainSafe/forest/pull/1180)) (creativcoder)
- `d1d6f640` Update Runtime to Support V5 Actors
  ([#1173](https://github.com/ChainSafe/forest/pull/1173)) (Eric Tu)
- `085ee872` Bugfix:vm:run cron for null rounds
  ([#1177](https://github.com/ChainSafe/forest/pull/1177)) (detailyang)
- `07499a3f` Chore:build:tweak interopnet compile flags
  ([#1178](https://github.com/ChainSafe/forest/pull/1178)) (detailyang)
- `933503e2` Hotfix:metrics:change prometheus response type
  ([#1169](https://github.com/ChainSafe/forest/pull/1169)) (detailyang)
- `99fa3864` Metrics ([#1102](https://github.com/ChainSafe/forest/pull/1102))
  (Jorge Olivero)
- `02791b92` Implement network version 12 state migration / actors v4 migration
  ([#1101](https://github.com/ChainSafe/forest/pull/1101)) (creativcoder)
- `d144eac8` Fix wallet verify
  ([#1170](https://github.com/ChainSafe/forest/pull/1170)) (Connor Mullett)
- `f07f0278` Hotfix:fix passphrase fake confirm
  ([#1168](https://github.com/ChainSafe/forest/pull/1168)) (detailyang)
- `132884d8` Chore:interopnet&devnet:fix build error
  ([#1162](https://github.com/ChainSafe/forest/pull/1162)) (detailyang)
- `992e69e3` FOR-15 fix approx_cmp in msg_chain.rs
  ([#1160](https://github.com/ChainSafe/forest/pull/1160)) (creativcoder)
- `34799734` Wallet CLI Implementation
  ([#1128](https://github.com/ChainSafe/forest/pull/1128)) (Connor Mullett)
- `f698ba88` [Audit fixes] FOR-02: Inconsistent Deserialization of Address ID
  ([#1149](https://github.com/ChainSafe/forest/pull/1149)) (Hunter Trujillo)
- `e50d2ae8` [Audit fixes] FOR-16: Unnecessary Extensive Permissions for Private
  Keys ([#1151](https://github.com/ChainSafe/forest/pull/1151)) (Hunter
  Trujillo)
- `665ca476` Subtract 1 ([#1152](https://github.com/ChainSafe/forest/pull/1152))
  (Eric Tu)
- `4047ff5e` 3 -> 4 ([#1153](https://github.com/ChainSafe/forest/pull/1153))
  (Eric Tu)
- `446bea40` Swap to asyncronous_codec and bump futures_cbor_codec
  ([#1163](https://github.com/ChainSafe/forest/pull/1163)) (Eric Tu)
- `e4e6711b` Encrypted keystore now defaults to enabled. Warn the user if using
  an unencrypted keystore.
  ([#1150](https://github.com/ChainSafe/forest/pull/1150)) (Hunter Trujillo)
- `9b2a03a6` Add rust-toolchain file
  ([#1132](https://github.com/ChainSafe/forest/pull/1132)) (Hunter Trujillo)
- `6f9edae8` Fix P2P random walk logic
  ([#1125](https://github.com/ChainSafe/forest/pull/1125)) (Fraccaroli
  Gianmarco)
- `87f61d20` Spelling and typos
  ([#1126](https://github.com/ChainSafe/forest/pull/1126)) (Kirk Baird)
- `69d52cbd` RPC API w/ Permissions handling
  ([#1122](https://github.com/ChainSafe/forest/pull/1122)) (Hunter Trujillo)
- `81080179` Import/Export StateTree for Testing
  ([#1114](https://github.com/ChainSafe/forest/pull/1114)) (Eric Tu)
- `b75a4f31` Improve CLI printing and RPC error handling.
  ([#1121](https://github.com/ChainSafe/forest/pull/1121)) (Hunter Trujillo)
- `a8931e2a` Enable Gossip Scoring
  ([#1115](https://github.com/ChainSafe/forest/pull/1115)) (Eric Tu)
- `c337d3bf` V5 Actors Prep
  ([#1116](https://github.com/ChainSafe/forest/pull/1116)) (Eric Tu)
- `0a20e468` JSON-RPC Client with FULLNODE_API_INFO config & JWT support
  ([#1100](https://github.com/ChainSafe/forest/pull/1100)) (Hunter Trujillo)
- `f87d0baf` Resolve Stack Overflow
  ([#1103](https://github.com/ChainSafe/forest/pull/1103)) (Eric Tu)
- `bd90aa65` Tidy up submitwindowedpost
  ([#1099](https://github.com/ChainSafe/forest/pull/1099)) (Kirk Baird)
- `36a18656` Add Prometheus server
  ([#1098](https://github.com/ChainSafe/forest/pull/1098)) (Jorge Olivero)
- `ff6776ca` Base64 encode persistent keystore
  ([#1092](https://github.com/ChainSafe/forest/pull/1092)) (Connor Mullett)
- `c02669fa` Remove tide-websockets-sink fork
  ([#1089](https://github.com/ChainSafe/forest/pull/1089)) (Hunter Trujillo)
- `84ab31b0` Parallelize tipset processing
  ([#1081](https://github.com/ChainSafe/forest/pull/1081)) (Jorge Olivero)
- `d245f14c` Encrypted Key Store
  ([#1078](https://github.com/ChainSafe/forest/pull/1078)) (Connor Mullett)
- `34740715` Actors v4 (Network v12)
  ([#1087](https://github.com/ChainSafe/forest/pull/1087)) (Eric Tu)
- `946f4510` Implement optimal message selection
  ([#1086](https://github.com/ChainSafe/forest/pull/1086)) (creativcoder)
- `e8c1b599` Ignore If txn_id Existed Or Not When Deleting
  ([#1082](https://github.com/ChainSafe/forest/pull/1082)) (Eric Tu)
- `0a134afa` Devnet Build
  ([#1073](https://github.com/ChainSafe/forest/pull/1073)) (Eric Tu)
- `77f8495e` Remove check for empty_params
  ([#1079](https://github.com/ChainSafe/forest/pull/1079)) (Eric Tu)
- `bb7034ac` Minor fixes and touch-ups
  ([#1074](https://github.com/ChainSafe/forest/pull/1074)) (François Garillot)
- `674c3b39` HTTP JWT validation
  ([#1072](https://github.com/ChainSafe/forest/pull/1072)) (Hunter Trujillo)
- `4c9856dc` Disable MacOS CI for now. Looked into it a bit, not sure what other
  better solutions we have.
  ([#1077](https://github.com/ChainSafe/forest/pull/1077)) (Hunter Trujillo)
- `8a3823c3` Add @connormullett to Code Owners
  ([#1076](https://github.com/ChainSafe/forest/pull/1076)) (Hunter Trujillo)
- `e52b34d0` Remove a couple unnecessary panics
  ([#1075](https://github.com/ChainSafe/forest/pull/1075)) (François Garillot)
- `3606c3f9` Fix Error Handling in Load Deadlines
  ([#1071](https://github.com/ChainSafe/forest/pull/1071)) (Eric Tu)
- `a2452f3d` Tweaks to buffered blockstore
  ([#1069](https://github.com/ChainSafe/forest/pull/1069)) (Austin Abell)
- `78303511` NetworkVersion 11 Upgrade at Epoch 665280
  ([#1066](https://github.com/ChainSafe/forest/pull/1066)) (Eric Tu)
- `b9fccde0` Release New Crates Due to Vulnerability in forest_message 0.6.0
  ([#1058](https://github.com/ChainSafe/forest/pull/1058)) (Eric Tu)
- `4a9e4e47` Reduce time to resolve links in flush to ~51ms in buffer blockstore
  writes ([#1059](https://github.com/ChainSafe/forest/pull/1059)) (creativcoder)
- `b3ad6d7a` Update bls_signatures to 0.9 and filecoin-proofs-api to 6.1
  ([#1062](https://github.com/ChainSafe/forest/pull/1062)) (Eric Tu)
- `7301c6bf` Fix Error Handling in Deadline Construction
  ([#1063](https://github.com/ChainSafe/forest/pull/1063)) (Eric Tu)
- `425ec083` Clippy "Fix"
  ([#1064](https://github.com/ChainSafe/forest/pull/1064)) (Eric Tu)
- `275f312e` HTTP RPC-JSON and tide-websockets
  ([#990](https://github.com/ChainSafe/forest/pull/990)) (Hunter Trujillo)
- `cfeab68f` Fix ExitCode handling when calling
  repay_partial_debt_in_priority_order
  ([#1055](https://github.com/ChainSafe/forest/pull/1055)) (Eric Tu)
- `d30d093d` Setup rustfmt
  ([#1053](https://github.com/ChainSafe/forest/pull/1053)) (Jorge Olivero)
- `d4fc556f` Libp2p Connection Limits
  ([#1051](https://github.com/ChainSafe/forest/pull/1051)) (Eric Tu)
- `36aaf693` Add @olibero to Code Owners
  ([#1052](https://github.com/ChainSafe/forest/pull/1052)) (Eric Tu)
- `8278d257` Fix ExitCode Handling in load_deadline
  ([#1050](https://github.com/ChainSafe/forest/pull/1050)) (Eric Tu)
- `77080e61` BufferedBlockstore Flush Improvements
  ([#1044](https://github.com/ChainSafe/forest/pull/1044)) (Eric Tu)
- `0bd9b1ef` Update Networking Log Levels
  ([#1046](https://github.com/ChainSafe/forest/pull/1046)) (Eric Tu)
- `669d5504` Fix Parent Grinding Fault Detection
  ([#1045](https://github.com/ChainSafe/forest/pull/1045)) (Eric Tu)
- `c424b65f` Fix ReportConsensusFault Gas Mismatch
  ([#1043](https://github.com/ChainSafe/forest/pull/1043)) (Eric Tu)
- `b2141ff3` Update Actors Interface and Fix Actors Consensus Issues
  ([#1041](https://github.com/ChainSafe/forest/pull/1041)) (Eric Tu)
- `0ddec266` Cargo Audit Patch
  ([#1042](https://github.com/ChainSafe/forest/pull/1042)) (Eric Tu)
- `f89b9ad1` Paych Actor v3
  ([#1035](https://github.com/ChainSafe/forest/pull/1035)) (Eric Tu)
- `608c0a93` Miner Actor v3
  ([#1032](https://github.com/ChainSafe/forest/pull/1032)) (Eric Tu)
- `01ae4250` Remove dutter and add creativ
  ([#1036](https://github.com/ChainSafe/forest/pull/1036)) (Eric Tu)
- `c4143e0a` Initial refactor: separate pool and provider
  ([#1027](https://github.com/ChainSafe/forest/pull/1027)) (creativcoder)
- `f6eddd54` Update libp2p to 0.35
  ([#928](https://github.com/ChainSafe/forest/pull/928)) (Austin Abell)
- `0b63a93f` Reward Actor v3
  ([#1020](https://github.com/ChainSafe/forest/pull/1020)) (Eric Tu)
- `caf19b94` Init Actor v3
  ([#1019](https://github.com/ChainSafe/forest/pull/1019)) (Eric Tu)
- `4a00c91e` Remove old codeowners
  ([#1018](https://github.com/ChainSafe/forest/pull/1018)) (Austin Abell)
- `49220a1d` Storage Power Actor v3
  ([#1017](https://github.com/ChainSafe/forest/pull/1017)) (Eric Tu)
- `91ba65b3` Update verifreg to v3
  ([#1016](https://github.com/ChainSafe/forest/pull/1016)) (Eric Tu)
- `4d663116` Document node and cleanup
  ([#1007](https://github.com/ChainSafe/forest/pull/1007)) (Austin Abell)
- `79c0da79` Multisig Actor v3
  ([#1013](https://github.com/ChainSafe/forest/pull/1013)) (Eric Tu)
- `0289e349` Market Actor v3
  ([#1010](https://github.com/ChainSafe/forest/pull/1010)) (Eric Tu)
- `4d0c8642` Update types documentation
  ([#1008](https://github.com/ChainSafe/forest/pull/1008)) (Austin Abell)
- `b42e66b5` Fix new clippy warnings and fix logic
  ([#1011](https://github.com/ChainSafe/forest/pull/1011)) (Austin Abell)
- `44dd57b8` Update VM docs.
  ([#1009](https://github.com/ChainSafe/forest/pull/1009)) (Austin Abell)
- `f20740ee` V3 HAMT and AMT for Actors
  ([#1005](https://github.com/ChainSafe/forest/pull/1005)) (Eric Tu)
- `bfb406b9` Update ipld docs
  ([#1004](https://github.com/ChainSafe/forest/pull/1004)) (Austin Abell)
- `69e91fc2` Update crypto docs and cleanup API
  ([#1002](https://github.com/ChainSafe/forest/pull/1002)) (Austin Abell)
- `9be446b5` Blockchain docs and cleanup
  ([#1000](https://github.com/ChainSafe/forest/pull/1000)) (Austin Abell)
- `121bdede` Actors v3 Setup
  ([#1001](https://github.com/ChainSafe/forest/pull/1001)) (Eric Tu)
- `e2034f74` Release Actors V2
  ([#994](https://github.com/ChainSafe/forest/pull/994)) (Eric Tu)
- `47b8b4f7` Add 1.46.0 msrv check to CI
  ([#993](https://github.com/ChainSafe/forest/pull/993)) (Austin Abell)
- `d38a08d5` Framework for State Migrations
  ([#987](https://github.com/ChainSafe/forest/pull/987)) (Eric Tu)
- `83906046` Improve Car file read node
  ([#988](https://github.com/ChainSafe/forest/pull/988)) (Austin Abell)
- `e642c55f` Fix hyper vulnerability
  ([#991](https://github.com/ChainSafe/forest/pull/991)) (Austin Abell)
- `bd546119` Include git hash and crate version
  ([#977](https://github.com/ChainSafe/forest/pull/977)) (Rajarupan Sampanthan)
- `46f7bf61` V3 Hamt update
  ([#982](https://github.com/ChainSafe/forest/pull/982)) (Austin Abell)
- `11d059ab` Fix bug in miner extend sector expiration
  ([#989](https://github.com/ChainSafe/forest/pull/989)) (Austin Abell)
- `84296d92` Nightly build/audit workaround and nightly linting fixes
  ([#983](https://github.com/ChainSafe/forest/pull/983)) (Austin Abell)
- `d1b2f622` Prep hamt v2 release
  ([#981](https://github.com/ChainSafe/forest/pull/981)) (Austin Abell)
- `c5342907` Fix fork handling
  ([#980](https://github.com/ChainSafe/forest/pull/980)) (Eric Tu)
- `931de226` V3 Actors Amt update
  ([#978](https://github.com/ChainSafe/forest/pull/978)) (Austin Abell)
- `4c2e4a07` Update Amt API and prep release
  ([#979](https://github.com/ChainSafe/forest/pull/979)) (Austin Abell)
- `d0a46ba7` Refactor discovery, improve Hello handling/peer management
  ([#975](https://github.com/ChainSafe/forest/pull/975)) (Austin Abell)
- `7ba2217d` Replace broadcast channels and refactor websocket streaming
  ([#955](https://github.com/ChainSafe/forest/pull/955)) (Austin Abell)
- `75403b30` Fix verify consensus fault logic
  ([#973](https://github.com/ChainSafe/forest/pull/973)) (Austin Abell)
- `76797645` Replace lazycell with once_cell
  ([#976](https://github.com/ChainSafe/forest/pull/976)) (Austin Abell)
- `7a8cce81` Fix block header signature verification helper function
  ([#972](https://github.com/ChainSafe/forest/pull/972)) (Austin Abell)
- `f182e8d6` Fix fork ([#971](https://github.com/ChainSafe/forest/pull/971))
  (Eric Tu)
- `34e1b1e6` Remove irrelevant spam logs
  ([#969](https://github.com/ChainSafe/forest/pull/969)) (Austin Abell)
- `c565eb92` Fix edge case in update pending deal state
  ([#968](https://github.com/ChainSafe/forest/pull/968)) (Austin Abell)
- `db0c4417` Fixes to ChainSyncer Scheduling
  ([#965](https://github.com/ChainSafe/forest/pull/965)) (Eric Tu)
- `3b16f807` Purge approvals on multisig removal
  ([#967](https://github.com/ChainSafe/forest/pull/967)) (Austin Abell)
- `3d91af03` Cleanup TODOs
  ([#933](https://github.com/ChainSafe/forest/pull/933)) (Austin Abell)
- `d7b9b396` Update logging to hide internal messages by default
  ([#954](https://github.com/ChainSafe/forest/pull/954)) (Austin Abell)
- `d82e3791` Interopnet support
  ([#964](https://github.com/ChainSafe/forest/pull/964)) (Austin Abell)
- `59c4413c` Add skip-load flag and cleanup snapshot loading
  ([#939](https://github.com/ChainSafe/forest/pull/939)) (Austin Abell)
- `ce37d70d` Fix to address resolution for chained internal calls
  ([#952](https://github.com/ChainSafe/forest/pull/952)) (Austin Abell)
- `18535f7c` Fix storage deal resolution pattern
  ([#948](https://github.com/ChainSafe/forest/pull/948)) (Austin Abell)
- `34b8c7eb` Update statediff for v2 and keep under feature
  ([#949](https://github.com/ChainSafe/forest/pull/949)) (Austin Abell)
- `3eed3ac2` Update bls backend to blst
  ([#945](https://github.com/ChainSafe/forest/pull/945)) (Austin Abell)
- `c02944fb` Handle null multisig proposal hashes
  ([#953](https://github.com/ChainSafe/forest/pull/953)) (Austin Abell)
- `5845f9e7` Ignore invalid peer id in miner info
  ([#951](https://github.com/ChainSafe/forest/pull/951)) (Austin Abell)
- `721bc466` Fix bugs in terminate sectors logic
  ([#950](https://github.com/ChainSafe/forest/pull/950)) (Austin Abell)
- `ccd4fbd0` Nullable Entropy in Randomness RPC and Fix Gas Base Fee Estimation
  ([#947](https://github.com/ChainSafe/forest/pull/947)) (Eric Tu)
- `4825a6a8` Fix calico vesting
  ([#942](https://github.com/ChainSafe/forest/pull/942)) (Austin Abell)
- `60e59697` Fix bug with pledge delta from proving deadline
  ([#943](https://github.com/ChainSafe/forest/pull/943)) (Austin Abell)
- `334551e1` Update consensus min power
  ([#946](https://github.com/ChainSafe/forest/pull/946)) (Austin Abell)
- `0e4ff578` Update calico storage gas multiplier
  ([#940](https://github.com/ChainSafe/forest/pull/940)) (Austin Abell)
- `53d35f02` Fix typo in v2 winning post validation
  ([#941](https://github.com/ChainSafe/forest/pull/941)) (Austin Abell)
- `749303c4` CBOR Stream Read in LibP2P RPC
  ([#932](https://github.com/ChainSafe/forest/pull/932)) (Eric Tu)
- `a79a97a9` Fix header signing bytes cache bug
  ([#935](https://github.com/ChainSafe/forest/pull/935)) (Austin Abell)
- `a32e19d3` Update header caches and builder
  ([#930](https://github.com/ChainSafe/forest/pull/930)) (Austin Abell)
- `ae9d7acb` Switch temp bytes deserialize to Cow
  ([#931](https://github.com/ChainSafe/forest/pull/931)) (Austin Abell)
- `a2ac9552` Clean up chain exchange responses and peer disconnects
  ([#929](https://github.com/ChainSafe/forest/pull/929)) (Austin Abell)
- `2f87782c` Update libp2p, async-std, and other deps
  ([#922](https://github.com/ChainSafe/forest/pull/922)) (Austin Abell)
- `9a6c9a87` Change default address prefix to 'f'
  ([#921](https://github.com/ChainSafe/forest/pull/921)) (Rajarupan Sampanthan)
- `182eacce` Fix ChainNotify RPC
  ([#924](https://github.com/ChainSafe/forest/pull/924)) (Eric Tu)
- `b97451a8` Update price list for calico VM gas
  ([#918](https://github.com/ChainSafe/forest/pull/918)) (Austin Abell)
- `67dfe7b1` Update calico vesting and refactor circ supply
  ([#917](https://github.com/ChainSafe/forest/pull/917)) (Austin Abell)
- `8efd8ee6` Claus fork burn removal
  ([#920](https://github.com/ChainSafe/forest/pull/920)) (Austin Abell)
- `ef3ecd1e` Calico (V7) update
  ([#919](https://github.com/ChainSafe/forest/pull/919)) (Austin Abell)
- `3c536d0d` Setup multiple network configurations and drand schedule
  ([#915](https://github.com/ChainSafe/forest/pull/915)) (Austin Abell)
- `fa82654f` Adding Insecure Post-Validation
  ([#916](https://github.com/ChainSafe/forest/pull/916)) (Rajarupan Sampanthan)
- `05b282da` Wrap ChainSyncer::state in an Arc<Mutex> and set it to Follow
  accordingly ([#914](https://github.com/ChainSafe/forest/pull/914)) (Tim
  Vermeulen)
- `adfbe855` Update smoke base fee calculation
  ([#912](https://github.com/ChainSafe/forest/pull/912)) (Austin Abell)
- `dd173e41` Update randomness for conformance tipsets and update V7 proof
  verification ([#911](https://github.com/ChainSafe/forest/pull/911)) (Austin
  Abell)
- `4b23b65c` Update types for all new V2 network upgrades
  ([#906](https://github.com/ChainSafe/forest/pull/906)) (Austin Abell)
- `0da265de` Replace shared actor crates with local code
  ([#907](https://github.com/ChainSafe/forest/pull/907)) (Austin Abell)
- `c604ae5f` Update miner actor to v2
  ([#903](https://github.com/ChainSafe/forest/pull/903)) (Austin Abell)
- `e4e39094` Update reward actor to v2
  ([#897](https://github.com/ChainSafe/forest/pull/897)) (Austin Abell)
- `62325dd7` Add GetMarketState to State Manager
  ([#900](https://github.com/ChainSafe/forest/pull/900)) (Ayush Mishra)
- `208c7655` Update runtime for network version upgrades
  ([#896](https://github.com/ChainSafe/forest/pull/896)) (Austin Abell)
- `c1a7553f` Storage Miner Pledging
  ([#899](https://github.com/ChainSafe/forest/pull/899)) (Eric Tu)
- `d6af098e` Add serde annotation for go vec visitor without using wrapper
  ([#898](https://github.com/ChainSafe/forest/pull/898)) (Austin Abell)
- `56f6d628` Update verifreg actor to v2
  ([#889](https://github.com/ChainSafe/forest/pull/889)) (Austin Abell)
- `88d1d465` Add a cfg flag to build Forest in Devnet mode
  ([#895](https://github.com/ChainSafe/forest/pull/895)) (Eric Tu)
- `8a1f2038` Paych v2 actor update
  ([#894](https://github.com/ChainSafe/forest/pull/894)) (Austin Abell)
- `f821b971` Power actor v2 upgrade
  ([#893](https://github.com/ChainSafe/forest/pull/893)) (Austin Abell)
- `d1dbd0ab` Add syncing configuration options
  ([#892](https://github.com/ChainSafe/forest/pull/892)) (Dustin Brickwood)
- `83a86a9d` Handle pubsub blocks in parallel
  ([#891](https://github.com/ChainSafe/forest/pull/891)) (Tim Vermeulen)
- `5dee4491` Update seal proof types and proofs api version
  ([#890](https://github.com/ChainSafe/forest/pull/890)) (Austin Abell)
- `169f9e3f` Version Hamt, Amt, State tree
  ([#887](https://github.com/ChainSafe/forest/pull/887)) (Austin Abell)
- `ecc7c680` Update market actor to v2
  ([#888](https://github.com/ChainSafe/forest/pull/888)) (Austin Abell)
- `dcbac0f0` Update multisig to v2
  ([#886](https://github.com/ChainSafe/forest/pull/886)) (Austin Abell)
- `5043ed0c` Update CI build checks
  ([#885](https://github.com/ChainSafe/forest/pull/885)) (Austin Abell)
- `787dcc0c` Implement Net API Module + Some other RPC methods
  ([#884](https://github.com/ChainSafe/forest/pull/884)) (Eric Tu)
- `47f2bd1e` Actors v2 upgrade setup
  ([#854](https://github.com/ChainSafe/forest/pull/854)) (Austin Abell)
- `aa448702` Storage Miner Init Interop
  ([#882](https://github.com/ChainSafe/forest/pull/882)) (Eric Tu)
- `8e821e0b` Remove coverage from CI until fixed
  ([#883](https://github.com/ChainSafe/forest/pull/883)) (Austin Abell)
- `61e5465e` Fix message crate compilation with json feature
  ([#880](https://github.com/ChainSafe/forest/pull/880)) (Austin Abell)
- `85e96837` Release crates for actors v2 upgrade
  ([#879](https://github.com/ChainSafe/forest/pull/879)) (Austin Abell)
- `82ca74cc` Form tipsets ([#875](https://github.com/ChainSafe/forest/pull/875))
  (Tim Vermeulen)
- `ce5c28b9` A bunch of fixes for the RPC
  ([#874](https://github.com/ChainSafe/forest/pull/874)) (Eric Tu)
- `8193a4b1` Implement hamt fuzzer
  ([#872](https://github.com/ChainSafe/forest/pull/872)) (Austin Abell)
- `36154ff6` Implement Amt fuzzer
  ([#871](https://github.com/ChainSafe/forest/pull/871)) (Austin Abell)
- `15c0e67f` Fix syncing regressions from #841
  ([#873](https://github.com/ChainSafe/forest/pull/873)) (Austin Abell)
- `6aaa037a` Update message json format to match Lotus
  ([#870](https://github.com/ChainSafe/forest/pull/870)) (Austin Abell)
- `56b4961f` Rpc fixes and implementations
  ([#841](https://github.com/ChainSafe/forest/pull/841)) (Purple Hair Rust Bard)
- `1da3294c` Fork serde_bytes to disallow string and array deserialization
  ([#868](https://github.com/ChainSafe/forest/pull/868)) (Austin Abell)
- `44f2c22e` Fix exit code handling in market
  ([#866](https://github.com/ChainSafe/forest/pull/866)) (Austin Abell)
- `f325bb35` Fix unlock unvested funds
  ([#865](https://github.com/ChainSafe/forest/pull/865)) (Austin Abell)
- `d690d484` Implement chain export functionality and car writer
  ([#861](https://github.com/ChainSafe/forest/pull/861)) (Austin Abell)
- `1b4dd61d` Add sled backend and cleanup RocksDb type
  ([#858](https://github.com/ChainSafe/forest/pull/858)) (Austin Abell)
- `db642466` MessagePool Greedy Message Selection
  ([#856](https://github.com/ChainSafe/forest/pull/856)) (Eric Tu)
- `26082703` Implement chain index
  ([#855](https://github.com/ChainSafe/forest/pull/855)) (Austin Abell)
- `c300f8e4` Update dependencies
  ([#859](https://github.com/ChainSafe/forest/pull/859)) (Dustin Brickwood)
- `d6c9bf60` Allow importing snapshot from URL + Progress bar
  ([#762](https://github.com/ChainSafe/forest/pull/762))
  ([#811](https://github.com/ChainSafe/forest/pull/811)) (Stepan)
- `178d1679` Setup mocking panic handling in vm
  ([#857](https://github.com/ChainSafe/forest/pull/857)) (Austin Abell)
- `60d12063` Switch param deserialization to the runtime to interop
  ([#853](https://github.com/ChainSafe/forest/pull/853)) (Austin Abell)
- `f9249b15` Use upstream cid
  ([#850](https://github.com/ChainSafe/forest/pull/850)) (Volker Mische)
- `85786ad3` Update CODEOWNERS
  ([#848](https://github.com/ChainSafe/forest/pull/848)) (Austin Abell)
- `0c1febbf` Rename BlockSync -> ChainExchange and tweak parameters
  ([#852](https://github.com/ChainSafe/forest/pull/852)) (Austin Abell)
- `876b9881` Refactor ChainStore, tipset usage, cache loaded tipsets
  ([#851](https://github.com/ChainSafe/forest/pull/851)) (Austin Abell)
- `396052ca` Fix: update balance table
  ([#849](https://github.com/ChainSafe/forest/pull/849)) (Austin Abell)
- `af28ef40` Update amt for_each caching mechanisms and usages
  ([#847](https://github.com/ChainSafe/forest/pull/847)) (Austin Abell)
- `ee25ba92` Add Networking and Republishing logic to MsgPool
  ([#732](https://github.com/ChainSafe/forest/pull/732)) (Eric Tu)
- `ef2583db` Use concrete implementations
  ([#842](https://github.com/ChainSafe/forest/pull/842)) (Volker Mische)
- `3c8a57b7` Fix gossipsub handling to process only when in follow state
  ([#845](https://github.com/ChainSafe/forest/pull/845)) (Austin Abell)
- `c53a5b82` Fix bug with import and cleanup
  ([#844](https://github.com/ChainSafe/forest/pull/844)) (Austin Abell)
- `1832a05e` Fix makefile test commands
  ([#843](https://github.com/ChainSafe/forest/pull/843)) (Austin Abell)
- `293ef19e` Fixes code cov build
  ([#840](https://github.com/ChainSafe/forest/pull/840)) (Dustin Brickwood)
- `62ea7ef4` Update multihash dependency and make Cid impl Copy
  ([#839](https://github.com/ChainSafe/forest/pull/839)) (Austin Abell)
- `cb1e2c41` Update README.md with security policy
  ([#831](https://github.com/ChainSafe/forest/pull/831)) (Amer Ameen)
- `d7b76cc9` Fix circleCI coverage
  ([#836](https://github.com/ChainSafe/forest/pull/836)) (Austin Abell)
- `e51e1ece` Fix allow internal reset after failed tx
  ([#834](https://github.com/ChainSafe/forest/pull/834)) (Austin Abell)
- `a86f0056` CircleCI updates, removal of github actions
  ([#813](https://github.com/ChainSafe/forest/pull/813)) (Dustin Brickwood)
- `d74b34ee` Add Gossipsub chain messages to MPool in the ChainSyncer instead of
  Libp2p Service ([#833](https://github.com/ChainSafe/forest/pull/833)) (Eric
  Tu)
- `bbdddf9d` Fix block messages generation for sequence edge case
  ([#832](https://github.com/ChainSafe/forest/pull/832)) (Austin Abell)
- `e1f1244b` Refactor chainstore and related components
  ([#809](https://github.com/ChainSafe/forest/pull/809)) (Austin Abell)
- `7990d4d4` Cleanup batch_verify_seal and tipset state execution
  ([#807](https://github.com/ChainSafe/forest/pull/807)) (Austin Abell)
- `0b7a49b6` Process blocks coming off of GossipSub
  ([#808](https://github.com/ChainSafe/forest/pull/808)) (Eric Tu)
- `1a447316` Defer bitfield decoding until its first use
  ([#803](https://github.com/ChainSafe/forest/pull/803)) (Tim Vermeulen)
- `ede37134` Update proofs and other deps
  ([#812](https://github.com/ChainSafe/forest/pull/812)) (Austin Abell)
- `a97f4b3b` Fix message receipt json
  ([#810](https://github.com/ChainSafe/forest/pull/810)) (Austin Abell)
- `b31fa0ae` Update gossip messagepool error log
  ([#805](https://github.com/ChainSafe/forest/pull/805)) (Austin Abell)
- `3bec812c` Fix unsealed sector padding
  ([#804](https://github.com/ChainSafe/forest/pull/804)) (Austin Abell)
- `9eab4a8a` Fix reschedule sector expirations
  ([#802](https://github.com/ChainSafe/forest/pull/802)) (Austin Abell)
- `21d6108f` Optimize statediff and fix hamt bug
  ([#799](https://github.com/ChainSafe/forest/pull/799)) (Austin Abell)
- `7da52345` Add msgs to msg pool
  ([#797](https://github.com/ChainSafe/forest/pull/797)) (Dustin Brickwood)
- `901d00cf` Increase cron gas limit
  ([#796](https://github.com/ChainSafe/forest/pull/796)) (Austin Abell)
- `ca3c131f` Import snapshots and import chains
  ([#789](https://github.com/ChainSafe/forest/pull/789)) (Eric Tu)
- `7d34126d` Refactor types out of actors crate to prep for v2 upgrade
  ([#790](https://github.com/ChainSafe/forest/pull/790)) (Austin Abell)
- `54635c52` Fix Miner cron related things
  ([#795](https://github.com/ChainSafe/forest/pull/795)) (Austin Abell)
- `27d3e668` GossipSub Message and Block Deserialization
  ([#791](https://github.com/ChainSafe/forest/pull/791)) (Eric Tu)
- `34710f7e` Update Dockerfile and include make command
  ([#792](https://github.com/ChainSafe/forest/pull/792)) (Dustin Brickwood)
- `5a8dfaab` Switch store for randomness retrieval
  ([#793](https://github.com/ChainSafe/forest/pull/793)) (Austin Abell)
- `b94f39de` Update bootnodes
  ([#794](https://github.com/ChainSafe/forest/pull/794)) (Austin Abell)
- `2e1bb096` Adding CircSupply Calculations
  ([#710](https://github.com/ChainSafe/forest/pull/710)) (nannick)
- `36e38c67` Wrap cached state in async mutex to avoid duplicate state
  calculation ([#785](https://github.com/ChainSafe/forest/pull/785)) (Austin
  Abell)
- `20de7a45` Adding Block Probability Calculations
  ([#771](https://github.com/ChainSafe/forest/pull/771)) (nannick)
- `bee59904` Fix deferred cron and validate caller
  ([#782](https://github.com/ChainSafe/forest/pull/782)) (Austin Abell)
- `78e6bb4b` Put Hamt reordering fix under a feature
  ([#783](https://github.com/ChainSafe/forest/pull/783)) (Austin Abell)
- `7743da7e` Fix projection period for faults
  ([#784](https://github.com/ChainSafe/forest/pull/784)) (Austin Abell)
- `fb2ca2be` Build and Api Versoining
  ([#752](https://github.com/ChainSafe/forest/pull/752)) (Purple Hair Rust Bard)
- `aa397491` Fix get_sectors_for_winning_post and cleanup
  ([#781](https://github.com/ChainSafe/forest/pull/781)) (Austin Abell)
- `dd707577` Fix provider and block message limit
  ([#780](https://github.com/ChainSafe/forest/pull/780)) (Austin Abell)
- `199d7feb` Refactor statediff to own crate
  ([#779](https://github.com/ChainSafe/forest/pull/779)) (Austin Abell)
- `6fb284a2` Fix sync messages logic
  ([#778](https://github.com/ChainSafe/forest/pull/778)) (Austin Abell)
- `c571e0e0` Fix tipset sorting function
  ([#777](https://github.com/ChainSafe/forest/pull/777)) (Austin Abell)
- `f9ab4c20` Update sequence based on epoch for internal messages
  ([#775](https://github.com/ChainSafe/forest/pull/775)) (Austin Abell)
- `057ff0d4` Fix chaos actor send
  ([#773](https://github.com/ChainSafe/forest/pull/773)) (Austin Abell)
- `0834808a` Minimum power fix
  ([#774](https://github.com/ChainSafe/forest/pull/774)) (Eric Tu)
- `34759a88` Fix Amt iter mut guard
  ([#772](https://github.com/ChainSafe/forest/pull/772)) (Austin Abell)
- `655eac22` Update conformance vectors
  ([#768](https://github.com/ChainSafe/forest/pull/768)) (Austin Abell)
- `1de532f3` Fix link in README
  ([#770](https://github.com/ChainSafe/forest/pull/770)) (Austin Abell)
- `6535480f` Remove protoc dependency and update README
  ([#769](https://github.com/ChainSafe/forest/pull/769)) (Austin Abell)
- `fc05e125` Minor fixes found during devnet testing
  ([#753](https://github.com/ChainSafe/forest/pull/753)) (Purple Hair Rust Bard)
- `982738c2` Authorization Setup for Write Access on RPC Calls
  ([#620](https://github.com/ChainSafe/forest/pull/620)) (Jaden Foldesi)
- `d4de5481` Fix blockstore get gas charge
  ([#751](https://github.com/ChainSafe/forest/pull/751)) (Austin Abell)
- `fd89bb9f` Implement actor upgrade logic
  ([#750](https://github.com/ChainSafe/forest/pull/750)) (Austin Abell)
- `6a46d7a4` Add a `ValueMut` wrapper type that tracks whether AMT values are
  mutated ([#749](https://github.com/ChainSafe/forest/pull/749)) (Tim Vermeulen)
- `0a7e163e` Fix CronEvents in Miner Actor
  ([#748](https://github.com/ChainSafe/forest/pull/748)) (Eric Tu)
- `3e8fd6cf` Fix block validations and add chain export test
  ([#741](https://github.com/ChainSafe/forest/pull/741)) (Austin Abell)
- `a4e399d9` Remove extra state load from withdraw balance
  ([#747](https://github.com/ChainSafe/forest/pull/747)) (Austin Abell)
- `15e00e80` Fix trailing 0s on bitfield serialization
  ([#746](https://github.com/ChainSafe/forest/pull/746)) (Austin Abell)
- `7e7d79c3` Switch serde_cbor to fork to allow unsafe unchecked utf8
  deserialization ([#745](https://github.com/ChainSafe/forest/pull/745)) (Austin
  Abell)
- `f8e16554` Fix Balance Table get
  ([#744](https://github.com/ChainSafe/forest/pull/744)) (Eric Tu)
- `6f187420` Skip send in transfer_to_actor if value is 0
  ([#743](https://github.com/ChainSafe/forest/pull/743)) (Eric Tu)
- `9dbcc47d` MAX_MINER_PROVE_COMMITS_PER_EPOCH 3 to 200
  ([#742](https://github.com/ChainSafe/forest/pull/742)) (Eric Tu)
- `cecf8713` State diff on root mismatch option
  ([#738](https://github.com/ChainSafe/forest/pull/738)) (Austin Abell)
- `f309a28b` Fix miner constructor params and proving period offset calculation
  ([#740](https://github.com/ChainSafe/forest/pull/740)) (Austin Abell)
- `891cd3ce` Fix base fee in conformance, bump versions and cleanup
  ([#739](https://github.com/ChainSafe/forest/pull/739)) (Austin Abell)
- `1b23fa33` Add label to DealProposal
  ([#737](https://github.com/ChainSafe/forest/pull/737)) (Austin Abell)
- `a75b47ac` Add redundant writes to Hamt and Amt to interop
  ([#731](https://github.com/ChainSafe/forest/pull/731)) (Austin Abell)
- `d910cf02` Update conformance vectors
  ([#734](https://github.com/ChainSafe/forest/pull/734)) (Austin Abell)
- `9de9e351` BlockSync provider
  ([#724](https://github.com/ChainSafe/forest/pull/724)) (Stepan)
- `0d86e686` Update params and fetch on daemon start
  ([#733](https://github.com/ChainSafe/forest/pull/733)) (Austin Abell)
- `cb4f779b` Updating Chaos Actor and Test Vectors
  ([#696](https://github.com/ChainSafe/forest/pull/696)) (nannick)
- `15eb3f07` Fix signature verification in mempool
  ([#727](https://github.com/ChainSafe/forest/pull/727)) (Austin Abell)
- `3ec23378` Update proof verification
  ([#726](https://github.com/ChainSafe/forest/pull/726)) (Austin Abell)
- `82f76ae6` Add caching to Hamt and update testing
  ([#730](https://github.com/ChainSafe/forest/pull/730)) (Austin Abell)
- `630b54f1` Update Actors error handling
  ([#722](https://github.com/ChainSafe/forest/pull/722)) (Austin Abell)
- `e59b7ae6` Switch bigint division usage to Euclidean to match Go
  ([#723](https://github.com/ChainSafe/forest/pull/723)) (Austin Abell)
- `2561c51c` Amt refactor and interop tests
  ([#716](https://github.com/ChainSafe/forest/pull/716)) (Austin Abell)
- `7a471d57` Remove unnecessary feature with audit failure
  ([#721](https://github.com/ChainSafe/forest/pull/721)) (Austin Abell)
- `b073565e` Mempool Update
  ([#705](https://github.com/ChainSafe/forest/pull/705)) (Eric Tu)
- `f0072101` Update Miner actor
  ([#691](https://github.com/ChainSafe/forest/pull/691)) (Tim Vermeulen)
- `285b9c34` Storage miner integration
  ([#670](https://github.com/ChainSafe/forest/pull/670)) (Purple Hair Rust Bard)
- `04274b14` Adding More Reward Actor Tests
  ([#715](https://github.com/ChainSafe/forest/pull/715)) (nannick)
- `dae9342f` Update block validations
  ([#711](https://github.com/ChainSafe/forest/pull/711)) (Austin Abell)
- `6dc3b50d` Update AMT max index bound
  ([#714](https://github.com/ChainSafe/forest/pull/714)) (Austin Abell)
- `d4dee5a2` Make block validations async
  ([#702](https://github.com/ChainSafe/forest/pull/702)) (Austin Abell)
- `8ef5ae5c` Peer stats tracking and selection
  ([#701](https://github.com/ChainSafe/forest/pull/701)) (Austin Abell)
- `dc0ff4cd` Semantic Validation for Messages
  ([#703](https://github.com/ChainSafe/forest/pull/703)) (Eric Tu)
- `3411459d` ChainSync refactor
  ([#693](https://github.com/ChainSafe/forest/pull/693)) (Austin Abell)
- `66ca99e2` Fix StateManager use in different components
  ([#694](https://github.com/ChainSafe/forest/pull/694)) (Eric Tu)
- `96b64cb2` Drand ignore env variable
  ([#697](https://github.com/ChainSafe/forest/pull/697)) (nannick)
- `548a4645` Print out conformance results and add log for skips
  ([#695](https://github.com/ChainSafe/forest/pull/695)) (Austin Abell)
- `0d7b16cc` Add CLI command to add Genesis Miner to Genesis Template
  ([#644](https://github.com/ChainSafe/forest/pull/644)) (Stepan)
- `0be6b76a` Chain syncing verification fixes
  ([#503](https://github.com/ChainSafe/forest/pull/503)) (Eric Tu)
- `156b2fb6` Fix docs publish workflow
  ([#688](https://github.com/ChainSafe/forest/pull/688)) (Austin Abell)
- `b54d0ec7` Update statetree cache
  ([#668](https://github.com/ChainSafe/forest/pull/668)) (Dustin Brickwood)
- `0809097f` Update blocksync message formats
  ([#686](https://github.com/ChainSafe/forest/pull/686)) (Austin Abell)
- `0db7ddbb` Tipset vector runner
  ([#682](https://github.com/ChainSafe/forest/pull/682)) (Austin Abell)
- `41ad3220` Swap secio authentication for noise
  ([#685](https://github.com/ChainSafe/forest/pull/685)) (Austin Abell)
- `93faacde` Fix bitswap breaking patch release
  ([#683](https://github.com/ChainSafe/forest/pull/683)) (Austin Abell)
- `f2c3ff0f` Update apply_blocks call
  ([#678](https://github.com/ChainSafe/forest/pull/678)) (Austin Abell)
- `e411eeed` Remove TODOs from scoping
  ([#675](https://github.com/ChainSafe/forest/pull/675)) (Austin Abell)
- `24341646` Adding Mdns and Kad Toggle
  ([#647](https://github.com/ChainSafe/forest/pull/647)) (nannick)
- `26517fba` Update edge cases for dynamic error handling in VM
  ([#671](https://github.com/ChainSafe/forest/pull/671)) (Austin Abell)
- `cd68b539` Update runtime transaction logic
  ([#666](https://github.com/ChainSafe/forest/pull/666)) (Austin Abell)
- `d5ccf900` Update EPOCH_DURATION_SECONDS
  ([#667](https://github.com/ChainSafe/forest/pull/667)) (Eric Tu)
- `c73394bc` Fix serialization of TxnIdParams
  ([#665](https://github.com/ChainSafe/forest/pull/665)) (Eric Tu)
- `7b4174e3` Fix runtime implementation to return gas blockstore
  ([#664](https://github.com/ChainSafe/forest/pull/664)) (Austin Abell)
- `2712508e` Handle failed retrieve of actor state
  ([#663](https://github.com/ChainSafe/forest/pull/663)) (Eric Tu)
- `bbbfacba` Check value correctly before transfer
  ([#662](https://github.com/ChainSafe/forest/pull/662)) (Eric Tu)
- `8d87c681` Add validation in chaos actor
  ([#661](https://github.com/ChainSafe/forest/pull/661)) (Eric Tu)
- `7d2bd2fa` Fix caller validation on nested sends
  ([#660](https://github.com/ChainSafe/forest/pull/660)) (Austin Abell)
- `5db465c3` Make hamt value type generic and add benchmarks
  ([#635](https://github.com/ChainSafe/forest/pull/635)) (Austin Abell)
- `5e35560c` Fix internal send bug, remove message ref from runtime
  ([#659](https://github.com/ChainSafe/forest/pull/659)) (Austin Abell)
- `ff754b90` Fix Get Actor
  ([#658](https://github.com/ChainSafe/forest/pull/658)) (Eric Tu)
- `0d82f424` Fix bugs in vm and update runner
  ([#657](https://github.com/ChainSafe/forest/pull/657)) (Austin Abell)
- `809e3e8c` Allow registering of Actors to the VM
  ([#654](https://github.com/ChainSafe/forest/pull/654)) (Eric Tu)
- `0f8185b2` Fix inconsistencies in apply_message
  ([#656](https://github.com/ChainSafe/forest/pull/656)) (Austin Abell)
- `4e0efe99` Add benchmarks and cleanup AMT
  ([#626](https://github.com/ChainSafe/forest/pull/626)) (Austin Abell)
- `aa6167c8` Expose message fields
  ([#655](https://github.com/ChainSafe/forest/pull/655)) (Austin Abell)
- `fd911984` Adding Chaos Actor
  ([#653](https://github.com/ChainSafe/forest/pull/653)) (nannick)
- `d0bd5844` Fix actor creation and deletion logic
  ([#652](https://github.com/ChainSafe/forest/pull/652)) (Austin Abell)
- `81557c9e` Space race genesis and bootnodes updates
  ([#650](https://github.com/ChainSafe/forest/pull/650)) (Austin Abell)
- `f1bf6079` Released updated protocol crates
  ([#651](https://github.com/ChainSafe/forest/pull/651)) (Austin Abell)
- `3fe1d46a` Update gas charges in VM
  ([#649](https://github.com/ChainSafe/forest/pull/649)) (Austin Abell)
- `0fb2fa38` Adding Puppet Actor
  ([#627](https://github.com/ChainSafe/forest/pull/627)) (nannick)
- `3e6c2ee7` Conformance test runner
  ([#638](https://github.com/ChainSafe/forest/pull/638)) (Austin Abell)
- `a4171bec` Builtin actors 0.9.3 update
  ([#643](https://github.com/ChainSafe/forest/pull/643)) (Austin Abell)
- `6029b716` Update libp2p, proofs, and other deps
  ([#641](https://github.com/ChainSafe/forest/pull/641)) (Austin Abell)
- `bbd20ccf` Dynamic Gas Implementation
  ([#639](https://github.com/ChainSafe/forest/pull/639)) (Eric Tu)
- `12ea58cf` Power actor update
  ([#621](https://github.com/ChainSafe/forest/pull/621)) (Austin Abell)
- `23718156` Separate ticket and beacon randomness
  ([#637](https://github.com/ChainSafe/forest/pull/637)) (Austin Abell)
- `da57abae` Update commcid to new codes and validation
  ([#601](https://github.com/ChainSafe/forest/pull/601)) (Austin Abell)
- `2b54a873` Update default hamt hash function to sha256 and make algo generic
  ([#624](https://github.com/ChainSafe/forest/pull/624)) (Austin Abell)
- `f0c0149a` Update header serialization
  ([#636](https://github.com/ChainSafe/forest/pull/636)) (Austin Abell)
- `22971156` Update to new empty amt serialization
  ([#623](https://github.com/ChainSafe/forest/pull/623)) (Austin Abell)
- `0a7036b0` Rpc state implementation
  ([#618](https://github.com/ChainSafe/forest/pull/618)) (Purple Hair Rust Bard)
- `336ae3b5` Add Bitfield cut operator and other improvements
  ([#617](https://github.com/ChainSafe/forest/pull/617)) (Tim Vermeulen)
- `88fdfbc0` Update system actor
  ([#622](https://github.com/ChainSafe/forest/pull/622)) (Austin Abell)
- `bbbb9e2b` New Genesis Template cli command
  ([#612](https://github.com/ChainSafe/forest/pull/612)) (Stepan)
- `8192c126` Fix bug in reading and persisting keystore data
  ([#625](https://github.com/ChainSafe/forest/pull/625)) (Austin Abell)
- `1b43ad5e` Reward actor update
  ([#619](https://github.com/ChainSafe/forest/pull/619)) (Austin Abell)
- `208f1719` Update verified registry actor
  ([#609](https://github.com/ChainSafe/forest/pull/609)) (Austin Abell)
- `87aec324` Add Persistent KeyStore
  ([#604](https://github.com/ChainSafe/forest/pull/604)) (Jaden Foldesi)
- `b6602bbd` Fix string decode handling network
  ([#611](https://github.com/ChainSafe/forest/pull/611)) (Austin Abell)
- `4aeadf71` Paych actor updates
  ([#608](https://github.com/ChainSafe/forest/pull/608)) (Austin Abell)
- `9c8e9a60` Smoothing Functions For Actors
  ([#594](https://github.com/ChainSafe/forest/pull/594)) (nannick)
- `a84ac2f0` Multisig actor update
  ([#606](https://github.com/ChainSafe/forest/pull/606)) (Austin Abell)
- `90353963` Market actor update
  ([#593](https://github.com/ChainSafe/forest/pull/593)) (Austin Abell)
- `44c1cd9b` Add address bugfix tests and bump crate version
  ([#598](https://github.com/ChainSafe/forest/pull/598)) (Austin Abell)
- `d7dcaf6e` Remove incorrectly ported sanity check from go implementation
  ([#597](https://github.com/ChainSafe/forest/pull/597)) (Austin Abell)
- `8b0b35cd` Returns an Error in case of slicing non-ascii strings
  ([#599](https://github.com/ChainSafe/forest/pull/599)) (Natanael Mojica)
- `52a5acec` Update Drand to use HTTP with the new endpoint
  ([#591](https://github.com/ChainSafe/forest/pull/591)) (Eric Tu)
- `4783a670` Update cron actor
  ([#588](https://github.com/ChainSafe/forest/pull/588)) (Austin Abell)
- `c642d9a9` JSON client setup and chain CLI commands
  ([#572](https://github.com/ChainSafe/forest/pull/572)) (Dustin Brickwood)
- `f80cfab7` Update account actor and params defaults/checks
  ([#587](https://github.com/ChainSafe/forest/pull/587)) (Austin Abell)
- `25203cb9` Add bulk put blockstore function and update header persisting
  ([#570](https://github.com/ChainSafe/forest/pull/570)) (Austin Abell)
- `9982c586` Add Drand Beacon Cache
  ([#586](https://github.com/ChainSafe/forest/pull/586)) (Stepan)
- `0c0b617c` Update init actor
  ([#589](https://github.com/ChainSafe/forest/pull/589)) (Austin Abell)
- `2863f64e` VM and Runtime updates
  ([#569](https://github.com/ChainSafe/forest/pull/569)) (Austin Abell)
- `fc523a32` Message Pool RPC
  ([#551](https://github.com/ChainSafe/forest/pull/551)) (Jaden Foldesi)
- `907eda8f` State API - RPC methods
  ([#532](https://github.com/ChainSafe/forest/pull/532)) (Purple Hair Rust Bard)
- `7cb6cecd` Add actor error convenience macro
  ([#550](https://github.com/ChainSafe/forest/pull/550)) (Austin Abell)
- `b9ae7e8f` Switch to use MessageInfo and refactor MockRuntime
  ([#552](https://github.com/ChainSafe/forest/pull/552)) (Austin Abell)
- `53378a9f` Test Runner for Message Signing Serialization Vectors
  ([#548](https://github.com/ChainSafe/forest/pull/548)) (Jaden Foldesi)
- `d3a1776c` Wallet rpc ([#512](https://github.com/ChainSafe/forest/pull/512))
  (Jaden Foldesi)
- `916bd4a6` Have BitField store ranges instead of bytes, and add benchmarks
  ([#543](https://github.com/ChainSafe/forest/pull/543)) (Tim Vermeulen)
- `37617d38` Send events through publisher
  ([#549](https://github.com/ChainSafe/forest/pull/549)) (Eric Tu)
- `0af8cfba` Update machine version for docs publish
  ([#546](https://github.com/ChainSafe/forest/pull/546)) (Austin Abell)
- `6c30ffe5` TokenAmount and StoragePower to BigInt
  ([#540](https://github.com/ChainSafe/forest/pull/540)) (nannick)
- `d83dac3c` Bitswap Integration
  ([#518](https://github.com/ChainSafe/forest/pull/518)) (Eric Tu)
- `b635c087` Implement Mock Runtime Syscalls
  ([#542](https://github.com/ChainSafe/forest/pull/542)) (nannick)
- `1b04f1ca` Implement Sync API and improve syncing
  ([#539](https://github.com/ChainSafe/forest/pull/539)) (Austin Abell)
- `9c561287` Paych actor tests
  ([#492](https://github.com/ChainSafe/forest/pull/492)) (nannick)
- `c7e94f24` Implement msg pool
  ([#449](https://github.com/ChainSafe/forest/pull/449)) (Jaden Foldesi)
- `1c58f7a4` Move libp2p from fork and bump versions
  ([#534](https://github.com/ChainSafe/forest/pull/534)) (Austin Abell)
- `41256318` Adding RPC Configuration
  ([#531](https://github.com/ChainSafe/forest/pull/531)) (nannick)
- `250ad1bf` Implements deadline tests and chain epoch update to i64
  ([#533](https://github.com/ChainSafe/forest/pull/533)) (Dustin Brickwood)
- `0facf1ba` Refactor RPC and network events
  ([#530](https://github.com/ChainSafe/forest/pull/530)) (Austin Abell)
- `2d88d06c` Remove bitvec dependency and other bit field changes
  ([#525](https://github.com/ChainSafe/forest/pull/525)) (Tim Vermeulen)
- `e0d574e1` Update async-std runtime setup
  ([#526](https://github.com/ChainSafe/forest/pull/526)) (Austin Abell)
- `a2cab731` Implementing Market Balance
  ([#524](https://github.com/ChainSafe/forest/pull/524)) (nannick)
- `7143e42b` Refactor CLI and implement fetch-params
  ([#516](https://github.com/ChainSafe/forest/pull/516)) (Austin Abell)
- `95a2fcc1` Update proofs-api to 4.0.1
  ([#523](https://github.com/ChainSafe/forest/pull/523)) (Austin Abell)
- `6e33c231` Bitfield improvements
  ([#506](https://github.com/ChainSafe/forest/pull/506)) (Tim Vermeulen)
- `8de380d2` Rupan/market actor tests
  ([#426](https://github.com/ChainSafe/forest/pull/426)) (nannick)
- `68c026ae` Fix docs push rule
  ([#520](https://github.com/ChainSafe/forest/pull/520)) (Austin Abell)
- `f68ae5dd` Update default branch name to main
  ([#519](https://github.com/ChainSafe/forest/pull/519)) (Austin Abell)
- `2650f8e8` Remove dead code and update CI
  ([#517](https://github.com/ChainSafe/forest/pull/517)) (Austin Abell)
- `4422cddc` A bare-bones GraphSync ResponseManager
  ([#511](https://github.com/ChainSafe/forest/pull/511)) (Tim Vermeulen)
- `11411a37` Update dependencies and proofs version
  ([#515](https://github.com/ChainSafe/forest/pull/515)) (Austin Abell)
- `8add7840` Update bootnodes and genesis for testnet
  ([#509](https://github.com/ChainSafe/forest/pull/509)) (Austin Abell)
- `1ff34dbc` Update proofs to v4
  ([#507](https://github.com/ChainSafe/forest/pull/507)) (Austin Abell)
- `0f1dba04` Updates market actor
  ([#496](https://github.com/ChainSafe/forest/pull/496)) (Dustin Brickwood)
- `18f6aacc` Implement Kademlia discovery
  ([#501](https://github.com/ChainSafe/forest/pull/501)) (Austin Abell)
- `dd396b9f` Fix ecrecover and verify methods
  ([#500](https://github.com/ChainSafe/forest/pull/500)) (Jaden Foldesi)
- `a326fec9` Ashanti/winning posts
  ([#493](https://github.com/ChainSafe/forest/pull/493)) (Purple Hair Rust Bard)
- `f66b4e1a` Added ctrl addresses
  ([#494](https://github.com/ChainSafe/forest/pull/494)) (Dustin Brickwood)
- `f38a0016` Miner actor implemented
  ([#486](https://github.com/ChainSafe/forest/pull/486)) (Dustin Brickwood)
- `8d2a4936` Implement Wallet
  ([#469](https://github.com/ChainSafe/forest/pull/469)) (Jaden Foldesi)
- `418c2fed` Adds Json serialization for Message Receipts and ActorState
  ([#484](https://github.com/ChainSafe/forest/pull/484)) (Eric Tu)
- `a49f9a96` Update Reward actor to new spec
  ([#480](https://github.com/ChainSafe/forest/pull/480)) (Austin Abell)
- `33310f57` Implements Storage Miner critical Chain API methods
  ([#478](https://github.com/ChainSafe/forest/pull/478)) (Eric Tu)
- `21b3b498` Batch seal verification implementation
  ([#483](https://github.com/ChainSafe/forest/pull/483)) (Austin Abell)
- `78e32a99` Switch bls pub key from using vec
  ([#481](https://github.com/ChainSafe/forest/pull/481)) (Austin Abell)
- `afb1fc82` Updated Code to Pass Checks With Rust 1.44
  ([#479](https://github.com/ChainSafe/forest/pull/479)) (Jaden Foldesi)
- `9cc24d70` Tide JSONRPC over HTTP
  ([#462](https://github.com/ChainSafe/forest/pull/462)) (Eric Tu)
- `7e0540f1` Ashanti/chain store channel
  ([#473](https://github.com/ChainSafe/forest/pull/473)) (Purple Hair Rust Bard)
- `2ad2399b` Ashanti/connect state transition
  ([#454](https://github.com/ChainSafe/forest/pull/454)) (Purple Hair Rust Bard)
- `a0dbd7bd` Implement Block header json
  ([#470](https://github.com/ChainSafe/forest/pull/470)) (Austin Abell)
- `206ec565` Update power, reward and market actors, rt and registered proofs
  relative to miner actor ([#458](https://github.com/ChainSafe/forest/pull/458))
  (Dustin Brickwood)
- `63083135` Implement compatible bitfield
  ([#466](https://github.com/ChainSafe/forest/pull/466)) (Austin Abell)
- `6dab2336` Add CircleCI ([#441](https://github.com/ChainSafe/forest/pull/441))
  (Gregory Markou)
- `8ee51446` Add PeerResponseSender
  ([#453](https://github.com/ChainSafe/forest/pull/453)) (Tim Vermeulen)
- `f4b306d6` Update dockerfiles for protoc install
  ([#460](https://github.com/ChainSafe/forest/pull/460)) (Austin Abell)
- `fb1b4085` Bump async-std to 1.6
  ([#456](https://github.com/ChainSafe/forest/pull/456)) (Eric Tu)
- `fc34b441` Runtime randomness and ChainStore randomness
  ([#415](https://github.com/ChainSafe/forest/pull/415)) (Eric Tu)
- `47835025` Fix block header serialization
  ([#450](https://github.com/ChainSafe/forest/pull/450)) (Austin Abell)
- `91f44e20` Setup GraphSync network interface
  ([#442](https://github.com/ChainSafe/forest/pull/442)) (Austin Abell)
- `129f17e0` Bump versions for release
  ([#451](https://github.com/ChainSafe/forest/pull/451)) (Austin Abell)
- `078eda17` Signed and Unsigned message json impls
  ([#444](https://github.com/ChainSafe/forest/pull/444)) (Austin Abell)
- `bb982fbb` Update libp2p to 0.19
  ([#439](https://github.com/ChainSafe/forest/pull/439)) (Austin Abell)
- `acedcf08` Remove a bajillion manual serde implementations
  ([#433](https://github.com/ChainSafe/forest/pull/433)) (Tim Vermeulen)
- `c9a089e8` Update serialization vectors
  ([#435](https://github.com/ChainSafe/forest/pull/435)) (Austin Abell)
- `9ef6e67a` Add Secp address sanity check
  ([#438](https://github.com/ChainSafe/forest/pull/438)) (Austin Abell)
- `c58aeb4b` Setup GraphSync message types and protobuf encoding
  ([#434](https://github.com/ChainSafe/forest/pull/434)) (Austin Abell)
- `ba8d9467` Verifying Drand Entries from Blocks
  ([#387](https://github.com/ChainSafe/forest/pull/387)) (Eric Tu)
- `b1903ba2` Jaden/chainstore refactor
  ([#432](https://github.com/ChainSafe/forest/pull/432)) (Jaden Foldesi)
- `b80ab49d` Jaden/chainsync/asyncverification
  ([#419](https://github.com/ChainSafe/forest/pull/419)) (Jaden Foldesi)
- `033bade8` Update prefix bytes encoding to include mh len
  ([#431](https://github.com/ChainSafe/forest/pull/431)) (Austin Abell)
- `a04ba8f1` Cargo changes for publishing core crates
  ([#425](https://github.com/ChainSafe/forest/pull/425)) (Austin Abell)
- `42fc42e9` Add default implementations for Store bulk operations
  ([#424](https://github.com/ChainSafe/forest/pull/424)) (Tim Vermeulen)
- `ff39f2aa` Last block info for selectors
  ([#418](https://github.com/ChainSafe/forest/pull/418)) (Austin Abell)
- `1f96e918` Update docs and use rocksdb as feature
  ([#421](https://github.com/ChainSafe/forest/pull/421)) (Austin Abell)
- `187ca6cc` Remove Address default implementation
  ([#422](https://github.com/ChainSafe/forest/pull/422)) (Austin Abell)
- `932dae3b` Implemented verify post
  ([#416](https://github.com/ChainSafe/forest/pull/416)) (Purple Hair Rust Bard)
- `b7f6f92a` Shared types refactor
  ([#417](https://github.com/ChainSafe/forest/pull/417)) (Austin Abell)
- `6241454a` Implement Verify Registry Actor
  ([#413](https://github.com/ChainSafe/forest/pull/413)) (Purple Hair Rust Bard)
- `1598ff20` Update tipset sorting
  ([#412](https://github.com/ChainSafe/forest/pull/412)) (Austin Abell)
- `4c95043e` Ipld selector traversals implementation
  ([#408](https://github.com/ChainSafe/forest/pull/408)) (Austin Abell)
- `fa12fff0` Jaden/tipsetconversions
  ([#404](https://github.com/ChainSafe/forest/pull/404)) (Jaden Foldesi)
- `f47b7579` SyncBucket cleanup
  ([#407](https://github.com/ChainSafe/forest/pull/407)) (Tim Vermeulen)
- `ef7aafdc` Async Block verification in ChainSync
  ([#409](https://github.com/ChainSafe/forest/pull/409)) (Eric Tu)
- `0bba0ecf` Fix CI for docs build
  ([#406](https://github.com/ChainSafe/forest/pull/406)) (Austin Abell)
- `81257dfd` Rupan/reward actor tests
  ([#403](https://github.com/ChainSafe/forest/pull/403)) (nannick)
- `5a0bf8d9` Implement interfacing with Drand over GRPC
  ([#375](https://github.com/ChainSafe/forest/pull/375)) (Eric Tu)
- `91a7e651` Selector explore implementation
  ([#402](https://github.com/ChainSafe/forest/pull/402)) (Austin Abell)
- `cbbd921a` Refactor with structops macro
  ([#401](https://github.com/ChainSafe/forest/pull/401)) (Purple Hair Rust Bard)
- `a048f250` Init test porting
  ([#394](https://github.com/ChainSafe/forest/pull/394)) (nannick)
- `67a25f9c` Clean up tipsets
  ([#397](https://github.com/ChainSafe/forest/pull/397)) (Tim Vermeulen)
- `4e4fa120` Update proofs api
  ([#400](https://github.com/ChainSafe/forest/pull/400)) (Austin Abell)
- `2052eb9f` Bump Dependencies
  ([#399](https://github.com/ChainSafe/forest/pull/399)) (Eric Tu)
- `c57cf419` Implement verify seal syscall
  ([#393](https://github.com/ChainSafe/forest/pull/393)) (Dustin Brickwood)
- `18d179b2` DAGJson support for Ipld
  ([#390](https://github.com/ChainSafe/forest/pull/390)) (Austin Abell)
- `84fb0e44` IPLD Selector framework with serialization
  ([#395](https://github.com/ChainSafe/forest/pull/395)) (Austin Abell)
- `3f8c6cf6` Temporary build fix for fil-proofs
  ([#396](https://github.com/ChainSafe/forest/pull/396)) (Austin Abell)
- `0b589d73` Interop updates and refactoring
  ([#388](https://github.com/ChainSafe/forest/pull/388)) (Austin Abell)
- `1aa2e64d` Implements verify consensus fault syscall and reorg vm crates
  ([#386](https://github.com/ChainSafe/forest/pull/386)) (Dustin Brickwood)
- `aa899c08` BlockHeader Update
  ([#385](https://github.com/ChainSafe/forest/pull/385)) (Eric Tu)
- `7e8124de` Refactor address crate
  ([#376](https://github.com/ChainSafe/forest/pull/376)) (Austin Abell)
- `14894298` Implement buffered blockstore cache
  ([#383](https://github.com/ChainSafe/forest/pull/383)) (Austin Abell)
- `5355acd0` Apply Blocks and refactor
  ([#374](https://github.com/ChainSafe/forest/pull/374)) (Austin Abell)
- `8bc201a3` Added forest img
  ([#378](https://github.com/ChainSafe/forest/pull/378)) (Dustin Brickwood)
- `16483531` Added bls aggregate sig check for block validation
  ([#371](https://github.com/ChainSafe/forest/pull/371)) (Dustin Brickwood)
- `3d5aeb2b` Stmgr retrieval methods + is_ticket_winner calc for block
  validation ([#369](https://github.com/ChainSafe/forest/pull/369)) (Dustin
  Brickwood)
- `cecd33d7` Load Genesis from CAR file
  ([#329](https://github.com/ChainSafe/forest/pull/329)) (Eric Tu)
- `29b45845` Compute unsealed sector CID syscall
  ([#360](https://github.com/ChainSafe/forest/pull/360)) (Austin Abell)
- `c27deaba` Setup dockerfiles and update CI
  ([#370](https://github.com/ChainSafe/forest/pull/370)) (Austin Abell)
- `68c4f9ae` Implement Weight method + st/gt for heaviest ts
  ([#359](https://github.com/ChainSafe/forest/pull/359)) (Dustin Brickwood)
- `4382a82e` Mock Runtime and tests for Account and Cron Actors
  ([#356](https://github.com/ChainSafe/forest/pull/356)) (Eric Tu)
- `ff5260a6` Update to new PoSt sector types
  ([#357](https://github.com/ChainSafe/forest/pull/357)) (Austin Abell)
- `8f0fc1d5` Commitment to cid conversions
  ([#358](https://github.com/ChainSafe/forest/pull/358)) (Austin Abell)
- `3798a4e8` Disallow default Cid and Address serialization
  ([#354](https://github.com/ChainSafe/forest/pull/354)) (Austin Abell)
- `dbee0e66` Implements apply_message and apply_implicit_message
  ([#353](https://github.com/ChainSafe/forest/pull/353)) (Dustin Brickwood)
- `1e6533a4` Implement verify signature syscall and cleanup
  ([#351](https://github.com/ChainSafe/forest/pull/351)) (Austin Abell)
- `d257f5cd` Blake2b syscall
  ([#352](https://github.com/ChainSafe/forest/pull/352)) (Austin Abell)
- `38825e7b` VM gas usage implementation and refactor
  ([#350](https://github.com/ChainSafe/forest/pull/350)) (Austin Abell)
- `8f8fd1e3` Connect remaining Actor invocations to runtime and cleanup
  ([#342](https://github.com/ChainSafe/forest/pull/342)) (Austin Abell)
- `4f0c6f7d` Market actor implementation
  ([#338](https://github.com/ChainSafe/forest/pull/338)) (Dustin Brickwood)
- `380dde3e` Update block header serialization
  ([#337](https://github.com/ChainSafe/forest/pull/337)) (Austin Abell)
- `f5845a0b` Refactor error handling
  ([#336](https://github.com/ChainSafe/forest/pull/336)) (Austin Abell)
- `3bc7d410` Key hashing compatibility
  ([#333](https://github.com/ChainSafe/forest/pull/333)) (Austin Abell)
- `28760209` Update peerid serialization in miner actor
  ([#335](https://github.com/ChainSafe/forest/pull/335)) (Austin Abell)
- `35f3c973` Reward Actor ([#318](https://github.com/ChainSafe/forest/pull/318))
  (Austin Abell)
- `ca7898f7` Move bigint serialization utils
  ([#331](https://github.com/ChainSafe/forest/pull/331)) (Austin Abell)
- `e0a996bd` Miner state ([#325](https://github.com/ChainSafe/forest/pull/325))
  (Austin Abell)
- `d30d396e` Market actor state
  ([#330](https://github.com/ChainSafe/forest/pull/330)) (Austin Abell)
- `5f81a1d6` Runtime Implementation
  ([#323](https://github.com/ChainSafe/forest/pull/323)) (Eric Tu)
- `4aacd72a` Initial chainsync process
  ([#293](https://github.com/ChainSafe/forest/pull/293)) (Dustin Brickwood)
- `e2157f57` Logging level config with RUST_LOG env
  variable([#328](https://github.com/ChainSafe/forest/pull/328)) (Austin Abell)
- `29b9e265` Libp2p and dependency update
  ([#326](https://github.com/ChainSafe/forest/pull/326)) (Austin Abell)
- `618cf4ab` Storage Power actor
  ([#308](https://github.com/ChainSafe/forest/pull/308)) (Austin Abell)
- `6d2bf0e0` Switch MethodNum and ActorID to aliases
  ([#317](https://github.com/ChainSafe/forest/pull/317)) (Austin Abell)
- `661f52aa` Change ChainEpoch and TokenAmount types
  ([#309](https://github.com/ChainSafe/forest/pull/309)) (Austin Abell)
- `7e8bd6f2` Payment channel actor
  ([#299](https://github.com/ChainSafe/forest/pull/299)) (Austin Abell)
- `c97033c0` Bitfield/ rle+ impl
  ([#296](https://github.com/ChainSafe/forest/pull/296)) (Austin Abell)
- `5473af59` SetMultimap implementation
  ([#292](https://github.com/ChainSafe/forest/pull/292)) (Austin Abell)
- `1ae3ba41` Improve actors serialization handling
  ([#297](https://github.com/ChainSafe/forest/pull/297)) (Austin Abell)
- `31738128` Refactor annotated serializations
  ([#295](https://github.com/ChainSafe/forest/pull/295)) (Austin Abell)
- `a5b1ab3c` Sector types ([#294](https://github.com/ChainSafe/forest/pull/294))
  (Austin Abell)
- `08d523b5` Implement multimap
  ([#290](https://github.com/ChainSafe/forest/pull/290)) (Austin Abell)
- `338ddf9d` Feat(vm): implement improved error handling
  ([#289](https://github.com/ChainSafe/forest/pull/289)) (Friedel Ziegelmayer)
- `9611818a` Feat(vm): implement system-actor
  ([#288](https://github.com/ChainSafe/forest/pull/288)) (Friedel Ziegelmayer)
- `76712559` Implement balance table
  ([#285](https://github.com/ChainSafe/forest/pull/285)) (Austin Abell)
- `f2027f03` Update message for type changes
  ([#286](https://github.com/ChainSafe/forest/pull/286)) (Austin Abell)
- `af7ad3a7` Multisig actor implementation
  ([#284](https://github.com/ChainSafe/forest/pull/284)) (Austin Abell)
- `e1200ea6` Cron actor implementation
  ([#281](https://github.com/ChainSafe/forest/pull/281)) (Austin Abell)
- `d7f01992` Move abi types and implement piece size
  ([#283](https://github.com/ChainSafe/forest/pull/283)) (Austin Abell)
- `7c8fb8cf` Init actor implementation
  ([#282](https://github.com/ChainSafe/forest/pull/282)) (Austin Abell)
- `5d829172` Clean actors and update to spec
  ([#279](https://github.com/ChainSafe/forest/pull/279)) (Austin Abell)
- `d7195739` Remove unnecessary db trait
  ([#274](https://github.com/ChainSafe/forest/pull/274)) (Austin Abell)
- `0018c22c` State tree full implementation and refactor IPLD
  ([#273](https://github.com/ChainSafe/forest/pull/273)) (Austin Abell)
- `125a9a24` Move CodeID and ActorState to vm crate
  ([#271](https://github.com/ChainSafe/forest/pull/271)) (Eric Tu)
- `1a5b619b` Update exit codes
  ([#270](https://github.com/ChainSafe/forest/pull/270)) (Eric Tu)
- `b337f7c7` Clear warnings for new nightly toolchain rule
  ([#259](https://github.com/ChainSafe/forest/pull/259)) (Austin Abell)
- `28cb8f54` Hamt implementation
  ([#255](https://github.com/ChainSafe/forest/pull/255)) (Austin Abell)
- `17a447e0` Update runtime to new spec/ impl
  ([#256](https://github.com/ChainSafe/forest/pull/256)) (Austin Abell)
- `0c451396` Read CAR Files
  ([#254](https://github.com/ChainSafe/forest/pull/254)) (Eric Tu)
- `bd9f5cf0` Update multihash dependency and Blockstore interface
  ([#253](https://github.com/ChainSafe/forest/pull/253)) (Austin Abell)
- `6aeee77a` Implement basic peer manager
  ([#252](https://github.com/ChainSafe/forest/pull/252)) (Austin Abell)
- `970d476f` Implement sync fork
  ([#248](https://github.com/ChainSafe/forest/pull/248)) (Dustin Brickwood)
- `a43df302` Connected blocksync requests and network polling thread
  ([#244](https://github.com/ChainSafe/forest/pull/244)) (Austin Abell)
- `7b5d8db0` Refactor RPC and implement hello protocol
  ([#246](https://github.com/ChainSafe/forest/pull/246)) (Austin Abell)
- `a1672031` Adding Verification Function for Aggregate BLS Signatures
  ([#240](https://github.com/ChainSafe/forest/pull/240)) (DragonMural)
- `8c924495` ChainSync framework
  ([#243](https://github.com/ChainSafe/forest/pull/243)) (Austin Abell)
- `5a18b496` Libp2p RPC protocol and Blocksync
  ([#229](https://github.com/ChainSafe/forest/pull/229)) (Eric Tu)
- `47dfb47c` Update multibase dependency for lowercase base32 support
  ([#239](https://github.com/ChainSafe/forest/pull/239)) (Austin Abell)
- `39a8d88e` Allow Address network prefix to be overriden for printing
  ([#233](https://github.com/ChainSafe/forest/pull/233)) (Austin Abell)
- `faa71386` Refactor SyncManager to have ownership over tipsets
  ([#238](https://github.com/ChainSafe/forest/pull/238)) (Austin Abell)
- `f242043e` Remove all clones and copies from serializations
  ([#234](https://github.com/ChainSafe/forest/pull/234)) (Austin Abell)
- `d87704f1` State Manager and initial miner retrieval methods
  ([#224](https://github.com/ChainSafe/forest/pull/224)) (Dustin Brickwood)
- `a65794ba` Setup Forest execution threads
  ([#236](https://github.com/ChainSafe/forest/pull/236)) (Austin Abell)
- `56e62302` Global async logging
  ([#232](https://github.com/ChainSafe/forest/pull/232)) (Eric Tu)
- `14115728` Fix cid serde feature reference
  ([#235](https://github.com/ChainSafe/forest/pull/235)) (Austin Abell)
- `b598ffca` Local bigint serialization
  ([#231](https://github.com/ChainSafe/forest/pull/231)) (Austin Abell)
- `1bd9a59c` Refactor blockstore and Cid for usage
  ([#230](https://github.com/ChainSafe/forest/pull/230)) (Austin Abell)
- `abe9be2e` Fix cbor serialization formats and cleanup
  ([#228](https://github.com/ChainSafe/forest/pull/228)) (Austin Abell)
- `59e2fc7c` Refactor keypair retrieval and saving
  ([#221](https://github.com/ChainSafe/forest/pull/221)) (Austin Abell)
- `67ebaae2` Initial Validation Checks - Message, Timestamp and Block Sig
  ([#219](https://github.com/ChainSafe/forest/pull/219)) (Dustin Brickwood)
- `fdf6c506` Entry point for app for organization
  ([#220](https://github.com/ChainSafe/forest/pull/220)) (Austin Abell)
- `b25b4066` Fix README build badge
  ([#218](https://github.com/ChainSafe/forest/pull/218)) (Austin Abell)
- `6d4304e2` Added Fetch and Load Methods
  ([#196](https://github.com/ChainSafe/forest/pull/196)) (Dustin Brickwood)
- `b41107d3` Clean crypto crate and interfaces with Signature types
  ([#214](https://github.com/ChainSafe/forest/pull/214)) (Austin Abell)
- `75224a6a` Add audit to CI
  ([#213](https://github.com/ChainSafe/forest/pull/213)) (Austin Abell)
- `477930db` Migration to Stable Futures and Network Refactor
  ([#209](https://github.com/ChainSafe/forest/pull/209)) (Eric Tu)
- `8b1b61ba` AMT implementation
  ([#197](https://github.com/ChainSafe/forest/pull/197)) (Austin Abell)
- `62beb1b2` CBOR encoding for BlockHeader
  ([#192](https://github.com/ChainSafe/forest/pull/192)) (Eric Tu)
- `3d6814c8` Updated markdown for readme and templates
  ([#208](https://github.com/ChainSafe/forest/pull/208)) (Dustin Brickwood)
- `15ce6d2c` Add MIT license to dual
  ([#204](https://github.com/ChainSafe/forest/pull/204)) (Austin Abell)
- `547e35b7` Updated readme
  ([#201](https://github.com/ChainSafe/forest/pull/201)) (Dustin Brickwood)
- `21635617` Updated link to include internal discord
  ([#200](https://github.com/ChainSafe/forest/pull/200)) (Dustin Brickwood)
- `f21765c4` Rename repo ([#199](https://github.com/ChainSafe/forest/pull/199))
  (Austin Abell)
- `957da7ed` Update README.md
  ([#198](https://github.com/ChainSafe/forest/pull/198)) (ChainSafe Systems)
- `2514c406` Sync & Store methods updated
  ([#193](https://github.com/ChainSafe/forest/pull/193)) (Dustin Brickwood)
- `f1eb515b` DagCBOR encoding and decoding for Tickets
  ([#190](https://github.com/ChainSafe/forest/pull/190)) (Eric Tu)
- `58f3e03a` Update BlockHeader weight to BigUint and DagCBOR encoding for
  TipsetKeys ([#191](https://github.com/ChainSafe/forest/pull/191)) (Eric Tu)
- `8755ec16` Refactor to remove ToCid trait
  ([#186](https://github.com/ChainSafe/forest/pull/186)) (Austin Abell)
- `ab99a6ec` Wrap Signature into a struct
  ([#184](https://github.com/ChainSafe/forest/pull/184)) (Eric Tu)
- `8018d246` Added templates and config
  ([#183](https://github.com/ChainSafe/forest/pull/183)) (Dustin Brickwood)
- `7a9fa80b` Basic Syncer and ChainStore methods
  ([#173](https://github.com/ChainSafe/forest/pull/173)) (Dustin Brickwood)
- `7e524b3c` UnsignedMessage cbor encoding
  ([#174](https://github.com/ChainSafe/forest/pull/174)) (Austin Abell)
- `925d2711` MessageParams update and refactor
  ([#175](https://github.com/ChainSafe/forest/pull/175)) (Austin Abell)
- `1d6dd985` Add missing fields for BlockHeader
  ([#177](https://github.com/ChainSafe/forest/pull/177)) (Eric Tu)
- `f025a9bb` Update changes in spec, updated docs, updated function signatures
  ([#171](https://github.com/ChainSafe/forest/pull/171)) (Austin Abell)
- `c3c6e052` Updated cid format and IPLD link to Cid type
  ([#172](https://github.com/ChainSafe/forest/pull/172)) (Austin Abell)
- `6d527a47` Update message types function signatures
  ([#170](https://github.com/ChainSafe/forest/pull/170)) (Austin Abell)
- `468846f9` Refactor Blockheader
  ([#169](https://github.com/ChainSafe/forest/pull/169)) (Austin Abell)
- `e70250db` Fix existing bug with multibase ToCid
  ([#167](https://github.com/ChainSafe/forest/pull/167)) (Austin Abell)
- `89a0e60e` Add CODEOWNERS
  ([#166](https://github.com/ChainSafe/forest/pull/166)) (Austin Abell)
- `ae6861e2` Switch from using dynamic pointers
  ([#154](https://github.com/ChainSafe/forest/pull/154)) (Austin Abell)
- `b5295e25` Implement and update Cbor encoding
  ([#157](https://github.com/ChainSafe/forest/pull/157)) (Austin Abell)
- `e998474f` Update address for network config, clean auxiliary stuff
  ([#145](https://github.com/ChainSafe/forest/pull/145)) (Austin Abell)
- `c9d3fbbd` Readme Updates
  ([#159](https://github.com/ChainSafe/forest/pull/159)) (David Ansermino)
- `1e99c0ca` Implemented block format
  ([#149](https://github.com/ChainSafe/forest/pull/149)) (Dustin Brickwood)
- `7e58d9bc` Docs index redirect
  ([#151](https://github.com/ChainSafe/forest/pull/151)) (Austin Abell)
- `a641beca` Update Cid references, bump serde_cbor version
  ([#155](https://github.com/ChainSafe/forest/pull/155)) (Austin Abell)
- `79374e42` Fix license script and add to CI
  ([#150](https://github.com/ChainSafe/forest/pull/150)) (Austin Abell)
- `8431cad8` Docs Cleanup ([#138](https://github.com/ChainSafe/forest/pull/138))
  (David Ansermino)
- `9d04393e` Implement memory db
  ([#137](https://github.com/ChainSafe/forest/pull/137)) (Austin Abell)
- `d35410ef` Implement Basic SyncManager
  ([#132](https://github.com/ChainSafe/forest/pull/132)) (Austin Abell)
- `1576674f` Update makefile
  ([#140](https://github.com/ChainSafe/forest/pull/140)) (Gregory Markou)
- `0d29569c` Created wrapper for Cid type
  ([#134](https://github.com/ChainSafe/forest/pull/134)) (Austin Abell)
- `eace8d81` Storage Power Actor framework
  ([#129](https://github.com/ChainSafe/forest/pull/129)) (Austin Abell)
- `ede60e7b` Naive DB + Rocksdb implemenation
  ([#125](https://github.com/ChainSafe/forest/pull/125)) (Gregory Markou)
- `957d0529` Implement BlockHeader builder pattern
  ([#124](https://github.com/ChainSafe/forest/pull/124)) (Austin Abell)
- `d745c60d` Switch License to Apache
  ([#139](https://github.com/ChainSafe/forest/pull/139)) (Gregory Markou)
- `cee77ac1` Update libp2p version to fix cargo issue
  ([#136](https://github.com/ChainSafe/forest/pull/136)) (Austin Abell)
- `2c63bc56` Add License and license script
  ([#123](https://github.com/ChainSafe/forest/pull/123)) (Gregory Markou)
- `0ab143c4` CI cleanup ([#122](https://github.com/ChainSafe/forest/pull/122))
  (Austin Abell)
- `e4363f1a` Implement TipIndex
  ([#113](https://github.com/ChainSafe/forest/pull/113)) (Dustin Brickwood)
- `c916eb4d` Update StateTree and implement cache
  ([#108](https://github.com/ChainSafe/forest/pull/108)) (Austin Abell)
- `4c9fbd88` MethodParameter usage and implementation in system actors
  ([#107](https://github.com/ChainSafe/forest/pull/107)) (Austin Abell)
- `af198d43` Basic VRF ([#104](https://github.com/ChainSafe/forest/pull/104))
  (David Ansermino)
- `6818dc5d` Fix linting issues
  ([#105](https://github.com/ChainSafe/forest/pull/105)) (Austin Abell)
- `2bb5c0ac` Remove ref keywords
  ([#99](https://github.com/ChainSafe/forest/pull/99)) (Austin Abell)
- `d9a35b51` Remove redundant CI
  ([#102](https://github.com/ChainSafe/forest/pull/102)) (Austin Abell)
- `1bd01685` MethodParams update and implementation
  ([#103](https://github.com/ChainSafe/forest/pull/103)) (Austin Abell)
- `2b8ee0eb` Updated blocks crate to reflect spec changes
  ([#86](https://github.com/ChainSafe/forest/pull/86)) (Dustin Brickwood)
- `efb3d8fc` State tree and interpreter framework
  ([#97](https://github.com/ChainSafe/forest/pull/97)) (Austin Abell)
- `792f1204` Reward System Actor framework
  ([#95](https://github.com/ChainSafe/forest/pull/95)) (Austin Abell)
- `e41786ce` Account System Actor framework
  ([#96](https://github.com/ChainSafe/forest/pull/96)) (Austin Abell)
- `51a17882` Updated ChainEpoch usages and clock crate
  ([#98](https://github.com/ChainSafe/forest/pull/98)) (Austin Abell)
- `de80b34a` Refactor Message type and vm packages
  ([#79](https://github.com/ChainSafe/forest/pull/79)) (Austin Abell)
- `e99d8b57` Add libp2p Identify protocol
  ([#94](https://github.com/ChainSafe/forest/pull/94)) (Eric Tu)
- `cb4576d4` Cleanup epoch time
  ([#92](https://github.com/ChainSafe/forest/pull/92)) (Gregory Markou)
- `62888071` Readme typo fix
  ([#93](https://github.com/ChainSafe/forest/pull/93)) (Dustin Brickwood)
- `6a2092b7` Persist networking keystore
  ([#90](https://github.com/ChainSafe/forest/pull/90)) (Gregory Markou)
- `db7d7fc4` Ec2/libp2p ping
  ([#91](https://github.com/ChainSafe/forest/pull/91)) (Eric Tu)
- `36acea44` Cron system actor
  ([#84](https://github.com/ChainSafe/forest/pull/84)) (Austin Abell)
- `db5dad03` Update libp2p dep
  ([#87](https://github.com/ChainSafe/forest/pull/87)) (Austin Abell)
- `93caa63c` Initial Structures for Message - Manager Communication
  ([#69](https://github.com/ChainSafe/forest/pull/69)) (Dustin Brickwood)
- `054f25d4` InitActor framework
  ([#76](https://github.com/ChainSafe/forest/pull/76)) (Austin Abell)
- `d75c8f2e` CLI cleanup ([#70](https://github.com/ChainSafe/forest/pull/70))
  (Gregory Markou)
- `bbea6130` Add config file parsing
  ([#60](https://github.com/ChainSafe/forest/pull/60)) (Gregory Markou)
- `d10a5460` Runtime trait and vm types
  ([#68](https://github.com/ChainSafe/forest/pull/68)) (Austin Abell)
- `ca0159f6` Implements basic actor type
  ([#61](https://github.com/ChainSafe/forest/pull/61)) (Austin Abell)
- `3438654d` Fix makefile clean and phony targets
  ([#62](https://github.com/ChainSafe/forest/pull/62)) (Austin Abell)
- `af33dd2b` Implements Address cbor encoding
  ([#59](https://github.com/ChainSafe/forest/pull/59)) (Austin Abell)
- `bf608808` Create Networking Service
  ([#49](https://github.com/ChainSafe/forest/pull/49)) (Eric Tu)
- `acb00bb0` Closes #51 - Add basic makefile
  ([#57](https://github.com/ChainSafe/forest/pull/57)) (Gregory Markou)
- `9fd58b8d` Add file reading and writing
  ([#54](https://github.com/ChainSafe/forest/pull/54)) (Gregory Markou)
- `9fba7d98` New Tipset w/ unit tests
  ([#56](https://github.com/ChainSafe/forest/pull/56)) (Dustin Brickwood)
- `f7772339` Encoding library and standardizing usage
  ([#48](https://github.com/ChainSafe/forest/pull/48)) (Austin Abell)
- `996900c4` Add an async logger
  ([#53](https://github.com/ChainSafe/forest/pull/53)) (Eric Tu)
- `fd534869` Remove unneeded types
  ([#47](https://github.com/ChainSafe/forest/pull/47)) (Austin Abell)
- `dc04a06f` Add message and messageReceipt to block
  ([#37](https://github.com/ChainSafe/forest/pull/37)) (Gregory Markou)
- `ff9b6757` Refactor crypto and address to libraries
  ([#40](https://github.com/ChainSafe/forest/pull/40)) (Austin Abell)
- `e85e6992` [VM] Implement basic message types and signing stubs
  ([#31](https://github.com/ChainSafe/forest/pull/31)) (Austin Abell)
- `62194eb7` [VM] Address module cleanup
  ([#32](https://github.com/ChainSafe/forest/pull/32)) (Austin Abell)
- `ae846751` Basic blockchain types and Tipset methods
  ([#28](https://github.com/ChainSafe/forest/pull/28)) (Dustin Brickwood)
- `fd667b8d` Basic clock interface
  ([#27](https://github.com/ChainSafe/forest/pull/27)) (Gregory Markou)
- `29c8b441` Add basic cli ([#25](https://github.com/ChainSafe/forest/pull/25))
  (Gregory Markou)
- `e79cc5f7` [VM] Address logic and code restructure
  ([#21](https://github.com/ChainSafe/forest/pull/21)) (Austin Abell)
- `dba3d3ed` Fix build and setup node binary and subsystem libs
  ([#1](https://github.com/ChainSafe/forest/pull/1)) (Austin Abell)
- `0443c1d4` Remove signed block (Eric Tu)
- `ea16ee42` Chain_sync stub (austinabell)
- `995aa6ee` Fixed fn naming (Dustin Brickwood)
- `2644a493` Added stubbed message pool.rs (Dustin Brickwood)
- `bc6cb2a8` Blocks refactor (Eric Tu)
- `c0af00aa` Merge branch 'master' of github.com:ec2/rust-filecoin (Eric Tu)
- `10868e19` More block stubs (Eric Tu)
- `5eaa11cb` Change how types are referenced externally (austinabell)
- `a37ee2d4` Merge branch 'master' of github.com:ec2/rust-filecoin (Eric Tu)
- `a927122c` Exported message types for use (austinabell)
- `e78e209c` Basic incomplete stubbing for block (Eric Tu)
- `235f00d5` Stubbed some vm (Eric Tu)
- `cb354a60` Fix gitignore (austinabell)
- `e8e71e10` Remove cargo lock (austinabell)
- `f3cc8430` Updated lockfile (austinabell)
- `83730efd` Set up subsystems (austinabell)
- `04b6d5bf` Set up vm and blockchain system binaries (austinabell)
- `ba604fa5` Executable project template (Eric Tu)
- `8344e2b8` Initial commit (Eric Tu)<|MERGE_RESOLUTION|>--- conflicted
+++ resolved
@@ -33,13 +33,10 @@
   `forest-cli archive info` command for inspecting archives.
 - [#3159](https://github.com/ChainSafe/forest/issues/3159): Add
   `forest-cli archive export -e=X` command for exporting archives.
-<<<<<<< HEAD
 - [#3150](https://github.com/ChainSafe/forest/pull/3150):
   `forest-cli car concat` subcommand for concatenating `.car` files.
-=======
 - [#3148](https://github.com/ChainSafe/forest/pull/3148): add `save_to_file`
   option to `forest-cli state fetch` command.
->>>>>>> 6fcbd8a6
 
 ### Changed
 
