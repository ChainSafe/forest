<!--

## A short guide to adding a changelog entry

- pick a section to which your change belongs in _Forest unreleased_,
- the entry should follow the format:

  `[#ISSUE_NO](link to the issue): <short description>`, for example:

  [#1234](https://github.com/chainsafe/forest/pull/1234): Add support for NV18

- if the change does not have an issue, use the PR number instead - the PR must
  have a detailed description of the change and its motivation. Consider
  creating a separate issue if the change is complex enough to warrant it,
- the changelog is not a place for the full description of the change, it should
  be a short summary of the change,
- if the change does not directly affect the user, it should not be included in
  the changelog - for example, refactoring of the codebase,
- review the entry to make sure it is correct and understandable and that it
  does not contain any typos,
- the entries should not contradict each other - if you add a new entry, ensure
  it is consistent with the existing entries.

-->

## Forest unreleased

### Breaking

### Added

<<<<<<< HEAD
- [#3591](https://github.com/ChainSafe/forest/pull/3591) Add
  `forest-tool car validate` command for checking non-filecoin invariants in CAR
  files.
=======
- [#3422](https://github.com/ChainSafe/forest/issues/3422) Add NV21 (Watermelon)
  support for calibration network.
>>>>>>> de948675

### Changed

### Removed

### Fixed

- [#3590](https://github.com/ChainSafe/forest/pull/3590) Fix bug in ForestCAR
  encoder that would cause corrupted archives if a hash-collision happened.

## Forest v0.13.0 "Holocron"

### Breaking

- [#3231](https://github.com/ChainSafe/forest/issues/3231) Moved some Forest
  internal settings from files to the database.
- [#3333](https://github.com/ChainSafe/forest/pull/3333) Changed default rpc
  port from 1234 to 2345.
- [#3336](https://github.com/ChainSafe/forest/pull/3336) Moved following
  `forest-cli` subcommands to `forest-tool`
  - `archive info`
  - `fetch-params`
  - `snapshot fetch`
  - `snapshot validate`
- [#3355](https://github.com/ChainSafe/forest/pull/3355) Moved commands
  - `forest-cli db stats` to `forest-tool db stats`
  - `forest-cli db clean` to `forest-tool db destroy`
- [#3362](https://github.com/ChainSafe/forest/pull/3362) Moved the following
  `forest-cli wallet` subcommands to `forest-wallet`
- [#3432](https://github.com/ChainSafe/forest/pull/3432) Moved following
  `forest-cli` subcommands to `forest-tool`
  - `archive export`
  - `archive checkpoints`
- [#3431](https://github.com/ChainSafe/forest/pull/3431) Moved the following
  `forest-cli snapshot compress` subcommand to `forest-tool`
- [#3435](https://github.com/ChainSafe/forest/pull/3435) Moved subcommand
  `forest-cli car concat` subcommands to `forest-tool`

### Added

- [#3430](https://github.com/ChainSafe/forest/pull/3430): Add
  `forest-tool snapshot compute-state ...` subcommand.
- [#3321](https://github.com/ChainSafe/forest/issues/3321): Support for
  multi-threaded car-backed block stores.
- [#3316](https://github.com/ChainSafe/forest/pull/3316): Add
  `forest-tool benchmark` commands.
- [#3330](https://github.com/ChainSafe/forest/pull/3330): Add `--depth` flag to
  `forest-cli snapshot export`.
- [#3348](https://github.com/ChainSafe/forest/pull/3348): Add `--diff-depth`
  flag to `forest-cli archive export`.
- [#3325](https://github.com/ChainSafe/forest/pull/3325): Add
  `forest-tool state-migration actor-bundle` subcommand.
- [#3387](https://github.com/ChainSafe/forest/pull/3387): Add
  `forest-wallet delete` RPC command.
- [#3322](https://github.com/ChainSafe/forest/issues/3322): Added prompt to
  `forest-cli archive export` to overwrite file if the file specified with
  `--output-path` already exists and a `--force` flag to suppress the prompt.
- [#3439](https://github.com/ChainSafe/forest/pull/3439): Add
  `--consume-snapshot` option to `forest` command.
- [#3462](https://github.com/ChainSafe/forest/pull/3462): Add
  `forest-tool archive merge` command.

### Changed

- [#3331](https://github.com/ChainSafe/forest/pull/3331): Use multiple cores
  when exporting snapshots.
- [#3379](https://github.com/ChainSafe/forest/pull/3379): Improved state graph
  walking performance.
- [#3178](https://github.com/ChainSafe/forest/issues/3178): Removed inaccurate
  progress log ETA; now only the elapsed time is displayed.
- [#3322](https://github.com/ChainSafe/forest/issues/3322): The
  `snapshot export` and `snapshot compress` subcommands for `forest-cli` are now
  both consistent with `forest-cli archive export` in supporting a short-form
  output path flag `-o` and a long-form output path flag `--output-path`. The
  flag `--output` for the `snapshot compress` subcommand was replaced by
  `--output-path`.

### Removed

### Fixed

- [#3319](https://github.com/ChainSafe/forest/pull/3319): Fix bug triggered by
  re-encoding ForestCAR.zst files.

- [#3322](https://github.com/ChainSafe/forest/pull/3332): Forest is now able to
  parse data from epochs below 1_960_320 (on mainnet)

## Forest v0.12.1 "Carp++"

### Fixed

- [#3307](https://github.com/ChainSafe/forest/pull/3307)[#3310](https://github.com/ChainSafe/forest/pull/3310):
  Reduce memory requirements when exporting a snapshot by 50% (roughly from
  14GiB to 7GiB).

## Forest v0.12.0 "Carp"

Notable updates:

- Support for the `.forest.car.zst` format.
- Support for diff snapshots.

### Breaking

- [#3189](https://github.com/ChainSafe/forest/issues/3189): Changed the database
  organisation to use multiple columns. The database will need to be recreated.
- [#3220](https://github.com/ChainSafe/forest/pull/3220): Removed the
  `forest-cli chain validate-tipset-checkpoints` and
  `forest-cli chain tipset-hash` commands.

### Added

- [#3167](https://github.com/ChainSafe/forest/pull/3167): Added a new option
  `--validate-tipsets` for `forest-cli snapshot validate`.
- [#3166](https://github.com/ChainSafe/forest/issues/3166): Add
  `forest-cli archive info` command for inspecting archives.
- [#3159](https://github.com/ChainSafe/forest/issues/3159): Add
  `forest-cli archive export -e=X` command for exporting archives.
- [#3150](https://github.com/ChainSafe/forest/pull/3150):
  `forest-cli car concat` subcommand for concatenating `.car` files.
- [#3148](https://github.com/ChainSafe/forest/pull/3148): add `save_to_file`
  option to `forest-cli state fetch` command.
- [#3213](https://github.com/ChainSafe/forest/pull/3213): Add support for
  loading forest.car.zst files.
- [#3284](https://github.com/ChainSafe/forest/pull/3284): Add `--diff` flag to
  `archive export`.
- [#3292](https://github.com/ChainSafe/forest/pull/3292): Add `net info`
  subcommand to `forest-cli`.

### Changed

- [#3126](https://github.com/ChainSafe/forest/issues/3126): Bail on database
  lookup errors instead of silently ignoring them.
- [#2999](https://github.com/ChainSafe/forest/issues/2999): Restored `--tipset`
  flag to `forest-cli snapshot export` to allow export at a specific tipset.
- [#3283](https://github.com/ChainSafe/forest/pull/3283): All generated car
  files use the new forest.car.zst format.

### Removed

### Fixed

- [#3248](https://github.com/ChainSafe/forest/issues/3248): Fixed Forest being
  unable to re-create its libp2p keypair from file and always changing its
  `PeerId`.

## Forest v0.11.1 "Dagny Taggart"

## Forest v0.11.0 "Hypersonic"

### Breaking

- [#3048](https://github.com/ChainSafe/forest/pull/3048): Remove support for
  rocksdb
- [#3047](https://github.com/ChainSafe/forest/pull/3047): Remove support for
  compiling with delegated consensus
- [#3086](https://github.com/ChainSafe/forest/pull/3085):
  `forest-cli snapshot validate` no longer supports URLs. Download the snapshot
  and then run the command.

### Added

- [#2761](https://github.com/ChainSafe/forest/issues/2761): Add a per actor
  limit of 1000 messages to Forest mpool for preventing spam attacks.
- [#2728](https://github.com/ChainSafe/forest/issues/2728): Revive
  `forest-cli mpool pending` and `forest-cli mpool stat` subcommands.
- [#2816](https://github.com/ChainSafe/forest/issues/2816): Support `2k` devnet.
- [#3026](https://github.com/ChainSafe/forest/pull/3026): Expose
  `forest-cli state diff ...`
- [#3086](https://github.com/ChainSafe/forest/pull/3085):
  `forest-cli snapshot validate` is faster and uses less disk space, operating
  directly on the snapshot rather than loading through a database.
- [#2983](https://github.com/ChainSafe/forest/issues/2983): Added state
  migration support for NV17.
- [#3107](https://github.com/ChainSafe/forest/pull/3107): Introduced 'head'
  parameter for snapshot validation.

### Fixed

- [#3005](https://github.com/ChainSafe/forest/issues/3005): Fix incorrect
  progress reported when importing compressed snapshots.

- [#3122](https://github.com/ChainSafe/forest/pull/3122): Fix state-root
  mismatch around null tipsets.

## Forest v0.10.0 "Premature"

### Breaking

- [#3007](https://github.com/ChainSafe/forest/pull/3007): Optimize DB
  parameters. This requires all existing databases to be re-initialized.

### Fixed

- [#3006](https://github.com/ChainSafe/forest/issues/3006): Fix `premature end`
  error when exporting a snapshot.

## Forest v0.9.0 "Fellowship"

Notable updates:

- `--compressed` option removed from CLI, snapshots are now always compressed.
- The `dir`, `list`, `prune` and `remove` snapshot commands have been removed
  from the CLI.
- Snapshots are fetched to current directory by default.
- Added new subcommand `forest-cli info show`.
- `Filecoin.ChainSetHead` RPC endpoint and `forest-cli chain set-head`
  subcommand are now implemented.
- IPLD graph can now be downloaded via bitswap.
- `sendFIL` function has been updated to match recent changes in the Forest send
  command.
- FIL amount parsing/printing has been improved and 2 new options are added to
  forest-cli wallet list (--no-round and --no-abbrev).

### Breaking

- [#2873](https://github.com/ChainSafe/forest/issues/2873)
  - remove `--compressed` from the CLI. Snapshots are now always compressed.
  - Remove snapshot ops - snapshots fetched to the current directory by default.

### Added

- [#2706](https://github.com/ChainSafe/forest/issues/2706): implement
  `Filecoin.ChainSetHead` RPC endpoint and `forest-cli chain set-head`
  subcommand.
- [#2979](https://github.com/ChainSafe/forest/pull/2979): implement command for
  downloading an IPLD graph via bitswap.
- [#2578](https://github.com/ChainSafe/forest/pull/2578): implement initial
  support for `forest-cli info`

### Changed

- [#2668](https://github.com/ChainSafe/forest/issues/2668): JavaScript console
  `sendFIL` function has been updated to align with recent changes in the Forest
  `send` command (allowed units for the amount field are now "attoFIL",
  "femtoFIL", "picoFIL", "nanoFIL", "microFIL", "milliFIL", and "FIL"). Note
  that the default `sendFIL` amount unit (i.e., if no units are specified) is
  now FIL to match the behavior in Lotus.
- [#2833](https://github.com/ChainSafe/forest/issues/2833): Improvements to FIL
  amount parsing/printing, and add `--no-round` and `--no-abbrev` to
  `forest-cli wallet list`.

### Removed

- [#2888](https://github.com/ChainSafe/forest/issues/2888): FILOps is no longer
  serving uncompressed snapshots. Removed support for them in both `forest` and
  `forest-cli`.

### Fixed

- [#2967](https://github.com/ChainSafe/forest/issues/2967): Fix http-client
  concurrency issues caused by fetching root certificates multiple times.
- [#2958](https://github.com/ChainSafe/forest/issues/2958): Fix occasional
  consensus fault.
- [#2950](https://github.com/ChainSafe/forest/pull/2950): Fix cases where ctrl-c
  would be ignored.
- [#2934](https://github.com/ChainSafe/forest/issues/2934): Fix race condition
  when connecting to development blockchains.

## Forest v0.8.2 "The Way"

### Added

- [#2655](https://github.com/ChainSafe/forest/issues/2655): Configurable number
  of default recent state roots included in memory/snapshots.

### Changed

### Removed

### Fixed

- [#2796](https://github.com/ChainSafe/forest/pull/2796): Fix issue when running
  Forest on calibnet using a configuration file only.
- [#2807](https://github.com/ChainSafe/forest/pull/2807): Fix issue with v11
  actor CIDs.
- [#2804](https://github.com/ChainSafe/forest/pull/2804): Add work around for
  FVM bug that caused `forest-cli sync wait` to fail.

## Forest v0.8.1 "Cold Exposure"

### Fixed

- [#2788](https://github.com/ChainSafe/forest/pull/2788): Move back to the
  upstream `ref-fvm` and bump the dependency version so that it included the
  latest critical [patch](https://github.com/filecoin-project/ref-fvm/pull/1750)

## Forest v0.8.0 "Jungle Speed" (2023-04-21)

### Added

- [#2763](https://github.com/ChainSafe/forest/issues/2763): Support NV19 and
  NV20. ⛈️

## Forest v0.7.2 "Roberto" (2023-04-19)

### Added

- [#2741](https://github.com/ChainSafe/forest/issues/2741): Support importing
  zstd compressed snapshot car files
- [#2741](https://github.com/ChainSafe/forest/issues/2741): Support fetching
  zstd compressed snapshots with filecoin provider via `--compressed` option
- [#2741](https://github.com/ChainSafe/forest/issues/2741): Support exporting
  zstd compressed snapshots via `--compressed` option in
  `forest-cli snapshot export` subcommand
- [#1454](https://github.com/ChainSafe/forest/issues/1454): Added state
  migration support for NV18.

### Changed

- [#2770](https://github.com/ChainSafe/forest/issues/2767): Use `latest` tag for
  stable releases, and `edge` for latest development builds.

### Removed

### Fixed

## Forest v0.7.1 (2023-03-29)

Notable updates:

- Fix CD task for image publishing on new tagged releases

### Added

- [#2721](https://github.com/ChainSafe/forest/issues/2721): Add `--no-gc` flag
  to daemon.

### Changed

- [#2607](https://github.com/ChainSafe/forest/issues/2607): Use jemalloc as the
  default global allocator

### Removed

### Fixed

## Forest v0.7.0 (2023-03-23)

Notable updates:

- Support for NV18.
- Automatic database garbage collection.
- A JavaScript console to interact with Filecoin API.
- Switched to ParityDb as the default backend for Forest daemon.

### Added

- Support for NV18. [#2596](https://github.com/ChainSafe/forest/issues/2596)
- Automatic database garbage collection.
  [#2292](https://github.com/ChainSafe/forest/issues/2292)
  [#1708](https://github.com/ChainSafe/forest/issues/1708)
- ParityDb statistics to the stats endpoint.
  [#2433](https://github.com/ChainSafe/forest/issues/2433)
- A JavaScript console to interact with Filecoin API.
  [#2492](https://github.com/ChainSafe/forest/pull/2492)
- Multi-platform Docker image support.
  [#2476](https://github.com/ChainSafe/forest/issues/2476)
- `--dry-run` flag to forest-cli `snapshot export` command.
  [#2550](https://github.com/ChainSafe/forest/issues/2550)
- `--exit-after-init` and `--save-token` flags to daemon.
  [#2528](https://github.com/ChainSafe/forest/issues/2528)
- `--track-peak-rss` to forest daemon to get peak RSS usage.
  [#2696](https://github.com/ChainSafe/forest/pull/2696)
- RPC `Filecoin.Shutdown` endpoint and `forest-cli shutdown` subcommand.
  [#2402](https://github.com/ChainSafe/forest/issues/2402)
- Added retry capabilities to failing snapshot fetch.
  [#2544](https://github.com/ChainSafe/forest/issues/2544)

### Changed

- Network needs to be specified for most commands(eg Calibnet), including
  `sync wait` and `snapshot export`.
  [#2596](https://github.com/ChainSafe/forest/issues/2596)
- Switched to ParityDb as the default backend for Forest daemon. All clients
  must re-import the snapshot. The old database must be deleted manually - it is
  located in
  `$(forest-cli config dump | grep data_dir | cut -d' ' -f3)/<NETWORK>/rocksdb`.
  [#2576](https://github.com/ChainSafe/forest/issues/2576)
- Revised how balances are displayed, defaulting to:
  [#2323](https://github.com/ChainSafe/forest/issues/2323)
  - adding metric prefix when it's required, consequently CLI flag
    `--fixed-unit` added to force to show in original `FIL` unit
  - 4 significant digits, consequently CLI flag `--exact-balance` added to force
    full accuracy.
- `stats` and `compression` keys in `parity_db` section were renamed to
  `enable_statistics` and `compression_type` respectively.
  [#2433](https://github.com/ChainSafe/forest/issues/2433)
- `download_snapshot` key in `client` section configuration renamed to
  `auto_download_snapshot`.
  [#2457](https://github.com/ChainSafe/forest/pull/2457)
- `--skip-load` flag must be now called with a boolean indicating its value.
  [#2573](https://github.com/ChainSafe/forest/issues/2573)
- Ban peers with duration, Banned peers are automatically unbanned after a
  period of 1h. [#2391](https://github.com/ChainSafe/forest/issues/2391)
- Added support for multiple listen addr.
  [#2551](https://github.com/ChainSafe/forest/issues/2551)
- Allowed specifying the encryption passphrase via environmental variable.
  [#2499](https://github.com/ChainSafe/forest/issues/2499)
- Removed Forest `ctrl-c` hard shutdown behavior on subsequent `ctrl-c` signals.
  [#2538](https://github.com/ChainSafe/forest/pull/2538)
- Added support in the forest `send` command for all FIL units currently
  supported in forest `wallet` ("attoFIL", "femtoFIL", "picoFIL", "nanoFIL",
  "microFIL", "milliFIL", and "FIL"). Note that the default `send` units (i.e.,
  if no units are specified) are now FIL to match the behavior in Lotus.
  [#2668](https://github.com/ChainSafe/forest/issues/2668)

### Removed

- Removed `--halt-after-import` and `--auto-download-snapshot` from
  configuration. They are now strictly a CLI option.
  [#2528](https://github.com/ChainSafe/forest/issues/2528)
  [#2573](https://github.com/ChainSafe/forest/issues/2573)

### Fixed

- Daemon getting stuck in an infinite loop during shutdown.
  [#2672](https://github.com/ChainSafe/forest/issues/2672)
- `Scanning Blockchain` progess bar never hitting 100% during snapshot import.
  [#2404](https://github.com/ChainSafe/forest/issues/2404)
- bitswap queries cancellation that do not respond after a period.
  [#2398](https://github.com/ChainSafe/forest/issues/2398)
- Forest daeamon crashing on sending bitswap requests.
  [#2405](https://github.com/ChainSafe/forest/issues/2405)
- Corrected counts displayed when using `forest-cli --chain <chain> sync wait`.
  [#2429](https://github.com/ChainSafe/forest/issues/2429)
- Snapshot export issue when running on a system with a separate temporary
  filesystem. [#2693](https://github.com/ChainSafe/forest/pull/2693)
- All binaries and crates in the project to follow a standard version, based on
  the release tag. [#2493](https://github.com/ChainSafe/forest/issues/2493)

## Forest v0.6.0 (2023-01-06)

Notable updates:

- Added support for the new Protocol Labs snapshot service.
- Several improvements to logging (including integration with Grafana Loki) and
  error handling.

### Added

- New daemon option flag `--log-dir` for log file support.
- New ParityDb section in configuration (including statistics and compression
  settings).
- Integration with Grafana Loki for more advanced log filtering and
  summarization.
- Peer tipset epoch now in metrics.

### Changed

- Several improvements to error handling.
- Docker images are now tagged with version (eg `0.6.0`) and date (eg
  `2023-01-05-commit_hash`).
- Upgraded toolchain channel to `nightly-2022-12-15`.
- Migrated logging infrastructure from `log` to `tracing`.
- Fixed bug triggered by large network messages.
- Fixed bug where cursor would be hidden after keyboard interrupt.
- Allow `-—height` flag to take relative offsets for validating the tipsets in a
  snapshot.
- Fixed issue with invalid snapshot exports; messages were accidentally removed
  from snapshots, making them invalid.
- Updated `snapshot fetch` subcommands to support the new Protocol Labs snapshot
  service.
- Fixed RPC `net disconnect` endpoint (a bug was returning a JSON RPC error when
  running `forest-cli net disconnect` and preventing proper peer disconnection).
- Corrected RPC serialization of FIL balances (a bug was preventing display of
  floating point balance using `forest-cli wallet list`).

### Removed

- RocksDB check for low file descriptor limit.
- Unused RPC endpoints.

## Forest v0.5.1 (2022-12-01)

### Changed

- Restore progress indicators that were accidentally broken.

## Forest v0.5.0 (2022-12-01)

Notable updates:

- Support for nv17.
- Forest was split into two programs: a Filecoin node (forest), and a control
  program (forest-cli).
- Improved snapshot importing performance: ~75% reduction in snapshot import
  time.
- Improved code building time: ~45% reduction in build time.
- Code coverage increased from 32% to 63%.

### Added

- Support for nv17 on both calibnet and mainnet.
- Experimental support for ParityDB.
- Improved snapshot handling via the `forest-cli snapshot` commands.
- Support using `aria2` for faster snapshot downloads.
- Support for sending FIL.

### Changed

- Replace async_std with tokio.
- Significantly improve tracked performance metrics.
- Gracefully shutdown the database on sigterm and sighup.
- Fix gas charging issue that caused state-root mismatches on mainnet.
- Snapshots are automatically downloaded if the database is empty.
- Improve error messages if a snapshot doesn't match the requested network.
- Add `--color=[always;auto;never]` flag.

### Removed

- Fat snapshots (snapshots that contain all transaction receipts since genesis)
  have been deprecated in favor of slim snapshots where receipts are downloaded
  on demand.
- All security advistory exceptions. Forest's dependencies are now free of known
  vulnerabilities.

## Forest v0.4.1 (2022-10-04)

### Changed

- Fix bug in handling of blockchain forks.

## Forest v0.4.0 (2022-09-30)

Notable updates:

- Support for nv16.
- Built-in method of downloading snapshots.
- Vastly improved automated testing.

### Added

- New `forest chain export` command for generating snapshots.
- New `forest chain fetch` command for downloading recent snapshots.
- Logging settings are now part of the configuration file rather than only being
  accessible through an environment variable.
- A `--detach` flag for running the Forest node in the background.
- A `--halt-after-import` for exiting Forest directly after importing a
  snapshot.
- Delegated Consensus: A consensus mode useful for testing.
- FIP-0023: Break ties between tipsets of equal weight.

### Changed

- Improve error messages if Forest isn't initiated with a valid database.
- Formatting clean-up in the forest wallet.
- Improved pretty-printing of debugging statediffs.
- Several dozen spelling fixes in the documentation.
- Fixed dead links in documentation (with automated detection).
- Avoided a segmentation fault caused by an improper shutdown of the database.
- Bump required rust version from nightly-2022-09-08 to nightly-2022-09-28.

### Removed

- Support for the `sled` database.

## Forest v0.3.0 (2022-07-04)

Notable updates:

- Support nv15 entirely through the FVM.
- Resolve two security concerns by removing legacy code (RUSTSEC-2020-0071 and
  RUSTSEC-2021-0130).
- Fixed Docker image and released it to GH container registry.
- Network selection (ie mainnet vs testnet) moved to a CLI flag rather than a
  compile-time flag.

## Forest v0.2.2 _alpha_ (2022-04-06)

Forest v0.2.2 alpha is a service release improving performance and stability.
This release supports Filecoin network version 14.

Notable updates:

- Forest now supports Calibnet: `make calibnet` (nv14)
- FVM is available both native and as external crate:
  [ref-fvm](https://github.com/filecoin-project/ref-fvm)
- Reading config from a default config location unless a file is specified.
- Improved logging and display of synchronization progress.
- Defaulting to Rust Edition 2021 from now on.

All changes:

- Log: don't override default filters (#1504) by @jdjaustin in
  [#1530](https://github.com/ChainSafe/forest/pull/1530)
- Crates: bump wasmtime by @q9f in
  [#1526](https://github.com/ChainSafe/forest/pull/1526)
- Ci: add wasm target to release script by @q9f in
  [#1524](https://github.com/ChainSafe/forest/pull/1524)
- Ci: add codecov target threshold tolerance of 1% by @q9f in
  [#1525](https://github.com/ChainSafe/forest/pull/1525)
- Node: demote noisy warnings to debug by @q9f in
  [#1518](https://github.com/ChainSafe/forest/pull/1518)
- Workaround fix for prometheus endpoint by @LesnyRumcajs in
  [#1516](https://github.com/ChainSafe/forest/pull/1516)
- Fixed bug label for bug template by @LesnyRumcajs in
  [#1514](https://github.com/ChainSafe/forest/pull/1514)
- Crates: purge unused dependencies by @q9f in
  [#1509](https://github.com/ChainSafe/forest/pull/1509)
- Github: update code owners by @q9f in
  [#1507](https://github.com/ChainSafe/forest/pull/1507)
- Ci: enable rustc version trinity for builds by @q9f in
  [#1506](https://github.com/ChainSafe/forest/pull/1506)
- Crates: bump dependencies by @q9f in
  [#1503](https://github.com/ChainSafe/forest/pull/1503)
- Re-use some code from ref-fvm by @LesnyRumcajs in
  [#1500](https://github.com/ChainSafe/forest/pull/1500)
- Connor/default config location by @connormullett in
  [#1494](https://github.com/ChainSafe/forest/pull/1494)
- Deps: simplify os dependencies by @q9f in
  [#1496](https://github.com/ChainSafe/forest/pull/1496)
- Use exports from ref-fvm by @LesnyRumcajs in
  [#1495](https://github.com/ChainSafe/forest/pull/1495)
- Start the prometheus server before loading snapshots. by @lemmih in
  [#1484](https://github.com/ChainSafe/forest/pull/1484)
- Config dump with tests by @LesnyRumcajs in
  [#1485](https://github.com/ChainSafe/forest/pull/1485)
- Use the v6 version of the actor's bundle. by @lemmih in
  [#1474](https://github.com/ChainSafe/forest/pull/1474)
- Exposed more rocksdb options, increased max files by @LesnyRumcajs in
  [#1481](https://github.com/ChainSafe/forest/pull/1481)
- Parametrize current rocksdb settings by @LesnyRumcajs in
  [#1479](https://github.com/ChainSafe/forest/pull/1479)
- Use progress bars when downloading headers and scanning the blockchain. by
  @lemmih in [#1480](https://github.com/ChainSafe/forest/pull/1480)
- Night job scripts by @LesnyRumcajs in
  [#1475](https://github.com/ChainSafe/forest/pull/1475)
- Add more metrics of syncing by @LesnyRumcajs in
  [#1467](https://github.com/ChainSafe/forest/pull/1467)
- Limit RocksDB to 200 open files. by @lemmih in
  [#1468](https://github.com/ChainSafe/forest/pull/1468)
- Ci: Include conformance tests in code coverage results by @lemmih in
  [#1470](https://github.com/ChainSafe/forest/pull/1470)
- Show a progressbar when downloading tipset headers. by @lemmih in
  [#1469](https://github.com/ChainSafe/forest/pull/1469)
- Add 'fvm' backend in parallel to our native backend. by @lemmih in
  [#1403](https://github.com/ChainSafe/forest/pull/1403)
- Update regex to v1.5.5 (from 1.5.4) to avoid performance vulnerability. by
  @lemmih in [#1472](https://github.com/ChainSafe/forest/pull/1472)
- Ci: Allow codecov policies to fail. by @lemmih in
  [#1471](https://github.com/ChainSafe/forest/pull/1471)
- Improve docker-compose for monitoring stack by @LesnyRumcajs in
  [#1461](https://github.com/ChainSafe/forest/pull/1461)
- Revert "Enforce max length when serializing/deserializing arrays" by @lemmih
  in [#1462](https://github.com/ChainSafe/forest/pull/1462)
- Introduce serde_generic_array by @clearloop in
  [#1434](https://github.com/ChainSafe/forest/pull/1434)
- Fixed new clippy warnings by @LesnyRumcajs in
  [#1449](https://github.com/ChainSafe/forest/pull/1449)
- Improve license check script by @LesnyRumcajs in
  [#1443](https://github.com/ChainSafe/forest/pull/1443)
- Elmattic/actors review f26 by @elmattic in
  [#1340](https://github.com/ChainSafe/forest/pull/1340)
- Calibnet Support by @connormullett in
  [#1370](https://github.com/ChainSafe/forest/pull/1370)
- Blockchain/sync: demote chain exchange warning to debug message by @q9f in
  [#1439](https://github.com/ChainSafe/forest/pull/1439)
- Fix clippy fiascoes introduced in #1437 by @LesnyRumcajs in
  [#1438](https://github.com/ChainSafe/forest/pull/1438)
- Fix signature verification fiasco by @LesnyRumcajs in
  [#1437](https://github.com/ChainSafe/forest/pull/1437)
- Clippy for tests by @LesnyRumcajs in
  [#1436](https://github.com/ChainSafe/forest/pull/1436)
- Rustc: switch to rust edition 2021 by @q9f in
  [#1429](https://github.com/ChainSafe/forest/pull/1429)
- Forest: bump version to 0.2.2 by @q9f in
  [#1428](https://github.com/ChainSafe/forest/pull/1428)
- Move from chrono to time crate by @LesnyRumcajs in
  [#1426](https://github.com/ChainSafe/forest/pull/1426)

## Forest v0.2.1 _alpha_ (2022-02-14)

Forest v0.2.1 alpha is a service release improving performance and stability.

All changes:

- Ci: fix documentation in release workflow by @q9f in
  [#1427](https://github.com/ChainSafe/forest/pull/1427)
- Feat(encoding): add max length check for bytes by @clearloop in
  [#1399](https://github.com/ChainSafe/forest/pull/1399)
- Add assert in debug mode and tests by @elmattic in
  [#1416](https://github.com/ChainSafe/forest/pull/1416)
- Add shellcheck to CI by @LesnyRumcajs in
  [#1423](https://github.com/ChainSafe/forest/pull/1423)
- Fail CI on failed fmt or other linting file changes by @LesnyRumcajs in
  [#1422](https://github.com/ChainSafe/forest/pull/1422)
- Crates: replace monkey-patched cs\_\* crates by upstream deps by @q9f in
  [#1414](https://github.com/ChainSafe/forest/pull/1414)
- Add LesnyRumcajs to CODEOWNERS by @LesnyRumcajs in
  [#1425](https://github.com/ChainSafe/forest/pull/1425)
- Ci: temporarily ignore RUSTSEC-2022-0009 by @q9f in
  [#1424](https://github.com/ChainSafe/forest/pull/1424)
- Vm/actor: remove unused fields in paych actor tests by @q9f in
  [#1415](https://github.com/ChainSafe/forest/pull/1415)
- Forest: bump version to 0.2.1 by @q9f in
  [#1417](https://github.com/ChainSafe/forest/pull/1417)
- Fix exit code mismatch by @noot in
  [#1412](https://github.com/ChainSafe/forest/pull/1412)
- Improve snapshot parsing performance by ~2.5x by @lemmih in
  [#1408](https://github.com/ChainSafe/forest/pull/1408)
- Update conformance test vectors (and fix test driver) by @lemmih in
  [#1404](https://github.com/ChainSafe/forest/pull/1404)
- Use human readable units when loading snapshots. by @lemmih in
  [#1407](https://github.com/ChainSafe/forest/pull/1407)
- Chore: bump rocksdb to 0.17 by @q9f in
  [#1398](https://github.com/ChainSafe/forest/pull/1398)
- Include network in forest version string. by @lemmih in
  [#1401](https://github.com/ChainSafe/forest/pull/1401)
- Fix 1369 by @willeslau in
  [#1397](https://github.com/ChainSafe/forest/pull/1397)
- Move `/docs` to `/documentation` by @connormullett in
  [#1390](https://github.com/ChainSafe/forest/pull/1390)

## Forest v0.2.0 _alpha_ (2022-01-25)

ChainSafe System's second _alpha_ release of the _Forest_ Filecoin Rust protocol
implementation. This release fixes a series of bugs and performance issues and
introduces, among others, support for:

- Full mainnet compatibility
- Filecoin network version 14 "Chocolate"
- Forest actors version 6
- Further audit fixes

To compile release binaries, checkout the `v0.2.0` tag and build with the
`release` feature.

```shell
git checkout v0.2.0
cargo build --release --bin forest --features release
./target/release/forest --help
```

All changes:

- Release forest v0.2.0 alpha
  ([#1393](https://github.com/ChainSafe/forest/pull/1393)
- C1 actors review ([#1368](https://github.com/ChainSafe/forest/pull/1368))
- Fix encoding size constraints for BigInt and BigUint not enforced
  ([#1367](https://github.com/ChainSafe/forest/pull/1367))
- Fix typo when running conformance tests.
  ([#1394](https://github.com/ChainSafe/forest/pull/1394))
- Auto-detect available cores on Linux and MacOS.
  ([#1387](https://github.com/ChainSafe/forest/pull/1387)
- Remove unused lint exceptions.
  ([#1385](https://github.com/ChainSafe/forest/pull/1385)
- B4 fix: fixing by adding max index computation in bitfield validation
  ([#1344](https://github.com/ChainSafe/forest/pull/1344))
- Ci: run github actions on buildjet
  ([#1366](https://github.com/ChainSafe/forest/pull/1366))
- Ci: documentation dry-run for PRs.
  ([#1383](https://github.com/ChainSafe/forest/pull/1383))
- Use pre-made action to deploy documentation to gh-pages.
  ([#1380](https://github.com/ChainSafe/forest/pull/1380))
- Networks: Show an informative error message if the selected feature set is
  invalid. ([#1373](https://github.com/ChainSafe/forest/pull/1373))
- Disable test 'test_optimal_message_selection3' because it is inconsistent.
  ([#1381](https://github.com/ChainSafe/forest/pull/1381))
- Add David to repo maintainers
  ([#1374](https://github.com/ChainSafe/forest/pull/1374))
- Apply lints from rust-1.58
  ([#1378](https://github.com/ChainSafe/forest/pull/1378))
- Catch panic in verify_window_post
  ([#1365](https://github.com/ChainSafe/forest/pull/1365))
- Make 'base64' dependency for key_management no longer optional
  ([#1372](https://github.com/ChainSafe/forest/pull/1372))
- Fix snapshot get in docs
  ([#1353](https://github.com/ChainSafe/forest/pull/1353))
- Fix market logic ([#1356](https://github.com/ChainSafe/forest/pull/1356))
- V6: fix market and power actors to match go
  ([#1348](https://github.com/ChainSafe/forest/pull/1348))
- F28 fix ([#1343](https://github.com/ChainSafe/forest/pull/1343))
- Fix: F25 ([#1342](https://github.com/ChainSafe/forest/pull/1342))
- Ci: --ignore RUSTSEC-2021-0130
  ([#1350](https://github.com/ChainSafe/forest/pull/1350))
- Drand v14 update: fix fetching around null tipsets
  ([#1339](https://github.com/ChainSafe/forest/pull/1339))
- Fix v6 market actor bug
  ([#1341](https://github.com/ChainSafe/forest/pull/1341))
- F27 fix ([#1328](https://github.com/ChainSafe/forest/pull/1328))
- F17 fix ([#1324](https://github.com/ChainSafe/forest/pull/1324))
- Laudiacay/actors review f23
  ([#1325](https://github.com/ChainSafe/forest/pull/1325))
- Fix market actor publish_storage_deals
  ([#1327](https://github.com/ChainSafe/forest/pull/1327))
- Remove .swp ([#1326](https://github.com/ChainSafe/forest/pull/1326))
- F24 fix ([#1323](https://github.com/ChainSafe/forest/pull/1323))
- F9 fix ([#1315](https://github.com/ChainSafe/forest/pull/1315))
- F20: Fix expiration set validation order
  ([#1322](https://github.com/ChainSafe/forest/pull/1322))
- F13 fix ([#1313](https://github.com/ChainSafe/forest/pull/1313))
- F21 fix ([#1311](https://github.com/ChainSafe/forest/pull/1311))
- F11 fix ([#1312](https://github.com/ChainSafe/forest/pull/1312))
- F15 fix ([#1314](https://github.com/ChainSafe/forest/pull/1314))
- F18, F19 fix ([#1321](https://github.com/ChainSafe/forest/pull/1321))
- Nv14: implement v6 actors
  ([#1260](https://github.com/ChainSafe/forest/pull/1260))
- Add to troubleshooting docs
  ([#1282](https://github.com/ChainSafe/forest/pull/1282))
- F12 fix ([#1290](https://github.com/ChainSafe/forest/pull/1290))
- F1 fix ([#1293](https://github.com/ChainSafe/forest/pull/1293))
- F16: Fix improper use of assert macro
  ([#1310](https://github.com/ChainSafe/forest/pull/1310))
- F14: Fix missing continue statement
  ([#1309](https://github.com/ChainSafe/forest/pull/1309))
- F10 fix ([#1308](https://github.com/ChainSafe/forest/pull/1308))
- F7: Fix incorrect error codes
  ([#1297](https://github.com/ChainSafe/forest/pull/1297))
- F8: Add missing decrement for miner_count
  ([#1298](https://github.com/ChainSafe/forest/pull/1298))
- F6: Fix incorrect error code
  ([#1296](https://github.com/ChainSafe/forest/pull/1296))
- F5: Fix proposal check in market actor
  ([#1295](https://github.com/ChainSafe/forest/pull/1295))
- Remove redundant validation code and update error message to be same as in
  spec actors ([#1294](https://github.com/ChainSafe/forest/pull/1294))
- F3: fix logic to be the same as in the spec actors
  ([#1292](https://github.com/ChainSafe/forest/pull/1292))
- Attempt to improve gh actions time
  ([#1319](https://github.com/ChainSafe/forest/pull/1319))
- Fix clippy errors for the new cargo 1.57.0
  ([#1316](https://github.com/ChainSafe/forest/pull/1316))
- Ci: add gh actions workflows
  ([#1317](https://github.com/ChainSafe/forest/pull/1317))
- Fix: audit issue F2 ([#1289](https://github.com/ChainSafe/forest/pull/1289))
- Update codeowners ([#1306](https://github.com/ChainSafe/forest/pull/1306))
- Add Guillaume to code owners
  ([#1283](https://github.com/ChainSafe/forest/pull/1283))
- .circleci: Remove extra step for docs
  ([#1251](https://github.com/ChainSafe/forest/pull/1251))
- .circleci: Build and push mdbook
  ([#1250](https://github.com/ChainSafe/forest/pull/1250))
- Add MdBook Documentation
  ([#1249](https://github.com/ChainSafe/forest/pull/1249))
- Docs: add release notes
  ([#1246](https://github.com/ChainSafe/forest/pull/1246))

## Forest v0.1.0 _alpha_ (2021-10-19)

ChainSafe System's first _alpha_ release of the _Forest_ Filecoin Rust protocol
implementation.

- It synchronizes and verifies the latest Filecoin main network and is able to
  query the latest state.
- It implements all core systems of the Filecoin protocol specification exposed
  through a command-line interface.
- The set of functionalities for this first alpha-release include: Message Pool,
  State Manager, Chain and Wallet CLI functionality, Prometheus Metrics, and a
  JSON-RPC Server.

To compile release binaries, checkout the `v0.1.0` tag and build with the
`release` feature.

```shell
git checkout v0.1.0
cargo build --release --bin forest --features release
./target/release/forest --help
```

The Forest mono-repository contains ten main components (in logical order):

- `forest`: the command-line interface and daemon (1 crate/workspace)
- `node`: the networking stack and storage (7 crates)
- `blockchain`: the chain structure and synchronization (6 crates)
- `vm`: state transition and actors, messages, addresses (9 crates)
- `key_management`: Filecoin account management (1 crate)
- `crypto`: cryptographic functions, signatures, and verification (1 crate)
- `encoding`: serialization library for encoding and decoding (1 crate)
- `ipld`: the IPLD model for content-addressable data (9 crates)
- `types`: the forest types (2 crates)
- `utils`: the forest toolbox (12 crates)

All initial change sets:

- `cd33929e` Ci: ignore cargo audit for RUSTSEC-2020-0159
  ([#1245](https://github.com/ChainSafe/forest/pull/1245)) (Afr Schoe)
- `d7e816a7` Update Libp2p to 0.40.0-RC.1
  ([#1243](https://github.com/ChainSafe/forest/pull/1243)) (Eric Tu)
- `a33328c9` Mpool CLI Commands
  ([#1203](https://github.com/ChainSafe/forest/pull/1203)) (Connor Mullett)
- `9d4b5291` Create new_issue.md
  ([#1193](https://github.com/ChainSafe/forest/pull/1193)) (Lee Raj)
- `60910979` Actor_name_by_code
  ([#1218](https://github.com/ChainSafe/forest/pull/1218)) (Eric Tu)
- `5845cdf7` Bump libsecp256k1 and statrs
  ([#1244](https://github.com/ChainSafe/forest/pull/1244)) (Eric Tu)
- `a56e4a53` Fix stable clippy::needless_collect
  ([#1238](https://github.com/ChainSafe/forest/pull/1238)) (Afr Schoe)
- `4eb74f90` Fix stable clippy::needless_borrow
  ([#1236](https://github.com/ChainSafe/forest/pull/1236)) (Afr Schoe)
- `5006e62a` Clippy: avoid contiguous acronyms
  ([#upper_case_acronyms](https://github.com/ChainSafe/forest/pull/upper_case_acronyms))
  ([#1239](https://github.com/ChainSafe/forest/pull/1239)) (Afr Schoe)
- `8543b3fb` Connor/state cli
  ([#1219](https://github.com/ChainSafe/forest/pull/1219)) (Connor Mullett)
- `b40f8d11` Fix Deadlock when using Rayon
  ([#1240](https://github.com/ChainSafe/forest/pull/1240)) (Eric Tu)
- `0e816c8a` Clippy: remove redundant enum variant names (`enum_variant_names`)
  ([#1237](https://github.com/ChainSafe/forest/pull/1237)) (Afr Schoe)
- `db5bb065` Cli: use cargo package version environment data in cli options
  struct ([#1229](https://github.com/ChainSafe/forest/pull/1229)) (Afr Schoe)
- `28f7d83f` Rust: default to stable toolchain instead of pinned version
  ([#1228](https://github.com/ChainSafe/forest/pull/1228)) (Afr Schoe)
- `70f26c29` Circleci: prepare build matrix
  ([#1233](https://github.com/ChainSafe/forest/pull/1233)) (Afr Schoe)
- `d9a4df14` Scripts: fix copyright header years
  ([#1230](https://github.com/ChainSafe/forest/pull/1230)) (Afr Schoe)
- `ccf1ac11` Return Ok when validating drand beacon entries similar to how Lotus
  does as per the audit recommendation.
  ([#1206](https://github.com/ChainSafe/forest/pull/1206)) (Hunter Trujillo)
- `f5fe14d2` [Audit fixes] FOR-03 - Inconsistent Deserialization of Randomness
  ([#1205](https://github.com/ChainSafe/forest/pull/1205)) (Hunter Trujillo)
- `32a9ae5f` Rest of V5 Updates
  ([#1217](https://github.com/ChainSafe/forest/pull/1217)) (Eric Tu)
- `e6e1c8ad` API_IMPLEMENTATION.md build script formatting improvements
  ([#1210](https://github.com/ChainSafe/forest/pull/1210)) (Hunter Trujillo)
- `1e88b095` For 01 ([#1188](https://github.com/ChainSafe/forest/pull/1188))
  (Jorge Olivero)
- `881d8f23` FIP 0013 Aggregate Seal Verification
  ([#1185](https://github.com/ChainSafe/forest/pull/1185)) (Eric Tu)
- `ea98ea2a` FIP 0008 Batch Pre Commits
  ([#1189](https://github.com/ChainSafe/forest/pull/1189)) (Eric Tu)
- `a134d5ed` Multi-key import feature
  ([#1201](https://github.com/ChainSafe/forest/pull/1201)) (Elvis)
- `0c447d4c` OpenRPC schema parsing & generation
  ([#1194](https://github.com/ChainSafe/forest/pull/1194)) (Hunter Trujillo)
- `bf3936a2` Connor/cli smoke test
  ([#1196](https://github.com/ChainSafe/forest/pull/1196)) (Connor Mullett)
- `7d5b3333` Reference files with PathBuf instead of Strings
  ([#1200](https://github.com/ChainSafe/forest/pull/1200)) (Elvis)
- `3771568c` Remove loopback and duplicate addrs in `net peers` output
  ([#1199](https://github.com/ChainSafe/forest/pull/1199)) (Francis Murillo)
- `ffc30193` Constant consensus fault reward
  ([#1190](https://github.com/ChainSafe/forest/pull/1190)) (Eric Tu)
- `d88ea8d1` Added the check for config file via Env Var
  ([#1197](https://github.com/ChainSafe/forest/pull/1197)) (Elvis)
- `d4a1d044` Chain Sync CLI Commands
  ([#1175](https://github.com/ChainSafe/forest/pull/1175)) (Connor Mullett)
- `698cf3c3` Additional Net RPC API & CLI Methods
  ([#1167](https://github.com/ChainSafe/forest/pull/1167)) (Hunter Trujillo)
- `32656db9` `auth api-info`
  ([#1172](https://github.com/ChainSafe/forest/pull/1172)) (Connor Mullett)
- `90ab8650` FOR-06 fix: indexmap version bump and MSRV update
  ([#1180](https://github.com/ChainSafe/forest/pull/1180)) (creativcoder)
- `d1d6f640` Update Runtime to Support V5 Actors
  ([#1173](https://github.com/ChainSafe/forest/pull/1173)) (Eric Tu)
- `085ee872` Bugfix:vm:run cron for null rounds
  ([#1177](https://github.com/ChainSafe/forest/pull/1177)) (detailyang)
- `07499a3f` Chore:build:tweak interopnet compile flags
  ([#1178](https://github.com/ChainSafe/forest/pull/1178)) (detailyang)
- `933503e2` Hotfix:metrics:change prometheus response type
  ([#1169](https://github.com/ChainSafe/forest/pull/1169)) (detailyang)
- `99fa3864` Metrics ([#1102](https://github.com/ChainSafe/forest/pull/1102))
  (Jorge Olivero)
- `02791b92` Implement network version 12 state migration / actors v4 migration
  ([#1101](https://github.com/ChainSafe/forest/pull/1101)) (creativcoder)
- `d144eac8` Fix wallet verify
  ([#1170](https://github.com/ChainSafe/forest/pull/1170)) (Connor Mullett)
- `f07f0278` Hotfix:fix passphrase fake confirm
  ([#1168](https://github.com/ChainSafe/forest/pull/1168)) (detailyang)
- `132884d8` Chore:interopnet&devnet:fix build error
  ([#1162](https://github.com/ChainSafe/forest/pull/1162)) (detailyang)
- `992e69e3` FOR-15 fix approx_cmp in msg_chain.rs
  ([#1160](https://github.com/ChainSafe/forest/pull/1160)) (creativcoder)
- `34799734` Wallet CLI Implementation
  ([#1128](https://github.com/ChainSafe/forest/pull/1128)) (Connor Mullett)
- `f698ba88` [Audit fixes] FOR-02: Inconsistent Deserialization of Address ID
  ([#1149](https://github.com/ChainSafe/forest/pull/1149)) (Hunter Trujillo)
- `e50d2ae8` [Audit fixes] FOR-16: Unnecessary Extensive Permissions for Private
  Keys ([#1151](https://github.com/ChainSafe/forest/pull/1151)) (Hunter
  Trujillo)
- `665ca476` Subtract 1 ([#1152](https://github.com/ChainSafe/forest/pull/1152))
  (Eric Tu)
- `4047ff5e` 3 -> 4 ([#1153](https://github.com/ChainSafe/forest/pull/1153))
  (Eric Tu)
- `446bea40` Swap to asyncronous_codec and bump futures_cbor_codec
  ([#1163](https://github.com/ChainSafe/forest/pull/1163)) (Eric Tu)
- `e4e6711b` Encrypted keystore now defaults to enabled. Warn the user if using
  an unencrypted keystore.
  ([#1150](https://github.com/ChainSafe/forest/pull/1150)) (Hunter Trujillo)
- `9b2a03a6` Add rust-toolchain file
  ([#1132](https://github.com/ChainSafe/forest/pull/1132)) (Hunter Trujillo)
- `6f9edae8` Fix P2P random walk logic
  ([#1125](https://github.com/ChainSafe/forest/pull/1125)) (Fraccaroli
  Gianmarco)
- `87f61d20` Spelling and typos
  ([#1126](https://github.com/ChainSafe/forest/pull/1126)) (Kirk Baird)
- `69d52cbd` RPC API w/ Permissions handling
  ([#1122](https://github.com/ChainSafe/forest/pull/1122)) (Hunter Trujillo)
- `81080179` Import/Export StateTree for Testing
  ([#1114](https://github.com/ChainSafe/forest/pull/1114)) (Eric Tu)
- `b75a4f31` Improve CLI printing and RPC error handling.
  ([#1121](https://github.com/ChainSafe/forest/pull/1121)) (Hunter Trujillo)
- `a8931e2a` Enable Gossip Scoring
  ([#1115](https://github.com/ChainSafe/forest/pull/1115)) (Eric Tu)
- `c337d3bf` V5 Actors Prep
  ([#1116](https://github.com/ChainSafe/forest/pull/1116)) (Eric Tu)
- `0a20e468` JSON-RPC Client with FULLNODE_API_INFO config & JWT support
  ([#1100](https://github.com/ChainSafe/forest/pull/1100)) (Hunter Trujillo)
- `f87d0baf` Resolve Stack Overflow
  ([#1103](https://github.com/ChainSafe/forest/pull/1103)) (Eric Tu)
- `bd90aa65` Tidy up submitwindowedpost
  ([#1099](https://github.com/ChainSafe/forest/pull/1099)) (Kirk Baird)
- `36a18656` Add Prometheus server
  ([#1098](https://github.com/ChainSafe/forest/pull/1098)) (Jorge Olivero)
- `ff6776ca` Base64 encode persistent keystore
  ([#1092](https://github.com/ChainSafe/forest/pull/1092)) (Connor Mullett)
- `c02669fa` Remove tide-websockets-sink fork
  ([#1089](https://github.com/ChainSafe/forest/pull/1089)) (Hunter Trujillo)
- `84ab31b0` Parallelize tipset processing
  ([#1081](https://github.com/ChainSafe/forest/pull/1081)) (Jorge Olivero)
- `d245f14c` Encrypted Key Store
  ([#1078](https://github.com/ChainSafe/forest/pull/1078)) (Connor Mullett)
- `34740715` Actors v4 (Network v12)
  ([#1087](https://github.com/ChainSafe/forest/pull/1087)) (Eric Tu)
- `946f4510` Implement optimal message selection
  ([#1086](https://github.com/ChainSafe/forest/pull/1086)) (creativcoder)
- `e8c1b599` Ignore If txn_id Existed Or Not When Deleting
  ([#1082](https://github.com/ChainSafe/forest/pull/1082)) (Eric Tu)
- `0a134afa` Devnet Build
  ([#1073](https://github.com/ChainSafe/forest/pull/1073)) (Eric Tu)
- `77f8495e` Remove check for empty_params
  ([#1079](https://github.com/ChainSafe/forest/pull/1079)) (Eric Tu)
- `bb7034ac` Minor fixes and touch-ups
  ([#1074](https://github.com/ChainSafe/forest/pull/1074)) (François Garillot)
- `674c3b39` HTTP JWT validation
  ([#1072](https://github.com/ChainSafe/forest/pull/1072)) (Hunter Trujillo)
- `4c9856dc` Disable MacOS CI for now. Looked into it a bit, not sure what other
  better solutions we have.
  ([#1077](https://github.com/ChainSafe/forest/pull/1077)) (Hunter Trujillo)
- `8a3823c3` Add @connormullett to Code Owners
  ([#1076](https://github.com/ChainSafe/forest/pull/1076)) (Hunter Trujillo)
- `e52b34d0` Remove a couple unnecessary panics
  ([#1075](https://github.com/ChainSafe/forest/pull/1075)) (François Garillot)
- `3606c3f9` Fix Error Handling in Load Deadlines
  ([#1071](https://github.com/ChainSafe/forest/pull/1071)) (Eric Tu)
- `a2452f3d` Tweaks to buffered blockstore
  ([#1069](https://github.com/ChainSafe/forest/pull/1069)) (Austin Abell)
- `78303511` NetworkVersion 11 Upgrade at Epoch 665280
  ([#1066](https://github.com/ChainSafe/forest/pull/1066)) (Eric Tu)
- `b9fccde0` Release New Crates Due to Vulnerability in forest_message 0.6.0
  ([#1058](https://github.com/ChainSafe/forest/pull/1058)) (Eric Tu)
- `4a9e4e47` Reduce time to resolve links in flush to ~51ms in buffer blockstore
  writes ([#1059](https://github.com/ChainSafe/forest/pull/1059)) (creativcoder)
- `b3ad6d7a` Update bls_signatures to 0.9 and filecoin-proofs-api to 6.1
  ([#1062](https://github.com/ChainSafe/forest/pull/1062)) (Eric Tu)
- `7301c6bf` Fix Error Handling in Deadline Construction
  ([#1063](https://github.com/ChainSafe/forest/pull/1063)) (Eric Tu)
- `425ec083` Clippy "Fix"
  ([#1064](https://github.com/ChainSafe/forest/pull/1064)) (Eric Tu)
- `275f312e` HTTP RPC-JSON and tide-websockets
  ([#990](https://github.com/ChainSafe/forest/pull/990)) (Hunter Trujillo)
- `cfeab68f` Fix ExitCode handling when calling
  repay_partial_debt_in_priority_order
  ([#1055](https://github.com/ChainSafe/forest/pull/1055)) (Eric Tu)
- `d30d093d` Setup rustfmt
  ([#1053](https://github.com/ChainSafe/forest/pull/1053)) (Jorge Olivero)
- `d4fc556f` Libp2p Connection Limits
  ([#1051](https://github.com/ChainSafe/forest/pull/1051)) (Eric Tu)
- `36aaf693` Add @olibero to Code Owners
  ([#1052](https://github.com/ChainSafe/forest/pull/1052)) (Eric Tu)
- `8278d257` Fix ExitCode Handling in load_deadline
  ([#1050](https://github.com/ChainSafe/forest/pull/1050)) (Eric Tu)
- `77080e61` BufferedBlockstore Flush Improvements
  ([#1044](https://github.com/ChainSafe/forest/pull/1044)) (Eric Tu)
- `0bd9b1ef` Update Networking Log Levels
  ([#1046](https://github.com/ChainSafe/forest/pull/1046)) (Eric Tu)
- `669d5504` Fix Parent Grinding Fault Detection
  ([#1045](https://github.com/ChainSafe/forest/pull/1045)) (Eric Tu)
- `c424b65f` Fix ReportConsensusFault Gas Mismatch
  ([#1043](https://github.com/ChainSafe/forest/pull/1043)) (Eric Tu)
- `b2141ff3` Update Actors Interface and Fix Actors Consensus Issues
  ([#1041](https://github.com/ChainSafe/forest/pull/1041)) (Eric Tu)
- `0ddec266` Cargo Audit Patch
  ([#1042](https://github.com/ChainSafe/forest/pull/1042)) (Eric Tu)
- `f89b9ad1` Paych Actor v3
  ([#1035](https://github.com/ChainSafe/forest/pull/1035)) (Eric Tu)
- `608c0a93` Miner Actor v3
  ([#1032](https://github.com/ChainSafe/forest/pull/1032)) (Eric Tu)
- `01ae4250` Remove dutter and add creativ
  ([#1036](https://github.com/ChainSafe/forest/pull/1036)) (Eric Tu)
- `c4143e0a` Initial refactor: separate pool and provider
  ([#1027](https://github.com/ChainSafe/forest/pull/1027)) (creativcoder)
- `f6eddd54` Update libp2p to 0.35
  ([#928](https://github.com/ChainSafe/forest/pull/928)) (Austin Abell)
- `0b63a93f` Reward Actor v3
  ([#1020](https://github.com/ChainSafe/forest/pull/1020)) (Eric Tu)
- `caf19b94` Init Actor v3
  ([#1019](https://github.com/ChainSafe/forest/pull/1019)) (Eric Tu)
- `4a00c91e` Remove old codeowners
  ([#1018](https://github.com/ChainSafe/forest/pull/1018)) (Austin Abell)
- `49220a1d` Storage Power Actor v3
  ([#1017](https://github.com/ChainSafe/forest/pull/1017)) (Eric Tu)
- `91ba65b3` Update verifreg to v3
  ([#1016](https://github.com/ChainSafe/forest/pull/1016)) (Eric Tu)
- `4d663116` Document node and cleanup
  ([#1007](https://github.com/ChainSafe/forest/pull/1007)) (Austin Abell)
- `79c0da79` Multisig Actor v3
  ([#1013](https://github.com/ChainSafe/forest/pull/1013)) (Eric Tu)
- `0289e349` Market Actor v3
  ([#1010](https://github.com/ChainSafe/forest/pull/1010)) (Eric Tu)
- `4d0c8642` Update types documentation
  ([#1008](https://github.com/ChainSafe/forest/pull/1008)) (Austin Abell)
- `b42e66b5` Fix new clippy warnings and fix logic
  ([#1011](https://github.com/ChainSafe/forest/pull/1011)) (Austin Abell)
- `44dd57b8` Update VM docs.
  ([#1009](https://github.com/ChainSafe/forest/pull/1009)) (Austin Abell)
- `f20740ee` V3 HAMT and AMT for Actors
  ([#1005](https://github.com/ChainSafe/forest/pull/1005)) (Eric Tu)
- `bfb406b9` Update ipld docs
  ([#1004](https://github.com/ChainSafe/forest/pull/1004)) (Austin Abell)
- `69e91fc2` Update crypto docs and cleanup API
  ([#1002](https://github.com/ChainSafe/forest/pull/1002)) (Austin Abell)
- `9be446b5` Blockchain docs and cleanup
  ([#1000](https://github.com/ChainSafe/forest/pull/1000)) (Austin Abell)
- `121bdede` Actors v3 Setup
  ([#1001](https://github.com/ChainSafe/forest/pull/1001)) (Eric Tu)
- `e2034f74` Release Actors V2
  ([#994](https://github.com/ChainSafe/forest/pull/994)) (Eric Tu)
- `47b8b4f7` Add 1.46.0 msrv check to CI
  ([#993](https://github.com/ChainSafe/forest/pull/993)) (Austin Abell)
- `d38a08d5` Framework for State Migrations
  ([#987](https://github.com/ChainSafe/forest/pull/987)) (Eric Tu)
- `83906046` Improve Car file read node
  ([#988](https://github.com/ChainSafe/forest/pull/988)) (Austin Abell)
- `e642c55f` Fix hyper vulnerability
  ([#991](https://github.com/ChainSafe/forest/pull/991)) (Austin Abell)
- `bd546119` Include git hash and crate version
  ([#977](https://github.com/ChainSafe/forest/pull/977)) (Rajarupan Sampanthan)
- `46f7bf61` V3 Hamt update
  ([#982](https://github.com/ChainSafe/forest/pull/982)) (Austin Abell)
- `11d059ab` Fix bug in miner extend sector expiration
  ([#989](https://github.com/ChainSafe/forest/pull/989)) (Austin Abell)
- `84296d92` Nightly build/audit workaround and nightly linting fixes
  ([#983](https://github.com/ChainSafe/forest/pull/983)) (Austin Abell)
- `d1b2f622` Prep hamt v2 release
  ([#981](https://github.com/ChainSafe/forest/pull/981)) (Austin Abell)
- `c5342907` Fix fork handling
  ([#980](https://github.com/ChainSafe/forest/pull/980)) (Eric Tu)
- `931de226` V3 Actors Amt update
  ([#978](https://github.com/ChainSafe/forest/pull/978)) (Austin Abell)
- `4c2e4a07` Update Amt API and prep release
  ([#979](https://github.com/ChainSafe/forest/pull/979)) (Austin Abell)
- `d0a46ba7` Refactor discovery, improve Hello handling/peer management
  ([#975](https://github.com/ChainSafe/forest/pull/975)) (Austin Abell)
- `7ba2217d` Replace broadcast channels and refactor websocket streaming
  ([#955](https://github.com/ChainSafe/forest/pull/955)) (Austin Abell)
- `75403b30` Fix verify consensus fault logic
  ([#973](https://github.com/ChainSafe/forest/pull/973)) (Austin Abell)
- `76797645` Replace lazycell with once_cell
  ([#976](https://github.com/ChainSafe/forest/pull/976)) (Austin Abell)
- `7a8cce81` Fix block header signature verification helper function
  ([#972](https://github.com/ChainSafe/forest/pull/972)) (Austin Abell)
- `f182e8d6` Fix fork ([#971](https://github.com/ChainSafe/forest/pull/971))
  (Eric Tu)
- `34e1b1e6` Remove irrelevant spam logs
  ([#969](https://github.com/ChainSafe/forest/pull/969)) (Austin Abell)
- `c565eb92` Fix edge case in update pending deal state
  ([#968](https://github.com/ChainSafe/forest/pull/968)) (Austin Abell)
- `db0c4417` Fixes to ChainSyncer Scheduling
  ([#965](https://github.com/ChainSafe/forest/pull/965)) (Eric Tu)
- `3b16f807` Purge approvals on multisig removal
  ([#967](https://github.com/ChainSafe/forest/pull/967)) (Austin Abell)
- `3d91af03` Cleanup TODOs
  ([#933](https://github.com/ChainSafe/forest/pull/933)) (Austin Abell)
- `d7b9b396` Update logging to hide internal messages by default
  ([#954](https://github.com/ChainSafe/forest/pull/954)) (Austin Abell)
- `d82e3791` Interopnet support
  ([#964](https://github.com/ChainSafe/forest/pull/964)) (Austin Abell)
- `59c4413c` Add skip-load flag and cleanup snapshot loading
  ([#939](https://github.com/ChainSafe/forest/pull/939)) (Austin Abell)
- `ce37d70d` Fix to address resolution for chained internal calls
  ([#952](https://github.com/ChainSafe/forest/pull/952)) (Austin Abell)
- `18535f7c` Fix storage deal resolution pattern
  ([#948](https://github.com/ChainSafe/forest/pull/948)) (Austin Abell)
- `34b8c7eb` Update statediff for v2 and keep under feature
  ([#949](https://github.com/ChainSafe/forest/pull/949)) (Austin Abell)
- `3eed3ac2` Update bls backend to blst
  ([#945](https://github.com/ChainSafe/forest/pull/945)) (Austin Abell)
- `c02944fb` Handle null multisig proposal hashes
  ([#953](https://github.com/ChainSafe/forest/pull/953)) (Austin Abell)
- `5845f9e7` Ignore invalid peer id in miner info
  ([#951](https://github.com/ChainSafe/forest/pull/951)) (Austin Abell)
- `721bc466` Fix bugs in terminate sectors logic
  ([#950](https://github.com/ChainSafe/forest/pull/950)) (Austin Abell)
- `ccd4fbd0` Nullable Entropy in Randomness RPC and Fix Gas Base Fee Estimation
  ([#947](https://github.com/ChainSafe/forest/pull/947)) (Eric Tu)
- `4825a6a8` Fix calico vesting
  ([#942](https://github.com/ChainSafe/forest/pull/942)) (Austin Abell)
- `60e59697` Fix bug with pledge delta from proving deadline
  ([#943](https://github.com/ChainSafe/forest/pull/943)) (Austin Abell)
- `334551e1` Update consensus min power
  ([#946](https://github.com/ChainSafe/forest/pull/946)) (Austin Abell)
- `0e4ff578` Update calico storage gas multiplier
  ([#940](https://github.com/ChainSafe/forest/pull/940)) (Austin Abell)
- `53d35f02` Fix typo in v2 winning post validation
  ([#941](https://github.com/ChainSafe/forest/pull/941)) (Austin Abell)
- `749303c4` CBOR Stream Read in LibP2P RPC
  ([#932](https://github.com/ChainSafe/forest/pull/932)) (Eric Tu)
- `a79a97a9` Fix header signing bytes cache bug
  ([#935](https://github.com/ChainSafe/forest/pull/935)) (Austin Abell)
- `a32e19d3` Update header caches and builder
  ([#930](https://github.com/ChainSafe/forest/pull/930)) (Austin Abell)
- `ae9d7acb` Switch temp bytes deserialize to Cow
  ([#931](https://github.com/ChainSafe/forest/pull/931)) (Austin Abell)
- `a2ac9552` Clean up chain exchange responses and peer disconnects
  ([#929](https://github.com/ChainSafe/forest/pull/929)) (Austin Abell)
- `2f87782c` Update libp2p, async-std, and other deps
  ([#922](https://github.com/ChainSafe/forest/pull/922)) (Austin Abell)
- `9a6c9a87` Change default address prefix to 'f'
  ([#921](https://github.com/ChainSafe/forest/pull/921)) (Rajarupan Sampanthan)
- `182eacce` Fix ChainNotify RPC
  ([#924](https://github.com/ChainSafe/forest/pull/924)) (Eric Tu)
- `b97451a8` Update price list for calico VM gas
  ([#918](https://github.com/ChainSafe/forest/pull/918)) (Austin Abell)
- `67dfe7b1` Update calico vesting and refactor circ supply
  ([#917](https://github.com/ChainSafe/forest/pull/917)) (Austin Abell)
- `8efd8ee6` Claus fork burn removal
  ([#920](https://github.com/ChainSafe/forest/pull/920)) (Austin Abell)
- `ef3ecd1e` Calico (V7) update
  ([#919](https://github.com/ChainSafe/forest/pull/919)) (Austin Abell)
- `3c536d0d` Setup multiple network configurations and drand schedule
  ([#915](https://github.com/ChainSafe/forest/pull/915)) (Austin Abell)
- `fa82654f` Adding Insecure Post-Validation
  ([#916](https://github.com/ChainSafe/forest/pull/916)) (Rajarupan Sampanthan)
- `05b282da` Wrap ChainSyncer::state in an Arc<Mutex> and set it to Follow
  accordingly ([#914](https://github.com/ChainSafe/forest/pull/914)) (Tim
  Vermeulen)
- `adfbe855` Update smoke base fee calculation
  ([#912](https://github.com/ChainSafe/forest/pull/912)) (Austin Abell)
- `dd173e41` Update randomness for conformance tipsets and update V7 proof
  verification ([#911](https://github.com/ChainSafe/forest/pull/911)) (Austin
  Abell)
- `4b23b65c` Update types for all new V2 network upgrades
  ([#906](https://github.com/ChainSafe/forest/pull/906)) (Austin Abell)
- `0da265de` Replace shared actor crates with local code
  ([#907](https://github.com/ChainSafe/forest/pull/907)) (Austin Abell)
- `c604ae5f` Update miner actor to v2
  ([#903](https://github.com/ChainSafe/forest/pull/903)) (Austin Abell)
- `e4e39094` Update reward actor to v2
  ([#897](https://github.com/ChainSafe/forest/pull/897)) (Austin Abell)
- `62325dd7` Add GetMarketState to State Manager
  ([#900](https://github.com/ChainSafe/forest/pull/900)) (Ayush Mishra)
- `208c7655` Update runtime for network version upgrades
  ([#896](https://github.com/ChainSafe/forest/pull/896)) (Austin Abell)
- `c1a7553f` Storage Miner Pledging
  ([#899](https://github.com/ChainSafe/forest/pull/899)) (Eric Tu)
- `d6af098e` Add serde annotation for go vec visitor without using wrapper
  ([#898](https://github.com/ChainSafe/forest/pull/898)) (Austin Abell)
- `56f6d628` Update verifreg actor to v2
  ([#889](https://github.com/ChainSafe/forest/pull/889)) (Austin Abell)
- `88d1d465` Add a cfg flag to build Forest in Devnet mode
  ([#895](https://github.com/ChainSafe/forest/pull/895)) (Eric Tu)
- `8a1f2038` Paych v2 actor update
  ([#894](https://github.com/ChainSafe/forest/pull/894)) (Austin Abell)
- `f821b971` Power actor v2 upgrade
  ([#893](https://github.com/ChainSafe/forest/pull/893)) (Austin Abell)
- `d1dbd0ab` Add syncing configuration options
  ([#892](https://github.com/ChainSafe/forest/pull/892)) (Dustin Brickwood)
- `83a86a9d` Handle pubsub blocks in parallel
  ([#891](https://github.com/ChainSafe/forest/pull/891)) (Tim Vermeulen)
- `5dee4491` Update seal proof types and proofs api version
  ([#890](https://github.com/ChainSafe/forest/pull/890)) (Austin Abell)
- `169f9e3f` Version Hamt, Amt, State tree
  ([#887](https://github.com/ChainSafe/forest/pull/887)) (Austin Abell)
- `ecc7c680` Update market actor to v2
  ([#888](https://github.com/ChainSafe/forest/pull/888)) (Austin Abell)
- `dcbac0f0` Update multisig to v2
  ([#886](https://github.com/ChainSafe/forest/pull/886)) (Austin Abell)
- `5043ed0c` Update CI build checks
  ([#885](https://github.com/ChainSafe/forest/pull/885)) (Austin Abell)
- `787dcc0c` Implement Net API Module + Some other RPC methods
  ([#884](https://github.com/ChainSafe/forest/pull/884)) (Eric Tu)
- `47f2bd1e` Actors v2 upgrade setup
  ([#854](https://github.com/ChainSafe/forest/pull/854)) (Austin Abell)
- `aa448702` Storage Miner Init Interop
  ([#882](https://github.com/ChainSafe/forest/pull/882)) (Eric Tu)
- `8e821e0b` Remove coverage from CI until fixed
  ([#883](https://github.com/ChainSafe/forest/pull/883)) (Austin Abell)
- `61e5465e` Fix message crate compilation with json feature
  ([#880](https://github.com/ChainSafe/forest/pull/880)) (Austin Abell)
- `85e96837` Release crates for actors v2 upgrade
  ([#879](https://github.com/ChainSafe/forest/pull/879)) (Austin Abell)
- `82ca74cc` Form tipsets ([#875](https://github.com/ChainSafe/forest/pull/875))
  (Tim Vermeulen)
- `ce5c28b9` A bunch of fixes for the RPC
  ([#874](https://github.com/ChainSafe/forest/pull/874)) (Eric Tu)
- `8193a4b1` Implement hamt fuzzer
  ([#872](https://github.com/ChainSafe/forest/pull/872)) (Austin Abell)
- `36154ff6` Implement Amt fuzzer
  ([#871](https://github.com/ChainSafe/forest/pull/871)) (Austin Abell)
- `15c0e67f` Fix syncing regressions from #841
  ([#873](https://github.com/ChainSafe/forest/pull/873)) (Austin Abell)
- `6aaa037a` Update message json format to match Lotus
  ([#870](https://github.com/ChainSafe/forest/pull/870)) (Austin Abell)
- `56b4961f` Rpc fixes and implementations
  ([#841](https://github.com/ChainSafe/forest/pull/841)) (Purple Hair Rust Bard)
- `1da3294c` Fork serde_bytes to disallow string and array deserialization
  ([#868](https://github.com/ChainSafe/forest/pull/868)) (Austin Abell)
- `44f2c22e` Fix exit code handling in market
  ([#866](https://github.com/ChainSafe/forest/pull/866)) (Austin Abell)
- `f325bb35` Fix unlock unvested funds
  ([#865](https://github.com/ChainSafe/forest/pull/865)) (Austin Abell)
- `d690d484` Implement chain export functionality and car writer
  ([#861](https://github.com/ChainSafe/forest/pull/861)) (Austin Abell)
- `1b4dd61d` Add sled backend and cleanup RocksDb type
  ([#858](https://github.com/ChainSafe/forest/pull/858)) (Austin Abell)
- `db642466` MessagePool Greedy Message Selection
  ([#856](https://github.com/ChainSafe/forest/pull/856)) (Eric Tu)
- `26082703` Implement chain index
  ([#855](https://github.com/ChainSafe/forest/pull/855)) (Austin Abell)
- `c300f8e4` Update dependencies
  ([#859](https://github.com/ChainSafe/forest/pull/859)) (Dustin Brickwood)
- `d6c9bf60` Allow importing snapshot from URL + Progress bar
  ([#762](https://github.com/ChainSafe/forest/pull/762))
  ([#811](https://github.com/ChainSafe/forest/pull/811)) (Stepan)
- `178d1679` Setup mocking panic handling in vm
  ([#857](https://github.com/ChainSafe/forest/pull/857)) (Austin Abell)
- `60d12063` Switch param deserialization to the runtime to interop
  ([#853](https://github.com/ChainSafe/forest/pull/853)) (Austin Abell)
- `f9249b15` Use upstream cid
  ([#850](https://github.com/ChainSafe/forest/pull/850)) (Volker Mische)
- `85786ad3` Update CODEOWNERS
  ([#848](https://github.com/ChainSafe/forest/pull/848)) (Austin Abell)
- `0c1febbf` Rename BlockSync -> ChainExchange and tweak parameters
  ([#852](https://github.com/ChainSafe/forest/pull/852)) (Austin Abell)
- `876b9881` Refactor ChainStore, tipset usage, cache loaded tipsets
  ([#851](https://github.com/ChainSafe/forest/pull/851)) (Austin Abell)
- `396052ca` Fix: update balance table
  ([#849](https://github.com/ChainSafe/forest/pull/849)) (Austin Abell)
- `af28ef40` Update amt for_each caching mechanisms and usages
  ([#847](https://github.com/ChainSafe/forest/pull/847)) (Austin Abell)
- `ee25ba92` Add Networking and Republishing logic to MsgPool
  ([#732](https://github.com/ChainSafe/forest/pull/732)) (Eric Tu)
- `ef2583db` Use concrete implementations
  ([#842](https://github.com/ChainSafe/forest/pull/842)) (Volker Mische)
- `3c8a57b7` Fix gossipsub handling to process only when in follow state
  ([#845](https://github.com/ChainSafe/forest/pull/845)) (Austin Abell)
- `c53a5b82` Fix bug with import and cleanup
  ([#844](https://github.com/ChainSafe/forest/pull/844)) (Austin Abell)
- `1832a05e` Fix makefile test commands
  ([#843](https://github.com/ChainSafe/forest/pull/843)) (Austin Abell)
- `293ef19e` Fixes code cov build
  ([#840](https://github.com/ChainSafe/forest/pull/840)) (Dustin Brickwood)
- `62ea7ef4` Update multihash dependency and make Cid impl Copy
  ([#839](https://github.com/ChainSafe/forest/pull/839)) (Austin Abell)
- `cb1e2c41` Update README.md with security policy
  ([#831](https://github.com/ChainSafe/forest/pull/831)) (Amer Ameen)
- `d7b76cc9` Fix circleCI coverage
  ([#836](https://github.com/ChainSafe/forest/pull/836)) (Austin Abell)
- `e51e1ece` Fix allow internal reset after failed tx
  ([#834](https://github.com/ChainSafe/forest/pull/834)) (Austin Abell)
- `a86f0056` CircleCI updates, removal of github actions
  ([#813](https://github.com/ChainSafe/forest/pull/813)) (Dustin Brickwood)
- `d74b34ee` Add Gossipsub chain messages to MPool in the ChainSyncer instead of
  Libp2p Service ([#833](https://github.com/ChainSafe/forest/pull/833)) (Eric
  Tu)
- `bbdddf9d` Fix block messages generation for sequence edge case
  ([#832](https://github.com/ChainSafe/forest/pull/832)) (Austin Abell)
- `e1f1244b` Refactor chainstore and related components
  ([#809](https://github.com/ChainSafe/forest/pull/809)) (Austin Abell)
- `7990d4d4` Cleanup batch_verify_seal and tipset state execution
  ([#807](https://github.com/ChainSafe/forest/pull/807)) (Austin Abell)
- `0b7a49b6` Process blocks coming off of GossipSub
  ([#808](https://github.com/ChainSafe/forest/pull/808)) (Eric Tu)
- `1a447316` Defer bitfield decoding until its first use
  ([#803](https://github.com/ChainSafe/forest/pull/803)) (Tim Vermeulen)
- `ede37134` Update proofs and other deps
  ([#812](https://github.com/ChainSafe/forest/pull/812)) (Austin Abell)
- `a97f4b3b` Fix message receipt json
  ([#810](https://github.com/ChainSafe/forest/pull/810)) (Austin Abell)
- `b31fa0ae` Update gossip messagepool error log
  ([#805](https://github.com/ChainSafe/forest/pull/805)) (Austin Abell)
- `3bec812c` Fix unsealed sector padding
  ([#804](https://github.com/ChainSafe/forest/pull/804)) (Austin Abell)
- `9eab4a8a` Fix reschedule sector expirations
  ([#802](https://github.com/ChainSafe/forest/pull/802)) (Austin Abell)
- `21d6108f` Optimize statediff and fix hamt bug
  ([#799](https://github.com/ChainSafe/forest/pull/799)) (Austin Abell)
- `7da52345` Add msgs to msg pool
  ([#797](https://github.com/ChainSafe/forest/pull/797)) (Dustin Brickwood)
- `901d00cf` Increase cron gas limit
  ([#796](https://github.com/ChainSafe/forest/pull/796)) (Austin Abell)
- `ca3c131f` Import snapshots and import chains
  ([#789](https://github.com/ChainSafe/forest/pull/789)) (Eric Tu)
- `7d34126d` Refactor types out of actors crate to prep for v2 upgrade
  ([#790](https://github.com/ChainSafe/forest/pull/790)) (Austin Abell)
- `54635c52` Fix Miner cron related things
  ([#795](https://github.com/ChainSafe/forest/pull/795)) (Austin Abell)
- `27d3e668` GossipSub Message and Block Deserialization
  ([#791](https://github.com/ChainSafe/forest/pull/791)) (Eric Tu)
- `34710f7e` Update Dockerfile and include make command
  ([#792](https://github.com/ChainSafe/forest/pull/792)) (Dustin Brickwood)
- `5a8dfaab` Switch store for randomness retrieval
  ([#793](https://github.com/ChainSafe/forest/pull/793)) (Austin Abell)
- `b94f39de` Update bootnodes
  ([#794](https://github.com/ChainSafe/forest/pull/794)) (Austin Abell)
- `2e1bb096` Adding CircSupply Calculations
  ([#710](https://github.com/ChainSafe/forest/pull/710)) (nannick)
- `36e38c67` Wrap cached state in async mutex to avoid duplicate state
  calculation ([#785](https://github.com/ChainSafe/forest/pull/785)) (Austin
  Abell)
- `20de7a45` Adding Block Probability Calculations
  ([#771](https://github.com/ChainSafe/forest/pull/771)) (nannick)
- `bee59904` Fix deferred cron and validate caller
  ([#782](https://github.com/ChainSafe/forest/pull/782)) (Austin Abell)
- `78e6bb4b` Put Hamt reordering fix under a feature
  ([#783](https://github.com/ChainSafe/forest/pull/783)) (Austin Abell)
- `7743da7e` Fix projection period for faults
  ([#784](https://github.com/ChainSafe/forest/pull/784)) (Austin Abell)
- `fb2ca2be` Build and Api Versoining
  ([#752](https://github.com/ChainSafe/forest/pull/752)) (Purple Hair Rust Bard)
- `aa397491` Fix get_sectors_for_winning_post and cleanup
  ([#781](https://github.com/ChainSafe/forest/pull/781)) (Austin Abell)
- `dd707577` Fix provider and block message limit
  ([#780](https://github.com/ChainSafe/forest/pull/780)) (Austin Abell)
- `199d7feb` Refactor statediff to own crate
  ([#779](https://github.com/ChainSafe/forest/pull/779)) (Austin Abell)
- `6fb284a2` Fix sync messages logic
  ([#778](https://github.com/ChainSafe/forest/pull/778)) (Austin Abell)
- `c571e0e0` Fix tipset sorting function
  ([#777](https://github.com/ChainSafe/forest/pull/777)) (Austin Abell)
- `f9ab4c20` Update sequence based on epoch for internal messages
  ([#775](https://github.com/ChainSafe/forest/pull/775)) (Austin Abell)
- `057ff0d4` Fix chaos actor send
  ([#773](https://github.com/ChainSafe/forest/pull/773)) (Austin Abell)
- `0834808a` Minimum power fix
  ([#774](https://github.com/ChainSafe/forest/pull/774)) (Eric Tu)
- `34759a88` Fix Amt iter mut guard
  ([#772](https://github.com/ChainSafe/forest/pull/772)) (Austin Abell)
- `655eac22` Update conformance vectors
  ([#768](https://github.com/ChainSafe/forest/pull/768)) (Austin Abell)
- `1de532f3` Fix link in README
  ([#770](https://github.com/ChainSafe/forest/pull/770)) (Austin Abell)
- `6535480f` Remove protoc dependency and update README
  ([#769](https://github.com/ChainSafe/forest/pull/769)) (Austin Abell)
- `fc05e125` Minor fixes found during devnet testing
  ([#753](https://github.com/ChainSafe/forest/pull/753)) (Purple Hair Rust Bard)
- `982738c2` Authorization Setup for Write Access on RPC Calls
  ([#620](https://github.com/ChainSafe/forest/pull/620)) (Jaden Foldesi)
- `d4de5481` Fix blockstore get gas charge
  ([#751](https://github.com/ChainSafe/forest/pull/751)) (Austin Abell)
- `fd89bb9f` Implement actor upgrade logic
  ([#750](https://github.com/ChainSafe/forest/pull/750)) (Austin Abell)
- `6a46d7a4` Add a `ValueMut` wrapper type that tracks whether AMT values are
  mutated ([#749](https://github.com/ChainSafe/forest/pull/749)) (Tim Vermeulen)
- `0a7e163e` Fix CronEvents in Miner Actor
  ([#748](https://github.com/ChainSafe/forest/pull/748)) (Eric Tu)
- `3e8fd6cf` Fix block validations and add chain export test
  ([#741](https://github.com/ChainSafe/forest/pull/741)) (Austin Abell)
- `a4e399d9` Remove extra state load from withdraw balance
  ([#747](https://github.com/ChainSafe/forest/pull/747)) (Austin Abell)
- `15e00e80` Fix trailing 0s on bitfield serialization
  ([#746](https://github.com/ChainSafe/forest/pull/746)) (Austin Abell)
- `7e7d79c3` Switch serde_cbor to fork to allow unsafe unchecked utf8
  deserialization ([#745](https://github.com/ChainSafe/forest/pull/745)) (Austin
  Abell)
- `f8e16554` Fix Balance Table get
  ([#744](https://github.com/ChainSafe/forest/pull/744)) (Eric Tu)
- `6f187420` Skip send in transfer_to_actor if value is 0
  ([#743](https://github.com/ChainSafe/forest/pull/743)) (Eric Tu)
- `9dbcc47d` MAX_MINER_PROVE_COMMITS_PER_EPOCH 3 to 200
  ([#742](https://github.com/ChainSafe/forest/pull/742)) (Eric Tu)
- `cecf8713` State diff on root mismatch option
  ([#738](https://github.com/ChainSafe/forest/pull/738)) (Austin Abell)
- `f309a28b` Fix miner constructor params and proving period offset calculation
  ([#740](https://github.com/ChainSafe/forest/pull/740)) (Austin Abell)
- `891cd3ce` Fix base fee in conformance, bump versions and cleanup
  ([#739](https://github.com/ChainSafe/forest/pull/739)) (Austin Abell)
- `1b23fa33` Add label to DealProposal
  ([#737](https://github.com/ChainSafe/forest/pull/737)) (Austin Abell)
- `a75b47ac` Add redundant writes to Hamt and Amt to interop
  ([#731](https://github.com/ChainSafe/forest/pull/731)) (Austin Abell)
- `d910cf02` Update conformance vectors
  ([#734](https://github.com/ChainSafe/forest/pull/734)) (Austin Abell)
- `9de9e351` BlockSync provider
  ([#724](https://github.com/ChainSafe/forest/pull/724)) (Stepan)
- `0d86e686` Update params and fetch on daemon start
  ([#733](https://github.com/ChainSafe/forest/pull/733)) (Austin Abell)
- `cb4f779b` Updating Chaos Actor and Test Vectors
  ([#696](https://github.com/ChainSafe/forest/pull/696)) (nannick)
- `15eb3f07` Fix signature verification in mempool
  ([#727](https://github.com/ChainSafe/forest/pull/727)) (Austin Abell)
- `3ec23378` Update proof verification
  ([#726](https://github.com/ChainSafe/forest/pull/726)) (Austin Abell)
- `82f76ae6` Add caching to Hamt and update testing
  ([#730](https://github.com/ChainSafe/forest/pull/730)) (Austin Abell)
- `630b54f1` Update Actors error handling
  ([#722](https://github.com/ChainSafe/forest/pull/722)) (Austin Abell)
- `e59b7ae6` Switch bigint division usage to Euclidean to match Go
  ([#723](https://github.com/ChainSafe/forest/pull/723)) (Austin Abell)
- `2561c51c` Amt refactor and interop tests
  ([#716](https://github.com/ChainSafe/forest/pull/716)) (Austin Abell)
- `7a471d57` Remove unnecessary feature with audit failure
  ([#721](https://github.com/ChainSafe/forest/pull/721)) (Austin Abell)
- `b073565e` Mempool Update
  ([#705](https://github.com/ChainSafe/forest/pull/705)) (Eric Tu)
- `f0072101` Update Miner actor
  ([#691](https://github.com/ChainSafe/forest/pull/691)) (Tim Vermeulen)
- `285b9c34` Storage miner integration
  ([#670](https://github.com/ChainSafe/forest/pull/670)) (Purple Hair Rust Bard)
- `04274b14` Adding More Reward Actor Tests
  ([#715](https://github.com/ChainSafe/forest/pull/715)) (nannick)
- `dae9342f` Update block validations
  ([#711](https://github.com/ChainSafe/forest/pull/711)) (Austin Abell)
- `6dc3b50d` Update AMT max index bound
  ([#714](https://github.com/ChainSafe/forest/pull/714)) (Austin Abell)
- `d4dee5a2` Make block validations async
  ([#702](https://github.com/ChainSafe/forest/pull/702)) (Austin Abell)
- `8ef5ae5c` Peer stats tracking and selection
  ([#701](https://github.com/ChainSafe/forest/pull/701)) (Austin Abell)
- `dc0ff4cd` Semantic Validation for Messages
  ([#703](https://github.com/ChainSafe/forest/pull/703)) (Eric Tu)
- `3411459d` ChainSync refactor
  ([#693](https://github.com/ChainSafe/forest/pull/693)) (Austin Abell)
- `66ca99e2` Fix StateManager use in different components
  ([#694](https://github.com/ChainSafe/forest/pull/694)) (Eric Tu)
- `96b64cb2` Drand ignore env variable
  ([#697](https://github.com/ChainSafe/forest/pull/697)) (nannick)
- `548a4645` Print out conformance results and add log for skips
  ([#695](https://github.com/ChainSafe/forest/pull/695)) (Austin Abell)
- `0d7b16cc` Add CLI command to add Genesis Miner to Genesis Template
  ([#644](https://github.com/ChainSafe/forest/pull/644)) (Stepan)
- `0be6b76a` Chain syncing verification fixes
  ([#503](https://github.com/ChainSafe/forest/pull/503)) (Eric Tu)
- `156b2fb6` Fix docs publish workflow
  ([#688](https://github.com/ChainSafe/forest/pull/688)) (Austin Abell)
- `b54d0ec7` Update statetree cache
  ([#668](https://github.com/ChainSafe/forest/pull/668)) (Dustin Brickwood)
- `0809097f` Update blocksync message formats
  ([#686](https://github.com/ChainSafe/forest/pull/686)) (Austin Abell)
- `0db7ddbb` Tipset vector runner
  ([#682](https://github.com/ChainSafe/forest/pull/682)) (Austin Abell)
- `41ad3220` Swap secio authentication for noise
  ([#685](https://github.com/ChainSafe/forest/pull/685)) (Austin Abell)
- `93faacde` Fix bitswap breaking patch release
  ([#683](https://github.com/ChainSafe/forest/pull/683)) (Austin Abell)
- `f2c3ff0f` Update apply_blocks call
  ([#678](https://github.com/ChainSafe/forest/pull/678)) (Austin Abell)
- `e411eeed` Remove TODOs from scoping
  ([#675](https://github.com/ChainSafe/forest/pull/675)) (Austin Abell)
- `24341646` Adding Mdns and Kad Toggle
  ([#647](https://github.com/ChainSafe/forest/pull/647)) (nannick)
- `26517fba` Update edge cases for dynamic error handling in VM
  ([#671](https://github.com/ChainSafe/forest/pull/671)) (Austin Abell)
- `cd68b539` Update runtime transaction logic
  ([#666](https://github.com/ChainSafe/forest/pull/666)) (Austin Abell)
- `d5ccf900` Update EPOCH_DURATION_SECONDS
  ([#667](https://github.com/ChainSafe/forest/pull/667)) (Eric Tu)
- `c73394bc` Fix serialization of TxnIdParams
  ([#665](https://github.com/ChainSafe/forest/pull/665)) (Eric Tu)
- `7b4174e3` Fix runtime implementation to return gas blockstore
  ([#664](https://github.com/ChainSafe/forest/pull/664)) (Austin Abell)
- `2712508e` Handle failed retrieve of actor state
  ([#663](https://github.com/ChainSafe/forest/pull/663)) (Eric Tu)
- `bbbfacba` Check value correctly before transfer
  ([#662](https://github.com/ChainSafe/forest/pull/662)) (Eric Tu)
- `8d87c681` Add validation in chaos actor
  ([#661](https://github.com/ChainSafe/forest/pull/661)) (Eric Tu)
- `7d2bd2fa` Fix caller validation on nested sends
  ([#660](https://github.com/ChainSafe/forest/pull/660)) (Austin Abell)
- `5db465c3` Make hamt value type generic and add benchmarks
  ([#635](https://github.com/ChainSafe/forest/pull/635)) (Austin Abell)
- `5e35560c` Fix internal send bug, remove message ref from runtime
  ([#659](https://github.com/ChainSafe/forest/pull/659)) (Austin Abell)
- `ff754b90` Fix Get Actor
  ([#658](https://github.com/ChainSafe/forest/pull/658)) (Eric Tu)
- `0d82f424` Fix bugs in vm and update runner
  ([#657](https://github.com/ChainSafe/forest/pull/657)) (Austin Abell)
- `809e3e8c` Allow registering of Actors to the VM
  ([#654](https://github.com/ChainSafe/forest/pull/654)) (Eric Tu)
- `0f8185b2` Fix inconsistencies in apply_message
  ([#656](https://github.com/ChainSafe/forest/pull/656)) (Austin Abell)
- `4e0efe99` Add benchmarks and cleanup AMT
  ([#626](https://github.com/ChainSafe/forest/pull/626)) (Austin Abell)
- `aa6167c8` Expose message fields
  ([#655](https://github.com/ChainSafe/forest/pull/655)) (Austin Abell)
- `fd911984` Adding Chaos Actor
  ([#653](https://github.com/ChainSafe/forest/pull/653)) (nannick)
- `d0bd5844` Fix actor creation and deletion logic
  ([#652](https://github.com/ChainSafe/forest/pull/652)) (Austin Abell)
- `81557c9e` Space race genesis and bootnodes updates
  ([#650](https://github.com/ChainSafe/forest/pull/650)) (Austin Abell)
- `f1bf6079` Released updated protocol crates
  ([#651](https://github.com/ChainSafe/forest/pull/651)) (Austin Abell)
- `3fe1d46a` Update gas charges in VM
  ([#649](https://github.com/ChainSafe/forest/pull/649)) (Austin Abell)
- `0fb2fa38` Adding Puppet Actor
  ([#627](https://github.com/ChainSafe/forest/pull/627)) (nannick)
- `3e6c2ee7` Conformance test runner
  ([#638](https://github.com/ChainSafe/forest/pull/638)) (Austin Abell)
- `a4171bec` Builtin actors 0.9.3 update
  ([#643](https://github.com/ChainSafe/forest/pull/643)) (Austin Abell)
- `6029b716` Update libp2p, proofs, and other deps
  ([#641](https://github.com/ChainSafe/forest/pull/641)) (Austin Abell)
- `bbd20ccf` Dynamic Gas Implementation
  ([#639](https://github.com/ChainSafe/forest/pull/639)) (Eric Tu)
- `12ea58cf` Power actor update
  ([#621](https://github.com/ChainSafe/forest/pull/621)) (Austin Abell)
- `23718156` Separate ticket and beacon randomness
  ([#637](https://github.com/ChainSafe/forest/pull/637)) (Austin Abell)
- `da57abae` Update commcid to new codes and validation
  ([#601](https://github.com/ChainSafe/forest/pull/601)) (Austin Abell)
- `2b54a873` Update default hamt hash function to sha256 and make algo generic
  ([#624](https://github.com/ChainSafe/forest/pull/624)) (Austin Abell)
- `f0c0149a` Update header serialization
  ([#636](https://github.com/ChainSafe/forest/pull/636)) (Austin Abell)
- `22971156` Update to new empty amt serialization
  ([#623](https://github.com/ChainSafe/forest/pull/623)) (Austin Abell)
- `0a7036b0` Rpc state implementation
  ([#618](https://github.com/ChainSafe/forest/pull/618)) (Purple Hair Rust Bard)
- `336ae3b5` Add Bitfield cut operator and other improvements
  ([#617](https://github.com/ChainSafe/forest/pull/617)) (Tim Vermeulen)
- `88fdfbc0` Update system actor
  ([#622](https://github.com/ChainSafe/forest/pull/622)) (Austin Abell)
- `bbbb9e2b` New Genesis Template cli command
  ([#612](https://github.com/ChainSafe/forest/pull/612)) (Stepan)
- `8192c126` Fix bug in reading and persisting keystore data
  ([#625](https://github.com/ChainSafe/forest/pull/625)) (Austin Abell)
- `1b43ad5e` Reward actor update
  ([#619](https://github.com/ChainSafe/forest/pull/619)) (Austin Abell)
- `208f1719` Update verified registry actor
  ([#609](https://github.com/ChainSafe/forest/pull/609)) (Austin Abell)
- `87aec324` Add Persistent KeyStore
  ([#604](https://github.com/ChainSafe/forest/pull/604)) (Jaden Foldesi)
- `b6602bbd` Fix string decode handling network
  ([#611](https://github.com/ChainSafe/forest/pull/611)) (Austin Abell)
- `4aeadf71` Paych actor updates
  ([#608](https://github.com/ChainSafe/forest/pull/608)) (Austin Abell)
- `9c8e9a60` Smoothing Functions For Actors
  ([#594](https://github.com/ChainSafe/forest/pull/594)) (nannick)
- `a84ac2f0` Multisig actor update
  ([#606](https://github.com/ChainSafe/forest/pull/606)) (Austin Abell)
- `90353963` Market actor update
  ([#593](https://github.com/ChainSafe/forest/pull/593)) (Austin Abell)
- `44c1cd9b` Add address bugfix tests and bump crate version
  ([#598](https://github.com/ChainSafe/forest/pull/598)) (Austin Abell)
- `d7dcaf6e` Remove incorrectly ported sanity check from go implementation
  ([#597](https://github.com/ChainSafe/forest/pull/597)) (Austin Abell)
- `8b0b35cd` Returns an Error in case of slicing non-ascii strings
  ([#599](https://github.com/ChainSafe/forest/pull/599)) (Natanael Mojica)
- `52a5acec` Update Drand to use HTTP with the new endpoint
  ([#591](https://github.com/ChainSafe/forest/pull/591)) (Eric Tu)
- `4783a670` Update cron actor
  ([#588](https://github.com/ChainSafe/forest/pull/588)) (Austin Abell)
- `c642d9a9` JSON client setup and chain CLI commands
  ([#572](https://github.com/ChainSafe/forest/pull/572)) (Dustin Brickwood)
- `f80cfab7` Update account actor and params defaults/checks
  ([#587](https://github.com/ChainSafe/forest/pull/587)) (Austin Abell)
- `25203cb9` Add bulk put blockstore function and update header persisting
  ([#570](https://github.com/ChainSafe/forest/pull/570)) (Austin Abell)
- `9982c586` Add Drand Beacon Cache
  ([#586](https://github.com/ChainSafe/forest/pull/586)) (Stepan)
- `0c0b617c` Update init actor
  ([#589](https://github.com/ChainSafe/forest/pull/589)) (Austin Abell)
- `2863f64e` VM and Runtime updates
  ([#569](https://github.com/ChainSafe/forest/pull/569)) (Austin Abell)
- `fc523a32` Message Pool RPC
  ([#551](https://github.com/ChainSafe/forest/pull/551)) (Jaden Foldesi)
- `907eda8f` State API - RPC methods
  ([#532](https://github.com/ChainSafe/forest/pull/532)) (Purple Hair Rust Bard)
- `7cb6cecd` Add actor error convenience macro
  ([#550](https://github.com/ChainSafe/forest/pull/550)) (Austin Abell)
- `b9ae7e8f` Switch to use MessageInfo and refactor MockRuntime
  ([#552](https://github.com/ChainSafe/forest/pull/552)) (Austin Abell)
- `53378a9f` Test Runner for Message Signing Serialization Vectors
  ([#548](https://github.com/ChainSafe/forest/pull/548)) (Jaden Foldesi)
- `d3a1776c` Wallet rpc ([#512](https://github.com/ChainSafe/forest/pull/512))
  (Jaden Foldesi)
- `916bd4a6` Have BitField store ranges instead of bytes, and add benchmarks
  ([#543](https://github.com/ChainSafe/forest/pull/543)) (Tim Vermeulen)
- `37617d38` Send events through publisher
  ([#549](https://github.com/ChainSafe/forest/pull/549)) (Eric Tu)
- `0af8cfba` Update machine version for docs publish
  ([#546](https://github.com/ChainSafe/forest/pull/546)) (Austin Abell)
- `6c30ffe5` TokenAmount and StoragePower to BigInt
  ([#540](https://github.com/ChainSafe/forest/pull/540)) (nannick)
- `d83dac3c` Bitswap Integration
  ([#518](https://github.com/ChainSafe/forest/pull/518)) (Eric Tu)
- `b635c087` Implement Mock Runtime Syscalls
  ([#542](https://github.com/ChainSafe/forest/pull/542)) (nannick)
- `1b04f1ca` Implement Sync API and improve syncing
  ([#539](https://github.com/ChainSafe/forest/pull/539)) (Austin Abell)
- `9c561287` Paych actor tests
  ([#492](https://github.com/ChainSafe/forest/pull/492)) (nannick)
- `c7e94f24` Implement msg pool
  ([#449](https://github.com/ChainSafe/forest/pull/449)) (Jaden Foldesi)
- `1c58f7a4` Move libp2p from fork and bump versions
  ([#534](https://github.com/ChainSafe/forest/pull/534)) (Austin Abell)
- `41256318` Adding RPC Configuration
  ([#531](https://github.com/ChainSafe/forest/pull/531)) (nannick)
- `250ad1bf` Implements deadline tests and chain epoch update to i64
  ([#533](https://github.com/ChainSafe/forest/pull/533)) (Dustin Brickwood)
- `0facf1ba` Refactor RPC and network events
  ([#530](https://github.com/ChainSafe/forest/pull/530)) (Austin Abell)
- `2d88d06c` Remove bitvec dependency and other bit field changes
  ([#525](https://github.com/ChainSafe/forest/pull/525)) (Tim Vermeulen)
- `e0d574e1` Update async-std runtime setup
  ([#526](https://github.com/ChainSafe/forest/pull/526)) (Austin Abell)
- `a2cab731` Implementing Market Balance
  ([#524](https://github.com/ChainSafe/forest/pull/524)) (nannick)
- `7143e42b` Refactor CLI and implement fetch-params
  ([#516](https://github.com/ChainSafe/forest/pull/516)) (Austin Abell)
- `95a2fcc1` Update proofs-api to 4.0.1
  ([#523](https://github.com/ChainSafe/forest/pull/523)) (Austin Abell)
- `6e33c231` Bitfield improvements
  ([#506](https://github.com/ChainSafe/forest/pull/506)) (Tim Vermeulen)
- `8de380d2` Rupan/market actor tests
  ([#426](https://github.com/ChainSafe/forest/pull/426)) (nannick)
- `68c026ae` Fix docs push rule
  ([#520](https://github.com/ChainSafe/forest/pull/520)) (Austin Abell)
- `f68ae5dd` Update default branch name to main
  ([#519](https://github.com/ChainSafe/forest/pull/519)) (Austin Abell)
- `2650f8e8` Remove dead code and update CI
  ([#517](https://github.com/ChainSafe/forest/pull/517)) (Austin Abell)
- `4422cddc` A bare-bones GraphSync ResponseManager
  ([#511](https://github.com/ChainSafe/forest/pull/511)) (Tim Vermeulen)
- `11411a37` Update dependencies and proofs version
  ([#515](https://github.com/ChainSafe/forest/pull/515)) (Austin Abell)
- `8add7840` Update bootnodes and genesis for testnet
  ([#509](https://github.com/ChainSafe/forest/pull/509)) (Austin Abell)
- `1ff34dbc` Update proofs to v4
  ([#507](https://github.com/ChainSafe/forest/pull/507)) (Austin Abell)
- `0f1dba04` Updates market actor
  ([#496](https://github.com/ChainSafe/forest/pull/496)) (Dustin Brickwood)
- `18f6aacc` Implement Kademlia discovery
  ([#501](https://github.com/ChainSafe/forest/pull/501)) (Austin Abell)
- `dd396b9f` Fix ecrecover and verify methods
  ([#500](https://github.com/ChainSafe/forest/pull/500)) (Jaden Foldesi)
- `a326fec9` Ashanti/winning posts
  ([#493](https://github.com/ChainSafe/forest/pull/493)) (Purple Hair Rust Bard)
- `f66b4e1a` Added ctrl addresses
  ([#494](https://github.com/ChainSafe/forest/pull/494)) (Dustin Brickwood)
- `f38a0016` Miner actor implemented
  ([#486](https://github.com/ChainSafe/forest/pull/486)) (Dustin Brickwood)
- `8d2a4936` Implement Wallet
  ([#469](https://github.com/ChainSafe/forest/pull/469)) (Jaden Foldesi)
- `418c2fed` Adds Json serialization for Message Receipts and ActorState
  ([#484](https://github.com/ChainSafe/forest/pull/484)) (Eric Tu)
- `a49f9a96` Update Reward actor to new spec
  ([#480](https://github.com/ChainSafe/forest/pull/480)) (Austin Abell)
- `33310f57` Implements Storage Miner critical Chain API methods
  ([#478](https://github.com/ChainSafe/forest/pull/478)) (Eric Tu)
- `21b3b498` Batch seal verification implementation
  ([#483](https://github.com/ChainSafe/forest/pull/483)) (Austin Abell)
- `78e32a99` Switch bls pub key from using vec
  ([#481](https://github.com/ChainSafe/forest/pull/481)) (Austin Abell)
- `afb1fc82` Updated Code to Pass Checks With Rust 1.44
  ([#479](https://github.com/ChainSafe/forest/pull/479)) (Jaden Foldesi)
- `9cc24d70` Tide JSONRPC over HTTP
  ([#462](https://github.com/ChainSafe/forest/pull/462)) (Eric Tu)
- `7e0540f1` Ashanti/chain store channel
  ([#473](https://github.com/ChainSafe/forest/pull/473)) (Purple Hair Rust Bard)
- `2ad2399b` Ashanti/connect state transition
  ([#454](https://github.com/ChainSafe/forest/pull/454)) (Purple Hair Rust Bard)
- `a0dbd7bd` Implement Block header json
  ([#470](https://github.com/ChainSafe/forest/pull/470)) (Austin Abell)
- `206ec565` Update power, reward and market actors, rt and registered proofs
  relative to miner actor ([#458](https://github.com/ChainSafe/forest/pull/458))
  (Dustin Brickwood)
- `63083135` Implement compatible bitfield
  ([#466](https://github.com/ChainSafe/forest/pull/466)) (Austin Abell)
- `6dab2336` Add CircleCI ([#441](https://github.com/ChainSafe/forest/pull/441))
  (Gregory Markou)
- `8ee51446` Add PeerResponseSender
  ([#453](https://github.com/ChainSafe/forest/pull/453)) (Tim Vermeulen)
- `f4b306d6` Update dockerfiles for protoc install
  ([#460](https://github.com/ChainSafe/forest/pull/460)) (Austin Abell)
- `fb1b4085` Bump async-std to 1.6
  ([#456](https://github.com/ChainSafe/forest/pull/456)) (Eric Tu)
- `fc34b441` Runtime randomness and ChainStore randomness
  ([#415](https://github.com/ChainSafe/forest/pull/415)) (Eric Tu)
- `47835025` Fix block header serialization
  ([#450](https://github.com/ChainSafe/forest/pull/450)) (Austin Abell)
- `91f44e20` Setup GraphSync network interface
  ([#442](https://github.com/ChainSafe/forest/pull/442)) (Austin Abell)
- `129f17e0` Bump versions for release
  ([#451](https://github.com/ChainSafe/forest/pull/451)) (Austin Abell)
- `078eda17` Signed and Unsigned message json impls
  ([#444](https://github.com/ChainSafe/forest/pull/444)) (Austin Abell)
- `bb982fbb` Update libp2p to 0.19
  ([#439](https://github.com/ChainSafe/forest/pull/439)) (Austin Abell)
- `acedcf08` Remove a bajillion manual serde implementations
  ([#433](https://github.com/ChainSafe/forest/pull/433)) (Tim Vermeulen)
- `c9a089e8` Update serialization vectors
  ([#435](https://github.com/ChainSafe/forest/pull/435)) (Austin Abell)
- `9ef6e67a` Add Secp address sanity check
  ([#438](https://github.com/ChainSafe/forest/pull/438)) (Austin Abell)
- `c58aeb4b` Setup GraphSync message types and protobuf encoding
  ([#434](https://github.com/ChainSafe/forest/pull/434)) (Austin Abell)
- `ba8d9467` Verifying Drand Entries from Blocks
  ([#387](https://github.com/ChainSafe/forest/pull/387)) (Eric Tu)
- `b1903ba2` Jaden/chainstore refactor
  ([#432](https://github.com/ChainSafe/forest/pull/432)) (Jaden Foldesi)
- `b80ab49d` Jaden/chainsync/asyncverification
  ([#419](https://github.com/ChainSafe/forest/pull/419)) (Jaden Foldesi)
- `033bade8` Update prefix bytes encoding to include mh len
  ([#431](https://github.com/ChainSafe/forest/pull/431)) (Austin Abell)
- `a04ba8f1` Cargo changes for publishing core crates
  ([#425](https://github.com/ChainSafe/forest/pull/425)) (Austin Abell)
- `42fc42e9` Add default implementations for Store bulk operations
  ([#424](https://github.com/ChainSafe/forest/pull/424)) (Tim Vermeulen)
- `ff39f2aa` Last block info for selectors
  ([#418](https://github.com/ChainSafe/forest/pull/418)) (Austin Abell)
- `1f96e918` Update docs and use rocksdb as feature
  ([#421](https://github.com/ChainSafe/forest/pull/421)) (Austin Abell)
- `187ca6cc` Remove Address default implementation
  ([#422](https://github.com/ChainSafe/forest/pull/422)) (Austin Abell)
- `932dae3b` Implemented verify post
  ([#416](https://github.com/ChainSafe/forest/pull/416)) (Purple Hair Rust Bard)
- `b7f6f92a` Shared types refactor
  ([#417](https://github.com/ChainSafe/forest/pull/417)) (Austin Abell)
- `6241454a` Implement Verify Registry Actor
  ([#413](https://github.com/ChainSafe/forest/pull/413)) (Purple Hair Rust Bard)
- `1598ff20` Update tipset sorting
  ([#412](https://github.com/ChainSafe/forest/pull/412)) (Austin Abell)
- `4c95043e` Ipld selector traversals implementation
  ([#408](https://github.com/ChainSafe/forest/pull/408)) (Austin Abell)
- `fa12fff0` Jaden/tipsetconversions
  ([#404](https://github.com/ChainSafe/forest/pull/404)) (Jaden Foldesi)
- `f47b7579` SyncBucket cleanup
  ([#407](https://github.com/ChainSafe/forest/pull/407)) (Tim Vermeulen)
- `ef7aafdc` Async Block verification in ChainSync
  ([#409](https://github.com/ChainSafe/forest/pull/409)) (Eric Tu)
- `0bba0ecf` Fix CI for docs build
  ([#406](https://github.com/ChainSafe/forest/pull/406)) (Austin Abell)
- `81257dfd` Rupan/reward actor tests
  ([#403](https://github.com/ChainSafe/forest/pull/403)) (nannick)
- `5a0bf8d9` Implement interfacing with Drand over GRPC
  ([#375](https://github.com/ChainSafe/forest/pull/375)) (Eric Tu)
- `91a7e651` Selector explore implementation
  ([#402](https://github.com/ChainSafe/forest/pull/402)) (Austin Abell)
- `cbbd921a` Refactor with structops macro
  ([#401](https://github.com/ChainSafe/forest/pull/401)) (Purple Hair Rust Bard)
- `a048f250` Init test porting
  ([#394](https://github.com/ChainSafe/forest/pull/394)) (nannick)
- `67a25f9c` Clean up tipsets
  ([#397](https://github.com/ChainSafe/forest/pull/397)) (Tim Vermeulen)
- `4e4fa120` Update proofs api
  ([#400](https://github.com/ChainSafe/forest/pull/400)) (Austin Abell)
- `2052eb9f` Bump Dependencies
  ([#399](https://github.com/ChainSafe/forest/pull/399)) (Eric Tu)
- `c57cf419` Implement verify seal syscall
  ([#393](https://github.com/ChainSafe/forest/pull/393)) (Dustin Brickwood)
- `18d179b2` DAGJson support for Ipld
  ([#390](https://github.com/ChainSafe/forest/pull/390)) (Austin Abell)
- `84fb0e44` IPLD Selector framework with serialization
  ([#395](https://github.com/ChainSafe/forest/pull/395)) (Austin Abell)
- `3f8c6cf6` Temporary build fix for fil-proofs
  ([#396](https://github.com/ChainSafe/forest/pull/396)) (Austin Abell)
- `0b589d73` Interop updates and refactoring
  ([#388](https://github.com/ChainSafe/forest/pull/388)) (Austin Abell)
- `1aa2e64d` Implements verify consensus fault syscall and reorg vm crates
  ([#386](https://github.com/ChainSafe/forest/pull/386)) (Dustin Brickwood)
- `aa899c08` BlockHeader Update
  ([#385](https://github.com/ChainSafe/forest/pull/385)) (Eric Tu)
- `7e8124de` Refactor address crate
  ([#376](https://github.com/ChainSafe/forest/pull/376)) (Austin Abell)
- `14894298` Implement buffered blockstore cache
  ([#383](https://github.com/ChainSafe/forest/pull/383)) (Austin Abell)
- `5355acd0` Apply Blocks and refactor
  ([#374](https://github.com/ChainSafe/forest/pull/374)) (Austin Abell)
- `8bc201a3` Added forest img
  ([#378](https://github.com/ChainSafe/forest/pull/378)) (Dustin Brickwood)
- `16483531` Added bls aggregate sig check for block validation
  ([#371](https://github.com/ChainSafe/forest/pull/371)) (Dustin Brickwood)
- `3d5aeb2b` Stmgr retrieval methods + is_ticket_winner calc for block
  validation ([#369](https://github.com/ChainSafe/forest/pull/369)) (Dustin
  Brickwood)
- `cecd33d7` Load Genesis from CAR file
  ([#329](https://github.com/ChainSafe/forest/pull/329)) (Eric Tu)
- `29b45845` Compute unsealed sector CID syscall
  ([#360](https://github.com/ChainSafe/forest/pull/360)) (Austin Abell)
- `c27deaba` Setup dockerfiles and update CI
  ([#370](https://github.com/ChainSafe/forest/pull/370)) (Austin Abell)
- `68c4f9ae` Implement Weight method + st/gt for heaviest ts
  ([#359](https://github.com/ChainSafe/forest/pull/359)) (Dustin Brickwood)
- `4382a82e` Mock Runtime and tests for Account and Cron Actors
  ([#356](https://github.com/ChainSafe/forest/pull/356)) (Eric Tu)
- `ff5260a6` Update to new PoSt sector types
  ([#357](https://github.com/ChainSafe/forest/pull/357)) (Austin Abell)
- `8f0fc1d5` Commitment to cid conversions
  ([#358](https://github.com/ChainSafe/forest/pull/358)) (Austin Abell)
- `3798a4e8` Disallow default Cid and Address serialization
  ([#354](https://github.com/ChainSafe/forest/pull/354)) (Austin Abell)
- `dbee0e66` Implements apply_message and apply_implicit_message
  ([#353](https://github.com/ChainSafe/forest/pull/353)) (Dustin Brickwood)
- `1e6533a4` Implement verify signature syscall and cleanup
  ([#351](https://github.com/ChainSafe/forest/pull/351)) (Austin Abell)
- `d257f5cd` Blake2b syscall
  ([#352](https://github.com/ChainSafe/forest/pull/352)) (Austin Abell)
- `38825e7b` VM gas usage implementation and refactor
  ([#350](https://github.com/ChainSafe/forest/pull/350)) (Austin Abell)
- `8f8fd1e3` Connect remaining Actor invocations to runtime and cleanup
  ([#342](https://github.com/ChainSafe/forest/pull/342)) (Austin Abell)
- `4f0c6f7d` Market actor implementation
  ([#338](https://github.com/ChainSafe/forest/pull/338)) (Dustin Brickwood)
- `380dde3e` Update block header serialization
  ([#337](https://github.com/ChainSafe/forest/pull/337)) (Austin Abell)
- `f5845a0b` Refactor error handling
  ([#336](https://github.com/ChainSafe/forest/pull/336)) (Austin Abell)
- `3bc7d410` Key hashing compatibility
  ([#333](https://github.com/ChainSafe/forest/pull/333)) (Austin Abell)
- `28760209` Update peerid serialization in miner actor
  ([#335](https://github.com/ChainSafe/forest/pull/335)) (Austin Abell)
- `35f3c973` Reward Actor ([#318](https://github.com/ChainSafe/forest/pull/318))
  (Austin Abell)
- `ca7898f7` Move bigint serialization utils
  ([#331](https://github.com/ChainSafe/forest/pull/331)) (Austin Abell)
- `e0a996bd` Miner state ([#325](https://github.com/ChainSafe/forest/pull/325))
  (Austin Abell)
- `d30d396e` Market actor state
  ([#330](https://github.com/ChainSafe/forest/pull/330)) (Austin Abell)
- `5f81a1d6` Runtime Implementation
  ([#323](https://github.com/ChainSafe/forest/pull/323)) (Eric Tu)
- `4aacd72a` Initial chainsync process
  ([#293](https://github.com/ChainSafe/forest/pull/293)) (Dustin Brickwood)
- `e2157f57` Logging level config with RUST_LOG env
  variable([#328](https://github.com/ChainSafe/forest/pull/328)) (Austin Abell)
- `29b9e265` Libp2p and dependency update
  ([#326](https://github.com/ChainSafe/forest/pull/326)) (Austin Abell)
- `618cf4ab` Storage Power actor
  ([#308](https://github.com/ChainSafe/forest/pull/308)) (Austin Abell)
- `6d2bf0e0` Switch MethodNum and ActorID to aliases
  ([#317](https://github.com/ChainSafe/forest/pull/317)) (Austin Abell)
- `661f52aa` Change ChainEpoch and TokenAmount types
  ([#309](https://github.com/ChainSafe/forest/pull/309)) (Austin Abell)
- `7e8bd6f2` Payment channel actor
  ([#299](https://github.com/ChainSafe/forest/pull/299)) (Austin Abell)
- `c97033c0` Bitfield/ rle+ impl
  ([#296](https://github.com/ChainSafe/forest/pull/296)) (Austin Abell)
- `5473af59` SetMultimap implementation
  ([#292](https://github.com/ChainSafe/forest/pull/292)) (Austin Abell)
- `1ae3ba41` Improve actors serialization handling
  ([#297](https://github.com/ChainSafe/forest/pull/297)) (Austin Abell)
- `31738128` Refactor annotated serializations
  ([#295](https://github.com/ChainSafe/forest/pull/295)) (Austin Abell)
- `a5b1ab3c` Sector types ([#294](https://github.com/ChainSafe/forest/pull/294))
  (Austin Abell)
- `08d523b5` Implement multimap
  ([#290](https://github.com/ChainSafe/forest/pull/290)) (Austin Abell)
- `338ddf9d` Feat(vm): implement improved error handling
  ([#289](https://github.com/ChainSafe/forest/pull/289)) (Friedel Ziegelmayer)
- `9611818a` Feat(vm): implement system-actor
  ([#288](https://github.com/ChainSafe/forest/pull/288)) (Friedel Ziegelmayer)
- `76712559` Implement balance table
  ([#285](https://github.com/ChainSafe/forest/pull/285)) (Austin Abell)
- `f2027f03` Update message for type changes
  ([#286](https://github.com/ChainSafe/forest/pull/286)) (Austin Abell)
- `af7ad3a7` Multisig actor implementation
  ([#284](https://github.com/ChainSafe/forest/pull/284)) (Austin Abell)
- `e1200ea6` Cron actor implementation
  ([#281](https://github.com/ChainSafe/forest/pull/281)) (Austin Abell)
- `d7f01992` Move abi types and implement piece size
  ([#283](https://github.com/ChainSafe/forest/pull/283)) (Austin Abell)
- `7c8fb8cf` Init actor implementation
  ([#282](https://github.com/ChainSafe/forest/pull/282)) (Austin Abell)
- `5d829172` Clean actors and update to spec
  ([#279](https://github.com/ChainSafe/forest/pull/279)) (Austin Abell)
- `d7195739` Remove unnecessary db trait
  ([#274](https://github.com/ChainSafe/forest/pull/274)) (Austin Abell)
- `0018c22c` State tree full implementation and refactor IPLD
  ([#273](https://github.com/ChainSafe/forest/pull/273)) (Austin Abell)
- `125a9a24` Move CodeID and ActorState to vm crate
  ([#271](https://github.com/ChainSafe/forest/pull/271)) (Eric Tu)
- `1a5b619b` Update exit codes
  ([#270](https://github.com/ChainSafe/forest/pull/270)) (Eric Tu)
- `b337f7c7` Clear warnings for new nightly toolchain rule
  ([#259](https://github.com/ChainSafe/forest/pull/259)) (Austin Abell)
- `28cb8f54` Hamt implementation
  ([#255](https://github.com/ChainSafe/forest/pull/255)) (Austin Abell)
- `17a447e0` Update runtime to new spec/ impl
  ([#256](https://github.com/ChainSafe/forest/pull/256)) (Austin Abell)
- `0c451396` Read CAR Files
  ([#254](https://github.com/ChainSafe/forest/pull/254)) (Eric Tu)
- `bd9f5cf0` Update multihash dependency and Blockstore interface
  ([#253](https://github.com/ChainSafe/forest/pull/253)) (Austin Abell)
- `6aeee77a` Implement basic peer manager
  ([#252](https://github.com/ChainSafe/forest/pull/252)) (Austin Abell)
- `970d476f` Implement sync fork
  ([#248](https://github.com/ChainSafe/forest/pull/248)) (Dustin Brickwood)
- `a43df302` Connected blocksync requests and network polling thread
  ([#244](https://github.com/ChainSafe/forest/pull/244)) (Austin Abell)
- `7b5d8db0` Refactor RPC and implement hello protocol
  ([#246](https://github.com/ChainSafe/forest/pull/246)) (Austin Abell)
- `a1672031` Adding Verification Function for Aggregate BLS Signatures
  ([#240](https://github.com/ChainSafe/forest/pull/240)) (DragonMural)
- `8c924495` ChainSync framework
  ([#243](https://github.com/ChainSafe/forest/pull/243)) (Austin Abell)
- `5a18b496` Libp2p RPC protocol and Blocksync
  ([#229](https://github.com/ChainSafe/forest/pull/229)) (Eric Tu)
- `47dfb47c` Update multibase dependency for lowercase base32 support
  ([#239](https://github.com/ChainSafe/forest/pull/239)) (Austin Abell)
- `39a8d88e` Allow Address network prefix to be overriden for printing
  ([#233](https://github.com/ChainSafe/forest/pull/233)) (Austin Abell)
- `faa71386` Refactor SyncManager to have ownership over tipsets
  ([#238](https://github.com/ChainSafe/forest/pull/238)) (Austin Abell)
- `f242043e` Remove all clones and copies from serializations
  ([#234](https://github.com/ChainSafe/forest/pull/234)) (Austin Abell)
- `d87704f1` State Manager and initial miner retrieval methods
  ([#224](https://github.com/ChainSafe/forest/pull/224)) (Dustin Brickwood)
- `a65794ba` Setup Forest execution threads
  ([#236](https://github.com/ChainSafe/forest/pull/236)) (Austin Abell)
- `56e62302` Global async logging
  ([#232](https://github.com/ChainSafe/forest/pull/232)) (Eric Tu)
- `14115728` Fix cid serde feature reference
  ([#235](https://github.com/ChainSafe/forest/pull/235)) (Austin Abell)
- `b598ffca` Local bigint serialization
  ([#231](https://github.com/ChainSafe/forest/pull/231)) (Austin Abell)
- `1bd9a59c` Refactor blockstore and Cid for usage
  ([#230](https://github.com/ChainSafe/forest/pull/230)) (Austin Abell)
- `abe9be2e` Fix cbor serialization formats and cleanup
  ([#228](https://github.com/ChainSafe/forest/pull/228)) (Austin Abell)
- `59e2fc7c` Refactor keypair retrieval and saving
  ([#221](https://github.com/ChainSafe/forest/pull/221)) (Austin Abell)
- `67ebaae2` Initial Validation Checks - Message, Timestamp and Block Sig
  ([#219](https://github.com/ChainSafe/forest/pull/219)) (Dustin Brickwood)
- `fdf6c506` Entry point for app for organization
  ([#220](https://github.com/ChainSafe/forest/pull/220)) (Austin Abell)
- `b25b4066` Fix README build badge
  ([#218](https://github.com/ChainSafe/forest/pull/218)) (Austin Abell)
- `6d4304e2` Added Fetch and Load Methods
  ([#196](https://github.com/ChainSafe/forest/pull/196)) (Dustin Brickwood)
- `b41107d3` Clean crypto crate and interfaces with Signature types
  ([#214](https://github.com/ChainSafe/forest/pull/214)) (Austin Abell)
- `75224a6a` Add audit to CI
  ([#213](https://github.com/ChainSafe/forest/pull/213)) (Austin Abell)
- `477930db` Migration to Stable Futures and Network Refactor
  ([#209](https://github.com/ChainSafe/forest/pull/209)) (Eric Tu)
- `8b1b61ba` AMT implementation
  ([#197](https://github.com/ChainSafe/forest/pull/197)) (Austin Abell)
- `62beb1b2` CBOR encoding for BlockHeader
  ([#192](https://github.com/ChainSafe/forest/pull/192)) (Eric Tu)
- `3d6814c8` Updated markdown for readme and templates
  ([#208](https://github.com/ChainSafe/forest/pull/208)) (Dustin Brickwood)
- `15ce6d2c` Add MIT license to dual
  ([#204](https://github.com/ChainSafe/forest/pull/204)) (Austin Abell)
- `547e35b7` Updated readme
  ([#201](https://github.com/ChainSafe/forest/pull/201)) (Dustin Brickwood)
- `21635617` Updated link to include internal discord
  ([#200](https://github.com/ChainSafe/forest/pull/200)) (Dustin Brickwood)
- `f21765c4` Rename repo ([#199](https://github.com/ChainSafe/forest/pull/199))
  (Austin Abell)
- `957da7ed` Update README.md
  ([#198](https://github.com/ChainSafe/forest/pull/198)) (ChainSafe Systems)
- `2514c406` Sync & Store methods updated
  ([#193](https://github.com/ChainSafe/forest/pull/193)) (Dustin Brickwood)
- `f1eb515b` DagCBOR encoding and decoding for Tickets
  ([#190](https://github.com/ChainSafe/forest/pull/190)) (Eric Tu)
- `58f3e03a` Update BlockHeader weight to BigUint and DagCBOR encoding for
  TipsetKeys ([#191](https://github.com/ChainSafe/forest/pull/191)) (Eric Tu)
- `8755ec16` Refactor to remove ToCid trait
  ([#186](https://github.com/ChainSafe/forest/pull/186)) (Austin Abell)
- `ab99a6ec` Wrap Signature into a struct
  ([#184](https://github.com/ChainSafe/forest/pull/184)) (Eric Tu)
- `8018d246` Added templates and config
  ([#183](https://github.com/ChainSafe/forest/pull/183)) (Dustin Brickwood)
- `7a9fa80b` Basic Syncer and ChainStore methods
  ([#173](https://github.com/ChainSafe/forest/pull/173)) (Dustin Brickwood)
- `7e524b3c` UnsignedMessage cbor encoding
  ([#174](https://github.com/ChainSafe/forest/pull/174)) (Austin Abell)
- `925d2711` MessageParams update and refactor
  ([#175](https://github.com/ChainSafe/forest/pull/175)) (Austin Abell)
- `1d6dd985` Add missing fields for BlockHeader
  ([#177](https://github.com/ChainSafe/forest/pull/177)) (Eric Tu)
- `f025a9bb` Update changes in spec, updated docs, updated function signatures
  ([#171](https://github.com/ChainSafe/forest/pull/171)) (Austin Abell)
- `c3c6e052` Updated cid format and IPLD link to Cid type
  ([#172](https://github.com/ChainSafe/forest/pull/172)) (Austin Abell)
- `6d527a47` Update message types function signatures
  ([#170](https://github.com/ChainSafe/forest/pull/170)) (Austin Abell)
- `468846f9` Refactor Blockheader
  ([#169](https://github.com/ChainSafe/forest/pull/169)) (Austin Abell)
- `e70250db` Fix existing bug with multibase ToCid
  ([#167](https://github.com/ChainSafe/forest/pull/167)) (Austin Abell)
- `89a0e60e` Add CODEOWNERS
  ([#166](https://github.com/ChainSafe/forest/pull/166)) (Austin Abell)
- `ae6861e2` Switch from using dynamic pointers
  ([#154](https://github.com/ChainSafe/forest/pull/154)) (Austin Abell)
- `b5295e25` Implement and update Cbor encoding
  ([#157](https://github.com/ChainSafe/forest/pull/157)) (Austin Abell)
- `e998474f` Update address for network config, clean auxiliary stuff
  ([#145](https://github.com/ChainSafe/forest/pull/145)) (Austin Abell)
- `c9d3fbbd` Readme Updates
  ([#159](https://github.com/ChainSafe/forest/pull/159)) (David Ansermino)
- `1e99c0ca` Implemented block format
  ([#149](https://github.com/ChainSafe/forest/pull/149)) (Dustin Brickwood)
- `7e58d9bc` Docs index redirect
  ([#151](https://github.com/ChainSafe/forest/pull/151)) (Austin Abell)
- `a641beca` Update Cid references, bump serde_cbor version
  ([#155](https://github.com/ChainSafe/forest/pull/155)) (Austin Abell)
- `79374e42` Fix license script and add to CI
  ([#150](https://github.com/ChainSafe/forest/pull/150)) (Austin Abell)
- `8431cad8` Docs Cleanup ([#138](https://github.com/ChainSafe/forest/pull/138))
  (David Ansermino)
- `9d04393e` Implement memory db
  ([#137](https://github.com/ChainSafe/forest/pull/137)) (Austin Abell)
- `d35410ef` Implement Basic SyncManager
  ([#132](https://github.com/ChainSafe/forest/pull/132)) (Austin Abell)
- `1576674f` Update makefile
  ([#140](https://github.com/ChainSafe/forest/pull/140)) (Gregory Markou)
- `0d29569c` Created wrapper for Cid type
  ([#134](https://github.com/ChainSafe/forest/pull/134)) (Austin Abell)
- `eace8d81` Storage Power Actor framework
  ([#129](https://github.com/ChainSafe/forest/pull/129)) (Austin Abell)
- `ede60e7b` Naive DB + Rocksdb implemenation
  ([#125](https://github.com/ChainSafe/forest/pull/125)) (Gregory Markou)
- `957d0529` Implement BlockHeader builder pattern
  ([#124](https://github.com/ChainSafe/forest/pull/124)) (Austin Abell)
- `d745c60d` Switch License to Apache
  ([#139](https://github.com/ChainSafe/forest/pull/139)) (Gregory Markou)
- `cee77ac1` Update libp2p version to fix cargo issue
  ([#136](https://github.com/ChainSafe/forest/pull/136)) (Austin Abell)
- `2c63bc56` Add License and license script
  ([#123](https://github.com/ChainSafe/forest/pull/123)) (Gregory Markou)
- `0ab143c4` CI cleanup ([#122](https://github.com/ChainSafe/forest/pull/122))
  (Austin Abell)
- `e4363f1a` Implement TipIndex
  ([#113](https://github.com/ChainSafe/forest/pull/113)) (Dustin Brickwood)
- `c916eb4d` Update StateTree and implement cache
  ([#108](https://github.com/ChainSafe/forest/pull/108)) (Austin Abell)
- `4c9fbd88` MethodParameter usage and implementation in system actors
  ([#107](https://github.com/ChainSafe/forest/pull/107)) (Austin Abell)
- `af198d43` Basic VRF ([#104](https://github.com/ChainSafe/forest/pull/104))
  (David Ansermino)
- `6818dc5d` Fix linting issues
  ([#105](https://github.com/ChainSafe/forest/pull/105)) (Austin Abell)
- `2bb5c0ac` Remove ref keywords
  ([#99](https://github.com/ChainSafe/forest/pull/99)) (Austin Abell)
- `d9a35b51` Remove redundant CI
  ([#102](https://github.com/ChainSafe/forest/pull/102)) (Austin Abell)
- `1bd01685` MethodParams update and implementation
  ([#103](https://github.com/ChainSafe/forest/pull/103)) (Austin Abell)
- `2b8ee0eb` Updated blocks crate to reflect spec changes
  ([#86](https://github.com/ChainSafe/forest/pull/86)) (Dustin Brickwood)
- `efb3d8fc` State tree and interpreter framework
  ([#97](https://github.com/ChainSafe/forest/pull/97)) (Austin Abell)
- `792f1204` Reward System Actor framework
  ([#95](https://github.com/ChainSafe/forest/pull/95)) (Austin Abell)
- `e41786ce` Account System Actor framework
  ([#96](https://github.com/ChainSafe/forest/pull/96)) (Austin Abell)
- `51a17882` Updated ChainEpoch usages and clock crate
  ([#98](https://github.com/ChainSafe/forest/pull/98)) (Austin Abell)
- `de80b34a` Refactor Message type and vm packages
  ([#79](https://github.com/ChainSafe/forest/pull/79)) (Austin Abell)
- `e99d8b57` Add libp2p Identify protocol
  ([#94](https://github.com/ChainSafe/forest/pull/94)) (Eric Tu)
- `cb4576d4` Cleanup epoch time
  ([#92](https://github.com/ChainSafe/forest/pull/92)) (Gregory Markou)
- `62888071` Readme typo fix
  ([#93](https://github.com/ChainSafe/forest/pull/93)) (Dustin Brickwood)
- `6a2092b7` Persist networking keystore
  ([#90](https://github.com/ChainSafe/forest/pull/90)) (Gregory Markou)
- `db7d7fc4` Ec2/libp2p ping
  ([#91](https://github.com/ChainSafe/forest/pull/91)) (Eric Tu)
- `36acea44` Cron system actor
  ([#84](https://github.com/ChainSafe/forest/pull/84)) (Austin Abell)
- `db5dad03` Update libp2p dep
  ([#87](https://github.com/ChainSafe/forest/pull/87)) (Austin Abell)
- `93caa63c` Initial Structures for Message - Manager Communication
  ([#69](https://github.com/ChainSafe/forest/pull/69)) (Dustin Brickwood)
- `054f25d4` InitActor framework
  ([#76](https://github.com/ChainSafe/forest/pull/76)) (Austin Abell)
- `d75c8f2e` CLI cleanup ([#70](https://github.com/ChainSafe/forest/pull/70))
  (Gregory Markou)
- `bbea6130` Add config file parsing
  ([#60](https://github.com/ChainSafe/forest/pull/60)) (Gregory Markou)
- `d10a5460` Runtime trait and vm types
  ([#68](https://github.com/ChainSafe/forest/pull/68)) (Austin Abell)
- `ca0159f6` Implements basic actor type
  ([#61](https://github.com/ChainSafe/forest/pull/61)) (Austin Abell)
- `3438654d` Fix makefile clean and phony targets
  ([#62](https://github.com/ChainSafe/forest/pull/62)) (Austin Abell)
- `af33dd2b` Implements Address cbor encoding
  ([#59](https://github.com/ChainSafe/forest/pull/59)) (Austin Abell)
- `bf608808` Create Networking Service
  ([#49](https://github.com/ChainSafe/forest/pull/49)) (Eric Tu)
- `acb00bb0` Closes #51 - Add basic makefile
  ([#57](https://github.com/ChainSafe/forest/pull/57)) (Gregory Markou)
- `9fd58b8d` Add file reading and writing
  ([#54](https://github.com/ChainSafe/forest/pull/54)) (Gregory Markou)
- `9fba7d98` New Tipset w/ unit tests
  ([#56](https://github.com/ChainSafe/forest/pull/56)) (Dustin Brickwood)
- `f7772339` Encoding library and standardizing usage
  ([#48](https://github.com/ChainSafe/forest/pull/48)) (Austin Abell)
- `996900c4` Add an async logger
  ([#53](https://github.com/ChainSafe/forest/pull/53)) (Eric Tu)
- `fd534869` Remove unneeded types
  ([#47](https://github.com/ChainSafe/forest/pull/47)) (Austin Abell)
- `dc04a06f` Add message and messageReceipt to block
  ([#37](https://github.com/ChainSafe/forest/pull/37)) (Gregory Markou)
- `ff9b6757` Refactor crypto and address to libraries
  ([#40](https://github.com/ChainSafe/forest/pull/40)) (Austin Abell)
- `e85e6992` [VM] Implement basic message types and signing stubs
  ([#31](https://github.com/ChainSafe/forest/pull/31)) (Austin Abell)
- `62194eb7` [VM] Address module cleanup
  ([#32](https://github.com/ChainSafe/forest/pull/32)) (Austin Abell)
- `ae846751` Basic blockchain types and Tipset methods
  ([#28](https://github.com/ChainSafe/forest/pull/28)) (Dustin Brickwood)
- `fd667b8d` Basic clock interface
  ([#27](https://github.com/ChainSafe/forest/pull/27)) (Gregory Markou)
- `29c8b441` Add basic cli ([#25](https://github.com/ChainSafe/forest/pull/25))
  (Gregory Markou)
- `e79cc5f7` [VM] Address logic and code restructure
  ([#21](https://github.com/ChainSafe/forest/pull/21)) (Austin Abell)
- `dba3d3ed` Fix build and setup node binary and subsystem libs
  ([#1](https://github.com/ChainSafe/forest/pull/1)) (Austin Abell)
- `0443c1d4` Remove signed block (Eric Tu)
- `ea16ee42` Chain_sync stub (austinabell)
- `995aa6ee` Fixed fn naming (Dustin Brickwood)
- `2644a493` Added stubbed message pool.rs (Dustin Brickwood)
- `bc6cb2a8` Blocks refactor (Eric Tu)
- `c0af00aa` Merge branch 'master' of github.com:ec2/rust-filecoin (Eric Tu)
- `10868e19` More block stubs (Eric Tu)
- `5eaa11cb` Change how types are referenced externally (austinabell)
- `a37ee2d4` Merge branch 'master' of github.com:ec2/rust-filecoin (Eric Tu)
- `a927122c` Exported message types for use (austinabell)
- `e78e209c` Basic incomplete stubbing for block (Eric Tu)
- `235f00d5` Stubbed some vm (Eric Tu)
- `cb354a60` Fix gitignore (austinabell)
- `e8e71e10` Remove cargo lock (austinabell)
- `f3cc8430` Updated lockfile (austinabell)
- `83730efd` Set up subsystems (austinabell)
- `04b6d5bf` Set up vm and blockchain system binaries (austinabell)
- `ba604fa5` Executable project template (Eric Tu)
- `8344e2b8` Initial commit (Eric Tu)<|MERGE_RESOLUTION|>--- conflicted
+++ resolved
@@ -29,14 +29,11 @@
 
 ### Added
 
-<<<<<<< HEAD
+- [#3422](https://github.com/ChainSafe/forest/issues/3422) Add NV21 (Watermelon)
+  support for calibration network.
 - [#3591](https://github.com/ChainSafe/forest/pull/3591) Add
   `forest-tool car validate` command for checking non-filecoin invariants in CAR
   files.
-=======
-- [#3422](https://github.com/ChainSafe/forest/issues/3422) Add NV21 (Watermelon)
-  support for calibration network.
->>>>>>> de948675
 
 ### Changed
 
