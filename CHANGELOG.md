--- conflicted
+++ resolved
@@ -42,14 +42,12 @@
 
 ### Changed
 
-<<<<<<< HEAD
 - [#3072](https://github.com/ChainSafe/forest/issues/3072) Implemented
   mark-and-sweep GC, removing GC progress reports along with the corresponding
   RPC endpoint.
-=======
 - [#3614](https://github.com/ChainSafe/forest/issues/3614) Moved downloading
   bundle to runtime.
->>>>>>> 7863b34c
+
 
 ### Removed
 
