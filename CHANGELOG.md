<!--

## A short guide to adding a changelog entry

- pick a section to which your change belongs in _Forest unreleased_,
- the entry should follow the format:

  `[#ISSUE_NO](link to the issue): <short description>`, for example:

  [#1234](https://github.com/chainsafe/forest/pull/1234): Add support for NV18

- if the change does not have an issue, use the PR number instead - the PR must
  have a detailed description of the change and its motivation. Consider
  creating a separate issue if the change is complex enough to warrant it,
- the changelog is not a place for the full description of the change, it should
  be a short summary of the change,
- if the change does not directly affect the user, it should not be included in
  the changelog - for example, refactoring of the codebase,
- review the entry to make sure it is correct and understandable and that it
  does not contain any typos,
- the entries should not contradict each other - if you add a new entry, ensure
  it is consistent with the existing entries.

-->

## Forest unreleased

### Breaking

### Added

<<<<<<< HEAD
- [#4937](https://github.com/ChainSafe/forest/pull/4937) Added
  `forest-cli f3 manifest` CLI command.
=======
- [#4706](https://github.com/ChainSafe/forest/issues/4706) Add support for the
  `Filecoin.EthSendRawTransaction` RPC method.
>>>>>>> db053a1b

### Changed

### Removed

### Fixed

## Forest 0.21.1 "Songthaew Plus"

This is an optional release for calibration network node operators. It enables
F3 by default and includes initial power table CID on calibration network.

### Breaking

### Added

- [#4910](https://github.com/ChainSafe/forest/issues/4910) Add support for the
  `Filecoin.F3ListParticipants` RPC method.

- [#4920](https://github.com/ChainSafe/forest/issues/4920) Add support for the
  `Filecoin.F3GetOrRenewParticipationTicket` RPC method.

- [#4924](https://github.com/ChainSafe/forest/issues/4924) Add support for the
  `Filecoin.F3GetManifest` RPC method.

- [#4917](https://github.com/ChainSafe/forest/issues/4917) Support `dnsaddr` in
  the bootstrap list.

- [#4939](https://github.com/ChainSafe/forest/issues/4939) Fix
  `Filecoin.EthBlockNumber` RPC method return type to be an `EthUInt64`.

### Changed

- [#4920](https://github.com/ChainSafe/forest/issues/4920) Update
  `Filecoin.F3Participate` RPC method to align with the spec change.

- [#4920](https://github.com/ChainSafe/forest/issues/4920) Update
  `Filecoin.F3ListParticipants` RPC method to align with the spec change.

### Removed

- [#4927](https://github.com/ChainSafe/forest/pull/4927) Temporarily disable
  garbage collection.

### Fixed

## Forest 0.21.0 "Songthaew"

This is a mandatory release for calibration network node operators. It includes
state migration for the NV24 _TukTuk_ upgrade at epoch `2078794`
2024-10-23T13:30:00Z. It also includes a number of new RPC methods, fixes and F3
support.

### Breaking

- [#4782](https://github.com/ChainSafe/forest/pull/4782) Devnets are no longer
  configurable with legacy drand network.

### Added

- [#4703](https://github.com/ChainSafe/forest/issues/4703) Add support for the
  `Filecoin.EthGetTransactionByHashLimited` RPC method.

- [#4783](https://github.com/ChainSafe/forest/issues/4783) Add support for the
  `Filecoin.NetProtectList` RPC method.

- [#4865](https://github.com/ChainSafe/forest/issues/4865) Add support for the
  `Filecoin.F3IsRunning` RPC method.

- [#4878](https://github.com/ChainSafe/forest/issues/4878) Add support for the
  `Filecoin.F3GetProgress` RPC method.

- [#4857](https://github.com/ChainSafe/forest/pull/4857) Add support for nv24
  (TukTuk).

### Changed

- [#4786](https://github.com/ChainSafe/forest/issues/4786) ubuntu image is
  upgraded from 22.04 to 24.04 in Dockerfile

### Fixed

- [#4809](https://github.com/ChainSafe/forest/issues/4777) the Mac OS X build on
  Apple silicons works
- [#4820](https://github.com/ChainSafe/forest/pull/4820) Fix edge-case in
  `Filecoin.MinerGetBaseInfo` RPC method.

- [#4890](https://github.com/ChainSafe/forest/issues/4890) Fix incorrect deal
  weight calculation in the `Filecoin.StateMinerInitialPledgeCollateral` RPC
  method.

## Forest 0.20.0 "Brexit"

Non-mandatory release including a number of new RPC methods, fixes, and other
improvements. Be sure to check the breaking changes before upgrading.

### Breaking

- [#4620](https://github.com/ChainSafe/forest/pull/4620) Removed the
  `--consume-snapshot` parameter from the `forest` binary. To consume a
  snapshot, use `--import-snapshot <path> --import-mode=move`.

- [#3403](https://github.com/ChainSafe/forest/issues/3403) The snapshot
  validation command `forest-tool snapshot validate` now checks the snapshots
  individually. The previous behavior, to validate the sum of the snapshots, can
  be achieved via `forest-tool snapshot validate-diffs`.

- [#4672](https://github.com/ChainSafe/forest/issues/4672) The default user in
  Docker images is now `root`. This facilitates usage, especially when mounting
  volumes and dealing with surprising permission errors. Note that the default
  data directory is now `/root/.local/share/forest` and not
  `/home/forest/.local/share/forest`. The directory will **not** be migrated
  automatically. Please adapt your configurations accordingly. If you've been
  switching to `root` manually in your workflows you can now remove that step.

- [#4757](https://github.com/ChainSafe/forest/pull/4757) Changed the default
  option of `--import-mode` to `auto` which hardlink snapshots and fallback to
  copying them if not applicable.

- [#4768](https://github.com/ChainSafe/forest/pull/4768) Moved all RPC methods
  to V1 when applicabile

### Added

- [#3959](https://github.com/ChainSafe/forest/issues/3959) Added support for the
  Ethereum RPC name aliases.

- [#4607](https://github.com/ChainSafe/forest/pull/4607) Expose usage and timing
  metrics for RPC methods.

- [#4599](https://github.com/ChainSafe/forest/issues/4599) Block delay and block
  propagation delays are now configurable via
  [environment variables](https://github.com/ChainSafe/forest/blob/main/documentation/src/environment_variables.md).

- [#4596](https://github.com/ChainSafe/forest/issues/4596) Support
  finality-related params in the `Filecoin.EthGetBlockByNumber` RPC method.

- [#4620](https://github.com/ChainSafe/forest/pull/4620) Added an option to link
  snapshots instead of moving or copying them. This can be invoked with
  `--import-snapshot <path> --import-mode=symlink`.

- [#4533](https://github.com/ChainSafe/forest/pull/4641) Added `build_info`
  metric to Prometheus metrics, which include the current build's version.

- [#4628](https://github.com/ChainSafe/forest/issues/4628) Added support for
  devnets (2k networks) in the offline Forest.

- [#4463](https://github.com/ChainSafe/forest/issues/4463) Add support for the
  `Filecoin.EthGetTransactionByHash` RPC method.

- [#4613](https://github.com/ChainSafe/forest/issues/4613) Add support for the
  `Filecoin.EthCall` RPC method.

- [#4665](https://github.com/ChainSafe/forest/issues/4665) Add support for the
  `Filecoin.EthNewFilter` RPC method.

- [#4666](https://github.com/ChainSafe/forest/issues/4666) Add support for the
  `Filecoin.EthNewBlockFilter` RPC method.

- [#4667](https://github.com/ChainSafe/forest/issues/4667) Add support for the
  `Filecoin.EthNewPendingTransactionFilter` RPC method.

- [#4686](https://github.com/ChainSafe/forest/issues/4686) Add support for the
  `Filecoin.EthAddressToFilecoinAddress` RPC method.

- [#4612](https://github.com/ChainSafe/forest/issues/4612) Add support for the
  `Filecoin.MarketAddBalance` RPC method.

- [#4701](https://github.com/ChainSafe/forest/issues/4701) Add method
  `Filecoin.EthGetTransactionByBlockHashAndIndex` to existing methods (though
  without support, which matches the current Lotus's behavior).

- [#4702](https://github.com/ChainSafe/forest/issues/4702) Add method
  `Filecoin.EthGetTransactionByBlockNumberAndIndex` to existing methods (though
  without support, which matches the current Lotus's behavior).

- [#4757](https://github.com/ChainSafe/forest/pull/4757) Added an option to
  hardlink snapshots instead of moving or copying them. This can be invoked with
  `--import-snapshot <path> --import-mode=hardlink`.

- [#4668](https://github.com/ChainSafe/forest/issues/4668) Add support for the
  `Filecoin.EthUninstallFilter` RPC method.

### Changed

- [#4583](https://github.com/ChainSafe/forest/pull/4583) Removed the expiration
  date for the master token. The new behavior aligns with Lotus.

### Removed

- [#4624](https://github.com/ChainSafe/forest/pull/4624) Remove the
  `--chain-import` flag. Its functionality can be accessed through the more
  flexible `--height` flag.

### Fixed

- [#4603](https://github.com/ChainSafe/forest/pull/4603) Fixed incorrect
  deserialisation in `Filecoin.EthGetBlockByNumber` and
  `Filecoin.EthGetBlockByHash` RPC methods.

- [#4610](https://github.com/ChainSafe/forest/issues/4610) Fixed incorrect
  structure in the `Filecoin.MinerGetBaseInfo` RPC method.

- [#4635](https://github.com/ChainSafe/forest/pull/4635) Fixed bug in
  `StateMinerProvingDeadline`.

- [#4674](https://github.com/ChainSafe/forest/pull/4674) Fixed bug in
  `StateCirculatingSupply`.

- [#4656](https://github.com/ChainSafe/forest/pull/4656) Fixed bug in
  `StateCall`.

- [#4498](https://github.com/ChainSafe/forest/issues/4498) Fixed incorrect
  `Filecoin.Version`s `APIVersion` field value.

## Forest 0.19.2 "Eagle"

Non-mandatory release that includes a fix for the Prometheus-incompatible
metric.

### Fixed

- [#4594](https://github.com/ChainSafe/forest/pull/4594) Reverted the Forest
  version metric with Prometheus-incompatible metric type.

## Forest 0.19.1 "Pathfinder"

Mandatory release for mainnet nodes that adds the NV23 _Waffle_ migration at
epoch 4154640 (2024-08-06T12:00:00Z). This release also adds support for new RPC
methods and fixes a networking issue where Forest would not bootstrap a Lotus
node.

### Added

- [#4545](https://github.com/ChainSafe/forest/pull/4545) Add support for the
  `Filecoin.StateGetAllClaims` RPC method.

- [#4545](https://github.com/ChainSafe/forest/pull/4545) Add support for the
  `Filecoin.StateGetAllAllocations` RPC method.

- [#4503](https://github.com/ChainSafe/forest/pull/4503) Add support for the
  `Filecoin.StateMinerAllocated` RPC method.

- [#4512](https://github.com/ChainSafe/forest/pull/4512) Add support for the
  `Filecoin.StateGetAllocationIdForPendingDeal` RPC method.

- [#4514](https://github.com/ChainSafe/forest/pull/4514) Add support for the
  `Filecoin.WalletSignMessage` RPC method.

- [#4517](https://github.com/ChainSafe/forest/pull/4517) Add support for the
  `Filecoin.StateGetAllocationForPendingDeal` RPC method.

- [#4526](https://github.com/ChainSafe/forest/pull/4526) Added
  `forest-cli state compute` method, and a corresponding RPC method
  `Forest.StateCompute`.

- [#4511](https://github.com/ChainSafe/forest/pull/4511) Add support for the
  `Filecoin.EthMaxPriorityFeePerGas` RPC method.

- [#4515](https://github.com/ChainSafe/forest/pull/4515) Add support for the
  `Filecoin.StateLookupRobustAddress` RPC method.

- [#4496](https://github.com/ChainSafe/forest/pull/4496) Add support for the
  `Filecoin.EthEstimateGas` RPC method.

- [#4558](https://github.com/ChainSafe/forest/pull/4558) Add support for the
  `Filecoin.StateVerifiedRegistryRootKey` RPC method.

- [#4474](https://github.com/ChainSafe/forest/pull/4474) Add new subcommand
  `forest-cli healthcheck ready`.

- [#4569](https://github.com/ChainSafe/forest/pull/4569) Add support for the
  `Filecoin.NetFindPeer` RPC method.

- [#4565](https://github.com/ChainSafe/forest/pull/4565) Add support for the
  `Filecoin.StateGetRandomnessDigestFromBeacon` RPC method.

- [#4547](https://github.com/ChainSafe/forest/pull/4547) Add support for the
  `Filecoin.MpoolPushUntrusted` RPC method.

- [#4561](https://github.com/ChainSafe/forest/pull/4561) Add support for the
  `Filecoin.MpoolBatchPush` and `Filecoin.MpoolBatchPushUntrusted` RPC method.

- [#4566](https://github.com/ChainSafe/forest/pull/4566) Add support for the
  `Filecoin.StateGetRandomnessDigestFromTickets` RPC method.

## Forest 0.19.0 "Pastel de nata"

This is a mandatory release for all calibration network node operators. It
includes migration logic for the NV23 _Waffle_ network upgrade. It also includes
a number of new RPC methods, fixes to existing ones, and other improvements,
most notably, garbage collection fix.

### Added

- [#4473](https://github.com/ChainSafe/forest/pull/4473) Add support for NV23
  _Waffle_ network upgrade (FIP-0085, FIP-0091, v14 actors).

- [#4352](https://github.com/ChainSafe/forest/pull/4352) Add support for the
  `Filecoin.StateGetClaim` RPC method.

- [#4356](https://github.com/ChainSafe/forest/pull/4356) Add support for the
  `Filecoin.NetProtectAdd` RPC method.

- [#4382](https://github.com/ChainSafe/forest/pull/4382) Add support for the
  `Filecoin.StateGetAllocation` RPC method.

- [#4381](https://github.com/ChainSafe/forest/pull/4381) Add support for the
  `Filecoin.StateSectorPartition` RPC method.

- [#4368](https://github.com/ChainSafe/forest/issues/4368) Add support for the
  `Filecoin.EthGetMessageCidByTransactionHash` RPC method.

- [#4167](https://github.com/ChainSafe/forest/issues/4167) Add support for the
  `Filecoin.EthGetBlockByHash` RPC method.

- [#4360](https://github.com/ChainSafe/forest/issues/4360) Add support for the
  `Filecoin.EthGetBlockTransactionCountByHash` RPC method.

- [#4475](https://github.com/ChainSafe/forest/pull/4475) Add support for the
  `Filecoin.EthFeeHistory` RPC method.

- [#4359](https://github.com/ChainSafe/forest/issues/4359) Add support for the
  `EIP-1898` object scheme.

- [#4443](https://github.com/ChainSafe/forest/issues/4443) Update
  `Filecoin.StateSectorPreCommitInfo` RPC method to be API-V1-compatible

- [#4444](https://github.com/ChainSafe/forest/issues/4444) Update
  `Filecoin.StateWaitMsg` RPC method to be API-V1-compatible

### Removed

- [#4358](https://github.com/ChainSafe/forest/pull/4358) Remove the
  `forest-cli attach` command.

### Fixed

- [#4425](https://github.com/ChainSafe/forest/pull/4425) Fix GC collision
  issues.

- [#4357](https://github.com/ChainSafe/forest/pull/4357) Fix schema bug in the
  `Filecoin.ChainNotify` RPC method.

- [#4371](https://github.com/ChainSafe/forest/pull/4371) Fix extra `Apply`
  change in the `Filecoin.ChainNotify` RPC method.

- [#4002](https://github.com/ChainSafe/forest/issues/4002) Add support for
  multiple WebSocket clients for `Filecoin.ChainNotify` RPC method.

- [#4390](https://github.com/ChainSafe/forest/issues/4390) Fix `SignedMessage`
  JSON formatting to match Lotus.

## Forest 0.18.0 "Big Bang"

This is a non-mandatory release including a fair number of new RPC methods and
improvements to the Forest RPC API. The release also includes a number of bug
fixes, as outlined below. Please note the breaking changes in this release.

### Breaking

- [#4177](https://github.com/ChainSafe/forest/pull/4177) Rename environment
  variable `TRUST_PARAMS` to `FOREST_FORCE_TRUST_PARAMS`.

- [#4184](https://github.com/ChainSafe/forest/pull/4184) Removed short form
  flags from `forest` binary.

- [#4215](https://github.com/ChainSafe/forest/pull/4215) Changed the prefix for
  Forest-specific RPC methods to `Forest`; `Filecoin.NetInfo` and
  `Filecoin.StateFetchRoot` to `Forest.NetInfo` and `Forest.StateFetchRoot`.

- [#4262](https://github.com/ChainSafe/forest/pull/4262) Added `Bearer` prefix
  to the `Authorization` header in the Forest RPC API. This is a
  partially-breaking change - new Forest RPC clients will not work with old
  Forest nodes. This change is necessary to align with the Lotus RPC API.

### Added

- [#4246](https://github.com/ChainSafe/forest/pull/4246) Add support for the
  `Filecoin.SyncSubmitBlock` RPC method.

- [#4084](https://github.com/ChainSafe/forest/pull/4084) Add support for the
  `Filecoin.StateDealProviderCollateralBounds` RPC method.

- [#3949](https://github.com/ChainSafe/forest/issues/3949) Added healthcheck
  endpoints `/healthz`, `/readyz`, and `/livez`. By default, the healthcheck
  endpoint is enabled on port 2346.

- [#4166](https://github.com/ChainSafe/forest/issues/4166) Add support for the
  `Filecoin.Web3ClientVersion` RPC method.

- [#4184](https://github.com/ChainSafe/forest/pull/4184) Added
  `--no-healthcheck` flag to `forest` to disable the healthcheck endpoint.

- [#4183](https://github.com/ChainSafe/forest/issues/4183) Add support for the
  `Filecoin.EthGetBlockByNumber` RPC method.

- [#4253](https://github.com/ChainSafe/forest/pull/4253) RPC client default
  timeout is now configurable via the `FOREST_RPC_DEFAULT_TIMEOUT` environment
  variable.

- [#4240](https://github.com/ChainSafe/forest/pull/4240) Added `--fixed-unit`
  and `--exact-balance` flags to `forest-wallet balance` similarly to
  `forest-wallet list` subcommand.

- [#4213](https://github.com/ChainSafe/forest/issues/4213) Add support for the
  `Filecoin.StateMinerInitialPledgeCollateral` RPC method.

- [#4214](https://github.com/ChainSafe/forest/issues/4214) Add support for the
  `Filecoin.StateMinerPreCommitDepositForPower` RPC method.

- [#4255](https://github.com/ChainSafe/forest/pull/4255) Add support for the
  `Filecoin.MinerCreateBlock` RPC method.

- [#4315](https://github.com/ChainSafe/forest/pull/4315) Add support for the
  `Filecoin.StateGetNetworkParams` RPC method.

- [#4326](https://github.com/ChainSafe/forest/pull/4326) Added
  `expected_network_height` metric to the Prometheus metrics.

### Changed

- [#4170](https://github.com/ChainSafe/forest/pull/4170) Change the default
  Filecoin proof parameters source to ChainSafe's hosted Cloudflare R2 bucket.
  IPFS gateway can still be enforced via `FOREST_PROOFS_ONLY_IPFS_GATEWAY=1`.

### Removed

### Fixed

- [#4177](https://github.com/ChainSafe/forest/pull/4177) Fixed a bug where the
  environment variable `IPFS_GATEWAY` was not used to change the IPFS gateway.

- [#4267](https://github.com/ChainSafe/forest/pull/4267) Fixed potential panics
  in `forest-tool api compare`.

- [#4297](https://github.com/ChainSafe/forest/pull/4297) Fixed double decoding
  of message in the `Filecoin.WalletSign` RPC method.

- [#4314](https://github.com/ChainSafe/forest/issues/4314) Fixed incorrect
  allowed proof types for all networks.

- [#4328](https://github.com/ChainSafe/forest/pull/4328) Fix issues when
  connecting to a network with fewer than 5 peers.

## Forest 0.17.2 "Dovakhin"

This is a **mandatory** release for all mainnet node operators. It changes the
NV22 _dragon_ network upgrade epoch to 3855360 (Wed Apr 24 02:00:00 PM UTC
2024)). All mainnet node **must** be updated to this version before the network
upgrade epoch to avoid being stuck on a fork.

### Changed

- [#4151](https://github.com/ChainSafe/forest/pull/4151) Changed the Dragon NV22
  network upgrade epoch to 3855360 (April 24th 2024).

### Fixed

- [#4145](https://github.com/ChainSafe/forest/pull/4145) Fix the
  `forest-cli net peers --agent` command in case the agent is not available.

## Forest 0.17.1 "Villentretenmerth"

This is a mandatory release that includes scheduled migration for the NV22
_Dragon_ network upgrade for mainnet and fix for the calibration network.
Various other fixes and improvements are included as well, see below for
details.

### Added

- [#4029](https://github.com/ChainSafe/forest/pull/4029) Add
  `forest-tool shed private-key-from-key-pair` and
  `forest-tool shed key-pair-from-private-key` commands. These facilate moving
  between Forest and Lotus without losing the peer-to-peer identity.

- [#4052](https://github.com/ChainSafe/forest/pull/4052) Add
  `forest-cli net reachability` command that prints information about
  reachability from the internet.

- [#4058](https://github.com/ChainSafe/forest/issues/4058) Add support for
  multiple snapshot files in the `forest-tool api serve` command.

- [#4056](https://github.com/ChainSafe/forest/pull/4056) Enable libp2p `quic`
  protocol

- [#4071](https://github.com/ChainSafe/forest/pull/4071) Add
  `forest-tool net ping` command that pings a peer via its multiaddress.

- [#4119](https://github.com/ChainSafe/forest/pull/4119) Add support for NV22
  fix for calibration network.

### Removed

- [#4018](https://github.com/ChainSafe/forest/pull/4018) Remove --ws flag from
  `forest-tool api compare`.

### Fixed

- [#4068](https://github.com/ChainSafe/forest/pull/4068) Fix schema bug in the
  `ChainNotify` RPC method.

- [#4080](https://github.com/ChainSafe/forest/pull/4080) Fix broken
  `StateVMCirculatingSupplyInternal` RPC method on calibnet.

- [#4091](https://github.com/ChainSafe/forest/pull/4091) Restore `Breeze`,
  `Smoke`, and `Ignition` entries for calibnet

- [#4093](https://github.com/ChainSafe/forest/pull/4093) Fix parsing issue in
  the `Filecoin.StateAccountKey` RPC method.

## Forest 0.17.0 "Smaug"

Mandatory release that includes:

- support for the NV22 _Dragon_ network upgrade, together with the required
  state migration,
- important networking improvements that increase Forest resilience to network
  disruptions,
- various improvements and support for new RPC methods.

### Added

- [#3555](https://github.com/ChainSafe/forest/issues/3555) Add Forest database
  query optimizations when serving with many car files.

- [#3995](https://github.com/ChainSafe/forest/pull/3995) Add
  `--p2p-listen-address` option to `forest` to override p2p addresses that
  forest listens on

- [#4031](https://github.com/ChainSafe/forest/pull/4031) Added RPC method
  `Filecoin.NetAgentVersion` and `--agent` flag to the `forest-cli net peers`
  subcommand, that will list the agent version of the connected peers.

- [#3955](https://github.com/ChainSafe/forest/pull/3955) Added support for the
  NV22 _Dragon_ network upgrade, together with the required state migration.

### Changed

- [#3976](https://github.com/ChainSafe/forest/pull/3976) `forest-wallet`
  defaults to using a local wallet instead of the builtin Forest wallet for
  greater security.

### Fixed

- [#4019](https://github.com/ChainSafe/forest/pull/4019) Fix Forest sending
  stale notifications after channel cancelation.

## Forest 0.16.8 "English Channel"

### Added

- [#3978](https://github.com/ChainSafe/forest/pull/3978) Add support for the
  `Filecoin.ChainNotify` RPC method.

## Forest 0.16.7 "Etaoin shrdlu"

Mandatory release that includes a fix for a bug in the `libp2p` usage. This is
necessary after the PL-managed bootstrap nodes were decommissioned. Failure to
upgrade will result in difficulty connecting to the mainnet network.

### Added

- [#3849](https://github.com/ChainSafe/forest/pull/3849/) Implement the
  `Filecoin.ChainGetPath` lotus-compatible RPC API.
- [#3849](https://github.com/ChainSafe/forest/pull/3849/) Add
  `forest-tool shed summarize-tipsets`.
- [#3893](https://github.com/ChainSafe/forest/pull/3983) Add
  `forest-tool shed peer-id-from-key-pair`.
- [#3981](https://github.com/ChainSafe/forest/issues/3981) Add
  `forest-tool backup create|restore`.

### Fixed

- [#3996](https://github.com/ChainSafe/forest/pull/3996) Fixed a bug in the
  `libp2p` usage that caused the connections to not get upgraded to secure ones.

## Forest 0.16.6 "Pinecone Reactivation"

### Added

- [#3866](https://github.com/ChainSafe/forest/pull/3866) Implement Offline RPC
  API.

### Fixed

- [#3857](https://github.com/ChainSafe/forest/pull/3907) Timeout parameter fetch
  to 30 minutes to avoid it getting stuck on IPFS gateway issues.
- [#3901](https://github.com/ChainSafe/forest/pull/3901) Fix timeout issue in
  `forest-cli snapshot export`.
- [#3919](https://github.com/ChainSafe/forest/pull/3919) Fix misreporting when
  logging progress.

## Forest 0.16.5 "Pinecone Deactivation"

Non-mandatory upgrade including mostly new RPC endpoints. The option to use an
alternative `FilOps` snapshot provider was removed given the service was
decommissioned.

### Added

- [#3817](https://github.com/ChainSafe/forest/pull/3817/) Implement the
  `Filecoin.StateVerifiedClientStatus` lotus-compatible RPC API.
- [#3824](https://github.com/ChainSafe/forest/pull/3824) Add `--ws` flag to
  `forest-tool api compare` to run all tests using WebSocket connections. Add
  support for WebSocket binary messages in Forest daemon.
- [#3802](https://github.com/ChainSafe/forest/pull/3802) Implement the
  `Filecoin.EthGetBalance` lotus-compatible RPC API.
- [#3773](https://github.com/ChainSafe/forest/pull/3811) Implement the
  `Filecoin.MpoolGetNonce` lotus-compatible RPC API.
- [#3773](https://github.com/ChainSafe/forest/pull/3786) Implement the
  `Filecoin.MinerGetBaseInfo` lotus-compatible RPC API.
- [#3807](https://github.com/ChainSafe/forest/pull/3807) Add `--run-ignored`
  flag to `forest-tool api compare`.
- [#3806](https://github.com/ChainSafe/forest/pull/3806) Implement the
  `Filecoin.EthGasPrice` lotus-compatible RPC API.

### Changed

- [#3819](https://github.com/ChainSafe/forest/pull/3819) Make progress messages
  more human-readable.
- [#3824](https://github.com/ChainSafe/forest/pull/3824) Demote noisy WebSocket
  info logs to debug in Forest daemon.

### Removed

- [#3878](https://github.com/ChainSafe/forest/issues/3878): FILOps is no longer
  serving lite snapshots. Removed `filops` option from
  `forest-tool snapshot fetch --vendor [vendor]`.

## Forest 0.16.4 "Speedy Gonzales"

### Breaking

### Added

- [#3779](https://github.com/ChainSafe/forest/pull/3779) Implement the
  `Filecoin.StateMinerRecoveries` lotus-compatible RPC API.
- [#3745](https://github.com/ChainSafe/forest/pull/3745) Implement the
  `Filecoin.StateCirculatingSupply` lotus-compatible RPC API.
- [#3773](https://github.com/ChainSafe/forest/pull/3773) Implement the
  `Filecoin.StateVMCirculatingSupplyInternal` lotus-compatible RPC API.
- [#3748](https://github.com/ChainSafe/forest/pull/3748) Add timing for each
  message and gas charge in the JSON output of
  `forest-tool snapshot compute-state` and `Filecoin.StateCall` RPC API.
- [#3720](https://github.com/ChainSafe/forest/pull/3750) Implement the
  `Filecoin.StateMinerInfo` lotus-compatible RPC API.
- [#1670](https://github.com/ChainSafe/forest/issues/1670) Support Butterflynet
  🦋.
- [#3801](https://github.com/ChainSafe/forest/pull/3801) Implement the
  `Filecoin.StateSearchMsg` lotus-compatible RPC API.
- [#3801](https://github.com/ChainSafe/forest/pull/3801) Implement the
  `Filecoin.StateSearchMsgLimited` lotus-compatible RPC API.

### Changed

### Removed

### Fixed

## Forest 0.16.3 "Tempura"

### Fixed

- [#3751](https://github.com/ChainSafe/forest/pull/3751) Workaround for
  performance bug that prevents Forest from syncing to the network.

## Forest 0.16.2 "November Rain"

### Breaking

### Added

- [#3749](https://github.com/ChainSafe/forest/pull/3749) Implement the
  `Filecoin.StateSectorGetInfo` lotus-compatible RPC API.
- [#3720](https://github.com/ChainSafe/forest/pull/3720) Implement the
  `Filecoin.GetParentMessages` lotus-compatible RPC API.
- [#3726](https://github.com/ChainSafe/forest/pull/3726) Implement the
  `Filecoin.StateMinerFaults` lotus-compatible RPC API.
- [#3735](https://github.com/ChainSafe/forest/pull/3735) Implement the
  `Filecoin.StateAccountKey` lotus-compatible RPC API.
- [#3744](https://github.com/ChainSafe/forest/pull/3744) Implement the
  `Filecoin.StateLookupID` lotus-compatible RPC API.
- [#3727](https://github.com/ChainSafe/forest/pull/3727) Added glif.io calibnet
  bootstrap node peer
- [#3737](https://github.com/ChainSafe/forest/pull/3737) Added `--n-tipsets`
  option to `forest-tool api compare`

### Changed

### Removed

### Fixed

## Forest 0.16.1 "(Re)Fresh(ed)Melon"

This is yet another mandatory upgrade for calibration network, containing the
2nd fix for the `WatermelonFix` upgrade. See this
[update](https://github.com/filecoin-project/community/discussions/74#discussioncomment-7591806)
for reference.

### Breaking

### Added

- [#3718](https://github.com/ChainSafe/forest/issues/3718) Added support for the
  2nd NV21 calibration network fix. See this
  [update](https://github.com/filecoin-project/community/discussions/74#discussioncomment-7591806)
  for details.

### Changed

### Removed

### Fixed

## Forest 0.16.0 "Rottenmelon"

This is a mandatory upgrade for calibration network, containing fix for the
`WatermelonFix` upgrade. See
[Lotus release](https://github.com/filecoin-project/lotus/releases/tag/v1.24.0-rc5)
for reference.

### Breaking

### Added

### Changed

- [#3072](https://github.com/ChainSafe/forest/issues/3072) Implemented
  mark-and-sweep GC, removing GC progress reports along with the corresponding
  RPC endpoint.

### Removed

### Fixed

- [#3540](https://github.com/ChainSafe/forest/issues/3540) Fix forest-cli sync
  wait to ensure that Forest is in the follow mode.
- [#3686](https://github.com/ChainSafe/forest/issues/3686) Fix regression when
  using `forest-tool db` subcommands and a `--chain` flag different from
  mainnet.

- [#3694](https://github.com/ChainSafe/forest/pull/3694) Calibration
  WatermelonFix recovery fix.

## Forest v0.15.2 "Defenestration"

### Breaking

### Added

- [#3632](https://github.com/ChainSafe/forest/issues/3632) Added an upgrade/fix
  for calibration network that will go live at epoch 1070494.

- [#3674](https://github.com/ChainSafe/forest/pull/3674) Added a tentative
  mainnet Watermelon upgrade with the
  [12.0.0-rc.2](https://github.com/filecoin-project/builtin-actors/releases/tag/v12.0.0-rc.2)
  bundle.

### Changed

### Removed

### Fixed

## Forest v0.15.1

Forest v0.15.1 is a service release with support for the v0.14.1 database.

### Breaking

### Added

- [#3662](https://github.com/ChainSafe/forest/pull/3662) Add `--filter` and
  `--fail-fast` flags to `forest-tool api compare`.
- [#3670](https://github.com/ChainSafe/forest/pull/3670) Implement the
  `Filecoin.ChainGetMessagesInTipset` lotus-compatible RPC API.

### Changed

### Removed

- [#3363](https://github.com/ChainSafe/forest/issues/3363) Remove hidden
  `forest-cli` commands used for helping users to migrate on `forest-tool` and
  `forest-wallet`.

### Fixed

## Forest v0.15.0 "Buttress"

Forest v0.15.0 is a service release containing minor bug fixes and small
usability improvements.

### Breaking

### Added

- [#3591](https://github.com/ChainSafe/forest/pull/3591) Add
  `forest-tool car validate` command for checking non-filecoin invariants in CAR
  files.
- [#3589](https://github.com/ChainSafe/forest/pull/3589) Add
  `forest-tool archive diff` command for debugging state-root mismatches.
- [#3609](https://github.com/ChainSafe/forest/pull/3609) Add `--no-metrics`
  option to `forest` for controlling the availability of the metrics Prometheus
  server.
- [#3613](https://github.com/ChainSafe/forest/pull/3613) Add `--expire-in`
  parameter to token commands.
- [#3584](https://github.com/ChainSafe/forest/issues/3584) Add
  `forest-tool api compare` command for testing RPC compatibility.

### Changed

- [#3614](https://github.com/ChainSafe/forest/issues/3614) Moved downloading
  bundle to runtime.

### Removed

- [#3589](https://github.com/ChainSafe/forest/pull/3589) Remove
  `forest-cli state diff` command. Replaced by `forest-tool archive diff`.
- [#3615](https://github.com/ChainSafe/forest/pull/3615) Remove `chain` section
  from forest configuration files.

### Fixed

- [#3619](https://github.com/ChainSafe/forest/pull/3619) Use correct timestamp
  in exported snapshot filenames.

## Forest v0.14.0 "Hakuna Matata"

### Breaking

### Added

- [#3422](https://github.com/ChainSafe/forest/issues/3422) Add NV21 (Watermelon)
  support for calibration network.
- [#3593](https://github.com/ChainSafe/forest/pull/3593): Add `--stateless` flag
  to `forest`. In stateless mode, forest connects to the P2P network but does
  not sync to HEAD.

### Changed

### Removed

### Fixed

- [#3590](https://github.com/ChainSafe/forest/pull/3590) Fix bug in ForestCAR
  encoder that would cause corrupted archives if a hash-collision happened.

## Forest v0.13.0 "Holocron"

### Breaking

- [#3231](https://github.com/ChainSafe/forest/issues/3231) Moved some Forest
  internal settings from files to the database.
- [#3333](https://github.com/ChainSafe/forest/pull/3333) Changed default rpc
  port from 1234 to 2345.
- [#3336](https://github.com/ChainSafe/forest/pull/3336) Moved following
  `forest-cli` subcommands to `forest-tool`
  - `archive info`
  - `fetch-params`
  - `snapshot fetch`
  - `snapshot validate`
- [#3355](https://github.com/ChainSafe/forest/pull/3355) Moved commands
  - `forest-cli db stats` to `forest-tool db stats`
  - `forest-cli db clean` to `forest-tool db destroy`
- [#3362](https://github.com/ChainSafe/forest/pull/3362) Moved the following
  `forest-cli wallet` subcommands to `forest-wallet`
- [#3432](https://github.com/ChainSafe/forest/pull/3432) Moved following
  `forest-cli` subcommands to `forest-tool`
  - `archive export`
  - `archive checkpoints`
- [#3431](https://github.com/ChainSafe/forest/pull/3431) Moved the following
  `forest-cli snapshot compress` subcommand to `forest-tool`
- [#3435](https://github.com/ChainSafe/forest/pull/3435) Moved subcommand
  `forest-cli car concat` subcommands to `forest-tool`

### Added

- [#3430](https://github.com/ChainSafe/forest/pull/3430): Add
  `forest-tool snapshot compute-state ...` subcommand.
- [#3321](https://github.com/ChainSafe/forest/issues/3321): Support for
  multi-threaded car-backed block stores.
- [#3316](https://github.com/ChainSafe/forest/pull/3316): Add
  `forest-tool benchmark` commands.
- [#3330](https://github.com/ChainSafe/forest/pull/3330): Add `--depth` flag to
  `forest-cli snapshot export`.
- [#3348](https://github.com/ChainSafe/forest/pull/3348): Add `--diff-depth`
  flag to `forest-cli archive export`.
- [#3325](https://github.com/ChainSafe/forest/pull/3325): Add
  `forest-tool state-migration actor-bundle` subcommand.
- [#3387](https://github.com/ChainSafe/forest/pull/3387): Add
  `forest-wallet delete` RPC command.
- [#3322](https://github.com/ChainSafe/forest/issues/3322): Added prompt to
  `forest-cli archive export` to overwrite file if the file specified with
  `--output-path` already exists and a `--force` flag to suppress the prompt.
- [#3439](https://github.com/ChainSafe/forest/pull/3439): Add
  `--consume-snapshot` option to `forest` command.
- [#3462](https://github.com/ChainSafe/forest/pull/3462): Add
  `forest-tool archive merge` command.

### Changed

- [#3331](https://github.com/ChainSafe/forest/pull/3331): Use multiple cores
  when exporting snapshots.
- [#3379](https://github.com/ChainSafe/forest/pull/3379): Improved state graph
  walking performance.
- [#3178](https://github.com/ChainSafe/forest/issues/3178): Removed inaccurate
  progress log ETA; now only the elapsed time is displayed.
- [#3322](https://github.com/ChainSafe/forest/issues/3322): The
  `snapshot export` and `snapshot compress` subcommands for `forest-cli` are now
  both consistent with `forest-cli archive export` in supporting a short-form
  output path flag `-o` and a long-form output path flag `--output-path`. The
  flag `--output` for the `snapshot compress` subcommand was replaced by
  `--output-path`.

### Removed

### Fixed

- [#3319](https://github.com/ChainSafe/forest/pull/3319): Fix bug triggered by
  re-encoding ForestCAR.zst files.

- [#3322](https://github.com/ChainSafe/forest/pull/3332): Forest is now able to
  parse data from epochs below 1_960_320 (on mainnet)

## Forest v0.12.1 "Carp++"

### Fixed

- [#3307](https://github.com/ChainSafe/forest/pull/3307)[#3310](https://github.com/ChainSafe/forest/pull/3310):
  Reduce memory requirements when exporting a snapshot by 50% (roughly from
  14GiB to 7GiB).

## Forest v0.12.0 "Carp"

Notable updates:

- Support for the `.forest.car.zst` format.
- Support for diff snapshots.

### Breaking

- [#3189](https://github.com/ChainSafe/forest/issues/3189): Changed the database
  organisation to use multiple columns. The database will need to be recreated.
- [#3220](https://github.com/ChainSafe/forest/pull/3220): Removed the
  `forest-cli chain validate-tipset-checkpoints` and
  `forest-cli chain tipset-hash` commands.

### Added

- [#3167](https://github.com/ChainSafe/forest/pull/3167): Added a new option
  `--validate-tipsets` for `forest-cli snapshot validate`.
- [#3166](https://github.com/ChainSafe/forest/issues/3166): Add
  `forest-cli archive info` command for inspecting archives.
- [#3159](https://github.com/ChainSafe/forest/issues/3159): Add
  `forest-cli archive export -e=X` command for exporting archives.
- [#3150](https://github.com/ChainSafe/forest/pull/3150):
  `forest-cli car concat` subcommand for concatenating `.car` files.
- [#3148](https://github.com/ChainSafe/forest/pull/3148): add `save_to_file`
  option to `forest-cli state fetch` command.
- [#3213](https://github.com/ChainSafe/forest/pull/3213): Add support for
  loading forest.car.zst files.
- [#3284](https://github.com/ChainSafe/forest/pull/3284): Add `--diff` flag to
  `archive export`.
- [#3292](https://github.com/ChainSafe/forest/pull/3292): Add `net info`
  subcommand to `forest-cli`.

### Changed

- [#3126](https://github.com/ChainSafe/forest/issues/3126): Bail on database
  lookup errors instead of silently ignoring them.
- [#2999](https://github.com/ChainSafe/forest/issues/2999): Restored `--tipset`
  flag to `forest-cli snapshot export` to allow export at a specific tipset.
- [#3283](https://github.com/ChainSafe/forest/pull/3283): All generated car
  files use the new forest.car.zst format.

### Removed

### Fixed

- [#3248](https://github.com/ChainSafe/forest/issues/3248): Fixed Forest being
  unable to re-create its libp2p keypair from file and always changing its
  `PeerId`.

## Forest v0.11.1 "Dagny Taggart"

## Forest v0.11.0 "Hypersonic"

### Breaking

- [#3048](https://github.com/ChainSafe/forest/pull/3048): Remove support for
  rocksdb
- [#3047](https://github.com/ChainSafe/forest/pull/3047): Remove support for
  compiling with delegated consensus
- [#3086](https://github.com/ChainSafe/forest/pull/3085):
  `forest-cli snapshot validate` no longer supports URLs. Download the snapshot
  and then run the command.

### Added

- [#2761](https://github.com/ChainSafe/forest/issues/2761): Add a per actor
  limit of 1000 messages to Forest mpool for preventing spam attacks.
- [#2728](https://github.com/ChainSafe/forest/issues/2728): Revive
  `forest-cli mpool pending` and `forest-cli mpool stat` subcommands.
- [#2816](https://github.com/ChainSafe/forest/issues/2816): Support `2k` devnet.
- [#3026](https://github.com/ChainSafe/forest/pull/3026): Expose
  `forest-cli state diff ...`
- [#3086](https://github.com/ChainSafe/forest/pull/3085):
  `forest-cli snapshot validate` is faster and uses less disk space, operating
  directly on the snapshot rather than loading through a database.
- [#2983](https://github.com/ChainSafe/forest/issues/2983): Added state
  migration support for NV17.
- [#3107](https://github.com/ChainSafe/forest/pull/3107): Introduced 'head'
  parameter for snapshot validation.

### Fixed

- [#3005](https://github.com/ChainSafe/forest/issues/3005): Fix incorrect
  progress reported when importing compressed snapshots.

- [#3122](https://github.com/ChainSafe/forest/pull/3122): Fix state-root
  mismatch around null tipsets.

## Forest v0.10.0 "Premature"

### Breaking

- [#3007](https://github.com/ChainSafe/forest/pull/3007): Optimize DB
  parameters. This requires all existing databases to be re-initialized.

### Fixed

- [#3006](https://github.com/ChainSafe/forest/issues/3006): Fix `premature end`
  error when exporting a snapshot.

## Forest v0.9.0 "Fellowship"

Notable updates:

- `--compressed` option removed from CLI, snapshots are now always compressed.
- The `dir`, `list`, `prune` and `remove` snapshot commands have been removed
  from the CLI.
- Snapshots are fetched to current directory by default.
- Added new subcommand `forest-cli info show`.
- `Filecoin.ChainSetHead` RPC endpoint and `forest-cli chain set-head`
  subcommand are now implemented.
- IPLD graph can now be downloaded via bitswap.
- `sendFIL` function has been updated to match recent changes in the Forest send
  command.
- FIL amount parsing/printing has been improved and 2 new options are added to
  forest-cli wallet list (--no-round and --no-abbrev).

### Breaking

- [#2873](https://github.com/ChainSafe/forest/issues/2873)
  - remove `--compressed` from the CLI. Snapshots are now always compressed.
  - Remove snapshot ops - snapshots fetched to the current directory by default.

### Added

- [#2706](https://github.com/ChainSafe/forest/issues/2706): implement
  `Filecoin.ChainSetHead` RPC endpoint and `forest-cli chain set-head`
  subcommand.
- [#2979](https://github.com/ChainSafe/forest/pull/2979): implement command for
  downloading an IPLD graph via bitswap.
- [#2578](https://github.com/ChainSafe/forest/pull/2578): implement initial
  support for `forest-cli info`

### Changed

- [#2668](https://github.com/ChainSafe/forest/issues/2668): JavaScript console
  `sendFIL` function has been updated to align with recent changes in the Forest
  `send` command (allowed units for the amount field are now "attoFIL",
  "femtoFIL", "picoFIL", "nanoFIL", "microFIL", "milliFIL", and "FIL"). Note
  that the default `sendFIL` amount unit (i.e., if no units are specified) is
  now FIL to match the behavior in Lotus.
- [#2833](https://github.com/ChainSafe/forest/issues/2833): Improvements to FIL
  amount parsing/printing, and add `--no-round` and `--no-abbrev` to
  `forest-cli wallet list`.

### Removed

- [#2888](https://github.com/ChainSafe/forest/issues/2888): FILOps is no longer
  serving uncompressed snapshots. Removed support for them in both `forest` and
  `forest-cli`.

### Fixed

- [#2967](https://github.com/ChainSafe/forest/issues/2967): Fix http-client
  concurrency issues caused by fetching root certificates multiple times.
- [#2958](https://github.com/ChainSafe/forest/issues/2958): Fix occasional
  consensus fault.
- [#2950](https://github.com/ChainSafe/forest/pull/2950): Fix cases where ctrl-c
  would be ignored.
- [#2934](https://github.com/ChainSafe/forest/issues/2934): Fix race condition
  when connecting to development blockchains.

## Forest v0.8.2 "The Way"

### Added

- [#2655](https://github.com/ChainSafe/forest/issues/2655): Configurable number
  of default recent state roots included in memory/snapshots.

### Changed

### Removed

### Fixed

- [#2796](https://github.com/ChainSafe/forest/pull/2796): Fix issue when running
  Forest on calibnet using a configuration file only.
- [#2807](https://github.com/ChainSafe/forest/pull/2807): Fix issue with v11
  actor CIDs.
- [#2804](https://github.com/ChainSafe/forest/pull/2804): Add work around for
  FVM bug that caused `forest-cli sync wait` to fail.

## Forest v0.8.1 "Cold Exposure"

### Fixed

- [#2788](https://github.com/ChainSafe/forest/pull/2788): Move back to the
  upstream `ref-fvm` and bump the dependency version so that it included the
  latest critical [patch](https://github.com/filecoin-project/ref-fvm/pull/1750)

## Forest v0.8.0 "Jungle Speed" (2023-04-21)

### Added

- [#2763](https://github.com/ChainSafe/forest/issues/2763): Support NV19 and
  NV20. ⛈️

## Forest v0.7.2 "Roberto" (2023-04-19)

### Added

- [#2741](https://github.com/ChainSafe/forest/issues/2741): Support importing
  zstd compressed snapshot car files
- [#2741](https://github.com/ChainSafe/forest/issues/2741): Support fetching
  zstd compressed snapshots with filecoin provider via `--compressed` option
- [#2741](https://github.com/ChainSafe/forest/issues/2741): Support exporting
  zstd compressed snapshots via `--compressed` option in
  `forest-cli snapshot export` subcommand
- [#1454](https://github.com/ChainSafe/forest/issues/1454): Added state
  migration support for NV18.

### Changed

- [#2770](https://github.com/ChainSafe/forest/issues/2767): Use `latest` tag for
  stable releases, and `edge` for latest development builds.

### Removed

### Fixed

## Forest v0.7.1 (2023-03-29)

Notable updates:

- Fix CD task for image publishing on new tagged releases

### Added

- [#2721](https://github.com/ChainSafe/forest/issues/2721): Add `--no-gc` flag
  to daemon.

### Changed

- [#2607](https://github.com/ChainSafe/forest/issues/2607): Use jemalloc as the
  default global allocator

### Removed

### Fixed

## Forest v0.7.0 (2023-03-23)

Notable updates:

- Support for NV18.
- Automatic database garbage collection.
- A JavaScript console to interact with Filecoin API.
- Switched to ParityDb as the default backend for Forest daemon.

### Added

- Support for NV18. [#2596](https://github.com/ChainSafe/forest/issues/2596)
- Automatic database garbage collection.
  [#2292](https://github.com/ChainSafe/forest/issues/2292)
  [#1708](https://github.com/ChainSafe/forest/issues/1708)
- ParityDb statistics to the stats endpoint.
  [#2433](https://github.com/ChainSafe/forest/issues/2433)
- A JavaScript console to interact with Filecoin API.
  [#2492](https://github.com/ChainSafe/forest/pull/2492)
- Multi-platform Docker image support.
  [#2476](https://github.com/ChainSafe/forest/issues/2476)
- `--dry-run` flag to forest-cli `snapshot export` command.
  [#2550](https://github.com/ChainSafe/forest/issues/2550)
- `--exit-after-init` and `--save-token` flags to daemon.
  [#2528](https://github.com/ChainSafe/forest/issues/2528)
- `--track-peak-rss` to forest daemon to get peak RSS usage.
  [#2696](https://github.com/ChainSafe/forest/pull/2696)
- RPC `Filecoin.Shutdown` endpoint and `forest-cli shutdown` subcommand.
  [#2402](https://github.com/ChainSafe/forest/issues/2402)
- Added retry capabilities to failing snapshot fetch.
  [#2544](https://github.com/ChainSafe/forest/issues/2544)

### Changed

- Network needs to be specified for most commands(eg Calibnet), including
  `sync wait` and `snapshot export`.
  [#2596](https://github.com/ChainSafe/forest/issues/2596)
- Switched to ParityDb as the default backend for Forest daemon. All clients
  must re-import the snapshot. The old database must be deleted manually - it is
  located in
  `$(forest-cli config dump | grep data_dir | cut -d' ' -f3)/<NETWORK>/rocksdb`.
  [#2576](https://github.com/ChainSafe/forest/issues/2576)
- Revised how balances are displayed, defaulting to:
  [#2323](https://github.com/ChainSafe/forest/issues/2323)
  - adding metric prefix when it's required, consequently CLI flag
    `--fixed-unit` added to force to show in original `FIL` unit
  - 4 significant digits, consequently CLI flag `--exact-balance` added to force
    full accuracy.
- `stats` and `compression` keys in `parity_db` section were renamed to
  `enable_statistics` and `compression_type` respectively.
  [#2433](https://github.com/ChainSafe/forest/issues/2433)
- `download_snapshot` key in `client` section configuration renamed to
  `auto_download_snapshot`.
  [#2457](https://github.com/ChainSafe/forest/pull/2457)
- `--skip-load` flag must be now called with a boolean indicating its value.
  [#2573](https://github.com/ChainSafe/forest/issues/2573)
- Ban peers with duration, Banned peers are automatically unbanned after a
  period of 1h. [#2391](https://github.com/ChainSafe/forest/issues/2391)
- Added support for multiple listen addr.
  [#2551](https://github.com/ChainSafe/forest/issues/2551)
- Allowed specifying the encryption passphrase via environmental variable.
  [#2499](https://github.com/ChainSafe/forest/issues/2499)
- Removed Forest `ctrl-c` hard shutdown behavior on subsequent `ctrl-c` signals.
  [#2538](https://github.com/ChainSafe/forest/pull/2538)
- Added support in the forest `send` command for all FIL units currently
  supported in forest `wallet` ("attoFIL", "femtoFIL", "picoFIL", "nanoFIL",
  "microFIL", "milliFIL", and "FIL"). Note that the default `send` units (i.e.,
  if no units are specified) are now FIL to match the behavior in Lotus.
  [#2668](https://github.com/ChainSafe/forest/issues/2668)

### Removed

- Removed `--halt-after-import` and `--auto-download-snapshot` from
  configuration. They are now strictly a CLI option.
  [#2528](https://github.com/ChainSafe/forest/issues/2528)
  [#2573](https://github.com/ChainSafe/forest/issues/2573)

### Fixed

- Daemon getting stuck in an infinite loop during shutdown.
  [#2672](https://github.com/ChainSafe/forest/issues/2672)
- `Scanning Blockchain` progess bar never hitting 100% during snapshot import.
  [#2404](https://github.com/ChainSafe/forest/issues/2404)
- bitswap queries cancellation that do not respond after a period.
  [#2398](https://github.com/ChainSafe/forest/issues/2398)
- Forest daeamon crashing on sending bitswap requests.
  [#2405](https://github.com/ChainSafe/forest/issues/2405)
- Corrected counts displayed when using `forest-cli --chain <chain> sync wait`.
  [#2429](https://github.com/ChainSafe/forest/issues/2429)
- Snapshot export issue when running on a system with a separate temporary
  filesystem. [#2693](https://github.com/ChainSafe/forest/pull/2693)
- All binaries and crates in the project to follow a standard version, based on
  the release tag. [#2493](https://github.com/ChainSafe/forest/issues/2493)

## Forest v0.6.0 (2023-01-06)

Notable updates:

- Added support for the new Protocol Labs snapshot service.
- Several improvements to logging (including integration with Grafana Loki) and
  error handling.

### Added

- New daemon option flag `--log-dir` for log file support.
- New ParityDb section in configuration (including statistics and compression
  settings).
- Integration with Grafana Loki for more advanced log filtering and
  summarization.
- Peer tipset epoch now in metrics.

### Changed

- Several improvements to error handling.
- Docker images are now tagged with version (eg `0.6.0`) and date (eg
  `2023-01-05-commit_hash`).
- Upgraded toolchain channel to `nightly-2022-12-15`.
- Migrated logging infrastructure from `log` to `tracing`.
- Fixed bug triggered by large network messages.
- Fixed bug where cursor would be hidden after keyboard interrupt.
- Allow `-—height` flag to take relative offsets for validating the tipsets in a
  snapshot.
- Fixed issue with invalid snapshot exports; messages were accidentally removed
  from snapshots, making them invalid.
- Updated `snapshot fetch` subcommands to support the new Protocol Labs snapshot
  service.
- Fixed RPC `net disconnect` endpoint (a bug was returning a JSON RPC error when
  running `forest-cli net disconnect` and preventing proper peer disconnection).
- Corrected RPC serialization of FIL balances (a bug was preventing display of
  floating point balance using `forest-cli wallet list`).

### Removed

- RocksDB check for low file descriptor limit.
- Unused RPC endpoints.

## Forest v0.5.1 (2022-12-01)

### Changed

- Restore progress indicators that were accidentally broken.

## Forest v0.5.0 (2022-12-01)

Notable updates:

- Support for nv17.
- Forest was split into two programs: a Filecoin node (forest), and a control
  program (forest-cli).
- Improved snapshot importing performance: ~75% reduction in snapshot import
  time.
- Improved code building time: ~45% reduction in build time.
- Code coverage increased from 32% to 63%.

### Added

- Support for nv17 on both calibnet and mainnet.
- Experimental support for ParityDB.
- Improved snapshot handling via the `forest-cli snapshot` commands.
- Support using `aria2` for faster snapshot downloads.
- Support for sending FIL.

### Changed

- Replace async_std with tokio.
- Significantly improve tracked performance metrics.
- Gracefully shutdown the database on sigterm and sighup.
- Fix gas charging issue that caused state-root mismatches on mainnet.
- Snapshots are automatically downloaded if the database is empty.
- Improve error messages if a snapshot doesn't match the requested network.
- Add `--color=[always;auto;never]` flag.

### Removed

- Fat snapshots (snapshots that contain all transaction receipts since genesis)
  have been deprecated in favor of slim snapshots where receipts are downloaded
  on demand.
- All security advistory exceptions. Forest's dependencies are now free of known
  vulnerabilities.

## Forest v0.4.1 (2022-10-04)

### Changed

- Fix bug in handling of blockchain forks.

## Forest v0.4.0 (2022-09-30)

Notable updates:

- Support for nv16.
- Built-in method of downloading snapshots.
- Vastly improved automated testing.

### Added

- New `forest chain export` command for generating snapshots.
- New `forest chain fetch` command for downloading recent snapshots.
- Logging settings are now part of the configuration file rather than only being
  accessible through an environment variable.
- A `--detach` flag for running the Forest node in the background.
- A `--halt-after-import` for exiting Forest directly after importing a
  snapshot.
- Delegated Consensus: A consensus mode useful for testing.
- FIP-0023: Break ties between tipsets of equal weight.

### Changed

- Improve error messages if Forest isn't initiated with a valid database.
- Formatting clean-up in the forest wallet.
- Improved pretty-printing of debugging statediffs.
- Several dozen spelling fixes in the documentation.
- Fixed dead links in documentation (with automated detection).
- Avoided a segmentation fault caused by an improper shutdown of the database.
- Bump required rust version from nightly-2022-09-08 to nightly-2022-09-28.

### Removed

- Support for the `sled` database.

## Forest v0.3.0 (2022-07-04)

Notable updates:

- Support nv15 entirely through the FVM.
- Resolve two security concerns by removing legacy code (RUSTSEC-2020-0071 and
  RUSTSEC-2021-0130).
- Fixed Docker image and released it to GH container registry.
- Network selection (ie mainnet vs testnet) moved to a CLI flag rather than a
  compile-time flag.

## Forest v0.2.2 _alpha_ (2022-04-06)

Forest v0.2.2 alpha is a service release improving performance and stability.
This release supports Filecoin network version 14.

Notable updates:

- Forest now supports Calibnet: `make calibnet` (nv14)
- FVM is available both native and as external crate:
  [ref-fvm](https://github.com/filecoin-project/ref-fvm)
- Reading config from a default config location unless a file is specified.
- Improved logging and display of synchronization progress.
- Defaulting to Rust Edition 2021 from now on.

All changes:

- Log: don't override default filters (#1504) by @jdjaustin in
  [#1530](https://github.com/ChainSafe/forest/pull/1530)
- Crates: bump wasmtime by @q9f in
  [#1526](https://github.com/ChainSafe/forest/pull/1526)
- Ci: add wasm target to release script by @q9f in
  [#1524](https://github.com/ChainSafe/forest/pull/1524)
- Ci: add codecov target threshold tolerance of 1% by @q9f in
  [#1525](https://github.com/ChainSafe/forest/pull/1525)
- Node: demote noisy warnings to debug by @q9f in
  [#1518](https://github.com/ChainSafe/forest/pull/1518)
- Workaround fix for prometheus endpoint by @LesnyRumcajs in
  [#1516](https://github.com/ChainSafe/forest/pull/1516)
- Fixed bug label for bug template by @LesnyRumcajs in
  [#1514](https://github.com/ChainSafe/forest/pull/1514)
- Crates: purge unused dependencies by @q9f in
  [#1509](https://github.com/ChainSafe/forest/pull/1509)
- Github: update code owners by @q9f in
  [#1507](https://github.com/ChainSafe/forest/pull/1507)
- Ci: enable rustc version trinity for builds by @q9f in
  [#1506](https://github.com/ChainSafe/forest/pull/1506)
- Crates: bump dependencies by @q9f in
  [#1503](https://github.com/ChainSafe/forest/pull/1503)
- Re-use some code from ref-fvm by @LesnyRumcajs in
  [#1500](https://github.com/ChainSafe/forest/pull/1500)
- Connor/default config location by @connormullett in
  [#1494](https://github.com/ChainSafe/forest/pull/1494)
- Deps: simplify os dependencies by @q9f in
  [#1496](https://github.com/ChainSafe/forest/pull/1496)
- Use exports from ref-fvm by @LesnyRumcajs in
  [#1495](https://github.com/ChainSafe/forest/pull/1495)
- Start the prometheus server before loading snapshots. by @lemmih in
  [#1484](https://github.com/ChainSafe/forest/pull/1484)
- Config dump with tests by @LesnyRumcajs in
  [#1485](https://github.com/ChainSafe/forest/pull/1485)
- Use the v6 version of the actor's bundle. by @lemmih in
  [#1474](https://github.com/ChainSafe/forest/pull/1474)
- Exposed more rocksdb options, increased max files by @LesnyRumcajs in
  [#1481](https://github.com/ChainSafe/forest/pull/1481)
- Parametrize current rocksdb settings by @LesnyRumcajs in
  [#1479](https://github.com/ChainSafe/forest/pull/1479)
- Use progress bars when downloading headers and scanning the blockchain. by
  @lemmih in [#1480](https://github.com/ChainSafe/forest/pull/1480)
- Night job scripts by @LesnyRumcajs in
  [#1475](https://github.com/ChainSafe/forest/pull/1475)
- Add more metrics of syncing by @LesnyRumcajs in
  [#1467](https://github.com/ChainSafe/forest/pull/1467)
- Limit RocksDB to 200 open files. by @lemmih in
  [#1468](https://github.com/ChainSafe/forest/pull/1468)
- Ci: Include conformance tests in code coverage results by @lemmih in
  [#1470](https://github.com/ChainSafe/forest/pull/1470)
- Show a progressbar when downloading tipset headers. by @lemmih in
  [#1469](https://github.com/ChainSafe/forest/pull/1469)
- Add 'fvm' backend in parallel to our native backend. by @lemmih in
  [#1403](https://github.com/ChainSafe/forest/pull/1403)
- Update regex to v1.5.5 (from 1.5.4) to avoid performance vulnerability. by
  @lemmih in [#1472](https://github.com/ChainSafe/forest/pull/1472)
- Ci: Allow codecov policies to fail. by @lemmih in
  [#1471](https://github.com/ChainSafe/forest/pull/1471)
- Improve docker-compose for monitoring stack by @LesnyRumcajs in
  [#1461](https://github.com/ChainSafe/forest/pull/1461)
- Revert "Enforce max length when serializing/deserializing arrays" by @lemmih
  in [#1462](https://github.com/ChainSafe/forest/pull/1462)
- Introduce serde_generic_array by @clearloop in
  [#1434](https://github.com/ChainSafe/forest/pull/1434)
- Fixed new clippy warnings by @LesnyRumcajs in
  [#1449](https://github.com/ChainSafe/forest/pull/1449)
- Improve license check script by @LesnyRumcajs in
  [#1443](https://github.com/ChainSafe/forest/pull/1443)
- Elmattic/actors review f26 by @elmattic in
  [#1340](https://github.com/ChainSafe/forest/pull/1340)
- Calibnet Support by @connormullett in
  [#1370](https://github.com/ChainSafe/forest/pull/1370)
- Blockchain/sync: demote chain exchange warning to debug message by @q9f in
  [#1439](https://github.com/ChainSafe/forest/pull/1439)
- Fix clippy fiascoes introduced in #1437 by @LesnyRumcajs in
  [#1438](https://github.com/ChainSafe/forest/pull/1438)
- Fix signature verification fiasco by @LesnyRumcajs in
  [#1437](https://github.com/ChainSafe/forest/pull/1437)
- Clippy for tests by @LesnyRumcajs in
  [#1436](https://github.com/ChainSafe/forest/pull/1436)
- Rustc: switch to rust edition 2021 by @q9f in
  [#1429](https://github.com/ChainSafe/forest/pull/1429)
- Forest: bump version to 0.2.2 by @q9f in
  [#1428](https://github.com/ChainSafe/forest/pull/1428)
- Move from chrono to time crate by @LesnyRumcajs in
  [#1426](https://github.com/ChainSafe/forest/pull/1426)

## Forest v0.2.1 _alpha_ (2022-02-14)

Forest v0.2.1 alpha is a service release improving performance and stability.

All changes:

- Ci: fix documentation in release workflow by @q9f in
  [#1427](https://github.com/ChainSafe/forest/pull/1427)
- Feat(encoding): add max length check for bytes by @clearloop in
  [#1399](https://github.com/ChainSafe/forest/pull/1399)
- Add assert in debug mode and tests by @elmattic in
  [#1416](https://github.com/ChainSafe/forest/pull/1416)
- Add shellcheck to CI by @LesnyRumcajs in
  [#1423](https://github.com/ChainSafe/forest/pull/1423)
- Fail CI on failed fmt or other linting file changes by @LesnyRumcajs in
  [#1422](https://github.com/ChainSafe/forest/pull/1422)
- Crates: replace monkey-patched cs\_\* crates by upstream deps by @q9f in
  [#1414](https://github.com/ChainSafe/forest/pull/1414)
- Add LesnyRumcajs to CODEOWNERS by @LesnyRumcajs in
  [#1425](https://github.com/ChainSafe/forest/pull/1425)
- Ci: temporarily ignore RUSTSEC-2022-0009 by @q9f in
  [#1424](https://github.com/ChainSafe/forest/pull/1424)
- Vm/actor: remove unused fields in paych actor tests by @q9f in
  [#1415](https://github.com/ChainSafe/forest/pull/1415)
- Forest: bump version to 0.2.1 by @q9f in
  [#1417](https://github.com/ChainSafe/forest/pull/1417)
- Fix exit code mismatch by @noot in
  [#1412](https://github.com/ChainSafe/forest/pull/1412)
- Improve snapshot parsing performance by ~2.5x by @lemmih in
  [#1408](https://github.com/ChainSafe/forest/pull/1408)
- Update conformance test vectors (and fix test driver) by @lemmih in
  [#1404](https://github.com/ChainSafe/forest/pull/1404)
- Use human readable units when loading snapshots. by @lemmih in
  [#1407](https://github.com/ChainSafe/forest/pull/1407)
- Chore: bump rocksdb to 0.17 by @q9f in
  [#1398](https://github.com/ChainSafe/forest/pull/1398)
- Include network in forest version string. by @lemmih in
  [#1401](https://github.com/ChainSafe/forest/pull/1401)
- Fix 1369 by @willeslau in
  [#1397](https://github.com/ChainSafe/forest/pull/1397)
- Move `/docs` to `/documentation` by @connormullett in
  [#1390](https://github.com/ChainSafe/forest/pull/1390)

## Forest v0.2.0 _alpha_ (2022-01-25)

ChainSafe System's second _alpha_ release of the _Forest_ Filecoin Rust protocol
implementation. This release fixes a series of bugs and performance issues and
introduces, among others, support for:

- Full mainnet compatibility
- Filecoin network version 14 "Chocolate"
- Forest actors version 6
- Further audit fixes

To compile release binaries, checkout the `v0.2.0` tag and build with the
`release` feature.

```shell
git checkout v0.2.0
cargo build --release --bin forest --features release
./target/release/forest --help
```

All changes:

- Release forest v0.2.0 alpha
  ([#1393](https://github.com/ChainSafe/forest/pull/1393)
- C1 actors review ([#1368](https://github.com/ChainSafe/forest/pull/1368))
- Fix encoding size constraints for BigInt and BigUint not enforced
  ([#1367](https://github.com/ChainSafe/forest/pull/1367))
- Fix typo when running conformance tests.
  ([#1394](https://github.com/ChainSafe/forest/pull/1394))
- Auto-detect available cores on Linux and MacOS.
  ([#1387](https://github.com/ChainSafe/forest/pull/1387)
- Remove unused lint exceptions.
  ([#1385](https://github.com/ChainSafe/forest/pull/1385)
- B4 fix: fixing by adding max index computation in bitfield validation
  ([#1344](https://github.com/ChainSafe/forest/pull/1344))
- Ci: run github actions on buildjet
  ([#1366](https://github.com/ChainSafe/forest/pull/1366))
- Ci: documentation dry-run for PRs.
  ([#1383](https://github.com/ChainSafe/forest/pull/1383))
- Use pre-made action to deploy documentation to gh-pages.
  ([#1380](https://github.com/ChainSafe/forest/pull/1380))
- Networks: Show an informative error message if the selected feature set is
  invalid. ([#1373](https://github.com/ChainSafe/forest/pull/1373))
- Disable test 'test_optimal_message_selection3' because it is inconsistent.
  ([#1381](https://github.com/ChainSafe/forest/pull/1381))
- Add David to repo maintainers
  ([#1374](https://github.com/ChainSafe/forest/pull/1374))
- Apply lints from rust-1.58
  ([#1378](https://github.com/ChainSafe/forest/pull/1378))
- Catch panic in verify_window_post
  ([#1365](https://github.com/ChainSafe/forest/pull/1365))
- Make 'base64' dependency for key_management no longer optional
  ([#1372](https://github.com/ChainSafe/forest/pull/1372))
- Fix snapshot get in docs
  ([#1353](https://github.com/ChainSafe/forest/pull/1353))
- Fix market logic ([#1356](https://github.com/ChainSafe/forest/pull/1356))
- V6: fix market and power actors to match go
  ([#1348](https://github.com/ChainSafe/forest/pull/1348))
- F28 fix ([#1343](https://github.com/ChainSafe/forest/pull/1343))
- Fix: F25 ([#1342](https://github.com/ChainSafe/forest/pull/1342))
- Ci: --ignore RUSTSEC-2021-0130
  ([#1350](https://github.com/ChainSafe/forest/pull/1350))
- Drand v14 update: fix fetching around null tipsets
  ([#1339](https://github.com/ChainSafe/forest/pull/1339))
- Fix v6 market actor bug
  ([#1341](https://github.com/ChainSafe/forest/pull/1341))
- F27 fix ([#1328](https://github.com/ChainSafe/forest/pull/1328))
- F17 fix ([#1324](https://github.com/ChainSafe/forest/pull/1324))
- Laudiacay/actors review f23
  ([#1325](https://github.com/ChainSafe/forest/pull/1325))
- Fix market actor publish_storage_deals
  ([#1327](https://github.com/ChainSafe/forest/pull/1327))
- Remove .swp ([#1326](https://github.com/ChainSafe/forest/pull/1326))
- F24 fix ([#1323](https://github.com/ChainSafe/forest/pull/1323))
- F9 fix ([#1315](https://github.com/ChainSafe/forest/pull/1315))
- F20: Fix expiration set validation order
  ([#1322](https://github.com/ChainSafe/forest/pull/1322))
- F13 fix ([#1313](https://github.com/ChainSafe/forest/pull/1313))
- F21 fix ([#1311](https://github.com/ChainSafe/forest/pull/1311))
- F11 fix ([#1312](https://github.com/ChainSafe/forest/pull/1312))
- F15 fix ([#1314](https://github.com/ChainSafe/forest/pull/1314))
- F18, F19 fix ([#1321](https://github.com/ChainSafe/forest/pull/1321))
- Nv14: implement v6 actors
  ([#1260](https://github.com/ChainSafe/forest/pull/1260))
- Add to troubleshooting docs
  ([#1282](https://github.com/ChainSafe/forest/pull/1282))
- F12 fix ([#1290](https://github.com/ChainSafe/forest/pull/1290))
- F1 fix ([#1293](https://github.com/ChainSafe/forest/pull/1293))
- F16: Fix improper use of assert macro
  ([#1310](https://github.com/ChainSafe/forest/pull/1310))
- F14: Fix missing continue statement
  ([#1309](https://github.com/ChainSafe/forest/pull/1309))
- F10 fix ([#1308](https://github.com/ChainSafe/forest/pull/1308))
- F7: Fix incorrect error codes
  ([#1297](https://github.com/ChainSafe/forest/pull/1297))
- F8: Add missing decrement for miner_count
  ([#1298](https://github.com/ChainSafe/forest/pull/1298))
- F6: Fix incorrect error code
  ([#1296](https://github.com/ChainSafe/forest/pull/1296))
- F5: Fix proposal check in market actor
  ([#1295](https://github.com/ChainSafe/forest/pull/1295))
- Remove redundant validation code and update error message to be same as in
  spec actors ([#1294](https://github.com/ChainSafe/forest/pull/1294))
- F3: fix logic to be the same as in the spec actors
  ([#1292](https://github.com/ChainSafe/forest/pull/1292))
- Attempt to improve gh actions time
  ([#1319](https://github.com/ChainSafe/forest/pull/1319))
- Fix clippy errors for the new cargo 1.57.0
  ([#1316](https://github.com/ChainSafe/forest/pull/1316))
- Ci: add gh actions workflows
  ([#1317](https://github.com/ChainSafe/forest/pull/1317))
- Fix: audit issue F2 ([#1289](https://github.com/ChainSafe/forest/pull/1289))
- Update codeowners ([#1306](https://github.com/ChainSafe/forest/pull/1306))
- Add Guillaume to code owners
  ([#1283](https://github.com/ChainSafe/forest/pull/1283))
- .circleci: Remove extra step for docs
  ([#1251](https://github.com/ChainSafe/forest/pull/1251))
- .circleci: Build and push mdbook
  ([#1250](https://github.com/ChainSafe/forest/pull/1250))
- Add MdBook Documentation
  ([#1249](https://github.com/ChainSafe/forest/pull/1249))
- Docs: add release notes
  ([#1246](https://github.com/ChainSafe/forest/pull/1246))

## Forest v0.1.0 _alpha_ (2021-10-19)

ChainSafe System's first _alpha_ release of the _Forest_ Filecoin Rust protocol
implementation.

- It synchronizes and verifies the latest Filecoin main network and is able to
  query the latest state.
- It implements all core systems of the Filecoin protocol specification exposed
  through a command-line interface.
- The set of functionalities for this first alpha-release include: Message Pool,
  State Manager, Chain and Wallet CLI functionality, Prometheus Metrics, and a
  JSON-RPC Server.

To compile release binaries, checkout the `v0.1.0` tag and build with the
`release` feature.

```shell
git checkout v0.1.0
cargo build --release --bin forest --features release
./target/release/forest --help
```

The Forest mono-repository contains ten main components (in logical order):

- `forest`: the command-line interface and daemon (1 crate/workspace)
- `node`: the networking stack and storage (7 crates)
- `blockchain`: the chain structure and synchronization (6 crates)
- `vm`: state transition and actors, messages, addresses (9 crates)
- `key_management`: Filecoin account management (1 crate)
- `crypto`: cryptographic functions, signatures, and verification (1 crate)
- `encoding`: serialization library for encoding and decoding (1 crate)
- `ipld`: the IPLD model for content-addressable data (9 crates)
- `types`: the forest types (2 crates)
- `utils`: the forest toolbox (12 crates)

All initial change sets:

- `cd33929e` Ci: ignore cargo audit for RUSTSEC-2020-0159
  ([#1245](https://github.com/ChainSafe/forest/pull/1245)) (Afr Schoe)
- `d7e816a7` Update Libp2p to 0.40.0-RC.1
  ([#1243](https://github.com/ChainSafe/forest/pull/1243)) (Eric Tu)
- `a33328c9` Mpool CLI Commands
  ([#1203](https://github.com/ChainSafe/forest/pull/1203)) (Connor Mullett)
- `9d4b5291` Create new_issue.md
  ([#1193](https://github.com/ChainSafe/forest/pull/1193)) (Lee Raj)
- `60910979` Actor_name_by_code
  ([#1218](https://github.com/ChainSafe/forest/pull/1218)) (Eric Tu)
- `5845cdf7` Bump libsecp256k1 and statrs
  ([#1244](https://github.com/ChainSafe/forest/pull/1244)) (Eric Tu)
- `a56e4a53` Fix stable clippy::needless_collect
  ([#1238](https://github.com/ChainSafe/forest/pull/1238)) (Afr Schoe)
- `4eb74f90` Fix stable clippy::needless_borrow
  ([#1236](https://github.com/ChainSafe/forest/pull/1236)) (Afr Schoe)
- `5006e62a` Clippy: avoid contiguous acronyms
  ([#upper_case_acronyms](https://github.com/ChainSafe/forest/pull/upper_case_acronyms))
  ([#1239](https://github.com/ChainSafe/forest/pull/1239)) (Afr Schoe)
- `8543b3fb` Connor/state cli
  ([#1219](https://github.com/ChainSafe/forest/pull/1219)) (Connor Mullett)
- `b40f8d11` Fix Deadlock when using Rayon
  ([#1240](https://github.com/ChainSafe/forest/pull/1240)) (Eric Tu)
- `0e816c8a` Clippy: remove redundant enum variant names (`enum_variant_names`)
  ([#1237](https://github.com/ChainSafe/forest/pull/1237)) (Afr Schoe)
- `db5bb065` Cli: use cargo package version environment data in cli options
  struct ([#1229](https://github.com/ChainSafe/forest/pull/1229)) (Afr Schoe)
- `28f7d83f` Rust: default to stable toolchain instead of pinned version
  ([#1228](https://github.com/ChainSafe/forest/pull/1228)) (Afr Schoe)
- `70f26c29` Circleci: prepare build matrix
  ([#1233](https://github.com/ChainSafe/forest/pull/1233)) (Afr Schoe)
- `d9a4df14` Scripts: fix copyright header years
  ([#1230](https://github.com/ChainSafe/forest/pull/1230)) (Afr Schoe)
- `ccf1ac11` Return Ok when validating drand beacon entries similar to how Lotus
  does as per the audit recommendation.
  ([#1206](https://github.com/ChainSafe/forest/pull/1206)) (Hunter Trujillo)
- `f5fe14d2` [Audit fixes] FOR-03 - Inconsistent Deserialization of Randomness ([#1205](https://github.com/ChainSafe/forest/pull/1205))
  (Hunter Trujillo)
- `32a9ae5f` Rest of V5 Updates
  ([#1217](https://github.com/ChainSafe/forest/pull/1217)) (Eric Tu)
- `e6e1c8ad` API_IMPLEMENTATION.md build script formatting improvements
  ([#1210](https://github.com/ChainSafe/forest/pull/1210)) (Hunter Trujillo)
- `1e88b095` For 01 ([#1188](https://github.com/ChainSafe/forest/pull/1188))
  (Jorge Olivero)
- `881d8f23` FIP 0013 Aggregate Seal Verification
  ([#1185](https://github.com/ChainSafe/forest/pull/1185)) (Eric Tu)
- `ea98ea2a` FIP 0008 Batch Pre Commits
  ([#1189](https://github.com/ChainSafe/forest/pull/1189)) (Eric Tu)
- `a134d5ed` Multi-key import feature
  ([#1201](https://github.com/ChainSafe/forest/pull/1201)) (Elvis)
- `0c447d4c` OpenRPC schema parsing & generation
  ([#1194](https://github.com/ChainSafe/forest/pull/1194)) (Hunter Trujillo)
- `bf3936a2` Connor/cli smoke test
  ([#1196](https://github.com/ChainSafe/forest/pull/1196)) (Connor Mullett)
- `7d5b3333` Reference files with PathBuf instead of Strings
  ([#1200](https://github.com/ChainSafe/forest/pull/1200)) (Elvis)
- `3771568c` Remove loopback and duplicate addrs in `net peers` output
  ([#1199](https://github.com/ChainSafe/forest/pull/1199)) (Francis Murillo)
- `ffc30193` Constant consensus fault reward
  ([#1190](https://github.com/ChainSafe/forest/pull/1190)) (Eric Tu)
- `d88ea8d1` Added the check for config file via Env Var
  ([#1197](https://github.com/ChainSafe/forest/pull/1197)) (Elvis)
- `d4a1d044` Chain Sync CLI Commands
  ([#1175](https://github.com/ChainSafe/forest/pull/1175)) (Connor Mullett)
- `698cf3c3` Additional Net RPC API & CLI Methods
  ([#1167](https://github.com/ChainSafe/forest/pull/1167)) (Hunter Trujillo)
- `32656db9` `auth api-info`
  ([#1172](https://github.com/ChainSafe/forest/pull/1172)) (Connor Mullett)
- `90ab8650` FOR-06 fix: indexmap version bump and MSRV update
  ([#1180](https://github.com/ChainSafe/forest/pull/1180)) (creativcoder)
- `d1d6f640` Update Runtime to Support V5 Actors
  ([#1173](https://github.com/ChainSafe/forest/pull/1173)) (Eric Tu)
- `085ee872` Bugfix:vm:run cron for null rounds
  ([#1177](https://github.com/ChainSafe/forest/pull/1177)) (detailyang)
- `07499a3f` Chore:build:tweak interopnet compile flags
  ([#1178](https://github.com/ChainSafe/forest/pull/1178)) (detailyang)
- `933503e2` Hotfix:metrics:change prometheus response type
  ([#1169](https://github.com/ChainSafe/forest/pull/1169)) (detailyang)
- `99fa3864` Metrics ([#1102](https://github.com/ChainSafe/forest/pull/1102))
  (Jorge Olivero)
- `02791b92` Implement network version 12 state migration / actors v4 migration
  ([#1101](https://github.com/ChainSafe/forest/pull/1101)) (creativcoder)
- `d144eac8` Fix wallet verify
  ([#1170](https://github.com/ChainSafe/forest/pull/1170)) (Connor Mullett)
- `f07f0278` Hotfix:fix passphrase fake confirm
  ([#1168](https://github.com/ChainSafe/forest/pull/1168)) (detailyang)
- `132884d8` Chore:interopnet&devnet:fix build error
  ([#1162](https://github.com/ChainSafe/forest/pull/1162)) (detailyang)
- `992e69e3` FOR-15 fix approx_cmp in msg_chain.rs
  ([#1160](https://github.com/ChainSafe/forest/pull/1160)) (creativcoder)
- `34799734` Wallet CLI Implementation
  ([#1128](https://github.com/ChainSafe/forest/pull/1128)) (Connor Mullett)
- `f698ba88` [Audit fixes] FOR-02: Inconsistent Deserialization of Address ID ([#1149](https://github.com/ChainSafe/forest/pull/1149))
  (Hunter Trujillo)
- `e50d2ae8` [Audit fixes] FOR-16: Unnecessary Extensive Permissions for Private
  Keys ([#1151](https://github.com/ChainSafe/forest/pull/1151)) (Hunter Trujillo)
- `665ca476` Subtract 1 ([#1152](https://github.com/ChainSafe/forest/pull/1152))
  (Eric Tu)
- `4047ff5e` 3 -> 4 ([#1153](https://github.com/ChainSafe/forest/pull/1153))
  (Eric Tu)
- `446bea40` Swap to asyncronous_codec and bump futures_cbor_codec
  ([#1163](https://github.com/ChainSafe/forest/pull/1163)) (Eric Tu)
- `e4e6711b` Encrypted keystore now defaults to enabled. Warn the user if using
  an unencrypted keystore.
  ([#1150](https://github.com/ChainSafe/forest/pull/1150)) (Hunter Trujillo)
- `9b2a03a6` Add rust-toolchain file
  ([#1132](https://github.com/ChainSafe/forest/pull/1132)) (Hunter Trujillo)
- `6f9edae8` Fix P2P random walk logic
  ([#1125](https://github.com/ChainSafe/forest/pull/1125)) (Fraccaroli
  Gianmarco)
- `87f61d20` Spelling and typos
  ([#1126](https://github.com/ChainSafe/forest/pull/1126)) (Kirk Baird)
- `69d52cbd` RPC API w/ Permissions handling
  ([#1122](https://github.com/ChainSafe/forest/pull/1122)) (Hunter Trujillo)
- `81080179` Import/Export StateTree for Testing
  ([#1114](https://github.com/ChainSafe/forest/pull/1114)) (Eric Tu)
- `b75a4f31` Improve CLI printing and RPC error handling.
  ([#1121](https://github.com/ChainSafe/forest/pull/1121)) (Hunter Trujillo)
- `a8931e2a` Enable Gossip Scoring
  ([#1115](https://github.com/ChainSafe/forest/pull/1115)) (Eric Tu)
- `c337d3bf` V5 Actors Prep
  ([#1116](https://github.com/ChainSafe/forest/pull/1116)) (Eric Tu)
- `0a20e468` JSON-RPC Client with FULLNODE_API_INFO config & JWT support
  ([#1100](https://github.com/ChainSafe/forest/pull/1100)) (Hunter Trujillo)
- `f87d0baf` Resolve Stack Overflow
  ([#1103](https://github.com/ChainSafe/forest/pull/1103)) (Eric Tu)
- `bd90aa65` Tidy up submitwindowedpost
  ([#1099](https://github.com/ChainSafe/forest/pull/1099)) (Kirk Baird)
- `36a18656` Add Prometheus server
  ([#1098](https://github.com/ChainSafe/forest/pull/1098)) (Jorge Olivero)
- `ff6776ca` Base64 encode persistent keystore
  ([#1092](https://github.com/ChainSafe/forest/pull/1092)) (Connor Mullett)
- `c02669fa` Remove tide-websockets-sink fork
  ([#1089](https://github.com/ChainSafe/forest/pull/1089)) (Hunter Trujillo)
- `84ab31b0` Parallelize tipset processing
  ([#1081](https://github.com/ChainSafe/forest/pull/1081)) (Jorge Olivero)
- `d245f14c` Encrypted Key Store
  ([#1078](https://github.com/ChainSafe/forest/pull/1078)) (Connor Mullett)
- `34740715` Actors v4 (Network v12)
  ([#1087](https://github.com/ChainSafe/forest/pull/1087)) (Eric Tu)
- `946f4510` Implement optimal message selection
  ([#1086](https://github.com/ChainSafe/forest/pull/1086)) (creativcoder)
- `e8c1b599` Ignore If txn_id Existed Or Not When Deleting
  ([#1082](https://github.com/ChainSafe/forest/pull/1082)) (Eric Tu)
- `0a134afa` Devnet Build
  ([#1073](https://github.com/ChainSafe/forest/pull/1073)) (Eric Tu)
- `77f8495e` Remove check for empty_params
  ([#1079](https://github.com/ChainSafe/forest/pull/1079)) (Eric Tu)
- `bb7034ac` Minor fixes and touch-ups
  ([#1074](https://github.com/ChainSafe/forest/pull/1074)) (François Garillot)
- `674c3b39` HTTP JWT validation
  ([#1072](https://github.com/ChainSafe/forest/pull/1072)) (Hunter Trujillo)
- `4c9856dc` Disable MacOS CI for now. Looked into it a bit, not sure what other
  better solutions we have.
  ([#1077](https://github.com/ChainSafe/forest/pull/1077)) (Hunter Trujillo)
- `8a3823c3` Add @connormullett to Code Owners
  ([#1076](https://github.com/ChainSafe/forest/pull/1076)) (Hunter Trujillo)
- `e52b34d0` Remove a couple unnecessary panics
  ([#1075](https://github.com/ChainSafe/forest/pull/1075)) (François Garillot)
- `3606c3f9` Fix Error Handling in Load Deadlines
  ([#1071](https://github.com/ChainSafe/forest/pull/1071)) (Eric Tu)
- `a2452f3d` Tweaks to buffered blockstore
  ([#1069](https://github.com/ChainSafe/forest/pull/1069)) (Austin Abell)
- `78303511` NetworkVersion 11 Upgrade at Epoch 665280
  ([#1066](https://github.com/ChainSafe/forest/pull/1066)) (Eric Tu)
- `b9fccde0` Release New Crates Due to Vulnerability in forest_message 0.6.0
  ([#1058](https://github.com/ChainSafe/forest/pull/1058)) (Eric Tu)
- `4a9e4e47` Reduce time to resolve links in flush to ~51ms in buffer blockstore
  writes ([#1059](https://github.com/ChainSafe/forest/pull/1059)) (creativcoder)
- `b3ad6d7a` Update bls_signatures to 0.9 and filecoin-proofs-api to 6.1
  ([#1062](https://github.com/ChainSafe/forest/pull/1062)) (Eric Tu)
- `7301c6bf` Fix Error Handling in Deadline Construction
  ([#1063](https://github.com/ChainSafe/forest/pull/1063)) (Eric Tu)
- `425ec083` Clippy "Fix"
  ([#1064](https://github.com/ChainSafe/forest/pull/1064)) (Eric Tu)
- `275f312e` HTTP RPC-JSON and tide-websockets
  ([#990](https://github.com/ChainSafe/forest/pull/990)) (Hunter Trujillo)
- `cfeab68f` Fix ExitCode handling when calling
  repay_partial_debt_in_priority_order
  ([#1055](https://github.com/ChainSafe/forest/pull/1055)) (Eric Tu)
- `d30d093d` Setup rustfmt
  ([#1053](https://github.com/ChainSafe/forest/pull/1053)) (Jorge Olivero)
- `d4fc556f` Libp2p Connection Limits
  ([#1051](https://github.com/ChainSafe/forest/pull/1051)) (Eric Tu)
- `36aaf693` Add @olibero to Code Owners
  ([#1052](https://github.com/ChainSafe/forest/pull/1052)) (Eric Tu)
- `8278d257` Fix ExitCode Handling in load_deadline
  ([#1050](https://github.com/ChainSafe/forest/pull/1050)) (Eric Tu)
- `77080e61` BufferedBlockstore Flush Improvements
  ([#1044](https://github.com/ChainSafe/forest/pull/1044)) (Eric Tu)
- `0bd9b1ef` Update Networking Log Levels
  ([#1046](https://github.com/ChainSafe/forest/pull/1046)) (Eric Tu)
- `669d5504` Fix Parent Grinding Fault Detection
  ([#1045](https://github.com/ChainSafe/forest/pull/1045)) (Eric Tu)
- `c424b65f` Fix ReportConsensusFault Gas Mismatch
  ([#1043](https://github.com/ChainSafe/forest/pull/1043)) (Eric Tu)
- `b2141ff3` Update Actors Interface and Fix Actors Consensus Issues
  ([#1041](https://github.com/ChainSafe/forest/pull/1041)) (Eric Tu)
- `0ddec266` Cargo Audit Patch
  ([#1042](https://github.com/ChainSafe/forest/pull/1042)) (Eric Tu)
- `f89b9ad1` Paych Actor v3
  ([#1035](https://github.com/ChainSafe/forest/pull/1035)) (Eric Tu)
- `608c0a93` Miner Actor v3
  ([#1032](https://github.com/ChainSafe/forest/pull/1032)) (Eric Tu)
- `01ae4250` Remove dutter and add creativ
  ([#1036](https://github.com/ChainSafe/forest/pull/1036)) (Eric Tu)
- `c4143e0a` Initial refactor: separate pool and provider
  ([#1027](https://github.com/ChainSafe/forest/pull/1027)) (creativcoder)
- `f6eddd54` Update libp2p to 0.35
  ([#928](https://github.com/ChainSafe/forest/pull/928)) (Austin Abell)
- `0b63a93f` Reward Actor v3
  ([#1020](https://github.com/ChainSafe/forest/pull/1020)) (Eric Tu)
- `caf19b94` Init Actor v3
  ([#1019](https://github.com/ChainSafe/forest/pull/1019)) (Eric Tu)
- `4a00c91e` Remove old codeowners
  ([#1018](https://github.com/ChainSafe/forest/pull/1018)) (Austin Abell)
- `49220a1d` Storage Power Actor v3
  ([#1017](https://github.com/ChainSafe/forest/pull/1017)) (Eric Tu)
- `91ba65b3` Update verifreg to v3
  ([#1016](https://github.com/ChainSafe/forest/pull/1016)) (Eric Tu)
- `4d663116` Document node and cleanup
  ([#1007](https://github.com/ChainSafe/forest/pull/1007)) (Austin Abell)
- `79c0da79` Multisig Actor v3
  ([#1013](https://github.com/ChainSafe/forest/pull/1013)) (Eric Tu)
- `0289e349` Market Actor v3
  ([#1010](https://github.com/ChainSafe/forest/pull/1010)) (Eric Tu)
- `4d0c8642` Update types documentation
  ([#1008](https://github.com/ChainSafe/forest/pull/1008)) (Austin Abell)
- `b42e66b5` Fix new clippy warnings and fix logic
  ([#1011](https://github.com/ChainSafe/forest/pull/1011)) (Austin Abell)
- `44dd57b8` Update VM docs.
  ([#1009](https://github.com/ChainSafe/forest/pull/1009)) (Austin Abell)
- `f20740ee` V3 HAMT and AMT for Actors
  ([#1005](https://github.com/ChainSafe/forest/pull/1005)) (Eric Tu)
- `bfb406b9` Update ipld docs
  ([#1004](https://github.com/ChainSafe/forest/pull/1004)) (Austin Abell)
- `69e91fc2` Update crypto docs and cleanup API
  ([#1002](https://github.com/ChainSafe/forest/pull/1002)) (Austin Abell)
- `9be446b5` Blockchain docs and cleanup
  ([#1000](https://github.com/ChainSafe/forest/pull/1000)) (Austin Abell)
- `121bdede` Actors v3 Setup
  ([#1001](https://github.com/ChainSafe/forest/pull/1001)) (Eric Tu)
- `e2034f74` Release Actors V2
  ([#994](https://github.com/ChainSafe/forest/pull/994)) (Eric Tu)
- `47b8b4f7` Add 1.46.0 msrv check to CI
  ([#993](https://github.com/ChainSafe/forest/pull/993)) (Austin Abell)
- `d38a08d5` Framework for State Migrations
  ([#987](https://github.com/ChainSafe/forest/pull/987)) (Eric Tu)
- `83906046` Improve Car file read node
  ([#988](https://github.com/ChainSafe/forest/pull/988)) (Austin Abell)
- `e642c55f` Fix hyper vulnerability
  ([#991](https://github.com/ChainSafe/forest/pull/991)) (Austin Abell)
- `bd546119` Include git hash and crate version
  ([#977](https://github.com/ChainSafe/forest/pull/977)) (Rajarupan Sampanthan)
- `46f7bf61` V3 Hamt update
  ([#982](https://github.com/ChainSafe/forest/pull/982)) (Austin Abell)
- `11d059ab` Fix bug in miner extend sector expiration
  ([#989](https://github.com/ChainSafe/forest/pull/989)) (Austin Abell)
- `84296d92` Nightly build/audit workaround and nightly linting fixes
  ([#983](https://github.com/ChainSafe/forest/pull/983)) (Austin Abell)
- `d1b2f622` Prep hamt v2 release
  ([#981](https://github.com/ChainSafe/forest/pull/981)) (Austin Abell)
- `c5342907` Fix fork handling
  ([#980](https://github.com/ChainSafe/forest/pull/980)) (Eric Tu)
- `931de226` V3 Actors Amt update
  ([#978](https://github.com/ChainSafe/forest/pull/978)) (Austin Abell)
- `4c2e4a07` Update Amt API and prep release
  ([#979](https://github.com/ChainSafe/forest/pull/979)) (Austin Abell)
- `d0a46ba7` Refactor discovery, improve Hello handling/peer management
  ([#975](https://github.com/ChainSafe/forest/pull/975)) (Austin Abell)
- `7ba2217d` Replace broadcast channels and refactor websocket streaming
  ([#955](https://github.com/ChainSafe/forest/pull/955)) (Austin Abell)
- `75403b30` Fix verify consensus fault logic
  ([#973](https://github.com/ChainSafe/forest/pull/973)) (Austin Abell)
- `76797645` Replace lazycell with once_cell
  ([#976](https://github.com/ChainSafe/forest/pull/976)) (Austin Abell)
- `7a8cce81` Fix block header signature verification helper function
  ([#972](https://github.com/ChainSafe/forest/pull/972)) (Austin Abell)
- `f182e8d6` Fix fork ([#971](https://github.com/ChainSafe/forest/pull/971))
  (Eric Tu)
- `34e1b1e6` Remove irrelevant spam logs
  ([#969](https://github.com/ChainSafe/forest/pull/969)) (Austin Abell)
- `c565eb92` Fix edge case in update pending deal state
  ([#968](https://github.com/ChainSafe/forest/pull/968)) (Austin Abell)
- `db0c4417` Fixes to ChainSyncer Scheduling
  ([#965](https://github.com/ChainSafe/forest/pull/965)) (Eric Tu)
- `3b16f807` Purge approvals on multisig removal
  ([#967](https://github.com/ChainSafe/forest/pull/967)) (Austin Abell)
- `3d91af03` Cleanup TODOs
  ([#933](https://github.com/ChainSafe/forest/pull/933)) (Austin Abell)
- `d7b9b396` Update logging to hide internal messages by default
  ([#954](https://github.com/ChainSafe/forest/pull/954)) (Austin Abell)
- `d82e3791` Interopnet support
  ([#964](https://github.com/ChainSafe/forest/pull/964)) (Austin Abell)
- `59c4413c` Add skip-load flag and cleanup snapshot loading
  ([#939](https://github.com/ChainSafe/forest/pull/939)) (Austin Abell)
- `ce37d70d` Fix to address resolution for chained internal calls
  ([#952](https://github.com/ChainSafe/forest/pull/952)) (Austin Abell)
- `18535f7c` Fix storage deal resolution pattern
  ([#948](https://github.com/ChainSafe/forest/pull/948)) (Austin Abell)
- `34b8c7eb` Update statediff for v2 and keep under feature
  ([#949](https://github.com/ChainSafe/forest/pull/949)) (Austin Abell)
- `3eed3ac2` Update bls backend to blst
  ([#945](https://github.com/ChainSafe/forest/pull/945)) (Austin Abell)
- `c02944fb` Handle null multisig proposal hashes
  ([#953](https://github.com/ChainSafe/forest/pull/953)) (Austin Abell)
- `5845f9e7` Ignore invalid peer id in miner info
  ([#951](https://github.com/ChainSafe/forest/pull/951)) (Austin Abell)
- `721bc466` Fix bugs in terminate sectors logic
  ([#950](https://github.com/ChainSafe/forest/pull/950)) (Austin Abell)
- `ccd4fbd0` Nullable Entropy in Randomness RPC and Fix Gas Base Fee Estimation
  ([#947](https://github.com/ChainSafe/forest/pull/947)) (Eric Tu)
- `4825a6a8` Fix calico vesting
  ([#942](https://github.com/ChainSafe/forest/pull/942)) (Austin Abell)
- `60e59697` Fix bug with pledge delta from proving deadline
  ([#943](https://github.com/ChainSafe/forest/pull/943)) (Austin Abell)
- `334551e1` Update consensus min power
  ([#946](https://github.com/ChainSafe/forest/pull/946)) (Austin Abell)
- `0e4ff578` Update calico storage gas multiplier
  ([#940](https://github.com/ChainSafe/forest/pull/940)) (Austin Abell)
- `53d35f02` Fix typo in v2 winning post validation
  ([#941](https://github.com/ChainSafe/forest/pull/941)) (Austin Abell)
- `749303c4` CBOR Stream Read in LibP2P RPC
  ([#932](https://github.com/ChainSafe/forest/pull/932)) (Eric Tu)
- `a79a97a9` Fix header signing bytes cache bug
  ([#935](https://github.com/ChainSafe/forest/pull/935)) (Austin Abell)
- `a32e19d3` Update header caches and builder
  ([#930](https://github.com/ChainSafe/forest/pull/930)) (Austin Abell)
- `ae9d7acb` Switch temp bytes deserialize to Cow
  ([#931](https://github.com/ChainSafe/forest/pull/931)) (Austin Abell)
- `a2ac9552` Clean up chain exchange responses and peer disconnects
  ([#929](https://github.com/ChainSafe/forest/pull/929)) (Austin Abell)
- `2f87782c` Update libp2p, async-std, and other deps
  ([#922](https://github.com/ChainSafe/forest/pull/922)) (Austin Abell)
- `9a6c9a87` Change default address prefix to 'f'
  ([#921](https://github.com/ChainSafe/forest/pull/921)) (Rajarupan Sampanthan)
- `182eacce` Fix ChainNotify RPC
  ([#924](https://github.com/ChainSafe/forest/pull/924)) (Eric Tu)
- `b97451a8` Update price list for calico VM gas
  ([#918](https://github.com/ChainSafe/forest/pull/918)) (Austin Abell)
- `67dfe7b1` Update calico vesting and refactor circ supply
  ([#917](https://github.com/ChainSafe/forest/pull/917)) (Austin Abell)
- `8efd8ee6` Claus fork burn removal
  ([#920](https://github.com/ChainSafe/forest/pull/920)) (Austin Abell)
- `ef3ecd1e` Calico (V7) update
  ([#919](https://github.com/ChainSafe/forest/pull/919)) (Austin Abell)
- `3c536d0d` Setup multiple network configurations and drand schedule
  ([#915](https://github.com/ChainSafe/forest/pull/915)) (Austin Abell)
- `fa82654f` Adding Insecure Post-Validation
  ([#916](https://github.com/ChainSafe/forest/pull/916)) (Rajarupan Sampanthan)
- `05b282da` Wrap ChainSyncer::state in an Arc<Mutex> and set it to Follow
  accordingly ([#914](https://github.com/ChainSafe/forest/pull/914)) (Tim
  Vermeulen)
- `adfbe855` Update smoke base fee calculation
  ([#912](https://github.com/ChainSafe/forest/pull/912)) (Austin Abell)
- `dd173e41` Update randomness for conformance tipsets and update V7 proof
  verification ([#911](https://github.com/ChainSafe/forest/pull/911)) (Austin
  Abell)
- `4b23b65c` Update types for all new V2 network upgrades
  ([#906](https://github.com/ChainSafe/forest/pull/906)) (Austin Abell)
- `0da265de` Replace shared actor crates with local code
  ([#907](https://github.com/ChainSafe/forest/pull/907)) (Austin Abell)
- `c604ae5f` Update miner actor to v2
  ([#903](https://github.com/ChainSafe/forest/pull/903)) (Austin Abell)
- `e4e39094` Update reward actor to v2
  ([#897](https://github.com/ChainSafe/forest/pull/897)) (Austin Abell)
- `62325dd7` Add GetMarketState to State Manager
  ([#900](https://github.com/ChainSafe/forest/pull/900)) (Ayush Mishra)
- `208c7655` Update runtime for network version upgrades
  ([#896](https://github.com/ChainSafe/forest/pull/896)) (Austin Abell)
- `c1a7553f` Storage Miner Pledging
  ([#899](https://github.com/ChainSafe/forest/pull/899)) (Eric Tu)
- `d6af098e` Add serde annotation for go vec visitor without using wrapper
  ([#898](https://github.com/ChainSafe/forest/pull/898)) (Austin Abell)
- `56f6d628` Update verifreg actor to v2
  ([#889](https://github.com/ChainSafe/forest/pull/889)) (Austin Abell)
- `88d1d465` Add a cfg flag to build Forest in Devnet mode
  ([#895](https://github.com/ChainSafe/forest/pull/895)) (Eric Tu)
- `8a1f2038` Paych v2 actor update
  ([#894](https://github.com/ChainSafe/forest/pull/894)) (Austin Abell)
- `f821b971` Power actor v2 upgrade
  ([#893](https://github.com/ChainSafe/forest/pull/893)) (Austin Abell)
- `d1dbd0ab` Add syncing configuration options
  ([#892](https://github.com/ChainSafe/forest/pull/892)) (Dustin Brickwood)
- `83a86a9d` Handle pubsub blocks in parallel
  ([#891](https://github.com/ChainSafe/forest/pull/891)) (Tim Vermeulen)
- `5dee4491` Update seal proof types and proofs api version
  ([#890](https://github.com/ChainSafe/forest/pull/890)) (Austin Abell)
- `169f9e3f` Version Hamt, Amt, State tree
  ([#887](https://github.com/ChainSafe/forest/pull/887)) (Austin Abell)
- `ecc7c680` Update market actor to v2
  ([#888](https://github.com/ChainSafe/forest/pull/888)) (Austin Abell)
- `dcbac0f0` Update multisig to v2
  ([#886](https://github.com/ChainSafe/forest/pull/886)) (Austin Abell)
- `5043ed0c` Update CI build checks
  ([#885](https://github.com/ChainSafe/forest/pull/885)) (Austin Abell)
- `787dcc0c` Implement Net API Module + Some other RPC methods
  ([#884](https://github.com/ChainSafe/forest/pull/884)) (Eric Tu)
- `47f2bd1e` Actors v2 upgrade setup
  ([#854](https://github.com/ChainSafe/forest/pull/854)) (Austin Abell)
- `aa448702` Storage Miner Init Interop
  ([#882](https://github.com/ChainSafe/forest/pull/882)) (Eric Tu)
- `8e821e0b` Remove coverage from CI until fixed
  ([#883](https://github.com/ChainSafe/forest/pull/883)) (Austin Abell)
- `61e5465e` Fix message crate compilation with json feature
  ([#880](https://github.com/ChainSafe/forest/pull/880)) (Austin Abell)
- `85e96837` Release crates for actors v2 upgrade
  ([#879](https://github.com/ChainSafe/forest/pull/879)) (Austin Abell)
- `82ca74cc` Form tipsets ([#875](https://github.com/ChainSafe/forest/pull/875))
  (Tim Vermeulen)
- `ce5c28b9` A bunch of fixes for the RPC
  ([#874](https://github.com/ChainSafe/forest/pull/874)) (Eric Tu)
- `8193a4b1` Implement hamt fuzzer
  ([#872](https://github.com/ChainSafe/forest/pull/872)) (Austin Abell)
- `36154ff6` Implement Amt fuzzer
  ([#871](https://github.com/ChainSafe/forest/pull/871)) (Austin Abell)
- `15c0e67f` Fix syncing regressions from #841
  ([#873](https://github.com/ChainSafe/forest/pull/873)) (Austin Abell)
- `6aaa037a` Update message json format to match Lotus
  ([#870](https://github.com/ChainSafe/forest/pull/870)) (Austin Abell)
- `56b4961f` Rpc fixes and implementations
  ([#841](https://github.com/ChainSafe/forest/pull/841)) (Purple Hair Rust Bard)
- `1da3294c` Fork serde_bytes to disallow string and array deserialization
  ([#868](https://github.com/ChainSafe/forest/pull/868)) (Austin Abell)
- `44f2c22e` Fix exit code handling in market
  ([#866](https://github.com/ChainSafe/forest/pull/866)) (Austin Abell)
- `f325bb35` Fix unlock unvested funds
  ([#865](https://github.com/ChainSafe/forest/pull/865)) (Austin Abell)
- `d690d484` Implement chain export functionality and car writer
  ([#861](https://github.com/ChainSafe/forest/pull/861)) (Austin Abell)
- `1b4dd61d` Add sled backend and cleanup RocksDb type
  ([#858](https://github.com/ChainSafe/forest/pull/858)) (Austin Abell)
- `db642466` MessagePool Greedy Message Selection
  ([#856](https://github.com/ChainSafe/forest/pull/856)) (Eric Tu)
- `26082703` Implement chain index
  ([#855](https://github.com/ChainSafe/forest/pull/855)) (Austin Abell)
- `c300f8e4` Update dependencies
  ([#859](https://github.com/ChainSafe/forest/pull/859)) (Dustin Brickwood)
- `d6c9bf60` Allow importing snapshot from URL + Progress bar
  ([#762](https://github.com/ChainSafe/forest/pull/762))
  ([#811](https://github.com/ChainSafe/forest/pull/811)) (Stepan)
- `178d1679` Setup mocking panic handling in vm
  ([#857](https://github.com/ChainSafe/forest/pull/857)) (Austin Abell)
- `60d12063` Switch param deserialization to the runtime to interop
  ([#853](https://github.com/ChainSafe/forest/pull/853)) (Austin Abell)
- `f9249b15` Use upstream cid
  ([#850](https://github.com/ChainSafe/forest/pull/850)) (Volker Mische)
- `85786ad3` Update CODEOWNERS
  ([#848](https://github.com/ChainSafe/forest/pull/848)) (Austin Abell)
- `0c1febbf` Rename BlockSync -> ChainExchange and tweak parameters
  ([#852](https://github.com/ChainSafe/forest/pull/852)) (Austin Abell)
- `876b9881` Refactor ChainStore, tipset usage, cache loaded tipsets
  ([#851](https://github.com/ChainSafe/forest/pull/851)) (Austin Abell)
- `396052ca` Fix: update balance table
  ([#849](https://github.com/ChainSafe/forest/pull/849)) (Austin Abell)
- `af28ef40` Update amt for_each caching mechanisms and usages
  ([#847](https://github.com/ChainSafe/forest/pull/847)) (Austin Abell)
- `ee25ba92` Add Networking and Republishing logic to MsgPool
  ([#732](https://github.com/ChainSafe/forest/pull/732)) (Eric Tu)
- `ef2583db` Use concrete implementations
  ([#842](https://github.com/ChainSafe/forest/pull/842)) (Volker Mische)
- `3c8a57b7` Fix gossipsub handling to process only when in follow state
  ([#845](https://github.com/ChainSafe/forest/pull/845)) (Austin Abell)
- `c53a5b82` Fix bug with import and cleanup
  ([#844](https://github.com/ChainSafe/forest/pull/844)) (Austin Abell)
- `1832a05e` Fix makefile test commands
  ([#843](https://github.com/ChainSafe/forest/pull/843)) (Austin Abell)
- `293ef19e` Fixes code cov build
  ([#840](https://github.com/ChainSafe/forest/pull/840)) (Dustin Brickwood)
- `62ea7ef4` Update multihash dependency and make Cid impl Copy
  ([#839](https://github.com/ChainSafe/forest/pull/839)) (Austin Abell)
- `cb1e2c41` Update README.md with security policy
  ([#831](https://github.com/ChainSafe/forest/pull/831)) (Amer Ameen)
- `d7b76cc9` Fix circleCI coverage
  ([#836](https://github.com/ChainSafe/forest/pull/836)) (Austin Abell)
- `e51e1ece` Fix allow internal reset after failed tx
  ([#834](https://github.com/ChainSafe/forest/pull/834)) (Austin Abell)
- `a86f0056` CircleCI updates, removal of github actions
  ([#813](https://github.com/ChainSafe/forest/pull/813)) (Dustin Brickwood)
- `d74b34ee` Add Gossipsub chain messages to MPool in the ChainSyncer instead of
  Libp2p Service ([#833](https://github.com/ChainSafe/forest/pull/833)) (Eric
  Tu)
- `bbdddf9d` Fix block messages generation for sequence edge case
  ([#832](https://github.com/ChainSafe/forest/pull/832)) (Austin Abell)
- `e1f1244b` Refactor chainstore and related components
  ([#809](https://github.com/ChainSafe/forest/pull/809)) (Austin Abell)
- `7990d4d4` Cleanup batch_verify_seal and tipset state execution
  ([#807](https://github.com/ChainSafe/forest/pull/807)) (Austin Abell)
- `0b7a49b6` Process blocks coming off of GossipSub
  ([#808](https://github.com/ChainSafe/forest/pull/808)) (Eric Tu)
- `1a447316` Defer bitfield decoding until its first use
  ([#803](https://github.com/ChainSafe/forest/pull/803)) (Tim Vermeulen)
- `ede37134` Update proofs and other deps
  ([#812](https://github.com/ChainSafe/forest/pull/812)) (Austin Abell)
- `a97f4b3b` Fix message receipt json
  ([#810](https://github.com/ChainSafe/forest/pull/810)) (Austin Abell)
- `b31fa0ae` Update gossip messagepool error log
  ([#805](https://github.com/ChainSafe/forest/pull/805)) (Austin Abell)
- `3bec812c` Fix unsealed sector padding
  ([#804](https://github.com/ChainSafe/forest/pull/804)) (Austin Abell)
- `9eab4a8a` Fix reschedule sector expirations
  ([#802](https://github.com/ChainSafe/forest/pull/802)) (Austin Abell)
- `21d6108f` Optimize statediff and fix hamt bug
  ([#799](https://github.com/ChainSafe/forest/pull/799)) (Austin Abell)
- `7da52345` Add msgs to msg pool
  ([#797](https://github.com/ChainSafe/forest/pull/797)) (Dustin Brickwood)
- `901d00cf` Increase cron gas limit
  ([#796](https://github.com/ChainSafe/forest/pull/796)) (Austin Abell)
- `ca3c131f` Import snapshots and import chains
  ([#789](https://github.com/ChainSafe/forest/pull/789)) (Eric Tu)
- `7d34126d` Refactor types out of actors crate to prep for v2 upgrade
  ([#790](https://github.com/ChainSafe/forest/pull/790)) (Austin Abell)
- `54635c52` Fix Miner cron related things
  ([#795](https://github.com/ChainSafe/forest/pull/795)) (Austin Abell)
- `27d3e668` GossipSub Message and Block Deserialization
  ([#791](https://github.com/ChainSafe/forest/pull/791)) (Eric Tu)
- `34710f7e` Update Dockerfile and include make command
  ([#792](https://github.com/ChainSafe/forest/pull/792)) (Dustin Brickwood)
- `5a8dfaab` Switch store for randomness retrieval
  ([#793](https://github.com/ChainSafe/forest/pull/793)) (Austin Abell)
- `b94f39de` Update bootnodes
  ([#794](https://github.com/ChainSafe/forest/pull/794)) (Austin Abell)
- `2e1bb096` Adding CircSupply Calculations
  ([#710](https://github.com/ChainSafe/forest/pull/710)) (nannick)
- `36e38c67` Wrap cached state in async mutex to avoid duplicate state
  calculation ([#785](https://github.com/ChainSafe/forest/pull/785)) (Austin
  Abell)
- `20de7a45` Adding Block Probability Calculations
  ([#771](https://github.com/ChainSafe/forest/pull/771)) (nannick)
- `bee59904` Fix deferred cron and validate caller
  ([#782](https://github.com/ChainSafe/forest/pull/782)) (Austin Abell)
- `78e6bb4b` Put Hamt reordering fix under a feature
  ([#783](https://github.com/ChainSafe/forest/pull/783)) (Austin Abell)
- `7743da7e` Fix projection period for faults
  ([#784](https://github.com/ChainSafe/forest/pull/784)) (Austin Abell)
- `fb2ca2be` Build and Api Versoining
  ([#752](https://github.com/ChainSafe/forest/pull/752)) (Purple Hair Rust Bard)
- `aa397491` Fix get_sectors_for_winning_post and cleanup
  ([#781](https://github.com/ChainSafe/forest/pull/781)) (Austin Abell)
- `dd707577` Fix provider and block message limit
  ([#780](https://github.com/ChainSafe/forest/pull/780)) (Austin Abell)
- `199d7feb` Refactor statediff to own crate
  ([#779](https://github.com/ChainSafe/forest/pull/779)) (Austin Abell)
- `6fb284a2` Fix sync messages logic
  ([#778](https://github.com/ChainSafe/forest/pull/778)) (Austin Abell)
- `c571e0e0` Fix tipset sorting function
  ([#777](https://github.com/ChainSafe/forest/pull/777)) (Austin Abell)
- `f9ab4c20` Update sequence based on epoch for internal messages
  ([#775](https://github.com/ChainSafe/forest/pull/775)) (Austin Abell)
- `057ff0d4` Fix chaos actor send
  ([#773](https://github.com/ChainSafe/forest/pull/773)) (Austin Abell)
- `0834808a` Minimum power fix
  ([#774](https://github.com/ChainSafe/forest/pull/774)) (Eric Tu)
- `34759a88` Fix Amt iter mut guard
  ([#772](https://github.com/ChainSafe/forest/pull/772)) (Austin Abell)
- `655eac22` Update conformance vectors
  ([#768](https://github.com/ChainSafe/forest/pull/768)) (Austin Abell)
- `1de532f3` Fix link in README
  ([#770](https://github.com/ChainSafe/forest/pull/770)) (Austin Abell)
- `6535480f` Remove protoc dependency and update README
  ([#769](https://github.com/ChainSafe/forest/pull/769)) (Austin Abell)
- `fc05e125` Minor fixes found during devnet testing
  ([#753](https://github.com/ChainSafe/forest/pull/753)) (Purple Hair Rust Bard)
- `982738c2` Authorization Setup for Write Access on RPC Calls
  ([#620](https://github.com/ChainSafe/forest/pull/620)) (Jaden Foldesi)
- `d4de5481` Fix blockstore get gas charge
  ([#751](https://github.com/ChainSafe/forest/pull/751)) (Austin Abell)
- `fd89bb9f` Implement actor upgrade logic
  ([#750](https://github.com/ChainSafe/forest/pull/750)) (Austin Abell)
- `6a46d7a4` Add a `ValueMut` wrapper type that tracks whether AMT values are
  mutated ([#749](https://github.com/ChainSafe/forest/pull/749)) (Tim Vermeulen)
- `0a7e163e` Fix CronEvents in Miner Actor
  ([#748](https://github.com/ChainSafe/forest/pull/748)) (Eric Tu)
- `3e8fd6cf` Fix block validations and add chain export test
  ([#741](https://github.com/ChainSafe/forest/pull/741)) (Austin Abell)
- `a4e399d9` Remove extra state load from withdraw balance
  ([#747](https://github.com/ChainSafe/forest/pull/747)) (Austin Abell)
- `15e00e80` Fix trailing 0s on bitfield serialization
  ([#746](https://github.com/ChainSafe/forest/pull/746)) (Austin Abell)
- `7e7d79c3` Switch serde_cbor to fork to allow unsafe unchecked utf8
  deserialization ([#745](https://github.com/ChainSafe/forest/pull/745)) (Austin
  Abell)
- `f8e16554` Fix Balance Table get
  ([#744](https://github.com/ChainSafe/forest/pull/744)) (Eric Tu)
- `6f187420` Skip send in transfer_to_actor if value is 0
  ([#743](https://github.com/ChainSafe/forest/pull/743)) (Eric Tu)
- `9dbcc47d` MAX_MINER_PROVE_COMMITS_PER_EPOCH 3 to 200
  ([#742](https://github.com/ChainSafe/forest/pull/742)) (Eric Tu)
- `cecf8713` State diff on root mismatch option
  ([#738](https://github.com/ChainSafe/forest/pull/738)) (Austin Abell)
- `f309a28b` Fix miner constructor params and proving period offset calculation
  ([#740](https://github.com/ChainSafe/forest/pull/740)) (Austin Abell)
- `891cd3ce` Fix base fee in conformance, bump versions and cleanup
  ([#739](https://github.com/ChainSafe/forest/pull/739)) (Austin Abell)
- `1b23fa33` Add label to DealProposal
  ([#737](https://github.com/ChainSafe/forest/pull/737)) (Austin Abell)
- `a75b47ac` Add redundant writes to Hamt and Amt to interop
  ([#731](https://github.com/ChainSafe/forest/pull/731)) (Austin Abell)
- `d910cf02` Update conformance vectors
  ([#734](https://github.com/ChainSafe/forest/pull/734)) (Austin Abell)
- `9de9e351` BlockSync provider
  ([#724](https://github.com/ChainSafe/forest/pull/724)) (Stepan)
- `0d86e686` Update params and fetch on daemon start
  ([#733](https://github.com/ChainSafe/forest/pull/733)) (Austin Abell)
- `cb4f779b` Updating Chaos Actor and Test Vectors
  ([#696](https://github.com/ChainSafe/forest/pull/696)) (nannick)
- `15eb3f07` Fix signature verification in mempool
  ([#727](https://github.com/ChainSafe/forest/pull/727)) (Austin Abell)
- `3ec23378` Update proof verification
  ([#726](https://github.com/ChainSafe/forest/pull/726)) (Austin Abell)
- `82f76ae6` Add caching to Hamt and update testing
  ([#730](https://github.com/ChainSafe/forest/pull/730)) (Austin Abell)
- `630b54f1` Update Actors error handling
  ([#722](https://github.com/ChainSafe/forest/pull/722)) (Austin Abell)
- `e59b7ae6` Switch bigint division usage to Euclidean to match Go
  ([#723](https://github.com/ChainSafe/forest/pull/723)) (Austin Abell)
- `2561c51c` Amt refactor and interop tests
  ([#716](https://github.com/ChainSafe/forest/pull/716)) (Austin Abell)
- `7a471d57` Remove unnecessary feature with audit failure
  ([#721](https://github.com/ChainSafe/forest/pull/721)) (Austin Abell)
- `b073565e` Mempool Update
  ([#705](https://github.com/ChainSafe/forest/pull/705)) (Eric Tu)
- `f0072101` Update Miner actor
  ([#691](https://github.com/ChainSafe/forest/pull/691)) (Tim Vermeulen)
- `285b9c34` Storage miner integration
  ([#670](https://github.com/ChainSafe/forest/pull/670)) (Purple Hair Rust Bard)
- `04274b14` Adding More Reward Actor Tests
  ([#715](https://github.com/ChainSafe/forest/pull/715)) (nannick)
- `dae9342f` Update block validations
  ([#711](https://github.com/ChainSafe/forest/pull/711)) (Austin Abell)
- `6dc3b50d` Update AMT max index bound
  ([#714](https://github.com/ChainSafe/forest/pull/714)) (Austin Abell)
- `d4dee5a2` Make block validations async
  ([#702](https://github.com/ChainSafe/forest/pull/702)) (Austin Abell)
- `8ef5ae5c` Peer stats tracking and selection
  ([#701](https://github.com/ChainSafe/forest/pull/701)) (Austin Abell)
- `dc0ff4cd` Semantic Validation for Messages
  ([#703](https://github.com/ChainSafe/forest/pull/703)) (Eric Tu)
- `3411459d` ChainSync refactor
  ([#693](https://github.com/ChainSafe/forest/pull/693)) (Austin Abell)
- `66ca99e2` Fix StateManager use in different components
  ([#694](https://github.com/ChainSafe/forest/pull/694)) (Eric Tu)
- `96b64cb2` Drand ignore env variable
  ([#697](https://github.com/ChainSafe/forest/pull/697)) (nannick)
- `548a4645` Print out conformance results and add log for skips
  ([#695](https://github.com/ChainSafe/forest/pull/695)) (Austin Abell)
- `0d7b16cc` Add CLI command to add Genesis Miner to Genesis Template
  ([#644](https://github.com/ChainSafe/forest/pull/644)) (Stepan)
- `0be6b76a` Chain syncing verification fixes
  ([#503](https://github.com/ChainSafe/forest/pull/503)) (Eric Tu)
- `156b2fb6` Fix docs publish workflow
  ([#688](https://github.com/ChainSafe/forest/pull/688)) (Austin Abell)
- `b54d0ec7` Update statetree cache
  ([#668](https://github.com/ChainSafe/forest/pull/668)) (Dustin Brickwood)
- `0809097f` Update blocksync message formats
  ([#686](https://github.com/ChainSafe/forest/pull/686)) (Austin Abell)
- `0db7ddbb` Tipset vector runner
  ([#682](https://github.com/ChainSafe/forest/pull/682)) (Austin Abell)
- `41ad3220` Swap secio authentication for noise
  ([#685](https://github.com/ChainSafe/forest/pull/685)) (Austin Abell)
- `93faacde` Fix bitswap breaking patch release
  ([#683](https://github.com/ChainSafe/forest/pull/683)) (Austin Abell)
- `f2c3ff0f` Update apply_blocks call
  ([#678](https://github.com/ChainSafe/forest/pull/678)) (Austin Abell)
- `e411eeed` Remove TODOs from scoping
  ([#675](https://github.com/ChainSafe/forest/pull/675)) (Austin Abell)
- `24341646` Adding Mdns and Kad Toggle
  ([#647](https://github.com/ChainSafe/forest/pull/647)) (nannick)
- `26517fba` Update edge cases for dynamic error handling in VM
  ([#671](https://github.com/ChainSafe/forest/pull/671)) (Austin Abell)
- `cd68b539` Update runtime transaction logic
  ([#666](https://github.com/ChainSafe/forest/pull/666)) (Austin Abell)
- `d5ccf900` Update EPOCH_DURATION_SECONDS
  ([#667](https://github.com/ChainSafe/forest/pull/667)) (Eric Tu)
- `c73394bc` Fix serialization of TxnIdParams
  ([#665](https://github.com/ChainSafe/forest/pull/665)) (Eric Tu)
- `7b4174e3` Fix runtime implementation to return gas blockstore
  ([#664](https://github.com/ChainSafe/forest/pull/664)) (Austin Abell)
- `2712508e` Handle failed retrieve of actor state
  ([#663](https://github.com/ChainSafe/forest/pull/663)) (Eric Tu)
- `bbbfacba` Check value correctly before transfer
  ([#662](https://github.com/ChainSafe/forest/pull/662)) (Eric Tu)
- `8d87c681` Add validation in chaos actor
  ([#661](https://github.com/ChainSafe/forest/pull/661)) (Eric Tu)
- `7d2bd2fa` Fix caller validation on nested sends
  ([#660](https://github.com/ChainSafe/forest/pull/660)) (Austin Abell)
- `5db465c3` Make hamt value type generic and add benchmarks
  ([#635](https://github.com/ChainSafe/forest/pull/635)) (Austin Abell)
- `5e35560c` Fix internal send bug, remove message ref from runtime
  ([#659](https://github.com/ChainSafe/forest/pull/659)) (Austin Abell)
- `ff754b90` Fix Get Actor
  ([#658](https://github.com/ChainSafe/forest/pull/658)) (Eric Tu)
- `0d82f424` Fix bugs in vm and update runner
  ([#657](https://github.com/ChainSafe/forest/pull/657)) (Austin Abell)
- `809e3e8c` Allow registering of Actors to the VM
  ([#654](https://github.com/ChainSafe/forest/pull/654)) (Eric Tu)
- `0f8185b2` Fix inconsistencies in apply_message
  ([#656](https://github.com/ChainSafe/forest/pull/656)) (Austin Abell)
- `4e0efe99` Add benchmarks and cleanup AMT
  ([#626](https://github.com/ChainSafe/forest/pull/626)) (Austin Abell)
- `aa6167c8` Expose message fields
  ([#655](https://github.com/ChainSafe/forest/pull/655)) (Austin Abell)
- `fd911984` Adding Chaos Actor
  ([#653](https://github.com/ChainSafe/forest/pull/653)) (nannick)
- `d0bd5844` Fix actor creation and deletion logic
  ([#652](https://github.com/ChainSafe/forest/pull/652)) (Austin Abell)
- `81557c9e` Space race genesis and bootnodes updates
  ([#650](https://github.com/ChainSafe/forest/pull/650)) (Austin Abell)
- `f1bf6079` Released updated protocol crates
  ([#651](https://github.com/ChainSafe/forest/pull/651)) (Austin Abell)
- `3fe1d46a` Update gas charges in VM
  ([#649](https://github.com/ChainSafe/forest/pull/649)) (Austin Abell)
- `0fb2fa38` Adding Puppet Actor
  ([#627](https://github.com/ChainSafe/forest/pull/627)) (nannick)
- `3e6c2ee7` Conformance test runner
  ([#638](https://github.com/ChainSafe/forest/pull/638)) (Austin Abell)
- `a4171bec` Builtin actors 0.9.3 update
  ([#643](https://github.com/ChainSafe/forest/pull/643)) (Austin Abell)
- `6029b716` Update libp2p, proofs, and other deps
  ([#641](https://github.com/ChainSafe/forest/pull/641)) (Austin Abell)
- `bbd20ccf` Dynamic Gas Implementation
  ([#639](https://github.com/ChainSafe/forest/pull/639)) (Eric Tu)
- `12ea58cf` Power actor update
  ([#621](https://github.com/ChainSafe/forest/pull/621)) (Austin Abell)
- `23718156` Separate ticket and beacon randomness
  ([#637](https://github.com/ChainSafe/forest/pull/637)) (Austin Abell)
- `da57abae` Update commcid to new codes and validation
  ([#601](https://github.com/ChainSafe/forest/pull/601)) (Austin Abell)
- `2b54a873` Update default hamt hash function to sha256 and make algo generic
  ([#624](https://github.com/ChainSafe/forest/pull/624)) (Austin Abell)
- `f0c0149a` Update header serialization
  ([#636](https://github.com/ChainSafe/forest/pull/636)) (Austin Abell)
- `22971156` Update to new empty amt serialization
  ([#623](https://github.com/ChainSafe/forest/pull/623)) (Austin Abell)
- `0a7036b0` Rpc state implementation
  ([#618](https://github.com/ChainSafe/forest/pull/618)) (Purple Hair Rust Bard)
- `336ae3b5` Add Bitfield cut operator and other improvements
  ([#617](https://github.com/ChainSafe/forest/pull/617)) (Tim Vermeulen)
- `88fdfbc0` Update system actor
  ([#622](https://github.com/ChainSafe/forest/pull/622)) (Austin Abell)
- `bbbb9e2b` New Genesis Template cli command
  ([#612](https://github.com/ChainSafe/forest/pull/612)) (Stepan)
- `8192c126` Fix bug in reading and persisting keystore data
  ([#625](https://github.com/ChainSafe/forest/pull/625)) (Austin Abell)
- `1b43ad5e` Reward actor update
  ([#619](https://github.com/ChainSafe/forest/pull/619)) (Austin Abell)
- `208f1719` Update verified registry actor
  ([#609](https://github.com/ChainSafe/forest/pull/609)) (Austin Abell)
- `87aec324` Add Persistent KeyStore
  ([#604](https://github.com/ChainSafe/forest/pull/604)) (Jaden Foldesi)
- `b6602bbd` Fix string decode handling network
  ([#611](https://github.com/ChainSafe/forest/pull/611)) (Austin Abell)
- `4aeadf71` Paych actor updates
  ([#608](https://github.com/ChainSafe/forest/pull/608)) (Austin Abell)
- `9c8e9a60` Smoothing Functions For Actors
  ([#594](https://github.com/ChainSafe/forest/pull/594)) (nannick)
- `a84ac2f0` Multisig actor update
  ([#606](https://github.com/ChainSafe/forest/pull/606)) (Austin Abell)
- `90353963` Market actor update
  ([#593](https://github.com/ChainSafe/forest/pull/593)) (Austin Abell)
- `44c1cd9b` Add address bugfix tests and bump crate version
  ([#598](https://github.com/ChainSafe/forest/pull/598)) (Austin Abell)
- `d7dcaf6e` Remove incorrectly ported sanity check from go implementation
  ([#597](https://github.com/ChainSafe/forest/pull/597)) (Austin Abell)
- `8b0b35cd` Returns an Error in case of slicing non-ascii strings
  ([#599](https://github.com/ChainSafe/forest/pull/599)) (Natanael Mojica)
- `52a5acec` Update Drand to use HTTP with the new endpoint
  ([#591](https://github.com/ChainSafe/forest/pull/591)) (Eric Tu)
- `4783a670` Update cron actor
  ([#588](https://github.com/ChainSafe/forest/pull/588)) (Austin Abell)
- `c642d9a9` JSON client setup and chain CLI commands
  ([#572](https://github.com/ChainSafe/forest/pull/572)) (Dustin Brickwood)
- `f80cfab7` Update account actor and params defaults/checks
  ([#587](https://github.com/ChainSafe/forest/pull/587)) (Austin Abell)
- `25203cb9` Add bulk put blockstore function and update header persisting
  ([#570](https://github.com/ChainSafe/forest/pull/570)) (Austin Abell)
- `9982c586` Add Drand Beacon Cache
  ([#586](https://github.com/ChainSafe/forest/pull/586)) (Stepan)
- `0c0b617c` Update init actor
  ([#589](https://github.com/ChainSafe/forest/pull/589)) (Austin Abell)
- `2863f64e` VM and Runtime updates
  ([#569](https://github.com/ChainSafe/forest/pull/569)) (Austin Abell)
- `fc523a32` Message Pool RPC
  ([#551](https://github.com/ChainSafe/forest/pull/551)) (Jaden Foldesi)
- `907eda8f` State API - RPC methods
  ([#532](https://github.com/ChainSafe/forest/pull/532)) (Purple Hair Rust Bard)
- `7cb6cecd` Add actor error convenience macro
  ([#550](https://github.com/ChainSafe/forest/pull/550)) (Austin Abell)
- `b9ae7e8f` Switch to use MessageInfo and refactor MockRuntime
  ([#552](https://github.com/ChainSafe/forest/pull/552)) (Austin Abell)
- `53378a9f` Test Runner for Message Signing Serialization Vectors
  ([#548](https://github.com/ChainSafe/forest/pull/548)) (Jaden Foldesi)
- `d3a1776c` Wallet rpc ([#512](https://github.com/ChainSafe/forest/pull/512))
  (Jaden Foldesi)
- `916bd4a6` Have BitField store ranges instead of bytes, and add benchmarks
  ([#543](https://github.com/ChainSafe/forest/pull/543)) (Tim Vermeulen)
- `37617d38` Send events through publisher
  ([#549](https://github.com/ChainSafe/forest/pull/549)) (Eric Tu)
- `0af8cfba` Update machine version for docs publish
  ([#546](https://github.com/ChainSafe/forest/pull/546)) (Austin Abell)
- `6c30ffe5` TokenAmount and StoragePower to BigInt
  ([#540](https://github.com/ChainSafe/forest/pull/540)) (nannick)
- `d83dac3c` Bitswap Integration
  ([#518](https://github.com/ChainSafe/forest/pull/518)) (Eric Tu)
- `b635c087` Implement Mock Runtime Syscalls
  ([#542](https://github.com/ChainSafe/forest/pull/542)) (nannick)
- `1b04f1ca` Implement Sync API and improve syncing
  ([#539](https://github.com/ChainSafe/forest/pull/539)) (Austin Abell)
- `9c561287` Paych actor tests
  ([#492](https://github.com/ChainSafe/forest/pull/492)) (nannick)
- `c7e94f24` Implement msg pool
  ([#449](https://github.com/ChainSafe/forest/pull/449)) (Jaden Foldesi)
- `1c58f7a4` Move libp2p from fork and bump versions
  ([#534](https://github.com/ChainSafe/forest/pull/534)) (Austin Abell)
- `41256318` Adding RPC Configuration
  ([#531](https://github.com/ChainSafe/forest/pull/531)) (nannick)
- `250ad1bf` Implements deadline tests and chain epoch update to i64
  ([#533](https://github.com/ChainSafe/forest/pull/533)) (Dustin Brickwood)
- `0facf1ba` Refactor RPC and network events
  ([#530](https://github.com/ChainSafe/forest/pull/530)) (Austin Abell)
- `2d88d06c` Remove bitvec dependency and other bit field changes
  ([#525](https://github.com/ChainSafe/forest/pull/525)) (Tim Vermeulen)
- `e0d574e1` Update async-std runtime setup
  ([#526](https://github.com/ChainSafe/forest/pull/526)) (Austin Abell)
- `a2cab731` Implementing Market Balance
  ([#524](https://github.com/ChainSafe/forest/pull/524)) (nannick)
- `7143e42b` Refactor CLI and implement fetch-params
  ([#516](https://github.com/ChainSafe/forest/pull/516)) (Austin Abell)
- `95a2fcc1` Update proofs-api to 4.0.1
  ([#523](https://github.com/ChainSafe/forest/pull/523)) (Austin Abell)
- `6e33c231` Bitfield improvements
  ([#506](https://github.com/ChainSafe/forest/pull/506)) (Tim Vermeulen)
- `8de380d2` Rupan/market actor tests
  ([#426](https://github.com/ChainSafe/forest/pull/426)) (nannick)
- `68c026ae` Fix docs push rule
  ([#520](https://github.com/ChainSafe/forest/pull/520)) (Austin Abell)
- `f68ae5dd` Update default branch name to main
  ([#519](https://github.com/ChainSafe/forest/pull/519)) (Austin Abell)
- `2650f8e8` Remove dead code and update CI
  ([#517](https://github.com/ChainSafe/forest/pull/517)) (Austin Abell)
- `4422cddc` A bare-bones GraphSync ResponseManager
  ([#511](https://github.com/ChainSafe/forest/pull/511)) (Tim Vermeulen)
- `11411a37` Update dependencies and proofs version
  ([#515](https://github.com/ChainSafe/forest/pull/515)) (Austin Abell)
- `8add7840` Update bootnodes and genesis for testnet
  ([#509](https://github.com/ChainSafe/forest/pull/509)) (Austin Abell)
- `1ff34dbc` Update proofs to v4
  ([#507](https://github.com/ChainSafe/forest/pull/507)) (Austin Abell)
- `0f1dba04` Updates market actor
  ([#496](https://github.com/ChainSafe/forest/pull/496)) (Dustin Brickwood)
- `18f6aacc` Implement Kademlia discovery
  ([#501](https://github.com/ChainSafe/forest/pull/501)) (Austin Abell)
- `dd396b9f` Fix ecrecover and verify methods
  ([#500](https://github.com/ChainSafe/forest/pull/500)) (Jaden Foldesi)
- `a326fec9` Ashanti/winning posts
  ([#493](https://github.com/ChainSafe/forest/pull/493)) (Purple Hair Rust Bard)
- `f66b4e1a` Added ctrl addresses
  ([#494](https://github.com/ChainSafe/forest/pull/494)) (Dustin Brickwood)
- `f38a0016` Miner actor implemented
  ([#486](https://github.com/ChainSafe/forest/pull/486)) (Dustin Brickwood)
- `8d2a4936` Implement Wallet
  ([#469](https://github.com/ChainSafe/forest/pull/469)) (Jaden Foldesi)
- `418c2fed` Adds Json serialization for Message Receipts and ActorState
  ([#484](https://github.com/ChainSafe/forest/pull/484)) (Eric Tu)
- `a49f9a96` Update Reward actor to new spec
  ([#480](https://github.com/ChainSafe/forest/pull/480)) (Austin Abell)
- `33310f57` Implements Storage Miner critical Chain API methods
  ([#478](https://github.com/ChainSafe/forest/pull/478)) (Eric Tu)
- `21b3b498` Batch seal verification implementation
  ([#483](https://github.com/ChainSafe/forest/pull/483)) (Austin Abell)
- `78e32a99` Switch bls pub key from using vec
  ([#481](https://github.com/ChainSafe/forest/pull/481)) (Austin Abell)
- `afb1fc82` Updated Code to Pass Checks With Rust 1.44
  ([#479](https://github.com/ChainSafe/forest/pull/479)) (Jaden Foldesi)
- `9cc24d70` Tide JSONRPC over HTTP
  ([#462](https://github.com/ChainSafe/forest/pull/462)) (Eric Tu)
- `7e0540f1` Ashanti/chain store channel
  ([#473](https://github.com/ChainSafe/forest/pull/473)) (Purple Hair Rust Bard)
- `2ad2399b` Ashanti/connect state transition
  ([#454](https://github.com/ChainSafe/forest/pull/454)) (Purple Hair Rust Bard)
- `a0dbd7bd` Implement Block header json
  ([#470](https://github.com/ChainSafe/forest/pull/470)) (Austin Abell)
- `206ec565` Update power, reward and market actors, rt and registered proofs
  relative to miner actor ([#458](https://github.com/ChainSafe/forest/pull/458))
  (Dustin Brickwood)
- `63083135` Implement compatible bitfield
  ([#466](https://github.com/ChainSafe/forest/pull/466)) (Austin Abell)
- `6dab2336` Add CircleCI ([#441](https://github.com/ChainSafe/forest/pull/441))
  (Gregory Markou)
- `8ee51446` Add PeerResponseSender
  ([#453](https://github.com/ChainSafe/forest/pull/453)) (Tim Vermeulen)
- `f4b306d6` Update dockerfiles for protoc install
  ([#460](https://github.com/ChainSafe/forest/pull/460)) (Austin Abell)
- `fb1b4085` Bump async-std to 1.6
  ([#456](https://github.com/ChainSafe/forest/pull/456)) (Eric Tu)
- `fc34b441` Runtime randomness and ChainStore randomness
  ([#415](https://github.com/ChainSafe/forest/pull/415)) (Eric Tu)
- `47835025` Fix block header serialization
  ([#450](https://github.com/ChainSafe/forest/pull/450)) (Austin Abell)
- `91f44e20` Setup GraphSync network interface
  ([#442](https://github.com/ChainSafe/forest/pull/442)) (Austin Abell)
- `129f17e0` Bump versions for release
  ([#451](https://github.com/ChainSafe/forest/pull/451)) (Austin Abell)
- `078eda17` Signed and Unsigned message json impls
  ([#444](https://github.com/ChainSafe/forest/pull/444)) (Austin Abell)
- `bb982fbb` Update libp2p to 0.19
  ([#439](https://github.com/ChainSafe/forest/pull/439)) (Austin Abell)
- `acedcf08` Remove a bajillion manual serde implementations
  ([#433](https://github.com/ChainSafe/forest/pull/433)) (Tim Vermeulen)
- `c9a089e8` Update serialization vectors
  ([#435](https://github.com/ChainSafe/forest/pull/435)) (Austin Abell)
- `9ef6e67a` Add Secp address sanity check
  ([#438](https://github.com/ChainSafe/forest/pull/438)) (Austin Abell)
- `c58aeb4b` Setup GraphSync message types and protobuf encoding
  ([#434](https://github.com/ChainSafe/forest/pull/434)) (Austin Abell)
- `ba8d9467` Verifying Drand Entries from Blocks
  ([#387](https://github.com/ChainSafe/forest/pull/387)) (Eric Tu)
- `b1903ba2` Jaden/chainstore refactor
  ([#432](https://github.com/ChainSafe/forest/pull/432)) (Jaden Foldesi)
- `b80ab49d` Jaden/chainsync/asyncverification
  ([#419](https://github.com/ChainSafe/forest/pull/419)) (Jaden Foldesi)
- `033bade8` Update prefix bytes encoding to include mh len
  ([#431](https://github.com/ChainSafe/forest/pull/431)) (Austin Abell)
- `a04ba8f1` Cargo changes for publishing core crates
  ([#425](https://github.com/ChainSafe/forest/pull/425)) (Austin Abell)
- `42fc42e9` Add default implementations for Store bulk operations
  ([#424](https://github.com/ChainSafe/forest/pull/424)) (Tim Vermeulen)
- `ff39f2aa` Last block info for selectors
  ([#418](https://github.com/ChainSafe/forest/pull/418)) (Austin Abell)
- `1f96e918` Update docs and use rocksdb as feature
  ([#421](https://github.com/ChainSafe/forest/pull/421)) (Austin Abell)
- `187ca6cc` Remove Address default implementation
  ([#422](https://github.com/ChainSafe/forest/pull/422)) (Austin Abell)
- `932dae3b` Implemented verify post
  ([#416](https://github.com/ChainSafe/forest/pull/416)) (Purple Hair Rust Bard)
- `b7f6f92a` Shared types refactor
  ([#417](https://github.com/ChainSafe/forest/pull/417)) (Austin Abell)
- `6241454a` Implement Verify Registry Actor
  ([#413](https://github.com/ChainSafe/forest/pull/413)) (Purple Hair Rust Bard)
- `1598ff20` Update tipset sorting
  ([#412](https://github.com/ChainSafe/forest/pull/412)) (Austin Abell)
- `4c95043e` Ipld selector traversals implementation
  ([#408](https://github.com/ChainSafe/forest/pull/408)) (Austin Abell)
- `fa12fff0` Jaden/tipsetconversions
  ([#404](https://github.com/ChainSafe/forest/pull/404)) (Jaden Foldesi)
- `f47b7579` SyncBucket cleanup
  ([#407](https://github.com/ChainSafe/forest/pull/407)) (Tim Vermeulen)
- `ef7aafdc` Async Block verification in ChainSync
  ([#409](https://github.com/ChainSafe/forest/pull/409)) (Eric Tu)
- `0bba0ecf` Fix CI for docs build
  ([#406](https://github.com/ChainSafe/forest/pull/406)) (Austin Abell)
- `81257dfd` Rupan/reward actor tests
  ([#403](https://github.com/ChainSafe/forest/pull/403)) (nannick)
- `5a0bf8d9` Implement interfacing with Drand over GRPC
  ([#375](https://github.com/ChainSafe/forest/pull/375)) (Eric Tu)
- `91a7e651` Selector explore implementation
  ([#402](https://github.com/ChainSafe/forest/pull/402)) (Austin Abell)
- `cbbd921a` Refactor with structops macro
  ([#401](https://github.com/ChainSafe/forest/pull/401)) (Purple Hair Rust Bard)
- `a048f250` Init test porting
  ([#394](https://github.com/ChainSafe/forest/pull/394)) (nannick)
- `67a25f9c` Clean up tipsets
  ([#397](https://github.com/ChainSafe/forest/pull/397)) (Tim Vermeulen)
- `4e4fa120` Update proofs api
  ([#400](https://github.com/ChainSafe/forest/pull/400)) (Austin Abell)
- `2052eb9f` Bump Dependencies
  ([#399](https://github.com/ChainSafe/forest/pull/399)) (Eric Tu)
- `c57cf419` Implement verify seal syscall
  ([#393](https://github.com/ChainSafe/forest/pull/393)) (Dustin Brickwood)
- `18d179b2` DAGJson support for Ipld
  ([#390](https://github.com/ChainSafe/forest/pull/390)) (Austin Abell)
- `84fb0e44` IPLD Selector framework with serialization
  ([#395](https://github.com/ChainSafe/forest/pull/395)) (Austin Abell)
- `3f8c6cf6` Temporary build fix for fil-proofs
  ([#396](https://github.com/ChainSafe/forest/pull/396)) (Austin Abell)
- `0b589d73` Interop updates and refactoring
  ([#388](https://github.com/ChainSafe/forest/pull/388)) (Austin Abell)
- `1aa2e64d` Implements verify consensus fault syscall and reorg vm crates
  ([#386](https://github.com/ChainSafe/forest/pull/386)) (Dustin Brickwood)
- `aa899c08` BlockHeader Update
  ([#385](https://github.com/ChainSafe/forest/pull/385)) (Eric Tu)
- `7e8124de` Refactor address crate
  ([#376](https://github.com/ChainSafe/forest/pull/376)) (Austin Abell)
- `14894298` Implement buffered blockstore cache
  ([#383](https://github.com/ChainSafe/forest/pull/383)) (Austin Abell)
- `5355acd0` Apply Blocks and refactor
  ([#374](https://github.com/ChainSafe/forest/pull/374)) (Austin Abell)
- `8bc201a3` Added forest img
  ([#378](https://github.com/ChainSafe/forest/pull/378)) (Dustin Brickwood)
- `16483531` Added bls aggregate sig check for block validation
  ([#371](https://github.com/ChainSafe/forest/pull/371)) (Dustin Brickwood)
- `3d5aeb2b` Stmgr retrieval methods + is_ticket_winner calc for block
  validation ([#369](https://github.com/ChainSafe/forest/pull/369)) (Dustin
  Brickwood)
- `cecd33d7` Load Genesis from CAR file
  ([#329](https://github.com/ChainSafe/forest/pull/329)) (Eric Tu)
- `29b45845` Compute unsealed sector CID syscall
  ([#360](https://github.com/ChainSafe/forest/pull/360)) (Austin Abell)
- `c27deaba` Setup dockerfiles and update CI
  ([#370](https://github.com/ChainSafe/forest/pull/370)) (Austin Abell)
- `68c4f9ae` Implement Weight method + st/gt for heaviest ts
  ([#359](https://github.com/ChainSafe/forest/pull/359)) (Dustin Brickwood)
- `4382a82e` Mock Runtime and tests for Account and Cron Actors
  ([#356](https://github.com/ChainSafe/forest/pull/356)) (Eric Tu)
- `ff5260a6` Update to new PoSt sector types
  ([#357](https://github.com/ChainSafe/forest/pull/357)) (Austin Abell)
- `8f0fc1d5` Commitment to cid conversions
  ([#358](https://github.com/ChainSafe/forest/pull/358)) (Austin Abell)
- `3798a4e8` Disallow default Cid and Address serialization
  ([#354](https://github.com/ChainSafe/forest/pull/354)) (Austin Abell)
- `dbee0e66` Implements apply_message and apply_implicit_message
  ([#353](https://github.com/ChainSafe/forest/pull/353)) (Dustin Brickwood)
- `1e6533a4` Implement verify signature syscall and cleanup
  ([#351](https://github.com/ChainSafe/forest/pull/351)) (Austin Abell)
- `d257f5cd` Blake2b syscall
  ([#352](https://github.com/ChainSafe/forest/pull/352)) (Austin Abell)
- `38825e7b` VM gas usage implementation and refactor
  ([#350](https://github.com/ChainSafe/forest/pull/350)) (Austin Abell)
- `8f8fd1e3` Connect remaining Actor invocations to runtime and cleanup
  ([#342](https://github.com/ChainSafe/forest/pull/342)) (Austin Abell)
- `4f0c6f7d` Market actor implementation
  ([#338](https://github.com/ChainSafe/forest/pull/338)) (Dustin Brickwood)
- `380dde3e` Update block header serialization
  ([#337](https://github.com/ChainSafe/forest/pull/337)) (Austin Abell)
- `f5845a0b` Refactor error handling
  ([#336](https://github.com/ChainSafe/forest/pull/336)) (Austin Abell)
- `3bc7d410` Key hashing compatibility
  ([#333](https://github.com/ChainSafe/forest/pull/333)) (Austin Abell)
- `28760209` Update peerid serialization in miner actor
  ([#335](https://github.com/ChainSafe/forest/pull/335)) (Austin Abell)
- `35f3c973` Reward Actor ([#318](https://github.com/ChainSafe/forest/pull/318))
  (Austin Abell)
- `ca7898f7` Move bigint serialization utils
  ([#331](https://github.com/ChainSafe/forest/pull/331)) (Austin Abell)
- `e0a996bd` Miner state ([#325](https://github.com/ChainSafe/forest/pull/325))
  (Austin Abell)
- `d30d396e` Market actor state
  ([#330](https://github.com/ChainSafe/forest/pull/330)) (Austin Abell)
- `5f81a1d6` Runtime Implementation
  ([#323](https://github.com/ChainSafe/forest/pull/323)) (Eric Tu)
- `4aacd72a` Initial chainsync process
  ([#293](https://github.com/ChainSafe/forest/pull/293)) (Dustin Brickwood)
- `e2157f57` Logging level config with RUST_LOG env
  variable([#328](https://github.com/ChainSafe/forest/pull/328)) (Austin Abell)
- `29b9e265` Libp2p and dependency update
  ([#326](https://github.com/ChainSafe/forest/pull/326)) (Austin Abell)
- `618cf4ab` Storage Power actor
  ([#308](https://github.com/ChainSafe/forest/pull/308)) (Austin Abell)
- `6d2bf0e0` Switch MethodNum and ActorID to aliases
  ([#317](https://github.com/ChainSafe/forest/pull/317)) (Austin Abell)
- `661f52aa` Change ChainEpoch and TokenAmount types
  ([#309](https://github.com/ChainSafe/forest/pull/309)) (Austin Abell)
- `7e8bd6f2` Payment channel actor
  ([#299](https://github.com/ChainSafe/forest/pull/299)) (Austin Abell)
- `c97033c0` Bitfield/ rle+ impl
  ([#296](https://github.com/ChainSafe/forest/pull/296)) (Austin Abell)
- `5473af59` SetMultimap implementation
  ([#292](https://github.com/ChainSafe/forest/pull/292)) (Austin Abell)
- `1ae3ba41` Improve actors serialization handling
  ([#297](https://github.com/ChainSafe/forest/pull/297)) (Austin Abell)
- `31738128` Refactor annotated serializations
  ([#295](https://github.com/ChainSafe/forest/pull/295)) (Austin Abell)
- `a5b1ab3c` Sector types ([#294](https://github.com/ChainSafe/forest/pull/294))
  (Austin Abell)
- `08d523b5` Implement multimap
  ([#290](https://github.com/ChainSafe/forest/pull/290)) (Austin Abell)
- `338ddf9d` Feat(vm): implement improved error handling
  ([#289](https://github.com/ChainSafe/forest/pull/289)) (Friedel Ziegelmayer)
- `9611818a` Feat(vm): implement system-actor
  ([#288](https://github.com/ChainSafe/forest/pull/288)) (Friedel Ziegelmayer)
- `76712559` Implement balance table
  ([#285](https://github.com/ChainSafe/forest/pull/285)) (Austin Abell)
- `f2027f03` Update message for type changes
  ([#286](https://github.com/ChainSafe/forest/pull/286)) (Austin Abell)
- `af7ad3a7` Multisig actor implementation
  ([#284](https://github.com/ChainSafe/forest/pull/284)) (Austin Abell)
- `e1200ea6` Cron actor implementation
  ([#281](https://github.com/ChainSafe/forest/pull/281)) (Austin Abell)
- `d7f01992` Move abi types and implement piece size
  ([#283](https://github.com/ChainSafe/forest/pull/283)) (Austin Abell)
- `7c8fb8cf` Init actor implementation
  ([#282](https://github.com/ChainSafe/forest/pull/282)) (Austin Abell)
- `5d829172` Clean actors and update to spec
  ([#279](https://github.com/ChainSafe/forest/pull/279)) (Austin Abell)
- `d7195739` Remove unnecessary db trait
  ([#274](https://github.com/ChainSafe/forest/pull/274)) (Austin Abell)
- `0018c22c` State tree full implementation and refactor IPLD
  ([#273](https://github.com/ChainSafe/forest/pull/273)) (Austin Abell)
- `125a9a24` Move CodeID and ActorState to vm crate
  ([#271](https://github.com/ChainSafe/forest/pull/271)) (Eric Tu)
- `1a5b619b` Update exit codes
  ([#270](https://github.com/ChainSafe/forest/pull/270)) (Eric Tu)
- `b337f7c7` Clear warnings for new nightly toolchain rule
  ([#259](https://github.com/ChainSafe/forest/pull/259)) (Austin Abell)
- `28cb8f54` Hamt implementation
  ([#255](https://github.com/ChainSafe/forest/pull/255)) (Austin Abell)
- `17a447e0` Update runtime to new spec/ impl
  ([#256](https://github.com/ChainSafe/forest/pull/256)) (Austin Abell)
- `0c451396` Read CAR Files
  ([#254](https://github.com/ChainSafe/forest/pull/254)) (Eric Tu)
- `bd9f5cf0` Update multihash dependency and Blockstore interface
  ([#253](https://github.com/ChainSafe/forest/pull/253)) (Austin Abell)
- `6aeee77a` Implement basic peer manager
  ([#252](https://github.com/ChainSafe/forest/pull/252)) (Austin Abell)
- `970d476f` Implement sync fork
  ([#248](https://github.com/ChainSafe/forest/pull/248)) (Dustin Brickwood)
- `a43df302` Connected blocksync requests and network polling thread
  ([#244](https://github.com/ChainSafe/forest/pull/244)) (Austin Abell)
- `7b5d8db0` Refactor RPC and implement hello protocol
  ([#246](https://github.com/ChainSafe/forest/pull/246)) (Austin Abell)
- `a1672031` Adding Verification Function for Aggregate BLS Signatures
  ([#240](https://github.com/ChainSafe/forest/pull/240)) (DragonMural)
- `8c924495` ChainSync framework
  ([#243](https://github.com/ChainSafe/forest/pull/243)) (Austin Abell)
- `5a18b496` Libp2p RPC protocol and Blocksync
  ([#229](https://github.com/ChainSafe/forest/pull/229)) (Eric Tu)
- `47dfb47c` Update multibase dependency for lowercase base32 support
  ([#239](https://github.com/ChainSafe/forest/pull/239)) (Austin Abell)
- `39a8d88e` Allow Address network prefix to be overriden for printing
  ([#233](https://github.com/ChainSafe/forest/pull/233)) (Austin Abell)
- `faa71386` Refactor SyncManager to have ownership over tipsets
  ([#238](https://github.com/ChainSafe/forest/pull/238)) (Austin Abell)
- `f242043e` Remove all clones and copies from serializations
  ([#234](https://github.com/ChainSafe/forest/pull/234)) (Austin Abell)
- `d87704f1` State Manager and initial miner retrieval methods
  ([#224](https://github.com/ChainSafe/forest/pull/224)) (Dustin Brickwood)
- `a65794ba` Setup Forest execution threads
  ([#236](https://github.com/ChainSafe/forest/pull/236)) (Austin Abell)
- `56e62302` Global async logging
  ([#232](https://github.com/ChainSafe/forest/pull/232)) (Eric Tu)
- `14115728` Fix cid serde feature reference
  ([#235](https://github.com/ChainSafe/forest/pull/235)) (Austin Abell)
- `b598ffca` Local bigint serialization
  ([#231](https://github.com/ChainSafe/forest/pull/231)) (Austin Abell)
- `1bd9a59c` Refactor blockstore and Cid for usage
  ([#230](https://github.com/ChainSafe/forest/pull/230)) (Austin Abell)
- `abe9be2e` Fix cbor serialization formats and cleanup
  ([#228](https://github.com/ChainSafe/forest/pull/228)) (Austin Abell)
- `59e2fc7c` Refactor keypair retrieval and saving
  ([#221](https://github.com/ChainSafe/forest/pull/221)) (Austin Abell)
- `67ebaae2` Initial Validation Checks - Message, Timestamp and Block Sig
  ([#219](https://github.com/ChainSafe/forest/pull/219)) (Dustin Brickwood)
- `fdf6c506` Entry point for app for organization
  ([#220](https://github.com/ChainSafe/forest/pull/220)) (Austin Abell)
- `b25b4066` Fix README build badge
  ([#218](https://github.com/ChainSafe/forest/pull/218)) (Austin Abell)
- `6d4304e2` Added Fetch and Load Methods
  ([#196](https://github.com/ChainSafe/forest/pull/196)) (Dustin Brickwood)
- `b41107d3` Clean crypto crate and interfaces with Signature types
  ([#214](https://github.com/ChainSafe/forest/pull/214)) (Austin Abell)
- `75224a6a` Add audit to CI
  ([#213](https://github.com/ChainSafe/forest/pull/213)) (Austin Abell)
- `477930db` Migration to Stable Futures and Network Refactor
  ([#209](https://github.com/ChainSafe/forest/pull/209)) (Eric Tu)
- `8b1b61ba` AMT implementation
  ([#197](https://github.com/ChainSafe/forest/pull/197)) (Austin Abell)
- `62beb1b2` CBOR encoding for BlockHeader
  ([#192](https://github.com/ChainSafe/forest/pull/192)) (Eric Tu)
- `3d6814c8` Updated markdown for readme and templates
  ([#208](https://github.com/ChainSafe/forest/pull/208)) (Dustin Brickwood)
- `15ce6d2c` Add MIT license to dual
  ([#204](https://github.com/ChainSafe/forest/pull/204)) (Austin Abell)
- `547e35b7` Updated readme
  ([#201](https://github.com/ChainSafe/forest/pull/201)) (Dustin Brickwood)
- `21635617` Updated link to include internal discord
  ([#200](https://github.com/ChainSafe/forest/pull/200)) (Dustin Brickwood)
- `f21765c4` Rename repo ([#199](https://github.com/ChainSafe/forest/pull/199))
  (Austin Abell)
- `957da7ed` Update README.md
  ([#198](https://github.com/ChainSafe/forest/pull/198)) (ChainSafe Systems)
- `2514c406` Sync & Store methods updated
  ([#193](https://github.com/ChainSafe/forest/pull/193)) (Dustin Brickwood)
- `f1eb515b` DagCBOR encoding and decoding for Tickets
  ([#190](https://github.com/ChainSafe/forest/pull/190)) (Eric Tu)
- `58f3e03a` Update BlockHeader weight to BigUint and DagCBOR encoding for
  TipsetKeys ([#191](https://github.com/ChainSafe/forest/pull/191)) (Eric Tu)
- `8755ec16` Refactor to remove ToCid trait
  ([#186](https://github.com/ChainSafe/forest/pull/186)) (Austin Abell)
- `ab99a6ec` Wrap Signature into a struct
  ([#184](https://github.com/ChainSafe/forest/pull/184)) (Eric Tu)
- `8018d246` Added templates and config
  ([#183](https://github.com/ChainSafe/forest/pull/183)) (Dustin Brickwood)
- `7a9fa80b` Basic Syncer and ChainStore methods
  ([#173](https://github.com/ChainSafe/forest/pull/173)) (Dustin Brickwood)
- `7e524b3c` UnsignedMessage cbor encoding
  ([#174](https://github.com/ChainSafe/forest/pull/174)) (Austin Abell)
- `925d2711` MessageParams update and refactor
  ([#175](https://github.com/ChainSafe/forest/pull/175)) (Austin Abell)
- `1d6dd985` Add missing fields for BlockHeader
  ([#177](https://github.com/ChainSafe/forest/pull/177)) (Eric Tu)
- `f025a9bb` Update changes in spec, updated docs, updated function signatures
  ([#171](https://github.com/ChainSafe/forest/pull/171)) (Austin Abell)
- `c3c6e052` Updated cid format and IPLD link to Cid type
  ([#172](https://github.com/ChainSafe/forest/pull/172)) (Austin Abell)
- `6d527a47` Update message types function signatures
  ([#170](https://github.com/ChainSafe/forest/pull/170)) (Austin Abell)
- `468846f9` Refactor Blockheader
  ([#169](https://github.com/ChainSafe/forest/pull/169)) (Austin Abell)
- `e70250db` Fix existing bug with multibase ToCid
  ([#167](https://github.com/ChainSafe/forest/pull/167)) (Austin Abell)
- `89a0e60e` Add CODEOWNERS
  ([#166](https://github.com/ChainSafe/forest/pull/166)) (Austin Abell)
- `ae6861e2` Switch from using dynamic pointers
  ([#154](https://github.com/ChainSafe/forest/pull/154)) (Austin Abell)
- `b5295e25` Implement and update Cbor encoding
  ([#157](https://github.com/ChainSafe/forest/pull/157)) (Austin Abell)
- `e998474f` Update address for network config, clean auxiliary stuff
  ([#145](https://github.com/ChainSafe/forest/pull/145)) (Austin Abell)
- `c9d3fbbd` Readme Updates
  ([#159](https://github.com/ChainSafe/forest/pull/159)) (David Ansermino)
- `1e99c0ca` Implemented block format
  ([#149](https://github.com/ChainSafe/forest/pull/149)) (Dustin Brickwood)
- `7e58d9bc` Docs index redirect
  ([#151](https://github.com/ChainSafe/forest/pull/151)) (Austin Abell)
- `a641beca` Update Cid references, bump serde_cbor version
  ([#155](https://github.com/ChainSafe/forest/pull/155)) (Austin Abell)
- `79374e42` Fix license script and add to CI
  ([#150](https://github.com/ChainSafe/forest/pull/150)) (Austin Abell)
- `8431cad8` Docs Cleanup ([#138](https://github.com/ChainSafe/forest/pull/138))
  (David Ansermino)
- `9d04393e` Implement memory db
  ([#137](https://github.com/ChainSafe/forest/pull/137)) (Austin Abell)
- `d35410ef` Implement Basic SyncManager
  ([#132](https://github.com/ChainSafe/forest/pull/132)) (Austin Abell)
- `1576674f` Update makefile
  ([#140](https://github.com/ChainSafe/forest/pull/140)) (Gregory Markou)
- `0d29569c` Created wrapper for Cid type
  ([#134](https://github.com/ChainSafe/forest/pull/134)) (Austin Abell)
- `eace8d81` Storage Power Actor framework
  ([#129](https://github.com/ChainSafe/forest/pull/129)) (Austin Abell)
- `ede60e7b` Naive DB + Rocksdb implemenation
  ([#125](https://github.com/ChainSafe/forest/pull/125)) (Gregory Markou)
- `957d0529` Implement BlockHeader builder pattern
  ([#124](https://github.com/ChainSafe/forest/pull/124)) (Austin Abell)
- `d745c60d` Switch License to Apache
  ([#139](https://github.com/ChainSafe/forest/pull/139)) (Gregory Markou)
- `cee77ac1` Update libp2p version to fix cargo issue
  ([#136](https://github.com/ChainSafe/forest/pull/136)) (Austin Abell)
- `2c63bc56` Add License and license script
  ([#123](https://github.com/ChainSafe/forest/pull/123)) (Gregory Markou)
- `0ab143c4` CI cleanup ([#122](https://github.com/ChainSafe/forest/pull/122))
  (Austin Abell)
- `e4363f1a` Implement TipIndex
  ([#113](https://github.com/ChainSafe/forest/pull/113)) (Dustin Brickwood)
- `c916eb4d` Update StateTree and implement cache
  ([#108](https://github.com/ChainSafe/forest/pull/108)) (Austin Abell)
- `4c9fbd88` MethodParameter usage and implementation in system actors
  ([#107](https://github.com/ChainSafe/forest/pull/107)) (Austin Abell)
- `af198d43` Basic VRF ([#104](https://github.com/ChainSafe/forest/pull/104))
  (David Ansermino)
- `6818dc5d` Fix linting issues
  ([#105](https://github.com/ChainSafe/forest/pull/105)) (Austin Abell)
- `2bb5c0ac` Remove ref keywords
  ([#99](https://github.com/ChainSafe/forest/pull/99)) (Austin Abell)
- `d9a35b51` Remove redundant CI
  ([#102](https://github.com/ChainSafe/forest/pull/102)) (Austin Abell)
- `1bd01685` MethodParams update and implementation
  ([#103](https://github.com/ChainSafe/forest/pull/103)) (Austin Abell)
- `2b8ee0eb` Updated blocks crate to reflect spec changes
  ([#86](https://github.com/ChainSafe/forest/pull/86)) (Dustin Brickwood)
- `efb3d8fc` State tree and interpreter framework
  ([#97](https://github.com/ChainSafe/forest/pull/97)) (Austin Abell)
- `792f1204` Reward System Actor framework
  ([#95](https://github.com/ChainSafe/forest/pull/95)) (Austin Abell)
- `e41786ce` Account System Actor framework
  ([#96](https://github.com/ChainSafe/forest/pull/96)) (Austin Abell)
- `51a17882` Updated ChainEpoch usages and clock crate
  ([#98](https://github.com/ChainSafe/forest/pull/98)) (Austin Abell)
- `de80b34a` Refactor Message type and vm packages
  ([#79](https://github.com/ChainSafe/forest/pull/79)) (Austin Abell)
- `e99d8b57` Add libp2p Identify protocol
  ([#94](https://github.com/ChainSafe/forest/pull/94)) (Eric Tu)
- `cb4576d4` Cleanup epoch time
  ([#92](https://github.com/ChainSafe/forest/pull/92)) (Gregory Markou)
- `62888071` Readme typo fix
  ([#93](https://github.com/ChainSafe/forest/pull/93)) (Dustin Brickwood)
- `6a2092b7` Persist networking keystore
  ([#90](https://github.com/ChainSafe/forest/pull/90)) (Gregory Markou)
- `db7d7fc4` Ec2/libp2p ping
  ([#91](https://github.com/ChainSafe/forest/pull/91)) (Eric Tu)
- `36acea44` Cron system actor
  ([#84](https://github.com/ChainSafe/forest/pull/84)) (Austin Abell)
- `db5dad03` Update libp2p dep
  ([#87](https://github.com/ChainSafe/forest/pull/87)) (Austin Abell)
- `93caa63c` Initial Structures for Message - Manager Communication
  ([#69](https://github.com/ChainSafe/forest/pull/69)) (Dustin Brickwood)
- `054f25d4` InitActor framework
  ([#76](https://github.com/ChainSafe/forest/pull/76)) (Austin Abell)
- `d75c8f2e` CLI cleanup ([#70](https://github.com/ChainSafe/forest/pull/70))
  (Gregory Markou)
- `bbea6130` Add config file parsing
  ([#60](https://github.com/ChainSafe/forest/pull/60)) (Gregory Markou)
- `d10a5460` Runtime trait and vm types
  ([#68](https://github.com/ChainSafe/forest/pull/68)) (Austin Abell)
- `ca0159f6` Implements basic actor type
  ([#61](https://github.com/ChainSafe/forest/pull/61)) (Austin Abell)
- `3438654d` Fix makefile clean and phony targets
  ([#62](https://github.com/ChainSafe/forest/pull/62)) (Austin Abell)
- `af33dd2b` Implements Address cbor encoding
  ([#59](https://github.com/ChainSafe/forest/pull/59)) (Austin Abell)
- `bf608808` Create Networking Service
  ([#49](https://github.com/ChainSafe/forest/pull/49)) (Eric Tu)
- `acb00bb0` Closes #51 - Add basic makefile
  ([#57](https://github.com/ChainSafe/forest/pull/57)) (Gregory Markou)
- `9fd58b8d` Add file reading and writing
  ([#54](https://github.com/ChainSafe/forest/pull/54)) (Gregory Markou)
- `9fba7d98` New Tipset w/ unit tests
  ([#56](https://github.com/ChainSafe/forest/pull/56)) (Dustin Brickwood)
- `f7772339` Encoding library and standardizing usage
  ([#48](https://github.com/ChainSafe/forest/pull/48)) (Austin Abell)
- `996900c4` Add an async logger
  ([#53](https://github.com/ChainSafe/forest/pull/53)) (Eric Tu)
- `fd534869` Remove unneeded types
  ([#47](https://github.com/ChainSafe/forest/pull/47)) (Austin Abell)
- `dc04a06f` Add message and messageReceipt to block
  ([#37](https://github.com/ChainSafe/forest/pull/37)) (Gregory Markou)
- `ff9b6757` Refactor crypto and address to libraries
  ([#40](https://github.com/ChainSafe/forest/pull/40)) (Austin Abell)
- `e85e6992` [VM] Implement basic message types and signing stubs
  ([#31](https://github.com/ChainSafe/forest/pull/31)) (Austin Abell)
- `62194eb7` [VM] Address module cleanup
  ([#32](https://github.com/ChainSafe/forest/pull/32)) (Austin Abell)
- `ae846751` Basic blockchain types and Tipset methods
  ([#28](https://github.com/ChainSafe/forest/pull/28)) (Dustin Brickwood)
- `fd667b8d` Basic clock interface
  ([#27](https://github.com/ChainSafe/forest/pull/27)) (Gregory Markou)
- `29c8b441` Add basic cli ([#25](https://github.com/ChainSafe/forest/pull/25))
  (Gregory Markou)
- `e79cc5f7` [VM] Address logic and code restructure
  ([#21](https://github.com/ChainSafe/forest/pull/21)) (Austin Abell)
- `dba3d3ed` Fix build and setup node binary and subsystem libs
  ([#1](https://github.com/ChainSafe/forest/pull/1)) (Austin Abell)
- `0443c1d4` Remove signed block (Eric Tu)
- `ea16ee42` Chain_sync stub (austinabell)
- `995aa6ee` Fixed fn naming (Dustin Brickwood)
- `2644a493` Added stubbed message pool.rs (Dustin Brickwood)
- `bc6cb2a8` Blocks refactor (Eric Tu)
- `c0af00aa` Merge branch 'master' of github.com:ec2/rust-filecoin (Eric Tu)
- `10868e19` More block stubs (Eric Tu)
- `5eaa11cb` Change how types are referenced externally (austinabell)
- `a37ee2d4` Merge branch 'master' of github.com:ec2/rust-filecoin (Eric Tu)
- `a927122c` Exported message types for use (austinabell)
- `e78e209c` Basic incomplete stubbing for block (Eric Tu)
- `235f00d5` Stubbed some vm (Eric Tu)
- `cb354a60` Fix gitignore (austinabell)
- `e8e71e10` Remove cargo lock (austinabell)
- `f3cc8430` Updated lockfile (austinabell)
- `83730efd` Set up subsystems (austinabell)
- `04b6d5bf` Set up vm and blockchain system binaries (austinabell)
- `ba604fa5` Executable project template (Eric Tu)
- `8344e2b8` Initial commit (Eric Tu)<|MERGE_RESOLUTION|>--- conflicted
+++ resolved
@@ -29,13 +29,11 @@
 
 ### Added
 
-<<<<<<< HEAD
 - [#4937](https://github.com/ChainSafe/forest/pull/4937) Added
   `forest-cli f3 manifest` CLI command.
-=======
+
 - [#4706](https://github.com/ChainSafe/forest/issues/4706) Add support for the
   `Filecoin.EthSendRawTransaction` RPC method.
->>>>>>> db053a1b
 
 ### Changed
 
