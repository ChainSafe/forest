<!--

## A short guide to adding a changelog entry

- pick a section to which your change belongs in _Forest unreleased_,
- the entry should follow the format:

  `[#ISSUE_NO](link to the issue): <short description>`, for example:

  [#1234](https://github.com/chainsafe/forest/pull/1234): Add support for NV18

- if the change does not have an issue, use the PR number instead - the PR must
  have a detailed description of the change and its motivation. Consider
  creating a separate issue if the change is complex enough to warrant it,
- the changelog is not a place for the full description of the change, it should
  be a short summary of the change,
- if the change does not directly affect the user, it should not be included in
  the changelog - for example, refactoring of the codebase,
- review the entry to make sure it is correct and understandable and that it
  does not contain any typos,
- the entries should not contradict each other - if you add a new entry, ensure
  it is consistent with the existing entries.

-->

## Forest unreleased

### Breaking

### Added

<<<<<<< HEAD
- [#4708](https://github.com/ChainSafe/forest/issues/4708) Add support for the
  `Filecoin.EthTraceBlock` RPC method.
=======
### Changed

### Removed

### Fixed

## Forest v.0.23.3 "Plumber"

Mandatory release for calibnet node operators. It fixes a sync error at epoch 2281645.

### Breaking

### Added
>>>>>>> 0c6707b5

- [#5020](https://github.com/ChainSafe/forest/issues/5020) Add support for the
  `Filecoin.EthGetTransactionByBlockNumberAndIndex` RPC method.

### Changed

### Removed

- [#5077](https://github.com/ChainSafe/forest/pull/5077) Remove
  `peer_tipset_epoch` from the metrics.

### Fixed

- [#5109](https://github.com/ChainSafe/forest/pull/5109) Fix a calibnet sync error at epoch 2281645.

## Forest v.0.23.2 "Feint"

Mandatory release for calibnet node operators. It removes the NV25 _Teep_ network upgrade from the schedule. Read more [here](https://github.com/filecoin-project/community/discussions/74#discussioncomment-11549619).

### Changed

- [#5079](https://github.com/ChainSafe/forest/pull/5079) Removed the NV25 _Teep_ network upgrade for calibnet from the schedule. It is postponed to a later date.

## Forest v0.23.1 "Lappe"

### Fixed

- [#5071](https://github.com/ChainSafe/forest/pull/5071) Fix issue that caused
  Forest to temporarily drift out of sync.

## Forest v0.23.0 "Saenchai"

This is a mandatory release for the calibration network. It includes the NV25
_Teep_ network upgrade at epoch `2_235_454` which corresponds to
`Mon 16 Dec 23:00:00 UTC 2024`. This release also includes a number of new RPC
methods, fixes (notably to the garbage collection), and other improvements.

### Added

- [#5010](https://github.com/ChainSafe/forest/pull/5010) Added
  `forest-cli f3 certs list` CLI command.

- [#4995](https://github.com/ChainSafe/forest/pull/4995) Added
  `forest-cli f3 powertable get` CLI command.

- [#5028](https://github.com/ChainSafe/forest/pull/5028) Added
  `forest-cli f3 powertable get-proportion` CLI command.

- [#5054](https://github.com/ChainSafe/forest/pull/5054) Added `--dump-dir`
  option to `forest-tool api compare` CLI command.

- [#4704](https://github.com/ChainSafe/forest/issues/4704) Add support for the
  `Filecoin.EthGetTransactionReceiptLimited` RPC method.

- [#4875](https://github.com/ChainSafe/forest/issues/4875) Move
  fil-actor-interface crate from fil-actor-states repo.

- [#4701](https://github.com/ChainSafe/forest/issues/4701) Add support for the
  `Filecoin.EthGetTransactionByBlockHashAndIndex` RPC method.

### Changed

- [#5053](https://github.com/ChainSafe/forest/pull/5053) Added support for the
  NV25 _Teep_ network upgrade for `2k` and `butterflynet` networks.

- [#5040](https://github.com/ChainSafe/forest/issues/5040) Added support for the
  NV25 _Teep_ network upgrade for `calibration` network.

### Fixed

- [#4959](https://github.com/ChainSafe/forest/pull/4959) Re-enable garbage
  collection after implementing a "persistent" storage for manifests.

- [#4988](https://github.com/ChainSafe/forest/pull/4988) Fix the `logs` member
  in `EthTxReceipt` that was initialized with a default value.

- [#5043](https://github.com/ChainSafe/forest/pull/5043) Added missing entry for
  `TukTuk` upgrade in the `Filecoin.StateGetNetworkParams` RPC method.

## Forest 0.22.0 "Pad Thai"

Mandatory release for mainnet node operators. It sets the upgrade epoch for the
NV24 _Tuk Tuk_ upgrade to `4_461_240` which corresponds to
`Wed 20 Nov 23:00:00 UTC 2024`. No F3 support is planned for the NV24, see
[this post](https://github.com/filecoin-project/core-devs/discussions/150#discussioncomment-11164504)
for more details.

### Breaking

- [#4952](https://github.com/ChainSafe/forest/pull/4952) Extended the
  `forest-cli chain head` command to allow for specifying number of last tipsets
  to display. This change is breaking as the output now contains the epoch of
  tipsets.

### Added

- [#4937](https://github.com/ChainSafe/forest/pull/4937) Added
  `forest-cli f3 manifest` CLI command.

- [#4949](https://github.com/ChainSafe/forest/pull/4949) Added
  `forest-cli f3 status` CLI command.

- [#4949](https://github.com/ChainSafe/forest/pull/4949) Added
  `forest-cli f3 certs get` CLI command.

- [#4706](https://github.com/ChainSafe/forest/issues/4706) Add support for the
  `Filecoin.EthSendRawTransaction` RPC method.

- [#4839](https://github.com/ChainSafe/forest/issues/4839) Add support for the
  `Filecoin.EthGetBlockReceipts` RPC method.

- [#5017](https://github.com/ChainSafe/forest/issues/5017) Add support for the
  `Filecoin.EthGetBlockReceiptsLimited` RPC method.

- [#4943](https://github.com/ChainSafe/forest/pull/4943) Add generation of
  method aliases for `forest-tool shed openrpc` subcommand and sort all methods
  in lexicographic order.

- [#4801](https://github.com/ChainSafe/forest/issues/4801) Add support for
  `Tuk Tuk` NV24 upgrade for mainnet

## Forest 0.21.1 "Songthaew Plus"

This is an optional release for calibration network node operators. It enables
F3 by default and includes initial power table CID on calibration network.

### Breaking

### Added

- [#4910](https://github.com/ChainSafe/forest/issues/4910) Add support for the
  `Filecoin.F3ListParticipants` RPC method.

- [#4920](https://github.com/ChainSafe/forest/issues/4920) Add support for the
  `Filecoin.F3GetOrRenewParticipationTicket` RPC method.

- [#4924](https://github.com/ChainSafe/forest/issues/4924) Add support for the
  `Filecoin.F3GetManifest` RPC method.

- [#4917](https://github.com/ChainSafe/forest/issues/4917) Support `dnsaddr` in
  the bootstrap list.

- [#4939](https://github.com/ChainSafe/forest/issues/4939) Fix
  `Filecoin.EthBlockNumber` RPC method return type to be an `EthUInt64`.

### Changed

- [#4920](https://github.com/ChainSafe/forest/issues/4920) Update
  `Filecoin.F3Participate` RPC method to align with the spec change.

- [#4920](https://github.com/ChainSafe/forest/issues/4920) Update
  `Filecoin.F3ListParticipants` RPC method to align with the spec change.

### Removed

- [#4927](https://github.com/ChainSafe/forest/pull/4927) Temporarily disable
  garbage collection.

### Fixed

## Forest 0.21.0 "Songthaew"

This is a mandatory release for calibration network node operators. It includes
state migration for the NV24 _TukTuk_ upgrade at epoch `2078794`
2024-10-23T13:30:00Z. It also includes a number of new RPC methods, fixes and F3
support.

### Breaking

- [#4782](https://github.com/ChainSafe/forest/pull/4782) Devnets are no longer
  configurable with legacy drand network.

### Added

- [#4703](https://github.com/ChainSafe/forest/issues/4703) Add support for the
  `Filecoin.EthGetTransactionByHashLimited` RPC method.

- [#4783](https://github.com/ChainSafe/forest/issues/4783) Add support for the
  `Filecoin.NetProtectList` RPC method.

- [#4865](https://github.com/ChainSafe/forest/issues/4865) Add support for the
  `Filecoin.F3IsRunning` RPC method.

- [#4878](https://github.com/ChainSafe/forest/issues/4878) Add support for the
  `Filecoin.F3GetProgress` RPC method.

- [#4857](https://github.com/ChainSafe/forest/pull/4857) Add support for nv24
  (TukTuk).

### Changed

- [#4786](https://github.com/ChainSafe/forest/issues/4786) ubuntu image is
  upgraded from 22.04 to 24.04 in Dockerfile

### Fixed

- [#4809](https://github.com/ChainSafe/forest/issues/4777) the Mac OS X build on
  Apple silicons works
- [#4820](https://github.com/ChainSafe/forest/pull/4820) Fix edge-case in
  `Filecoin.MinerGetBaseInfo` RPC method.

- [#4890](https://github.com/ChainSafe/forest/issues/4890) Fix incorrect deal
  weight calculation in the `Filecoin.StateMinerInitialPledgeCollateral` RPC
  method.

## Forest 0.20.0 "Brexit"

Non-mandatory release including a number of new RPC methods, fixes, and other
improvements. Be sure to check the breaking changes before upgrading.

### Breaking

- [#4620](https://github.com/ChainSafe/forest/pull/4620) Removed the
  `--consume-snapshot` parameter from the `forest` binary. To consume a
  snapshot, use `--import-snapshot <path> --import-mode=move`.

- [#3403](https://github.com/ChainSafe/forest/issues/3403) The snapshot
  validation command `forest-tool snapshot validate` now checks the snapshots
  individually. The previous behavior, to validate the sum of the snapshots, can
  be achieved via `forest-tool snapshot validate-diffs`.

- [#4672](https://github.com/ChainSafe/forest/issues/4672) The default user in
  Docker images is now `root`. This facilitates usage, especially when mounting
  volumes and dealing with surprising permission errors. Note that the default
  data directory is now `/root/.local/share/forest` and not
  `/home/forest/.local/share/forest`. The directory will **not** be migrated
  automatically. Please adapt your configurations accordingly. If you've been
  switching to `root` manually in your workflows you can now remove that step.

- [#4757](https://github.com/ChainSafe/forest/pull/4757) Changed the default
  option of `--import-mode` to `auto` which hardlink snapshots and fallback to
  copying them if not applicable.

- [#4768](https://github.com/ChainSafe/forest/pull/4768) Moved all RPC methods
  to V1 when applicabile

### Added

- [#3959](https://github.com/ChainSafe/forest/issues/3959) Added support for the
  Ethereum RPC name aliases.

- [#4607](https://github.com/ChainSafe/forest/pull/4607) Expose usage and timing
  metrics for RPC methods.

- [#4599](https://github.com/ChainSafe/forest/issues/4599) Block delay and block
  propagation delays are now configurable via
  [environment variables](https://github.com/ChainSafe/forest/blob/main/documentation/src/environment_variables.md).

- [#4596](https://github.com/ChainSafe/forest/issues/4596) Support
  finality-related params in the `Filecoin.EthGetBlockByNumber` RPC method.

- [#4620](https://github.com/ChainSafe/forest/pull/4620) Added an option to link
  snapshots instead of moving or copying them. This can be invoked with
  `--import-snapshot <path> --import-mode=symlink`.

- [#4533](https://github.com/ChainSafe/forest/pull/4641) Added `build_info`
  metric to Prometheus metrics, which include the current build's version.

- [#4628](https://github.com/ChainSafe/forest/issues/4628) Added support for
  devnets (2k networks) in the offline Forest.

- [#4463](https://github.com/ChainSafe/forest/issues/4463) Add support for the
  `Filecoin.EthGetTransactionByHash` RPC method.

- [#4613](https://github.com/ChainSafe/forest/issues/4613) Add support for the
  `Filecoin.EthCall` RPC method.

- [#4665](https://github.com/ChainSafe/forest/issues/4665) Add support for the
  `Filecoin.EthNewFilter` RPC method.

- [#4666](https://github.com/ChainSafe/forest/issues/4666) Add support for the
  `Filecoin.EthNewBlockFilter` RPC method.

- [#4667](https://github.com/ChainSafe/forest/issues/4667) Add support for the
  `Filecoin.EthNewPendingTransactionFilter` RPC method.

- [#4686](https://github.com/ChainSafe/forest/issues/4686) Add support for the
  `Filecoin.EthAddressToFilecoinAddress` RPC method.

- [#4612](https://github.com/ChainSafe/forest/issues/4612) Add support for the
  `Filecoin.MarketAddBalance` RPC method.

- [#4701](https://github.com/ChainSafe/forest/issues/4701) Add method
  `Filecoin.EthGetTransactionByBlockHashAndIndex` to existing methods (though
  without support, which matches the current Lotus's behavior).

- [#4702](https://github.com/ChainSafe/forest/issues/4702) Add method
  `Filecoin.EthGetTransactionByBlockNumberAndIndex` to existing methods (though
  without support, which matches the current Lotus's behavior).

- [#4757](https://github.com/ChainSafe/forest/pull/4757) Added an option to
  hardlink snapshots instead of moving or copying them. This can be invoked with
  `--import-snapshot <path> --import-mode=hardlink`.

- [#4668](https://github.com/ChainSafe/forest/issues/4668) Add support for the
  `Filecoin.EthUninstallFilter` RPC method.

### Changed

- [#4583](https://github.com/ChainSafe/forest/pull/4583) Removed the expiration
  date for the master token. The new behavior aligns with Lotus.

### Removed

- [#4624](https://github.com/ChainSafe/forest/pull/4624) Remove the
  `--chain-import` flag. Its functionality can be accessed through the more
  flexible `--height` flag.

### Fixed

- [#4603](https://github.com/ChainSafe/forest/pull/4603) Fixed incorrect
  deserialisation in `Filecoin.EthGetBlockByNumber` and
  `Filecoin.EthGetBlockByHash` RPC methods.

- [#4610](https://github.com/ChainSafe/forest/issues/4610) Fixed incorrect
  structure in the `Filecoin.MinerGetBaseInfo` RPC method.

- [#4635](https://github.com/ChainSafe/forest/pull/4635) Fixed bug in
  `StateMinerProvingDeadline`.

- [#4674](https://github.com/ChainSafe/forest/pull/4674) Fixed bug in
  `StateCirculatingSupply`.

- [#4656](https://github.com/ChainSafe/forest/pull/4656) Fixed bug in
  `StateCall`.

- [#4498](https://github.com/ChainSafe/forest/issues/4498) Fixed incorrect
  `Filecoin.Version`s `APIVersion` field value.

## Forest 0.19.2 "Eagle"

Non-mandatory release that includes a fix for the Prometheus-incompatible
metric.

### Fixed

- [#4594](https://github.com/ChainSafe/forest/pull/4594) Reverted the Forest
  version metric with Prometheus-incompatible metric type.

## Forest 0.19.1 "Pathfinder"

Mandatory release for mainnet nodes that adds the NV23 _Waffle_ migration at
epoch 4154640 (2024-08-06T12:00:00Z). This release also adds support for new RPC
methods and fixes a networking issue where Forest would not bootstrap a Lotus
node.

### Added

- [#4545](https://github.com/ChainSafe/forest/pull/4545) Add support for the
  `Filecoin.StateGetAllClaims` RPC method.

- [#4545](https://github.com/ChainSafe/forest/pull/4545) Add support for the
  `Filecoin.StateGetAllAllocations` RPC method.

- [#4503](https://github.com/ChainSafe/forest/pull/4503) Add support for the
  `Filecoin.StateMinerAllocated` RPC method.

- [#4512](https://github.com/ChainSafe/forest/pull/4512) Add support for the
  `Filecoin.StateGetAllocationIdForPendingDeal` RPC method.

- [#4514](https://github.com/ChainSafe/forest/pull/4514) Add support for the
  `Filecoin.WalletSignMessage` RPC method.

- [#4517](https://github.com/ChainSafe/forest/pull/4517) Add support for the
  `Filecoin.StateGetAllocationForPendingDeal` RPC method.

- [#4526](https://github.com/ChainSafe/forest/pull/4526) Added
  `forest-cli state compute` method, and a corresponding RPC method
  `Forest.StateCompute`.

- [#4511](https://github.com/ChainSafe/forest/pull/4511) Add support for the
  `Filecoin.EthMaxPriorityFeePerGas` RPC method.

- [#4515](https://github.com/ChainSafe/forest/pull/4515) Add support for the
  `Filecoin.StateLookupRobustAddress` RPC method.

- [#4496](https://github.com/ChainSafe/forest/pull/4496) Add support for the
  `Filecoin.EthEstimateGas` RPC method.

- [#4558](https://github.com/ChainSafe/forest/pull/4558) Add support for the
  `Filecoin.StateVerifiedRegistryRootKey` RPC method.

- [#4474](https://github.com/ChainSafe/forest/pull/4474) Add new subcommand
  `forest-cli healthcheck ready`.

- [#4569](https://github.com/ChainSafe/forest/pull/4569) Add support for the
  `Filecoin.NetFindPeer` RPC method.

- [#4565](https://github.com/ChainSafe/forest/pull/4565) Add support for the
  `Filecoin.StateGetRandomnessDigestFromBeacon` RPC method.

- [#4547](https://github.com/ChainSafe/forest/pull/4547) Add support for the
  `Filecoin.MpoolPushUntrusted` RPC method.

- [#4561](https://github.com/ChainSafe/forest/pull/4561) Add support for the
  `Filecoin.MpoolBatchPush` and `Filecoin.MpoolBatchPushUntrusted` RPC method.

- [#4566](https://github.com/ChainSafe/forest/pull/4566) Add support for the
  `Filecoin.StateGetRandomnessDigestFromTickets` RPC method.

## Forest 0.19.0 "Pastel de nata"

This is a mandatory release for all calibration network node operators. It
includes migration logic for the NV23 _Waffle_ network upgrade. It also includes
a number of new RPC methods, fixes to existing ones, and other improvements,
most notably, garbage collection fix.

### Added

- [#4473](https://github.com/ChainSafe/forest/pull/4473) Add support for NV23
  _Waffle_ network upgrade (FIP-0085, FIP-0091, v14 actors).

- [#4352](https://github.com/ChainSafe/forest/pull/4352) Add support for the
  `Filecoin.StateGetClaim` RPC method.

- [#4356](https://github.com/ChainSafe/forest/pull/4356) Add support for the
  `Filecoin.NetProtectAdd` RPC method.

- [#4382](https://github.com/ChainSafe/forest/pull/4382) Add support for the
  `Filecoin.StateGetAllocation` RPC method.

- [#4381](https://github.com/ChainSafe/forest/pull/4381) Add support for the
  `Filecoin.StateSectorPartition` RPC method.

- [#4368](https://github.com/ChainSafe/forest/issues/4368) Add support for the
  `Filecoin.EthGetMessageCidByTransactionHash` RPC method.

- [#4167](https://github.com/ChainSafe/forest/issues/4167) Add support for the
  `Filecoin.EthGetBlockByHash` RPC method.

- [#4360](https://github.com/ChainSafe/forest/issues/4360) Add support for the
  `Filecoin.EthGetBlockTransactionCountByHash` RPC method.

- [#4475](https://github.com/ChainSafe/forest/pull/4475) Add support for the
  `Filecoin.EthFeeHistory` RPC method.

- [#4359](https://github.com/ChainSafe/forest/issues/4359) Add support for the
  `EIP-1898` object scheme.

- [#4443](https://github.com/ChainSafe/forest/issues/4443) Update
  `Filecoin.StateSectorPreCommitInfo` RPC method to be API-V1-compatible

- [#4444](https://github.com/ChainSafe/forest/issues/4444) Update
  `Filecoin.StateWaitMsg` RPC method to be API-V1-compatible

### Removed

- [#4358](https://github.com/ChainSafe/forest/pull/4358) Remove the
  `forest-cli attach` command.

### Fixed

- [#4425](https://github.com/ChainSafe/forest/pull/4425) Fix GC collision
  issues.

- [#4357](https://github.com/ChainSafe/forest/pull/4357) Fix schema bug in the
  `Filecoin.ChainNotify` RPC method.

- [#4371](https://github.com/ChainSafe/forest/pull/4371) Fix extra `Apply`
  change in the `Filecoin.ChainNotify` RPC method.

- [#4002](https://github.com/ChainSafe/forest/issues/4002) Add support for
  multiple WebSocket clients for `Filecoin.ChainNotify` RPC method.

- [#4390](https://github.com/ChainSafe/forest/issues/4390) Fix `SignedMessage`
  JSON formatting to match Lotus.

## Forest 0.18.0 "Big Bang"

This is a non-mandatory release including a fair number of new RPC methods and
improvements to the Forest RPC API. The release also includes a number of bug
fixes, as outlined below. Please note the breaking changes in this release.

### Breaking

- [#4177](https://github.com/ChainSafe/forest/pull/4177) Rename environment
  variable `TRUST_PARAMS` to `FOREST_FORCE_TRUST_PARAMS`.

- [#4184](https://github.com/ChainSafe/forest/pull/4184) Removed short form
  flags from `forest` binary.

- [#4215](https://github.com/ChainSafe/forest/pull/4215) Changed the prefix for
  Forest-specific RPC methods to `Forest`; `Filecoin.NetInfo` and
  `Filecoin.StateFetchRoot` to `Forest.NetInfo` and `Forest.StateFetchRoot`.

- [#4262](https://github.com/ChainSafe/forest/pull/4262) Added `Bearer` prefix
  to the `Authorization` header in the Forest RPC API. This is a
  partially-breaking change - new Forest RPC clients will not work with old
  Forest nodes. This change is necessary to align with the Lotus RPC API.

### Added

- [#4246](https://github.com/ChainSafe/forest/pull/4246) Add support for the
  `Filecoin.SyncSubmitBlock` RPC method.

- [#4084](https://github.com/ChainSafe/forest/pull/4084) Add support for the
  `Filecoin.StateDealProviderCollateralBounds` RPC method.

- [#3949](https://github.com/ChainSafe/forest/issues/3949) Added healthcheck
  endpoints `/healthz`, `/readyz`, and `/livez`. By default, the healthcheck
  endpoint is enabled on port 2346.

- [#4166](https://github.com/ChainSafe/forest/issues/4166) Add support for the
  `Filecoin.Web3ClientVersion` RPC method.

- [#4184](https://github.com/ChainSafe/forest/pull/4184) Added
  `--no-healthcheck` flag to `forest` to disable the healthcheck endpoint.

- [#4183](https://github.com/ChainSafe/forest/issues/4183) Add support for the
  `Filecoin.EthGetBlockByNumber` RPC method.

- [#4253](https://github.com/ChainSafe/forest/pull/4253) RPC client default
  timeout is now configurable via the `FOREST_RPC_DEFAULT_TIMEOUT` environment
  variable.

- [#4240](https://github.com/ChainSafe/forest/pull/4240) Added `--fixed-unit`
  and `--exact-balance` flags to `forest-wallet balance` similarly to
  `forest-wallet list` subcommand.

- [#4213](https://github.com/ChainSafe/forest/issues/4213) Add support for the
  `Filecoin.StateMinerInitialPledgeCollateral` RPC method.

- [#4214](https://github.com/ChainSafe/forest/issues/4214) Add support for the
  `Filecoin.StateMinerPreCommitDepositForPower` RPC method.

- [#4255](https://github.com/ChainSafe/forest/pull/4255) Add support for the
  `Filecoin.MinerCreateBlock` RPC method.

- [#4315](https://github.com/ChainSafe/forest/pull/4315) Add support for the
  `Filecoin.StateGetNetworkParams` RPC method.

- [#4326](https://github.com/ChainSafe/forest/pull/4326) Added
  `expected_network_height` metric to the Prometheus metrics.

### Changed

- [#4170](https://github.com/ChainSafe/forest/pull/4170) Change the default
  Filecoin proof parameters source to ChainSafe's hosted Cloudflare R2 bucket.
  IPFS gateway can still be enforced via `FOREST_PROOFS_ONLY_IPFS_GATEWAY=1`.

### Removed

### Fixed

- [#4177](https://github.com/ChainSafe/forest/pull/4177) Fixed a bug where the
  environment variable `IPFS_GATEWAY` was not used to change the IPFS gateway.

- [#4267](https://github.com/ChainSafe/forest/pull/4267) Fixed potential panics
  in `forest-tool api compare`.

- [#4297](https://github.com/ChainSafe/forest/pull/4297) Fixed double decoding
  of message in the `Filecoin.WalletSign` RPC method.

- [#4314](https://github.com/ChainSafe/forest/issues/4314) Fixed incorrect
  allowed proof types for all networks.

- [#4328](https://github.com/ChainSafe/forest/pull/4328) Fix issues when
  connecting to a network with fewer than 5 peers.

## Forest 0.17.2 "Dovakhin"

This is a **mandatory** release for all mainnet node operators. It changes the
NV22 _dragon_ network upgrade epoch to 3855360 (Wed Apr 24 02:00:00 PM UTC
2024)). All mainnet node **must** be updated to this version before the network
upgrade epoch to avoid being stuck on a fork.

### Changed

- [#4151](https://github.com/ChainSafe/forest/pull/4151) Changed the Dragon NV22
  network upgrade epoch to 3855360 (April 24th 2024).

### Fixed

- [#4145](https://github.com/ChainSafe/forest/pull/4145) Fix the
  `forest-cli net peers --agent` command in case the agent is not available.

## Forest 0.17.1 "Villentretenmerth"

This is a mandatory release that includes scheduled migration for the NV22
_Dragon_ network upgrade for mainnet and fix for the calibration network.
Various other fixes and improvements are included as well, see below for
details.

### Added

- [#4029](https://github.com/ChainSafe/forest/pull/4029) Add
  `forest-tool shed private-key-from-key-pair` and
  `forest-tool shed key-pair-from-private-key` commands. These facilate moving
  between Forest and Lotus without losing the peer-to-peer identity.

- [#4052](https://github.com/ChainSafe/forest/pull/4052) Add
  `forest-cli net reachability` command that prints information about
  reachability from the internet.

- [#4058](https://github.com/ChainSafe/forest/issues/4058) Add support for
  multiple snapshot files in the `forest-tool api serve` command.

- [#4056](https://github.com/ChainSafe/forest/pull/4056) Enable libp2p `quic`
  protocol

- [#4071](https://github.com/ChainSafe/forest/pull/4071) Add
  `forest-tool net ping` command that pings a peer via its multiaddress.

- [#4119](https://github.com/ChainSafe/forest/pull/4119) Add support for NV22
  fix for calibration network.

### Removed

- [#4018](https://github.com/ChainSafe/forest/pull/4018) Remove --ws flag from
  `forest-tool api compare`.

### Fixed

- [#4068](https://github.com/ChainSafe/forest/pull/4068) Fix schema bug in the
  `ChainNotify` RPC method.

- [#4080](https://github.com/ChainSafe/forest/pull/4080) Fix broken
  `StateVMCirculatingSupplyInternal` RPC method on calibnet.

- [#4091](https://github.com/ChainSafe/forest/pull/4091) Restore `Breeze`,
  `Smoke`, and `Ignition` entries for calibnet

- [#4093](https://github.com/ChainSafe/forest/pull/4093) Fix parsing issue in
  the `Filecoin.StateAccountKey` RPC method.

## Forest 0.17.0 "Smaug"

Mandatory release that includes:

- support for the NV22 _Dragon_ network upgrade, together with the required
  state migration,
- important networking improvements that increase Forest resilience to network
  disruptions,
- various improvements and support for new RPC methods.

### Added

- [#3555](https://github.com/ChainSafe/forest/issues/3555) Add Forest database
  query optimizations when serving with many car files.

- [#3995](https://github.com/ChainSafe/forest/pull/3995) Add
  `--p2p-listen-address` option to `forest` to override p2p addresses that
  forest listens on

- [#4031](https://github.com/ChainSafe/forest/pull/4031) Added RPC method
  `Filecoin.NetAgentVersion` and `--agent` flag to the `forest-cli net peers`
  subcommand, that will list the agent version of the connected peers.

- [#3955](https://github.com/ChainSafe/forest/pull/3955) Added support for the
  NV22 _Dragon_ network upgrade, together with the required state migration.

### Changed

- [#3976](https://github.com/ChainSafe/forest/pull/3976) `forest-wallet`
  defaults to using a local wallet instead of the builtin Forest wallet for
  greater security.

### Fixed

- [#4019](https://github.com/ChainSafe/forest/pull/4019) Fix Forest sending
  stale notifications after channel cancelation.

## Forest 0.16.8 "English Channel"

### Added

- [#3978](https://github.com/ChainSafe/forest/pull/3978) Add support for the
  `Filecoin.ChainNotify` RPC method.

## Forest 0.16.7 "Etaoin shrdlu"

Mandatory release that includes a fix for a bug in the `libp2p` usage. This is
necessary after the PL-managed bootstrap nodes were decommissioned. Failure to
upgrade will result in difficulty connecting to the mainnet network.

### Added

- [#3849](https://github.com/ChainSafe/forest/pull/3849/) Implement the
  `Filecoin.ChainGetPath` lotus-compatible RPC API.
- [#3849](https://github.com/ChainSafe/forest/pull/3849/) Add
  `forest-tool shed summarize-tipsets`.
- [#3893](https://github.com/ChainSafe/forest/pull/3983) Add
  `forest-tool shed peer-id-from-key-pair`.
- [#3981](https://github.com/ChainSafe/forest/issues/3981) Add
  `forest-tool backup create|restore`.

### Fixed

- [#3996](https://github.com/ChainSafe/forest/pull/3996) Fixed a bug in the
  `libp2p` usage that caused the connections to not get upgraded to secure ones.

## Forest 0.16.6 "Pinecone Reactivation"

### Added

- [#3866](https://github.com/ChainSafe/forest/pull/3866) Implement Offline RPC
  API.

### Fixed

- [#3857](https://github.com/ChainSafe/forest/pull/3907) Timeout parameter fetch
  to 30 minutes to avoid it getting stuck on IPFS gateway issues.
- [#3901](https://github.com/ChainSafe/forest/pull/3901) Fix timeout issue in
  `forest-cli snapshot export`.
- [#3919](https://github.com/ChainSafe/forest/pull/3919) Fix misreporting when
  logging progress.

## Forest 0.16.5 "Pinecone Deactivation"

Non-mandatory upgrade including mostly new RPC endpoints. The option to use an
alternative `FilOps` snapshot provider was removed given the service was
decommissioned.

### Added

- [#3817](https://github.com/ChainSafe/forest/pull/3817/) Implement the
  `Filecoin.StateVerifiedClientStatus` lotus-compatible RPC API.
- [#3824](https://github.com/ChainSafe/forest/pull/3824) Add `--ws` flag to
  `forest-tool api compare` to run all tests using WebSocket connections. Add
  support for WebSocket binary messages in Forest daemon.
- [#3802](https://github.com/ChainSafe/forest/pull/3802) Implement the
  `Filecoin.EthGetBalance` lotus-compatible RPC API.
- [#3773](https://github.com/ChainSafe/forest/pull/3811) Implement the
  `Filecoin.MpoolGetNonce` lotus-compatible RPC API.
- [#3773](https://github.com/ChainSafe/forest/pull/3786) Implement the
  `Filecoin.MinerGetBaseInfo` lotus-compatible RPC API.
- [#3807](https://github.com/ChainSafe/forest/pull/3807) Add `--run-ignored`
  flag to `forest-tool api compare`.
- [#3806](https://github.com/ChainSafe/forest/pull/3806) Implement the
  `Filecoin.EthGasPrice` lotus-compatible RPC API.

### Changed

- [#3819](https://github.com/ChainSafe/forest/pull/3819) Make progress messages
  more human-readable.
- [#3824](https://github.com/ChainSafe/forest/pull/3824) Demote noisy WebSocket
  info logs to debug in Forest daemon.

### Removed

- [#3878](https://github.com/ChainSafe/forest/issues/3878): FILOps is no longer
  serving lite snapshots. Removed `filops` option from
  `forest-tool snapshot fetch --vendor [vendor]`.

## Forest 0.16.4 "Speedy Gonzales"

### Breaking

### Added

- [#3779](https://github.com/ChainSafe/forest/pull/3779) Implement the
  `Filecoin.StateMinerRecoveries` lotus-compatible RPC API.
- [#3745](https://github.com/ChainSafe/forest/pull/3745) Implement the
  `Filecoin.StateCirculatingSupply` lotus-compatible RPC API.
- [#3773](https://github.com/ChainSafe/forest/pull/3773) Implement the
  `Filecoin.StateVMCirculatingSupplyInternal` lotus-compatible RPC API.
- [#3748](https://github.com/ChainSafe/forest/pull/3748) Add timing for each
  message and gas charge in the JSON output of
  `forest-tool snapshot compute-state` and `Filecoin.StateCall` RPC API.
- [#3720](https://github.com/ChainSafe/forest/pull/3750) Implement the
  `Filecoin.StateMinerInfo` lotus-compatible RPC API.
- [#1670](https://github.com/ChainSafe/forest/issues/1670) Support Butterflynet
  🦋.
- [#3801](https://github.com/ChainSafe/forest/pull/3801) Implement the
  `Filecoin.StateSearchMsg` lotus-compatible RPC API.
- [#3801](https://github.com/ChainSafe/forest/pull/3801) Implement the
  `Filecoin.StateSearchMsgLimited` lotus-compatible RPC API.

### Changed

### Removed

### Fixed

## Forest 0.16.3 "Tempura"

### Fixed

- [#3751](https://github.com/ChainSafe/forest/pull/3751) Workaround for
  performance bug that prevents Forest from syncing to the network.

## Forest 0.16.2 "November Rain"

### Breaking

### Added

- [#3749](https://github.com/ChainSafe/forest/pull/3749) Implement the
  `Filecoin.StateSectorGetInfo` lotus-compatible RPC API.
- [#3720](https://github.com/ChainSafe/forest/pull/3720) Implement the
  `Filecoin.GetParentMessages` lotus-compatible RPC API.
- [#3726](https://github.com/ChainSafe/forest/pull/3726) Implement the
  `Filecoin.StateMinerFaults` lotus-compatible RPC API.
- [#3735](https://github.com/ChainSafe/forest/pull/3735) Implement the
  `Filecoin.StateAccountKey` lotus-compatible RPC API.
- [#3744](https://github.com/ChainSafe/forest/pull/3744) Implement the
  `Filecoin.StateLookupID` lotus-compatible RPC API.
- [#3727](https://github.com/ChainSafe/forest/pull/3727) Added glif.io calibnet
  bootstrap node peer
- [#3737](https://github.com/ChainSafe/forest/pull/3737) Added `--n-tipsets`
  option to `forest-tool api compare`

### Changed

### Removed

### Fixed

## Forest 0.16.1 "(Re)Fresh(ed)Melon"

This is yet another mandatory upgrade for calibration network, containing the
2nd fix for the `WatermelonFix` upgrade. See this
[update](https://github.com/filecoin-project/community/discussions/74#discussioncomment-7591806)
for reference.

### Breaking

### Added

- [#3718](https://github.com/ChainSafe/forest/issues/3718) Added support for the
  2nd NV21 calibration network fix. See this
  [update](https://github.com/filecoin-project/community/discussions/74#discussioncomment-7591806)
  for details.

### Changed

### Removed

### Fixed

## Forest 0.16.0 "Rottenmelon"

This is a mandatory upgrade for calibration network, containing fix for the
`WatermelonFix` upgrade. See
[Lotus release](https://github.com/filecoin-project/lotus/releases/tag/v1.24.0-rc5)
for reference.

### Breaking

### Added

### Changed

- [#3072](https://github.com/ChainSafe/forest/issues/3072) Implemented
  mark-and-sweep GC, removing GC progress reports along with the corresponding
  RPC endpoint.

### Removed

### Fixed

- [#3540](https://github.com/ChainSafe/forest/issues/3540) Fix forest-cli sync
  wait to ensure that Forest is in the follow mode.
- [#3686](https://github.com/ChainSafe/forest/issues/3686) Fix regression when
  using `forest-tool db` subcommands and a `--chain` flag different from
  mainnet.

- [#3694](https://github.com/ChainSafe/forest/pull/3694) Calibration
  WatermelonFix recovery fix.

## Forest v0.15.2 "Defenestration"

### Breaking

### Added

- [#3632](https://github.com/ChainSafe/forest/issues/3632) Added an upgrade/fix
  for calibration network that will go live at epoch 1070494.

- [#3674](https://github.com/ChainSafe/forest/pull/3674) Added a tentative
  mainnet Watermelon upgrade with the
  [12.0.0-rc.2](https://github.com/filecoin-project/builtin-actors/releases/tag/v12.0.0-rc.2)
  bundle.

### Changed

### Removed

### Fixed

## Forest v0.15.1

Forest v0.15.1 is a service release with support for the v0.14.1 database.

### Breaking

### Added

- [#3662](https://github.com/ChainSafe/forest/pull/3662) Add `--filter` and
  `--fail-fast` flags to `forest-tool api compare`.
- [#3670](https://github.com/ChainSafe/forest/pull/3670) Implement the
  `Filecoin.ChainGetMessagesInTipset` lotus-compatible RPC API.

### Changed

### Removed

- [#3363](https://github.com/ChainSafe/forest/issues/3363) Remove hidden
  `forest-cli` commands used for helping users to migrate on `forest-tool` and
  `forest-wallet`.

### Fixed

## Forest v0.15.0 "Buttress"

Forest v0.15.0 is a service release containing minor bug fixes and small
usability improvements.

### Breaking

### Added

- [#3591](https://github.com/ChainSafe/forest/pull/3591) Add
  `forest-tool car validate` command for checking non-filecoin invariants in CAR
  files.
- [#3589](https://github.com/ChainSafe/forest/pull/3589) Add
  `forest-tool archive diff` command for debugging state-root mismatches.
- [#3609](https://github.com/ChainSafe/forest/pull/3609) Add `--no-metrics`
  option to `forest` for controlling the availability of the metrics Prometheus
  server.
- [#3613](https://github.com/ChainSafe/forest/pull/3613) Add `--expire-in`
  parameter to token commands.
- [#3584](https://github.com/ChainSafe/forest/issues/3584) Add
  `forest-tool api compare` command for testing RPC compatibility.

### Changed

- [#3614](https://github.com/ChainSafe/forest/issues/3614) Moved downloading
  bundle to runtime.

### Removed

- [#3589](https://github.com/ChainSafe/forest/pull/3589) Remove
  `forest-cli state diff` command. Replaced by `forest-tool archive diff`.
- [#3615](https://github.com/ChainSafe/forest/pull/3615) Remove `chain` section
  from forest configuration files.

### Fixed

- [#3619](https://github.com/ChainSafe/forest/pull/3619) Use correct timestamp
  in exported snapshot filenames.

## Forest v0.14.0 "Hakuna Matata"

### Breaking

### Added

- [#3422](https://github.com/ChainSafe/forest/issues/3422) Add NV21 (Watermelon)
  support for calibration network.
- [#3593](https://github.com/ChainSafe/forest/pull/3593): Add `--stateless` flag
  to `forest`. In stateless mode, forest connects to the P2P network but does
  not sync to HEAD.

### Changed

### Removed

### Fixed

- [#3590](https://github.com/ChainSafe/forest/pull/3590) Fix bug in ForestCAR
  encoder that would cause corrupted archives if a hash-collision happened.

## Forest v0.13.0 "Holocron"

### Breaking

- [#3231](https://github.com/ChainSafe/forest/issues/3231) Moved some Forest
  internal settings from files to the database.
- [#3333](https://github.com/ChainSafe/forest/pull/3333) Changed default rpc
  port from 1234 to 2345.
- [#3336](https://github.com/ChainSafe/forest/pull/3336) Moved following
  `forest-cli` subcommands to `forest-tool`
  - `archive info`
  - `fetch-params`
  - `snapshot fetch`
  - `snapshot validate`
- [#3355](https://github.com/ChainSafe/forest/pull/3355) Moved commands
  - `forest-cli db stats` to `forest-tool db stats`
  - `forest-cli db clean` to `forest-tool db destroy`
- [#3362](https://github.com/ChainSafe/forest/pull/3362) Moved the following
  `forest-cli wallet` subcommands to `forest-wallet`
- [#3432](https://github.com/ChainSafe/forest/pull/3432) Moved following
  `forest-cli` subcommands to `forest-tool`
  - `archive export`
  - `archive checkpoints`
- [#3431](https://github.com/ChainSafe/forest/pull/3431) Moved the following
  `forest-cli snapshot compress` subcommand to `forest-tool`
- [#3435](https://github.com/ChainSafe/forest/pull/3435) Moved subcommand
  `forest-cli car concat` subcommands to `forest-tool`

### Added

- [#3430](https://github.com/ChainSafe/forest/pull/3430): Add
  `forest-tool snapshot compute-state ...` subcommand.
- [#3321](https://github.com/ChainSafe/forest/issues/3321): Support for
  multi-threaded car-backed block stores.
- [#3316](https://github.com/ChainSafe/forest/pull/3316): Add
  `forest-tool benchmark` commands.
- [#3330](https://github.com/ChainSafe/forest/pull/3330): Add `--depth` flag to
  `forest-cli snapshot export`.
- [#3348](https://github.com/ChainSafe/forest/pull/3348): Add `--diff-depth`
  flag to `forest-cli archive export`.
- [#3325](https://github.com/ChainSafe/forest/pull/3325): Add
  `forest-tool state-migration actor-bundle` subcommand.
- [#3387](https://github.com/ChainSafe/forest/pull/3387): Add
  `forest-wallet delete` RPC command.
- [#3322](https://github.com/ChainSafe/forest/issues/3322): Added prompt to
  `forest-cli archive export` to overwrite file if the file specified with
  `--output-path` already exists and a `--force` flag to suppress the prompt.
- [#3439](https://github.com/ChainSafe/forest/pull/3439): Add
  `--consume-snapshot` option to `forest` command.
- [#3462](https://github.com/ChainSafe/forest/pull/3462): Add
  `forest-tool archive merge` command.

### Changed

- [#3331](https://github.com/ChainSafe/forest/pull/3331): Use multiple cores
  when exporting snapshots.
- [#3379](https://github.com/ChainSafe/forest/pull/3379): Improved state graph
  walking performance.
- [#3178](https://github.com/ChainSafe/forest/issues/3178): Removed inaccurate
  progress log ETA; now only the elapsed time is displayed.
- [#3322](https://github.com/ChainSafe/forest/issues/3322): The
  `snapshot export` and `snapshot compress` subcommands for `forest-cli` are now
  both consistent with `forest-cli archive export` in supporting a short-form
  output path flag `-o` and a long-form output path flag `--output-path`. The
  flag `--output` for the `snapshot compress` subcommand was replaced by
  `--output-path`.

### Removed

### Fixed

- [#3319](https://github.com/ChainSafe/forest/pull/3319): Fix bug triggered by
  re-encoding ForestCAR.zst files.

- [#3322](https://github.com/ChainSafe/forest/pull/3332): Forest is now able to
  parse data from epochs below 1_960_320 (on mainnet)

## Forest v0.12.1 "Carp++"

### Fixed

- [#3307](https://github.com/ChainSafe/forest/pull/3307)[#3310](https://github.com/ChainSafe/forest/pull/3310):
  Reduce memory requirements when exporting a snapshot by 50% (roughly from
  14GiB to 7GiB).

## Forest v0.12.0 "Carp"

Notable updates:

- Support for the `.forest.car.zst` format.
- Support for diff snapshots.

### Breaking

- [#3189](https://github.com/ChainSafe/forest/issues/3189): Changed the database
  organisation to use multiple columns. The database will need to be recreated.
- [#3220](https://github.com/ChainSafe/forest/pull/3220): Removed the
  `forest-cli chain validate-tipset-checkpoints` and
  `forest-cli chain tipset-hash` commands.

### Added

- [#3167](https://github.com/ChainSafe/forest/pull/3167): Added a new option
  `--validate-tipsets` for `forest-cli snapshot validate`.
- [#3166](https://github.com/ChainSafe/forest/issues/3166): Add
  `forest-cli archive info` command for inspecting archives.
- [#3159](https://github.com/ChainSafe/forest/issues/3159): Add
  `forest-cli archive export -e=X` command for exporting archives.
- [#3150](https://github.com/ChainSafe/forest/pull/3150):
  `forest-cli car concat` subcommand for concatenating `.car` files.
- [#3148](https://github.com/ChainSafe/forest/pull/3148): add `save_to_file`
  option to `forest-cli state fetch` command.
- [#3213](https://github.com/ChainSafe/forest/pull/3213): Add support for
  loading forest.car.zst files.
- [#3284](https://github.com/ChainSafe/forest/pull/3284): Add `--diff` flag to
  `archive export`.
- [#3292](https://github.com/ChainSafe/forest/pull/3292): Add `net info`
  subcommand to `forest-cli`.

### Changed

- [#3126](https://github.com/ChainSafe/forest/issues/3126): Bail on database
  lookup errors instead of silently ignoring them.
- [#2999](https://github.com/ChainSafe/forest/issues/2999): Restored `--tipset`
  flag to `forest-cli snapshot export` to allow export at a specific tipset.
- [#3283](https://github.com/ChainSafe/forest/pull/3283): All generated car
  files use the new forest.car.zst format.

### Removed

### Fixed

- [#3248](https://github.com/ChainSafe/forest/issues/3248): Fixed Forest being
  unable to re-create its libp2p keypair from file and always changing its
  `PeerId`.

## Forest v0.11.1 "Dagny Taggart"

## Forest v0.11.0 "Hypersonic"

### Breaking

- [#3048](https://github.com/ChainSafe/forest/pull/3048): Remove support for
  rocksdb
- [#3047](https://github.com/ChainSafe/forest/pull/3047): Remove support for
  compiling with delegated consensus
- [#3086](https://github.com/ChainSafe/forest/pull/3085):
  `forest-cli snapshot validate` no longer supports URLs. Download the snapshot
  and then run the command.

### Added

- [#2761](https://github.com/ChainSafe/forest/issues/2761): Add a per actor
  limit of 1000 messages to Forest mpool for preventing spam attacks.
- [#2728](https://github.com/ChainSafe/forest/issues/2728): Revive
  `forest-cli mpool pending` and `forest-cli mpool stat` subcommands.
- [#2816](https://github.com/ChainSafe/forest/issues/2816): Support `2k` devnet.
- [#3026](https://github.com/ChainSafe/forest/pull/3026): Expose
  `forest-cli state diff ...`
- [#3086](https://github.com/ChainSafe/forest/pull/3085):
  `forest-cli snapshot validate` is faster and uses less disk space, operating
  directly on the snapshot rather than loading through a database.
- [#2983](https://github.com/ChainSafe/forest/issues/2983): Added state
  migration support for NV17.
- [#3107](https://github.com/ChainSafe/forest/pull/3107): Introduced 'head'
  parameter for snapshot validation.

### Fixed

- [#3005](https://github.com/ChainSafe/forest/issues/3005): Fix incorrect
  progress reported when importing compressed snapshots.

- [#3122](https://github.com/ChainSafe/forest/pull/3122): Fix state-root
  mismatch around null tipsets.

## Forest v0.10.0 "Premature"

### Breaking

- [#3007](https://github.com/ChainSafe/forest/pull/3007): Optimize DB
  parameters. This requires all existing databases to be re-initialized.

### Fixed

- [#3006](https://github.com/ChainSafe/forest/issues/3006): Fix `premature end`
  error when exporting a snapshot.

## Forest v0.9.0 "Fellowship"

Notable updates:

- `--compressed` option removed from CLI, snapshots are now always compressed.
- The `dir`, `list`, `prune` and `remove` snapshot commands have been removed
  from the CLI.
- Snapshots are fetched to current directory by default.
- Added new subcommand `forest-cli info show`.
- `Filecoin.ChainSetHead` RPC endpoint and `forest-cli chain set-head`
  subcommand are now implemented.
- IPLD graph can now be downloaded via bitswap.
- `sendFIL` function has been updated to match recent changes in the Forest send
  command.
- FIL amount parsing/printing has been improved and 2 new options are added to
  forest-cli wallet list (--no-round and --no-abbrev).

### Breaking

- [#2873](https://github.com/ChainSafe/forest/issues/2873)
  - remove `--compressed` from the CLI. Snapshots are now always compressed.
  - Remove snapshot ops - snapshots fetched to the current directory by default.

### Added

- [#2706](https://github.com/ChainSafe/forest/issues/2706): implement
  `Filecoin.ChainSetHead` RPC endpoint and `forest-cli chain set-head`
  subcommand.
- [#2979](https://github.com/ChainSafe/forest/pull/2979): implement command for
  downloading an IPLD graph via bitswap.
- [#2578](https://github.com/ChainSafe/forest/pull/2578): implement initial
  support for `forest-cli info`

### Changed

- [#2668](https://github.com/ChainSafe/forest/issues/2668): JavaScript console
  `sendFIL` function has been updated to align with recent changes in the Forest
  `send` command (allowed units for the amount field are now "attoFIL",
  "femtoFIL", "picoFIL", "nanoFIL", "microFIL", "milliFIL", and "FIL"). Note
  that the default `sendFIL` amount unit (i.e., if no units are specified) is
  now FIL to match the behavior in Lotus.
- [#2833](https://github.com/ChainSafe/forest/issues/2833): Improvements to FIL
  amount parsing/printing, and add `--no-round` and `--no-abbrev` to
  `forest-cli wallet list`.

### Removed

- [#2888](https://github.com/ChainSafe/forest/issues/2888): FILOps is no longer
  serving uncompressed snapshots. Removed support for them in both `forest` and
  `forest-cli`.

### Fixed

- [#2967](https://github.com/ChainSafe/forest/issues/2967): Fix http-client
  concurrency issues caused by fetching root certificates multiple times.
- [#2958](https://github.com/ChainSafe/forest/issues/2958): Fix occasional
  consensus fault.
- [#2950](https://github.com/ChainSafe/forest/pull/2950): Fix cases where ctrl-c
  would be ignored.
- [#2934](https://github.com/ChainSafe/forest/issues/2934): Fix race condition
  when connecting to development blockchains.

## Forest v0.8.2 "The Way"

### Added

- [#2655](https://github.com/ChainSafe/forest/issues/2655): Configurable number
  of default recent state roots included in memory/snapshots.

### Changed

### Removed

### Fixed

- [#2796](https://github.com/ChainSafe/forest/pull/2796): Fix issue when running
  Forest on calibnet using a configuration file only.
- [#2807](https://github.com/ChainSafe/forest/pull/2807): Fix issue with v11
  actor CIDs.
- [#2804](https://github.com/ChainSafe/forest/pull/2804): Add work around for
  FVM bug that caused `forest-cli sync wait` to fail.

## Forest v0.8.1 "Cold Exposure"

### Fixed

- [#2788](https://github.com/ChainSafe/forest/pull/2788): Move back to the
  upstream `ref-fvm` and bump the dependency version so that it included the
  latest critical [patch](https://github.com/filecoin-project/ref-fvm/pull/1750)

## Forest v0.8.0 "Jungle Speed" (2023-04-21)

### Added

- [#2763](https://github.com/ChainSafe/forest/issues/2763): Support NV19 and
  NV20. ⛈️

## Forest v0.7.2 "Roberto" (2023-04-19)

### Added

- [#2741](https://github.com/ChainSafe/forest/issues/2741): Support importing
  zstd compressed snapshot car files
- [#2741](https://github.com/ChainSafe/forest/issues/2741): Support fetching
  zstd compressed snapshots with filecoin provider via `--compressed` option
- [#2741](https://github.com/ChainSafe/forest/issues/2741): Support exporting
  zstd compressed snapshots via `--compressed` option in
  `forest-cli snapshot export` subcommand
- [#1454](https://github.com/ChainSafe/forest/issues/1454): Added state
  migration support for NV18.

### Changed

- [#2770](https://github.com/ChainSafe/forest/issues/2767): Use `latest` tag for
  stable releases, and `edge` for latest development builds.

### Removed

### Fixed

## Forest v0.7.1 (2023-03-29)

Notable updates:

- Fix CD task for image publishing on new tagged releases

### Added

- [#2721](https://github.com/ChainSafe/forest/issues/2721): Add `--no-gc` flag
  to daemon.

### Changed

- [#2607](https://github.com/ChainSafe/forest/issues/2607): Use jemalloc as the
  default global allocator

### Removed

### Fixed

## Forest v0.7.0 (2023-03-23)

Notable updates:

- Support for NV18.
- Automatic database garbage collection.
- A JavaScript console to interact with Filecoin API.
- Switched to ParityDb as the default backend for Forest daemon.

### Added

- Support for NV18. [#2596](https://github.com/ChainSafe/forest/issues/2596)
- Automatic database garbage collection.
  [#2292](https://github.com/ChainSafe/forest/issues/2292)
  [#1708](https://github.com/ChainSafe/forest/issues/1708)
- ParityDb statistics to the stats endpoint.
  [#2433](https://github.com/ChainSafe/forest/issues/2433)
- A JavaScript console to interact with Filecoin API.
  [#2492](https://github.com/ChainSafe/forest/pull/2492)
- Multi-platform Docker image support.
  [#2476](https://github.com/ChainSafe/forest/issues/2476)
- `--dry-run` flag to forest-cli `snapshot export` command.
  [#2550](https://github.com/ChainSafe/forest/issues/2550)
- `--exit-after-init` and `--save-token` flags to daemon.
  [#2528](https://github.com/ChainSafe/forest/issues/2528)
- `--track-peak-rss` to forest daemon to get peak RSS usage.
  [#2696](https://github.com/ChainSafe/forest/pull/2696)
- RPC `Filecoin.Shutdown` endpoint and `forest-cli shutdown` subcommand.
  [#2402](https://github.com/ChainSafe/forest/issues/2402)
- Added retry capabilities to failing snapshot fetch.
  [#2544](https://github.com/ChainSafe/forest/issues/2544)

### Changed

- Network needs to be specified for most commands(eg Calibnet), including
  `sync wait` and `snapshot export`.
  [#2596](https://github.com/ChainSafe/forest/issues/2596)
- Switched to ParityDb as the default backend for Forest daemon. All clients
  must re-import the snapshot. The old database must be deleted manually - it is
  located in
  `$(forest-cli config dump | grep data_dir | cut -d' ' -f3)/<NETWORK>/rocksdb`.
  [#2576](https://github.com/ChainSafe/forest/issues/2576)
- Revised how balances are displayed, defaulting to:
  [#2323](https://github.com/ChainSafe/forest/issues/2323)
  - adding metric prefix when it's required, consequently CLI flag
    `--fixed-unit` added to force to show in original `FIL` unit
  - 4 significant digits, consequently CLI flag `--exact-balance` added to force
    full accuracy.
- `stats` and `compression` keys in `parity_db` section were renamed to
  `enable_statistics` and `compression_type` respectively.
  [#2433](https://github.com/ChainSafe/forest/issues/2433)
- `download_snapshot` key in `client` section configuration renamed to
  `auto_download_snapshot`.
  [#2457](https://github.com/ChainSafe/forest/pull/2457)
- `--skip-load` flag must be now called with a boolean indicating its value.
  [#2573](https://github.com/ChainSafe/forest/issues/2573)
- Ban peers with duration, Banned peers are automatically unbanned after a
  period of 1h. [#2391](https://github.com/ChainSafe/forest/issues/2391)
- Added support for multiple listen addr.
  [#2551](https://github.com/ChainSafe/forest/issues/2551)
- Allowed specifying the encryption passphrase via environmental variable.
  [#2499](https://github.com/ChainSafe/forest/issues/2499)
- Removed Forest `ctrl-c` hard shutdown behavior on subsequent `ctrl-c` signals.
  [#2538](https://github.com/ChainSafe/forest/pull/2538)
- Added support in the forest `send` command for all FIL units currently
  supported in forest `wallet` ("attoFIL", "femtoFIL", "picoFIL", "nanoFIL",
  "microFIL", "milliFIL", and "FIL"). Note that the default `send` units (i.e.,
  if no units are specified) are now FIL to match the behavior in Lotus.
  [#2668](https://github.com/ChainSafe/forest/issues/2668)

### Removed

- Removed `--halt-after-import` and `--auto-download-snapshot` from
  configuration. They are now strictly a CLI option.
  [#2528](https://github.com/ChainSafe/forest/issues/2528)
  [#2573](https://github.com/ChainSafe/forest/issues/2573)

### Fixed

- Daemon getting stuck in an infinite loop during shutdown.
  [#2672](https://github.com/ChainSafe/forest/issues/2672)
- `Scanning Blockchain` progess bar never hitting 100% during snapshot import.
  [#2404](https://github.com/ChainSafe/forest/issues/2404)
- bitswap queries cancellation that do not respond after a period.
  [#2398](https://github.com/ChainSafe/forest/issues/2398)
- Forest daeamon crashing on sending bitswap requests.
  [#2405](https://github.com/ChainSafe/forest/issues/2405)
- Corrected counts displayed when using `forest-cli --chain <chain> sync wait`.
  [#2429](https://github.com/ChainSafe/forest/issues/2429)
- Snapshot export issue when running on a system with a separate temporary
  filesystem. [#2693](https://github.com/ChainSafe/forest/pull/2693)
- All binaries and crates in the project to follow a standard version, based on
  the release tag. [#2493](https://github.com/ChainSafe/forest/issues/2493)

## Forest v0.6.0 (2023-01-06)

Notable updates:

- Added support for the new Protocol Labs snapshot service.
- Several improvements to logging (including integration with Grafana Loki) and
  error handling.

### Added

- New daemon option flag `--log-dir` for log file support.
- New ParityDb section in configuration (including statistics and compression
  settings).
- Integration with Grafana Loki for more advanced log filtering and
  summarization.
- Peer tipset epoch now in metrics.

### Changed

- Several improvements to error handling.
- Docker images are now tagged with version (eg `0.6.0`) and date (eg
  `2023-01-05-commit_hash`).
- Upgraded toolchain channel to `nightly-2022-12-15`.
- Migrated logging infrastructure from `log` to `tracing`.
- Fixed bug triggered by large network messages.
- Fixed bug where cursor would be hidden after keyboard interrupt.
- Allow `-—height` flag to take relative offsets for validating the tipsets in a
  snapshot.
- Fixed issue with invalid snapshot exports; messages were accidentally removed
  from snapshots, making them invalid.
- Updated `snapshot fetch` subcommands to support the new Protocol Labs snapshot
  service.
- Fixed RPC `net disconnect` endpoint (a bug was returning a JSON RPC error when
  running `forest-cli net disconnect` and preventing proper peer disconnection).
- Corrected RPC serialization of FIL balances (a bug was preventing display of
  floating point balance using `forest-cli wallet list`).

### Removed

- RocksDB check for low file descriptor limit.
- Unused RPC endpoints.

## Forest v0.5.1 (2022-12-01)

### Changed

- Restore progress indicators that were accidentally broken.

## Forest v0.5.0 (2022-12-01)

Notable updates:

- Support for nv17.
- Forest was split into two programs: a Filecoin node (forest), and a control
  program (forest-cli).
- Improved snapshot importing performance: ~75% reduction in snapshot import
  time.
- Improved code building time: ~45% reduction in build time.
- Code coverage increased from 32% to 63%.

### Added

- Support for nv17 on both calibnet and mainnet.
- Experimental support for ParityDB.
- Improved snapshot handling via the `forest-cli snapshot` commands.
- Support using `aria2` for faster snapshot downloads.
- Support for sending FIL.

### Changed

- Replace async_std with tokio.
- Significantly improve tracked performance metrics.
- Gracefully shutdown the database on sigterm and sighup.
- Fix gas charging issue that caused state-root mismatches on mainnet.
- Snapshots are automatically downloaded if the database is empty.
- Improve error messages if a snapshot doesn't match the requested network.
- Add `--color=[always;auto;never]` flag.

### Removed

- Fat snapshots (snapshots that contain all transaction receipts since genesis)
  have been deprecated in favor of slim snapshots where receipts are downloaded
  on demand.
- All security advistory exceptions. Forest's dependencies are now free of known
  vulnerabilities.

## Forest v0.4.1 (2022-10-04)

### Changed

- Fix bug in handling of blockchain forks.

## Forest v0.4.0 (2022-09-30)

Notable updates:

- Support for nv16.
- Built-in method of downloading snapshots.
- Vastly improved automated testing.

### Added

- New `forest chain export` command for generating snapshots.
- New `forest chain fetch` command for downloading recent snapshots.
- Logging settings are now part of the configuration file rather than only being
  accessible through an environment variable.
- A `--detach` flag for running the Forest node in the background.
- A `--halt-after-import` for exiting Forest directly after importing a
  snapshot.
- Delegated Consensus: A consensus mode useful for testing.
- FIP-0023: Break ties between tipsets of equal weight.

### Changed

- Improve error messages if Forest isn't initiated with a valid database.
- Formatting clean-up in the forest wallet.
- Improved pretty-printing of debugging statediffs.
- Several dozen spelling fixes in the documentation.
- Fixed dead links in documentation (with automated detection).
- Avoided a segmentation fault caused by an improper shutdown of the database.
- Bump required rust version from nightly-2022-09-08 to nightly-2022-09-28.

### Removed

- Support for the `sled` database.

## Forest v0.3.0 (2022-07-04)

Notable updates:

- Support nv15 entirely through the FVM.
- Resolve two security concerns by removing legacy code (RUSTSEC-2020-0071 and
  RUSTSEC-2021-0130).
- Fixed Docker image and released it to GH container registry.
- Network selection (ie mainnet vs testnet) moved to a CLI flag rather than a
  compile-time flag.

## Forest v0.2.2 _alpha_ (2022-04-06)

Forest v0.2.2 alpha is a service release improving performance and stability.
This release supports Filecoin network version 14.

Notable updates:

- Forest now supports Calibnet: `make calibnet` (nv14)
- FVM is available both native and as external crate:
  [ref-fvm](https://github.com/filecoin-project/ref-fvm)
- Reading config from a default config location unless a file is specified.
- Improved logging and display of synchronization progress.
- Defaulting to Rust Edition 2021 from now on.

All changes:

- Log: don't override default filters (#1504) by @jdjaustin in
  [#1530](https://github.com/ChainSafe/forest/pull/1530)
- Crates: bump wasmtime by @q9f in
  [#1526](https://github.com/ChainSafe/forest/pull/1526)
- Ci: add wasm target to release script by @q9f in
  [#1524](https://github.com/ChainSafe/forest/pull/1524)
- Ci: add codecov target threshold tolerance of 1% by @q9f in
  [#1525](https://github.com/ChainSafe/forest/pull/1525)
- Node: demote noisy warnings to debug by @q9f in
  [#1518](https://github.com/ChainSafe/forest/pull/1518)
- Workaround fix for prometheus endpoint by @LesnyRumcajs in
  [#1516](https://github.com/ChainSafe/forest/pull/1516)
- Fixed bug label for bug template by @LesnyRumcajs in
  [#1514](https://github.com/ChainSafe/forest/pull/1514)
- Crates: purge unused dependencies by @q9f in
  [#1509](https://github.com/ChainSafe/forest/pull/1509)
- Github: update code owners by @q9f in
  [#1507](https://github.com/ChainSafe/forest/pull/1507)
- Ci: enable rustc version trinity for builds by @q9f in
  [#1506](https://github.com/ChainSafe/forest/pull/1506)
- Crates: bump dependencies by @q9f in
  [#1503](https://github.com/ChainSafe/forest/pull/1503)
- Re-use some code from ref-fvm by @LesnyRumcajs in
  [#1500](https://github.com/ChainSafe/forest/pull/1500)
- Connor/default config location by @connormullett in
  [#1494](https://github.com/ChainSafe/forest/pull/1494)
- Deps: simplify os dependencies by @q9f in
  [#1496](https://github.com/ChainSafe/forest/pull/1496)
- Use exports from ref-fvm by @LesnyRumcajs in
  [#1495](https://github.com/ChainSafe/forest/pull/1495)
- Start the prometheus server before loading snapshots. by @lemmih in
  [#1484](https://github.com/ChainSafe/forest/pull/1484)
- Config dump with tests by @LesnyRumcajs in
  [#1485](https://github.com/ChainSafe/forest/pull/1485)
- Use the v6 version of the actor's bundle. by @lemmih in
  [#1474](https://github.com/ChainSafe/forest/pull/1474)
- Exposed more rocksdb options, increased max files by @LesnyRumcajs in
  [#1481](https://github.com/ChainSafe/forest/pull/1481)
- Parametrize current rocksdb settings by @LesnyRumcajs in
  [#1479](https://github.com/ChainSafe/forest/pull/1479)
- Use progress bars when downloading headers and scanning the blockchain. by
  @lemmih in [#1480](https://github.com/ChainSafe/forest/pull/1480)
- Night job scripts by @LesnyRumcajs in
  [#1475](https://github.com/ChainSafe/forest/pull/1475)
- Add more metrics of syncing by @LesnyRumcajs in
  [#1467](https://github.com/ChainSafe/forest/pull/1467)
- Limit RocksDB to 200 open files. by @lemmih in
  [#1468](https://github.com/ChainSafe/forest/pull/1468)
- Ci: Include conformance tests in code coverage results by @lemmih in
  [#1470](https://github.com/ChainSafe/forest/pull/1470)
- Show a progressbar when downloading tipset headers. by @lemmih in
  [#1469](https://github.com/ChainSafe/forest/pull/1469)
- Add 'fvm' backend in parallel to our native backend. by @lemmih in
  [#1403](https://github.com/ChainSafe/forest/pull/1403)
- Update regex to v1.5.5 (from 1.5.4) to avoid performance vulnerability. by
  @lemmih in [#1472](https://github.com/ChainSafe/forest/pull/1472)
- Ci: Allow codecov policies to fail. by @lemmih in
  [#1471](https://github.com/ChainSafe/forest/pull/1471)
- Improve docker-compose for monitoring stack by @LesnyRumcajs in
  [#1461](https://github.com/ChainSafe/forest/pull/1461)
- Revert "Enforce max length when serializing/deserializing arrays" by @lemmih
  in [#1462](https://github.com/ChainSafe/forest/pull/1462)
- Introduce serde_generic_array by @clearloop in
  [#1434](https://github.com/ChainSafe/forest/pull/1434)
- Fixed new clippy warnings by @LesnyRumcajs in
  [#1449](https://github.com/ChainSafe/forest/pull/1449)
- Improve license check script by @LesnyRumcajs in
  [#1443](https://github.com/ChainSafe/forest/pull/1443)
- Elmattic/actors review f26 by @elmattic in
  [#1340](https://github.com/ChainSafe/forest/pull/1340)
- Calibnet Support by @connormullett in
  [#1370](https://github.com/ChainSafe/forest/pull/1370)
- Blockchain/sync: demote chain exchange warning to debug message by @q9f in
  [#1439](https://github.com/ChainSafe/forest/pull/1439)
- Fix clippy fiascoes introduced in #1437 by @LesnyRumcajs in
  [#1438](https://github.com/ChainSafe/forest/pull/1438)
- Fix signature verification fiasco by @LesnyRumcajs in
  [#1437](https://github.com/ChainSafe/forest/pull/1437)
- Clippy for tests by @LesnyRumcajs in
  [#1436](https://github.com/ChainSafe/forest/pull/1436)
- Rustc: switch to rust edition 2021 by @q9f in
  [#1429](https://github.com/ChainSafe/forest/pull/1429)
- Forest: bump version to 0.2.2 by @q9f in
  [#1428](https://github.com/ChainSafe/forest/pull/1428)
- Move from chrono to time crate by @LesnyRumcajs in
  [#1426](https://github.com/ChainSafe/forest/pull/1426)

## Forest v0.2.1 _alpha_ (2022-02-14)

Forest v0.2.1 alpha is a service release improving performance and stability.

All changes:

- Ci: fix documentation in release workflow by @q9f in
  [#1427](https://github.com/ChainSafe/forest/pull/1427)
- Feat(encoding): add max length check for bytes by @clearloop in
  [#1399](https://github.com/ChainSafe/forest/pull/1399)
- Add assert in debug mode and tests by @elmattic in
  [#1416](https://github.com/ChainSafe/forest/pull/1416)
- Add shellcheck to CI by @LesnyRumcajs in
  [#1423](https://github.com/ChainSafe/forest/pull/1423)
- Fail CI on failed fmt or other linting file changes by @LesnyRumcajs in
  [#1422](https://github.com/ChainSafe/forest/pull/1422)
- Crates: replace monkey-patched cs\_\* crates by upstream deps by @q9f in
  [#1414](https://github.com/ChainSafe/forest/pull/1414)
- Add LesnyRumcajs to CODEOWNERS by @LesnyRumcajs in
  [#1425](https://github.com/ChainSafe/forest/pull/1425)
- Ci: temporarily ignore RUSTSEC-2022-0009 by @q9f in
  [#1424](https://github.com/ChainSafe/forest/pull/1424)
- Vm/actor: remove unused fields in paych actor tests by @q9f in
  [#1415](https://github.com/ChainSafe/forest/pull/1415)
- Forest: bump version to 0.2.1 by @q9f in
  [#1417](https://github.com/ChainSafe/forest/pull/1417)
- Fix exit code mismatch by @noot in
  [#1412](https://github.com/ChainSafe/forest/pull/1412)
- Improve snapshot parsing performance by ~2.5x by @lemmih in
  [#1408](https://github.com/ChainSafe/forest/pull/1408)
- Update conformance test vectors (and fix test driver) by @lemmih in
  [#1404](https://github.com/ChainSafe/forest/pull/1404)
- Use human readable units when loading snapshots. by @lemmih in
  [#1407](https://github.com/ChainSafe/forest/pull/1407)
- Chore: bump rocksdb to 0.17 by @q9f in
  [#1398](https://github.com/ChainSafe/forest/pull/1398)
- Include network in forest version string. by @lemmih in
  [#1401](https://github.com/ChainSafe/forest/pull/1401)
- Fix 1369 by @willeslau in
  [#1397](https://github.com/ChainSafe/forest/pull/1397)
- Move `/docs` to `/documentation` by @connormullett in
  [#1390](https://github.com/ChainSafe/forest/pull/1390)

## Forest v0.2.0 _alpha_ (2022-01-25)

ChainSafe System's second _alpha_ release of the _Forest_ Filecoin Rust protocol
implementation. This release fixes a series of bugs and performance issues and
introduces, among others, support for:

- Full mainnet compatibility
- Filecoin network version 14 "Chocolate"
- Forest actors version 6
- Further audit fixes

To compile release binaries, checkout the `v0.2.0` tag and build with the
`release` feature.

```shell
git checkout v0.2.0
cargo build --release --bin forest --features release
./target/release/forest --help
```

All changes:

- Release forest v0.2.0 alpha
  ([#1393](https://github.com/ChainSafe/forest/pull/1393)
- C1 actors review ([#1368](https://github.com/ChainSafe/forest/pull/1368))
- Fix encoding size constraints for BigInt and BigUint not enforced
  ([#1367](https://github.com/ChainSafe/forest/pull/1367))
- Fix typo when running conformance tests.
  ([#1394](https://github.com/ChainSafe/forest/pull/1394))
- Auto-detect available cores on Linux and MacOS.
  ([#1387](https://github.com/ChainSafe/forest/pull/1387)
- Remove unused lint exceptions.
  ([#1385](https://github.com/ChainSafe/forest/pull/1385)
- B4 fix: fixing by adding max index computation in bitfield validation
  ([#1344](https://github.com/ChainSafe/forest/pull/1344))
- Ci: run github actions on buildjet
  ([#1366](https://github.com/ChainSafe/forest/pull/1366))
- Ci: documentation dry-run for PRs.
  ([#1383](https://github.com/ChainSafe/forest/pull/1383))
- Use pre-made action to deploy documentation to gh-pages.
  ([#1380](https://github.com/ChainSafe/forest/pull/1380))
- Networks: Show an informative error message if the selected feature set is
  invalid. ([#1373](https://github.com/ChainSafe/forest/pull/1373))
- Disable test 'test_optimal_message_selection3' because it is inconsistent.
  ([#1381](https://github.com/ChainSafe/forest/pull/1381))
- Add David to repo maintainers
  ([#1374](https://github.com/ChainSafe/forest/pull/1374))
- Apply lints from rust-1.58
  ([#1378](https://github.com/ChainSafe/forest/pull/1378))
- Catch panic in verify_window_post
  ([#1365](https://github.com/ChainSafe/forest/pull/1365))
- Make 'base64' dependency for key_management no longer optional
  ([#1372](https://github.com/ChainSafe/forest/pull/1372))
- Fix snapshot get in docs
  ([#1353](https://github.com/ChainSafe/forest/pull/1353))
- Fix market logic ([#1356](https://github.com/ChainSafe/forest/pull/1356))
- V6: fix market and power actors to match go
  ([#1348](https://github.com/ChainSafe/forest/pull/1348))
- F28 fix ([#1343](https://github.com/ChainSafe/forest/pull/1343))
- Fix: F25 ([#1342](https://github.com/ChainSafe/forest/pull/1342))
- Ci: --ignore RUSTSEC-2021-0130
  ([#1350](https://github.com/ChainSafe/forest/pull/1350))
- Drand v14 update: fix fetching around null tipsets
  ([#1339](https://github.com/ChainSafe/forest/pull/1339))
- Fix v6 market actor bug
  ([#1341](https://github.com/ChainSafe/forest/pull/1341))
- F27 fix ([#1328](https://github.com/ChainSafe/forest/pull/1328))
- F17 fix ([#1324](https://github.com/ChainSafe/forest/pull/1324))
- Laudiacay/actors review f23
  ([#1325](https://github.com/ChainSafe/forest/pull/1325))
- Fix market actor publish_storage_deals
  ([#1327](https://github.com/ChainSafe/forest/pull/1327))
- Remove .swp ([#1326](https://github.com/ChainSafe/forest/pull/1326))
- F24 fix ([#1323](https://github.com/ChainSafe/forest/pull/1323))
- F9 fix ([#1315](https://github.com/ChainSafe/forest/pull/1315))
- F20: Fix expiration set validation order
  ([#1322](https://github.com/ChainSafe/forest/pull/1322))
- F13 fix ([#1313](https://github.com/ChainSafe/forest/pull/1313))
- F21 fix ([#1311](https://github.com/ChainSafe/forest/pull/1311))
- F11 fix ([#1312](https://github.com/ChainSafe/forest/pull/1312))
- F15 fix ([#1314](https://github.com/ChainSafe/forest/pull/1314))
- F18, F19 fix ([#1321](https://github.com/ChainSafe/forest/pull/1321))
- Nv14: implement v6 actors
  ([#1260](https://github.com/ChainSafe/forest/pull/1260))
- Add to troubleshooting docs
  ([#1282](https://github.com/ChainSafe/forest/pull/1282))
- F12 fix ([#1290](https://github.com/ChainSafe/forest/pull/1290))
- F1 fix ([#1293](https://github.com/ChainSafe/forest/pull/1293))
- F16: Fix improper use of assert macro
  ([#1310](https://github.com/ChainSafe/forest/pull/1310))
- F14: Fix missing continue statement
  ([#1309](https://github.com/ChainSafe/forest/pull/1309))
- F10 fix ([#1308](https://github.com/ChainSafe/forest/pull/1308))
- F7: Fix incorrect error codes
  ([#1297](https://github.com/ChainSafe/forest/pull/1297))
- F8: Add missing decrement for miner_count
  ([#1298](https://github.com/ChainSafe/forest/pull/1298))
- F6: Fix incorrect error code
  ([#1296](https://github.com/ChainSafe/forest/pull/1296))
- F5: Fix proposal check in market actor
  ([#1295](https://github.com/ChainSafe/forest/pull/1295))
- Remove redundant validation code and update error message to be same as in
  spec actors ([#1294](https://github.com/ChainSafe/forest/pull/1294))
- F3: fix logic to be the same as in the spec actors
  ([#1292](https://github.com/ChainSafe/forest/pull/1292))
- Attempt to improve gh actions time
  ([#1319](https://github.com/ChainSafe/forest/pull/1319))
- Fix clippy errors for the new cargo 1.57.0
  ([#1316](https://github.com/ChainSafe/forest/pull/1316))
- Ci: add gh actions workflows
  ([#1317](https://github.com/ChainSafe/forest/pull/1317))
- Fix: audit issue F2 ([#1289](https://github.com/ChainSafe/forest/pull/1289))
- Update codeowners ([#1306](https://github.com/ChainSafe/forest/pull/1306))
- Add Guillaume to code owners
  ([#1283](https://github.com/ChainSafe/forest/pull/1283))
- .circleci: Remove extra step for docs
  ([#1251](https://github.com/ChainSafe/forest/pull/1251))
- .circleci: Build and push mdbook
  ([#1250](https://github.com/ChainSafe/forest/pull/1250))
- Add MdBook Documentation
  ([#1249](https://github.com/ChainSafe/forest/pull/1249))
- Docs: add release notes
  ([#1246](https://github.com/ChainSafe/forest/pull/1246))

## Forest v0.1.0 _alpha_ (2021-10-19)

ChainSafe System's first _alpha_ release of the _Forest_ Filecoin Rust protocol
implementation.

- It synchronizes and verifies the latest Filecoin main network and is able to
  query the latest state.
- It implements all core systems of the Filecoin protocol specification exposed
  through a command-line interface.
- The set of functionalities for this first alpha-release include: Message Pool,
  State Manager, Chain and Wallet CLI functionality, Prometheus Metrics, and a
  JSON-RPC Server.

To compile release binaries, checkout the `v0.1.0` tag and build with the
`release` feature.

```shell
git checkout v0.1.0
cargo build --release --bin forest --features release
./target/release/forest --help
```

The Forest mono-repository contains ten main components (in logical order):

- `forest`: the command-line interface and daemon (1 crate/workspace)
- `node`: the networking stack and storage (7 crates)
- `blockchain`: the chain structure and synchronization (6 crates)
- `vm`: state transition and actors, messages, addresses (9 crates)
- `key_management`: Filecoin account management (1 crate)
- `crypto`: cryptographic functions, signatures, and verification (1 crate)
- `encoding`: serialization library for encoding and decoding (1 crate)
- `ipld`: the IPLD model for content-addressable data (9 crates)
- `types`: the forest types (2 crates)
- `utils`: the forest toolbox (12 crates)

All initial change sets:

- `cd33929e` Ci: ignore cargo audit for RUSTSEC-2020-0159
  ([#1245](https://github.com/ChainSafe/forest/pull/1245)) (Afr Schoe)
- `d7e816a7` Update Libp2p to 0.40.0-RC.1
  ([#1243](https://github.com/ChainSafe/forest/pull/1243)) (Eric Tu)
- `a33328c9` Mpool CLI Commands
  ([#1203](https://github.com/ChainSafe/forest/pull/1203)) (Connor Mullett)
- `9d4b5291` Create new_issue.md
  ([#1193](https://github.com/ChainSafe/forest/pull/1193)) (Lee Raj)
- `60910979` Actor_name_by_code
  ([#1218](https://github.com/ChainSafe/forest/pull/1218)) (Eric Tu)
- `5845cdf7` Bump libsecp256k1 and statrs
  ([#1244](https://github.com/ChainSafe/forest/pull/1244)) (Eric Tu)
- `a56e4a53` Fix stable clippy::needless_collect
  ([#1238](https://github.com/ChainSafe/forest/pull/1238)) (Afr Schoe)
- `4eb74f90` Fix stable clippy::needless_borrow
  ([#1236](https://github.com/ChainSafe/forest/pull/1236)) (Afr Schoe)
- `5006e62a` Clippy: avoid contiguous acronyms
  ([#upper_case_acronyms](https://github.com/ChainSafe/forest/pull/upper_case_acronyms))
  ([#1239](https://github.com/ChainSafe/forest/pull/1239)) (Afr Schoe)
- `8543b3fb` Connor/state cli
  ([#1219](https://github.com/ChainSafe/forest/pull/1219)) (Connor Mullett)
- `b40f8d11` Fix Deadlock when using Rayon
  ([#1240](https://github.com/ChainSafe/forest/pull/1240)) (Eric Tu)
- `0e816c8a` Clippy: remove redundant enum variant names (`enum_variant_names`)
  ([#1237](https://github.com/ChainSafe/forest/pull/1237)) (Afr Schoe)
- `db5bb065` Cli: use cargo package version environment data in cli options
  struct ([#1229](https://github.com/ChainSafe/forest/pull/1229)) (Afr Schoe)
- `28f7d83f` Rust: default to stable toolchain instead of pinned version
  ([#1228](https://github.com/ChainSafe/forest/pull/1228)) (Afr Schoe)
- `70f26c29` Circleci: prepare build matrix
  ([#1233](https://github.com/ChainSafe/forest/pull/1233)) (Afr Schoe)
- `d9a4df14` Scripts: fix copyright header years
  ([#1230](https://github.com/ChainSafe/forest/pull/1230)) (Afr Schoe)
- `ccf1ac11` Return Ok when validating drand beacon entries similar to how Lotus
  does as per the audit recommendation.
  ([#1206](https://github.com/ChainSafe/forest/pull/1206)) (Hunter Trujillo)
- `f5fe14d2` [Audit fixes] FOR-03 - Inconsistent Deserialization of Randomness ([#1205](https://github.com/ChainSafe/forest/pull/1205))
  (Hunter Trujillo)
- `32a9ae5f` Rest of V5 Updates
  ([#1217](https://github.com/ChainSafe/forest/pull/1217)) (Eric Tu)
- `e6e1c8ad` API_IMPLEMENTATION.md build script formatting improvements
  ([#1210](https://github.com/ChainSafe/forest/pull/1210)) (Hunter Trujillo)
- `1e88b095` For 01 ([#1188](https://github.com/ChainSafe/forest/pull/1188))
  (Jorge Olivero)
- `881d8f23` FIP 0013 Aggregate Seal Verification
  ([#1185](https://github.com/ChainSafe/forest/pull/1185)) (Eric Tu)
- `ea98ea2a` FIP 0008 Batch Pre Commits
  ([#1189](https://github.com/ChainSafe/forest/pull/1189)) (Eric Tu)
- `a134d5ed` Multi-key import feature
  ([#1201](https://github.com/ChainSafe/forest/pull/1201)) (Elvis)
- `0c447d4c` OpenRPC schema parsing & generation
  ([#1194](https://github.com/ChainSafe/forest/pull/1194)) (Hunter Trujillo)
- `bf3936a2` Connor/cli smoke test
  ([#1196](https://github.com/ChainSafe/forest/pull/1196)) (Connor Mullett)
- `7d5b3333` Reference files with PathBuf instead of Strings
  ([#1200](https://github.com/ChainSafe/forest/pull/1200)) (Elvis)
- `3771568c` Remove loopback and duplicate addrs in `net peers` output
  ([#1199](https://github.com/ChainSafe/forest/pull/1199)) (Francis Murillo)
- `ffc30193` Constant consensus fault reward
  ([#1190](https://github.com/ChainSafe/forest/pull/1190)) (Eric Tu)
- `d88ea8d1` Added the check for config file via Env Var
  ([#1197](https://github.com/ChainSafe/forest/pull/1197)) (Elvis)
- `d4a1d044` Chain Sync CLI Commands
  ([#1175](https://github.com/ChainSafe/forest/pull/1175)) (Connor Mullett)
- `698cf3c3` Additional Net RPC API & CLI Methods
  ([#1167](https://github.com/ChainSafe/forest/pull/1167)) (Hunter Trujillo)
- `32656db9` `auth api-info`
  ([#1172](https://github.com/ChainSafe/forest/pull/1172)) (Connor Mullett)
- `90ab8650` FOR-06 fix: indexmap version bump and MSRV update
  ([#1180](https://github.com/ChainSafe/forest/pull/1180)) (creativcoder)
- `d1d6f640` Update Runtime to Support V5 Actors
  ([#1173](https://github.com/ChainSafe/forest/pull/1173)) (Eric Tu)
- `085ee872` Bugfix:vm:run cron for null rounds
  ([#1177](https://github.com/ChainSafe/forest/pull/1177)) (detailyang)
- `07499a3f` Chore:build:tweak interopnet compile flags
  ([#1178](https://github.com/ChainSafe/forest/pull/1178)) (detailyang)
- `933503e2` Hotfix:metrics:change prometheus response type
  ([#1169](https://github.com/ChainSafe/forest/pull/1169)) (detailyang)
- `99fa3864` Metrics ([#1102](https://github.com/ChainSafe/forest/pull/1102))
  (Jorge Olivero)
- `02791b92` Implement network version 12 state migration / actors v4 migration
  ([#1101](https://github.com/ChainSafe/forest/pull/1101)) (creativcoder)
- `d144eac8` Fix wallet verify
  ([#1170](https://github.com/ChainSafe/forest/pull/1170)) (Connor Mullett)
- `f07f0278` Hotfix:fix passphrase fake confirm
  ([#1168](https://github.com/ChainSafe/forest/pull/1168)) (detailyang)
- `132884d8` Chore:interopnet&devnet:fix build error
  ([#1162](https://github.com/ChainSafe/forest/pull/1162)) (detailyang)
- `992e69e3` FOR-15 fix approx_cmp in msg_chain.rs
  ([#1160](https://github.com/ChainSafe/forest/pull/1160)) (creativcoder)
- `34799734` Wallet CLI Implementation
  ([#1128](https://github.com/ChainSafe/forest/pull/1128)) (Connor Mullett)
- `f698ba88` [Audit fixes] FOR-02: Inconsistent Deserialization of Address ID ([#1149](https://github.com/ChainSafe/forest/pull/1149))
  (Hunter Trujillo)
- `e50d2ae8` [Audit fixes] FOR-16: Unnecessary Extensive Permissions for Private
  Keys ([#1151](https://github.com/ChainSafe/forest/pull/1151)) (Hunter Trujillo)
- `665ca476` Subtract 1 ([#1152](https://github.com/ChainSafe/forest/pull/1152))
  (Eric Tu)
- `4047ff5e` 3 -> 4 ([#1153](https://github.com/ChainSafe/forest/pull/1153))
  (Eric Tu)
- `446bea40` Swap to asyncronous_codec and bump futures_cbor_codec
  ([#1163](https://github.com/ChainSafe/forest/pull/1163)) (Eric Tu)
- `e4e6711b` Encrypted keystore now defaults to enabled. Warn the user if using
  an unencrypted keystore.
  ([#1150](https://github.com/ChainSafe/forest/pull/1150)) (Hunter Trujillo)
- `9b2a03a6` Add rust-toolchain file
  ([#1132](https://github.com/ChainSafe/forest/pull/1132)) (Hunter Trujillo)
- `6f9edae8` Fix P2P random walk logic
  ([#1125](https://github.com/ChainSafe/forest/pull/1125)) (Fraccaroli
  Gianmarco)
- `87f61d20` Spelling and typos
  ([#1126](https://github.com/ChainSafe/forest/pull/1126)) (Kirk Baird)
- `69d52cbd` RPC API w/ Permissions handling
  ([#1122](https://github.com/ChainSafe/forest/pull/1122)) (Hunter Trujillo)
- `81080179` Import/Export StateTree for Testing
  ([#1114](https://github.com/ChainSafe/forest/pull/1114)) (Eric Tu)
- `b75a4f31` Improve CLI printing and RPC error handling.
  ([#1121](https://github.com/ChainSafe/forest/pull/1121)) (Hunter Trujillo)
- `a8931e2a` Enable Gossip Scoring
  ([#1115](https://github.com/ChainSafe/forest/pull/1115)) (Eric Tu)
- `c337d3bf` V5 Actors Prep
  ([#1116](https://github.com/ChainSafe/forest/pull/1116)) (Eric Tu)
- `0a20e468` JSON-RPC Client with FULLNODE_API_INFO config & JWT support
  ([#1100](https://github.com/ChainSafe/forest/pull/1100)) (Hunter Trujillo)
- `f87d0baf` Resolve Stack Overflow
  ([#1103](https://github.com/ChainSafe/forest/pull/1103)) (Eric Tu)
- `bd90aa65` Tidy up submitwindowedpost
  ([#1099](https://github.com/ChainSafe/forest/pull/1099)) (Kirk Baird)
- `36a18656` Add Prometheus server
  ([#1098](https://github.com/ChainSafe/forest/pull/1098)) (Jorge Olivero)
- `ff6776ca` Base64 encode persistent keystore
  ([#1092](https://github.com/ChainSafe/forest/pull/1092)) (Connor Mullett)
- `c02669fa` Remove tide-websockets-sink fork
  ([#1089](https://github.com/ChainSafe/forest/pull/1089)) (Hunter Trujillo)
- `84ab31b0` Parallelize tipset processing
  ([#1081](https://github.com/ChainSafe/forest/pull/1081)) (Jorge Olivero)
- `d245f14c` Encrypted Key Store
  ([#1078](https://github.com/ChainSafe/forest/pull/1078)) (Connor Mullett)
- `34740715` Actors v4 (Network v12)
  ([#1087](https://github.com/ChainSafe/forest/pull/1087)) (Eric Tu)
- `946f4510` Implement optimal message selection
  ([#1086](https://github.com/ChainSafe/forest/pull/1086)) (creativcoder)
- `e8c1b599` Ignore If txn_id Existed Or Not When Deleting
  ([#1082](https://github.com/ChainSafe/forest/pull/1082)) (Eric Tu)
- `0a134afa` Devnet Build
  ([#1073](https://github.com/ChainSafe/forest/pull/1073)) (Eric Tu)
- `77f8495e` Remove check for empty_params
  ([#1079](https://github.com/ChainSafe/forest/pull/1079)) (Eric Tu)
- `bb7034ac` Minor fixes and touch-ups
  ([#1074](https://github.com/ChainSafe/forest/pull/1074)) (François Garillot)
- `674c3b39` HTTP JWT validation
  ([#1072](https://github.com/ChainSafe/forest/pull/1072)) (Hunter Trujillo)
- `4c9856dc` Disable MacOS CI for now. Looked into it a bit, not sure what other
  better solutions we have.
  ([#1077](https://github.com/ChainSafe/forest/pull/1077)) (Hunter Trujillo)
- `8a3823c3` Add @connormullett to Code Owners
  ([#1076](https://github.com/ChainSafe/forest/pull/1076)) (Hunter Trujillo)
- `e52b34d0` Remove a couple unnecessary panics
  ([#1075](https://github.com/ChainSafe/forest/pull/1075)) (François Garillot)
- `3606c3f9` Fix Error Handling in Load Deadlines
  ([#1071](https://github.com/ChainSafe/forest/pull/1071)) (Eric Tu)
- `a2452f3d` Tweaks to buffered blockstore
  ([#1069](https://github.com/ChainSafe/forest/pull/1069)) (Austin Abell)
- `78303511` NetworkVersion 11 Upgrade at Epoch 665280
  ([#1066](https://github.com/ChainSafe/forest/pull/1066)) (Eric Tu)
- `b9fccde0` Release New Crates Due to Vulnerability in forest_message 0.6.0
  ([#1058](https://github.com/ChainSafe/forest/pull/1058)) (Eric Tu)
- `4a9e4e47` Reduce time to resolve links in flush to ~51ms in buffer blockstore
  writes ([#1059](https://github.com/ChainSafe/forest/pull/1059)) (creativcoder)
- `b3ad6d7a` Update bls_signatures to 0.9 and filecoin-proofs-api to 6.1
  ([#1062](https://github.com/ChainSafe/forest/pull/1062)) (Eric Tu)
- `7301c6bf` Fix Error Handling in Deadline Construction
  ([#1063](https://github.com/ChainSafe/forest/pull/1063)) (Eric Tu)
- `425ec083` Clippy "Fix"
  ([#1064](https://github.com/ChainSafe/forest/pull/1064)) (Eric Tu)
- `275f312e` HTTP RPC-JSON and tide-websockets
  ([#990](https://github.com/ChainSafe/forest/pull/990)) (Hunter Trujillo)
- `cfeab68f` Fix ExitCode handling when calling
  repay_partial_debt_in_priority_order
  ([#1055](https://github.com/ChainSafe/forest/pull/1055)) (Eric Tu)
- `d30d093d` Setup rustfmt
  ([#1053](https://github.com/ChainSafe/forest/pull/1053)) (Jorge Olivero)
- `d4fc556f` Libp2p Connection Limits
  ([#1051](https://github.com/ChainSafe/forest/pull/1051)) (Eric Tu)
- `36aaf693` Add @olibero to Code Owners
  ([#1052](https://github.com/ChainSafe/forest/pull/1052)) (Eric Tu)
- `8278d257` Fix ExitCode Handling in load_deadline
  ([#1050](https://github.com/ChainSafe/forest/pull/1050)) (Eric Tu)
- `77080e61` BufferedBlockstore Flush Improvements
  ([#1044](https://github.com/ChainSafe/forest/pull/1044)) (Eric Tu)
- `0bd9b1ef` Update Networking Log Levels
  ([#1046](https://github.com/ChainSafe/forest/pull/1046)) (Eric Tu)
- `669d5504` Fix Parent Grinding Fault Detection
  ([#1045](https://github.com/ChainSafe/forest/pull/1045)) (Eric Tu)
- `c424b65f` Fix ReportConsensusFault Gas Mismatch
  ([#1043](https://github.com/ChainSafe/forest/pull/1043)) (Eric Tu)
- `b2141ff3` Update Actors Interface and Fix Actors Consensus Issues
  ([#1041](https://github.com/ChainSafe/forest/pull/1041)) (Eric Tu)
- `0ddec266` Cargo Audit Patch
  ([#1042](https://github.com/ChainSafe/forest/pull/1042)) (Eric Tu)
- `f89b9ad1` Paych Actor v3
  ([#1035](https://github.com/ChainSafe/forest/pull/1035)) (Eric Tu)
- `608c0a93` Miner Actor v3
  ([#1032](https://github.com/ChainSafe/forest/pull/1032)) (Eric Tu)
- `01ae4250` Remove dutter and add creativ
  ([#1036](https://github.com/ChainSafe/forest/pull/1036)) (Eric Tu)
- `c4143e0a` Initial refactor: separate pool and provider
  ([#1027](https://github.com/ChainSafe/forest/pull/1027)) (creativcoder)
- `f6eddd54` Update libp2p to 0.35
  ([#928](https://github.com/ChainSafe/forest/pull/928)) (Austin Abell)
- `0b63a93f` Reward Actor v3
  ([#1020](https://github.com/ChainSafe/forest/pull/1020)) (Eric Tu)
- `caf19b94` Init Actor v3
  ([#1019](https://github.com/ChainSafe/forest/pull/1019)) (Eric Tu)
- `4a00c91e` Remove old codeowners
  ([#1018](https://github.com/ChainSafe/forest/pull/1018)) (Austin Abell)
- `49220a1d` Storage Power Actor v3
  ([#1017](https://github.com/ChainSafe/forest/pull/1017)) (Eric Tu)
- `91ba65b3` Update verifreg to v3
  ([#1016](https://github.com/ChainSafe/forest/pull/1016)) (Eric Tu)
- `4d663116` Document node and cleanup
  ([#1007](https://github.com/ChainSafe/forest/pull/1007)) (Austin Abell)
- `79c0da79` Multisig Actor v3
  ([#1013](https://github.com/ChainSafe/forest/pull/1013)) (Eric Tu)
- `0289e349` Market Actor v3
  ([#1010](https://github.com/ChainSafe/forest/pull/1010)) (Eric Tu)
- `4d0c8642` Update types documentation
  ([#1008](https://github.com/ChainSafe/forest/pull/1008)) (Austin Abell)
- `b42e66b5` Fix new clippy warnings and fix logic
  ([#1011](https://github.com/ChainSafe/forest/pull/1011)) (Austin Abell)
- `44dd57b8` Update VM docs.
  ([#1009](https://github.com/ChainSafe/forest/pull/1009)) (Austin Abell)
- `f20740ee` V3 HAMT and AMT for Actors
  ([#1005](https://github.com/ChainSafe/forest/pull/1005)) (Eric Tu)
- `bfb406b9` Update ipld docs
  ([#1004](https://github.com/ChainSafe/forest/pull/1004)) (Austin Abell)
- `69e91fc2` Update crypto docs and cleanup API
  ([#1002](https://github.com/ChainSafe/forest/pull/1002)) (Austin Abell)
- `9be446b5` Blockchain docs and cleanup
  ([#1000](https://github.com/ChainSafe/forest/pull/1000)) (Austin Abell)
- `121bdede` Actors v3 Setup
  ([#1001](https://github.com/ChainSafe/forest/pull/1001)) (Eric Tu)
- `e2034f74` Release Actors V2
  ([#994](https://github.com/ChainSafe/forest/pull/994)) (Eric Tu)
- `47b8b4f7` Add 1.46.0 msrv check to CI
  ([#993](https://github.com/ChainSafe/forest/pull/993)) (Austin Abell)
- `d38a08d5` Framework for State Migrations
  ([#987](https://github.com/ChainSafe/forest/pull/987)) (Eric Tu)
- `83906046` Improve Car file read node
  ([#988](https://github.com/ChainSafe/forest/pull/988)) (Austin Abell)
- `e642c55f` Fix hyper vulnerability
  ([#991](https://github.com/ChainSafe/forest/pull/991)) (Austin Abell)
- `bd546119` Include git hash and crate version
  ([#977](https://github.com/ChainSafe/forest/pull/977)) (Rajarupan Sampanthan)
- `46f7bf61` V3 Hamt update
  ([#982](https://github.com/ChainSafe/forest/pull/982)) (Austin Abell)
- `11d059ab` Fix bug in miner extend sector expiration
  ([#989](https://github.com/ChainSafe/forest/pull/989)) (Austin Abell)
- `84296d92` Nightly build/audit workaround and nightly linting fixes
  ([#983](https://github.com/ChainSafe/forest/pull/983)) (Austin Abell)
- `d1b2f622` Prep hamt v2 release
  ([#981](https://github.com/ChainSafe/forest/pull/981)) (Austin Abell)
- `c5342907` Fix fork handling
  ([#980](https://github.com/ChainSafe/forest/pull/980)) (Eric Tu)
- `931de226` V3 Actors Amt update
  ([#978](https://github.com/ChainSafe/forest/pull/978)) (Austin Abell)
- `4c2e4a07` Update Amt API and prep release
  ([#979](https://github.com/ChainSafe/forest/pull/979)) (Austin Abell)
- `d0a46ba7` Refactor discovery, improve Hello handling/peer management
  ([#975](https://github.com/ChainSafe/forest/pull/975)) (Austin Abell)
- `7ba2217d` Replace broadcast channels and refactor websocket streaming
  ([#955](https://github.com/ChainSafe/forest/pull/955)) (Austin Abell)
- `75403b30` Fix verify consensus fault logic
  ([#973](https://github.com/ChainSafe/forest/pull/973)) (Austin Abell)
- `76797645` Replace lazycell with once_cell
  ([#976](https://github.com/ChainSafe/forest/pull/976)) (Austin Abell)
- `7a8cce81` Fix block header signature verification helper function
  ([#972](https://github.com/ChainSafe/forest/pull/972)) (Austin Abell)
- `f182e8d6` Fix fork ([#971](https://github.com/ChainSafe/forest/pull/971))
  (Eric Tu)
- `34e1b1e6` Remove irrelevant spam logs
  ([#969](https://github.com/ChainSafe/forest/pull/969)) (Austin Abell)
- `c565eb92` Fix edge case in update pending deal state
  ([#968](https://github.com/ChainSafe/forest/pull/968)) (Austin Abell)
- `db0c4417` Fixes to ChainSyncer Scheduling
  ([#965](https://github.com/ChainSafe/forest/pull/965)) (Eric Tu)
- `3b16f807` Purge approvals on multisig removal
  ([#967](https://github.com/ChainSafe/forest/pull/967)) (Austin Abell)
- `3d91af03` Cleanup TODOs
  ([#933](https://github.com/ChainSafe/forest/pull/933)) (Austin Abell)
- `d7b9b396` Update logging to hide internal messages by default
  ([#954](https://github.com/ChainSafe/forest/pull/954)) (Austin Abell)
- `d82e3791` Interopnet support
  ([#964](https://github.com/ChainSafe/forest/pull/964)) (Austin Abell)
- `59c4413c` Add skip-load flag and cleanup snapshot loading
  ([#939](https://github.com/ChainSafe/forest/pull/939)) (Austin Abell)
- `ce37d70d` Fix to address resolution for chained internal calls
  ([#952](https://github.com/ChainSafe/forest/pull/952)) (Austin Abell)
- `18535f7c` Fix storage deal resolution pattern
  ([#948](https://github.com/ChainSafe/forest/pull/948)) (Austin Abell)
- `34b8c7eb` Update statediff for v2 and keep under feature
  ([#949](https://github.com/ChainSafe/forest/pull/949)) (Austin Abell)
- `3eed3ac2` Update bls backend to blst
  ([#945](https://github.com/ChainSafe/forest/pull/945)) (Austin Abell)
- `c02944fb` Handle null multisig proposal hashes
  ([#953](https://github.com/ChainSafe/forest/pull/953)) (Austin Abell)
- `5845f9e7` Ignore invalid peer id in miner info
  ([#951](https://github.com/ChainSafe/forest/pull/951)) (Austin Abell)
- `721bc466` Fix bugs in terminate sectors logic
  ([#950](https://github.com/ChainSafe/forest/pull/950)) (Austin Abell)
- `ccd4fbd0` Nullable Entropy in Randomness RPC and Fix Gas Base Fee Estimation
  ([#947](https://github.com/ChainSafe/forest/pull/947)) (Eric Tu)
- `4825a6a8` Fix calico vesting
  ([#942](https://github.com/ChainSafe/forest/pull/942)) (Austin Abell)
- `60e59697` Fix bug with pledge delta from proving deadline
  ([#943](https://github.com/ChainSafe/forest/pull/943)) (Austin Abell)
- `334551e1` Update consensus min power
  ([#946](https://github.com/ChainSafe/forest/pull/946)) (Austin Abell)
- `0e4ff578` Update calico storage gas multiplier
  ([#940](https://github.com/ChainSafe/forest/pull/940)) (Austin Abell)
- `53d35f02` Fix typo in v2 winning post validation
  ([#941](https://github.com/ChainSafe/forest/pull/941)) (Austin Abell)
- `749303c4` CBOR Stream Read in LibP2P RPC
  ([#932](https://github.com/ChainSafe/forest/pull/932)) (Eric Tu)
- `a79a97a9` Fix header signing bytes cache bug
  ([#935](https://github.com/ChainSafe/forest/pull/935)) (Austin Abell)
- `a32e19d3` Update header caches and builder
  ([#930](https://github.com/ChainSafe/forest/pull/930)) (Austin Abell)
- `ae9d7acb` Switch temp bytes deserialize to Cow
  ([#931](https://github.com/ChainSafe/forest/pull/931)) (Austin Abell)
- `a2ac9552` Clean up chain exchange responses and peer disconnects
  ([#929](https://github.com/ChainSafe/forest/pull/929)) (Austin Abell)
- `2f87782c` Update libp2p, async-std, and other deps
  ([#922](https://github.com/ChainSafe/forest/pull/922)) (Austin Abell)
- `9a6c9a87` Change default address prefix to 'f'
  ([#921](https://github.com/ChainSafe/forest/pull/921)) (Rajarupan Sampanthan)
- `182eacce` Fix ChainNotify RPC
  ([#924](https://github.com/ChainSafe/forest/pull/924)) (Eric Tu)
- `b97451a8` Update price list for calico VM gas
  ([#918](https://github.com/ChainSafe/forest/pull/918)) (Austin Abell)
- `67dfe7b1` Update calico vesting and refactor circ supply
  ([#917](https://github.com/ChainSafe/forest/pull/917)) (Austin Abell)
- `8efd8ee6` Claus fork burn removal
  ([#920](https://github.com/ChainSafe/forest/pull/920)) (Austin Abell)
- `ef3ecd1e` Calico (V7) update
  ([#919](https://github.com/ChainSafe/forest/pull/919)) (Austin Abell)
- `3c536d0d` Setup multiple network configurations and drand schedule
  ([#915](https://github.com/ChainSafe/forest/pull/915)) (Austin Abell)
- `fa82654f` Adding Insecure Post-Validation
  ([#916](https://github.com/ChainSafe/forest/pull/916)) (Rajarupan Sampanthan)
- `05b282da` Wrap ChainSyncer::state in an Arc<Mutex> and set it to Follow
  accordingly ([#914](https://github.com/ChainSafe/forest/pull/914)) (Tim
  Vermeulen)
- `adfbe855` Update smoke base fee calculation
  ([#912](https://github.com/ChainSafe/forest/pull/912)) (Austin Abell)
- `dd173e41` Update randomness for conformance tipsets and update V7 proof
  verification ([#911](https://github.com/ChainSafe/forest/pull/911)) (Austin
  Abell)
- `4b23b65c` Update types for all new V2 network upgrades
  ([#906](https://github.com/ChainSafe/forest/pull/906)) (Austin Abell)
- `0da265de` Replace shared actor crates with local code
  ([#907](https://github.com/ChainSafe/forest/pull/907)) (Austin Abell)
- `c604ae5f` Update miner actor to v2
  ([#903](https://github.com/ChainSafe/forest/pull/903)) (Austin Abell)
- `e4e39094` Update reward actor to v2
  ([#897](https://github.com/ChainSafe/forest/pull/897)) (Austin Abell)
- `62325dd7` Add GetMarketState to State Manager
  ([#900](https://github.com/ChainSafe/forest/pull/900)) (Ayush Mishra)
- `208c7655` Update runtime for network version upgrades
  ([#896](https://github.com/ChainSafe/forest/pull/896)) (Austin Abell)
- `c1a7553f` Storage Miner Pledging
  ([#899](https://github.com/ChainSafe/forest/pull/899)) (Eric Tu)
- `d6af098e` Add serde annotation for go vec visitor without using wrapper
  ([#898](https://github.com/ChainSafe/forest/pull/898)) (Austin Abell)
- `56f6d628` Update verifreg actor to v2
  ([#889](https://github.com/ChainSafe/forest/pull/889)) (Austin Abell)
- `88d1d465` Add a cfg flag to build Forest in Devnet mode
  ([#895](https://github.com/ChainSafe/forest/pull/895)) (Eric Tu)
- `8a1f2038` Paych v2 actor update
  ([#894](https://github.com/ChainSafe/forest/pull/894)) (Austin Abell)
- `f821b971` Power actor v2 upgrade
  ([#893](https://github.com/ChainSafe/forest/pull/893)) (Austin Abell)
- `d1dbd0ab` Add syncing configuration options
  ([#892](https://github.com/ChainSafe/forest/pull/892)) (Dustin Brickwood)
- `83a86a9d` Handle pubsub blocks in parallel
  ([#891](https://github.com/ChainSafe/forest/pull/891)) (Tim Vermeulen)
- `5dee4491` Update seal proof types and proofs api version
  ([#890](https://github.com/ChainSafe/forest/pull/890)) (Austin Abell)
- `169f9e3f` Version Hamt, Amt, State tree
  ([#887](https://github.com/ChainSafe/forest/pull/887)) (Austin Abell)
- `ecc7c680` Update market actor to v2
  ([#888](https://github.com/ChainSafe/forest/pull/888)) (Austin Abell)
- `dcbac0f0` Update multisig to v2
  ([#886](https://github.com/ChainSafe/forest/pull/886)) (Austin Abell)
- `5043ed0c` Update CI build checks
  ([#885](https://github.com/ChainSafe/forest/pull/885)) (Austin Abell)
- `787dcc0c` Implement Net API Module + Some other RPC methods
  ([#884](https://github.com/ChainSafe/forest/pull/884)) (Eric Tu)
- `47f2bd1e` Actors v2 upgrade setup
  ([#854](https://github.com/ChainSafe/forest/pull/854)) (Austin Abell)
- `aa448702` Storage Miner Init Interop
  ([#882](https://github.com/ChainSafe/forest/pull/882)) (Eric Tu)
- `8e821e0b` Remove coverage from CI until fixed
  ([#883](https://github.com/ChainSafe/forest/pull/883)) (Austin Abell)
- `61e5465e` Fix message crate compilation with json feature
  ([#880](https://github.com/ChainSafe/forest/pull/880)) (Austin Abell)
- `85e96837` Release crates for actors v2 upgrade
  ([#879](https://github.com/ChainSafe/forest/pull/879)) (Austin Abell)
- `82ca74cc` Form tipsets ([#875](https://github.com/ChainSafe/forest/pull/875))
  (Tim Vermeulen)
- `ce5c28b9` A bunch of fixes for the RPC
  ([#874](https://github.com/ChainSafe/forest/pull/874)) (Eric Tu)
- `8193a4b1` Implement hamt fuzzer
  ([#872](https://github.com/ChainSafe/forest/pull/872)) (Austin Abell)
- `36154ff6` Implement Amt fuzzer
  ([#871](https://github.com/ChainSafe/forest/pull/871)) (Austin Abell)
- `15c0e67f` Fix syncing regressions from #841
  ([#873](https://github.com/ChainSafe/forest/pull/873)) (Austin Abell)
- `6aaa037a` Update message json format to match Lotus
  ([#870](https://github.com/ChainSafe/forest/pull/870)) (Austin Abell)
- `56b4961f` Rpc fixes and implementations
  ([#841](https://github.com/ChainSafe/forest/pull/841)) (Purple Hair Rust Bard)
- `1da3294c` Fork serde_bytes to disallow string and array deserialization
  ([#868](https://github.com/ChainSafe/forest/pull/868)) (Austin Abell)
- `44f2c22e` Fix exit code handling in market
  ([#866](https://github.com/ChainSafe/forest/pull/866)) (Austin Abell)
- `f325bb35` Fix unlock unvested funds
  ([#865](https://github.com/ChainSafe/forest/pull/865)) (Austin Abell)
- `d690d484` Implement chain export functionality and car writer
  ([#861](https://github.com/ChainSafe/forest/pull/861)) (Austin Abell)
- `1b4dd61d` Add sled backend and cleanup RocksDb type
  ([#858](https://github.com/ChainSafe/forest/pull/858)) (Austin Abell)
- `db642466` MessagePool Greedy Message Selection
  ([#856](https://github.com/ChainSafe/forest/pull/856)) (Eric Tu)
- `26082703` Implement chain index
  ([#855](https://github.com/ChainSafe/forest/pull/855)) (Austin Abell)
- `c300f8e4` Update dependencies
  ([#859](https://github.com/ChainSafe/forest/pull/859)) (Dustin Brickwood)
- `d6c9bf60` Allow importing snapshot from URL + Progress bar
  ([#762](https://github.com/ChainSafe/forest/pull/762))
  ([#811](https://github.com/ChainSafe/forest/pull/811)) (Stepan)
- `178d1679` Setup mocking panic handling in vm
  ([#857](https://github.com/ChainSafe/forest/pull/857)) (Austin Abell)
- `60d12063` Switch param deserialization to the runtime to interop
  ([#853](https://github.com/ChainSafe/forest/pull/853)) (Austin Abell)
- `f9249b15` Use upstream cid
  ([#850](https://github.com/ChainSafe/forest/pull/850)) (Volker Mische)
- `85786ad3` Update CODEOWNERS
  ([#848](https://github.com/ChainSafe/forest/pull/848)) (Austin Abell)
- `0c1febbf` Rename BlockSync -> ChainExchange and tweak parameters
  ([#852](https://github.com/ChainSafe/forest/pull/852)) (Austin Abell)
- `876b9881` Refactor ChainStore, tipset usage, cache loaded tipsets
  ([#851](https://github.com/ChainSafe/forest/pull/851)) (Austin Abell)
- `396052ca` Fix: update balance table
  ([#849](https://github.com/ChainSafe/forest/pull/849)) (Austin Abell)
- `af28ef40` Update amt for_each caching mechanisms and usages
  ([#847](https://github.com/ChainSafe/forest/pull/847)) (Austin Abell)
- `ee25ba92` Add Networking and Republishing logic to MsgPool
  ([#732](https://github.com/ChainSafe/forest/pull/732)) (Eric Tu)
- `ef2583db` Use concrete implementations
  ([#842](https://github.com/ChainSafe/forest/pull/842)) (Volker Mische)
- `3c8a57b7` Fix gossipsub handling to process only when in follow state
  ([#845](https://github.com/ChainSafe/forest/pull/845)) (Austin Abell)
- `c53a5b82` Fix bug with import and cleanup
  ([#844](https://github.com/ChainSafe/forest/pull/844)) (Austin Abell)
- `1832a05e` Fix makefile test commands
  ([#843](https://github.com/ChainSafe/forest/pull/843)) (Austin Abell)
- `293ef19e` Fixes code cov build
  ([#840](https://github.com/ChainSafe/forest/pull/840)) (Dustin Brickwood)
- `62ea7ef4` Update multihash dependency and make Cid impl Copy
  ([#839](https://github.com/ChainSafe/forest/pull/839)) (Austin Abell)
- `cb1e2c41` Update README.md with security policy
  ([#831](https://github.com/ChainSafe/forest/pull/831)) (Amer Ameen)
- `d7b76cc9` Fix circleCI coverage
  ([#836](https://github.com/ChainSafe/forest/pull/836)) (Austin Abell)
- `e51e1ece` Fix allow internal reset after failed tx
  ([#834](https://github.com/ChainSafe/forest/pull/834)) (Austin Abell)
- `a86f0056` CircleCI updates, removal of github actions
  ([#813](https://github.com/ChainSafe/forest/pull/813)) (Dustin Brickwood)
- `d74b34ee` Add Gossipsub chain messages to MPool in the ChainSyncer instead of
  Libp2p Service ([#833](https://github.com/ChainSafe/forest/pull/833)) (Eric
  Tu)
- `bbdddf9d` Fix block messages generation for sequence edge case
  ([#832](https://github.com/ChainSafe/forest/pull/832)) (Austin Abell)
- `e1f1244b` Refactor chainstore and related components
  ([#809](https://github.com/ChainSafe/forest/pull/809)) (Austin Abell)
- `7990d4d4` Cleanup batch_verify_seal and tipset state execution
  ([#807](https://github.com/ChainSafe/forest/pull/807)) (Austin Abell)
- `0b7a49b6` Process blocks coming off of GossipSub
  ([#808](https://github.com/ChainSafe/forest/pull/808)) (Eric Tu)
- `1a447316` Defer bitfield decoding until its first use
  ([#803](https://github.com/ChainSafe/forest/pull/803)) (Tim Vermeulen)
- `ede37134` Update proofs and other deps
  ([#812](https://github.com/ChainSafe/forest/pull/812)) (Austin Abell)
- `a97f4b3b` Fix message receipt json
  ([#810](https://github.com/ChainSafe/forest/pull/810)) (Austin Abell)
- `b31fa0ae` Update gossip messagepool error log
  ([#805](https://github.com/ChainSafe/forest/pull/805)) (Austin Abell)
- `3bec812c` Fix unsealed sector padding
  ([#804](https://github.com/ChainSafe/forest/pull/804)) (Austin Abell)
- `9eab4a8a` Fix reschedule sector expirations
  ([#802](https://github.com/ChainSafe/forest/pull/802)) (Austin Abell)
- `21d6108f` Optimize statediff and fix hamt bug
  ([#799](https://github.com/ChainSafe/forest/pull/799)) (Austin Abell)
- `7da52345` Add msgs to msg pool
  ([#797](https://github.com/ChainSafe/forest/pull/797)) (Dustin Brickwood)
- `901d00cf` Increase cron gas limit
  ([#796](https://github.com/ChainSafe/forest/pull/796)) (Austin Abell)
- `ca3c131f` Import snapshots and import chains
  ([#789](https://github.com/ChainSafe/forest/pull/789)) (Eric Tu)
- `7d34126d` Refactor types out of actors crate to prep for v2 upgrade
  ([#790](https://github.com/ChainSafe/forest/pull/790)) (Austin Abell)
- `54635c52` Fix Miner cron related things
  ([#795](https://github.com/ChainSafe/forest/pull/795)) (Austin Abell)
- `27d3e668` GossipSub Message and Block Deserialization
  ([#791](https://github.com/ChainSafe/forest/pull/791)) (Eric Tu)
- `34710f7e` Update Dockerfile and include make command
  ([#792](https://github.com/ChainSafe/forest/pull/792)) (Dustin Brickwood)
- `5a8dfaab` Switch store for randomness retrieval
  ([#793](https://github.com/ChainSafe/forest/pull/793)) (Austin Abell)
- `b94f39de` Update bootnodes
  ([#794](https://github.com/ChainSafe/forest/pull/794)) (Austin Abell)
- `2e1bb096` Adding CircSupply Calculations
  ([#710](https://github.com/ChainSafe/forest/pull/710)) (nannick)
- `36e38c67` Wrap cached state in async mutex to avoid duplicate state
  calculation ([#785](https://github.com/ChainSafe/forest/pull/785)) (Austin
  Abell)
- `20de7a45` Adding Block Probability Calculations
  ([#771](https://github.com/ChainSafe/forest/pull/771)) (nannick)
- `bee59904` Fix deferred cron and validate caller
  ([#782](https://github.com/ChainSafe/forest/pull/782)) (Austin Abell)
- `78e6bb4b` Put Hamt reordering fix under a feature
  ([#783](https://github.com/ChainSafe/forest/pull/783)) (Austin Abell)
- `7743da7e` Fix projection period for faults
  ([#784](https://github.com/ChainSafe/forest/pull/784)) (Austin Abell)
- `fb2ca2be` Build and Api Versoining
  ([#752](https://github.com/ChainSafe/forest/pull/752)) (Purple Hair Rust Bard)
- `aa397491` Fix get_sectors_for_winning_post and cleanup
  ([#781](https://github.com/ChainSafe/forest/pull/781)) (Austin Abell)
- `dd707577` Fix provider and block message limit
  ([#780](https://github.com/ChainSafe/forest/pull/780)) (Austin Abell)
- `199d7feb` Refactor statediff to own crate
  ([#779](https://github.com/ChainSafe/forest/pull/779)) (Austin Abell)
- `6fb284a2` Fix sync messages logic
  ([#778](https://github.com/ChainSafe/forest/pull/778)) (Austin Abell)
- `c571e0e0` Fix tipset sorting function
  ([#777](https://github.com/ChainSafe/forest/pull/777)) (Austin Abell)
- `f9ab4c20` Update sequence based on epoch for internal messages
  ([#775](https://github.com/ChainSafe/forest/pull/775)) (Austin Abell)
- `057ff0d4` Fix chaos actor send
  ([#773](https://github.com/ChainSafe/forest/pull/773)) (Austin Abell)
- `0834808a` Minimum power fix
  ([#774](https://github.com/ChainSafe/forest/pull/774)) (Eric Tu)
- `34759a88` Fix Amt iter mut guard
  ([#772](https://github.com/ChainSafe/forest/pull/772)) (Austin Abell)
- `655eac22` Update conformance vectors
  ([#768](https://github.com/ChainSafe/forest/pull/768)) (Austin Abell)
- `1de532f3` Fix link in README
  ([#770](https://github.com/ChainSafe/forest/pull/770)) (Austin Abell)
- `6535480f` Remove protoc dependency and update README
  ([#769](https://github.com/ChainSafe/forest/pull/769)) (Austin Abell)
- `fc05e125` Minor fixes found during devnet testing
  ([#753](https://github.com/ChainSafe/forest/pull/753)) (Purple Hair Rust Bard)
- `982738c2` Authorization Setup for Write Access on RPC Calls
  ([#620](https://github.com/ChainSafe/forest/pull/620)) (Jaden Foldesi)
- `d4de5481` Fix blockstore get gas charge
  ([#751](https://github.com/ChainSafe/forest/pull/751)) (Austin Abell)
- `fd89bb9f` Implement actor upgrade logic
  ([#750](https://github.com/ChainSafe/forest/pull/750)) (Austin Abell)
- `6a46d7a4` Add a `ValueMut` wrapper type that tracks whether AMT values are
  mutated ([#749](https://github.com/ChainSafe/forest/pull/749)) (Tim Vermeulen)
- `0a7e163e` Fix CronEvents in Miner Actor
  ([#748](https://github.com/ChainSafe/forest/pull/748)) (Eric Tu)
- `3e8fd6cf` Fix block validations and add chain export test
  ([#741](https://github.com/ChainSafe/forest/pull/741)) (Austin Abell)
- `a4e399d9` Remove extra state load from withdraw balance
  ([#747](https://github.com/ChainSafe/forest/pull/747)) (Austin Abell)
- `15e00e80` Fix trailing 0s on bitfield serialization
  ([#746](https://github.com/ChainSafe/forest/pull/746)) (Austin Abell)
- `7e7d79c3` Switch serde_cbor to fork to allow unsafe unchecked utf8
  deserialization ([#745](https://github.com/ChainSafe/forest/pull/745)) (Austin
  Abell)
- `f8e16554` Fix Balance Table get
  ([#744](https://github.com/ChainSafe/forest/pull/744)) (Eric Tu)
- `6f187420` Skip send in transfer_to_actor if value is 0
  ([#743](https://github.com/ChainSafe/forest/pull/743)) (Eric Tu)
- `9dbcc47d` MAX_MINER_PROVE_COMMITS_PER_EPOCH 3 to 200
  ([#742](https://github.com/ChainSafe/forest/pull/742)) (Eric Tu)
- `cecf8713` State diff on root mismatch option
  ([#738](https://github.com/ChainSafe/forest/pull/738)) (Austin Abell)
- `f309a28b` Fix miner constructor params and proving period offset calculation
  ([#740](https://github.com/ChainSafe/forest/pull/740)) (Austin Abell)
- `891cd3ce` Fix base fee in conformance, bump versions and cleanup
  ([#739](https://github.com/ChainSafe/forest/pull/739)) (Austin Abell)
- `1b23fa33` Add label to DealProposal
  ([#737](https://github.com/ChainSafe/forest/pull/737)) (Austin Abell)
- `a75b47ac` Add redundant writes to Hamt and Amt to interop
  ([#731](https://github.com/ChainSafe/forest/pull/731)) (Austin Abell)
- `d910cf02` Update conformance vectors
  ([#734](https://github.com/ChainSafe/forest/pull/734)) (Austin Abell)
- `9de9e351` BlockSync provider
  ([#724](https://github.com/ChainSafe/forest/pull/724)) (Stepan)
- `0d86e686` Update params and fetch on daemon start
  ([#733](https://github.com/ChainSafe/forest/pull/733)) (Austin Abell)
- `cb4f779b` Updating Chaos Actor and Test Vectors
  ([#696](https://github.com/ChainSafe/forest/pull/696)) (nannick)
- `15eb3f07` Fix signature verification in mempool
  ([#727](https://github.com/ChainSafe/forest/pull/727)) (Austin Abell)
- `3ec23378` Update proof verification
  ([#726](https://github.com/ChainSafe/forest/pull/726)) (Austin Abell)
- `82f76ae6` Add caching to Hamt and update testing
  ([#730](https://github.com/ChainSafe/forest/pull/730)) (Austin Abell)
- `630b54f1` Update Actors error handling
  ([#722](https://github.com/ChainSafe/forest/pull/722)) (Austin Abell)
- `e59b7ae6` Switch bigint division usage to Euclidean to match Go
  ([#723](https://github.com/ChainSafe/forest/pull/723)) (Austin Abell)
- `2561c51c` Amt refactor and interop tests
  ([#716](https://github.com/ChainSafe/forest/pull/716)) (Austin Abell)
- `7a471d57` Remove unnecessary feature with audit failure
  ([#721](https://github.com/ChainSafe/forest/pull/721)) (Austin Abell)
- `b073565e` Mempool Update
  ([#705](https://github.com/ChainSafe/forest/pull/705)) (Eric Tu)
- `f0072101` Update Miner actor
  ([#691](https://github.com/ChainSafe/forest/pull/691)) (Tim Vermeulen)
- `285b9c34` Storage miner integration
  ([#670](https://github.com/ChainSafe/forest/pull/670)) (Purple Hair Rust Bard)
- `04274b14` Adding More Reward Actor Tests
  ([#715](https://github.com/ChainSafe/forest/pull/715)) (nannick)
- `dae9342f` Update block validations
  ([#711](https://github.com/ChainSafe/forest/pull/711)) (Austin Abell)
- `6dc3b50d` Update AMT max index bound
  ([#714](https://github.com/ChainSafe/forest/pull/714)) (Austin Abell)
- `d4dee5a2` Make block validations async
  ([#702](https://github.com/ChainSafe/forest/pull/702)) (Austin Abell)
- `8ef5ae5c` Peer stats tracking and selection
  ([#701](https://github.com/ChainSafe/forest/pull/701)) (Austin Abell)
- `dc0ff4cd` Semantic Validation for Messages
  ([#703](https://github.com/ChainSafe/forest/pull/703)) (Eric Tu)
- `3411459d` ChainSync refactor
  ([#693](https://github.com/ChainSafe/forest/pull/693)) (Austin Abell)
- `66ca99e2` Fix StateManager use in different components
  ([#694](https://github.com/ChainSafe/forest/pull/694)) (Eric Tu)
- `96b64cb2` Drand ignore env variable
  ([#697](https://github.com/ChainSafe/forest/pull/697)) (nannick)
- `548a4645` Print out conformance results and add log for skips
  ([#695](https://github.com/ChainSafe/forest/pull/695)) (Austin Abell)
- `0d7b16cc` Add CLI command to add Genesis Miner to Genesis Template
  ([#644](https://github.com/ChainSafe/forest/pull/644)) (Stepan)
- `0be6b76a` Chain syncing verification fixes
  ([#503](https://github.com/ChainSafe/forest/pull/503)) (Eric Tu)
- `156b2fb6` Fix docs publish workflow
  ([#688](https://github.com/ChainSafe/forest/pull/688)) (Austin Abell)
- `b54d0ec7` Update statetree cache
  ([#668](https://github.com/ChainSafe/forest/pull/668)) (Dustin Brickwood)
- `0809097f` Update blocksync message formats
  ([#686](https://github.com/ChainSafe/forest/pull/686)) (Austin Abell)
- `0db7ddbb` Tipset vector runner
  ([#682](https://github.com/ChainSafe/forest/pull/682)) (Austin Abell)
- `41ad3220` Swap secio authentication for noise
  ([#685](https://github.com/ChainSafe/forest/pull/685)) (Austin Abell)
- `93faacde` Fix bitswap breaking patch release
  ([#683](https://github.com/ChainSafe/forest/pull/683)) (Austin Abell)
- `f2c3ff0f` Update apply_blocks call
  ([#678](https://github.com/ChainSafe/forest/pull/678)) (Austin Abell)
- `e411eeed` Remove TODOs from scoping
  ([#675](https://github.com/ChainSafe/forest/pull/675)) (Austin Abell)
- `24341646` Adding Mdns and Kad Toggle
  ([#647](https://github.com/ChainSafe/forest/pull/647)) (nannick)
- `26517fba` Update edge cases for dynamic error handling in VM
  ([#671](https://github.com/ChainSafe/forest/pull/671)) (Austin Abell)
- `cd68b539` Update runtime transaction logic
  ([#666](https://github.com/ChainSafe/forest/pull/666)) (Austin Abell)
- `d5ccf900` Update EPOCH_DURATION_SECONDS
  ([#667](https://github.com/ChainSafe/forest/pull/667)) (Eric Tu)
- `c73394bc` Fix serialization of TxnIdParams
  ([#665](https://github.com/ChainSafe/forest/pull/665)) (Eric Tu)
- `7b4174e3` Fix runtime implementation to return gas blockstore
  ([#664](https://github.com/ChainSafe/forest/pull/664)) (Austin Abell)
- `2712508e` Handle failed retrieve of actor state
  ([#663](https://github.com/ChainSafe/forest/pull/663)) (Eric Tu)
- `bbbfacba` Check value correctly before transfer
  ([#662](https://github.com/ChainSafe/forest/pull/662)) (Eric Tu)
- `8d87c681` Add validation in chaos actor
  ([#661](https://github.com/ChainSafe/forest/pull/661)) (Eric Tu)
- `7d2bd2fa` Fix caller validation on nested sends
  ([#660](https://github.com/ChainSafe/forest/pull/660)) (Austin Abell)
- `5db465c3` Make hamt value type generic and add benchmarks
  ([#635](https://github.com/ChainSafe/forest/pull/635)) (Austin Abell)
- `5e35560c` Fix internal send bug, remove message ref from runtime
  ([#659](https://github.com/ChainSafe/forest/pull/659)) (Austin Abell)
- `ff754b90` Fix Get Actor
  ([#658](https://github.com/ChainSafe/forest/pull/658)) (Eric Tu)
- `0d82f424` Fix bugs in vm and update runner
  ([#657](https://github.com/ChainSafe/forest/pull/657)) (Austin Abell)
- `809e3e8c` Allow registering of Actors to the VM
  ([#654](https://github.com/ChainSafe/forest/pull/654)) (Eric Tu)
- `0f8185b2` Fix inconsistencies in apply_message
  ([#656](https://github.com/ChainSafe/forest/pull/656)) (Austin Abell)
- `4e0efe99` Add benchmarks and cleanup AMT
  ([#626](https://github.com/ChainSafe/forest/pull/626)) (Austin Abell)
- `aa6167c8` Expose message fields
  ([#655](https://github.com/ChainSafe/forest/pull/655)) (Austin Abell)
- `fd911984` Adding Chaos Actor
  ([#653](https://github.com/ChainSafe/forest/pull/653)) (nannick)
- `d0bd5844` Fix actor creation and deletion logic
  ([#652](https://github.com/ChainSafe/forest/pull/652)) (Austin Abell)
- `81557c9e` Space race genesis and bootnodes updates
  ([#650](https://github.com/ChainSafe/forest/pull/650)) (Austin Abell)
- `f1bf6079` Released updated protocol crates
  ([#651](https://github.com/ChainSafe/forest/pull/651)) (Austin Abell)
- `3fe1d46a` Update gas charges in VM
  ([#649](https://github.com/ChainSafe/forest/pull/649)) (Austin Abell)
- `0fb2fa38` Adding Puppet Actor
  ([#627](https://github.com/ChainSafe/forest/pull/627)) (nannick)
- `3e6c2ee7` Conformance test runner
  ([#638](https://github.com/ChainSafe/forest/pull/638)) (Austin Abell)
- `a4171bec` Builtin actors 0.9.3 update
  ([#643](https://github.com/ChainSafe/forest/pull/643)) (Austin Abell)
- `6029b716` Update libp2p, proofs, and other deps
  ([#641](https://github.com/ChainSafe/forest/pull/641)) (Austin Abell)
- `bbd20ccf` Dynamic Gas Implementation
  ([#639](https://github.com/ChainSafe/forest/pull/639)) (Eric Tu)
- `12ea58cf` Power actor update
  ([#621](https://github.com/ChainSafe/forest/pull/621)) (Austin Abell)
- `23718156` Separate ticket and beacon randomness
  ([#637](https://github.com/ChainSafe/forest/pull/637)) (Austin Abell)
- `da57abae` Update commcid to new codes and validation
  ([#601](https://github.com/ChainSafe/forest/pull/601)) (Austin Abell)
- `2b54a873` Update default hamt hash function to sha256 and make algo generic
  ([#624](https://github.com/ChainSafe/forest/pull/624)) (Austin Abell)
- `f0c0149a` Update header serialization
  ([#636](https://github.com/ChainSafe/forest/pull/636)) (Austin Abell)
- `22971156` Update to new empty amt serialization
  ([#623](https://github.com/ChainSafe/forest/pull/623)) (Austin Abell)
- `0a7036b0` Rpc state implementation
  ([#618](https://github.com/ChainSafe/forest/pull/618)) (Purple Hair Rust Bard)
- `336ae3b5` Add Bitfield cut operator and other improvements
  ([#617](https://github.com/ChainSafe/forest/pull/617)) (Tim Vermeulen)
- `88fdfbc0` Update system actor
  ([#622](https://github.com/ChainSafe/forest/pull/622)) (Austin Abell)
- `bbbb9e2b` New Genesis Template cli command
  ([#612](https://github.com/ChainSafe/forest/pull/612)) (Stepan)
- `8192c126` Fix bug in reading and persisting keystore data
  ([#625](https://github.com/ChainSafe/forest/pull/625)) (Austin Abell)
- `1b43ad5e` Reward actor update
  ([#619](https://github.com/ChainSafe/forest/pull/619)) (Austin Abell)
- `208f1719` Update verified registry actor
  ([#609](https://github.com/ChainSafe/forest/pull/609)) (Austin Abell)
- `87aec324` Add Persistent KeyStore
  ([#604](https://github.com/ChainSafe/forest/pull/604)) (Jaden Foldesi)
- `b6602bbd` Fix string decode handling network
  ([#611](https://github.com/ChainSafe/forest/pull/611)) (Austin Abell)
- `4aeadf71` Paych actor updates
  ([#608](https://github.com/ChainSafe/forest/pull/608)) (Austin Abell)
- `9c8e9a60` Smoothing Functions For Actors
  ([#594](https://github.com/ChainSafe/forest/pull/594)) (nannick)
- `a84ac2f0` Multisig actor update
  ([#606](https://github.com/ChainSafe/forest/pull/606)) (Austin Abell)
- `90353963` Market actor update
  ([#593](https://github.com/ChainSafe/forest/pull/593)) (Austin Abell)
- `44c1cd9b` Add address bugfix tests and bump crate version
  ([#598](https://github.com/ChainSafe/forest/pull/598)) (Austin Abell)
- `d7dcaf6e` Remove incorrectly ported sanity check from go implementation
  ([#597](https://github.com/ChainSafe/forest/pull/597)) (Austin Abell)
- `8b0b35cd` Returns an Error in case of slicing non-ascii strings
  ([#599](https://github.com/ChainSafe/forest/pull/599)) (Natanael Mojica)
- `52a5acec` Update Drand to use HTTP with the new endpoint
  ([#591](https://github.com/ChainSafe/forest/pull/591)) (Eric Tu)
- `4783a670` Update cron actor
  ([#588](https://github.com/ChainSafe/forest/pull/588)) (Austin Abell)
- `c642d9a9` JSON client setup and chain CLI commands
  ([#572](https://github.com/ChainSafe/forest/pull/572)) (Dustin Brickwood)
- `f80cfab7` Update account actor and params defaults/checks
  ([#587](https://github.com/ChainSafe/forest/pull/587)) (Austin Abell)
- `25203cb9` Add bulk put blockstore function and update header persisting
  ([#570](https://github.com/ChainSafe/forest/pull/570)) (Austin Abell)
- `9982c586` Add Drand Beacon Cache
  ([#586](https://github.com/ChainSafe/forest/pull/586)) (Stepan)
- `0c0b617c` Update init actor
  ([#589](https://github.com/ChainSafe/forest/pull/589)) (Austin Abell)
- `2863f64e` VM and Runtime updates
  ([#569](https://github.com/ChainSafe/forest/pull/569)) (Austin Abell)
- `fc523a32` Message Pool RPC
  ([#551](https://github.com/ChainSafe/forest/pull/551)) (Jaden Foldesi)
- `907eda8f` State API - RPC methods
  ([#532](https://github.com/ChainSafe/forest/pull/532)) (Purple Hair Rust Bard)
- `7cb6cecd` Add actor error convenience macro
  ([#550](https://github.com/ChainSafe/forest/pull/550)) (Austin Abell)
- `b9ae7e8f` Switch to use MessageInfo and refactor MockRuntime
  ([#552](https://github.com/ChainSafe/forest/pull/552)) (Austin Abell)
- `53378a9f` Test Runner for Message Signing Serialization Vectors
  ([#548](https://github.com/ChainSafe/forest/pull/548)) (Jaden Foldesi)
- `d3a1776c` Wallet rpc ([#512](https://github.com/ChainSafe/forest/pull/512))
  (Jaden Foldesi)
- `916bd4a6` Have BitField store ranges instead of bytes, and add benchmarks
  ([#543](https://github.com/ChainSafe/forest/pull/543)) (Tim Vermeulen)
- `37617d38` Send events through publisher
  ([#549](https://github.com/ChainSafe/forest/pull/549)) (Eric Tu)
- `0af8cfba` Update machine version for docs publish
  ([#546](https://github.com/ChainSafe/forest/pull/546)) (Austin Abell)
- `6c30ffe5` TokenAmount and StoragePower to BigInt
  ([#540](https://github.com/ChainSafe/forest/pull/540)) (nannick)
- `d83dac3c` Bitswap Integration
  ([#518](https://github.com/ChainSafe/forest/pull/518)) (Eric Tu)
- `b635c087` Implement Mock Runtime Syscalls
  ([#542](https://github.com/ChainSafe/forest/pull/542)) (nannick)
- `1b04f1ca` Implement Sync API and improve syncing
  ([#539](https://github.com/ChainSafe/forest/pull/539)) (Austin Abell)
- `9c561287` Paych actor tests
  ([#492](https://github.com/ChainSafe/forest/pull/492)) (nannick)
- `c7e94f24` Implement msg pool
  ([#449](https://github.com/ChainSafe/forest/pull/449)) (Jaden Foldesi)
- `1c58f7a4` Move libp2p from fork and bump versions
  ([#534](https://github.com/ChainSafe/forest/pull/534)) (Austin Abell)
- `41256318` Adding RPC Configuration
  ([#531](https://github.com/ChainSafe/forest/pull/531)) (nannick)
- `250ad1bf` Implements deadline tests and chain epoch update to i64
  ([#533](https://github.com/ChainSafe/forest/pull/533)) (Dustin Brickwood)
- `0facf1ba` Refactor RPC and network events
  ([#530](https://github.com/ChainSafe/forest/pull/530)) (Austin Abell)
- `2d88d06c` Remove bitvec dependency and other bit field changes
  ([#525](https://github.com/ChainSafe/forest/pull/525)) (Tim Vermeulen)
- `e0d574e1` Update async-std runtime setup
  ([#526](https://github.com/ChainSafe/forest/pull/526)) (Austin Abell)
- `a2cab731` Implementing Market Balance
  ([#524](https://github.com/ChainSafe/forest/pull/524)) (nannick)
- `7143e42b` Refactor CLI and implement fetch-params
  ([#516](https://github.com/ChainSafe/forest/pull/516)) (Austin Abell)
- `95a2fcc1` Update proofs-api to 4.0.1
  ([#523](https://github.com/ChainSafe/forest/pull/523)) (Austin Abell)
- `6e33c231` Bitfield improvements
  ([#506](https://github.com/ChainSafe/forest/pull/506)) (Tim Vermeulen)
- `8de380d2` Rupan/market actor tests
  ([#426](https://github.com/ChainSafe/forest/pull/426)) (nannick)
- `68c026ae` Fix docs push rule
  ([#520](https://github.com/ChainSafe/forest/pull/520)) (Austin Abell)
- `f68ae5dd` Update default branch name to main
  ([#519](https://github.com/ChainSafe/forest/pull/519)) (Austin Abell)
- `2650f8e8` Remove dead code and update CI
  ([#517](https://github.com/ChainSafe/forest/pull/517)) (Austin Abell)
- `4422cddc` A bare-bones GraphSync ResponseManager
  ([#511](https://github.com/ChainSafe/forest/pull/511)) (Tim Vermeulen)
- `11411a37` Update dependencies and proofs version
  ([#515](https://github.com/ChainSafe/forest/pull/515)) (Austin Abell)
- `8add7840` Update bootnodes and genesis for testnet
  ([#509](https://github.com/ChainSafe/forest/pull/509)) (Austin Abell)
- `1ff34dbc` Update proofs to v4
  ([#507](https://github.com/ChainSafe/forest/pull/507)) (Austin Abell)
- `0f1dba04` Updates market actor
  ([#496](https://github.com/ChainSafe/forest/pull/496)) (Dustin Brickwood)
- `18f6aacc` Implement Kademlia discovery
  ([#501](https://github.com/ChainSafe/forest/pull/501)) (Austin Abell)
- `dd396b9f` Fix ecrecover and verify methods
  ([#500](https://github.com/ChainSafe/forest/pull/500)) (Jaden Foldesi)
- `a326fec9` Ashanti/winning posts
  ([#493](https://github.com/ChainSafe/forest/pull/493)) (Purple Hair Rust Bard)
- `f66b4e1a` Added ctrl addresses
  ([#494](https://github.com/ChainSafe/forest/pull/494)) (Dustin Brickwood)
- `f38a0016` Miner actor implemented
  ([#486](https://github.com/ChainSafe/forest/pull/486)) (Dustin Brickwood)
- `8d2a4936` Implement Wallet
  ([#469](https://github.com/ChainSafe/forest/pull/469)) (Jaden Foldesi)
- `418c2fed` Adds Json serialization for Message Receipts and ActorState
  ([#484](https://github.com/ChainSafe/forest/pull/484)) (Eric Tu)
- `a49f9a96` Update Reward actor to new spec
  ([#480](https://github.com/ChainSafe/forest/pull/480)) (Austin Abell)
- `33310f57` Implements Storage Miner critical Chain API methods
  ([#478](https://github.com/ChainSafe/forest/pull/478)) (Eric Tu)
- `21b3b498` Batch seal verification implementation
  ([#483](https://github.com/ChainSafe/forest/pull/483)) (Austin Abell)
- `78e32a99` Switch bls pub key from using vec
  ([#481](https://github.com/ChainSafe/forest/pull/481)) (Austin Abell)
- `afb1fc82` Updated Code to Pass Checks With Rust 1.44
  ([#479](https://github.com/ChainSafe/forest/pull/479)) (Jaden Foldesi)
- `9cc24d70` Tide JSONRPC over HTTP
  ([#462](https://github.com/ChainSafe/forest/pull/462)) (Eric Tu)
- `7e0540f1` Ashanti/chain store channel
  ([#473](https://github.com/ChainSafe/forest/pull/473)) (Purple Hair Rust Bard)
- `2ad2399b` Ashanti/connect state transition
  ([#454](https://github.com/ChainSafe/forest/pull/454)) (Purple Hair Rust Bard)
- `a0dbd7bd` Implement Block header json
  ([#470](https://github.com/ChainSafe/forest/pull/470)) (Austin Abell)
- `206ec565` Update power, reward and market actors, rt and registered proofs
  relative to miner actor ([#458](https://github.com/ChainSafe/forest/pull/458))
  (Dustin Brickwood)
- `63083135` Implement compatible bitfield
  ([#466](https://github.com/ChainSafe/forest/pull/466)) (Austin Abell)
- `6dab2336` Add CircleCI ([#441](https://github.com/ChainSafe/forest/pull/441))
  (Gregory Markou)
- `8ee51446` Add PeerResponseSender
  ([#453](https://github.com/ChainSafe/forest/pull/453)) (Tim Vermeulen)
- `f4b306d6` Update dockerfiles for protoc install
  ([#460](https://github.com/ChainSafe/forest/pull/460)) (Austin Abell)
- `fb1b4085` Bump async-std to 1.6
  ([#456](https://github.com/ChainSafe/forest/pull/456)) (Eric Tu)
- `fc34b441` Runtime randomness and ChainStore randomness
  ([#415](https://github.com/ChainSafe/forest/pull/415)) (Eric Tu)
- `47835025` Fix block header serialization
  ([#450](https://github.com/ChainSafe/forest/pull/450)) (Austin Abell)
- `91f44e20` Setup GraphSync network interface
  ([#442](https://github.com/ChainSafe/forest/pull/442)) (Austin Abell)
- `129f17e0` Bump versions for release
  ([#451](https://github.com/ChainSafe/forest/pull/451)) (Austin Abell)
- `078eda17` Signed and Unsigned message json impls
  ([#444](https://github.com/ChainSafe/forest/pull/444)) (Austin Abell)
- `bb982fbb` Update libp2p to 0.19
  ([#439](https://github.com/ChainSafe/forest/pull/439)) (Austin Abell)
- `acedcf08` Remove a bajillion manual serde implementations
  ([#433](https://github.com/ChainSafe/forest/pull/433)) (Tim Vermeulen)
- `c9a089e8` Update serialization vectors
  ([#435](https://github.com/ChainSafe/forest/pull/435)) (Austin Abell)
- `9ef6e67a` Add Secp address sanity check
  ([#438](https://github.com/ChainSafe/forest/pull/438)) (Austin Abell)
- `c58aeb4b` Setup GraphSync message types and protobuf encoding
  ([#434](https://github.com/ChainSafe/forest/pull/434)) (Austin Abell)
- `ba8d9467` Verifying Drand Entries from Blocks
  ([#387](https://github.com/ChainSafe/forest/pull/387)) (Eric Tu)
- `b1903ba2` Jaden/chainstore refactor
  ([#432](https://github.com/ChainSafe/forest/pull/432)) (Jaden Foldesi)
- `b80ab49d` Jaden/chainsync/asyncverification
  ([#419](https://github.com/ChainSafe/forest/pull/419)) (Jaden Foldesi)
- `033bade8` Update prefix bytes encoding to include mh len
  ([#431](https://github.com/ChainSafe/forest/pull/431)) (Austin Abell)
- `a04ba8f1` Cargo changes for publishing core crates
  ([#425](https://github.com/ChainSafe/forest/pull/425)) (Austin Abell)
- `42fc42e9` Add default implementations for Store bulk operations
  ([#424](https://github.com/ChainSafe/forest/pull/424)) (Tim Vermeulen)
- `ff39f2aa` Last block info for selectors
  ([#418](https://github.com/ChainSafe/forest/pull/418)) (Austin Abell)
- `1f96e918` Update docs and use rocksdb as feature
  ([#421](https://github.com/ChainSafe/forest/pull/421)) (Austin Abell)
- `187ca6cc` Remove Address default implementation
  ([#422](https://github.com/ChainSafe/forest/pull/422)) (Austin Abell)
- `932dae3b` Implemented verify post
  ([#416](https://github.com/ChainSafe/forest/pull/416)) (Purple Hair Rust Bard)
- `b7f6f92a` Shared types refactor
  ([#417](https://github.com/ChainSafe/forest/pull/417)) (Austin Abell)
- `6241454a` Implement Verify Registry Actor
  ([#413](https://github.com/ChainSafe/forest/pull/413)) (Purple Hair Rust Bard)
- `1598ff20` Update tipset sorting
  ([#412](https://github.com/ChainSafe/forest/pull/412)) (Austin Abell)
- `4c95043e` Ipld selector traversals implementation
  ([#408](https://github.com/ChainSafe/forest/pull/408)) (Austin Abell)
- `fa12fff0` Jaden/tipsetconversions
  ([#404](https://github.com/ChainSafe/forest/pull/404)) (Jaden Foldesi)
- `f47b7579` SyncBucket cleanup
  ([#407](https://github.com/ChainSafe/forest/pull/407)) (Tim Vermeulen)
- `ef7aafdc` Async Block verification in ChainSync
  ([#409](https://github.com/ChainSafe/forest/pull/409)) (Eric Tu)
- `0bba0ecf` Fix CI for docs build
  ([#406](https://github.com/ChainSafe/forest/pull/406)) (Austin Abell)
- `81257dfd` Rupan/reward actor tests
  ([#403](https://github.com/ChainSafe/forest/pull/403)) (nannick)
- `5a0bf8d9` Implement interfacing with Drand over GRPC
  ([#375](https://github.com/ChainSafe/forest/pull/375)) (Eric Tu)
- `91a7e651` Selector explore implementation
  ([#402](https://github.com/ChainSafe/forest/pull/402)) (Austin Abell)
- `cbbd921a` Refactor with structops macro
  ([#401](https://github.com/ChainSafe/forest/pull/401)) (Purple Hair Rust Bard)
- `a048f250` Init test porting
  ([#394](https://github.com/ChainSafe/forest/pull/394)) (nannick)
- `67a25f9c` Clean up tipsets
  ([#397](https://github.com/ChainSafe/forest/pull/397)) (Tim Vermeulen)
- `4e4fa120` Update proofs api
  ([#400](https://github.com/ChainSafe/forest/pull/400)) (Austin Abell)
- `2052eb9f` Bump Dependencies
  ([#399](https://github.com/ChainSafe/forest/pull/399)) (Eric Tu)
- `c57cf419` Implement verify seal syscall
  ([#393](https://github.com/ChainSafe/forest/pull/393)) (Dustin Brickwood)
- `18d179b2` DAGJson support for Ipld
  ([#390](https://github.com/ChainSafe/forest/pull/390)) (Austin Abell)
- `84fb0e44` IPLD Selector framework with serialization
  ([#395](https://github.com/ChainSafe/forest/pull/395)) (Austin Abell)
- `3f8c6cf6` Temporary build fix for fil-proofs
  ([#396](https://github.com/ChainSafe/forest/pull/396)) (Austin Abell)
- `0b589d73` Interop updates and refactoring
  ([#388](https://github.com/ChainSafe/forest/pull/388)) (Austin Abell)
- `1aa2e64d` Implements verify consensus fault syscall and reorg vm crates
  ([#386](https://github.com/ChainSafe/forest/pull/386)) (Dustin Brickwood)
- `aa899c08` BlockHeader Update
  ([#385](https://github.com/ChainSafe/forest/pull/385)) (Eric Tu)
- `7e8124de` Refactor address crate
  ([#376](https://github.com/ChainSafe/forest/pull/376)) (Austin Abell)
- `14894298` Implement buffered blockstore cache
  ([#383](https://github.com/ChainSafe/forest/pull/383)) (Austin Abell)
- `5355acd0` Apply Blocks and refactor
  ([#374](https://github.com/ChainSafe/forest/pull/374)) (Austin Abell)
- `8bc201a3` Added forest img
  ([#378](https://github.com/ChainSafe/forest/pull/378)) (Dustin Brickwood)
- `16483531` Added bls aggregate sig check for block validation
  ([#371](https://github.com/ChainSafe/forest/pull/371)) (Dustin Brickwood)
- `3d5aeb2b` Stmgr retrieval methods + is_ticket_winner calc for block
  validation ([#369](https://github.com/ChainSafe/forest/pull/369)) (Dustin
  Brickwood)
- `cecd33d7` Load Genesis from CAR file
  ([#329](https://github.com/ChainSafe/forest/pull/329)) (Eric Tu)
- `29b45845` Compute unsealed sector CID syscall
  ([#360](https://github.com/ChainSafe/forest/pull/360)) (Austin Abell)
- `c27deaba` Setup dockerfiles and update CI
  ([#370](https://github.com/ChainSafe/forest/pull/370)) (Austin Abell)
- `68c4f9ae` Implement Weight method + st/gt for heaviest ts
  ([#359](https://github.com/ChainSafe/forest/pull/359)) (Dustin Brickwood)
- `4382a82e` Mock Runtime and tests for Account and Cron Actors
  ([#356](https://github.com/ChainSafe/forest/pull/356)) (Eric Tu)
- `ff5260a6` Update to new PoSt sector types
  ([#357](https://github.com/ChainSafe/forest/pull/357)) (Austin Abell)
- `8f0fc1d5` Commitment to cid conversions
  ([#358](https://github.com/ChainSafe/forest/pull/358)) (Austin Abell)
- `3798a4e8` Disallow default Cid and Address serialization
  ([#354](https://github.com/ChainSafe/forest/pull/354)) (Austin Abell)
- `dbee0e66` Implements apply_message and apply_implicit_message
  ([#353](https://github.com/ChainSafe/forest/pull/353)) (Dustin Brickwood)
- `1e6533a4` Implement verify signature syscall and cleanup
  ([#351](https://github.com/ChainSafe/forest/pull/351)) (Austin Abell)
- `d257f5cd` Blake2b syscall
  ([#352](https://github.com/ChainSafe/forest/pull/352)) (Austin Abell)
- `38825e7b` VM gas usage implementation and refactor
  ([#350](https://github.com/ChainSafe/forest/pull/350)) (Austin Abell)
- `8f8fd1e3` Connect remaining Actor invocations to runtime and cleanup
  ([#342](https://github.com/ChainSafe/forest/pull/342)) (Austin Abell)
- `4f0c6f7d` Market actor implementation
  ([#338](https://github.com/ChainSafe/forest/pull/338)) (Dustin Brickwood)
- `380dde3e` Update block header serialization
  ([#337](https://github.com/ChainSafe/forest/pull/337)) (Austin Abell)
- `f5845a0b` Refactor error handling
  ([#336](https://github.com/ChainSafe/forest/pull/336)) (Austin Abell)
- `3bc7d410` Key hashing compatibility
  ([#333](https://github.com/ChainSafe/forest/pull/333)) (Austin Abell)
- `28760209` Update peerid serialization in miner actor
  ([#335](https://github.com/ChainSafe/forest/pull/335)) (Austin Abell)
- `35f3c973` Reward Actor ([#318](https://github.com/ChainSafe/forest/pull/318))
  (Austin Abell)
- `ca7898f7` Move bigint serialization utils
  ([#331](https://github.com/ChainSafe/forest/pull/331)) (Austin Abell)
- `e0a996bd` Miner state ([#325](https://github.com/ChainSafe/forest/pull/325))
  (Austin Abell)
- `d30d396e` Market actor state
  ([#330](https://github.com/ChainSafe/forest/pull/330)) (Austin Abell)
- `5f81a1d6` Runtime Implementation
  ([#323](https://github.com/ChainSafe/forest/pull/323)) (Eric Tu)
- `4aacd72a` Initial chainsync process
  ([#293](https://github.com/ChainSafe/forest/pull/293)) (Dustin Brickwood)
- `e2157f57` Logging level config with RUST_LOG env
  variable([#328](https://github.com/ChainSafe/forest/pull/328)) (Austin Abell)
- `29b9e265` Libp2p and dependency update
  ([#326](https://github.com/ChainSafe/forest/pull/326)) (Austin Abell)
- `618cf4ab` Storage Power actor
  ([#308](https://github.com/ChainSafe/forest/pull/308)) (Austin Abell)
- `6d2bf0e0` Switch MethodNum and ActorID to aliases
  ([#317](https://github.com/ChainSafe/forest/pull/317)) (Austin Abell)
- `661f52aa` Change ChainEpoch and TokenAmount types
  ([#309](https://github.com/ChainSafe/forest/pull/309)) (Austin Abell)
- `7e8bd6f2` Payment channel actor
  ([#299](https://github.com/ChainSafe/forest/pull/299)) (Austin Abell)
- `c97033c0` Bitfield/ rle+ impl
  ([#296](https://github.com/ChainSafe/forest/pull/296)) (Austin Abell)
- `5473af59` SetMultimap implementation
  ([#292](https://github.com/ChainSafe/forest/pull/292)) (Austin Abell)
- `1ae3ba41` Improve actors serialization handling
  ([#297](https://github.com/ChainSafe/forest/pull/297)) (Austin Abell)
- `31738128` Refactor annotated serializations
  ([#295](https://github.com/ChainSafe/forest/pull/295)) (Austin Abell)
- `a5b1ab3c` Sector types ([#294](https://github.com/ChainSafe/forest/pull/294))
  (Austin Abell)
- `08d523b5` Implement multimap
  ([#290](https://github.com/ChainSafe/forest/pull/290)) (Austin Abell)
- `338ddf9d` Feat(vm): implement improved error handling
  ([#289](https://github.com/ChainSafe/forest/pull/289)) (Friedel Ziegelmayer)
- `9611818a` Feat(vm): implement system-actor
  ([#288](https://github.com/ChainSafe/forest/pull/288)) (Friedel Ziegelmayer)
- `76712559` Implement balance table
  ([#285](https://github.com/ChainSafe/forest/pull/285)) (Austin Abell)
- `f2027f03` Update message for type changes
  ([#286](https://github.com/ChainSafe/forest/pull/286)) (Austin Abell)
- `af7ad3a7` Multisig actor implementation
  ([#284](https://github.com/ChainSafe/forest/pull/284)) (Austin Abell)
- `e1200ea6` Cron actor implementation
  ([#281](https://github.com/ChainSafe/forest/pull/281)) (Austin Abell)
- `d7f01992` Move abi types and implement piece size
  ([#283](https://github.com/ChainSafe/forest/pull/283)) (Austin Abell)
- `7c8fb8cf` Init actor implementation
  ([#282](https://github.com/ChainSafe/forest/pull/282)) (Austin Abell)
- `5d829172` Clean actors and update to spec
  ([#279](https://github.com/ChainSafe/forest/pull/279)) (Austin Abell)
- `d7195739` Remove unnecessary db trait
  ([#274](https://github.com/ChainSafe/forest/pull/274)) (Austin Abell)
- `0018c22c` State tree full implementation and refactor IPLD
  ([#273](https://github.com/ChainSafe/forest/pull/273)) (Austin Abell)
- `125a9a24` Move CodeID and ActorState to vm crate
  ([#271](https://github.com/ChainSafe/forest/pull/271)) (Eric Tu)
- `1a5b619b` Update exit codes
  ([#270](https://github.com/ChainSafe/forest/pull/270)) (Eric Tu)
- `b337f7c7` Clear warnings for new nightly toolchain rule
  ([#259](https://github.com/ChainSafe/forest/pull/259)) (Austin Abell)
- `28cb8f54` Hamt implementation
  ([#255](https://github.com/ChainSafe/forest/pull/255)) (Austin Abell)
- `17a447e0` Update runtime to new spec/ impl
  ([#256](https://github.com/ChainSafe/forest/pull/256)) (Austin Abell)
- `0c451396` Read CAR Files
  ([#254](https://github.com/ChainSafe/forest/pull/254)) (Eric Tu)
- `bd9f5cf0` Update multihash dependency and Blockstore interface
  ([#253](https://github.com/ChainSafe/forest/pull/253)) (Austin Abell)
- `6aeee77a` Implement basic peer manager
  ([#252](https://github.com/ChainSafe/forest/pull/252)) (Austin Abell)
- `970d476f` Implement sync fork
  ([#248](https://github.com/ChainSafe/forest/pull/248)) (Dustin Brickwood)
- `a43df302` Connected blocksync requests and network polling thread
  ([#244](https://github.com/ChainSafe/forest/pull/244)) (Austin Abell)
- `7b5d8db0` Refactor RPC and implement hello protocol
  ([#246](https://github.com/ChainSafe/forest/pull/246)) (Austin Abell)
- `a1672031` Adding Verification Function for Aggregate BLS Signatures
  ([#240](https://github.com/ChainSafe/forest/pull/240)) (DragonMural)
- `8c924495` ChainSync framework
  ([#243](https://github.com/ChainSafe/forest/pull/243)) (Austin Abell)
- `5a18b496` Libp2p RPC protocol and Blocksync
  ([#229](https://github.com/ChainSafe/forest/pull/229)) (Eric Tu)
- `47dfb47c` Update multibase dependency for lowercase base32 support
  ([#239](https://github.com/ChainSafe/forest/pull/239)) (Austin Abell)
- `39a8d88e` Allow Address network prefix to be overriden for printing
  ([#233](https://github.com/ChainSafe/forest/pull/233)) (Austin Abell)
- `faa71386` Refactor SyncManager to have ownership over tipsets
  ([#238](https://github.com/ChainSafe/forest/pull/238)) (Austin Abell)
- `f242043e` Remove all clones and copies from serializations
  ([#234](https://github.com/ChainSafe/forest/pull/234)) (Austin Abell)
- `d87704f1` State Manager and initial miner retrieval methods
  ([#224](https://github.com/ChainSafe/forest/pull/224)) (Dustin Brickwood)
- `a65794ba` Setup Forest execution threads
  ([#236](https://github.com/ChainSafe/forest/pull/236)) (Austin Abell)
- `56e62302` Global async logging
  ([#232](https://github.com/ChainSafe/forest/pull/232)) (Eric Tu)
- `14115728` Fix cid serde feature reference
  ([#235](https://github.com/ChainSafe/forest/pull/235)) (Austin Abell)
- `b598ffca` Local bigint serialization
  ([#231](https://github.com/ChainSafe/forest/pull/231)) (Austin Abell)
- `1bd9a59c` Refactor blockstore and Cid for usage
  ([#230](https://github.com/ChainSafe/forest/pull/230)) (Austin Abell)
- `abe9be2e` Fix cbor serialization formats and cleanup
  ([#228](https://github.com/ChainSafe/forest/pull/228)) (Austin Abell)
- `59e2fc7c` Refactor keypair retrieval and saving
  ([#221](https://github.com/ChainSafe/forest/pull/221)) (Austin Abell)
- `67ebaae2` Initial Validation Checks - Message, Timestamp and Block Sig
  ([#219](https://github.com/ChainSafe/forest/pull/219)) (Dustin Brickwood)
- `fdf6c506` Entry point for app for organization
  ([#220](https://github.com/ChainSafe/forest/pull/220)) (Austin Abell)
- `b25b4066` Fix README build badge
  ([#218](https://github.com/ChainSafe/forest/pull/218)) (Austin Abell)
- `6d4304e2` Added Fetch and Load Methods
  ([#196](https://github.com/ChainSafe/forest/pull/196)) (Dustin Brickwood)
- `b41107d3` Clean crypto crate and interfaces with Signature types
  ([#214](https://github.com/ChainSafe/forest/pull/214)) (Austin Abell)
- `75224a6a` Add audit to CI
  ([#213](https://github.com/ChainSafe/forest/pull/213)) (Austin Abell)
- `477930db` Migration to Stable Futures and Network Refactor
  ([#209](https://github.com/ChainSafe/forest/pull/209)) (Eric Tu)
- `8b1b61ba` AMT implementation
  ([#197](https://github.com/ChainSafe/forest/pull/197)) (Austin Abell)
- `62beb1b2` CBOR encoding for BlockHeader
  ([#192](https://github.com/ChainSafe/forest/pull/192)) (Eric Tu)
- `3d6814c8` Updated markdown for readme and templates
  ([#208](https://github.com/ChainSafe/forest/pull/208)) (Dustin Brickwood)
- `15ce6d2c` Add MIT license to dual
  ([#204](https://github.com/ChainSafe/forest/pull/204)) (Austin Abell)
- `547e35b7` Updated readme
  ([#201](https://github.com/ChainSafe/forest/pull/201)) (Dustin Brickwood)
- `21635617` Updated link to include internal discord
  ([#200](https://github.com/ChainSafe/forest/pull/200)) (Dustin Brickwood)
- `f21765c4` Rename repo ([#199](https://github.com/ChainSafe/forest/pull/199))
  (Austin Abell)
- `957da7ed` Update README.md
  ([#198](https://github.com/ChainSafe/forest/pull/198)) (ChainSafe Systems)
- `2514c406` Sync & Store methods updated
  ([#193](https://github.com/ChainSafe/forest/pull/193)) (Dustin Brickwood)
- `f1eb515b` DagCBOR encoding and decoding for Tickets
  ([#190](https://github.com/ChainSafe/forest/pull/190)) (Eric Tu)
- `58f3e03a` Update BlockHeader weight to BigUint and DagCBOR encoding for
  TipsetKeys ([#191](https://github.com/ChainSafe/forest/pull/191)) (Eric Tu)
- `8755ec16` Refactor to remove ToCid trait
  ([#186](https://github.com/ChainSafe/forest/pull/186)) (Austin Abell)
- `ab99a6ec` Wrap Signature into a struct
  ([#184](https://github.com/ChainSafe/forest/pull/184)) (Eric Tu)
- `8018d246` Added templates and config
  ([#183](https://github.com/ChainSafe/forest/pull/183)) (Dustin Brickwood)
- `7a9fa80b` Basic Syncer and ChainStore methods
  ([#173](https://github.com/ChainSafe/forest/pull/173)) (Dustin Brickwood)
- `7e524b3c` UnsignedMessage cbor encoding
  ([#174](https://github.com/ChainSafe/forest/pull/174)) (Austin Abell)
- `925d2711` MessageParams update and refactor
  ([#175](https://github.com/ChainSafe/forest/pull/175)) (Austin Abell)
- `1d6dd985` Add missing fields for BlockHeader
  ([#177](https://github.com/ChainSafe/forest/pull/177)) (Eric Tu)
- `f025a9bb` Update changes in spec, updated docs, updated function signatures
  ([#171](https://github.com/ChainSafe/forest/pull/171)) (Austin Abell)
- `c3c6e052` Updated cid format and IPLD link to Cid type
  ([#172](https://github.com/ChainSafe/forest/pull/172)) (Austin Abell)
- `6d527a47` Update message types function signatures
  ([#170](https://github.com/ChainSafe/forest/pull/170)) (Austin Abell)
- `468846f9` Refactor Blockheader
  ([#169](https://github.com/ChainSafe/forest/pull/169)) (Austin Abell)
- `e70250db` Fix existing bug with multibase ToCid
  ([#167](https://github.com/ChainSafe/forest/pull/167)) (Austin Abell)
- `89a0e60e` Add CODEOWNERS
  ([#166](https://github.com/ChainSafe/forest/pull/166)) (Austin Abell)
- `ae6861e2` Switch from using dynamic pointers
  ([#154](https://github.com/ChainSafe/forest/pull/154)) (Austin Abell)
- `b5295e25` Implement and update Cbor encoding
  ([#157](https://github.com/ChainSafe/forest/pull/157)) (Austin Abell)
- `e998474f` Update address for network config, clean auxiliary stuff
  ([#145](https://github.com/ChainSafe/forest/pull/145)) (Austin Abell)
- `c9d3fbbd` Readme Updates
  ([#159](https://github.com/ChainSafe/forest/pull/159)) (David Ansermino)
- `1e99c0ca` Implemented block format
  ([#149](https://github.com/ChainSafe/forest/pull/149)) (Dustin Brickwood)
- `7e58d9bc` Docs index redirect
  ([#151](https://github.com/ChainSafe/forest/pull/151)) (Austin Abell)
- `a641beca` Update Cid references, bump serde_cbor version
  ([#155](https://github.com/ChainSafe/forest/pull/155)) (Austin Abell)
- `79374e42` Fix license script and add to CI
  ([#150](https://github.com/ChainSafe/forest/pull/150)) (Austin Abell)
- `8431cad8` Docs Cleanup ([#138](https://github.com/ChainSafe/forest/pull/138))
  (David Ansermino)
- `9d04393e` Implement memory db
  ([#137](https://github.com/ChainSafe/forest/pull/137)) (Austin Abell)
- `d35410ef` Implement Basic SyncManager
  ([#132](https://github.com/ChainSafe/forest/pull/132)) (Austin Abell)
- `1576674f` Update makefile
  ([#140](https://github.com/ChainSafe/forest/pull/140)) (Gregory Markou)
- `0d29569c` Created wrapper for Cid type
  ([#134](https://github.com/ChainSafe/forest/pull/134)) (Austin Abell)
- `eace8d81` Storage Power Actor framework
  ([#129](https://github.com/ChainSafe/forest/pull/129)) (Austin Abell)
- `ede60e7b` Naive DB + Rocksdb implemenation
  ([#125](https://github.com/ChainSafe/forest/pull/125)) (Gregory Markou)
- `957d0529` Implement BlockHeader builder pattern
  ([#124](https://github.com/ChainSafe/forest/pull/124)) (Austin Abell)
- `d745c60d` Switch License to Apache
  ([#139](https://github.com/ChainSafe/forest/pull/139)) (Gregory Markou)
- `cee77ac1` Update libp2p version to fix cargo issue
  ([#136](https://github.com/ChainSafe/forest/pull/136)) (Austin Abell)
- `2c63bc56` Add License and license script
  ([#123](https://github.com/ChainSafe/forest/pull/123)) (Gregory Markou)
- `0ab143c4` CI cleanup ([#122](https://github.com/ChainSafe/forest/pull/122))
  (Austin Abell)
- `e4363f1a` Implement TipIndex
  ([#113](https://github.com/ChainSafe/forest/pull/113)) (Dustin Brickwood)
- `c916eb4d` Update StateTree and implement cache
  ([#108](https://github.com/ChainSafe/forest/pull/108)) (Austin Abell)
- `4c9fbd88` MethodParameter usage and implementation in system actors
  ([#107](https://github.com/ChainSafe/forest/pull/107)) (Austin Abell)
- `af198d43` Basic VRF ([#104](https://github.com/ChainSafe/forest/pull/104))
  (David Ansermino)
- `6818dc5d` Fix linting issues
  ([#105](https://github.com/ChainSafe/forest/pull/105)) (Austin Abell)
- `2bb5c0ac` Remove ref keywords
  ([#99](https://github.com/ChainSafe/forest/pull/99)) (Austin Abell)
- `d9a35b51` Remove redundant CI
  ([#102](https://github.com/ChainSafe/forest/pull/102)) (Austin Abell)
- `1bd01685` MethodParams update and implementation
  ([#103](https://github.com/ChainSafe/forest/pull/103)) (Austin Abell)
- `2b8ee0eb` Updated blocks crate to reflect spec changes
  ([#86](https://github.com/ChainSafe/forest/pull/86)) (Dustin Brickwood)
- `efb3d8fc` State tree and interpreter framework
  ([#97](https://github.com/ChainSafe/forest/pull/97)) (Austin Abell)
- `792f1204` Reward System Actor framework
  ([#95](https://github.com/ChainSafe/forest/pull/95)) (Austin Abell)
- `e41786ce` Account System Actor framework
  ([#96](https://github.com/ChainSafe/forest/pull/96)) (Austin Abell)
- `51a17882` Updated ChainEpoch usages and clock crate
  ([#98](https://github.com/ChainSafe/forest/pull/98)) (Austin Abell)
- `de80b34a` Refactor Message type and vm packages
  ([#79](https://github.com/ChainSafe/forest/pull/79)) (Austin Abell)
- `e99d8b57` Add libp2p Identify protocol
  ([#94](https://github.com/ChainSafe/forest/pull/94)) (Eric Tu)
- `cb4576d4` Cleanup epoch time
  ([#92](https://github.com/ChainSafe/forest/pull/92)) (Gregory Markou)
- `62888071` Readme typo fix
  ([#93](https://github.com/ChainSafe/forest/pull/93)) (Dustin Brickwood)
- `6a2092b7` Persist networking keystore
  ([#90](https://github.com/ChainSafe/forest/pull/90)) (Gregory Markou)
- `db7d7fc4` Ec2/libp2p ping
  ([#91](https://github.com/ChainSafe/forest/pull/91)) (Eric Tu)
- `36acea44` Cron system actor
  ([#84](https://github.com/ChainSafe/forest/pull/84)) (Austin Abell)
- `db5dad03` Update libp2p dep
  ([#87](https://github.com/ChainSafe/forest/pull/87)) (Austin Abell)
- `93caa63c` Initial Structures for Message - Manager Communication
  ([#69](https://github.com/ChainSafe/forest/pull/69)) (Dustin Brickwood)
- `054f25d4` InitActor framework
  ([#76](https://github.com/ChainSafe/forest/pull/76)) (Austin Abell)
- `d75c8f2e` CLI cleanup ([#70](https://github.com/ChainSafe/forest/pull/70))
  (Gregory Markou)
- `bbea6130` Add config file parsing
  ([#60](https://github.com/ChainSafe/forest/pull/60)) (Gregory Markou)
- `d10a5460` Runtime trait and vm types
  ([#68](https://github.com/ChainSafe/forest/pull/68)) (Austin Abell)
- `ca0159f6` Implements basic actor type
  ([#61](https://github.com/ChainSafe/forest/pull/61)) (Austin Abell)
- `3438654d` Fix makefile clean and phony targets
  ([#62](https://github.com/ChainSafe/forest/pull/62)) (Austin Abell)
- `af33dd2b` Implements Address cbor encoding
  ([#59](https://github.com/ChainSafe/forest/pull/59)) (Austin Abell)
- `bf608808` Create Networking Service
  ([#49](https://github.com/ChainSafe/forest/pull/49)) (Eric Tu)
- `acb00bb0` Closes #51 - Add basic makefile
  ([#57](https://github.com/ChainSafe/forest/pull/57)) (Gregory Markou)
- `9fd58b8d` Add file reading and writing
  ([#54](https://github.com/ChainSafe/forest/pull/54)) (Gregory Markou)
- `9fba7d98` New Tipset w/ unit tests
  ([#56](https://github.com/ChainSafe/forest/pull/56)) (Dustin Brickwood)
- `f7772339` Encoding library and standardizing usage
  ([#48](https://github.com/ChainSafe/forest/pull/48)) (Austin Abell)
- `996900c4` Add an async logger
  ([#53](https://github.com/ChainSafe/forest/pull/53)) (Eric Tu)
- `fd534869` Remove unneeded types
  ([#47](https://github.com/ChainSafe/forest/pull/47)) (Austin Abell)
- `dc04a06f` Add message and messageReceipt to block
  ([#37](https://github.com/ChainSafe/forest/pull/37)) (Gregory Markou)
- `ff9b6757` Refactor crypto and address to libraries
  ([#40](https://github.com/ChainSafe/forest/pull/40)) (Austin Abell)
- `e85e6992` [VM] Implement basic message types and signing stubs
  ([#31](https://github.com/ChainSafe/forest/pull/31)) (Austin Abell)
- `62194eb7` [VM] Address module cleanup
  ([#32](https://github.com/ChainSafe/forest/pull/32)) (Austin Abell)
- `ae846751` Basic blockchain types and Tipset methods
  ([#28](https://github.com/ChainSafe/forest/pull/28)) (Dustin Brickwood)
- `fd667b8d` Basic clock interface
  ([#27](https://github.com/ChainSafe/forest/pull/27)) (Gregory Markou)
- `29c8b441` Add basic cli ([#25](https://github.com/ChainSafe/forest/pull/25))
  (Gregory Markou)
- `e79cc5f7` [VM] Address logic and code restructure
  ([#21](https://github.com/ChainSafe/forest/pull/21)) (Austin Abell)
- `dba3d3ed` Fix build and setup node binary and subsystem libs
  ([#1](https://github.com/ChainSafe/forest/pull/1)) (Austin Abell)
- `0443c1d4` Remove signed block (Eric Tu)
- `ea16ee42` Chain_sync stub (austinabell)
- `995aa6ee` Fixed fn naming (Dustin Brickwood)
- `2644a493` Added stubbed message pool.rs (Dustin Brickwood)
- `bc6cb2a8` Blocks refactor (Eric Tu)
- `c0af00aa` Merge branch 'master' of github.com:ec2/rust-filecoin (Eric Tu)
- `10868e19` More block stubs (Eric Tu)
- `5eaa11cb` Change how types are referenced externally (austinabell)
- `a37ee2d4` Merge branch 'master' of github.com:ec2/rust-filecoin (Eric Tu)
- `a927122c` Exported message types for use (austinabell)
- `e78e209c` Basic incomplete stubbing for block (Eric Tu)
- `235f00d5` Stubbed some vm (Eric Tu)
- `cb354a60` Fix gitignore (austinabell)
- `e8e71e10` Remove cargo lock (austinabell)
- `f3cc8430` Updated lockfile (austinabell)
- `83730efd` Set up subsystems (austinabell)
- `04b6d5bf` Set up vm and blockchain system binaries (austinabell)
- `ba604fa5` Executable project template (Eric Tu)
- `8344e2b8` Initial commit (Eric Tu)<|MERGE_RESOLUTION|>--- conflicted
+++ resolved
@@ -29,10 +29,9 @@
 
 ### Added
 
-<<<<<<< HEAD
 - [#4708](https://github.com/ChainSafe/forest/issues/4708) Add support for the
   `Filecoin.EthTraceBlock` RPC method.
-=======
+
 ### Changed
 
 ### Removed
@@ -46,7 +45,6 @@
 ### Breaking
 
 ### Added
->>>>>>> 0c6707b5
 
 - [#5020](https://github.com/ChainSafe/forest/issues/5020) Add support for the
   `Filecoin.EthGetTransactionByBlockNumberAndIndex` RPC method.
