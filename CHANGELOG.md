<!--

## A short guide to adding a changelog entry

- pick a section to which your change belongs in _Forest unreleased_,
- the entry should follow the format:

  `[#ISSUE_NO](link to the issue): <short description>`, for example:

  [#1234](https://github.com/chainsafe/forest/pull/1234): Add support for NV18

- if the change does not have an issue, use the PR number instead - the PR must
  have a detailed description of the change and its motivation. Consider
  creating a separate issue if the change is complex enough to warrant it,
- the changelog is not a place for the full description of the change, it should
  be a short summary of the change,
- if the change does not directly affect the user, it should not be included in
  the changelog - for example, refactoring of the codebase,
- review the entry to make sure it is correct and understandable and that it
  does not contain any typos,
- the entries should not contradict each other - if you add a new entry, ensure
  it is consistent with the existing entries.

-->

## Forest unreleased

### Breaking

- [#3231](https://github.com/ChainSafe/forest/issues/3231) Moved some Forest
  internal settings from files to the database.
- [#3333](https://github.com/ChainSafe/forest/pull/3333) Changed default rpc
  port from 1234 to 2345.

### Added

- [#3321](https://github.com/ChainSafe/forest/issues/3321): Support for
  multi-threaded car-backed block stores.
- [#3316](https://github.com/ChainSafe/forest/pull/3316): Add
  `forest-tool benchmark` commands.
- [#3330](https://github.com/ChainSafe/forest/pull/3330): Add `--depth` flag to
  `forest-cli snapshot export`.
- [#3348](https://github.com/ChainSafe/forest/pull/3348): Add `--diff-depth`
  flag to `forest-cli archive export`.

### Changed

- [#3331](https://github.com/ChainSafe/forest/pull/3331): Use multiple cores
  when exporting snapshots.
<<<<<<< HEAD
- [#3379](https://github.com/ChainSafe/forest/pull/3379): Improved state graph
  walking performance.
=======
- [#3178](https://github.com/ChainSafe/forest/issues/3178): Removed inaccurate
  progress log ETA; now only the elapsed time is displayed.
>>>>>>> de3db12d

### Removed

### Fixed

- [#3319](https://github.com/ChainSafe/forest/pull/3319): Fix bug triggered by
  re-encoding ForestCAR.zst files.

- [#3322](https://github.com/ChainSafe/forest/pull/3332): Forest is now able to
  parse data from epochs below 1_960_320 (on mainnet)

## Forest v0.12.1 "Carp++"

### Fixed

- [#3307](https://github.com/ChainSafe/forest/pull/3307)[#3310](https://github.com/ChainSafe/forest/pull/3310):
  Reduce memory requirements when exporting a snapshot by 50% (roughly from
  14GiB to 7GiB).

## Forest v0.12.0 "Carp"

Notable updates:

- Support for the `.forest.car.zst` format.
- Support for diff snapshots.

### Breaking

- [#3189](https://github.com/ChainSafe/forest/issues/3189): Changed the database
  organisation to use multiple columns. The database will need to be recreated.
- [#3220](https://github.com/ChainSafe/forest/pull/3220): Removed the
  `forest-cli chain validate-tipset-checkpoints` and
  `forest-cli chain tipset-hash` commands.

### Added

- [#3167](https://github.com/ChainSafe/forest/pull/3167): Added a new option
  `--validate-tipsets` for `forest-cli snapshot validate`.
- [#3166](https://github.com/ChainSafe/forest/issues/3166): Add
  `forest-cli archive info` command for inspecting archives.
- [#3159](https://github.com/ChainSafe/forest/issues/3159): Add
  `forest-cli archive export -e=X` command for exporting archives.
- [#3150](https://github.com/ChainSafe/forest/pull/3150):
  `forest-cli car concat` subcommand for concatenating `.car` files.
- [#3148](https://github.com/ChainSafe/forest/pull/3148): add `save_to_file`
  option to `forest-cli state fetch` command.
- [#3213](https://github.com/ChainSafe/forest/pull/3213): Add support for
  loading forest.car.zst files.
- [#3284](https://github.com/ChainSafe/forest/pull/3284): Add `--diff` flag to
  `archive export`.
- [#3292](https://github.com/ChainSafe/forest/pull/3292): Add `net info`
  subcommand to `forest-cli`.

### Changed

- [#3126](https://github.com/ChainSafe/forest/issues/3126): Bail on database
  lookup errors instead of silently ignoring them.
- [#2999](https://github.com/ChainSafe/forest/issues/2999): Restored `--tipset`
  flag to `forest-cli snapshot export` to allow export at a specific tipset.
- [#3283](https://github.com/ChainSafe/forest/pull/3283): All generated car
  files use the new forest.car.zst format.

### Removed

### Fixed

- [#3248](https://github.com/ChainSafe/forest/issues/3248): Fixed Forest being
  unable to re-create its libp2p keypair from file and always changing its
  `PeerId`.

## Forest v0.11.1 "Dagny Taggart"

## Forest v0.11.0 "Hypersonic"

### Breaking

- [#3048](https://github.com/ChainSafe/forest/pull/3048): Remove support for
  rocksdb
- [#3047](https://github.com/ChainSafe/forest/pull/3047): Remove support for
  compiling with delegated consensus
- [#3086](https://github.com/ChainSafe/forest/pull/3085):
  `forest-cli snapshot validate` no longer supports URLs. Download the snapshot
  and then run the command.

### Added

- [#2761](https://github.com/ChainSafe/forest/issues/2761): Add a per actor
  limit of 1000 messages to Forest mpool for preventing spam attacks.
- [#2728](https://github.com/ChainSafe/forest/issues/2728): Revive
  `forest-cli mpool pending` and `forest-cli mpool stat` subcommands.
- [#2816](https://github.com/ChainSafe/forest/issues/2816): Support `2k` devnet.
- [#3026](https://github.com/ChainSafe/forest/pull/3026): Expose
  `forest-cli state diff ...`
- [#3086](https://github.com/ChainSafe/forest/pull/3085):
  `forest-cli snapshot validate` is faster and uses less disk space, operating
  directly on the snapshot rather than loading through a database.
- [#2983](https://github.com/ChainSafe/forest/issues/2983): Added state
  migration support for NV17.
- [#3107](https://github.com/ChainSafe/forest/pull/3107): Introduced 'head'
  parameter for snapshot validation.

### Fixed

- [#3005](https://github.com/ChainSafe/forest/issues/3005): Fix incorrect
  progress reported when importing compressed snapshots.

- [#3122](https://github.com/ChainSafe/forest/pull/3122): Fix state-root
  mismatch around null tipsets.

## Forest v0.10.0 "Premature"

### Breaking

- [#3007](https://github.com/ChainSafe/forest/pull/3007): Optimize DB
  parameters. This requires all existing databases to be re-initialized.

### Fixed

- [#3006](https://github.com/ChainSafe/forest/issues/3006): Fix `premature end`
  error when exporting a snapshot.

## Forest v0.9.0 "Fellowship"

Notable updates:

- `--compressed` option removed from CLI, snapshots are now always compressed.
- The `dir`, `list`, `prune` and `remove` snapshot commands have been removed
  from the CLI.
- Snapshots are fetched to current directory by default.
- Added new subcommand `forest-cli info show`.
- `Filecoin.ChainSetHead` RPC endpoint and `forest-cli chain set-head`
  subcommand are now implemented.
- IPLD graph can now be downloaded via bitswap.
- `sendFIL` function has been updated to match recent changes in the Forest send
  command.
- FIL amount parsing/printing has been improved and 2 new options are added to
  forest-cli wallet list (--no-round and --no-abbrev).

### Breaking

- [#2873](https://github.com/ChainSafe/forest/issues/2873)
  - remove `--compressed` from the CLI. Snapshots are now always compressed.
  - Remove snapshot ops - snapshots fetched to the current directory by default.

### Added

- [#2706](https://github.com/ChainSafe/forest/issues/2706): implement
  `Filecoin.ChainSetHead` RPC endpoint and `forest-cli chain set-head`
  subcommand.
- [#2979](https://github.com/ChainSafe/forest/pull/2979): implement command for
  downloading an IPLD graph via bitswap.
- [#2578](https://github.com/ChainSafe/forest/pull/2578): implement initial
  support for `forest-cli info`

### Changed

- [#2668](https://github.com/ChainSafe/forest/issues/2668): JavaScript console
  `sendFIL` function has been updated to align with recent changes in the Forest
  `send` command (allowed units for the amount field are now "attoFIL",
  "femtoFIL", "picoFIL", "nanoFIL", "microFIL", "milliFIL", and "FIL"). Note
  that the default `sendFIL` amount unit (i.e., if no units are specified) is
  now FIL to match the behavior in Lotus.
- [#2833](https://github.com/ChainSafe/forest/issues/2833): Improvements to FIL
  amount parsing/printing, and add `--no-round` and `--no-abbrev` to
  `forest-cli wallet list`.

### Removed

- [#2888](https://github.com/ChainSafe/forest/issues/2888): FILOps is no longer
  serving uncompressed snapshots. Removed support for them in both `forest` and
  `forest-cli`.

### Fixed

- [#2967](https://github.com/ChainSafe/forest/issues/2967): Fix http-client
  concurrency issues caused by fetching root certificates multiple times.
- [#2958](https://github.com/ChainSafe/forest/issues/2958): Fix occasional
  consensus fault.
- [#2950](https://github.com/ChainSafe/forest/pull/2950): Fix cases where ctrl-c
  would be ignored.
- [#2934](https://github.com/ChainSafe/forest/issues/2934): Fix race condition
  when connecting to development blockchains.

## Forest v0.8.2 "The Way"

### Added

- [#2655](https://github.com/ChainSafe/forest/issues/2655): Configurable number
  of default recent state roots included in memory/snapshots.

### Changed

### Removed

### Fixed

- [#2796](https://github.com/ChainSafe/forest/pull/2796): Fix issue when running
  Forest on calibnet using a configuration file only.
- [#2807](https://github.com/ChainSafe/forest/pull/2807): Fix issue with v11
  actor CIDs.
- [#2804](https://github.com/ChainSafe/forest/pull/2804): Add work around for
  FVM bug that caused `forest-cli sync wait` to fail.

## Forest v0.8.1 "Cold Exposure"

### Fixed

- [#2788](https://github.com/ChainSafe/forest/pull/2788): Move back to the
  upstream `ref-fvm` and bump the dependency version so that it included the
  latest critical [patch](https://github.com/filecoin-project/ref-fvm/pull/1750)

## Forest v0.8.0 "Jungle Speed" (2023-04-21)

### Added

- [#2763](https://github.com/ChainSafe/forest/issues/2763): Support NV19 and
  NV20. ⛈️

## Forest v0.7.2 "Roberto" (2023-04-19)

### Added

- [#2741](https://github.com/ChainSafe/forest/issues/2741): Support importing
  zstd compressed snapshot car files
- [#2741](https://github.com/ChainSafe/forest/issues/2741): Support fetching
  zstd compressed snapshots with filecoin provider via `--compressed` option
- [#2741](https://github.com/ChainSafe/forest/issues/2741): Support exporting
  zstd compressed snapshots via `--compressed` option in
  `forest-cli snapshot export` subcommand
- [#1454](https://github.com/ChainSafe/forest/issues/1454): Added state
  migration support for NV18.

### Changed

- [#2770](https://github.com/ChainSafe/forest/issues/2767): Use `latest` tag for
  stable releases, and `edge` for latest development builds.

### Removed

### Fixed

## Forest v0.7.1 (2023-03-29)

Notable updates:

- Fix CD task for image publishing on new tagged releases

### Added

- [#2721](https://github.com/ChainSafe/forest/issues/2721): Add `--no-gc` flag
  to daemon.

### Changed

- [#2607](https://github.com/ChainSafe/forest/issues/2607): Use jemalloc as the
  default global allocator

### Removed

### Fixed

## Forest v0.7.0 (2023-03-23)

Notable updates:

- Support for NV18.
- Automatic database garbage collection.
- A JavaScript console to interact with Filecoin API.
- Switched to ParityDb as the default backend for Forest daemon.

### Added

- Support for NV18. [#2596](https://github.com/ChainSafe/forest/issues/2596)
- Automatic database garbage collection.
  [#2292](https://github.com/ChainSafe/forest/issues/2292)
  [#1708](https://github.com/ChainSafe/forest/issues/1708)
- ParityDb statistics to the stats endpoint.
  [#2433](https://github.com/ChainSafe/forest/issues/2433)
- A JavaScript console to interact with Filecoin API.
  [#2492](https://github.com/ChainSafe/forest/pull/2492)
- Multi-platform Docker image support.
  [#2476](https://github.com/ChainSafe/forest/issues/2476)
- `--dry-run` flag to forest-cli `snapshot export` command.
  [#2550](https://github.com/ChainSafe/forest/issues/2550)
- `--exit-after-init` and `--save-token` flags to daemon.
  [#2528](https://github.com/ChainSafe/forest/issues/2528)
- `--track-peak-rss` to forest daemon to get peak RSS usage.
  [#2696](https://github.com/ChainSafe/forest/pull/2696)
- RPC `Filecoin.Shutdown` endpoint and `forest-cli shutdown` subcommand.
  [#2402](https://github.com/ChainSafe/forest/issues/2402)
- Added retry capabilities to failing snapshot fetch.
  [#2544](https://github.com/ChainSafe/forest/issues/2544)

### Changed

- Network needs to be specified for most commands(eg Calibnet), including
  `sync wait` and `snapshot export`.
  [#2596](https://github.com/ChainSafe/forest/issues/2596)
- Switched to ParityDb as the default backend for Forest daemon. All clients
  must re-import the snapshot. The old database must be deleted manually - it is
  located in
  `$(forest-cli config dump | grep data_dir | cut -d' ' -f3)/<NETWORK>/rocksdb`.
  [#2576](https://github.com/ChainSafe/forest/issues/2576)
- Revised how balances are displayed, defaulting to:
  [#2323](https://github.com/ChainSafe/forest/issues/2323)
  - adding metric prefix when it's required, consequently CLI flag
    `--fixed-unit` added to force to show in original `FIL` unit
  - 4 significant digits, consequently CLI flag `--exact-balance` added to force
    full accuracy.
- `stats` and `compression` keys in `parity_db` section were renamed to
  `enable_statistics` and `compression_type` respectively.
  [#2433](https://github.com/ChainSafe/forest/issues/2433)
- `download_snapshot` key in `client` section configuration renamed to
  `auto_download_snapshot`.
  [#2457](https://github.com/ChainSafe/forest/pull/2457)
- `--skip-load` flag must be now called with a boolean indicating its value.
  [#2573](https://github.com/ChainSafe/forest/issues/2573)
- Ban peers with duration, Banned peers are automatically unbanned after a
  period of 1h. [#2391](https://github.com/ChainSafe/forest/issues/2391)
- Added support for multiple listen addr.
  [#2551](https://github.com/ChainSafe/forest/issues/2551)
- Allowed specifying the encryption passphrase via environmental variable.
  [#2499](https://github.com/ChainSafe/forest/issues/2499)
- Removed Forest `ctrl-c` hard shutdown behavior on subsequent `ctrl-c` signals.
  [#2538](https://github.com/ChainSafe/forest/pull/2538)
- Added support in the forest `send` command for all FIL units currently
  supported in forest `wallet` ("attoFIL", "femtoFIL", "picoFIL", "nanoFIL",
  "microFIL", "milliFIL", and "FIL"). Note that the default `send` units (i.e.,
  if no units are specified) are now FIL to match the behavior in Lotus.
  [#2668](https://github.com/ChainSafe/forest/issues/2668)

### Removed

- Removed `--halt-after-import` and `--auto-download-snapshot` from
  configuration. They are now strictly a CLI option.
  [#2528](https://github.com/ChainSafe/forest/issues/2528)
  [#2573](https://github.com/ChainSafe/forest/issues/2573)

### Fixed

- Daemon getting stuck in an infinite loop during shutdown.
  [#2672](https://github.com/ChainSafe/forest/issues/2672)
- `Scanning Blockchain` progess bar never hitting 100% during snapshot import.
  [#2404](https://github.com/ChainSafe/forest/issues/2404)
- bitswap queries cancellation that do not respond after a period.
  [#2398](https://github.com/ChainSafe/forest/issues/2398)
- Forest daeamon crashing on sending bitswap requests.
  [#2405](https://github.com/ChainSafe/forest/issues/2405)
- Corrected counts displayed when using `forest-cli --chain <chain> sync wait`.
  [#2429](https://github.com/ChainSafe/forest/issues/2429)
- Snapshot export issue when running on a system with a separate temporary
  filesystem. [#2693](https://github.com/ChainSafe/forest/pull/2693)
- All binaries and crates in the project to follow a standard version, based on
  the release tag. [#2493](https://github.com/ChainSafe/forest/issues/2493)

## Forest v0.6.0 (2023-01-06)

Notable updates:

- Added support for the new Protocol Labs snapshot service.
- Several improvements to logging (including integration with Grafana Loki) and
  error handling.

### Added

- New daemon option flag `--log-dir` for log file support.
- New ParityDb section in configuration (including statistics and compression
  settings).
- Integration with Grafana Loki for more advanced log filtering and
  summarization.
- Peer tipset epoch now in metrics.

### Changed

- Several improvements to error handling.
- Docker images are now tagged with version (eg `0.6.0`) and date (eg
  `2023-01-05-commit_hash`).
- Upgraded toolchain channel to `nightly-2022-12-15`.
- Migrated logging infrastructure from `log` to `tracing`.
- Fixed bug triggered by large network messages.
- Fixed bug where cursor would be hidden after keyboard interrupt.
- Allow `-—height` flag to take relative offsets for validating the tipsets in a
  snapshot.
- Fixed issue with invalid snapshot exports; messages were accidentally removed
  from snapshots, making them invalid.
- Updated `snapshot fetch` subcommands to support the new Protocol Labs snapshot
  service.
- Fixed RPC `net disconnect` endpoint (a bug was returning a JSON RPC error when
  running `forest-cli net disconnect` and preventing proper peer disconnection).
- Corrected RPC serialization of FIL balances (a bug was preventing display of
  floating point balance using `forest-cli wallet list`).

### Removed

- RocksDB check for low file descriptor limit.
- Unused RPC endpoints.

## Forest v0.5.1 (2022-12-01)

### Changed

- Restore progress indicators that were accidentally broken.

## Forest v0.5.0 (2022-12-01)

Notable updates:

- Support for nv17.
- Forest was split into two programs: a Filecoin node (forest), and a control
  program (forest-cli).
- Improved snapshot importing performance: ~75% reduction in snapshot import
  time.
- Improved code building time: ~45% reduction in build time.
- Code coverage increased from 32% to 63%.

### Added

- Support for nv17 on both calibnet and mainnet.
- Experimental support for ParityDB.
- Improved snapshot handling via the `forest-cli snapshot` commands.
- Support using `aria2` for faster snapshot downloads.
- Support for sending FIL.

### Changed

- Replace async_std with tokio.
- Significantly improve tracked performance metrics.
- Gracefully shutdown the database on sigterm and sighup.
- Fix gas charging issue that caused state-root mismatches on mainnet.
- Snapshots are automatically downloaded if the database is empty.
- Improve error messages if a snapshot doesn't match the requested network.
- Add `--color=[always;auto;never]` flag.

### Removed

- Fat snapshots (snapshots that contain all transaction receipts since genesis)
  have been deprecated in favor of slim snapshots where receipts are downloaded
  on demand.
- All security advistory exceptions. Forest's dependencies are now free of known
  vulnerabilities.

## Forest v0.4.1 (2022-10-04)

### Changed

- Fix bug in handling of blockchain forks.

## Forest v0.4.0 (2022-09-30)

Notable updates:

- Support for nv16.
- Built-in method of downloading snapshots.
- Vastly improved automated testing.

### Added

- New `forest chain export` command for generating snapshots.
- New `forest chain fetch` command for downloading recent snapshots.
- Logging settings are now part of the configuration file rather than only being
  accessible through an environment variable.
- A `--detach` flag for running the Forest node in the background.
- A `--halt-after-import` for exiting Forest directly after importing a
  snapshot.
- Delegated Consensus: A consensus mode useful for testing.
- FIP-0023: Break ties between tipsets of equal weight.

### Changed

- Improve error messages if Forest isn't initiated with a valid database.
- Formatting clean-up in the forest wallet.
- Improved pretty-printing of debugging statediffs.
- Several dozen spelling fixes in the documentation.
- Fixed dead links in documentation (with automated detection).
- Avoided a segmentation fault caused by an improper shutdown of the database.
- Bump required rust version from nightly-2022-09-08 to nightly-2022-09-28.

### Removed

- Support for the `sled` database.

## Forest v0.3.0 (2022-07-04)

Notable updates:

- Support nv15 entirely through the FVM.
- Resolve two security concerns by removing legacy code (RUSTSEC-2020-0071 and
  RUSTSEC-2021-0130).
- Fixed Docker image and released it to GH container registry.
- Network selection (ie mainnet vs testnet) moved to a CLI flag rather than a
  compile-time flag.

## Forest v0.2.2 _alpha_ (2022-04-06)

Forest v0.2.2 alpha is a service release improving performance and stability.
This release supports Filecoin network version 14.

Notable updates:

- Forest now supports Calibnet: `make calibnet` (nv14)
- FVM is available both native and as external crate:
  [ref-fvm](https://github.com/filecoin-project/ref-fvm)
- Reading config from a default config location unless a file is specified.
- Improved logging and display of synchronization progress.
- Defaulting to Rust Edition 2021 from now on.

All changes:

- Log: don't override default filters (#1504) by @jdjaustin in
  [#1530](https://github.com/ChainSafe/forest/pull/1530)
- Crates: bump wasmtime by @q9f in
  [#1526](https://github.com/ChainSafe/forest/pull/1526)
- Ci: add wasm target to release script by @q9f in
  [#1524](https://github.com/ChainSafe/forest/pull/1524)
- Ci: add codecov target threshold tolerance of 1% by @q9f in
  [#1525](https://github.com/ChainSafe/forest/pull/1525)
- Node: demote noisy warnings to debug by @q9f in
  [#1518](https://github.com/ChainSafe/forest/pull/1518)
- Workaround fix for prometheus endpoint by @LesnyRumcajs in
  [#1516](https://github.com/ChainSafe/forest/pull/1516)
- Fixed bug label for bug template by @LesnyRumcajs in
  [#1514](https://github.com/ChainSafe/forest/pull/1514)
- Crates: purge unused dependencies by @q9f in
  [#1509](https://github.com/ChainSafe/forest/pull/1509)
- Github: update code owners by @q9f in
  [#1507](https://github.com/ChainSafe/forest/pull/1507)
- Ci: enable rustc version trinity for builds by @q9f in
  [#1506](https://github.com/ChainSafe/forest/pull/1506)
- Crates: bump dependencies by @q9f in
  [#1503](https://github.com/ChainSafe/forest/pull/1503)
- Re-use some code from ref-fvm by @LesnyRumcajs in
  [#1500](https://github.com/ChainSafe/forest/pull/1500)
- Connor/default config location by @connormullett in
  [#1494](https://github.com/ChainSafe/forest/pull/1494)
- Deps: simplify os dependencies by @q9f in
  [#1496](https://github.com/ChainSafe/forest/pull/1496)
- Use exports from ref-fvm by @LesnyRumcajs in
  [#1495](https://github.com/ChainSafe/forest/pull/1495)
- Start the prometheus server before loading snapshots. by @lemmih in
  [#1484](https://github.com/ChainSafe/forest/pull/1484)
- Config dump with tests by @LesnyRumcajs in
  [#1485](https://github.com/ChainSafe/forest/pull/1485)
- Use the v6 version of the actor's bundle. by @lemmih in
  [#1474](https://github.com/ChainSafe/forest/pull/1474)
- Exposed more rocksdb options, increased max files by @LesnyRumcajs in
  [#1481](https://github.com/ChainSafe/forest/pull/1481)
- Parametrize current rocksdb settings by @LesnyRumcajs in
  [#1479](https://github.com/ChainSafe/forest/pull/1479)
- Use progress bars when downloading headers and scanning the blockchain. by
  @lemmih in [#1480](https://github.com/ChainSafe/forest/pull/1480)
- Night job scripts by @LesnyRumcajs in
  [#1475](https://github.com/ChainSafe/forest/pull/1475)
- Add more metrics of syncing by @LesnyRumcajs in
  [#1467](https://github.com/ChainSafe/forest/pull/1467)
- Limit RocksDB to 200 open files. by @lemmih in
  [#1468](https://github.com/ChainSafe/forest/pull/1468)
- Ci: Include conformance tests in code coverage results by @lemmih in
  [#1470](https://github.com/ChainSafe/forest/pull/1470)
- Show a progressbar when downloading tipset headers. by @lemmih in
  [#1469](https://github.com/ChainSafe/forest/pull/1469)
- Add 'fvm' backend in parallel to our native backend. by @lemmih in
  [#1403](https://github.com/ChainSafe/forest/pull/1403)
- Update regex to v1.5.5 (from 1.5.4) to avoid performance vulnerability. by
  @lemmih in [#1472](https://github.com/ChainSafe/forest/pull/1472)
- Ci: Allow codecov policies to fail. by @lemmih in
  [#1471](https://github.com/ChainSafe/forest/pull/1471)
- Improve docker-compose for monitoring stack by @LesnyRumcajs in
  [#1461](https://github.com/ChainSafe/forest/pull/1461)
- Revert "Enforce max length when serializing/deserializing arrays" by @lemmih
  in [#1462](https://github.com/ChainSafe/forest/pull/1462)
- Introduce serde_generic_array by @clearloop in
  [#1434](https://github.com/ChainSafe/forest/pull/1434)
- Fixed new clippy warnings by @LesnyRumcajs in
  [#1449](https://github.com/ChainSafe/forest/pull/1449)
- Improve license check script by @LesnyRumcajs in
  [#1443](https://github.com/ChainSafe/forest/pull/1443)
- Elmattic/actors review f26 by @elmattic in
  [#1340](https://github.com/ChainSafe/forest/pull/1340)
- Calibnet Support by @connormullett in
  [#1370](https://github.com/ChainSafe/forest/pull/1370)
- Blockchain/sync: demote chain exchange warning to debug message by @q9f in
  [#1439](https://github.com/ChainSafe/forest/pull/1439)
- Fix clippy fiascoes introduced in #1437 by @LesnyRumcajs in
  [#1438](https://github.com/ChainSafe/forest/pull/1438)
- Fix signature verification fiasco by @LesnyRumcajs in
  [#1437](https://github.com/ChainSafe/forest/pull/1437)
- Clippy for tests by @LesnyRumcajs in
  [#1436](https://github.com/ChainSafe/forest/pull/1436)
- Rustc: switch to rust edition 2021 by @q9f in
  [#1429](https://github.com/ChainSafe/forest/pull/1429)
- Forest: bump version to 0.2.2 by @q9f in
  [#1428](https://github.com/ChainSafe/forest/pull/1428)
- Move from chrono to time crate by @LesnyRumcajs in
  [#1426](https://github.com/ChainSafe/forest/pull/1426)

## Forest v0.2.1 _alpha_ (2022-02-14)

Forest v0.2.1 alpha is a service release improving performance and stability.

All changes:

- Ci: fix documentation in release workflow by @q9f in
  [#1427](https://github.com/ChainSafe/forest/pull/1427)
- Feat(encoding): add max length check for bytes by @clearloop in
  [#1399](https://github.com/ChainSafe/forest/pull/1399)
- Add assert in debug mode and tests by @elmattic in
  [#1416](https://github.com/ChainSafe/forest/pull/1416)
- Add shellcheck to CI by @LesnyRumcajs in
  [#1423](https://github.com/ChainSafe/forest/pull/1423)
- Fail CI on failed fmt or other linting file changes by @LesnyRumcajs in
  [#1422](https://github.com/ChainSafe/forest/pull/1422)
- Crates: replace monkey-patched cs\_\* crates by upstream deps by @q9f in
  [#1414](https://github.com/ChainSafe/forest/pull/1414)
- Add LesnyRumcajs to CODEOWNERS by @LesnyRumcajs in
  [#1425](https://github.com/ChainSafe/forest/pull/1425)
- Ci: temporarily ignore RUSTSEC-2022-0009 by @q9f in
  [#1424](https://github.com/ChainSafe/forest/pull/1424)
- Vm/actor: remove unused fields in paych actor tests by @q9f in
  [#1415](https://github.com/ChainSafe/forest/pull/1415)
- Forest: bump version to 0.2.1 by @q9f in
  [#1417](https://github.com/ChainSafe/forest/pull/1417)
- Fix exit code mismatch by @noot in
  [#1412](https://github.com/ChainSafe/forest/pull/1412)
- Improve snapshot parsing performance by ~2.5x by @lemmih in
  [#1408](https://github.com/ChainSafe/forest/pull/1408)
- Update conformance test vectors (and fix test driver) by @lemmih in
  [#1404](https://github.com/ChainSafe/forest/pull/1404)
- Use human readable units when loading snapshots. by @lemmih in
  [#1407](https://github.com/ChainSafe/forest/pull/1407)
- Chore: bump rocksdb to 0.17 by @q9f in
  [#1398](https://github.com/ChainSafe/forest/pull/1398)
- Include network in forest version string. by @lemmih in
  [#1401](https://github.com/ChainSafe/forest/pull/1401)
- Fix 1369 by @willeslau in
  [#1397](https://github.com/ChainSafe/forest/pull/1397)
- Move `/docs` to `/documentation` by @connormullett in
  [#1390](https://github.com/ChainSafe/forest/pull/1390)

## Forest v0.2.0 _alpha_ (2022-01-25)

ChainSafe System's second _alpha_ release of the _Forest_ Filecoin Rust protocol
implementation. This release fixes a series of bugs and performance issues and
introduces, among others, support for:

- Full mainnet compatibility
- Filecoin network version 14 "Chocolate"
- Forest actors version 6
- Further audit fixes

To compile release binaries, checkout the `v0.2.0` tag and build with the
`release` feature.

```shell
git checkout v0.2.0
cargo build --release --bin forest --features release
./target/release/forest --help
```

All changes:

- Release forest v0.2.0 alpha
  ([#1393](https://github.com/ChainSafe/forest/pull/1393)
- C1 actors review ([#1368](https://github.com/ChainSafe/forest/pull/1368))
- Fix encoding size constraints for BigInt and BigUint not enforced
  ([#1367](https://github.com/ChainSafe/forest/pull/1367))
- Fix typo when running conformance tests.
  ([#1394](https://github.com/ChainSafe/forest/pull/1394))
- Auto-detect available cores on Linux and MacOS.
  ([#1387](https://github.com/ChainSafe/forest/pull/1387)
- Remove unused lint exceptions.
  ([#1385](https://github.com/ChainSafe/forest/pull/1385)
- B4 fix: fixing by adding max index computation in bitfield validation
  ([#1344](https://github.com/ChainSafe/forest/pull/1344))
- Ci: run github actions on buildjet
  ([#1366](https://github.com/ChainSafe/forest/pull/1366))
- Ci: documentation dry-run for PRs.
  ([#1383](https://github.com/ChainSafe/forest/pull/1383))
- Use pre-made action to deploy documentation to gh-pages.
  ([#1380](https://github.com/ChainSafe/forest/pull/1380))
- Networks: Show an informative error message if the selected feature set is
  invalid. ([#1373](https://github.com/ChainSafe/forest/pull/1373))
- Disable test 'test_optimal_message_selection3' because it is inconsistent.
  ([#1381](https://github.com/ChainSafe/forest/pull/1381))
- Add David to repo maintainers
  ([#1374](https://github.com/ChainSafe/forest/pull/1374))
- Apply lints from rust-1.58
  ([#1378](https://github.com/ChainSafe/forest/pull/1378))
- Catch panic in verify_window_post
  ([#1365](https://github.com/ChainSafe/forest/pull/1365))
- Make 'base64' dependency for key_management no longer optional
  ([#1372](https://github.com/ChainSafe/forest/pull/1372))
- Fix snapshot get in docs
  ([#1353](https://github.com/ChainSafe/forest/pull/1353))
- Fix market logic ([#1356](https://github.com/ChainSafe/forest/pull/1356))
- V6: fix market and power actors to match go
  ([#1348](https://github.com/ChainSafe/forest/pull/1348))
- F28 fix ([#1343](https://github.com/ChainSafe/forest/pull/1343))
- Fix: F25 ([#1342](https://github.com/ChainSafe/forest/pull/1342))
- Ci: --ignore RUSTSEC-2021-0130
  ([#1350](https://github.com/ChainSafe/forest/pull/1350))
- Drand v14 update: fix fetching around null tipsets
  ([#1339](https://github.com/ChainSafe/forest/pull/1339))
- Fix v6 market actor bug
  ([#1341](https://github.com/ChainSafe/forest/pull/1341))
- F27 fix ([#1328](https://github.com/ChainSafe/forest/pull/1328))
- F17 fix ([#1324](https://github.com/ChainSafe/forest/pull/1324))
- Laudiacay/actors review f23
  ([#1325](https://github.com/ChainSafe/forest/pull/1325))
- Fix market actor publish_storage_deals
  ([#1327](https://github.com/ChainSafe/forest/pull/1327))
- Remove .swp ([#1326](https://github.com/ChainSafe/forest/pull/1326))
- F24 fix ([#1323](https://github.com/ChainSafe/forest/pull/1323))
- F9 fix ([#1315](https://github.com/ChainSafe/forest/pull/1315))
- F20: Fix expiration set validation order
  ([#1322](https://github.com/ChainSafe/forest/pull/1322))
- F13 fix ([#1313](https://github.com/ChainSafe/forest/pull/1313))
- F21 fix ([#1311](https://github.com/ChainSafe/forest/pull/1311))
- F11 fix ([#1312](https://github.com/ChainSafe/forest/pull/1312))
- F15 fix ([#1314](https://github.com/ChainSafe/forest/pull/1314))
- F18, F19 fix ([#1321](https://github.com/ChainSafe/forest/pull/1321))
- Nv14: implement v6 actors
  ([#1260](https://github.com/ChainSafe/forest/pull/1260))
- Add to troubleshooting docs
  ([#1282](https://github.com/ChainSafe/forest/pull/1282))
- F12 fix ([#1290](https://github.com/ChainSafe/forest/pull/1290))
- F1 fix ([#1293](https://github.com/ChainSafe/forest/pull/1293))
- F16: Fix improper use of assert macro
  ([#1310](https://github.com/ChainSafe/forest/pull/1310))
- F14: Fix missing continue statement
  ([#1309](https://github.com/ChainSafe/forest/pull/1309))
- F10 fix ([#1308](https://github.com/ChainSafe/forest/pull/1308))
- F7: Fix incorrect error codes
  ([#1297](https://github.com/ChainSafe/forest/pull/1297))
- F8: Add missing decrement for miner_count
  ([#1298](https://github.com/ChainSafe/forest/pull/1298))
- F6: Fix incorrect error code
  ([#1296](https://github.com/ChainSafe/forest/pull/1296))
- F5: Fix proposal check in market actor
  ([#1295](https://github.com/ChainSafe/forest/pull/1295))
- Remove redundant validation code and update error message to be same as in
  spec actors ([#1294](https://github.com/ChainSafe/forest/pull/1294))
- F3: fix logic to be the same as in the spec actors
  ([#1292](https://github.com/ChainSafe/forest/pull/1292))
- Attempt to improve gh actions time
  ([#1319](https://github.com/ChainSafe/forest/pull/1319))
- Fix clippy errors for the new cargo 1.57.0
  ([#1316](https://github.com/ChainSafe/forest/pull/1316))
- Ci: add gh actions workflows
  ([#1317](https://github.com/ChainSafe/forest/pull/1317))
- Fix: audit issue F2 ([#1289](https://github.com/ChainSafe/forest/pull/1289))
- Update codeowners ([#1306](https://github.com/ChainSafe/forest/pull/1306))
- Add Guillaume to code owners
  ([#1283](https://github.com/ChainSafe/forest/pull/1283))
- .circleci: Remove extra step for docs
  ([#1251](https://github.com/ChainSafe/forest/pull/1251))
- .circleci: Build and push mdbook
  ([#1250](https://github.com/ChainSafe/forest/pull/1250))
- Add MdBook Documentation
  ([#1249](https://github.com/ChainSafe/forest/pull/1249))
- Docs: add release notes
  ([#1246](https://github.com/ChainSafe/forest/pull/1246))

## Forest v0.1.0 _alpha_ (2021-10-19)

ChainSafe System's first _alpha_ release of the _Forest_ Filecoin Rust protocol
implementation.

- It synchronizes and verifies the latest Filecoin main network and is able to
  query the latest state.
- It implements all core systems of the Filecoin protocol specification exposed
  through a command-line interface.
- The set of functionalities for this first alpha-release include: Message Pool,
  State Manager, Chain and Wallet CLI functionality, Prometheus Metrics, and a
  JSON-RPC Server.

To compile release binaries, checkout the `v0.1.0` tag and build with the
`release` feature.

```shell
git checkout v0.1.0
cargo build --release --bin forest --features release
./target/release/forest --help
```

The Forest mono-repository contains ten main components (in logical order):

- `forest`: the command-line interface and daemon (1 crate/workspace)
- `node`: the networking stack and storage (7 crates)
- `blockchain`: the chain structure and synchronization (6 crates)
- `vm`: state transition and actors, messages, addresses (9 crates)
- `key_management`: Filecoin account management (1 crate)
- `crypto`: cryptographic functions, signatures, and verification (1 crate)
- `encoding`: serialization library for encoding and decoding (1 crate)
- `ipld`: the IPLD model for content-addressable data (9 crates)
- `types`: the forest types (2 crates)
- `utils`: the forest toolbox (12 crates)

All initial change sets:

- `cd33929e` Ci: ignore cargo audit for RUSTSEC-2020-0159
  ([#1245](https://github.com/ChainSafe/forest/pull/1245)) (Afr Schoe)
- `d7e816a7` Update Libp2p to 0.40.0-RC.1
  ([#1243](https://github.com/ChainSafe/forest/pull/1243)) (Eric Tu)
- `a33328c9` Mpool CLI Commands
  ([#1203](https://github.com/ChainSafe/forest/pull/1203)) (Connor Mullett)
- `9d4b5291` Create new_issue.md
  ([#1193](https://github.com/ChainSafe/forest/pull/1193)) (Lee Raj)
- `60910979` Actor_name_by_code
  ([#1218](https://github.com/ChainSafe/forest/pull/1218)) (Eric Tu)
- `5845cdf7` Bump libsecp256k1 and statrs
  ([#1244](https://github.com/ChainSafe/forest/pull/1244)) (Eric Tu)
- `a56e4a53` Fix stable clippy::needless_collect
  ([#1238](https://github.com/ChainSafe/forest/pull/1238)) (Afr Schoe)
- `4eb74f90` Fix stable clippy::needless_borrow
  ([#1236](https://github.com/ChainSafe/forest/pull/1236)) (Afr Schoe)
- `5006e62a` Clippy: avoid contiguous acronyms
  ([#upper_case_acronyms](https://github.com/ChainSafe/forest/pull/upper_case_acronyms))
  ([#1239](https://github.com/ChainSafe/forest/pull/1239)) (Afr Schoe)
- `8543b3fb` Connor/state cli
  ([#1219](https://github.com/ChainSafe/forest/pull/1219)) (Connor Mullett)
- `b40f8d11` Fix Deadlock when using Rayon
  ([#1240](https://github.com/ChainSafe/forest/pull/1240)) (Eric Tu)
- `0e816c8a` Clippy: remove redundant enum variant names (`enum_variant_names`)
  ([#1237](https://github.com/ChainSafe/forest/pull/1237)) (Afr Schoe)
- `db5bb065` Cli: use cargo package version environment data in cli options
  struct ([#1229](https://github.com/ChainSafe/forest/pull/1229)) (Afr Schoe)
- `28f7d83f` Rust: default to stable toolchain instead of pinned version
  ([#1228](https://github.com/ChainSafe/forest/pull/1228)) (Afr Schoe)
- `70f26c29` Circleci: prepare build matrix
  ([#1233](https://github.com/ChainSafe/forest/pull/1233)) (Afr Schoe)
- `d9a4df14` Scripts: fix copyright header years
  ([#1230](https://github.com/ChainSafe/forest/pull/1230)) (Afr Schoe)
- `ccf1ac11` Return Ok when validating drand beacon entries similar to how Lotus
  does as per the audit recommendation.
  ([#1206](https://github.com/ChainSafe/forest/pull/1206)) (Hunter Trujillo)
- `f5fe14d2` [Audit fixes] FOR-03 - Inconsistent Deserialization of Randomness
  ([#1205](https://github.com/ChainSafe/forest/pull/1205)) (Hunter Trujillo)
- `32a9ae5f` Rest of V5 Updates
  ([#1217](https://github.com/ChainSafe/forest/pull/1217)) (Eric Tu)
- `e6e1c8ad` API_IMPLEMENTATION.md build script formatting improvements
  ([#1210](https://github.com/ChainSafe/forest/pull/1210)) (Hunter Trujillo)
- `1e88b095` For 01 ([#1188](https://github.com/ChainSafe/forest/pull/1188))
  (Jorge Olivero)
- `881d8f23` FIP 0013 Aggregate Seal Verification
  ([#1185](https://github.com/ChainSafe/forest/pull/1185)) (Eric Tu)
- `ea98ea2a` FIP 0008 Batch Pre Commits
  ([#1189](https://github.com/ChainSafe/forest/pull/1189)) (Eric Tu)
- `a134d5ed` Multi-key import feature
  ([#1201](https://github.com/ChainSafe/forest/pull/1201)) (Elvis)
- `0c447d4c` OpenRPC schema parsing & generation
  ([#1194](https://github.com/ChainSafe/forest/pull/1194)) (Hunter Trujillo)
- `bf3936a2` Connor/cli smoke test
  ([#1196](https://github.com/ChainSafe/forest/pull/1196)) (Connor Mullett)
- `7d5b3333` Reference files with PathBuf instead of Strings
  ([#1200](https://github.com/ChainSafe/forest/pull/1200)) (Elvis)
- `3771568c` Remove loopback and duplicate addrs in `net peers` output
  ([#1199](https://github.com/ChainSafe/forest/pull/1199)) (Francis Murillo)
- `ffc30193` Constant consensus fault reward
  ([#1190](https://github.com/ChainSafe/forest/pull/1190)) (Eric Tu)
- `d88ea8d1` Added the check for config file via Env Var
  ([#1197](https://github.com/ChainSafe/forest/pull/1197)) (Elvis)
- `d4a1d044` Chain Sync CLI Commands
  ([#1175](https://github.com/ChainSafe/forest/pull/1175)) (Connor Mullett)
- `698cf3c3` Additional Net RPC API & CLI Methods
  ([#1167](https://github.com/ChainSafe/forest/pull/1167)) (Hunter Trujillo)
- `32656db9` `auth api-info`
  ([#1172](https://github.com/ChainSafe/forest/pull/1172)) (Connor Mullett)
- `90ab8650` FOR-06 fix: indexmap version bump and MSRV update
  ([#1180](https://github.com/ChainSafe/forest/pull/1180)) (creativcoder)
- `d1d6f640` Update Runtime to Support V5 Actors
  ([#1173](https://github.com/ChainSafe/forest/pull/1173)) (Eric Tu)
- `085ee872` Bugfix:vm:run cron for null rounds
  ([#1177](https://github.com/ChainSafe/forest/pull/1177)) (detailyang)
- `07499a3f` Chore:build:tweak interopnet compile flags
  ([#1178](https://github.com/ChainSafe/forest/pull/1178)) (detailyang)
- `933503e2` Hotfix:metrics:change prometheus response type
  ([#1169](https://github.com/ChainSafe/forest/pull/1169)) (detailyang)
- `99fa3864` Metrics ([#1102](https://github.com/ChainSafe/forest/pull/1102))
  (Jorge Olivero)
- `02791b92` Implement network version 12 state migration / actors v4 migration
  ([#1101](https://github.com/ChainSafe/forest/pull/1101)) (creativcoder)
- `d144eac8` Fix wallet verify
  ([#1170](https://github.com/ChainSafe/forest/pull/1170)) (Connor Mullett)
- `f07f0278` Hotfix:fix passphrase fake confirm
  ([#1168](https://github.com/ChainSafe/forest/pull/1168)) (detailyang)
- `132884d8` Chore:interopnet&devnet:fix build error
  ([#1162](https://github.com/ChainSafe/forest/pull/1162)) (detailyang)
- `992e69e3` FOR-15 fix approx_cmp in msg_chain.rs
  ([#1160](https://github.com/ChainSafe/forest/pull/1160)) (creativcoder)
- `34799734` Wallet CLI Implementation
  ([#1128](https://github.com/ChainSafe/forest/pull/1128)) (Connor Mullett)
- `f698ba88` [Audit fixes] FOR-02: Inconsistent Deserialization of Address ID
  ([#1149](https://github.com/ChainSafe/forest/pull/1149)) (Hunter Trujillo)
- `e50d2ae8` [Audit fixes] FOR-16: Unnecessary Extensive Permissions for Private
  Keys ([#1151](https://github.com/ChainSafe/forest/pull/1151)) (Hunter
  Trujillo)
- `665ca476` Subtract 1 ([#1152](https://github.com/ChainSafe/forest/pull/1152))
  (Eric Tu)
- `4047ff5e` 3 -> 4 ([#1153](https://github.com/ChainSafe/forest/pull/1153))
  (Eric Tu)
- `446bea40` Swap to asyncronous_codec and bump futures_cbor_codec
  ([#1163](https://github.com/ChainSafe/forest/pull/1163)) (Eric Tu)
- `e4e6711b` Encrypted keystore now defaults to enabled. Warn the user if using
  an unencrypted keystore.
  ([#1150](https://github.com/ChainSafe/forest/pull/1150)) (Hunter Trujillo)
- `9b2a03a6` Add rust-toolchain file
  ([#1132](https://github.com/ChainSafe/forest/pull/1132)) (Hunter Trujillo)
- `6f9edae8` Fix P2P random walk logic
  ([#1125](https://github.com/ChainSafe/forest/pull/1125)) (Fraccaroli
  Gianmarco)
- `87f61d20` Spelling and typos
  ([#1126](https://github.com/ChainSafe/forest/pull/1126)) (Kirk Baird)
- `69d52cbd` RPC API w/ Permissions handling
  ([#1122](https://github.com/ChainSafe/forest/pull/1122)) (Hunter Trujillo)
- `81080179` Import/Export StateTree for Testing
  ([#1114](https://github.com/ChainSafe/forest/pull/1114)) (Eric Tu)
- `b75a4f31` Improve CLI printing and RPC error handling.
  ([#1121](https://github.com/ChainSafe/forest/pull/1121)) (Hunter Trujillo)
- `a8931e2a` Enable Gossip Scoring
  ([#1115](https://github.com/ChainSafe/forest/pull/1115)) (Eric Tu)
- `c337d3bf` V5 Actors Prep
  ([#1116](https://github.com/ChainSafe/forest/pull/1116)) (Eric Tu)
- `0a20e468` JSON-RPC Client with FULLNODE_API_INFO config & JWT support
  ([#1100](https://github.com/ChainSafe/forest/pull/1100)) (Hunter Trujillo)
- `f87d0baf` Resolve Stack Overflow
  ([#1103](https://github.com/ChainSafe/forest/pull/1103)) (Eric Tu)
- `bd90aa65` Tidy up submitwindowedpost
  ([#1099](https://github.com/ChainSafe/forest/pull/1099)) (Kirk Baird)
- `36a18656` Add Prometheus server
  ([#1098](https://github.com/ChainSafe/forest/pull/1098)) (Jorge Olivero)
- `ff6776ca` Base64 encode persistent keystore
  ([#1092](https://github.com/ChainSafe/forest/pull/1092)) (Connor Mullett)
- `c02669fa` Remove tide-websockets-sink fork
  ([#1089](https://github.com/ChainSafe/forest/pull/1089)) (Hunter Trujillo)
- `84ab31b0` Parallelize tipset processing
  ([#1081](https://github.com/ChainSafe/forest/pull/1081)) (Jorge Olivero)
- `d245f14c` Encrypted Key Store
  ([#1078](https://github.com/ChainSafe/forest/pull/1078)) (Connor Mullett)
- `34740715` Actors v4 (Network v12)
  ([#1087](https://github.com/ChainSafe/forest/pull/1087)) (Eric Tu)
- `946f4510` Implement optimal message selection
  ([#1086](https://github.com/ChainSafe/forest/pull/1086)) (creativcoder)
- `e8c1b599` Ignore If txn_id Existed Or Not When Deleting
  ([#1082](https://github.com/ChainSafe/forest/pull/1082)) (Eric Tu)
- `0a134afa` Devnet Build
  ([#1073](https://github.com/ChainSafe/forest/pull/1073)) (Eric Tu)
- `77f8495e` Remove check for empty_params
  ([#1079](https://github.com/ChainSafe/forest/pull/1079)) (Eric Tu)
- `bb7034ac` Minor fixes and touch-ups
  ([#1074](https://github.com/ChainSafe/forest/pull/1074)) (François Garillot)
- `674c3b39` HTTP JWT validation
  ([#1072](https://github.com/ChainSafe/forest/pull/1072)) (Hunter Trujillo)
- `4c9856dc` Disable MacOS CI for now. Looked into it a bit, not sure what other
  better solutions we have.
  ([#1077](https://github.com/ChainSafe/forest/pull/1077)) (Hunter Trujillo)
- `8a3823c3` Add @connormullett to Code Owners
  ([#1076](https://github.com/ChainSafe/forest/pull/1076)) (Hunter Trujillo)
- `e52b34d0` Remove a couple unnecessary panics
  ([#1075](https://github.com/ChainSafe/forest/pull/1075)) (François Garillot)
- `3606c3f9` Fix Error Handling in Load Deadlines
  ([#1071](https://github.com/ChainSafe/forest/pull/1071)) (Eric Tu)
- `a2452f3d` Tweaks to buffered blockstore
  ([#1069](https://github.com/ChainSafe/forest/pull/1069)) (Austin Abell)
- `78303511` NetworkVersion 11 Upgrade at Epoch 665280
  ([#1066](https://github.com/ChainSafe/forest/pull/1066)) (Eric Tu)
- `b9fccde0` Release New Crates Due to Vulnerability in forest_message 0.6.0
  ([#1058](https://github.com/ChainSafe/forest/pull/1058)) (Eric Tu)
- `4a9e4e47` Reduce time to resolve links in flush to ~51ms in buffer blockstore
  writes ([#1059](https://github.com/ChainSafe/forest/pull/1059)) (creativcoder)
- `b3ad6d7a` Update bls_signatures to 0.9 and filecoin-proofs-api to 6.1
  ([#1062](https://github.com/ChainSafe/forest/pull/1062)) (Eric Tu)
- `7301c6bf` Fix Error Handling in Deadline Construction
  ([#1063](https://github.com/ChainSafe/forest/pull/1063)) (Eric Tu)
- `425ec083` Clippy "Fix"
  ([#1064](https://github.com/ChainSafe/forest/pull/1064)) (Eric Tu)
- `275f312e` HTTP RPC-JSON and tide-websockets
  ([#990](https://github.com/ChainSafe/forest/pull/990)) (Hunter Trujillo)
- `cfeab68f` Fix ExitCode handling when calling
  repay_partial_debt_in_priority_order
  ([#1055](https://github.com/ChainSafe/forest/pull/1055)) (Eric Tu)
- `d30d093d` Setup rustfmt
  ([#1053](https://github.com/ChainSafe/forest/pull/1053)) (Jorge Olivero)
- `d4fc556f` Libp2p Connection Limits
  ([#1051](https://github.com/ChainSafe/forest/pull/1051)) (Eric Tu)
- `36aaf693` Add @olibero to Code Owners
  ([#1052](https://github.com/ChainSafe/forest/pull/1052)) (Eric Tu)
- `8278d257` Fix ExitCode Handling in load_deadline
  ([#1050](https://github.com/ChainSafe/forest/pull/1050)) (Eric Tu)
- `77080e61` BufferedBlockstore Flush Improvements
  ([#1044](https://github.com/ChainSafe/forest/pull/1044)) (Eric Tu)
- `0bd9b1ef` Update Networking Log Levels
  ([#1046](https://github.com/ChainSafe/forest/pull/1046)) (Eric Tu)
- `669d5504` Fix Parent Grinding Fault Detection
  ([#1045](https://github.com/ChainSafe/forest/pull/1045)) (Eric Tu)
- `c424b65f` Fix ReportConsensusFault Gas Mismatch
  ([#1043](https://github.com/ChainSafe/forest/pull/1043)) (Eric Tu)
- `b2141ff3` Update Actors Interface and Fix Actors Consensus Issues
  ([#1041](https://github.com/ChainSafe/forest/pull/1041)) (Eric Tu)
- `0ddec266` Cargo Audit Patch
  ([#1042](https://github.com/ChainSafe/forest/pull/1042)) (Eric Tu)
- `f89b9ad1` Paych Actor v3
  ([#1035](https://github.com/ChainSafe/forest/pull/1035)) (Eric Tu)
- `608c0a93` Miner Actor v3
  ([#1032](https://github.com/ChainSafe/forest/pull/1032)) (Eric Tu)
- `01ae4250` Remove dutter and add creativ
  ([#1036](https://github.com/ChainSafe/forest/pull/1036)) (Eric Tu)
- `c4143e0a` Initial refactor: separate pool and provider
  ([#1027](https://github.com/ChainSafe/forest/pull/1027)) (creativcoder)
- `f6eddd54` Update libp2p to 0.35
  ([#928](https://github.com/ChainSafe/forest/pull/928)) (Austin Abell)
- `0b63a93f` Reward Actor v3
  ([#1020](https://github.com/ChainSafe/forest/pull/1020)) (Eric Tu)
- `caf19b94` Init Actor v3
  ([#1019](https://github.com/ChainSafe/forest/pull/1019)) (Eric Tu)
- `4a00c91e` Remove old codeowners
  ([#1018](https://github.com/ChainSafe/forest/pull/1018)) (Austin Abell)
- `49220a1d` Storage Power Actor v3
  ([#1017](https://github.com/ChainSafe/forest/pull/1017)) (Eric Tu)
- `91ba65b3` Update verifreg to v3
  ([#1016](https://github.com/ChainSafe/forest/pull/1016)) (Eric Tu)
- `4d663116` Document node and cleanup
  ([#1007](https://github.com/ChainSafe/forest/pull/1007)) (Austin Abell)
- `79c0da79` Multisig Actor v3
  ([#1013](https://github.com/ChainSafe/forest/pull/1013)) (Eric Tu)
- `0289e349` Market Actor v3
  ([#1010](https://github.com/ChainSafe/forest/pull/1010)) (Eric Tu)
- `4d0c8642` Update types documentation
  ([#1008](https://github.com/ChainSafe/forest/pull/1008)) (Austin Abell)
- `b42e66b5` Fix new clippy warnings and fix logic
  ([#1011](https://github.com/ChainSafe/forest/pull/1011)) (Austin Abell)
- `44dd57b8` Update VM docs.
  ([#1009](https://github.com/ChainSafe/forest/pull/1009)) (Austin Abell)
- `f20740ee` V3 HAMT and AMT for Actors
  ([#1005](https://github.com/ChainSafe/forest/pull/1005)) (Eric Tu)
- `bfb406b9` Update ipld docs
  ([#1004](https://github.com/ChainSafe/forest/pull/1004)) (Austin Abell)
- `69e91fc2` Update crypto docs and cleanup API
  ([#1002](https://github.com/ChainSafe/forest/pull/1002)) (Austin Abell)
- `9be446b5` Blockchain docs and cleanup
  ([#1000](https://github.com/ChainSafe/forest/pull/1000)) (Austin Abell)
- `121bdede` Actors v3 Setup
  ([#1001](https://github.com/ChainSafe/forest/pull/1001)) (Eric Tu)
- `e2034f74` Release Actors V2
  ([#994](https://github.com/ChainSafe/forest/pull/994)) (Eric Tu)
- `47b8b4f7` Add 1.46.0 msrv check to CI
  ([#993](https://github.com/ChainSafe/forest/pull/993)) (Austin Abell)
- `d38a08d5` Framework for State Migrations
  ([#987](https://github.com/ChainSafe/forest/pull/987)) (Eric Tu)
- `83906046` Improve Car file read node
  ([#988](https://github.com/ChainSafe/forest/pull/988)) (Austin Abell)
- `e642c55f` Fix hyper vulnerability
  ([#991](https://github.com/ChainSafe/forest/pull/991)) (Austin Abell)
- `bd546119` Include git hash and crate version
  ([#977](https://github.com/ChainSafe/forest/pull/977)) (Rajarupan Sampanthan)
- `46f7bf61` V3 Hamt update
  ([#982](https://github.com/ChainSafe/forest/pull/982)) (Austin Abell)
- `11d059ab` Fix bug in miner extend sector expiration
  ([#989](https://github.com/ChainSafe/forest/pull/989)) (Austin Abell)
- `84296d92` Nightly build/audit workaround and nightly linting fixes
  ([#983](https://github.com/ChainSafe/forest/pull/983)) (Austin Abell)
- `d1b2f622` Prep hamt v2 release
  ([#981](https://github.com/ChainSafe/forest/pull/981)) (Austin Abell)
- `c5342907` Fix fork handling
  ([#980](https://github.com/ChainSafe/forest/pull/980)) (Eric Tu)
- `931de226` V3 Actors Amt update
  ([#978](https://github.com/ChainSafe/forest/pull/978)) (Austin Abell)
- `4c2e4a07` Update Amt API and prep release
  ([#979](https://github.com/ChainSafe/forest/pull/979)) (Austin Abell)
- `d0a46ba7` Refactor discovery, improve Hello handling/peer management
  ([#975](https://github.com/ChainSafe/forest/pull/975)) (Austin Abell)
- `7ba2217d` Replace broadcast channels and refactor websocket streaming
  ([#955](https://github.com/ChainSafe/forest/pull/955)) (Austin Abell)
- `75403b30` Fix verify consensus fault logic
  ([#973](https://github.com/ChainSafe/forest/pull/973)) (Austin Abell)
- `76797645` Replace lazycell with once_cell
  ([#976](https://github.com/ChainSafe/forest/pull/976)) (Austin Abell)
- `7a8cce81` Fix block header signature verification helper function
  ([#972](https://github.com/ChainSafe/forest/pull/972)) (Austin Abell)
- `f182e8d6` Fix fork ([#971](https://github.com/ChainSafe/forest/pull/971))
  (Eric Tu)
- `34e1b1e6` Remove irrelevant spam logs
  ([#969](https://github.com/ChainSafe/forest/pull/969)) (Austin Abell)
- `c565eb92` Fix edge case in update pending deal state
  ([#968](https://github.com/ChainSafe/forest/pull/968)) (Austin Abell)
- `db0c4417` Fixes to ChainSyncer Scheduling
  ([#965](https://github.com/ChainSafe/forest/pull/965)) (Eric Tu)
- `3b16f807` Purge approvals on multisig removal
  ([#967](https://github.com/ChainSafe/forest/pull/967)) (Austin Abell)
- `3d91af03` Cleanup TODOs
  ([#933](https://github.com/ChainSafe/forest/pull/933)) (Austin Abell)
- `d7b9b396` Update logging to hide internal messages by default
  ([#954](https://github.com/ChainSafe/forest/pull/954)) (Austin Abell)
- `d82e3791` Interopnet support
  ([#964](https://github.com/ChainSafe/forest/pull/964)) (Austin Abell)
- `59c4413c` Add skip-load flag and cleanup snapshot loading
  ([#939](https://github.com/ChainSafe/forest/pull/939)) (Austin Abell)
- `ce37d70d` Fix to address resolution for chained internal calls
  ([#952](https://github.com/ChainSafe/forest/pull/952)) (Austin Abell)
- `18535f7c` Fix storage deal resolution pattern
  ([#948](https://github.com/ChainSafe/forest/pull/948)) (Austin Abell)
- `34b8c7eb` Update statediff for v2 and keep under feature
  ([#949](https://github.com/ChainSafe/forest/pull/949)) (Austin Abell)
- `3eed3ac2` Update bls backend to blst
  ([#945](https://github.com/ChainSafe/forest/pull/945)) (Austin Abell)
- `c02944fb` Handle null multisig proposal hashes
  ([#953](https://github.com/ChainSafe/forest/pull/953)) (Austin Abell)
- `5845f9e7` Ignore invalid peer id in miner info
  ([#951](https://github.com/ChainSafe/forest/pull/951)) (Austin Abell)
- `721bc466` Fix bugs in terminate sectors logic
  ([#950](https://github.com/ChainSafe/forest/pull/950)) (Austin Abell)
- `ccd4fbd0` Nullable Entropy in Randomness RPC and Fix Gas Base Fee Estimation
  ([#947](https://github.com/ChainSafe/forest/pull/947)) (Eric Tu)
- `4825a6a8` Fix calico vesting
  ([#942](https://github.com/ChainSafe/forest/pull/942)) (Austin Abell)
- `60e59697` Fix bug with pledge delta from proving deadline
  ([#943](https://github.com/ChainSafe/forest/pull/943)) (Austin Abell)
- `334551e1` Update consensus min power
  ([#946](https://github.com/ChainSafe/forest/pull/946)) (Austin Abell)
- `0e4ff578` Update calico storage gas multiplier
  ([#940](https://github.com/ChainSafe/forest/pull/940)) (Austin Abell)
- `53d35f02` Fix typo in v2 winning post validation
  ([#941](https://github.com/ChainSafe/forest/pull/941)) (Austin Abell)
- `749303c4` CBOR Stream Read in LibP2P RPC
  ([#932](https://github.com/ChainSafe/forest/pull/932)) (Eric Tu)
- `a79a97a9` Fix header signing bytes cache bug
  ([#935](https://github.com/ChainSafe/forest/pull/935)) (Austin Abell)
- `a32e19d3` Update header caches and builder
  ([#930](https://github.com/ChainSafe/forest/pull/930)) (Austin Abell)
- `ae9d7acb` Switch temp bytes deserialize to Cow
  ([#931](https://github.com/ChainSafe/forest/pull/931)) (Austin Abell)
- `a2ac9552` Clean up chain exchange responses and peer disconnects
  ([#929](https://github.com/ChainSafe/forest/pull/929)) (Austin Abell)
- `2f87782c` Update libp2p, async-std, and other deps
  ([#922](https://github.com/ChainSafe/forest/pull/922)) (Austin Abell)
- `9a6c9a87` Change default address prefix to 'f'
  ([#921](https://github.com/ChainSafe/forest/pull/921)) (Rajarupan Sampanthan)
- `182eacce` Fix ChainNotify RPC
  ([#924](https://github.com/ChainSafe/forest/pull/924)) (Eric Tu)
- `b97451a8` Update price list for calico VM gas
  ([#918](https://github.com/ChainSafe/forest/pull/918)) (Austin Abell)
- `67dfe7b1` Update calico vesting and refactor circ supply
  ([#917](https://github.com/ChainSafe/forest/pull/917)) (Austin Abell)
- `8efd8ee6` Claus fork burn removal
  ([#920](https://github.com/ChainSafe/forest/pull/920)) (Austin Abell)
- `ef3ecd1e` Calico (V7) update
  ([#919](https://github.com/ChainSafe/forest/pull/919)) (Austin Abell)
- `3c536d0d` Setup multiple network configurations and drand schedule
  ([#915](https://github.com/ChainSafe/forest/pull/915)) (Austin Abell)
- `fa82654f` Adding Insecure Post-Validation
  ([#916](https://github.com/ChainSafe/forest/pull/916)) (Rajarupan Sampanthan)
- `05b282da` Wrap ChainSyncer::state in an Arc<Mutex> and set it to Follow
  accordingly ([#914](https://github.com/ChainSafe/forest/pull/914)) (Tim
  Vermeulen)
- `adfbe855` Update smoke base fee calculation
  ([#912](https://github.com/ChainSafe/forest/pull/912)) (Austin Abell)
- `dd173e41` Update randomness for conformance tipsets and update V7 proof
  verification ([#911](https://github.com/ChainSafe/forest/pull/911)) (Austin
  Abell)
- `4b23b65c` Update types for all new V2 network upgrades
  ([#906](https://github.com/ChainSafe/forest/pull/906)) (Austin Abell)
- `0da265de` Replace shared actor crates with local code
  ([#907](https://github.com/ChainSafe/forest/pull/907)) (Austin Abell)
- `c604ae5f` Update miner actor to v2
  ([#903](https://github.com/ChainSafe/forest/pull/903)) (Austin Abell)
- `e4e39094` Update reward actor to v2
  ([#897](https://github.com/ChainSafe/forest/pull/897)) (Austin Abell)
- `62325dd7` Add GetMarketState to State Manager
  ([#900](https://github.com/ChainSafe/forest/pull/900)) (Ayush Mishra)
- `208c7655` Update runtime for network version upgrades
  ([#896](https://github.com/ChainSafe/forest/pull/896)) (Austin Abell)
- `c1a7553f` Storage Miner Pledging
  ([#899](https://github.com/ChainSafe/forest/pull/899)) (Eric Tu)
- `d6af098e` Add serde annotation for go vec visitor without using wrapper
  ([#898](https://github.com/ChainSafe/forest/pull/898)) (Austin Abell)
- `56f6d628` Update verifreg actor to v2
  ([#889](https://github.com/ChainSafe/forest/pull/889)) (Austin Abell)
- `88d1d465` Add a cfg flag to build Forest in Devnet mode
  ([#895](https://github.com/ChainSafe/forest/pull/895)) (Eric Tu)
- `8a1f2038` Paych v2 actor update
  ([#894](https://github.com/ChainSafe/forest/pull/894)) (Austin Abell)
- `f821b971` Power actor v2 upgrade
  ([#893](https://github.com/ChainSafe/forest/pull/893)) (Austin Abell)
- `d1dbd0ab` Add syncing configuration options
  ([#892](https://github.com/ChainSafe/forest/pull/892)) (Dustin Brickwood)
- `83a86a9d` Handle pubsub blocks in parallel
  ([#891](https://github.com/ChainSafe/forest/pull/891)) (Tim Vermeulen)
- `5dee4491` Update seal proof types and proofs api version
  ([#890](https://github.com/ChainSafe/forest/pull/890)) (Austin Abell)
- `169f9e3f` Version Hamt, Amt, State tree
  ([#887](https://github.com/ChainSafe/forest/pull/887)) (Austin Abell)
- `ecc7c680` Update market actor to v2
  ([#888](https://github.com/ChainSafe/forest/pull/888)) (Austin Abell)
- `dcbac0f0` Update multisig to v2
  ([#886](https://github.com/ChainSafe/forest/pull/886)) (Austin Abell)
- `5043ed0c` Update CI build checks
  ([#885](https://github.com/ChainSafe/forest/pull/885)) (Austin Abell)
- `787dcc0c` Implement Net API Module + Some other RPC methods
  ([#884](https://github.com/ChainSafe/forest/pull/884)) (Eric Tu)
- `47f2bd1e` Actors v2 upgrade setup
  ([#854](https://github.com/ChainSafe/forest/pull/854)) (Austin Abell)
- `aa448702` Storage Miner Init Interop
  ([#882](https://github.com/ChainSafe/forest/pull/882)) (Eric Tu)
- `8e821e0b` Remove coverage from CI until fixed
  ([#883](https://github.com/ChainSafe/forest/pull/883)) (Austin Abell)
- `61e5465e` Fix message crate compilation with json feature
  ([#880](https://github.com/ChainSafe/forest/pull/880)) (Austin Abell)
- `85e96837` Release crates for actors v2 upgrade
  ([#879](https://github.com/ChainSafe/forest/pull/879)) (Austin Abell)
- `82ca74cc` Form tipsets ([#875](https://github.com/ChainSafe/forest/pull/875))
  (Tim Vermeulen)
- `ce5c28b9` A bunch of fixes for the RPC
  ([#874](https://github.com/ChainSafe/forest/pull/874)) (Eric Tu)
- `8193a4b1` Implement hamt fuzzer
  ([#872](https://github.com/ChainSafe/forest/pull/872)) (Austin Abell)
- `36154ff6` Implement Amt fuzzer
  ([#871](https://github.com/ChainSafe/forest/pull/871)) (Austin Abell)
- `15c0e67f` Fix syncing regressions from #841
  ([#873](https://github.com/ChainSafe/forest/pull/873)) (Austin Abell)
- `6aaa037a` Update message json format to match Lotus
  ([#870](https://github.com/ChainSafe/forest/pull/870)) (Austin Abell)
- `56b4961f` Rpc fixes and implementations
  ([#841](https://github.com/ChainSafe/forest/pull/841)) (Purple Hair Rust Bard)
- `1da3294c` Fork serde_bytes to disallow string and array deserialization
  ([#868](https://github.com/ChainSafe/forest/pull/868)) (Austin Abell)
- `44f2c22e` Fix exit code handling in market
  ([#866](https://github.com/ChainSafe/forest/pull/866)) (Austin Abell)
- `f325bb35` Fix unlock unvested funds
  ([#865](https://github.com/ChainSafe/forest/pull/865)) (Austin Abell)
- `d690d484` Implement chain export functionality and car writer
  ([#861](https://github.com/ChainSafe/forest/pull/861)) (Austin Abell)
- `1b4dd61d` Add sled backend and cleanup RocksDb type
  ([#858](https://github.com/ChainSafe/forest/pull/858)) (Austin Abell)
- `db642466` MessagePool Greedy Message Selection
  ([#856](https://github.com/ChainSafe/forest/pull/856)) (Eric Tu)
- `26082703` Implement chain index
  ([#855](https://github.com/ChainSafe/forest/pull/855)) (Austin Abell)
- `c300f8e4` Update dependencies
  ([#859](https://github.com/ChainSafe/forest/pull/859)) (Dustin Brickwood)
- `d6c9bf60` Allow importing snapshot from URL + Progress bar
  ([#762](https://github.com/ChainSafe/forest/pull/762))
  ([#811](https://github.com/ChainSafe/forest/pull/811)) (Stepan)
- `178d1679` Setup mocking panic handling in vm
  ([#857](https://github.com/ChainSafe/forest/pull/857)) (Austin Abell)
- `60d12063` Switch param deserialization to the runtime to interop
  ([#853](https://github.com/ChainSafe/forest/pull/853)) (Austin Abell)
- `f9249b15` Use upstream cid
  ([#850](https://github.com/ChainSafe/forest/pull/850)) (Volker Mische)
- `85786ad3` Update CODEOWNERS
  ([#848](https://github.com/ChainSafe/forest/pull/848)) (Austin Abell)
- `0c1febbf` Rename BlockSync -> ChainExchange and tweak parameters
  ([#852](https://github.com/ChainSafe/forest/pull/852)) (Austin Abell)
- `876b9881` Refactor ChainStore, tipset usage, cache loaded tipsets
  ([#851](https://github.com/ChainSafe/forest/pull/851)) (Austin Abell)
- `396052ca` Fix: update balance table
  ([#849](https://github.com/ChainSafe/forest/pull/849)) (Austin Abell)
- `af28ef40` Update amt for_each caching mechanisms and usages
  ([#847](https://github.com/ChainSafe/forest/pull/847)) (Austin Abell)
- `ee25ba92` Add Networking and Republishing logic to MsgPool
  ([#732](https://github.com/ChainSafe/forest/pull/732)) (Eric Tu)
- `ef2583db` Use concrete implementations
  ([#842](https://github.com/ChainSafe/forest/pull/842)) (Volker Mische)
- `3c8a57b7` Fix gossipsub handling to process only when in follow state
  ([#845](https://github.com/ChainSafe/forest/pull/845)) (Austin Abell)
- `c53a5b82` Fix bug with import and cleanup
  ([#844](https://github.com/ChainSafe/forest/pull/844)) (Austin Abell)
- `1832a05e` Fix makefile test commands
  ([#843](https://github.com/ChainSafe/forest/pull/843)) (Austin Abell)
- `293ef19e` Fixes code cov build
  ([#840](https://github.com/ChainSafe/forest/pull/840)) (Dustin Brickwood)
- `62ea7ef4` Update multihash dependency and make Cid impl Copy
  ([#839](https://github.com/ChainSafe/forest/pull/839)) (Austin Abell)
- `cb1e2c41` Update README.md with security policy
  ([#831](https://github.com/ChainSafe/forest/pull/831)) (Amer Ameen)
- `d7b76cc9` Fix circleCI coverage
  ([#836](https://github.com/ChainSafe/forest/pull/836)) (Austin Abell)
- `e51e1ece` Fix allow internal reset after failed tx
  ([#834](https://github.com/ChainSafe/forest/pull/834)) (Austin Abell)
- `a86f0056` CircleCI updates, removal of github actions
  ([#813](https://github.com/ChainSafe/forest/pull/813)) (Dustin Brickwood)
- `d74b34ee` Add Gossipsub chain messages to MPool in the ChainSyncer instead of
  Libp2p Service ([#833](https://github.com/ChainSafe/forest/pull/833)) (Eric
  Tu)
- `bbdddf9d` Fix block messages generation for sequence edge case
  ([#832](https://github.com/ChainSafe/forest/pull/832)) (Austin Abell)
- `e1f1244b` Refactor chainstore and related components
  ([#809](https://github.com/ChainSafe/forest/pull/809)) (Austin Abell)
- `7990d4d4` Cleanup batch_verify_seal and tipset state execution
  ([#807](https://github.com/ChainSafe/forest/pull/807)) (Austin Abell)
- `0b7a49b6` Process blocks coming off of GossipSub
  ([#808](https://github.com/ChainSafe/forest/pull/808)) (Eric Tu)
- `1a447316` Defer bitfield decoding until its first use
  ([#803](https://github.com/ChainSafe/forest/pull/803)) (Tim Vermeulen)
- `ede37134` Update proofs and other deps
  ([#812](https://github.com/ChainSafe/forest/pull/812)) (Austin Abell)
- `a97f4b3b` Fix message receipt json
  ([#810](https://github.com/ChainSafe/forest/pull/810)) (Austin Abell)
- `b31fa0ae` Update gossip messagepool error log
  ([#805](https://github.com/ChainSafe/forest/pull/805)) (Austin Abell)
- `3bec812c` Fix unsealed sector padding
  ([#804](https://github.com/ChainSafe/forest/pull/804)) (Austin Abell)
- `9eab4a8a` Fix reschedule sector expirations
  ([#802](https://github.com/ChainSafe/forest/pull/802)) (Austin Abell)
- `21d6108f` Optimize statediff and fix hamt bug
  ([#799](https://github.com/ChainSafe/forest/pull/799)) (Austin Abell)
- `7da52345` Add msgs to msg pool
  ([#797](https://github.com/ChainSafe/forest/pull/797)) (Dustin Brickwood)
- `901d00cf` Increase cron gas limit
  ([#796](https://github.com/ChainSafe/forest/pull/796)) (Austin Abell)
- `ca3c131f` Import snapshots and import chains
  ([#789](https://github.com/ChainSafe/forest/pull/789)) (Eric Tu)
- `7d34126d` Refactor types out of actors crate to prep for v2 upgrade
  ([#790](https://github.com/ChainSafe/forest/pull/790)) (Austin Abell)
- `54635c52` Fix Miner cron related things
  ([#795](https://github.com/ChainSafe/forest/pull/795)) (Austin Abell)
- `27d3e668` GossipSub Message and Block Deserialization
  ([#791](https://github.com/ChainSafe/forest/pull/791)) (Eric Tu)
- `34710f7e` Update Dockerfile and include make command
  ([#792](https://github.com/ChainSafe/forest/pull/792)) (Dustin Brickwood)
- `5a8dfaab` Switch store for randomness retrieval
  ([#793](https://github.com/ChainSafe/forest/pull/793)) (Austin Abell)
- `b94f39de` Update bootnodes
  ([#794](https://github.com/ChainSafe/forest/pull/794)) (Austin Abell)
- `2e1bb096` Adding CircSupply Calculations
  ([#710](https://github.com/ChainSafe/forest/pull/710)) (nannick)
- `36e38c67` Wrap cached state in async mutex to avoid duplicate state
  calculation ([#785](https://github.com/ChainSafe/forest/pull/785)) (Austin
  Abell)
- `20de7a45` Adding Block Probability Calculations
  ([#771](https://github.com/ChainSafe/forest/pull/771)) (nannick)
- `bee59904` Fix deferred cron and validate caller
  ([#782](https://github.com/ChainSafe/forest/pull/782)) (Austin Abell)
- `78e6bb4b` Put Hamt reordering fix under a feature
  ([#783](https://github.com/ChainSafe/forest/pull/783)) (Austin Abell)
- `7743da7e` Fix projection period for faults
  ([#784](https://github.com/ChainSafe/forest/pull/784)) (Austin Abell)
- `fb2ca2be` Build and Api Versoining
  ([#752](https://github.com/ChainSafe/forest/pull/752)) (Purple Hair Rust Bard)
- `aa397491` Fix get_sectors_for_winning_post and cleanup
  ([#781](https://github.com/ChainSafe/forest/pull/781)) (Austin Abell)
- `dd707577` Fix provider and block message limit
  ([#780](https://github.com/ChainSafe/forest/pull/780)) (Austin Abell)
- `199d7feb` Refactor statediff to own crate
  ([#779](https://github.com/ChainSafe/forest/pull/779)) (Austin Abell)
- `6fb284a2` Fix sync messages logic
  ([#778](https://github.com/ChainSafe/forest/pull/778)) (Austin Abell)
- `c571e0e0` Fix tipset sorting function
  ([#777](https://github.com/ChainSafe/forest/pull/777)) (Austin Abell)
- `f9ab4c20` Update sequence based on epoch for internal messages
  ([#775](https://github.com/ChainSafe/forest/pull/775)) (Austin Abell)
- `057ff0d4` Fix chaos actor send
  ([#773](https://github.com/ChainSafe/forest/pull/773)) (Austin Abell)
- `0834808a` Minimum power fix
  ([#774](https://github.com/ChainSafe/forest/pull/774)) (Eric Tu)
- `34759a88` Fix Amt iter mut guard
  ([#772](https://github.com/ChainSafe/forest/pull/772)) (Austin Abell)
- `655eac22` Update conformance vectors
  ([#768](https://github.com/ChainSafe/forest/pull/768)) (Austin Abell)
- `1de532f3` Fix link in README
  ([#770](https://github.com/ChainSafe/forest/pull/770)) (Austin Abell)
- `6535480f` Remove protoc dependency and update README
  ([#769](https://github.com/ChainSafe/forest/pull/769)) (Austin Abell)
- `fc05e125` Minor fixes found during devnet testing
  ([#753](https://github.com/ChainSafe/forest/pull/753)) (Purple Hair Rust Bard)
- `982738c2` Authorization Setup for Write Access on RPC Calls
  ([#620](https://github.com/ChainSafe/forest/pull/620)) (Jaden Foldesi)
- `d4de5481` Fix blockstore get gas charge
  ([#751](https://github.com/ChainSafe/forest/pull/751)) (Austin Abell)
- `fd89bb9f` Implement actor upgrade logic
  ([#750](https://github.com/ChainSafe/forest/pull/750)) (Austin Abell)
- `6a46d7a4` Add a `ValueMut` wrapper type that tracks whether AMT values are
  mutated ([#749](https://github.com/ChainSafe/forest/pull/749)) (Tim Vermeulen)
- `0a7e163e` Fix CronEvents in Miner Actor
  ([#748](https://github.com/ChainSafe/forest/pull/748)) (Eric Tu)
- `3e8fd6cf` Fix block validations and add chain export test
  ([#741](https://github.com/ChainSafe/forest/pull/741)) (Austin Abell)
- `a4e399d9` Remove extra state load from withdraw balance
  ([#747](https://github.com/ChainSafe/forest/pull/747)) (Austin Abell)
- `15e00e80` Fix trailing 0s on bitfield serialization
  ([#746](https://github.com/ChainSafe/forest/pull/746)) (Austin Abell)
- `7e7d79c3` Switch serde_cbor to fork to allow unsafe unchecked utf8
  deserialization ([#745](https://github.com/ChainSafe/forest/pull/745)) (Austin
  Abell)
- `f8e16554` Fix Balance Table get
  ([#744](https://github.com/ChainSafe/forest/pull/744)) (Eric Tu)
- `6f187420` Skip send in transfer_to_actor if value is 0
  ([#743](https://github.com/ChainSafe/forest/pull/743)) (Eric Tu)
- `9dbcc47d` MAX_MINER_PROVE_COMMITS_PER_EPOCH 3 to 200
  ([#742](https://github.com/ChainSafe/forest/pull/742)) (Eric Tu)
- `cecf8713` State diff on root mismatch option
  ([#738](https://github.com/ChainSafe/forest/pull/738)) (Austin Abell)
- `f309a28b` Fix miner constructor params and proving period offset calculation
  ([#740](https://github.com/ChainSafe/forest/pull/740)) (Austin Abell)
- `891cd3ce` Fix base fee in conformance, bump versions and cleanup
  ([#739](https://github.com/ChainSafe/forest/pull/739)) (Austin Abell)
- `1b23fa33` Add label to DealProposal
  ([#737](https://github.com/ChainSafe/forest/pull/737)) (Austin Abell)
- `a75b47ac` Add redundant writes to Hamt and Amt to interop
  ([#731](https://github.com/ChainSafe/forest/pull/731)) (Austin Abell)
- `d910cf02` Update conformance vectors
  ([#734](https://github.com/ChainSafe/forest/pull/734)) (Austin Abell)
- `9de9e351` BlockSync provider
  ([#724](https://github.com/ChainSafe/forest/pull/724)) (Stepan)
- `0d86e686` Update params and fetch on daemon start
  ([#733](https://github.com/ChainSafe/forest/pull/733)) (Austin Abell)
- `cb4f779b` Updating Chaos Actor and Test Vectors
  ([#696](https://github.com/ChainSafe/forest/pull/696)) (nannick)
- `15eb3f07` Fix signature verification in mempool
  ([#727](https://github.com/ChainSafe/forest/pull/727)) (Austin Abell)
- `3ec23378` Update proof verification
  ([#726](https://github.com/ChainSafe/forest/pull/726)) (Austin Abell)
- `82f76ae6` Add caching to Hamt and update testing
  ([#730](https://github.com/ChainSafe/forest/pull/730)) (Austin Abell)
- `630b54f1` Update Actors error handling
  ([#722](https://github.com/ChainSafe/forest/pull/722)) (Austin Abell)
- `e59b7ae6` Switch bigint division usage to Euclidean to match Go
  ([#723](https://github.com/ChainSafe/forest/pull/723)) (Austin Abell)
- `2561c51c` Amt refactor and interop tests
  ([#716](https://github.com/ChainSafe/forest/pull/716)) (Austin Abell)
- `7a471d57` Remove unnecessary feature with audit failure
  ([#721](https://github.com/ChainSafe/forest/pull/721)) (Austin Abell)
- `b073565e` Mempool Update
  ([#705](https://github.com/ChainSafe/forest/pull/705)) (Eric Tu)
- `f0072101` Update Miner actor
  ([#691](https://github.com/ChainSafe/forest/pull/691)) (Tim Vermeulen)
- `285b9c34` Storage miner integration
  ([#670](https://github.com/ChainSafe/forest/pull/670)) (Purple Hair Rust Bard)
- `04274b14` Adding More Reward Actor Tests
  ([#715](https://github.com/ChainSafe/forest/pull/715)) (nannick)
- `dae9342f` Update block validations
  ([#711](https://github.com/ChainSafe/forest/pull/711)) (Austin Abell)
- `6dc3b50d` Update AMT max index bound
  ([#714](https://github.com/ChainSafe/forest/pull/714)) (Austin Abell)
- `d4dee5a2` Make block validations async
  ([#702](https://github.com/ChainSafe/forest/pull/702)) (Austin Abell)
- `8ef5ae5c` Peer stats tracking and selection
  ([#701](https://github.com/ChainSafe/forest/pull/701)) (Austin Abell)
- `dc0ff4cd` Semantic Validation for Messages
  ([#703](https://github.com/ChainSafe/forest/pull/703)) (Eric Tu)
- `3411459d` ChainSync refactor
  ([#693](https://github.com/ChainSafe/forest/pull/693)) (Austin Abell)
- `66ca99e2` Fix StateManager use in different components
  ([#694](https://github.com/ChainSafe/forest/pull/694)) (Eric Tu)
- `96b64cb2` Drand ignore env variable
  ([#697](https://github.com/ChainSafe/forest/pull/697)) (nannick)
- `548a4645` Print out conformance results and add log for skips
  ([#695](https://github.com/ChainSafe/forest/pull/695)) (Austin Abell)
- `0d7b16cc` Add CLI command to add Genesis Miner to Genesis Template
  ([#644](https://github.com/ChainSafe/forest/pull/644)) (Stepan)
- `0be6b76a` Chain syncing verification fixes
  ([#503](https://github.com/ChainSafe/forest/pull/503)) (Eric Tu)
- `156b2fb6` Fix docs publish workflow
  ([#688](https://github.com/ChainSafe/forest/pull/688)) (Austin Abell)
- `b54d0ec7` Update statetree cache
  ([#668](https://github.com/ChainSafe/forest/pull/668)) (Dustin Brickwood)
- `0809097f` Update blocksync message formats
  ([#686](https://github.com/ChainSafe/forest/pull/686)) (Austin Abell)
- `0db7ddbb` Tipset vector runner
  ([#682](https://github.com/ChainSafe/forest/pull/682)) (Austin Abell)
- `41ad3220` Swap secio authentication for noise
  ([#685](https://github.com/ChainSafe/forest/pull/685)) (Austin Abell)
- `93faacde` Fix bitswap breaking patch release
  ([#683](https://github.com/ChainSafe/forest/pull/683)) (Austin Abell)
- `f2c3ff0f` Update apply_blocks call
  ([#678](https://github.com/ChainSafe/forest/pull/678)) (Austin Abell)
- `e411eeed` Remove TODOs from scoping
  ([#675](https://github.com/ChainSafe/forest/pull/675)) (Austin Abell)
- `24341646` Adding Mdns and Kad Toggle
  ([#647](https://github.com/ChainSafe/forest/pull/647)) (nannick)
- `26517fba` Update edge cases for dynamic error handling in VM
  ([#671](https://github.com/ChainSafe/forest/pull/671)) (Austin Abell)
- `cd68b539` Update runtime transaction logic
  ([#666](https://github.com/ChainSafe/forest/pull/666)) (Austin Abell)
- `d5ccf900` Update EPOCH_DURATION_SECONDS
  ([#667](https://github.com/ChainSafe/forest/pull/667)) (Eric Tu)
- `c73394bc` Fix serialization of TxnIdParams
  ([#665](https://github.com/ChainSafe/forest/pull/665)) (Eric Tu)
- `7b4174e3` Fix runtime implementation to return gas blockstore
  ([#664](https://github.com/ChainSafe/forest/pull/664)) (Austin Abell)
- `2712508e` Handle failed retrieve of actor state
  ([#663](https://github.com/ChainSafe/forest/pull/663)) (Eric Tu)
- `bbbfacba` Check value correctly before transfer
  ([#662](https://github.com/ChainSafe/forest/pull/662)) (Eric Tu)
- `8d87c681` Add validation in chaos actor
  ([#661](https://github.com/ChainSafe/forest/pull/661)) (Eric Tu)
- `7d2bd2fa` Fix caller validation on nested sends
  ([#660](https://github.com/ChainSafe/forest/pull/660)) (Austin Abell)
- `5db465c3` Make hamt value type generic and add benchmarks
  ([#635](https://github.com/ChainSafe/forest/pull/635)) (Austin Abell)
- `5e35560c` Fix internal send bug, remove message ref from runtime
  ([#659](https://github.com/ChainSafe/forest/pull/659)) (Austin Abell)
- `ff754b90` Fix Get Actor
  ([#658](https://github.com/ChainSafe/forest/pull/658)) (Eric Tu)
- `0d82f424` Fix bugs in vm and update runner
  ([#657](https://github.com/ChainSafe/forest/pull/657)) (Austin Abell)
- `809e3e8c` Allow registering of Actors to the VM
  ([#654](https://github.com/ChainSafe/forest/pull/654)) (Eric Tu)
- `0f8185b2` Fix inconsistencies in apply_message
  ([#656](https://github.com/ChainSafe/forest/pull/656)) (Austin Abell)
- `4e0efe99` Add benchmarks and cleanup AMT
  ([#626](https://github.com/ChainSafe/forest/pull/626)) (Austin Abell)
- `aa6167c8` Expose message fields
  ([#655](https://github.com/ChainSafe/forest/pull/655)) (Austin Abell)
- `fd911984` Adding Chaos Actor
  ([#653](https://github.com/ChainSafe/forest/pull/653)) (nannick)
- `d0bd5844` Fix actor creation and deletion logic
  ([#652](https://github.com/ChainSafe/forest/pull/652)) (Austin Abell)
- `81557c9e` Space race genesis and bootnodes updates
  ([#650](https://github.com/ChainSafe/forest/pull/650)) (Austin Abell)
- `f1bf6079` Released updated protocol crates
  ([#651](https://github.com/ChainSafe/forest/pull/651)) (Austin Abell)
- `3fe1d46a` Update gas charges in VM
  ([#649](https://github.com/ChainSafe/forest/pull/649)) (Austin Abell)
- `0fb2fa38` Adding Puppet Actor
  ([#627](https://github.com/ChainSafe/forest/pull/627)) (nannick)
- `3e6c2ee7` Conformance test runner
  ([#638](https://github.com/ChainSafe/forest/pull/638)) (Austin Abell)
- `a4171bec` Builtin actors 0.9.3 update
  ([#643](https://github.com/ChainSafe/forest/pull/643)) (Austin Abell)
- `6029b716` Update libp2p, proofs, and other deps
  ([#641](https://github.com/ChainSafe/forest/pull/641)) (Austin Abell)
- `bbd20ccf` Dynamic Gas Implementation
  ([#639](https://github.com/ChainSafe/forest/pull/639)) (Eric Tu)
- `12ea58cf` Power actor update
  ([#621](https://github.com/ChainSafe/forest/pull/621)) (Austin Abell)
- `23718156` Separate ticket and beacon randomness
  ([#637](https://github.com/ChainSafe/forest/pull/637)) (Austin Abell)
- `da57abae` Update commcid to new codes and validation
  ([#601](https://github.com/ChainSafe/forest/pull/601)) (Austin Abell)
- `2b54a873` Update default hamt hash function to sha256 and make algo generic
  ([#624](https://github.com/ChainSafe/forest/pull/624)) (Austin Abell)
- `f0c0149a` Update header serialization
  ([#636](https://github.com/ChainSafe/forest/pull/636)) (Austin Abell)
- `22971156` Update to new empty amt serialization
  ([#623](https://github.com/ChainSafe/forest/pull/623)) (Austin Abell)
- `0a7036b0` Rpc state implementation
  ([#618](https://github.com/ChainSafe/forest/pull/618)) (Purple Hair Rust Bard)
- `336ae3b5` Add Bitfield cut operator and other improvements
  ([#617](https://github.com/ChainSafe/forest/pull/617)) (Tim Vermeulen)
- `88fdfbc0` Update system actor
  ([#622](https://github.com/ChainSafe/forest/pull/622)) (Austin Abell)
- `bbbb9e2b` New Genesis Template cli command
  ([#612](https://github.com/ChainSafe/forest/pull/612)) (Stepan)
- `8192c126` Fix bug in reading and persisting keystore data
  ([#625](https://github.com/ChainSafe/forest/pull/625)) (Austin Abell)
- `1b43ad5e` Reward actor update
  ([#619](https://github.com/ChainSafe/forest/pull/619)) (Austin Abell)
- `208f1719` Update verified registry actor
  ([#609](https://github.com/ChainSafe/forest/pull/609)) (Austin Abell)
- `87aec324` Add Persistent KeyStore
  ([#604](https://github.com/ChainSafe/forest/pull/604)) (Jaden Foldesi)
- `b6602bbd` Fix string decode handling network
  ([#611](https://github.com/ChainSafe/forest/pull/611)) (Austin Abell)
- `4aeadf71` Paych actor updates
  ([#608](https://github.com/ChainSafe/forest/pull/608)) (Austin Abell)
- `9c8e9a60` Smoothing Functions For Actors
  ([#594](https://github.com/ChainSafe/forest/pull/594)) (nannick)
- `a84ac2f0` Multisig actor update
  ([#606](https://github.com/ChainSafe/forest/pull/606)) (Austin Abell)
- `90353963` Market actor update
  ([#593](https://github.com/ChainSafe/forest/pull/593)) (Austin Abell)
- `44c1cd9b` Add address bugfix tests and bump crate version
  ([#598](https://github.com/ChainSafe/forest/pull/598)) (Austin Abell)
- `d7dcaf6e` Remove incorrectly ported sanity check from go implementation
  ([#597](https://github.com/ChainSafe/forest/pull/597)) (Austin Abell)
- `8b0b35cd` Returns an Error in case of slicing non-ascii strings
  ([#599](https://github.com/ChainSafe/forest/pull/599)) (Natanael Mojica)
- `52a5acec` Update Drand to use HTTP with the new endpoint
  ([#591](https://github.com/ChainSafe/forest/pull/591)) (Eric Tu)
- `4783a670` Update cron actor
  ([#588](https://github.com/ChainSafe/forest/pull/588)) (Austin Abell)
- `c642d9a9` JSON client setup and chain CLI commands
  ([#572](https://github.com/ChainSafe/forest/pull/572)) (Dustin Brickwood)
- `f80cfab7` Update account actor and params defaults/checks
  ([#587](https://github.com/ChainSafe/forest/pull/587)) (Austin Abell)
- `25203cb9` Add bulk put blockstore function and update header persisting
  ([#570](https://github.com/ChainSafe/forest/pull/570)) (Austin Abell)
- `9982c586` Add Drand Beacon Cache
  ([#586](https://github.com/ChainSafe/forest/pull/586)) (Stepan)
- `0c0b617c` Update init actor
  ([#589](https://github.com/ChainSafe/forest/pull/589)) (Austin Abell)
- `2863f64e` VM and Runtime updates
  ([#569](https://github.com/ChainSafe/forest/pull/569)) (Austin Abell)
- `fc523a32` Message Pool RPC
  ([#551](https://github.com/ChainSafe/forest/pull/551)) (Jaden Foldesi)
- `907eda8f` State API - RPC methods
  ([#532](https://github.com/ChainSafe/forest/pull/532)) (Purple Hair Rust Bard)
- `7cb6cecd` Add actor error convenience macro
  ([#550](https://github.com/ChainSafe/forest/pull/550)) (Austin Abell)
- `b9ae7e8f` Switch to use MessageInfo and refactor MockRuntime
  ([#552](https://github.com/ChainSafe/forest/pull/552)) (Austin Abell)
- `53378a9f` Test Runner for Message Signing Serialization Vectors
  ([#548](https://github.com/ChainSafe/forest/pull/548)) (Jaden Foldesi)
- `d3a1776c` Wallet rpc ([#512](https://github.com/ChainSafe/forest/pull/512))
  (Jaden Foldesi)
- `916bd4a6` Have BitField store ranges instead of bytes, and add benchmarks
  ([#543](https://github.com/ChainSafe/forest/pull/543)) (Tim Vermeulen)
- `37617d38` Send events through publisher
  ([#549](https://github.com/ChainSafe/forest/pull/549)) (Eric Tu)
- `0af8cfba` Update machine version for docs publish
  ([#546](https://github.com/ChainSafe/forest/pull/546)) (Austin Abell)
- `6c30ffe5` TokenAmount and StoragePower to BigInt
  ([#540](https://github.com/ChainSafe/forest/pull/540)) (nannick)
- `d83dac3c` Bitswap Integration
  ([#518](https://github.com/ChainSafe/forest/pull/518)) (Eric Tu)
- `b635c087` Implement Mock Runtime Syscalls
  ([#542](https://github.com/ChainSafe/forest/pull/542)) (nannick)
- `1b04f1ca` Implement Sync API and improve syncing
  ([#539](https://github.com/ChainSafe/forest/pull/539)) (Austin Abell)
- `9c561287` Paych actor tests
  ([#492](https://github.com/ChainSafe/forest/pull/492)) (nannick)
- `c7e94f24` Implement msg pool
  ([#449](https://github.com/ChainSafe/forest/pull/449)) (Jaden Foldesi)
- `1c58f7a4` Move libp2p from fork and bump versions
  ([#534](https://github.com/ChainSafe/forest/pull/534)) (Austin Abell)
- `41256318` Adding RPC Configuration
  ([#531](https://github.com/ChainSafe/forest/pull/531)) (nannick)
- `250ad1bf` Implements deadline tests and chain epoch update to i64
  ([#533](https://github.com/ChainSafe/forest/pull/533)) (Dustin Brickwood)
- `0facf1ba` Refactor RPC and network events
  ([#530](https://github.com/ChainSafe/forest/pull/530)) (Austin Abell)
- `2d88d06c` Remove bitvec dependency and other bit field changes
  ([#525](https://github.com/ChainSafe/forest/pull/525)) (Tim Vermeulen)
- `e0d574e1` Update async-std runtime setup
  ([#526](https://github.com/ChainSafe/forest/pull/526)) (Austin Abell)
- `a2cab731` Implementing Market Balance
  ([#524](https://github.com/ChainSafe/forest/pull/524)) (nannick)
- `7143e42b` Refactor CLI and implement fetch-params
  ([#516](https://github.com/ChainSafe/forest/pull/516)) (Austin Abell)
- `95a2fcc1` Update proofs-api to 4.0.1
  ([#523](https://github.com/ChainSafe/forest/pull/523)) (Austin Abell)
- `6e33c231` Bitfield improvements
  ([#506](https://github.com/ChainSafe/forest/pull/506)) (Tim Vermeulen)
- `8de380d2` Rupan/market actor tests
  ([#426](https://github.com/ChainSafe/forest/pull/426)) (nannick)
- `68c026ae` Fix docs push rule
  ([#520](https://github.com/ChainSafe/forest/pull/520)) (Austin Abell)
- `f68ae5dd` Update default branch name to main
  ([#519](https://github.com/ChainSafe/forest/pull/519)) (Austin Abell)
- `2650f8e8` Remove dead code and update CI
  ([#517](https://github.com/ChainSafe/forest/pull/517)) (Austin Abell)
- `4422cddc` A bare-bones GraphSync ResponseManager
  ([#511](https://github.com/ChainSafe/forest/pull/511)) (Tim Vermeulen)
- `11411a37` Update dependencies and proofs version
  ([#515](https://github.com/ChainSafe/forest/pull/515)) (Austin Abell)
- `8add7840` Update bootnodes and genesis for testnet
  ([#509](https://github.com/ChainSafe/forest/pull/509)) (Austin Abell)
- `1ff34dbc` Update proofs to v4
  ([#507](https://github.com/ChainSafe/forest/pull/507)) (Austin Abell)
- `0f1dba04` Updates market actor
  ([#496](https://github.com/ChainSafe/forest/pull/496)) (Dustin Brickwood)
- `18f6aacc` Implement Kademlia discovery
  ([#501](https://github.com/ChainSafe/forest/pull/501)) (Austin Abell)
- `dd396b9f` Fix ecrecover and verify methods
  ([#500](https://github.com/ChainSafe/forest/pull/500)) (Jaden Foldesi)
- `a326fec9` Ashanti/winning posts
  ([#493](https://github.com/ChainSafe/forest/pull/493)) (Purple Hair Rust Bard)
- `f66b4e1a` Added ctrl addresses
  ([#494](https://github.com/ChainSafe/forest/pull/494)) (Dustin Brickwood)
- `f38a0016` Miner actor implemented
  ([#486](https://github.com/ChainSafe/forest/pull/486)) (Dustin Brickwood)
- `8d2a4936` Implement Wallet
  ([#469](https://github.com/ChainSafe/forest/pull/469)) (Jaden Foldesi)
- `418c2fed` Adds Json serialization for Message Receipts and ActorState
  ([#484](https://github.com/ChainSafe/forest/pull/484)) (Eric Tu)
- `a49f9a96` Update Reward actor to new spec
  ([#480](https://github.com/ChainSafe/forest/pull/480)) (Austin Abell)
- `33310f57` Implements Storage Miner critical Chain API methods
  ([#478](https://github.com/ChainSafe/forest/pull/478)) (Eric Tu)
- `21b3b498` Batch seal verification implementation
  ([#483](https://github.com/ChainSafe/forest/pull/483)) (Austin Abell)
- `78e32a99` Switch bls pub key from using vec
  ([#481](https://github.com/ChainSafe/forest/pull/481)) (Austin Abell)
- `afb1fc82` Updated Code to Pass Checks With Rust 1.44
  ([#479](https://github.com/ChainSafe/forest/pull/479)) (Jaden Foldesi)
- `9cc24d70` Tide JSONRPC over HTTP
  ([#462](https://github.com/ChainSafe/forest/pull/462)) (Eric Tu)
- `7e0540f1` Ashanti/chain store channel
  ([#473](https://github.com/ChainSafe/forest/pull/473)) (Purple Hair Rust Bard)
- `2ad2399b` Ashanti/connect state transition
  ([#454](https://github.com/ChainSafe/forest/pull/454)) (Purple Hair Rust Bard)
- `a0dbd7bd` Implement Block header json
  ([#470](https://github.com/ChainSafe/forest/pull/470)) (Austin Abell)
- `206ec565` Update power, reward and market actors, rt and registered proofs
  relative to miner actor ([#458](https://github.com/ChainSafe/forest/pull/458))
  (Dustin Brickwood)
- `63083135` Implement compatible bitfield
  ([#466](https://github.com/ChainSafe/forest/pull/466)) (Austin Abell)
- `6dab2336` Add CircleCI ([#441](https://github.com/ChainSafe/forest/pull/441))
  (Gregory Markou)
- `8ee51446` Add PeerResponseSender
  ([#453](https://github.com/ChainSafe/forest/pull/453)) (Tim Vermeulen)
- `f4b306d6` Update dockerfiles for protoc install
  ([#460](https://github.com/ChainSafe/forest/pull/460)) (Austin Abell)
- `fb1b4085` Bump async-std to 1.6
  ([#456](https://github.com/ChainSafe/forest/pull/456)) (Eric Tu)
- `fc34b441` Runtime randomness and ChainStore randomness
  ([#415](https://github.com/ChainSafe/forest/pull/415)) (Eric Tu)
- `47835025` Fix block header serialization
  ([#450](https://github.com/ChainSafe/forest/pull/450)) (Austin Abell)
- `91f44e20` Setup GraphSync network interface
  ([#442](https://github.com/ChainSafe/forest/pull/442)) (Austin Abell)
- `129f17e0` Bump versions for release
  ([#451](https://github.com/ChainSafe/forest/pull/451)) (Austin Abell)
- `078eda17` Signed and Unsigned message json impls
  ([#444](https://github.com/ChainSafe/forest/pull/444)) (Austin Abell)
- `bb982fbb` Update libp2p to 0.19
  ([#439](https://github.com/ChainSafe/forest/pull/439)) (Austin Abell)
- `acedcf08` Remove a bajillion manual serde implementations
  ([#433](https://github.com/ChainSafe/forest/pull/433)) (Tim Vermeulen)
- `c9a089e8` Update serialization vectors
  ([#435](https://github.com/ChainSafe/forest/pull/435)) (Austin Abell)
- `9ef6e67a` Add Secp address sanity check
  ([#438](https://github.com/ChainSafe/forest/pull/438)) (Austin Abell)
- `c58aeb4b` Setup GraphSync message types and protobuf encoding
  ([#434](https://github.com/ChainSafe/forest/pull/434)) (Austin Abell)
- `ba8d9467` Verifying Drand Entries from Blocks
  ([#387](https://github.com/ChainSafe/forest/pull/387)) (Eric Tu)
- `b1903ba2` Jaden/chainstore refactor
  ([#432](https://github.com/ChainSafe/forest/pull/432)) (Jaden Foldesi)
- `b80ab49d` Jaden/chainsync/asyncverification
  ([#419](https://github.com/ChainSafe/forest/pull/419)) (Jaden Foldesi)
- `033bade8` Update prefix bytes encoding to include mh len
  ([#431](https://github.com/ChainSafe/forest/pull/431)) (Austin Abell)
- `a04ba8f1` Cargo changes for publishing core crates
  ([#425](https://github.com/ChainSafe/forest/pull/425)) (Austin Abell)
- `42fc42e9` Add default implementations for Store bulk operations
  ([#424](https://github.com/ChainSafe/forest/pull/424)) (Tim Vermeulen)
- `ff39f2aa` Last block info for selectors
  ([#418](https://github.com/ChainSafe/forest/pull/418)) (Austin Abell)
- `1f96e918` Update docs and use rocksdb as feature
  ([#421](https://github.com/ChainSafe/forest/pull/421)) (Austin Abell)
- `187ca6cc` Remove Address default implementation
  ([#422](https://github.com/ChainSafe/forest/pull/422)) (Austin Abell)
- `932dae3b` Implemented verify post
  ([#416](https://github.com/ChainSafe/forest/pull/416)) (Purple Hair Rust Bard)
- `b7f6f92a` Shared types refactor
  ([#417](https://github.com/ChainSafe/forest/pull/417)) (Austin Abell)
- `6241454a` Implement Verify Registry Actor
  ([#413](https://github.com/ChainSafe/forest/pull/413)) (Purple Hair Rust Bard)
- `1598ff20` Update tipset sorting
  ([#412](https://github.com/ChainSafe/forest/pull/412)) (Austin Abell)
- `4c95043e` Ipld selector traversals implementation
  ([#408](https://github.com/ChainSafe/forest/pull/408)) (Austin Abell)
- `fa12fff0` Jaden/tipsetconversions
  ([#404](https://github.com/ChainSafe/forest/pull/404)) (Jaden Foldesi)
- `f47b7579` SyncBucket cleanup
  ([#407](https://github.com/ChainSafe/forest/pull/407)) (Tim Vermeulen)
- `ef7aafdc` Async Block verification in ChainSync
  ([#409](https://github.com/ChainSafe/forest/pull/409)) (Eric Tu)
- `0bba0ecf` Fix CI for docs build
  ([#406](https://github.com/ChainSafe/forest/pull/406)) (Austin Abell)
- `81257dfd` Rupan/reward actor tests
  ([#403](https://github.com/ChainSafe/forest/pull/403)) (nannick)
- `5a0bf8d9` Implement interfacing with Drand over GRPC
  ([#375](https://github.com/ChainSafe/forest/pull/375)) (Eric Tu)
- `91a7e651` Selector explore implementation
  ([#402](https://github.com/ChainSafe/forest/pull/402)) (Austin Abell)
- `cbbd921a` Refactor with structops macro
  ([#401](https://github.com/ChainSafe/forest/pull/401)) (Purple Hair Rust Bard)
- `a048f250` Init test porting
  ([#394](https://github.com/ChainSafe/forest/pull/394)) (nannick)
- `67a25f9c` Clean up tipsets
  ([#397](https://github.com/ChainSafe/forest/pull/397)) (Tim Vermeulen)
- `4e4fa120` Update proofs api
  ([#400](https://github.com/ChainSafe/forest/pull/400)) (Austin Abell)
- `2052eb9f` Bump Dependencies
  ([#399](https://github.com/ChainSafe/forest/pull/399)) (Eric Tu)
- `c57cf419` Implement verify seal syscall
  ([#393](https://github.com/ChainSafe/forest/pull/393)) (Dustin Brickwood)
- `18d179b2` DAGJson support for Ipld
  ([#390](https://github.com/ChainSafe/forest/pull/390)) (Austin Abell)
- `84fb0e44` IPLD Selector framework with serialization
  ([#395](https://github.com/ChainSafe/forest/pull/395)) (Austin Abell)
- `3f8c6cf6` Temporary build fix for fil-proofs
  ([#396](https://github.com/ChainSafe/forest/pull/396)) (Austin Abell)
- `0b589d73` Interop updates and refactoring
  ([#388](https://github.com/ChainSafe/forest/pull/388)) (Austin Abell)
- `1aa2e64d` Implements verify consensus fault syscall and reorg vm crates
  ([#386](https://github.com/ChainSafe/forest/pull/386)) (Dustin Brickwood)
- `aa899c08` BlockHeader Update
  ([#385](https://github.com/ChainSafe/forest/pull/385)) (Eric Tu)
- `7e8124de` Refactor address crate
  ([#376](https://github.com/ChainSafe/forest/pull/376)) (Austin Abell)
- `14894298` Implement buffered blockstore cache
  ([#383](https://github.com/ChainSafe/forest/pull/383)) (Austin Abell)
- `5355acd0` Apply Blocks and refactor
  ([#374](https://github.com/ChainSafe/forest/pull/374)) (Austin Abell)
- `8bc201a3` Added forest img
  ([#378](https://github.com/ChainSafe/forest/pull/378)) (Dustin Brickwood)
- `16483531` Added bls aggregate sig check for block validation
  ([#371](https://github.com/ChainSafe/forest/pull/371)) (Dustin Brickwood)
- `3d5aeb2b` Stmgr retrieval methods + is_ticket_winner calc for block
  validation ([#369](https://github.com/ChainSafe/forest/pull/369)) (Dustin
  Brickwood)
- `cecd33d7` Load Genesis from CAR file
  ([#329](https://github.com/ChainSafe/forest/pull/329)) (Eric Tu)
- `29b45845` Compute unsealed sector CID syscall
  ([#360](https://github.com/ChainSafe/forest/pull/360)) (Austin Abell)
- `c27deaba` Setup dockerfiles and update CI
  ([#370](https://github.com/ChainSafe/forest/pull/370)) (Austin Abell)
- `68c4f9ae` Implement Weight method + st/gt for heaviest ts
  ([#359](https://github.com/ChainSafe/forest/pull/359)) (Dustin Brickwood)
- `4382a82e` Mock Runtime and tests for Account and Cron Actors
  ([#356](https://github.com/ChainSafe/forest/pull/356)) (Eric Tu)
- `ff5260a6` Update to new PoSt sector types
  ([#357](https://github.com/ChainSafe/forest/pull/357)) (Austin Abell)
- `8f0fc1d5` Commitment to cid conversions
  ([#358](https://github.com/ChainSafe/forest/pull/358)) (Austin Abell)
- `3798a4e8` Disallow default Cid and Address serialization
  ([#354](https://github.com/ChainSafe/forest/pull/354)) (Austin Abell)
- `dbee0e66` Implements apply_message and apply_implicit_message
  ([#353](https://github.com/ChainSafe/forest/pull/353)) (Dustin Brickwood)
- `1e6533a4` Implement verify signature syscall and cleanup
  ([#351](https://github.com/ChainSafe/forest/pull/351)) (Austin Abell)
- `d257f5cd` Blake2b syscall
  ([#352](https://github.com/ChainSafe/forest/pull/352)) (Austin Abell)
- `38825e7b` VM gas usage implementation and refactor
  ([#350](https://github.com/ChainSafe/forest/pull/350)) (Austin Abell)
- `8f8fd1e3` Connect remaining Actor invocations to runtime and cleanup
  ([#342](https://github.com/ChainSafe/forest/pull/342)) (Austin Abell)
- `4f0c6f7d` Market actor implementation
  ([#338](https://github.com/ChainSafe/forest/pull/338)) (Dustin Brickwood)
- `380dde3e` Update block header serialization
  ([#337](https://github.com/ChainSafe/forest/pull/337)) (Austin Abell)
- `f5845a0b` Refactor error handling
  ([#336](https://github.com/ChainSafe/forest/pull/336)) (Austin Abell)
- `3bc7d410` Key hashing compatibility
  ([#333](https://github.com/ChainSafe/forest/pull/333)) (Austin Abell)
- `28760209` Update peerid serialization in miner actor
  ([#335](https://github.com/ChainSafe/forest/pull/335)) (Austin Abell)
- `35f3c973` Reward Actor ([#318](https://github.com/ChainSafe/forest/pull/318))
  (Austin Abell)
- `ca7898f7` Move bigint serialization utils
  ([#331](https://github.com/ChainSafe/forest/pull/331)) (Austin Abell)
- `e0a996bd` Miner state ([#325](https://github.com/ChainSafe/forest/pull/325))
  (Austin Abell)
- `d30d396e` Market actor state
  ([#330](https://github.com/ChainSafe/forest/pull/330)) (Austin Abell)
- `5f81a1d6` Runtime Implementation
  ([#323](https://github.com/ChainSafe/forest/pull/323)) (Eric Tu)
- `4aacd72a` Initial chainsync process
  ([#293](https://github.com/ChainSafe/forest/pull/293)) (Dustin Brickwood)
- `e2157f57` Logging level config with RUST_LOG env
  variable([#328](https://github.com/ChainSafe/forest/pull/328)) (Austin Abell)
- `29b9e265` Libp2p and dependency update
  ([#326](https://github.com/ChainSafe/forest/pull/326)) (Austin Abell)
- `618cf4ab` Storage Power actor
  ([#308](https://github.com/ChainSafe/forest/pull/308)) (Austin Abell)
- `6d2bf0e0` Switch MethodNum and ActorID to aliases
  ([#317](https://github.com/ChainSafe/forest/pull/317)) (Austin Abell)
- `661f52aa` Change ChainEpoch and TokenAmount types
  ([#309](https://github.com/ChainSafe/forest/pull/309)) (Austin Abell)
- `7e8bd6f2` Payment channel actor
  ([#299](https://github.com/ChainSafe/forest/pull/299)) (Austin Abell)
- `c97033c0` Bitfield/ rle+ impl
  ([#296](https://github.com/ChainSafe/forest/pull/296)) (Austin Abell)
- `5473af59` SetMultimap implementation
  ([#292](https://github.com/ChainSafe/forest/pull/292)) (Austin Abell)
- `1ae3ba41` Improve actors serialization handling
  ([#297](https://github.com/ChainSafe/forest/pull/297)) (Austin Abell)
- `31738128` Refactor annotated serializations
  ([#295](https://github.com/ChainSafe/forest/pull/295)) (Austin Abell)
- `a5b1ab3c` Sector types ([#294](https://github.com/ChainSafe/forest/pull/294))
  (Austin Abell)
- `08d523b5` Implement multimap
  ([#290](https://github.com/ChainSafe/forest/pull/290)) (Austin Abell)
- `338ddf9d` Feat(vm): implement improved error handling
  ([#289](https://github.com/ChainSafe/forest/pull/289)) (Friedel Ziegelmayer)
- `9611818a` Feat(vm): implement system-actor
  ([#288](https://github.com/ChainSafe/forest/pull/288)) (Friedel Ziegelmayer)
- `76712559` Implement balance table
  ([#285](https://github.com/ChainSafe/forest/pull/285)) (Austin Abell)
- `f2027f03` Update message for type changes
  ([#286](https://github.com/ChainSafe/forest/pull/286)) (Austin Abell)
- `af7ad3a7` Multisig actor implementation
  ([#284](https://github.com/ChainSafe/forest/pull/284)) (Austin Abell)
- `e1200ea6` Cron actor implementation
  ([#281](https://github.com/ChainSafe/forest/pull/281)) (Austin Abell)
- `d7f01992` Move abi types and implement piece size
  ([#283](https://github.com/ChainSafe/forest/pull/283)) (Austin Abell)
- `7c8fb8cf` Init actor implementation
  ([#282](https://github.com/ChainSafe/forest/pull/282)) (Austin Abell)
- `5d829172` Clean actors and update to spec
  ([#279](https://github.com/ChainSafe/forest/pull/279)) (Austin Abell)
- `d7195739` Remove unnecessary db trait
  ([#274](https://github.com/ChainSafe/forest/pull/274)) (Austin Abell)
- `0018c22c` State tree full implementation and refactor IPLD
  ([#273](https://github.com/ChainSafe/forest/pull/273)) (Austin Abell)
- `125a9a24` Move CodeID and ActorState to vm crate
  ([#271](https://github.com/ChainSafe/forest/pull/271)) (Eric Tu)
- `1a5b619b` Update exit codes
  ([#270](https://github.com/ChainSafe/forest/pull/270)) (Eric Tu)
- `b337f7c7` Clear warnings for new nightly toolchain rule
  ([#259](https://github.com/ChainSafe/forest/pull/259)) (Austin Abell)
- `28cb8f54` Hamt implementation
  ([#255](https://github.com/ChainSafe/forest/pull/255)) (Austin Abell)
- `17a447e0` Update runtime to new spec/ impl
  ([#256](https://github.com/ChainSafe/forest/pull/256)) (Austin Abell)
- `0c451396` Read CAR Files
  ([#254](https://github.com/ChainSafe/forest/pull/254)) (Eric Tu)
- `bd9f5cf0` Update multihash dependency and Blockstore interface
  ([#253](https://github.com/ChainSafe/forest/pull/253)) (Austin Abell)
- `6aeee77a` Implement basic peer manager
  ([#252](https://github.com/ChainSafe/forest/pull/252)) (Austin Abell)
- `970d476f` Implement sync fork
  ([#248](https://github.com/ChainSafe/forest/pull/248)) (Dustin Brickwood)
- `a43df302` Connected blocksync requests and network polling thread
  ([#244](https://github.com/ChainSafe/forest/pull/244)) (Austin Abell)
- `7b5d8db0` Refactor RPC and implement hello protocol
  ([#246](https://github.com/ChainSafe/forest/pull/246)) (Austin Abell)
- `a1672031` Adding Verification Function for Aggregate BLS Signatures
  ([#240](https://github.com/ChainSafe/forest/pull/240)) (DragonMural)
- `8c924495` ChainSync framework
  ([#243](https://github.com/ChainSafe/forest/pull/243)) (Austin Abell)
- `5a18b496` Libp2p RPC protocol and Blocksync
  ([#229](https://github.com/ChainSafe/forest/pull/229)) (Eric Tu)
- `47dfb47c` Update multibase dependency for lowercase base32 support
  ([#239](https://github.com/ChainSafe/forest/pull/239)) (Austin Abell)
- `39a8d88e` Allow Address network prefix to be overriden for printing
  ([#233](https://github.com/ChainSafe/forest/pull/233)) (Austin Abell)
- `faa71386` Refactor SyncManager to have ownership over tipsets
  ([#238](https://github.com/ChainSafe/forest/pull/238)) (Austin Abell)
- `f242043e` Remove all clones and copies from serializations
  ([#234](https://github.com/ChainSafe/forest/pull/234)) (Austin Abell)
- `d87704f1` State Manager and initial miner retrieval methods
  ([#224](https://github.com/ChainSafe/forest/pull/224)) (Dustin Brickwood)
- `a65794ba` Setup Forest execution threads
  ([#236](https://github.com/ChainSafe/forest/pull/236)) (Austin Abell)
- `56e62302` Global async logging
  ([#232](https://github.com/ChainSafe/forest/pull/232)) (Eric Tu)
- `14115728` Fix cid serde feature reference
  ([#235](https://github.com/ChainSafe/forest/pull/235)) (Austin Abell)
- `b598ffca` Local bigint serialization
  ([#231](https://github.com/ChainSafe/forest/pull/231)) (Austin Abell)
- `1bd9a59c` Refactor blockstore and Cid for usage
  ([#230](https://github.com/ChainSafe/forest/pull/230)) (Austin Abell)
- `abe9be2e` Fix cbor serialization formats and cleanup
  ([#228](https://github.com/ChainSafe/forest/pull/228)) (Austin Abell)
- `59e2fc7c` Refactor keypair retrieval and saving
  ([#221](https://github.com/ChainSafe/forest/pull/221)) (Austin Abell)
- `67ebaae2` Initial Validation Checks - Message, Timestamp and Block Sig
  ([#219](https://github.com/ChainSafe/forest/pull/219)) (Dustin Brickwood)
- `fdf6c506` Entry point for app for organization
  ([#220](https://github.com/ChainSafe/forest/pull/220)) (Austin Abell)
- `b25b4066` Fix README build badge
  ([#218](https://github.com/ChainSafe/forest/pull/218)) (Austin Abell)
- `6d4304e2` Added Fetch and Load Methods
  ([#196](https://github.com/ChainSafe/forest/pull/196)) (Dustin Brickwood)
- `b41107d3` Clean crypto crate and interfaces with Signature types
  ([#214](https://github.com/ChainSafe/forest/pull/214)) (Austin Abell)
- `75224a6a` Add audit to CI
  ([#213](https://github.com/ChainSafe/forest/pull/213)) (Austin Abell)
- `477930db` Migration to Stable Futures and Network Refactor
  ([#209](https://github.com/ChainSafe/forest/pull/209)) (Eric Tu)
- `8b1b61ba` AMT implementation
  ([#197](https://github.com/ChainSafe/forest/pull/197)) (Austin Abell)
- `62beb1b2` CBOR encoding for BlockHeader
  ([#192](https://github.com/ChainSafe/forest/pull/192)) (Eric Tu)
- `3d6814c8` Updated markdown for readme and templates
  ([#208](https://github.com/ChainSafe/forest/pull/208)) (Dustin Brickwood)
- `15ce6d2c` Add MIT license to dual
  ([#204](https://github.com/ChainSafe/forest/pull/204)) (Austin Abell)
- `547e35b7` Updated readme
  ([#201](https://github.com/ChainSafe/forest/pull/201)) (Dustin Brickwood)
- `21635617` Updated link to include internal discord
  ([#200](https://github.com/ChainSafe/forest/pull/200)) (Dustin Brickwood)
- `f21765c4` Rename repo ([#199](https://github.com/ChainSafe/forest/pull/199))
  (Austin Abell)
- `957da7ed` Update README.md
  ([#198](https://github.com/ChainSafe/forest/pull/198)) (ChainSafe Systems)
- `2514c406` Sync & Store methods updated
  ([#193](https://github.com/ChainSafe/forest/pull/193)) (Dustin Brickwood)
- `f1eb515b` DagCBOR encoding and decoding for Tickets
  ([#190](https://github.com/ChainSafe/forest/pull/190)) (Eric Tu)
- `58f3e03a` Update BlockHeader weight to BigUint and DagCBOR encoding for
  TipsetKeys ([#191](https://github.com/ChainSafe/forest/pull/191)) (Eric Tu)
- `8755ec16` Refactor to remove ToCid trait
  ([#186](https://github.com/ChainSafe/forest/pull/186)) (Austin Abell)
- `ab99a6ec` Wrap Signature into a struct
  ([#184](https://github.com/ChainSafe/forest/pull/184)) (Eric Tu)
- `8018d246` Added templates and config
  ([#183](https://github.com/ChainSafe/forest/pull/183)) (Dustin Brickwood)
- `7a9fa80b` Basic Syncer and ChainStore methods
  ([#173](https://github.com/ChainSafe/forest/pull/173)) (Dustin Brickwood)
- `7e524b3c` UnsignedMessage cbor encoding
  ([#174](https://github.com/ChainSafe/forest/pull/174)) (Austin Abell)
- `925d2711` MessageParams update and refactor
  ([#175](https://github.com/ChainSafe/forest/pull/175)) (Austin Abell)
- `1d6dd985` Add missing fields for BlockHeader
  ([#177](https://github.com/ChainSafe/forest/pull/177)) (Eric Tu)
- `f025a9bb` Update changes in spec, updated docs, updated function signatures
  ([#171](https://github.com/ChainSafe/forest/pull/171)) (Austin Abell)
- `c3c6e052` Updated cid format and IPLD link to Cid type
  ([#172](https://github.com/ChainSafe/forest/pull/172)) (Austin Abell)
- `6d527a47` Update message types function signatures
  ([#170](https://github.com/ChainSafe/forest/pull/170)) (Austin Abell)
- `468846f9` Refactor Blockheader
  ([#169](https://github.com/ChainSafe/forest/pull/169)) (Austin Abell)
- `e70250db` Fix existing bug with multibase ToCid
  ([#167](https://github.com/ChainSafe/forest/pull/167)) (Austin Abell)
- `89a0e60e` Add CODEOWNERS
  ([#166](https://github.com/ChainSafe/forest/pull/166)) (Austin Abell)
- `ae6861e2` Switch from using dynamic pointers
  ([#154](https://github.com/ChainSafe/forest/pull/154)) (Austin Abell)
- `b5295e25` Implement and update Cbor encoding
  ([#157](https://github.com/ChainSafe/forest/pull/157)) (Austin Abell)
- `e998474f` Update address for network config, clean auxiliary stuff
  ([#145](https://github.com/ChainSafe/forest/pull/145)) (Austin Abell)
- `c9d3fbbd` Readme Updates
  ([#159](https://github.com/ChainSafe/forest/pull/159)) (David Ansermino)
- `1e99c0ca` Implemented block format
  ([#149](https://github.com/ChainSafe/forest/pull/149)) (Dustin Brickwood)
- `7e58d9bc` Docs index redirect
  ([#151](https://github.com/ChainSafe/forest/pull/151)) (Austin Abell)
- `a641beca` Update Cid references, bump serde_cbor version
  ([#155](https://github.com/ChainSafe/forest/pull/155)) (Austin Abell)
- `79374e42` Fix license script and add to CI
  ([#150](https://github.com/ChainSafe/forest/pull/150)) (Austin Abell)
- `8431cad8` Docs Cleanup ([#138](https://github.com/ChainSafe/forest/pull/138))
  (David Ansermino)
- `9d04393e` Implement memory db
  ([#137](https://github.com/ChainSafe/forest/pull/137)) (Austin Abell)
- `d35410ef` Implement Basic SyncManager
  ([#132](https://github.com/ChainSafe/forest/pull/132)) (Austin Abell)
- `1576674f` Update makefile
  ([#140](https://github.com/ChainSafe/forest/pull/140)) (Gregory Markou)
- `0d29569c` Created wrapper for Cid type
  ([#134](https://github.com/ChainSafe/forest/pull/134)) (Austin Abell)
- `eace8d81` Storage Power Actor framework
  ([#129](https://github.com/ChainSafe/forest/pull/129)) (Austin Abell)
- `ede60e7b` Naive DB + Rocksdb implemenation
  ([#125](https://github.com/ChainSafe/forest/pull/125)) (Gregory Markou)
- `957d0529` Implement BlockHeader builder pattern
  ([#124](https://github.com/ChainSafe/forest/pull/124)) (Austin Abell)
- `d745c60d` Switch License to Apache
  ([#139](https://github.com/ChainSafe/forest/pull/139)) (Gregory Markou)
- `cee77ac1` Update libp2p version to fix cargo issue
  ([#136](https://github.com/ChainSafe/forest/pull/136)) (Austin Abell)
- `2c63bc56` Add License and license script
  ([#123](https://github.com/ChainSafe/forest/pull/123)) (Gregory Markou)
- `0ab143c4` CI cleanup ([#122](https://github.com/ChainSafe/forest/pull/122))
  (Austin Abell)
- `e4363f1a` Implement TipIndex
  ([#113](https://github.com/ChainSafe/forest/pull/113)) (Dustin Brickwood)
- `c916eb4d` Update StateTree and implement cache
  ([#108](https://github.com/ChainSafe/forest/pull/108)) (Austin Abell)
- `4c9fbd88` MethodParameter usage and implementation in system actors
  ([#107](https://github.com/ChainSafe/forest/pull/107)) (Austin Abell)
- `af198d43` Basic VRF ([#104](https://github.com/ChainSafe/forest/pull/104))
  (David Ansermino)
- `6818dc5d` Fix linting issues
  ([#105](https://github.com/ChainSafe/forest/pull/105)) (Austin Abell)
- `2bb5c0ac` Remove ref keywords
  ([#99](https://github.com/ChainSafe/forest/pull/99)) (Austin Abell)
- `d9a35b51` Remove redundant CI
  ([#102](https://github.com/ChainSafe/forest/pull/102)) (Austin Abell)
- `1bd01685` MethodParams update and implementation
  ([#103](https://github.com/ChainSafe/forest/pull/103)) (Austin Abell)
- `2b8ee0eb` Updated blocks crate to reflect spec changes
  ([#86](https://github.com/ChainSafe/forest/pull/86)) (Dustin Brickwood)
- `efb3d8fc` State tree and interpreter framework
  ([#97](https://github.com/ChainSafe/forest/pull/97)) (Austin Abell)
- `792f1204` Reward System Actor framework
  ([#95](https://github.com/ChainSafe/forest/pull/95)) (Austin Abell)
- `e41786ce` Account System Actor framework
  ([#96](https://github.com/ChainSafe/forest/pull/96)) (Austin Abell)
- `51a17882` Updated ChainEpoch usages and clock crate
  ([#98](https://github.com/ChainSafe/forest/pull/98)) (Austin Abell)
- `de80b34a` Refactor Message type and vm packages
  ([#79](https://github.com/ChainSafe/forest/pull/79)) (Austin Abell)
- `e99d8b57` Add libp2p Identify protocol
  ([#94](https://github.com/ChainSafe/forest/pull/94)) (Eric Tu)
- `cb4576d4` Cleanup epoch time
  ([#92](https://github.com/ChainSafe/forest/pull/92)) (Gregory Markou)
- `62888071` Readme typo fix
  ([#93](https://github.com/ChainSafe/forest/pull/93)) (Dustin Brickwood)
- `6a2092b7` Persist networking keystore
  ([#90](https://github.com/ChainSafe/forest/pull/90)) (Gregory Markou)
- `db7d7fc4` Ec2/libp2p ping
  ([#91](https://github.com/ChainSafe/forest/pull/91)) (Eric Tu)
- `36acea44` Cron system actor
  ([#84](https://github.com/ChainSafe/forest/pull/84)) (Austin Abell)
- `db5dad03` Update libp2p dep
  ([#87](https://github.com/ChainSafe/forest/pull/87)) (Austin Abell)
- `93caa63c` Initial Structures for Message - Manager Communication
  ([#69](https://github.com/ChainSafe/forest/pull/69)) (Dustin Brickwood)
- `054f25d4` InitActor framework
  ([#76](https://github.com/ChainSafe/forest/pull/76)) (Austin Abell)
- `d75c8f2e` CLI cleanup ([#70](https://github.com/ChainSafe/forest/pull/70))
  (Gregory Markou)
- `bbea6130` Add config file parsing
  ([#60](https://github.com/ChainSafe/forest/pull/60)) (Gregory Markou)
- `d10a5460` Runtime trait and vm types
  ([#68](https://github.com/ChainSafe/forest/pull/68)) (Austin Abell)
- `ca0159f6` Implements basic actor type
  ([#61](https://github.com/ChainSafe/forest/pull/61)) (Austin Abell)
- `3438654d` Fix makefile clean and phony targets
  ([#62](https://github.com/ChainSafe/forest/pull/62)) (Austin Abell)
- `af33dd2b` Implements Address cbor encoding
  ([#59](https://github.com/ChainSafe/forest/pull/59)) (Austin Abell)
- `bf608808` Create Networking Service
  ([#49](https://github.com/ChainSafe/forest/pull/49)) (Eric Tu)
- `acb00bb0` Closes #51 - Add basic makefile
  ([#57](https://github.com/ChainSafe/forest/pull/57)) (Gregory Markou)
- `9fd58b8d` Add file reading and writing
  ([#54](https://github.com/ChainSafe/forest/pull/54)) (Gregory Markou)
- `9fba7d98` New Tipset w/ unit tests
  ([#56](https://github.com/ChainSafe/forest/pull/56)) (Dustin Brickwood)
- `f7772339` Encoding library and standardizing usage
  ([#48](https://github.com/ChainSafe/forest/pull/48)) (Austin Abell)
- `996900c4` Add an async logger
  ([#53](https://github.com/ChainSafe/forest/pull/53)) (Eric Tu)
- `fd534869` Remove unneeded types
  ([#47](https://github.com/ChainSafe/forest/pull/47)) (Austin Abell)
- `dc04a06f` Add message and messageReceipt to block
  ([#37](https://github.com/ChainSafe/forest/pull/37)) (Gregory Markou)
- `ff9b6757` Refactor crypto and address to libraries
  ([#40](https://github.com/ChainSafe/forest/pull/40)) (Austin Abell)
- `e85e6992` [VM] Implement basic message types and signing stubs
  ([#31](https://github.com/ChainSafe/forest/pull/31)) (Austin Abell)
- `62194eb7` [VM] Address module cleanup
  ([#32](https://github.com/ChainSafe/forest/pull/32)) (Austin Abell)
- `ae846751` Basic blockchain types and Tipset methods
  ([#28](https://github.com/ChainSafe/forest/pull/28)) (Dustin Brickwood)
- `fd667b8d` Basic clock interface
  ([#27](https://github.com/ChainSafe/forest/pull/27)) (Gregory Markou)
- `29c8b441` Add basic cli ([#25](https://github.com/ChainSafe/forest/pull/25))
  (Gregory Markou)
- `e79cc5f7` [VM] Address logic and code restructure
  ([#21](https://github.com/ChainSafe/forest/pull/21)) (Austin Abell)
- `dba3d3ed` Fix build and setup node binary and subsystem libs
  ([#1](https://github.com/ChainSafe/forest/pull/1)) (Austin Abell)
- `0443c1d4` Remove signed block (Eric Tu)
- `ea16ee42` Chain_sync stub (austinabell)
- `995aa6ee` Fixed fn naming (Dustin Brickwood)
- `2644a493` Added stubbed message pool.rs (Dustin Brickwood)
- `bc6cb2a8` Blocks refactor (Eric Tu)
- `c0af00aa` Merge branch 'master' of github.com:ec2/rust-filecoin (Eric Tu)
- `10868e19` More block stubs (Eric Tu)
- `5eaa11cb` Change how types are referenced externally (austinabell)
- `a37ee2d4` Merge branch 'master' of github.com:ec2/rust-filecoin (Eric Tu)
- `a927122c` Exported message types for use (austinabell)
- `e78e209c` Basic incomplete stubbing for block (Eric Tu)
- `235f00d5` Stubbed some vm (Eric Tu)
- `cb354a60` Fix gitignore (austinabell)
- `e8e71e10` Remove cargo lock (austinabell)
- `f3cc8430` Updated lockfile (austinabell)
- `83730efd` Set up subsystems (austinabell)
- `04b6d5bf` Set up vm and blockchain system binaries (austinabell)
- `ba604fa5` Executable project template (Eric Tu)
- `8344e2b8` Initial commit (Eric Tu)<|MERGE_RESOLUTION|>--- conflicted
+++ resolved
@@ -47,13 +47,10 @@
 
 - [#3331](https://github.com/ChainSafe/forest/pull/3331): Use multiple cores
   when exporting snapshots.
-<<<<<<< HEAD
 - [#3379](https://github.com/ChainSafe/forest/pull/3379): Improved state graph
   walking performance.
-=======
 - [#3178](https://github.com/ChainSafe/forest/issues/3178): Removed inaccurate
   progress log ETA; now only the elapsed time is displayed.
->>>>>>> de3db12d
 
 ### Removed
 
