--- conflicted
+++ resolved
@@ -41,14 +41,12 @@
 - [#4517](https://github.com/ChainSafe/forest/pull/4517) Add support for the
   `Filecoin.StateGetAllocationForPendingDeal` RPC method.
 
-<<<<<<< HEAD
-- [#4474](https://github.com/ChainSafe/forest/pull/4474) Add new subcommand
-  `forest-cli healthcheck`.
-=======
 - [#4526](https://github.com/ChainSafe/forest/pull/4526) Added
   `forest-cli state compute` method, and a corresponding RPC method
   `Forest.StateCompute`.
->>>>>>> ffa93120
+
+- [#4474](https://github.com/ChainSafe/forest/pull/4474) Add new subcommand
+  `forest-cli healthcheck ready`.
 
 ### Changed
 
