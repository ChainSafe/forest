--- conflicted
+++ resolved
@@ -35,11 +35,9 @@
 
 - [#5859](https://github.com/ChainSafe/forest/pull/5859) Added size metrics for zstd frame cache and made max size configurable via `FOREST_ZSTD_FRAME_CACHE_DEFAULT_MAX_SIZE` environment variable.
 
-<<<<<<< HEAD
 - [#5867](https://github.com/ChainSafe/forest/pull/5867) Added `--unordered` to `forest-cli snapshot export` for exporting `CAR` blocks in non-deterministic order for better performance with more parallelization.
-=======
+
 - [#5886](https://github.com/ChainSafe/forest/issues/5886) Add `forest-tool archive merge-f3` subcommand for merging a v1 Filecoin snapshot and an F3 snapshot into a v2 Filecoin snapshot.
->>>>>>> 091b114a
 
 - [#4976](https://github.com/ChainSafe/forest/issues/4976) Add support for the `Filecoin.EthSubscribe` and `Filecoin.EthUnsubscribe` API methods to enable subscriptions to Ethereum event types: `heads` and `logs`.
 
