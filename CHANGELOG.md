<!--

## A short guide to adding a changelog entry

- pick a section to which your change belongs in _Forest unreleased_,
- the entry should follow the format:

  `[#ISSUE_NO](link to the issue): <short description>`, for example:

  [#1234](https://github.com/chainsafe/forest/pull/1234): Add support for NV18

- if the change does not have an issue, use the PR number instead - the PR must
  have a detailed description of the change and its motivation. Consider
  creating a separate issue if the change is complex enough to warrant it,
- the changelog is not a place for the full description of the change, it should
  be a short summary of the change,
- if the change does not directly affect the user, it should not be included in
  the changelog - for example, refactoring of the codebase,
- review the entry to make sure it is correct and understandable and that it
  does not contain any typos,
- the entries should not contradict each other - if you add a new entry, ensure
  it is consistent with the existing entries.

-->

## Forest unreleased

### Breaking

- [#3231](https://github.com/ChainSafe/forest/issues/3231) Moved some Forest
  internal settings from files to the database.
- [#3333](https://github.com/ChainSafe/forest/pull/3333) Changed default rpc
  port from 1234 to 2345.
- [#3336](https://github.com/ChainSafe/forest/pull/3336) Moved following
<<<<<<< HEAD
  forest-cli subcommands to forest-tool: archive info, fetch-params, snapshot
  fetch, snapshot validate
- [#3335](https://github.com/ChainSafe/forest/pull/3355) Moved commands
  - `forest-cli db stats` to `forest-tool db stats`
  - `forest-cli db clean` to `forest-tool db destroy`
=======
  `forest-cli` subcommands to `forest-tool`
  - `archive info`
  - `fetch-params`
  - `snapshot fetch`
  - `snapshot validate`
>>>>>>> ef95096b

### Added

- [#3321](https://github.com/ChainSafe/forest/issues/3321): Support for
  multi-threaded car-backed block stores.
- [#3316](https://github.com/ChainSafe/forest/pull/3316): Add
  `forest-tool benchmark` commands.
- [#3330](https://github.com/ChainSafe/forest/pull/3330): Add `--depth` flag to
  `forest-cli snapshot export`.
- [#3348](https://github.com/ChainSafe/forest/pull/3348): Add `--diff-depth`
  flag to `forest-cli archive export`.

### Changed

- [#3331](https://github.com/ChainSafe/forest/pull/3331): Use multiple cores
  when exporting snapshots.

### Removed

### Fixed

- [#3319](https://github.com/ChainSafe/forest/pull/3319): Fix bug triggered by
  re-encoding ForestCAR.zst files.

- [#3322](https://github.com/ChainSafe/forest/pull/3332): Forest is now able to
  parse data from epochs below 1_960_320 (on mainnet)

## Forest v0.12.1 "Carp++"

### Fixed

- [#3307](https://github.com/ChainSafe/forest/pull/3307)[#3310](https://github.com/ChainSafe/forest/pull/3310):
  Reduce memory requirements when exporting a snapshot by 50% (roughly from
  14GiB to 7GiB).

## Forest v0.12.0 "Carp"

Notable updates:

- Support for the `.forest.car.zst` format.
- Support for diff snapshots.

### Breaking

- [#3189](https://github.com/ChainSafe/forest/issues/3189): Changed the database
  organisation to use multiple columns. The database will need to be recreated.
- [#3220](https://github.com/ChainSafe/forest/pull/3220): Removed the
  `forest-cli chain validate-tipset-checkpoints` and
  `forest-cli chain tipset-hash` commands.

### Added

- [#3167](https://github.com/ChainSafe/forest/pull/3167): Added a new option
  `--validate-tipsets` for `forest-cli snapshot validate`.
- [#3166](https://github.com/ChainSafe/forest/issues/3166): Add
  `forest-cli archive info` command for inspecting archives.
- [#3159](https://github.com/ChainSafe/forest/issues/3159): Add
  `forest-cli archive export -e=X` command for exporting archives.
- [#3150](https://github.com/ChainSafe/forest/pull/3150):
  `forest-cli car concat` subcommand for concatenating `.car` files.
- [#3148](https://github.com/ChainSafe/forest/pull/3148): add `save_to_file`
  option to `forest-cli state fetch` command.
- [#3213](https://github.com/ChainSafe/forest/pull/3213): Add support for
  loading forest.car.zst files.
- [#3284](https://github.com/ChainSafe/forest/pull/3284): Add `--diff` flag to
  `archive export`.
- [#3292](https://github.com/ChainSafe/forest/pull/3292): Add `net info`
  subcommand to `forest-cli`.

### Changed

- [#3126](https://github.com/ChainSafe/forest/issues/3126): Bail on database
  lookup errors instead of silently ignoring them.
- [#2999](https://github.com/ChainSafe/forest/issues/2999): Restored `--tipset`
  flag to `forest-cli snapshot export` to allow export at a specific tipset.
- [#3283](https://github.com/ChainSafe/forest/pull/3283): All generated car
  files use the new forest.car.zst format.

### Removed

### Fixed

- [#3248](https://github.com/ChainSafe/forest/issues/3248): Fixed Forest being
  unable to re-create its libp2p keypair from file and always changing its
  `PeerId`.

## Forest v0.11.1 "Dagny Taggart"

## Forest v0.11.0 "Hypersonic"

### Breaking

- [#3048](https://github.com/ChainSafe/forest/pull/3048): Remove support for
  rocksdb
- [#3047](https://github.com/ChainSafe/forest/pull/3047): Remove support for
  compiling with delegated consensus
- [#3086](https://github.com/ChainSafe/forest/pull/3085):
  `forest-cli snapshot validate` no longer supports URLs. Download the snapshot
  and then run the command.

### Added

- [#2761](https://github.com/ChainSafe/forest/issues/2761): Add a per actor
  limit of 1000 messages to Forest mpool for preventing spam attacks.
- [#2728](https://github.com/ChainSafe/forest/issues/2728): Revive
  `forest-cli mpool pending` and `forest-cli mpool stat` subcommands.
- [#2816](https://github.com/ChainSafe/forest/issues/2816): Support `2k` devnet.
- [#3026](https://github.com/ChainSafe/forest/pull/3026): Expose
  `forest-cli state diff ...`
- [#3086](https://github.com/ChainSafe/forest/pull/3085):
  `forest-cli snapshot validate` is faster and uses less disk space, operating
  directly on the snapshot rather than loading through a database.
- [#2983](https://github.com/ChainSafe/forest/issues/2983): Added state
  migration support for NV17.
- [#3107](https://github.com/ChainSafe/forest/pull/3107): Introduced 'head'
  parameter for snapshot validation.

### Fixed

- [#3005](https://github.com/ChainSafe/forest/issues/3005): Fix incorrect
  progress reported when importing compressed snapshots.

- [#3122](https://github.com/ChainSafe/forest/pull/3122): Fix state-root
  mismatch around null tipsets.

## Forest v0.10.0 "Premature"

### Breaking

- [#3007](https://github.com/ChainSafe/forest/pull/3007): Optimize DB
  parameters. This requires all existing databases to be re-initialized.

### Fixed

- [#3006](https://github.com/ChainSafe/forest/issues/3006): Fix `premature end`
  error when exporting a snapshot.

## Forest v0.9.0 "Fellowship"

Notable updates:

- `--compressed` option removed from CLI, snapshots are now always compressed.
- The `dir`, `list`, `prune` and `remove` snapshot commands have been removed
  from the CLI.
- Snapshots are fetched to current directory by default.
- Added new subcommand `forest-cli info show`.
- `Filecoin.ChainSetHead` RPC endpoint and `forest-cli chain set-head`
  subcommand are now implemented.
- IPLD graph can now be downloaded via bitswap.
- `sendFIL` function has been updated to match recent changes in the Forest send
  command.
- FIL amount parsing/printing has been improved and 2 new options are added to
  forest-cli wallet list (--no-round and --no-abbrev).

### Breaking

- [#2873](https://github.com/ChainSafe/forest/issues/2873)
  - remove `--compressed` from the CLI. Snapshots are now always compressed.
  - Remove snapshot ops - snapshots fetched to the current directory by default.

### Added

- [#2706](https://github.com/ChainSafe/forest/issues/2706): implement
  `Filecoin.ChainSetHead` RPC endpoint and `forest-cli chain set-head`
  subcommand.
- [#2979](https://github.com/ChainSafe/forest/pull/2979): implement command for
  downloading an IPLD graph via bitswap.
- [#2578](https://github.com/ChainSafe/forest/pull/2578): implement initial
  support for `forest-cli info`

### Changed

- [#2668](https://github.com/ChainSafe/forest/issues/2668): JavaScript console
  `sendFIL` function has been updated to align with recent changes in the Forest
  `send` command (allowed units for the amount field are now "attoFIL",
  "femtoFIL", "picoFIL", "nanoFIL", "microFIL", "milliFIL", and "FIL"). Note
  that the default `sendFIL` amount unit (i.e., if no units are specified) is
  now FIL to match the behavior in Lotus.
- [#2833](https://github.com/ChainSafe/forest/issues/2833): Improvements to FIL
  amount parsing/printing, and add `--no-round` and `--no-abbrev` to
  `forest-cli wallet list`.

### Removed

- [#2888](https://github.com/ChainSafe/forest/issues/2888): FILOps is no longer
  serving uncompressed snapshots. Removed support for them in both `forest` and
  `forest-cli`.

### Fixed

- [#2967](https://github.com/ChainSafe/forest/issues/2967): Fix http-client
  concurrency issues caused by fetching root certificates multiple times.
- [#2958](https://github.com/ChainSafe/forest/issues/2958): Fix occasional
  consensus fault.
- [#2950](https://github.com/ChainSafe/forest/pull/2950): Fix cases where ctrl-c
  would be ignored.
- [#2934](https://github.com/ChainSafe/forest/issues/2934): Fix race condition
  when connecting to development blockchains.

## Forest v0.8.2 "The Way"

### Added

- [#2655](https://github.com/ChainSafe/forest/issues/2655): Configurable number
  of default recent state roots included in memory/snapshots.

### Changed

### Removed

### Fixed

- [#2796](https://github.com/ChainSafe/forest/pull/2796): Fix issue when running
  Forest on calibnet using a configuration file only.
- [#2807](https://github.com/ChainSafe/forest/pull/2807): Fix issue with v11
  actor CIDs.
- [#2804](https://github.com/ChainSafe/forest/pull/2804): Add work around for
  FVM bug that caused `forest-cli sync wait` to fail.

## Forest v0.8.1 "Cold Exposure"

### Fixed

- [#2788](https://github.com/ChainSafe/forest/pull/2788): Move back to the
  upstream `ref-fvm` and bump the dependency version so that it included the
  latest critical [patch](https://github.com/filecoin-project/ref-fvm/pull/1750)

## Forest v0.8.0 "Jungle Speed" (2023-04-21)

### Added

- [#2763](https://github.com/ChainSafe/forest/issues/2763): Support NV19 and
  NV20. ⛈️

## Forest v0.7.2 "Roberto" (2023-04-19)

### Added

- [#2741](https://github.com/ChainSafe/forest/issues/2741): Support importing
  zstd compressed snapshot car files
- [#2741](https://github.com/ChainSafe/forest/issues/2741): Support fetching
  zstd compressed snapshots with filecoin provider via `--compressed` option
- [#2741](https://github.com/ChainSafe/forest/issues/2741): Support exporting
  zstd compressed snapshots via `--compressed` option in
  `forest-cli snapshot export` subcommand
- [#1454](https://github.com/ChainSafe/forest/issues/1454): Added state
  migration support for NV18.

### Changed

- [#2770](https://github.com/ChainSafe/forest/issues/2767): Use `latest` tag for
  stable releases, and `edge` for latest development builds.

### Removed

### Fixed

## Forest v0.7.1 (2023-03-29)

Notable updates:

- Fix CD task for image publishing on new tagged releases

### Added

- [#2721](https://github.com/ChainSafe/forest/issues/2721): Add `--no-gc` flag
  to daemon.

### Changed

- [#2607](https://github.com/ChainSafe/forest/issues/2607): Use jemalloc as the
  default global allocator

### Removed

### Fixed

## Forest v0.7.0 (2023-03-23)

Notable updates:

- Support for NV18.
- Automatic database garbage collection.
- A JavaScript console to interact with Filecoin API.
- Switched to ParityDb as the default backend for Forest daemon.

### Added

- Support for NV18. [#2596](https://github.com/ChainSafe/forest/issues/2596)
- Automatic database garbage collection.
  [#2292](https://github.com/ChainSafe/forest/issues/2292)
  [#1708](https://github.com/ChainSafe/forest/issues/1708)
- ParityDb statistics to the stats endpoint.
  [#2433](https://github.com/ChainSafe/forest/issues/2433)
- A JavaScript console to interact with Filecoin API.
  [#2492](https://github.com/ChainSafe/forest/pull/2492)
- Multi-platform Docker image support.
  [#2476](https://github.com/ChainSafe/forest/issues/2476)
- `--dry-run` flag to forest-cli `snapshot export` command.
  [#2550](https://github.com/ChainSafe/forest/issues/2550)
- `--exit-after-init` and `--save-token` flags to daemon.
  [#2528](https://github.com/ChainSafe/forest/issues/2528)
- `--track-peak-rss` to forest daemon to get peak RSS usage.
  [#2696](https://github.com/ChainSafe/forest/pull/2696)
- RPC `Filecoin.Shutdown` endpoint and `forest-cli shutdown` subcommand.
  [#2402](https://github.com/ChainSafe/forest/issues/2402)
- Added retry capabilities to failing snapshot fetch.
  [#2544](https://github.com/ChainSafe/forest/issues/2544)

### Changed

- Network needs to be specified for most commands(eg Calibnet), including
  `sync wait` and `snapshot export`.
  [#2596](https://github.com/ChainSafe/forest/issues/2596)
- Switched to ParityDb as the default backend for Forest daemon. All clients
  must re-import the snapshot. The old database must be deleted manually - it is
  located in
  `$(forest-cli config dump | grep data_dir | cut -d' ' -f3)/<NETWORK>/rocksdb`.
  [#2576](https://github.com/ChainSafe/forest/issues/2576)
- Revised how balances are displayed, defaulting to:
  [#2323](https://github.com/ChainSafe/forest/issues/2323)
  - adding metric prefix when it's required, consequently CLI flag
    `--fixed-unit` added to force to show in original `FIL` unit
  - 4 significant digits, consequently CLI flag `--exact-balance` added to force
    full accuracy.
- `stats` and `compression` keys in `parity_db` section were renamed to
  `enable_statistics` and `compression_type` respectively.
  [#2433](https://github.com/ChainSafe/forest/issues/2433)
- `download_snapshot` key in `client` section configuration renamed to
  `auto_download_snapshot`.
  [#2457](https://github.com/ChainSafe/forest/pull/2457)
- `--skip-load` flag must be now called with a boolean indicating its value.
  [#2573](https://github.com/ChainSafe/forest/issues/2573)
- Ban peers with duration, Banned peers are automatically unbanned after a
  period of 1h. [#2391](https://github.com/ChainSafe/forest/issues/2391)
- Added support for multiple listen addr.
  [#2551](https://github.com/ChainSafe/forest/issues/2551)
- Allowed specifying the encryption passphrase via environmental variable.
  [#2499](https://github.com/ChainSafe/forest/issues/2499)
- Removed Forest `ctrl-c` hard shutdown behavior on subsequent `ctrl-c` signals.
  [#2538](https://github.com/ChainSafe/forest/pull/2538)
- Added support in the forest `send` command for all FIL units currently
  supported in forest `wallet` ("attoFIL", "femtoFIL", "picoFIL", "nanoFIL",
  "microFIL", "milliFIL", and "FIL"). Note that the default `send` units (i.e.,
  if no units are specified) are now FIL to match the behavior in Lotus.
  [#2668](https://github.com/ChainSafe/forest/issues/2668)

### Removed

- Removed `--halt-after-import` and `--auto-download-snapshot` from
  configuration. They are now strictly a CLI option.
  [#2528](https://github.com/ChainSafe/forest/issues/2528)
  [#2573](https://github.com/ChainSafe/forest/issues/2573)

### Fixed

- Daemon getting stuck in an infinite loop during shutdown.
  [#2672](https://github.com/ChainSafe/forest/issues/2672)
- `Scanning Blockchain` progess bar never hitting 100% during snapshot import.
  [#2404](https://github.com/ChainSafe/forest/issues/2404)
- bitswap queries cancellation that do not respond after a period.
  [#2398](https://github.com/ChainSafe/forest/issues/2398)
- Forest daeamon crashing on sending bitswap requests.
  [#2405](https://github.com/ChainSafe/forest/issues/2405)
- Corrected counts displayed when using `forest-cli --chain <chain> sync wait`.
  [#2429](https://github.com/ChainSafe/forest/issues/2429)
- Snapshot export issue when running on a system with a separate temporary
  filesystem. [#2693](https://github.com/ChainSafe/forest/pull/2693)
- All binaries and crates in the project to follow a standard version, based on
  the release tag. [#2493](https://github.com/ChainSafe/forest/issues/2493)

## Forest v0.6.0 (2023-01-06)

Notable updates:

- Added support for the new Protocol Labs snapshot service.
- Several improvements to logging (including integration with Grafana Loki) and
  error handling.

### Added

- New daemon option flag `--log-dir` for log file support.
- New ParityDb section in configuration (including statistics and compression
  settings).
- Integration with Grafana Loki for more advanced log filtering and
  summarization.
- Peer tipset epoch now in metrics.

### Changed

- Several improvements to error handling.
- Docker images are now tagged with version (eg `0.6.0`) and date (eg
  `2023-01-05-commit_hash`).
- Upgraded toolchain channel to `nightly-2022-12-15`.
- Migrated logging infrastructure from `log` to `tracing`.
- Fixed bug triggered by large network messages.
- Fixed bug where cursor would be hidden after keyboard interrupt.
- Allow `-—height` flag to take relative offsets for validating the tipsets in a
  snapshot.
- Fixed issue with invalid snapshot exports; messages were accidentally removed
  from snapshots, making them invalid.
- Updated `snapshot fetch` subcommands to support the new Protocol Labs snapshot
  service.
- Fixed RPC `net disconnect` endpoint (a bug was returning a JSON RPC error when
  running `forest-cli net disconnect` and preventing proper peer disconnection).
- Corrected RPC serialization of FIL balances (a bug was preventing display of
  floating point balance using `forest-cli wallet list`).

### Removed

- RocksDB check for low file descriptor limit.
- Unused RPC endpoints.

## Forest v0.5.1 (2022-12-01)

### Changed

- Restore progress indicators that were accidentally broken.

## Forest v0.5.0 (2022-12-01)

Notable updates:

- Support for nv17.
- Forest was split into two programs: a Filecoin node (forest), and a control
  program (forest-cli).
- Improved snapshot importing performance: ~75% reduction in snapshot import
  time.
- Improved code building time: ~45% reduction in build time.
- Code coverage increased from 32% to 63%.

### Added

- Support for nv17 on both calibnet and mainnet.
- Experimental support for ParityDB.
- Improved snapshot handling via the `forest-cli snapshot` commands.
- Support using `aria2` for faster snapshot downloads.
- Support for sending FIL.

### Changed

- Replace async_std with tokio.
- Significantly improve tracked performance metrics.
- Gracefully shutdown the database on sigterm and sighup.
- Fix gas charging issue that caused state-root mismatches on mainnet.
- Snapshots are automatically downloaded if the database is empty.
- Improve error messages if a snapshot doesn't match the requested network.
- Add `--color=[always;auto;never]` flag.

### Removed

- Fat snapshots (snapshots that contain all transaction receipts since genesis)
  have been deprecated in favor of slim snapshots where receipts are downloaded
  on demand.
- All security advistory exceptions. Forest's dependencies are now free of known
  vulnerabilities.

## Forest v0.4.1 (2022-10-04)

### Changed

- Fix bug in handling of blockchain forks.

## Forest v0.4.0 (2022-09-30)

Notable updates:

- Support for nv16.
- Built-in method of downloading snapshots.
- Vastly improved automated testing.

### Added

- New `forest chain export` command for generating snapshots.
- New `forest chain fetch` command for downloading recent snapshots.
- Logging settings are now part of the configuration file rather than only being
  accessible through an environment variable.
- A `--detach` flag for running the Forest node in the background.
- A `--halt-after-import` for exiting Forest directly after importing a
  snapshot.
- Delegated Consensus: A consensus mode useful for testing.
- FIP-0023: Break ties between tipsets of equal weight.

### Changed

- Improve error messages if Forest isn't initiated with a valid database.
- Formatting clean-up in the forest wallet.
- Improved pretty-printing of debugging statediffs.
- Several dozen spelling fixes in the documentation.
- Fixed dead links in documentation (with automated detection).
- Avoided a segmentation fault caused by an improper shutdown of the database.
- Bump required rust version from nightly-2022-09-08 to nightly-2022-09-28.

### Removed

- Support for the `sled` database.

## Forest v0.3.0 (2022-07-04)

Notable updates:

- Support nv15 entirely through the FVM.
- Resolve two security concerns by removing legacy code (RUSTSEC-2020-0071 and
  RUSTSEC-2021-0130).
- Fixed Docker image and released it to GH container registry.
- Network selection (ie mainnet vs testnet) moved to a CLI flag rather than a
  compile-time flag.

## Forest v0.2.2 _alpha_ (2022-04-06)

Forest v0.2.2 alpha is a service release improving performance and stability.
This release supports Filecoin network version 14.

Notable updates:

- Forest now supports Calibnet: `make calibnet` (nv14)
- FVM is available both native and as external crate:
  [ref-fvm](https://github.com/filecoin-project/ref-fvm)
- Reading config from a default config location unless a file is specified.
- Improved logging and display of synchronization progress.
- Defaulting to Rust Edition 2021 from now on.

All changes:

- Log: don't override default filters (#1504) by @jdjaustin in
  [#1530](https://github.com/ChainSafe/forest/pull/1530)
- Crates: bump wasmtime by @q9f in
  [#1526](https://github.com/ChainSafe/forest/pull/1526)
- Ci: add wasm target to release script by @q9f in
  [#1524](https://github.com/ChainSafe/forest/pull/1524)
- Ci: add codecov target threshold tolerance of 1% by @q9f in
  [#1525](https://github.com/ChainSafe/forest/pull/1525)
- Node: demote noisy warnings to debug by @q9f in
  [#1518](https://github.com/ChainSafe/forest/pull/1518)
- Workaround fix for prometheus endpoint by @LesnyRumcajs in
  [#1516](https://github.com/ChainSafe/forest/pull/1516)
- Fixed bug label for bug template by @LesnyRumcajs in
  [#1514](https://github.com/ChainSafe/forest/pull/1514)
- Crates: purge unused dependencies by @q9f in
  [#1509](https://github.com/ChainSafe/forest/pull/1509)
- Github: update code owners by @q9f in
  [#1507](https://github.com/ChainSafe/forest/pull/1507)
- Ci: enable rustc version trinity for builds by @q9f in
  [#1506](https://github.com/ChainSafe/forest/pull/1506)
- Crates: bump dependencies by @q9f in
  [#1503](https://github.com/ChainSafe/forest/pull/1503)
- Re-use some code from ref-fvm by @LesnyRumcajs in
  [#1500](https://github.com/ChainSafe/forest/pull/1500)
- Connor/default config location by @connormullett in
  [#1494](https://github.com/ChainSafe/forest/pull/1494)
- Deps: simplify os dependencies by @q9f in
  [#1496](https://github.com/ChainSafe/forest/pull/1496)
- Use exports from ref-fvm by @LesnyRumcajs in
  [#1495](https://github.com/ChainSafe/forest/pull/1495)
- Start the prometheus server before loading snapshots. by @lemmih in
  [#1484](https://github.com/ChainSafe/forest/pull/1484)
- Config dump with tests by @LesnyRumcajs in
  [#1485](https://github.com/ChainSafe/forest/pull/1485)
- Use the v6 version of the actor's bundle. by @lemmih in
  [#1474](https://github.com/ChainSafe/forest/pull/1474)
- Exposed more rocksdb options, increased max files by @LesnyRumcajs in
  [#1481](https://github.com/ChainSafe/forest/pull/1481)
- Parametrize current rocksdb settings by @LesnyRumcajs in
  [#1479](https://github.com/ChainSafe/forest/pull/1479)
- Use progress bars when downloading headers and scanning the blockchain. by
  @lemmih in [#1480](https://github.com/ChainSafe/forest/pull/1480)
- Night job scripts by @LesnyRumcajs in
  [#1475](https://github.com/ChainSafe/forest/pull/1475)
- Add more metrics of syncing by @LesnyRumcajs in
  [#1467](https://github.com/ChainSafe/forest/pull/1467)
- Limit RocksDB to 200 open files. by @lemmih in
  [#1468](https://github.com/ChainSafe/forest/pull/1468)
- Ci: Include conformance tests in code coverage results by @lemmih in
  [#1470](https://github.com/ChainSafe/forest/pull/1470)
- Show a progressbar when downloading tipset headers. by @lemmih in
  [#1469](https://github.com/ChainSafe/forest/pull/1469)
- Add 'fvm' backend in parallel to our native backend. by @lemmih in
  [#1403](https://github.com/ChainSafe/forest/pull/1403)
- Update regex to v1.5.5 (from 1.5.4) to avoid performance vulnerability. by
  @lemmih in [#1472](https://github.com/ChainSafe/forest/pull/1472)
- Ci: Allow codecov policies to fail. by @lemmih in
  [#1471](https://github.com/ChainSafe/forest/pull/1471)
- Improve docker-compose for monitoring stack by @LesnyRumcajs in
  [#1461](https://github.com/ChainSafe/forest/pull/1461)
- Revert "Enforce max length when serializing/deserializing arrays" by @lemmih
  in [#1462](https://github.com/ChainSafe/forest/pull/1462)
- Introduce serde_generic_array by @clearloop in
  [#1434](https://github.com/ChainSafe/forest/pull/1434)
- Fixed new clippy warnings by @LesnyRumcajs in
  [#1449](https://github.com/ChainSafe/forest/pull/1449)
- Improve license check script by @LesnyRumcajs in
  [#1443](https://github.com/ChainSafe/forest/pull/1443)
- Elmattic/actors review f26 by @elmattic in
  [#1340](https://github.com/ChainSafe/forest/pull/1340)
- Calibnet Support by @connormullett in
  [#1370](https://github.com/ChainSafe/forest/pull/1370)
- Blockchain/sync: demote chain exchange warning to debug message by @q9f in
  [#1439](https://github.com/ChainSafe/forest/pull/1439)
- Fix clippy fiascoes introduced in #1437 by @LesnyRumcajs in
  [#1438](https://github.com/ChainSafe/forest/pull/1438)
- Fix signature verification fiasco by @LesnyRumcajs in
  [#1437](https://github.com/ChainSafe/forest/pull/1437)
- Clippy for tests by @LesnyRumcajs in
  [#1436](https://github.com/ChainSafe/forest/pull/1436)
- Rustc: switch to rust edition 2021 by @q9f in
  [#1429](https://github.com/ChainSafe/forest/pull/1429)
- Forest: bump version to 0.2.2 by @q9f in
  [#1428](https://github.com/ChainSafe/forest/pull/1428)
- Move from chrono to time crate by @LesnyRumcajs in
  [#1426](https://github.com/ChainSafe/forest/pull/1426)

## Forest v0.2.1 _alpha_ (2022-02-14)

Forest v0.2.1 alpha is a service release improving performance and stability.

All changes:

- Ci: fix documentation in release workflow by @q9f in
  [#1427](https://github.com/ChainSafe/forest/pull/1427)
- Feat(encoding): add max length check for bytes by @clearloop in
  [#1399](https://github.com/ChainSafe/forest/pull/1399)
- Add assert in debug mode and tests by @elmattic in
  [#1416](https://github.com/ChainSafe/forest/pull/1416)
- Add shellcheck to CI by @LesnyRumcajs in
  [#1423](https://github.com/ChainSafe/forest/pull/1423)
- Fail CI on failed fmt or other linting file changes by @LesnyRumcajs in
  [#1422](https://github.com/ChainSafe/forest/pull/1422)
- Crates: replace monkey-patched cs\_\* crates by upstream deps by @q9f in
  [#1414](https://github.com/ChainSafe/forest/pull/1414)
- Add LesnyRumcajs to CODEOWNERS by @LesnyRumcajs in
  [#1425](https://github.com/ChainSafe/forest/pull/1425)
- Ci: temporarily ignore RUSTSEC-2022-0009 by @q9f in
  [#1424](https://github.com/ChainSafe/forest/pull/1424)
- Vm/actor: remove unused fields in paych actor tests by @q9f in
  [#1415](https://github.com/ChainSafe/forest/pull/1415)
- Forest: bump version to 0.2.1 by @q9f in
  [#1417](https://github.com/ChainSafe/forest/pull/1417)
- Fix exit code mismatch by @noot in
  [#1412](https://github.com/ChainSafe/forest/pull/1412)
- Improve snapshot parsing performance by ~2.5x by @lemmih in
  [#1408](https://github.com/ChainSafe/forest/pull/1408)
- Update conformance test vectors (and fix test driver) by @lemmih in
  [#1404](https://github.com/ChainSafe/forest/pull/1404)
- Use human readable units when loading snapshots. by @lemmih in
  [#1407](https://github.com/ChainSafe/forest/pull/1407)
- Chore: bump rocksdb to 0.17 by @q9f in
  [#1398](https://github.com/ChainSafe/forest/pull/1398)
- Include network in forest version string. by @lemmih in
  [#1401](https://github.com/ChainSafe/forest/pull/1401)
- Fix 1369 by @willeslau in
  [#1397](https://github.com/ChainSafe/forest/pull/1397)
- Move `/docs` to `/documentation` by @connormullett in
  [#1390](https://github.com/ChainSafe/forest/pull/1390)

## Forest v0.2.0 _alpha_ (2022-01-25)

ChainSafe System's second _alpha_ release of the _Forest_ Filecoin Rust protocol
implementation. This release fixes a series of bugs and performance issues and
introduces, among others, support for:

- Full mainnet compatibility
- Filecoin network version 14 "Chocolate"
- Forest actors version 6
- Further audit fixes

To compile release binaries, checkout the `v0.2.0` tag and build with the
`release` feature.

```shell
git checkout v0.2.0
cargo build --release --bin forest --features release
./target/release/forest --help
```

All changes:

- Release forest v0.2.0 alpha
  ([#1393](https://github.com/ChainSafe/forest/pull/1393)
- C1 actors review ([#1368](https://github.com/ChainSafe/forest/pull/1368))
- Fix encoding size constraints for BigInt and BigUint not enforced
  ([#1367](https://github.com/ChainSafe/forest/pull/1367))
- Fix typo when running conformance tests.
  ([#1394](https://github.com/ChainSafe/forest/pull/1394))
- Auto-detect available cores on Linux and MacOS.
  ([#1387](https://github.com/ChainSafe/forest/pull/1387)
- Remove unused lint exceptions.
  ([#1385](https://github.com/ChainSafe/forest/pull/1385)
- B4 fix: fixing by adding max index computation in bitfield validation
  ([#1344](https://github.com/ChainSafe/forest/pull/1344))
- Ci: run github actions on buildjet
  ([#1366](https://github.com/ChainSafe/forest/pull/1366))
- Ci: documentation dry-run for PRs.
  ([#1383](https://github.com/ChainSafe/forest/pull/1383))
- Use pre-made action to deploy documentation to gh-pages.
  ([#1380](https://github.com/ChainSafe/forest/pull/1380))
- Networks: Show an informative error message if the selected feature set is
  invalid. ([#1373](https://github.com/ChainSafe/forest/pull/1373))
- Disable test 'test_optimal_message_selection3' because it is inconsistent.
  ([#1381](https://github.com/ChainSafe/forest/pull/1381))
- Add David to repo maintainers
  ([#1374](https://github.com/ChainSafe/forest/pull/1374))
- Apply lints from rust-1.58
  ([#1378](https://github.com/ChainSafe/forest/pull/1378))
- Catch panic in verify_window_post
  ([#1365](https://github.com/ChainSafe/forest/pull/1365))
- Make 'base64' dependency for key_management no longer optional
  ([#1372](https://github.com/ChainSafe/forest/pull/1372))
- Fix snapshot get in docs
  ([#1353](https://github.com/ChainSafe/forest/pull/1353))
- Fix market logic ([#1356](https://github.com/ChainSafe/forest/pull/1356))
- V6: fix market and power actors to match go
  ([#1348](https://github.com/ChainSafe/forest/pull/1348))
- F28 fix ([#1343](https://github.com/ChainSafe/forest/pull/1343))
- Fix: F25 ([#1342](https://github.com/ChainSafe/forest/pull/1342))
- Ci: --ignore RUSTSEC-2021-0130
  ([#1350](https://github.com/ChainSafe/forest/pull/1350))
- Drand v14 update: fix fetching around null tipsets
  ([#1339](https://github.com/ChainSafe/forest/pull/1339))
- Fix v6 market actor bug
  ([#1341](https://github.com/ChainSafe/forest/pull/1341))
- F27 fix ([#1328](https://github.com/ChainSafe/forest/pull/1328))
- F17 fix ([#1324](https://github.com/ChainSafe/forest/pull/1324))
- Laudiacay/actors review f23
  ([#1325](https://github.com/ChainSafe/forest/pull/1325))
- Fix market actor publish_storage_deals
  ([#1327](https://github.com/ChainSafe/forest/pull/1327))
- Remove .swp ([#1326](https://github.com/ChainSafe/forest/pull/1326))
- F24 fix ([#1323](https://github.com/ChainSafe/forest/pull/1323))
- F9 fix ([#1315](https://github.com/ChainSafe/forest/pull/1315))
- F20: Fix expiration set validation order
  ([#1322](https://github.com/ChainSafe/forest/pull/1322))
- F13 fix ([#1313](https://github.com/ChainSafe/forest/pull/1313))
- F21 fix ([#1311](https://github.com/ChainSafe/forest/pull/1311))
- F11 fix ([#1312](https://github.com/ChainSafe/forest/pull/1312))
- F15 fix ([#1314](https://github.com/ChainSafe/forest/pull/1314))
- F18, F19 fix ([#1321](https://github.com/ChainSafe/forest/pull/1321))
- Nv14: implement v6 actors
  ([#1260](https://github.com/ChainSafe/forest/pull/1260))
- Add to troubleshooting docs
  ([#1282](https://github.com/ChainSafe/forest/pull/1282))
- F12 fix ([#1290](https://github.com/ChainSafe/forest/pull/1290))
- F1 fix ([#1293](https://github.com/ChainSafe/forest/pull/1293))
- F16: Fix improper use of assert macro
  ([#1310](https://github.com/ChainSafe/forest/pull/1310))
- F14: Fix missing continue statement
  ([#1309](https://github.com/ChainSafe/forest/pull/1309))
- F10 fix ([#1308](https://github.com/ChainSafe/forest/pull/1308))
- F7: Fix incorrect error codes
  ([#1297](https://github.com/ChainSafe/forest/pull/1297))
- F8: Add missing decrement for miner_count
  ([#1298](https://github.com/ChainSafe/forest/pull/1298))
- F6: Fix incorrect error code
  ([#1296](https://github.com/ChainSafe/forest/pull/1296))
- F5: Fix proposal check in market actor
  ([#1295](https://github.com/ChainSafe/forest/pull/1295))
- Remove redundant validation code and update error message to be same as in
  spec actors ([#1294](https://github.com/ChainSafe/forest/pull/1294))
- F3: fix logic to be the same as in the spec actors
  ([#1292](https://github.com/ChainSafe/forest/pull/1292))
- Attempt to improve gh actions time
  ([#1319](https://github.com/ChainSafe/forest/pull/1319))
- Fix clippy errors for the new cargo 1.57.0
  ([#1316](https://github.com/ChainSafe/forest/pull/1316))
- Ci: add gh actions workflows
  ([#1317](https://github.com/ChainSafe/forest/pull/1317))
- Fix: audit issue F2 ([#1289](https://github.com/ChainSafe/forest/pull/1289))
- Update codeowners ([#1306](https://github.com/ChainSafe/forest/pull/1306))
- Add Guillaume to code owners
  ([#1283](https://github.com/ChainSafe/forest/pull/1283))
- .circleci: Remove extra step for docs
  ([#1251](https://github.com/ChainSafe/forest/pull/1251))
- .circleci: Build and push mdbook
  ([#1250](https://github.com/ChainSafe/forest/pull/1250))
- Add MdBook Documentation
  ([#1249](https://github.com/ChainSafe/forest/pull/1249))
- Docs: add release notes
  ([#1246](https://github.com/ChainSafe/forest/pull/1246))

## Forest v0.1.0 _alpha_ (2021-10-19)

ChainSafe System's first _alpha_ release of the _Forest_ Filecoin Rust protocol
implementation.

- It synchronizes and verifies the latest Filecoin main network and is able to
  query the latest state.
- It implements all core systems of the Filecoin protocol specification exposed
  through a command-line interface.
- The set of functionalities for this first alpha-release include: Message Pool,
  State Manager, Chain and Wallet CLI functionality, Prometheus Metrics, and a
  JSON-RPC Server.

To compile release binaries, checkout the `v0.1.0` tag and build with the
`release` feature.

```shell
git checkout v0.1.0
cargo build --release --bin forest --features release
./target/release/forest --help
```

The Forest mono-repository contains ten main components (in logical order):

- `forest`: the command-line interface and daemon (1 crate/workspace)
- `node`: the networking stack and storage (7 crates)
- `blockchain`: the chain structure and synchronization (6 crates)
- `vm`: state transition and actors, messages, addresses (9 crates)
- `key_management`: Filecoin account management (1 crate)
- `crypto`: cryptographic functions, signatures, and verification (1 crate)
- `encoding`: serialization library for encoding and decoding (1 crate)
- `ipld`: the IPLD model for content-addressable data (9 crates)
- `types`: the forest types (2 crates)
- `utils`: the forest toolbox (12 crates)

All initial change sets:

- `cd33929e` Ci: ignore cargo audit for RUSTSEC-2020-0159
  ([#1245](https://github.com/ChainSafe/forest/pull/1245)) (Afr Schoe)
- `d7e816a7` Update Libp2p to 0.40.0-RC.1
  ([#1243](https://github.com/ChainSafe/forest/pull/1243)) (Eric Tu)
- `a33328c9` Mpool CLI Commands
  ([#1203](https://github.com/ChainSafe/forest/pull/1203)) (Connor Mullett)
- `9d4b5291` Create new_issue.md
  ([#1193](https://github.com/ChainSafe/forest/pull/1193)) (Lee Raj)
- `60910979` Actor_name_by_code
  ([#1218](https://github.com/ChainSafe/forest/pull/1218)) (Eric Tu)
- `5845cdf7` Bump libsecp256k1 and statrs
  ([#1244](https://github.com/ChainSafe/forest/pull/1244)) (Eric Tu)
- `a56e4a53` Fix stable clippy::needless_collect
  ([#1238](https://github.com/ChainSafe/forest/pull/1238)) (Afr Schoe)
- `4eb74f90` Fix stable clippy::needless_borrow
  ([#1236](https://github.com/ChainSafe/forest/pull/1236)) (Afr Schoe)
- `5006e62a` Clippy: avoid contiguous acronyms
  ([#upper_case_acronyms](https://github.com/ChainSafe/forest/pull/upper_case_acronyms))
  ([#1239](https://github.com/ChainSafe/forest/pull/1239)) (Afr Schoe)
- `8543b3fb` Connor/state cli
  ([#1219](https://github.com/ChainSafe/forest/pull/1219)) (Connor Mullett)
- `b40f8d11` Fix Deadlock when using Rayon
  ([#1240](https://github.com/ChainSafe/forest/pull/1240)) (Eric Tu)
- `0e816c8a` Clippy: remove redundant enum variant names (`enum_variant_names`)
  ([#1237](https://github.com/ChainSafe/forest/pull/1237)) (Afr Schoe)
- `db5bb065` Cli: use cargo package version environment data in cli options
  struct ([#1229](https://github.com/ChainSafe/forest/pull/1229)) (Afr Schoe)
- `28f7d83f` Rust: default to stable toolchain instead of pinned version
  ([#1228](https://github.com/ChainSafe/forest/pull/1228)) (Afr Schoe)
- `70f26c29` Circleci: prepare build matrix
  ([#1233](https://github.com/ChainSafe/forest/pull/1233)) (Afr Schoe)
- `d9a4df14` Scripts: fix copyright header years
  ([#1230](https://github.com/ChainSafe/forest/pull/1230)) (Afr Schoe)
- `ccf1ac11` Return Ok when validating drand beacon entries similar to how Lotus
  does as per the audit recommendation.
  ([#1206](https://github.com/ChainSafe/forest/pull/1206)) (Hunter Trujillo)
- `f5fe14d2` [Audit fixes] FOR-03 - Inconsistent Deserialization of Randomness
  ([#1205](https://github.com/ChainSafe/forest/pull/1205)) (Hunter Trujillo)
- `32a9ae5f` Rest of V5 Updates
  ([#1217](https://github.com/ChainSafe/forest/pull/1217)) (Eric Tu)
- `e6e1c8ad` API_IMPLEMENTATION.md build script formatting improvements
  ([#1210](https://github.com/ChainSafe/forest/pull/1210)) (Hunter Trujillo)
- `1e88b095` For 01 ([#1188](https://github.com/ChainSafe/forest/pull/1188))
  (Jorge Olivero)
- `881d8f23` FIP 0013 Aggregate Seal Verification
  ([#1185](https://github.com/ChainSafe/forest/pull/1185)) (Eric Tu)
- `ea98ea2a` FIP 0008 Batch Pre Commits
  ([#1189](https://github.com/ChainSafe/forest/pull/1189)) (Eric Tu)
- `a134d5ed` Multi-key import feature
  ([#1201](https://github.com/ChainSafe/forest/pull/1201)) (Elvis)
- `0c447d4c` OpenRPC schema parsing & generation
  ([#1194](https://github.com/ChainSafe/forest/pull/1194)) (Hunter Trujillo)
- `bf3936a2` Connor/cli smoke test
  ([#1196](https://github.com/ChainSafe/forest/pull/1196)) (Connor Mullett)
- `7d5b3333` Reference files with PathBuf instead of Strings
  ([#1200](https://github.com/ChainSafe/forest/pull/1200)) (Elvis)
- `3771568c` Remove loopback and duplicate addrs in `net peers` output
  ([#1199](https://github.com/ChainSafe/forest/pull/1199)) (Francis Murillo)
- `ffc30193` Constant consensus fault reward
  ([#1190](https://github.com/ChainSafe/forest/pull/1190)) (Eric Tu)
- `d88ea8d1` Added the check for config file via Env Var
  ([#1197](https://github.com/ChainSafe/forest/pull/1197)) (Elvis)
- `d4a1d044` Chain Sync CLI Commands
  ([#1175](https://github.com/ChainSafe/forest/pull/1175)) (Connor Mullett)
- `698cf3c3` Additional Net RPC API & CLI Methods
  ([#1167](https://github.com/ChainSafe/forest/pull/1167)) (Hunter Trujillo)
- `32656db9` `auth api-info`
  ([#1172](https://github.com/ChainSafe/forest/pull/1172)) (Connor Mullett)
- `90ab8650` FOR-06 fix: indexmap version bump and MSRV update
  ([#1180](https://github.com/ChainSafe/forest/pull/1180)) (creativcoder)
- `d1d6f640` Update Runtime to Support V5 Actors
  ([#1173](https://github.com/ChainSafe/forest/pull/1173)) (Eric Tu)
- `085ee872` Bugfix:vm:run cron for null rounds
  ([#1177](https://github.com/ChainSafe/forest/pull/1177)) (detailyang)
- `07499a3f` Chore:build:tweak interopnet compile flags
  ([#1178](https://github.com/ChainSafe/forest/pull/1178)) (detailyang)
- `933503e2` Hotfix:metrics:change prometheus response type
  ([#1169](https://github.com/ChainSafe/forest/pull/1169)) (detailyang)
- `99fa3864` Metrics ([#1102](https://github.com/ChainSafe/forest/pull/1102))
  (Jorge Olivero)
- `02791b92` Implement network version 12 state migration / actors v4 migration
  ([#1101](https://github.com/ChainSafe/forest/pull/1101)) (creativcoder)
- `d144eac8` Fix wallet verify
  ([#1170](https://github.com/ChainSafe/forest/pull/1170)) (Connor Mullett)
- `f07f0278` Hotfix:fix passphrase fake confirm
  ([#1168](https://github.com/ChainSafe/forest/pull/1168)) (detailyang)
- `132884d8` Chore:interopnet&devnet:fix build error
  ([#1162](https://github.com/ChainSafe/forest/pull/1162)) (detailyang)
- `992e69e3` FOR-15 fix approx_cmp in msg_chain.rs
  ([#1160](https://github.com/ChainSafe/forest/pull/1160)) (creativcoder)
- `34799734` Wallet CLI Implementation
  ([#1128](https://github.com/ChainSafe/forest/pull/1128)) (Connor Mullett)
- `f698ba88` [Audit fixes] FOR-02: Inconsistent Deserialization of Address ID
  ([#1149](https://github.com/ChainSafe/forest/pull/1149)) (Hunter Trujillo)
- `e50d2ae8` [Audit fixes] FOR-16: Unnecessary Extensive Permissions for Private
  Keys ([#1151](https://github.com/ChainSafe/forest/pull/1151)) (Hunter
  Trujillo)
- `665ca476` Subtract 1 ([#1152](https://github.com/ChainSafe/forest/pull/1152))
  (Eric Tu)
- `4047ff5e` 3 -> 4 ([#1153](https://github.com/ChainSafe/forest/pull/1153))
  (Eric Tu)
- `446bea40` Swap to asyncronous_codec and bump futures_cbor_codec
  ([#1163](https://github.com/ChainSafe/forest/pull/1163)) (Eric Tu)
- `e4e6711b` Encrypted keystore now defaults to enabled. Warn the user if using
  an unencrypted keystore.
  ([#1150](https://github.com/ChainSafe/forest/pull/1150)) (Hunter Trujillo)
- `9b2a03a6` Add rust-toolchain file
  ([#1132](https://github.com/ChainSafe/forest/pull/1132)) (Hunter Trujillo)
- `6f9edae8` Fix P2P random walk logic
  ([#1125](https://github.com/ChainSafe/forest/pull/1125)) (Fraccaroli
  Gianmarco)
- `87f61d20` Spelling and typos
  ([#1126](https://github.com/ChainSafe/forest/pull/1126)) (Kirk Baird)
- `69d52cbd` RPC API w/ Permissions handling
  ([#1122](https://github.com/ChainSafe/forest/pull/1122)) (Hunter Trujillo)
- `81080179` Import/Export StateTree for Testing
  ([#1114](https://github.com/ChainSafe/forest/pull/1114)) (Eric Tu)
- `b75a4f31` Improve CLI printing and RPC error handling.
  ([#1121](https://github.com/ChainSafe/forest/pull/1121)) (Hunter Trujillo)
- `a8931e2a` Enable Gossip Scoring
  ([#1115](https://github.com/ChainSafe/forest/pull/1115)) (Eric Tu)
- `c337d3bf` V5 Actors Prep
  ([#1116](https://github.com/ChainSafe/forest/pull/1116)) (Eric Tu)
- `0a20e468` JSON-RPC Client with FULLNODE_API_INFO config & JWT support
  ([#1100](https://github.com/ChainSafe/forest/pull/1100)) (Hunter Trujillo)
- `f87d0baf` Resolve Stack Overflow
  ([#1103](https://github.com/ChainSafe/forest/pull/1103)) (Eric Tu)
- `bd90aa65` Tidy up submitwindowedpost
  ([#1099](https://github.com/ChainSafe/forest/pull/1099)) (Kirk Baird)
- `36a18656` Add Prometheus server
  ([#1098](https://github.com/ChainSafe/forest/pull/1098)) (Jorge Olivero)
- `ff6776ca` Base64 encode persistent keystore
  ([#1092](https://github.com/ChainSafe/forest/pull/1092)) (Connor Mullett)
- `c02669fa` Remove tide-websockets-sink fork
  ([#1089](https://github.com/ChainSafe/forest/pull/1089)) (Hunter Trujillo)
- `84ab31b0` Parallelize tipset processing
  ([#1081](https://github.com/ChainSafe/forest/pull/1081)) (Jorge Olivero)
- `d245f14c` Encrypted Key Store
  ([#1078](https://github.com/ChainSafe/forest/pull/1078)) (Connor Mullett)
- `34740715` Actors v4 (Network v12)
  ([#1087](https://github.com/ChainSafe/forest/pull/1087)) (Eric Tu)
- `946f4510` Implement optimal message selection
  ([#1086](https://github.com/ChainSafe/forest/pull/1086)) (creativcoder)
- `e8c1b599` Ignore If txn_id Existed Or Not When Deleting
  ([#1082](https://github.com/ChainSafe/forest/pull/1082)) (Eric Tu)
- `0a134afa` Devnet Build
  ([#1073](https://github.com/ChainSafe/forest/pull/1073)) (Eric Tu)
- `77f8495e` Remove check for empty_params
  ([#1079](https://github.com/ChainSafe/forest/pull/1079)) (Eric Tu)
- `bb7034ac` Minor fixes and touch-ups
  ([#1074](https://github.com/ChainSafe/forest/pull/1074)) (François Garillot)
- `674c3b39` HTTP JWT validation
  ([#1072](https://github.com/ChainSafe/forest/pull/1072)) (Hunter Trujillo)
- `4c9856dc` Disable MacOS CI for now. Looked into it a bit, not sure what other
  better solutions we have.
  ([#1077](https://github.com/ChainSafe/forest/pull/1077)) (Hunter Trujillo)
- `8a3823c3` Add @connormullett to Code Owners
  ([#1076](https://github.com/ChainSafe/forest/pull/1076)) (Hunter Trujillo)
- `e52b34d0` Remove a couple unnecessary panics
  ([#1075](https://github.com/ChainSafe/forest/pull/1075)) (François Garillot)
- `3606c3f9` Fix Error Handling in Load Deadlines
  ([#1071](https://github.com/ChainSafe/forest/pull/1071)) (Eric Tu)
- `a2452f3d` Tweaks to buffered blockstore
  ([#1069](https://github.com/ChainSafe/forest/pull/1069)) (Austin Abell)
- `78303511` NetworkVersion 11 Upgrade at Epoch 665280
  ([#1066](https://github.com/ChainSafe/forest/pull/1066)) (Eric Tu)
- `b9fccde0` Release New Crates Due to Vulnerability in forest_message 0.6.0
  ([#1058](https://github.com/ChainSafe/forest/pull/1058)) (Eric Tu)
- `4a9e4e47` Reduce time to resolve links in flush to ~51ms in buffer blockstore
  writes ([#1059](https://github.com/ChainSafe/forest/pull/1059)) (creativcoder)
- `b3ad6d7a` Update bls_signatures to 0.9 and filecoin-proofs-api to 6.1
  ([#1062](https://github.com/ChainSafe/forest/pull/1062)) (Eric Tu)
- `7301c6bf` Fix Error Handling in Deadline Construction
  ([#1063](https://github.com/ChainSafe/forest/pull/1063)) (Eric Tu)
- `425ec083` Clippy "Fix"
  ([#1064](https://github.com/ChainSafe/forest/pull/1064)) (Eric Tu)
- `275f312e` HTTP RPC-JSON and tide-websockets
  ([#990](https://github.com/ChainSafe/forest/pull/990)) (Hunter Trujillo)
- `cfeab68f` Fix ExitCode handling when calling
  repay_partial_debt_in_priority_order
  ([#1055](https://github.com/ChainSafe/forest/pull/1055)) (Eric Tu)
- `d30d093d` Setup rustfmt
  ([#1053](https://github.com/ChainSafe/forest/pull/1053)) (Jorge Olivero)
- `d4fc556f` Libp2p Connection Limits
  ([#1051](https://github.com/ChainSafe/forest/pull/1051)) (Eric Tu)
- `36aaf693` Add @olibero to Code Owners
  ([#1052](https://github.com/ChainSafe/forest/pull/1052)) (Eric Tu)
- `8278d257` Fix ExitCode Handling in load_deadline
  ([#1050](https://github.com/ChainSafe/forest/pull/1050)) (Eric Tu)
- `77080e61` BufferedBlockstore Flush Improvements
  ([#1044](https://github.com/ChainSafe/forest/pull/1044)) (Eric Tu)
- `0bd9b1ef` Update Networking Log Levels
  ([#1046](https://github.com/ChainSafe/forest/pull/1046)) (Eric Tu)
- `669d5504` Fix Parent Grinding Fault Detection
  ([#1045](https://github.com/ChainSafe/forest/pull/1045)) (Eric Tu)
- `c424b65f` Fix ReportConsensusFault Gas Mismatch
  ([#1043](https://github.com/ChainSafe/forest/pull/1043)) (Eric Tu)
- `b2141ff3` Update Actors Interface and Fix Actors Consensus Issues
  ([#1041](https://github.com/ChainSafe/forest/pull/1041)) (Eric Tu)
- `0ddec266` Cargo Audit Patch
  ([#1042](https://github.com/ChainSafe/forest/pull/1042)) (Eric Tu)
- `f89b9ad1` Paych Actor v3
  ([#1035](https://github.com/ChainSafe/forest/pull/1035)) (Eric Tu)
- `608c0a93` Miner Actor v3
  ([#1032](https://github.com/ChainSafe/forest/pull/1032)) (Eric Tu)
- `01ae4250` Remove dutter and add creativ
  ([#1036](https://github.com/ChainSafe/forest/pull/1036)) (Eric Tu)
- `c4143e0a` Initial refactor: separate pool and provider
  ([#1027](https://github.com/ChainSafe/forest/pull/1027)) (creativcoder)
- `f6eddd54` Update libp2p to 0.35
  ([#928](https://github.com/ChainSafe/forest/pull/928)) (Austin Abell)
- `0b63a93f` Reward Actor v3
  ([#1020](https://github.com/ChainSafe/forest/pull/1020)) (Eric Tu)
- `caf19b94` Init Actor v3
  ([#1019](https://github.com/ChainSafe/forest/pull/1019)) (Eric Tu)
- `4a00c91e` Remove old codeowners
  ([#1018](https://github.com/ChainSafe/forest/pull/1018)) (Austin Abell)
- `49220a1d` Storage Power Actor v3
  ([#1017](https://github.com/ChainSafe/forest/pull/1017)) (Eric Tu)
- `91ba65b3` Update verifreg to v3
  ([#1016](https://github.com/ChainSafe/forest/pull/1016)) (Eric Tu)
- `4d663116` Document node and cleanup
  ([#1007](https://github.com/ChainSafe/forest/pull/1007)) (Austin Abell)
- `79c0da79` Multisig Actor v3
  ([#1013](https://github.com/ChainSafe/forest/pull/1013)) (Eric Tu)
- `0289e349` Market Actor v3
  ([#1010](https://github.com/ChainSafe/forest/pull/1010)) (Eric Tu)
- `4d0c8642` Update types documentation
  ([#1008](https://github.com/ChainSafe/forest/pull/1008)) (Austin Abell)
- `b42e66b5` Fix new clippy warnings and fix logic
  ([#1011](https://github.com/ChainSafe/forest/pull/1011)) (Austin Abell)
- `44dd57b8` Update VM docs.
  ([#1009](https://github.com/ChainSafe/forest/pull/1009)) (Austin Abell)
- `f20740ee` V3 HAMT and AMT for Actors
  ([#1005](https://github.com/ChainSafe/forest/pull/1005)) (Eric Tu)
- `bfb406b9` Update ipld docs
  ([#1004](https://github.com/ChainSafe/forest/pull/1004)) (Austin Abell)
- `69e91fc2` Update crypto docs and cleanup API
  ([#1002](https://github.com/ChainSafe/forest/pull/1002)) (Austin Abell)
- `9be446b5` Blockchain docs and cleanup
  ([#1000](https://github.com/ChainSafe/forest/pull/1000)) (Austin Abell)
- `121bdede` Actors v3 Setup
  ([#1001](https://github.com/ChainSafe/forest/pull/1001)) (Eric Tu)
- `e2034f74` Release Actors V2
  ([#994](https://github.com/ChainSafe/forest/pull/994)) (Eric Tu)
- `47b8b4f7` Add 1.46.0 msrv check to CI
  ([#993](https://github.com/ChainSafe/forest/pull/993)) (Austin Abell)
- `d38a08d5` Framework for State Migrations
  ([#987](https://github.com/ChainSafe/forest/pull/987)) (Eric Tu)
- `83906046` Improve Car file read node
  ([#988](https://github.com/ChainSafe/forest/pull/988)) (Austin Abell)
- `e642c55f` Fix hyper vulnerability
  ([#991](https://github.com/ChainSafe/forest/pull/991)) (Austin Abell)
- `bd546119` Include git hash and crate version
  ([#977](https://github.com/ChainSafe/forest/pull/977)) (Rajarupan Sampanthan)
- `46f7bf61` V3 Hamt update
  ([#982](https://github.com/ChainSafe/forest/pull/982)) (Austin Abell)
- `11d059ab` Fix bug in miner extend sector expiration
  ([#989](https://github.com/ChainSafe/forest/pull/989)) (Austin Abell)
- `84296d92` Nightly build/audit workaround and nightly linting fixes
  ([#983](https://github.com/ChainSafe/forest/pull/983)) (Austin Abell)
- `d1b2f622` Prep hamt v2 release
  ([#981](https://github.com/ChainSafe/forest/pull/981)) (Austin Abell)
- `c5342907` Fix fork handling
  ([#980](https://github.com/ChainSafe/forest/pull/980)) (Eric Tu)
- `931de226` V3 Actors Amt update
  ([#978](https://github.com/ChainSafe/forest/pull/978)) (Austin Abell)
- `4c2e4a07` Update Amt API and prep release
  ([#979](https://github.com/ChainSafe/forest/pull/979)) (Austin Abell)
- `d0a46ba7` Refactor discovery, improve Hello handling/peer management
  ([#975](https://github.com/ChainSafe/forest/pull/975)) (Austin Abell)
- `7ba2217d` Replace broadcast channels and refactor websocket streaming
  ([#955](https://github.com/ChainSafe/forest/pull/955)) (Austin Abell)
- `75403b30` Fix verify consensus fault logic
  ([#973](https://github.com/ChainSafe/forest/pull/973)) (Austin Abell)
- `76797645` Replace lazycell with once_cell
  ([#976](https://github.com/ChainSafe/forest/pull/976)) (Austin Abell)
- `7a8cce81` Fix block header signature verification helper function
  ([#972](https://github.com/ChainSafe/forest/pull/972)) (Austin Abell)
- `f182e8d6` Fix fork ([#971](https://github.com/ChainSafe/forest/pull/971))
  (Eric Tu)
- `34e1b1e6` Remove irrelevant spam logs
  ([#969](https://github.com/ChainSafe/forest/pull/969)) (Austin Abell)
- `c565eb92` Fix edge case in update pending deal state
  ([#968](https://github.com/ChainSafe/forest/pull/968)) (Austin Abell)
- `db0c4417` Fixes to ChainSyncer Scheduling
  ([#965](https://github.com/ChainSafe/forest/pull/965)) (Eric Tu)
- `3b16f807` Purge approvals on multisig removal
  ([#967](https://github.com/ChainSafe/forest/pull/967)) (Austin Abell)
- `3d91af03` Cleanup TODOs
  ([#933](https://github.com/ChainSafe/forest/pull/933)) (Austin Abell)
- `d7b9b396` Update logging to hide internal messages by default
  ([#954](https://github.com/ChainSafe/forest/pull/954)) (Austin Abell)
- `d82e3791` Interopnet support
  ([#964](https://github.com/ChainSafe/forest/pull/964)) (Austin Abell)
- `59c4413c` Add skip-load flag and cleanup snapshot loading
  ([#939](https://github.com/ChainSafe/forest/pull/939)) (Austin Abell)
- `ce37d70d` Fix to address resolution for chained internal calls
  ([#952](https://github.com/ChainSafe/forest/pull/952)) (Austin Abell)
- `18535f7c` Fix storage deal resolution pattern
  ([#948](https://github.com/ChainSafe/forest/pull/948)) (Austin Abell)
- `34b8c7eb` Update statediff for v2 and keep under feature
  ([#949](https://github.com/ChainSafe/forest/pull/949)) (Austin Abell)
- `3eed3ac2` Update bls backend to blst
  ([#945](https://github.com/ChainSafe/forest/pull/945)) (Austin Abell)
- `c02944fb` Handle null multisig proposal hashes
  ([#953](https://github.com/ChainSafe/forest/pull/953)) (Austin Abell)
- `5845f9e7` Ignore invalid peer id in miner info
  ([#951](https://github.com/ChainSafe/forest/pull/951)) (Austin Abell)
- `721bc466` Fix bugs in terminate sectors logic
  ([#950](https://github.com/ChainSafe/forest/pull/950)) (Austin Abell)
- `ccd4fbd0` Nullable Entropy in Randomness RPC and Fix Gas Base Fee Estimation
  ([#947](https://github.com/ChainSafe/forest/pull/947)) (Eric Tu)
- `4825a6a8` Fix calico vesting
  ([#942](https://github.com/ChainSafe/forest/pull/942)) (Austin Abell)
- `60e59697` Fix bug with pledge delta from proving deadline
  ([#943](https://github.com/ChainSafe/forest/pull/943)) (Austin Abell)
- `334551e1` Update consensus min power
  ([#946](https://github.com/ChainSafe/forest/pull/946)) (Austin Abell)
- `0e4ff578` Update calico storage gas multiplier
  ([#940](https://github.com/ChainSafe/forest/pull/940)) (Austin Abell)
- `53d35f02` Fix typo in v2 winning post validation
  ([#941](https://github.com/ChainSafe/forest/pull/941)) (Austin Abell)
- `749303c4` CBOR Stream Read in LibP2P RPC
  ([#932](https://github.com/ChainSafe/forest/pull/932)) (Eric Tu)
- `a79a97a9` Fix header signing bytes cache bug
  ([#935](https://github.com/ChainSafe/forest/pull/935)) (Austin Abell)
- `a32e19d3` Update header caches and builder
  ([#930](https://github.com/ChainSafe/forest/pull/930)) (Austin Abell)
- `ae9d7acb` Switch temp bytes deserialize to Cow
  ([#931](https://github.com/ChainSafe/forest/pull/931)) (Austin Abell)
- `a2ac9552` Clean up chain exchange responses and peer disconnects
  ([#929](https://github.com/ChainSafe/forest/pull/929)) (Austin Abell)
- `2f87782c` Update libp2p, async-std, and other deps
  ([#922](https://github.com/ChainSafe/forest/pull/922)) (Austin Abell)
- `9a6c9a87` Change default address prefix to 'f'
  ([#921](https://github.com/ChainSafe/forest/pull/921)) (Rajarupan Sampanthan)
- `182eacce` Fix ChainNotify RPC
  ([#924](https://github.com/ChainSafe/forest/pull/924)) (Eric Tu)
- `b97451a8` Update price list for calico VM gas
  ([#918](https://github.com/ChainSafe/forest/pull/918)) (Austin Abell)
- `67dfe7b1` Update calico vesting and refactor circ supply
  ([#917](https://github.com/ChainSafe/forest/pull/917)) (Austin Abell)
- `8efd8ee6` Claus fork burn removal
  ([#920](https://github.com/ChainSafe/forest/pull/920)) (Austin Abell)
- `ef3ecd1e` Calico (V7) update
  ([#919](https://github.com/ChainSafe/forest/pull/919)) (Austin Abell)
- `3c536d0d` Setup multiple network configurations and drand schedule
  ([#915](https://github.com/ChainSafe/forest/pull/915)) (Austin Abell)
- `fa82654f` Adding Insecure Post-Validation
  ([#916](https://github.com/ChainSafe/forest/pull/916)) (Rajarupan Sampanthan)
- `05b282da` Wrap ChainSyncer::state in an Arc<Mutex> and set it to Follow
  accordingly ([#914](https://github.com/ChainSafe/forest/pull/914)) (Tim
  Vermeulen)
- `adfbe855` Update smoke base fee calculation
  ([#912](https://github.com/ChainSafe/forest/pull/912)) (Austin Abell)
- `dd173e41` Update randomness for conformance tipsets and update V7 proof
  verification ([#911](https://github.com/ChainSafe/forest/pull/911)) (Austin
  Abell)
- `4b23b65c` Update types for all new V2 network upgrades
  ([#906](https://github.com/ChainSafe/forest/pull/906)) (Austin Abell)
- `0da265de` Replace shared actor crates with local code
  ([#907](https://github.com/ChainSafe/forest/pull/907)) (Austin Abell)
- `c604ae5f` Update miner actor to v2
  ([#903](https://github.com/ChainSafe/forest/pull/903)) (Austin Abell)
- `e4e39094` Update reward actor to v2
  ([#897](https://github.com/ChainSafe/forest/pull/897)) (Austin Abell)
- `62325dd7` Add GetMarketState to State Manager
  ([#900](https://github.com/ChainSafe/forest/pull/900)) (Ayush Mishra)
- `208c7655` Update runtime for network version upgrades
  ([#896](https://github.com/ChainSafe/forest/pull/896)) (Austin Abell)
- `c1a7553f` Storage Miner Pledging
  ([#899](https://github.com/ChainSafe/forest/pull/899)) (Eric Tu)
- `d6af098e` Add serde annotation for go vec visitor without using wrapper
  ([#898](https://github.com/ChainSafe/forest/pull/898)) (Austin Abell)
- `56f6d628` Update verifreg actor to v2
  ([#889](https://github.com/ChainSafe/forest/pull/889)) (Austin Abell)
- `88d1d465` Add a cfg flag to build Forest in Devnet mode
  ([#895](https://github.com/ChainSafe/forest/pull/895)) (Eric Tu)
- `8a1f2038` Paych v2 actor update
  ([#894](https://github.com/ChainSafe/forest/pull/894)) (Austin Abell)
- `f821b971` Power actor v2 upgrade
  ([#893](https://github.com/ChainSafe/forest/pull/893)) (Austin Abell)
- `d1dbd0ab` Add syncing configuration options
  ([#892](https://github.com/ChainSafe/forest/pull/892)) (Dustin Brickwood)
- `83a86a9d` Handle pubsub blocks in parallel
  ([#891](https://github.com/ChainSafe/forest/pull/891)) (Tim Vermeulen)
- `5dee4491` Update seal proof types and proofs api version
  ([#890](https://github.com/ChainSafe/forest/pull/890)) (Austin Abell)
- `169f9e3f` Version Hamt, Amt, State tree
  ([#887](https://github.com/ChainSafe/forest/pull/887)) (Austin Abell)
- `ecc7c680` Update market actor to v2
  ([#888](https://github.com/ChainSafe/forest/pull/888)) (Austin Abell)
- `dcbac0f0` Update multisig to v2
  ([#886](https://github.com/ChainSafe/forest/pull/886)) (Austin Abell)
- `5043ed0c` Update CI build checks
  ([#885](https://github.com/ChainSafe/forest/pull/885)) (Austin Abell)
- `787dcc0c` Implement Net API Module + Some other RPC methods
  ([#884](https://github.com/ChainSafe/forest/pull/884)) (Eric Tu)
- `47f2bd1e` Actors v2 upgrade setup
  ([#854](https://github.com/ChainSafe/forest/pull/854)) (Austin Abell)
- `aa448702` Storage Miner Init Interop
  ([#882](https://github.com/ChainSafe/forest/pull/882)) (Eric Tu)
- `8e821e0b` Remove coverage from CI until fixed
  ([#883](https://github.com/ChainSafe/forest/pull/883)) (Austin Abell)
- `61e5465e` Fix message crate compilation with json feature
  ([#880](https://github.com/ChainSafe/forest/pull/880)) (Austin Abell)
- `85e96837` Release crates for actors v2 upgrade
  ([#879](https://github.com/ChainSafe/forest/pull/879)) (Austin Abell)
- `82ca74cc` Form tipsets ([#875](https://github.com/ChainSafe/forest/pull/875))
  (Tim Vermeulen)
- `ce5c28b9` A bunch of fixes for the RPC
  ([#874](https://github.com/ChainSafe/forest/pull/874)) (Eric Tu)
- `8193a4b1` Implement hamt fuzzer
  ([#872](https://github.com/ChainSafe/forest/pull/872)) (Austin Abell)
- `36154ff6` Implement Amt fuzzer
  ([#871](https://github.com/ChainSafe/forest/pull/871)) (Austin Abell)
- `15c0e67f` Fix syncing regressions from #841
  ([#873](https://github.com/ChainSafe/forest/pull/873)) (Austin Abell)
- `6aaa037a` Update message json format to match Lotus
  ([#870](https://github.com/ChainSafe/forest/pull/870)) (Austin Abell)
- `56b4961f` Rpc fixes and implementations
  ([#841](https://github.com/ChainSafe/forest/pull/841)) (Purple Hair Rust Bard)
- `1da3294c` Fork serde_bytes to disallow string and array deserialization
  ([#868](https://github.com/ChainSafe/forest/pull/868)) (Austin Abell)
- `44f2c22e` Fix exit code handling in market
  ([#866](https://github.com/ChainSafe/forest/pull/866)) (Austin Abell)
- `f325bb35` Fix unlock unvested funds
  ([#865](https://github.com/ChainSafe/forest/pull/865)) (Austin Abell)
- `d690d484` Implement chain export functionality and car writer
  ([#861](https://github.com/ChainSafe/forest/pull/861)) (Austin Abell)
- `1b4dd61d` Add sled backend and cleanup RocksDb type
  ([#858](https://github.com/ChainSafe/forest/pull/858)) (Austin Abell)
- `db642466` MessagePool Greedy Message Selection
  ([#856](https://github.com/ChainSafe/forest/pull/856)) (Eric Tu)
- `26082703` Implement chain index
  ([#855](https://github.com/ChainSafe/forest/pull/855)) (Austin Abell)
- `c300f8e4` Update dependencies
  ([#859](https://github.com/ChainSafe/forest/pull/859)) (Dustin Brickwood)
- `d6c9bf60` Allow importing snapshot from URL + Progress bar
  ([#762](https://github.com/ChainSafe/forest/pull/762))
  ([#811](https://github.com/ChainSafe/forest/pull/811)) (Stepan)
- `178d1679` Setup mocking panic handling in vm
  ([#857](https://github.com/ChainSafe/forest/pull/857)) (Austin Abell)
- `60d12063` Switch param deserialization to the runtime to interop
  ([#853](https://github.com/ChainSafe/forest/pull/853)) (Austin Abell)
- `f9249b15` Use upstream cid
  ([#850](https://github.com/ChainSafe/forest/pull/850)) (Volker Mische)
- `85786ad3` Update CODEOWNERS
  ([#848](https://github.com/ChainSafe/forest/pull/848)) (Austin Abell)
- `0c1febbf` Rename BlockSync -> ChainExchange and tweak parameters
  ([#852](https://github.com/ChainSafe/forest/pull/852)) (Austin Abell)
- `876b9881` Refactor ChainStore, tipset usage, cache loaded tipsets
  ([#851](https://github.com/ChainSafe/forest/pull/851)) (Austin Abell)
- `396052ca` Fix: update balance table
  ([#849](https://github.com/ChainSafe/forest/pull/849)) (Austin Abell)
- `af28ef40` Update amt for_each caching mechanisms and usages
  ([#847](https://github.com/ChainSafe/forest/pull/847)) (Austin Abell)
- `ee25ba92` Add Networking and Republishing logic to MsgPool
  ([#732](https://github.com/ChainSafe/forest/pull/732)) (Eric Tu)
- `ef2583db` Use concrete implementations
  ([#842](https://github.com/ChainSafe/forest/pull/842)) (Volker Mische)
- `3c8a57b7` Fix gossipsub handling to process only when in follow state
  ([#845](https://github.com/ChainSafe/forest/pull/845)) (Austin Abell)
- `c53a5b82` Fix bug with import and cleanup
  ([#844](https://github.com/ChainSafe/forest/pull/844)) (Austin Abell)
- `1832a05e` Fix makefile test commands
  ([#843](https://github.com/ChainSafe/forest/pull/843)) (Austin Abell)
- `293ef19e` Fixes code cov build
  ([#840](https://github.com/ChainSafe/forest/pull/840)) (Dustin Brickwood)
- `62ea7ef4` Update multihash dependency and make Cid impl Copy
  ([#839](https://github.com/ChainSafe/forest/pull/839)) (Austin Abell)
- `cb1e2c41` Update README.md with security policy
  ([#831](https://github.com/ChainSafe/forest/pull/831)) (Amer Ameen)
- `d7b76cc9` Fix circleCI coverage
  ([#836](https://github.com/ChainSafe/forest/pull/836)) (Austin Abell)
- `e51e1ece` Fix allow internal reset after failed tx
  ([#834](https://github.com/ChainSafe/forest/pull/834)) (Austin Abell)
- `a86f0056` CircleCI updates, removal of github actions
  ([#813](https://github.com/ChainSafe/forest/pull/813)) (Dustin Brickwood)
- `d74b34ee` Add Gossipsub chain messages to MPool in the ChainSyncer instead of
  Libp2p Service ([#833](https://github.com/ChainSafe/forest/pull/833)) (Eric
  Tu)
- `bbdddf9d` Fix block messages generation for sequence edge case
  ([#832](https://github.com/ChainSafe/forest/pull/832)) (Austin Abell)
- `e1f1244b` Refactor chainstore and related components
  ([#809](https://github.com/ChainSafe/forest/pull/809)) (Austin Abell)
- `7990d4d4` Cleanup batch_verify_seal and tipset state execution
  ([#807](https://github.com/ChainSafe/forest/pull/807)) (Austin Abell)
- `0b7a49b6` Process blocks coming off of GossipSub
  ([#808](https://github.com/ChainSafe/forest/pull/808)) (Eric Tu)
- `1a447316` Defer bitfield decoding until its first use
  ([#803](https://github.com/ChainSafe/forest/pull/803)) (Tim Vermeulen)
- `ede37134` Update proofs and other deps
  ([#812](https://github.com/ChainSafe/forest/pull/812)) (Austin Abell)
- `a97f4b3b` Fix message receipt json
  ([#810](https://github.com/ChainSafe/forest/pull/810)) (Austin Abell)
- `b31fa0ae` Update gossip messagepool error log
  ([#805](https://github.com/ChainSafe/forest/pull/805)) (Austin Abell)
- `3bec812c` Fix unsealed sector padding
  ([#804](https://github.com/ChainSafe/forest/pull/804)) (Austin Abell)
- `9eab4a8a` Fix reschedule sector expirations
  ([#802](https://github.com/ChainSafe/forest/pull/802)) (Austin Abell)
- `21d6108f` Optimize statediff and fix hamt bug
  ([#799](https://github.com/ChainSafe/forest/pull/799)) (Austin Abell)
- `7da52345` Add msgs to msg pool
  ([#797](https://github.com/ChainSafe/forest/pull/797)) (Dustin Brickwood)
- `901d00cf` Increase cron gas limit
  ([#796](https://github.com/ChainSafe/forest/pull/796)) (Austin Abell)
- `ca3c131f` Import snapshots and import chains
  ([#789](https://github.com/ChainSafe/forest/pull/789)) (Eric Tu)
- `7d34126d` Refactor types out of actors crate to prep for v2 upgrade
  ([#790](https://github.com/ChainSafe/forest/pull/790)) (Austin Abell)
- `54635c52` Fix Miner cron related things
  ([#795](https://github.com/ChainSafe/forest/pull/795)) (Austin Abell)
- `27d3e668` GossipSub Message and Block Deserialization
  ([#791](https://github.com/ChainSafe/forest/pull/791)) (Eric Tu)
- `34710f7e` Update Dockerfile and include make command
  ([#792](https://github.com/ChainSafe/forest/pull/792)) (Dustin Brickwood)
- `5a8dfaab` Switch store for randomness retrieval
  ([#793](https://github.com/ChainSafe/forest/pull/793)) (Austin Abell)
- `b94f39de` Update bootnodes
  ([#794](https://github.com/ChainSafe/forest/pull/794)) (Austin Abell)
- `2e1bb096` Adding CircSupply Calculations
  ([#710](https://github.com/ChainSafe/forest/pull/710)) (nannick)
- `36e38c67` Wrap cached state in async mutex to avoid duplicate state
  calculation ([#785](https://github.com/ChainSafe/forest/pull/785)) (Austin
  Abell)
- `20de7a45` Adding Block Probability Calculations
  ([#771](https://github.com/ChainSafe/forest/pull/771)) (nannick)
- `bee59904` Fix deferred cron and validate caller
  ([#782](https://github.com/ChainSafe/forest/pull/782)) (Austin Abell)
- `78e6bb4b` Put Hamt reordering fix under a feature
  ([#783](https://github.com/ChainSafe/forest/pull/783)) (Austin Abell)
- `7743da7e` Fix projection period for faults
  ([#784](https://github.com/ChainSafe/forest/pull/784)) (Austin Abell)
- `fb2ca2be` Build and Api Versoining
  ([#752](https://github.com/ChainSafe/forest/pull/752)) (Purple Hair Rust Bard)
- `aa397491` Fix get_sectors_for_winning_post and cleanup
  ([#781](https://github.com/ChainSafe/forest/pull/781)) (Austin Abell)
- `dd707577` Fix provider and block message limit
  ([#780](https://github.com/ChainSafe/forest/pull/780)) (Austin Abell)
- `199d7feb` Refactor statediff to own crate
  ([#779](https://github.com/ChainSafe/forest/pull/779)) (Austin Abell)
- `6fb284a2` Fix sync messages logic
  ([#778](https://github.com/ChainSafe/forest/pull/778)) (Austin Abell)
- `c571e0e0` Fix tipset sorting function
  ([#777](https://github.com/ChainSafe/forest/pull/777)) (Austin Abell)
- `f9ab4c20` Update sequence based on epoch for internal messages
  ([#775](https://github.com/ChainSafe/forest/pull/775)) (Austin Abell)
- `057ff0d4` Fix chaos actor send
  ([#773](https://github.com/ChainSafe/forest/pull/773)) (Austin Abell)
- `0834808a` Minimum power fix
  ([#774](https://github.com/ChainSafe/forest/pull/774)) (Eric Tu)
- `34759a88` Fix Amt iter mut guard
  ([#772](https://github.com/ChainSafe/forest/pull/772)) (Austin Abell)
- `655eac22` Update conformance vectors
  ([#768](https://github.com/ChainSafe/forest/pull/768)) (Austin Abell)
- `1de532f3` Fix link in README
  ([#770](https://github.com/ChainSafe/forest/pull/770)) (Austin Abell)
- `6535480f` Remove protoc dependency and update README
  ([#769](https://github.com/ChainSafe/forest/pull/769)) (Austin Abell)
- `fc05e125` Minor fixes found during devnet testing
  ([#753](https://github.com/ChainSafe/forest/pull/753)) (Purple Hair Rust Bard)
- `982738c2` Authorization Setup for Write Access on RPC Calls
  ([#620](https://github.com/ChainSafe/forest/pull/620)) (Jaden Foldesi)
- `d4de5481` Fix blockstore get gas charge
  ([#751](https://github.com/ChainSafe/forest/pull/751)) (Austin Abell)
- `fd89bb9f` Implement actor upgrade logic
  ([#750](https://github.com/ChainSafe/forest/pull/750)) (Austin Abell)
- `6a46d7a4` Add a `ValueMut` wrapper type that tracks whether AMT values are
  mutated ([#749](https://github.com/ChainSafe/forest/pull/749)) (Tim Vermeulen)
- `0a7e163e` Fix CronEvents in Miner Actor
  ([#748](https://github.com/ChainSafe/forest/pull/748)) (Eric Tu)
- `3e8fd6cf` Fix block validations and add chain export test
  ([#741](https://github.com/ChainSafe/forest/pull/741)) (Austin Abell)
- `a4e399d9` Remove extra state load from withdraw balance
  ([#747](https://github.com/ChainSafe/forest/pull/747)) (Austin Abell)
- `15e00e80` Fix trailing 0s on bitfield serialization
  ([#746](https://github.com/ChainSafe/forest/pull/746)) (Austin Abell)
- `7e7d79c3` Switch serde_cbor to fork to allow unsafe unchecked utf8
  deserialization ([#745](https://github.com/ChainSafe/forest/pull/745)) (Austin
  Abell)
- `f8e16554` Fix Balance Table get
  ([#744](https://github.com/ChainSafe/forest/pull/744)) (Eric Tu)
- `6f187420` Skip send in transfer_to_actor if value is 0
  ([#743](https://github.com/ChainSafe/forest/pull/743)) (Eric Tu)
- `9dbcc47d` MAX_MINER_PROVE_COMMITS_PER_EPOCH 3 to 200
  ([#742](https://github.com/ChainSafe/forest/pull/742)) (Eric Tu)
- `cecf8713` State diff on root mismatch option
  ([#738](https://github.com/ChainSafe/forest/pull/738)) (Austin Abell)
- `f309a28b` Fix miner constructor params and proving period offset calculation
  ([#740](https://github.com/ChainSafe/forest/pull/740)) (Austin Abell)
- `891cd3ce` Fix base fee in conformance, bump versions and cleanup
  ([#739](https://github.com/ChainSafe/forest/pull/739)) (Austin Abell)
- `1b23fa33` Add label to DealProposal
  ([#737](https://github.com/ChainSafe/forest/pull/737)) (Austin Abell)
- `a75b47ac` Add redundant writes to Hamt and Amt to interop
  ([#731](https://github.com/ChainSafe/forest/pull/731)) (Austin Abell)
- `d910cf02` Update conformance vectors
  ([#734](https://github.com/ChainSafe/forest/pull/734)) (Austin Abell)
- `9de9e351` BlockSync provider
  ([#724](https://github.com/ChainSafe/forest/pull/724)) (Stepan)
- `0d86e686` Update params and fetch on daemon start
  ([#733](https://github.com/ChainSafe/forest/pull/733)) (Austin Abell)
- `cb4f779b` Updating Chaos Actor and Test Vectors
  ([#696](https://github.com/ChainSafe/forest/pull/696)) (nannick)
- `15eb3f07` Fix signature verification in mempool
  ([#727](https://github.com/ChainSafe/forest/pull/727)) (Austin Abell)
- `3ec23378` Update proof verification
  ([#726](https://github.com/ChainSafe/forest/pull/726)) (Austin Abell)
- `82f76ae6` Add caching to Hamt and update testing
  ([#730](https://github.com/ChainSafe/forest/pull/730)) (Austin Abell)
- `630b54f1` Update Actors error handling
  ([#722](https://github.com/ChainSafe/forest/pull/722)) (Austin Abell)
- `e59b7ae6` Switch bigint division usage to Euclidean to match Go
  ([#723](https://github.com/ChainSafe/forest/pull/723)) (Austin Abell)
- `2561c51c` Amt refactor and interop tests
  ([#716](https://github.com/ChainSafe/forest/pull/716)) (Austin Abell)
- `7a471d57` Remove unnecessary feature with audit failure
  ([#721](https://github.com/ChainSafe/forest/pull/721)) (Austin Abell)
- `b073565e` Mempool Update
  ([#705](https://github.com/ChainSafe/forest/pull/705)) (Eric Tu)
- `f0072101` Update Miner actor
  ([#691](https://github.com/ChainSafe/forest/pull/691)) (Tim Vermeulen)
- `285b9c34` Storage miner integration
  ([#670](https://github.com/ChainSafe/forest/pull/670)) (Purple Hair Rust Bard)
- `04274b14` Adding More Reward Actor Tests
  ([#715](https://github.com/ChainSafe/forest/pull/715)) (nannick)
- `dae9342f` Update block validations
  ([#711](https://github.com/ChainSafe/forest/pull/711)) (Austin Abell)
- `6dc3b50d` Update AMT max index bound
  ([#714](https://github.com/ChainSafe/forest/pull/714)) (Austin Abell)
- `d4dee5a2` Make block validations async
  ([#702](https://github.com/ChainSafe/forest/pull/702)) (Austin Abell)
- `8ef5ae5c` Peer stats tracking and selection
  ([#701](https://github.com/ChainSafe/forest/pull/701)) (Austin Abell)
- `dc0ff4cd` Semantic Validation for Messages
  ([#703](https://github.com/ChainSafe/forest/pull/703)) (Eric Tu)
- `3411459d` ChainSync refactor
  ([#693](https://github.com/ChainSafe/forest/pull/693)) (Austin Abell)
- `66ca99e2` Fix StateManager use in different components
  ([#694](https://github.com/ChainSafe/forest/pull/694)) (Eric Tu)
- `96b64cb2` Drand ignore env variable
  ([#697](https://github.com/ChainSafe/forest/pull/697)) (nannick)
- `548a4645` Print out conformance results and add log for skips
  ([#695](https://github.com/ChainSafe/forest/pull/695)) (Austin Abell)
- `0d7b16cc` Add CLI command to add Genesis Miner to Genesis Template
  ([#644](https://github.com/ChainSafe/forest/pull/644)) (Stepan)
- `0be6b76a` Chain syncing verification fixes
  ([#503](https://github.com/ChainSafe/forest/pull/503)) (Eric Tu)
- `156b2fb6` Fix docs publish workflow
  ([#688](https://github.com/ChainSafe/forest/pull/688)) (Austin Abell)
- `b54d0ec7` Update statetree cache
  ([#668](https://github.com/ChainSafe/forest/pull/668)) (Dustin Brickwood)
- `0809097f` Update blocksync message formats
  ([#686](https://github.com/ChainSafe/forest/pull/686)) (Austin Abell)
- `0db7ddbb` Tipset vector runner
  ([#682](https://github.com/ChainSafe/forest/pull/682)) (Austin Abell)
- `41ad3220` Swap secio authentication for noise
  ([#685](https://github.com/ChainSafe/forest/pull/685)) (Austin Abell)
- `93faacde` Fix bitswap breaking patch release
  ([#683](https://github.com/ChainSafe/forest/pull/683)) (Austin Abell)
- `f2c3ff0f` Update apply_blocks call
  ([#678](https://github.com/ChainSafe/forest/pull/678)) (Austin Abell)
- `e411eeed` Remove TODOs from scoping
  ([#675](https://github.com/ChainSafe/forest/pull/675)) (Austin Abell)
- `24341646` Adding Mdns and Kad Toggle
  ([#647](https://github.com/ChainSafe/forest/pull/647)) (nannick)
- `26517fba` Update edge cases for dynamic error handling in VM
  ([#671](https://github.com/ChainSafe/forest/pull/671)) (Austin Abell)
- `cd68b539` Update runtime transaction logic
  ([#666](https://github.com/ChainSafe/forest/pull/666)) (Austin Abell)
- `d5ccf900` Update EPOCH_DURATION_SECONDS
  ([#667](https://github.com/ChainSafe/forest/pull/667)) (Eric Tu)
- `c73394bc` Fix serialization of TxnIdParams
  ([#665](https://github.com/ChainSafe/forest/pull/665)) (Eric Tu)
- `7b4174e3` Fix runtime implementation to return gas blockstore
  ([#664](https://github.com/ChainSafe/forest/pull/664)) (Austin Abell)
- `2712508e` Handle failed retrieve of actor state
  ([#663](https://github.com/ChainSafe/forest/pull/663)) (Eric Tu)
- `bbbfacba` Check value correctly before transfer
  ([#662](https://github.com/ChainSafe/forest/pull/662)) (Eric Tu)
- `8d87c681` Add validation in chaos actor
  ([#661](https://github.com/ChainSafe/forest/pull/661)) (Eric Tu)
- `7d2bd2fa` Fix caller validation on nested sends
  ([#660](https://github.com/ChainSafe/forest/pull/660)) (Austin Abell)
- `5db465c3` Make hamt value type generic and add benchmarks
  ([#635](https://github.com/ChainSafe/forest/pull/635)) (Austin Abell)
- `5e35560c` Fix internal send bug, remove message ref from runtime
  ([#659](https://github.com/ChainSafe/forest/pull/659)) (Austin Abell)
- `ff754b90` Fix Get Actor
  ([#658](https://github.com/ChainSafe/forest/pull/658)) (Eric Tu)
- `0d82f424` Fix bugs in vm and update runner
  ([#657](https://github.com/ChainSafe/forest/pull/657)) (Austin Abell)
- `809e3e8c` Allow registering of Actors to the VM
  ([#654](https://github.com/ChainSafe/forest/pull/654)) (Eric Tu)
- `0f8185b2` Fix inconsistencies in apply_message
  ([#656](https://github.com/ChainSafe/forest/pull/656)) (Austin Abell)
- `4e0efe99` Add benchmarks and cleanup AMT
  ([#626](https://github.com/ChainSafe/forest/pull/626)) (Austin Abell)
- `aa6167c8` Expose message fields
  ([#655](https://github.com/ChainSafe/forest/pull/655)) (Austin Abell)
- `fd911984` Adding Chaos Actor
  ([#653](https://github.com/ChainSafe/forest/pull/653)) (nannick)
- `d0bd5844` Fix actor creation and deletion logic
  ([#652](https://github.com/ChainSafe/forest/pull/652)) (Austin Abell)
- `81557c9e` Space race genesis and bootnodes updates
  ([#650](https://github.com/ChainSafe/forest/pull/650)) (Austin Abell)
- `f1bf6079` Released updated protocol crates
  ([#651](https://github.com/ChainSafe/forest/pull/651)) (Austin Abell)
- `3fe1d46a` Update gas charges in VM
  ([#649](https://github.com/ChainSafe/forest/pull/649)) (Austin Abell)
- `0fb2fa38` Adding Puppet Actor
  ([#627](https://github.com/ChainSafe/forest/pull/627)) (nannick)
- `3e6c2ee7` Conformance test runner
  ([#638](https://github.com/ChainSafe/forest/pull/638)) (Austin Abell)
- `a4171bec` Builtin actors 0.9.3 update
  ([#643](https://github.com/ChainSafe/forest/pull/643)) (Austin Abell)
- `6029b716` Update libp2p, proofs, and other deps
  ([#641](https://github.com/ChainSafe/forest/pull/641)) (Austin Abell)
- `bbd20ccf` Dynamic Gas Implementation
  ([#639](https://github.com/ChainSafe/forest/pull/639)) (Eric Tu)
- `12ea58cf` Power actor update
  ([#621](https://github.com/ChainSafe/forest/pull/621)) (Austin Abell)
- `23718156` Separate ticket and beacon randomness
  ([#637](https://github.com/ChainSafe/forest/pull/637)) (Austin Abell)
- `da57abae` Update commcid to new codes and validation
  ([#601](https://github.com/ChainSafe/forest/pull/601)) (Austin Abell)
- `2b54a873` Update default hamt hash function to sha256 and make algo generic
  ([#624](https://github.com/ChainSafe/forest/pull/624)) (Austin Abell)
- `f0c0149a` Update header serialization
  ([#636](https://github.com/ChainSafe/forest/pull/636)) (Austin Abell)
- `22971156` Update to new empty amt serialization
  ([#623](https://github.com/ChainSafe/forest/pull/623)) (Austin Abell)
- `0a7036b0` Rpc state implementation
  ([#618](https://github.com/ChainSafe/forest/pull/618)) (Purple Hair Rust Bard)
- `336ae3b5` Add Bitfield cut operator and other improvements
  ([#617](https://github.com/ChainSafe/forest/pull/617)) (Tim Vermeulen)
- `88fdfbc0` Update system actor
  ([#622](https://github.com/ChainSafe/forest/pull/622)) (Austin Abell)
- `bbbb9e2b` New Genesis Template cli command
  ([#612](https://github.com/ChainSafe/forest/pull/612)) (Stepan)
- `8192c126` Fix bug in reading and persisting keystore data
  ([#625](https://github.com/ChainSafe/forest/pull/625)) (Austin Abell)
- `1b43ad5e` Reward actor update
  ([#619](https://github.com/ChainSafe/forest/pull/619)) (Austin Abell)
- `208f1719` Update verified registry actor
  ([#609](https://github.com/ChainSafe/forest/pull/609)) (Austin Abell)
- `87aec324` Add Persistent KeyStore
  ([#604](https://github.com/ChainSafe/forest/pull/604)) (Jaden Foldesi)
- `b6602bbd` Fix string decode handling network
  ([#611](https://github.com/ChainSafe/forest/pull/611)) (Austin Abell)
- `4aeadf71` Paych actor updates
  ([#608](https://github.com/ChainSafe/forest/pull/608)) (Austin Abell)
- `9c8e9a60` Smoothing Functions For Actors
  ([#594](https://github.com/ChainSafe/forest/pull/594)) (nannick)
- `a84ac2f0` Multisig actor update
  ([#606](https://github.com/ChainSafe/forest/pull/606)) (Austin Abell)
- `90353963` Market actor update
  ([#593](https://github.com/ChainSafe/forest/pull/593)) (Austin Abell)
- `44c1cd9b` Add address bugfix tests and bump crate version
  ([#598](https://github.com/ChainSafe/forest/pull/598)) (Austin Abell)
- `d7dcaf6e` Remove incorrectly ported sanity check from go implementation
  ([#597](https://github.com/ChainSafe/forest/pull/597)) (Austin Abell)
- `8b0b35cd` Returns an Error in case of slicing non-ascii strings
  ([#599](https://github.com/ChainSafe/forest/pull/599)) (Natanael Mojica)
- `52a5acec` Update Drand to use HTTP with the new endpoint
  ([#591](https://github.com/ChainSafe/forest/pull/591)) (Eric Tu)
- `4783a670` Update cron actor
  ([#588](https://github.com/ChainSafe/forest/pull/588)) (Austin Abell)
- `c642d9a9` JSON client setup and chain CLI commands
  ([#572](https://github.com/ChainSafe/forest/pull/572)) (Dustin Brickwood)
- `f80cfab7` Update account actor and params defaults/checks
  ([#587](https://github.com/ChainSafe/forest/pull/587)) (Austin Abell)
- `25203cb9` Add bulk put blockstore function and update header persisting
  ([#570](https://github.com/ChainSafe/forest/pull/570)) (Austin Abell)
- `9982c586` Add Drand Beacon Cache
  ([#586](https://github.com/ChainSafe/forest/pull/586)) (Stepan)
- `0c0b617c` Update init actor
  ([#589](https://github.com/ChainSafe/forest/pull/589)) (Austin Abell)
- `2863f64e` VM and Runtime updates
  ([#569](https://github.com/ChainSafe/forest/pull/569)) (Austin Abell)
- `fc523a32` Message Pool RPC
  ([#551](https://github.com/ChainSafe/forest/pull/551)) (Jaden Foldesi)
- `907eda8f` State API - RPC methods
  ([#532](https://github.com/ChainSafe/forest/pull/532)) (Purple Hair Rust Bard)
- `7cb6cecd` Add actor error convenience macro
  ([#550](https://github.com/ChainSafe/forest/pull/550)) (Austin Abell)
- `b9ae7e8f` Switch to use MessageInfo and refactor MockRuntime
  ([#552](https://github.com/ChainSafe/forest/pull/552)) (Austin Abell)
- `53378a9f` Test Runner for Message Signing Serialization Vectors
  ([#548](https://github.com/ChainSafe/forest/pull/548)) (Jaden Foldesi)
- `d3a1776c` Wallet rpc ([#512](https://github.com/ChainSafe/forest/pull/512))
  (Jaden Foldesi)
- `916bd4a6` Have BitField store ranges instead of bytes, and add benchmarks
  ([#543](https://github.com/ChainSafe/forest/pull/543)) (Tim Vermeulen)
- `37617d38` Send events through publisher
  ([#549](https://github.com/ChainSafe/forest/pull/549)) (Eric Tu)
- `0af8cfba` Update machine version for docs publish
  ([#546](https://github.com/ChainSafe/forest/pull/546)) (Austin Abell)
- `6c30ffe5` TokenAmount and StoragePower to BigInt
  ([#540](https://github.com/ChainSafe/forest/pull/540)) (nannick)
- `d83dac3c` Bitswap Integration
  ([#518](https://github.com/ChainSafe/forest/pull/518)) (Eric Tu)
- `b635c087` Implement Mock Runtime Syscalls
  ([#542](https://github.com/ChainSafe/forest/pull/542)) (nannick)
- `1b04f1ca` Implement Sync API and improve syncing
  ([#539](https://github.com/ChainSafe/forest/pull/539)) (Austin Abell)
- `9c561287` Paych actor tests
  ([#492](https://github.com/ChainSafe/forest/pull/492)) (nannick)
- `c7e94f24` Implement msg pool
  ([#449](https://github.com/ChainSafe/forest/pull/449)) (Jaden Foldesi)
- `1c58f7a4` Move libp2p from fork and bump versions
  ([#534](https://github.com/ChainSafe/forest/pull/534)) (Austin Abell)
- `41256318` Adding RPC Configuration
  ([#531](https://github.com/ChainSafe/forest/pull/531)) (nannick)
- `250ad1bf` Implements deadline tests and chain epoch update to i64
  ([#533](https://github.com/ChainSafe/forest/pull/533)) (Dustin Brickwood)
- `0facf1ba` Refactor RPC and network events
  ([#530](https://github.com/ChainSafe/forest/pull/530)) (Austin Abell)
- `2d88d06c` Remove bitvec dependency and other bit field changes
  ([#525](https://github.com/ChainSafe/forest/pull/525)) (Tim Vermeulen)
- `e0d574e1` Update async-std runtime setup
  ([#526](https://github.com/ChainSafe/forest/pull/526)) (Austin Abell)
- `a2cab731` Implementing Market Balance
  ([#524](https://github.com/ChainSafe/forest/pull/524)) (nannick)
- `7143e42b` Refactor CLI and implement fetch-params
  ([#516](https://github.com/ChainSafe/forest/pull/516)) (Austin Abell)
- `95a2fcc1` Update proofs-api to 4.0.1
  ([#523](https://github.com/ChainSafe/forest/pull/523)) (Austin Abell)
- `6e33c231` Bitfield improvements
  ([#506](https://github.com/ChainSafe/forest/pull/506)) (Tim Vermeulen)
- `8de380d2` Rupan/market actor tests
  ([#426](https://github.com/ChainSafe/forest/pull/426)) (nannick)
- `68c026ae` Fix docs push rule
  ([#520](https://github.com/ChainSafe/forest/pull/520)) (Austin Abell)
- `f68ae5dd` Update default branch name to main
  ([#519](https://github.com/ChainSafe/forest/pull/519)) (Austin Abell)
- `2650f8e8` Remove dead code and update CI
  ([#517](https://github.com/ChainSafe/forest/pull/517)) (Austin Abell)
- `4422cddc` A bare-bones GraphSync ResponseManager
  ([#511](https://github.com/ChainSafe/forest/pull/511)) (Tim Vermeulen)
- `11411a37` Update dependencies and proofs version
  ([#515](https://github.com/ChainSafe/forest/pull/515)) (Austin Abell)
- `8add7840` Update bootnodes and genesis for testnet
  ([#509](https://github.com/ChainSafe/forest/pull/509)) (Austin Abell)
- `1ff34dbc` Update proofs to v4
  ([#507](https://github.com/ChainSafe/forest/pull/507)) (Austin Abell)
- `0f1dba04` Updates market actor
  ([#496](https://github.com/ChainSafe/forest/pull/496)) (Dustin Brickwood)
- `18f6aacc` Implement Kademlia discovery
  ([#501](https://github.com/ChainSafe/forest/pull/501)) (Austin Abell)
- `dd396b9f` Fix ecrecover and verify methods
  ([#500](https://github.com/ChainSafe/forest/pull/500)) (Jaden Foldesi)
- `a326fec9` Ashanti/winning posts
  ([#493](https://github.com/ChainSafe/forest/pull/493)) (Purple Hair Rust Bard)
- `f66b4e1a` Added ctrl addresses
  ([#494](https://github.com/ChainSafe/forest/pull/494)) (Dustin Brickwood)
- `f38a0016` Miner actor implemented
  ([#486](https://github.com/ChainSafe/forest/pull/486)) (Dustin Brickwood)
- `8d2a4936` Implement Wallet
  ([#469](https://github.com/ChainSafe/forest/pull/469)) (Jaden Foldesi)
- `418c2fed` Adds Json serialization for Message Receipts and ActorState
  ([#484](https://github.com/ChainSafe/forest/pull/484)) (Eric Tu)
- `a49f9a96` Update Reward actor to new spec
  ([#480](https://github.com/ChainSafe/forest/pull/480)) (Austin Abell)
- `33310f57` Implements Storage Miner critical Chain API methods
  ([#478](https://github.com/ChainSafe/forest/pull/478)) (Eric Tu)
- `21b3b498` Batch seal verification implementation
  ([#483](https://github.com/ChainSafe/forest/pull/483)) (Austin Abell)
- `78e32a99` Switch bls pub key from using vec
  ([#481](https://github.com/ChainSafe/forest/pull/481)) (Austin Abell)
- `afb1fc82` Updated Code to Pass Checks With Rust 1.44
  ([#479](https://github.com/ChainSafe/forest/pull/479)) (Jaden Foldesi)
- `9cc24d70` Tide JSONRPC over HTTP
  ([#462](https://github.com/ChainSafe/forest/pull/462)) (Eric Tu)
- `7e0540f1` Ashanti/chain store channel
  ([#473](https://github.com/ChainSafe/forest/pull/473)) (Purple Hair Rust Bard)
- `2ad2399b` Ashanti/connect state transition
  ([#454](https://github.com/ChainSafe/forest/pull/454)) (Purple Hair Rust Bard)
- `a0dbd7bd` Implement Block header json
  ([#470](https://github.com/ChainSafe/forest/pull/470)) (Austin Abell)
- `206ec565` Update power, reward and market actors, rt and registered proofs
  relative to miner actor ([#458](https://github.com/ChainSafe/forest/pull/458))
  (Dustin Brickwood)
- `63083135` Implement compatible bitfield
  ([#466](https://github.com/ChainSafe/forest/pull/466)) (Austin Abell)
- `6dab2336` Add CircleCI ([#441](https://github.com/ChainSafe/forest/pull/441))
  (Gregory Markou)
- `8ee51446` Add PeerResponseSender
  ([#453](https://github.com/ChainSafe/forest/pull/453)) (Tim Vermeulen)
- `f4b306d6` Update dockerfiles for protoc install
  ([#460](https://github.com/ChainSafe/forest/pull/460)) (Austin Abell)
- `fb1b4085` Bump async-std to 1.6
  ([#456](https://github.com/ChainSafe/forest/pull/456)) (Eric Tu)
- `fc34b441` Runtime randomness and ChainStore randomness
  ([#415](https://github.com/ChainSafe/forest/pull/415)) (Eric Tu)
- `47835025` Fix block header serialization
  ([#450](https://github.com/ChainSafe/forest/pull/450)) (Austin Abell)
- `91f44e20` Setup GraphSync network interface
  ([#442](https://github.com/ChainSafe/forest/pull/442)) (Austin Abell)
- `129f17e0` Bump versions for release
  ([#451](https://github.com/ChainSafe/forest/pull/451)) (Austin Abell)
- `078eda17` Signed and Unsigned message json impls
  ([#444](https://github.com/ChainSafe/forest/pull/444)) (Austin Abell)
- `bb982fbb` Update libp2p to 0.19
  ([#439](https://github.com/ChainSafe/forest/pull/439)) (Austin Abell)
- `acedcf08` Remove a bajillion manual serde implementations
  ([#433](https://github.com/ChainSafe/forest/pull/433)) (Tim Vermeulen)
- `c9a089e8` Update serialization vectors
  ([#435](https://github.com/ChainSafe/forest/pull/435)) (Austin Abell)
- `9ef6e67a` Add Secp address sanity check
  ([#438](https://github.com/ChainSafe/forest/pull/438)) (Austin Abell)
- `c58aeb4b` Setup GraphSync message types and protobuf encoding
  ([#434](https://github.com/ChainSafe/forest/pull/434)) (Austin Abell)
- `ba8d9467` Verifying Drand Entries from Blocks
  ([#387](https://github.com/ChainSafe/forest/pull/387)) (Eric Tu)
- `b1903ba2` Jaden/chainstore refactor
  ([#432](https://github.com/ChainSafe/forest/pull/432)) (Jaden Foldesi)
- `b80ab49d` Jaden/chainsync/asyncverification
  ([#419](https://github.com/ChainSafe/forest/pull/419)) (Jaden Foldesi)
- `033bade8` Update prefix bytes encoding to include mh len
  ([#431](https://github.com/ChainSafe/forest/pull/431)) (Austin Abell)
- `a04ba8f1` Cargo changes for publishing core crates
  ([#425](https://github.com/ChainSafe/forest/pull/425)) (Austin Abell)
- `42fc42e9` Add default implementations for Store bulk operations
  ([#424](https://github.com/ChainSafe/forest/pull/424)) (Tim Vermeulen)
- `ff39f2aa` Last block info for selectors
  ([#418](https://github.com/ChainSafe/forest/pull/418)) (Austin Abell)
- `1f96e918` Update docs and use rocksdb as feature
  ([#421](https://github.com/ChainSafe/forest/pull/421)) (Austin Abell)
- `187ca6cc` Remove Address default implementation
  ([#422](https://github.com/ChainSafe/forest/pull/422)) (Austin Abell)
- `932dae3b` Implemented verify post
  ([#416](https://github.com/ChainSafe/forest/pull/416)) (Purple Hair Rust Bard)
- `b7f6f92a` Shared types refactor
  ([#417](https://github.com/ChainSafe/forest/pull/417)) (Austin Abell)
- `6241454a` Implement Verify Registry Actor
  ([#413](https://github.com/ChainSafe/forest/pull/413)) (Purple Hair Rust Bard)
- `1598ff20` Update tipset sorting
  ([#412](https://github.com/ChainSafe/forest/pull/412)) (Austin Abell)
- `4c95043e` Ipld selector traversals implementation
  ([#408](https://github.com/ChainSafe/forest/pull/408)) (Austin Abell)
- `fa12fff0` Jaden/tipsetconversions
  ([#404](https://github.com/ChainSafe/forest/pull/404)) (Jaden Foldesi)
- `f47b7579` SyncBucket cleanup
  ([#407](https://github.com/ChainSafe/forest/pull/407)) (Tim Vermeulen)
- `ef7aafdc` Async Block verification in ChainSync
  ([#409](https://github.com/ChainSafe/forest/pull/409)) (Eric Tu)
- `0bba0ecf` Fix CI for docs build
  ([#406](https://github.com/ChainSafe/forest/pull/406)) (Austin Abell)
- `81257dfd` Rupan/reward actor tests
  ([#403](https://github.com/ChainSafe/forest/pull/403)) (nannick)
- `5a0bf8d9` Implement interfacing with Drand over GRPC
  ([#375](https://github.com/ChainSafe/forest/pull/375)) (Eric Tu)
- `91a7e651` Selector explore implementation
  ([#402](https://github.com/ChainSafe/forest/pull/402)) (Austin Abell)
- `cbbd921a` Refactor with structops macro
  ([#401](https://github.com/ChainSafe/forest/pull/401)) (Purple Hair Rust Bard)
- `a048f250` Init test porting
  ([#394](https://github.com/ChainSafe/forest/pull/394)) (nannick)
- `67a25f9c` Clean up tipsets
  ([#397](https://github.com/ChainSafe/forest/pull/397)) (Tim Vermeulen)
- `4e4fa120` Update proofs api
  ([#400](https://github.com/ChainSafe/forest/pull/400)) (Austin Abell)
- `2052eb9f` Bump Dependencies
  ([#399](https://github.com/ChainSafe/forest/pull/399)) (Eric Tu)
- `c57cf419` Implement verify seal syscall
  ([#393](https://github.com/ChainSafe/forest/pull/393)) (Dustin Brickwood)
- `18d179b2` DAGJson support for Ipld
  ([#390](https://github.com/ChainSafe/forest/pull/390)) (Austin Abell)
- `84fb0e44` IPLD Selector framework with serialization
  ([#395](https://github.com/ChainSafe/forest/pull/395)) (Austin Abell)
- `3f8c6cf6` Temporary build fix for fil-proofs
  ([#396](https://github.com/ChainSafe/forest/pull/396)) (Austin Abell)
- `0b589d73` Interop updates and refactoring
  ([#388](https://github.com/ChainSafe/forest/pull/388)) (Austin Abell)
- `1aa2e64d` Implements verify consensus fault syscall and reorg vm crates
  ([#386](https://github.com/ChainSafe/forest/pull/386)) (Dustin Brickwood)
- `aa899c08` BlockHeader Update
  ([#385](https://github.com/ChainSafe/forest/pull/385)) (Eric Tu)
- `7e8124de` Refactor address crate
  ([#376](https://github.com/ChainSafe/forest/pull/376)) (Austin Abell)
- `14894298` Implement buffered blockstore cache
  ([#383](https://github.com/ChainSafe/forest/pull/383)) (Austin Abell)
- `5355acd0` Apply Blocks and refactor
  ([#374](https://github.com/ChainSafe/forest/pull/374)) (Austin Abell)
- `8bc201a3` Added forest img
  ([#378](https://github.com/ChainSafe/forest/pull/378)) (Dustin Brickwood)
- `16483531` Added bls aggregate sig check for block validation
  ([#371](https://github.com/ChainSafe/forest/pull/371)) (Dustin Brickwood)
- `3d5aeb2b` Stmgr retrieval methods + is_ticket_winner calc for block
  validation ([#369](https://github.com/ChainSafe/forest/pull/369)) (Dustin
  Brickwood)
- `cecd33d7` Load Genesis from CAR file
  ([#329](https://github.com/ChainSafe/forest/pull/329)) (Eric Tu)
- `29b45845` Compute unsealed sector CID syscall
  ([#360](https://github.com/ChainSafe/forest/pull/360)) (Austin Abell)
- `c27deaba` Setup dockerfiles and update CI
  ([#370](https://github.com/ChainSafe/forest/pull/370)) (Austin Abell)
- `68c4f9ae` Implement Weight method + st/gt for heaviest ts
  ([#359](https://github.com/ChainSafe/forest/pull/359)) (Dustin Brickwood)
- `4382a82e` Mock Runtime and tests for Account and Cron Actors
  ([#356](https://github.com/ChainSafe/forest/pull/356)) (Eric Tu)
- `ff5260a6` Update to new PoSt sector types
  ([#357](https://github.com/ChainSafe/forest/pull/357)) (Austin Abell)
- `8f0fc1d5` Commitment to cid conversions
  ([#358](https://github.com/ChainSafe/forest/pull/358)) (Austin Abell)
- `3798a4e8` Disallow default Cid and Address serialization
  ([#354](https://github.com/ChainSafe/forest/pull/354)) (Austin Abell)
- `dbee0e66` Implements apply_message and apply_implicit_message
  ([#353](https://github.com/ChainSafe/forest/pull/353)) (Dustin Brickwood)
- `1e6533a4` Implement verify signature syscall and cleanup
  ([#351](https://github.com/ChainSafe/forest/pull/351)) (Austin Abell)
- `d257f5cd` Blake2b syscall
  ([#352](https://github.com/ChainSafe/forest/pull/352)) (Austin Abell)
- `38825e7b` VM gas usage implementation and refactor
  ([#350](https://github.com/ChainSafe/forest/pull/350)) (Austin Abell)
- `8f8fd1e3` Connect remaining Actor invocations to runtime and cleanup
  ([#342](https://github.com/ChainSafe/forest/pull/342)) (Austin Abell)
- `4f0c6f7d` Market actor implementation
  ([#338](https://github.com/ChainSafe/forest/pull/338)) (Dustin Brickwood)
- `380dde3e` Update block header serialization
  ([#337](https://github.com/ChainSafe/forest/pull/337)) (Austin Abell)
- `f5845a0b` Refactor error handling
  ([#336](https://github.com/ChainSafe/forest/pull/336)) (Austin Abell)
- `3bc7d410` Key hashing compatibility
  ([#333](https://github.com/ChainSafe/forest/pull/333)) (Austin Abell)
- `28760209` Update peerid serialization in miner actor
  ([#335](https://github.com/ChainSafe/forest/pull/335)) (Austin Abell)
- `35f3c973` Reward Actor ([#318](https://github.com/ChainSafe/forest/pull/318))
  (Austin Abell)
- `ca7898f7` Move bigint serialization utils
  ([#331](https://github.com/ChainSafe/forest/pull/331)) (Austin Abell)
- `e0a996bd` Miner state ([#325](https://github.com/ChainSafe/forest/pull/325))
  (Austin Abell)
- `d30d396e` Market actor state
  ([#330](https://github.com/ChainSafe/forest/pull/330)) (Austin Abell)
- `5f81a1d6` Runtime Implementation
  ([#323](https://github.com/ChainSafe/forest/pull/323)) (Eric Tu)
- `4aacd72a` Initial chainsync process
  ([#293](https://github.com/ChainSafe/forest/pull/293)) (Dustin Brickwood)
- `e2157f57` Logging level config with RUST_LOG env
  variable([#328](https://github.com/ChainSafe/forest/pull/328)) (Austin Abell)
- `29b9e265` Libp2p and dependency update
  ([#326](https://github.com/ChainSafe/forest/pull/326)) (Austin Abell)
- `618cf4ab` Storage Power actor
  ([#308](https://github.com/ChainSafe/forest/pull/308)) (Austin Abell)
- `6d2bf0e0` Switch MethodNum and ActorID to aliases
  ([#317](https://github.com/ChainSafe/forest/pull/317)) (Austin Abell)
- `661f52aa` Change ChainEpoch and TokenAmount types
  ([#309](https://github.com/ChainSafe/forest/pull/309)) (Austin Abell)
- `7e8bd6f2` Payment channel actor
  ([#299](https://github.com/ChainSafe/forest/pull/299)) (Austin Abell)
- `c97033c0` Bitfield/ rle+ impl
  ([#296](https://github.com/ChainSafe/forest/pull/296)) (Austin Abell)
- `5473af59` SetMultimap implementation
  ([#292](https://github.com/ChainSafe/forest/pull/292)) (Austin Abell)
- `1ae3ba41` Improve actors serialization handling
  ([#297](https://github.com/ChainSafe/forest/pull/297)) (Austin Abell)
- `31738128` Refactor annotated serializations
  ([#295](https://github.com/ChainSafe/forest/pull/295)) (Austin Abell)
- `a5b1ab3c` Sector types ([#294](https://github.com/ChainSafe/forest/pull/294))
  (Austin Abell)
- `08d523b5` Implement multimap
  ([#290](https://github.com/ChainSafe/forest/pull/290)) (Austin Abell)
- `338ddf9d` Feat(vm): implement improved error handling
  ([#289](https://github.com/ChainSafe/forest/pull/289)) (Friedel Ziegelmayer)
- `9611818a` Feat(vm): implement system-actor
  ([#288](https://github.com/ChainSafe/forest/pull/288)) (Friedel Ziegelmayer)
- `76712559` Implement balance table
  ([#285](https://github.com/ChainSafe/forest/pull/285)) (Austin Abell)
- `f2027f03` Update message for type changes
  ([#286](https://github.com/ChainSafe/forest/pull/286)) (Austin Abell)
- `af7ad3a7` Multisig actor implementation
  ([#284](https://github.com/ChainSafe/forest/pull/284)) (Austin Abell)
- `e1200ea6` Cron actor implementation
  ([#281](https://github.com/ChainSafe/forest/pull/281)) (Austin Abell)
- `d7f01992` Move abi types and implement piece size
  ([#283](https://github.com/ChainSafe/forest/pull/283)) (Austin Abell)
- `7c8fb8cf` Init actor implementation
  ([#282](https://github.com/ChainSafe/forest/pull/282)) (Austin Abell)
- `5d829172` Clean actors and update to spec
  ([#279](https://github.com/ChainSafe/forest/pull/279)) (Austin Abell)
- `d7195739` Remove unnecessary db trait
  ([#274](https://github.com/ChainSafe/forest/pull/274)) (Austin Abell)
- `0018c22c` State tree full implementation and refactor IPLD
  ([#273](https://github.com/ChainSafe/forest/pull/273)) (Austin Abell)
- `125a9a24` Move CodeID and ActorState to vm crate
  ([#271](https://github.com/ChainSafe/forest/pull/271)) (Eric Tu)
- `1a5b619b` Update exit codes
  ([#270](https://github.com/ChainSafe/forest/pull/270)) (Eric Tu)
- `b337f7c7` Clear warnings for new nightly toolchain rule
  ([#259](https://github.com/ChainSafe/forest/pull/259)) (Austin Abell)
- `28cb8f54` Hamt implementation
  ([#255](https://github.com/ChainSafe/forest/pull/255)) (Austin Abell)
- `17a447e0` Update runtime to new spec/ impl
  ([#256](https://github.com/ChainSafe/forest/pull/256)) (Austin Abell)
- `0c451396` Read CAR Files
  ([#254](https://github.com/ChainSafe/forest/pull/254)) (Eric Tu)
- `bd9f5cf0` Update multihash dependency and Blockstore interface
  ([#253](https://github.com/ChainSafe/forest/pull/253)) (Austin Abell)
- `6aeee77a` Implement basic peer manager
  ([#252](https://github.com/ChainSafe/forest/pull/252)) (Austin Abell)
- `970d476f` Implement sync fork
  ([#248](https://github.com/ChainSafe/forest/pull/248)) (Dustin Brickwood)
- `a43df302` Connected blocksync requests and network polling thread
  ([#244](https://github.com/ChainSafe/forest/pull/244)) (Austin Abell)
- `7b5d8db0` Refactor RPC and implement hello protocol
  ([#246](https://github.com/ChainSafe/forest/pull/246)) (Austin Abell)
- `a1672031` Adding Verification Function for Aggregate BLS Signatures
  ([#240](https://github.com/ChainSafe/forest/pull/240)) (DragonMural)
- `8c924495` ChainSync framework
  ([#243](https://github.com/ChainSafe/forest/pull/243)) (Austin Abell)
- `5a18b496` Libp2p RPC protocol and Blocksync
  ([#229](https://github.com/ChainSafe/forest/pull/229)) (Eric Tu)
- `47dfb47c` Update multibase dependency for lowercase base32 support
  ([#239](https://github.com/ChainSafe/forest/pull/239)) (Austin Abell)
- `39a8d88e` Allow Address network prefix to be overriden for printing
  ([#233](https://github.com/ChainSafe/forest/pull/233)) (Austin Abell)
- `faa71386` Refactor SyncManager to have ownership over tipsets
  ([#238](https://github.com/ChainSafe/forest/pull/238)) (Austin Abell)
- `f242043e` Remove all clones and copies from serializations
  ([#234](https://github.com/ChainSafe/forest/pull/234)) (Austin Abell)
- `d87704f1` State Manager and initial miner retrieval methods
  ([#224](https://github.com/ChainSafe/forest/pull/224)) (Dustin Brickwood)
- `a65794ba` Setup Forest execution threads
  ([#236](https://github.com/ChainSafe/forest/pull/236)) (Austin Abell)
- `56e62302` Global async logging
  ([#232](https://github.com/ChainSafe/forest/pull/232)) (Eric Tu)
- `14115728` Fix cid serde feature reference
  ([#235](https://github.com/ChainSafe/forest/pull/235)) (Austin Abell)
- `b598ffca` Local bigint serialization
  ([#231](https://github.com/ChainSafe/forest/pull/231)) (Austin Abell)
- `1bd9a59c` Refactor blockstore and Cid for usage
  ([#230](https://github.com/ChainSafe/forest/pull/230)) (Austin Abell)
- `abe9be2e` Fix cbor serialization formats and cleanup
  ([#228](https://github.com/ChainSafe/forest/pull/228)) (Austin Abell)
- `59e2fc7c` Refactor keypair retrieval and saving
  ([#221](https://github.com/ChainSafe/forest/pull/221)) (Austin Abell)
- `67ebaae2` Initial Validation Checks - Message, Timestamp and Block Sig
  ([#219](https://github.com/ChainSafe/forest/pull/219)) (Dustin Brickwood)
- `fdf6c506` Entry point for app for organization
  ([#220](https://github.com/ChainSafe/forest/pull/220)) (Austin Abell)
- `b25b4066` Fix README build badge
  ([#218](https://github.com/ChainSafe/forest/pull/218)) (Austin Abell)
- `6d4304e2` Added Fetch and Load Methods
  ([#196](https://github.com/ChainSafe/forest/pull/196)) (Dustin Brickwood)
- `b41107d3` Clean crypto crate and interfaces with Signature types
  ([#214](https://github.com/ChainSafe/forest/pull/214)) (Austin Abell)
- `75224a6a` Add audit to CI
  ([#213](https://github.com/ChainSafe/forest/pull/213)) (Austin Abell)
- `477930db` Migration to Stable Futures and Network Refactor
  ([#209](https://github.com/ChainSafe/forest/pull/209)) (Eric Tu)
- `8b1b61ba` AMT implementation
  ([#197](https://github.com/ChainSafe/forest/pull/197)) (Austin Abell)
- `62beb1b2` CBOR encoding for BlockHeader
  ([#192](https://github.com/ChainSafe/forest/pull/192)) (Eric Tu)
- `3d6814c8` Updated markdown for readme and templates
  ([#208](https://github.com/ChainSafe/forest/pull/208)) (Dustin Brickwood)
- `15ce6d2c` Add MIT license to dual
  ([#204](https://github.com/ChainSafe/forest/pull/204)) (Austin Abell)
- `547e35b7` Updated readme
  ([#201](https://github.com/ChainSafe/forest/pull/201)) (Dustin Brickwood)
- `21635617` Updated link to include internal discord
  ([#200](https://github.com/ChainSafe/forest/pull/200)) (Dustin Brickwood)
- `f21765c4` Rename repo ([#199](https://github.com/ChainSafe/forest/pull/199))
  (Austin Abell)
- `957da7ed` Update README.md
  ([#198](https://github.com/ChainSafe/forest/pull/198)) (ChainSafe Systems)
- `2514c406` Sync & Store methods updated
  ([#193](https://github.com/ChainSafe/forest/pull/193)) (Dustin Brickwood)
- `f1eb515b` DagCBOR encoding and decoding for Tickets
  ([#190](https://github.com/ChainSafe/forest/pull/190)) (Eric Tu)
- `58f3e03a` Update BlockHeader weight to BigUint and DagCBOR encoding for
  TipsetKeys ([#191](https://github.com/ChainSafe/forest/pull/191)) (Eric Tu)
- `8755ec16` Refactor to remove ToCid trait
  ([#186](https://github.com/ChainSafe/forest/pull/186)) (Austin Abell)
- `ab99a6ec` Wrap Signature into a struct
  ([#184](https://github.com/ChainSafe/forest/pull/184)) (Eric Tu)
- `8018d246` Added templates and config
  ([#183](https://github.com/ChainSafe/forest/pull/183)) (Dustin Brickwood)
- `7a9fa80b` Basic Syncer and ChainStore methods
  ([#173](https://github.com/ChainSafe/forest/pull/173)) (Dustin Brickwood)
- `7e524b3c` UnsignedMessage cbor encoding
  ([#174](https://github.com/ChainSafe/forest/pull/174)) (Austin Abell)
- `925d2711` MessageParams update and refactor
  ([#175](https://github.com/ChainSafe/forest/pull/175)) (Austin Abell)
- `1d6dd985` Add missing fields for BlockHeader
  ([#177](https://github.com/ChainSafe/forest/pull/177)) (Eric Tu)
- `f025a9bb` Update changes in spec, updated docs, updated function signatures
  ([#171](https://github.com/ChainSafe/forest/pull/171)) (Austin Abell)
- `c3c6e052` Updated cid format and IPLD link to Cid type
  ([#172](https://github.com/ChainSafe/forest/pull/172)) (Austin Abell)
- `6d527a47` Update message types function signatures
  ([#170](https://github.com/ChainSafe/forest/pull/170)) (Austin Abell)
- `468846f9` Refactor Blockheader
  ([#169](https://github.com/ChainSafe/forest/pull/169)) (Austin Abell)
- `e70250db` Fix existing bug with multibase ToCid
  ([#167](https://github.com/ChainSafe/forest/pull/167)) (Austin Abell)
- `89a0e60e` Add CODEOWNERS
  ([#166](https://github.com/ChainSafe/forest/pull/166)) (Austin Abell)
- `ae6861e2` Switch from using dynamic pointers
  ([#154](https://github.com/ChainSafe/forest/pull/154)) (Austin Abell)
- `b5295e25` Implement and update Cbor encoding
  ([#157](https://github.com/ChainSafe/forest/pull/157)) (Austin Abell)
- `e998474f` Update address for network config, clean auxiliary stuff
  ([#145](https://github.com/ChainSafe/forest/pull/145)) (Austin Abell)
- `c9d3fbbd` Readme Updates
  ([#159](https://github.com/ChainSafe/forest/pull/159)) (David Ansermino)
- `1e99c0ca` Implemented block format
  ([#149](https://github.com/ChainSafe/forest/pull/149)) (Dustin Brickwood)
- `7e58d9bc` Docs index redirect
  ([#151](https://github.com/ChainSafe/forest/pull/151)) (Austin Abell)
- `a641beca` Update Cid references, bump serde_cbor version
  ([#155](https://github.com/ChainSafe/forest/pull/155)) (Austin Abell)
- `79374e42` Fix license script and add to CI
  ([#150](https://github.com/ChainSafe/forest/pull/150)) (Austin Abell)
- `8431cad8` Docs Cleanup ([#138](https://github.com/ChainSafe/forest/pull/138))
  (David Ansermino)
- `9d04393e` Implement memory db
  ([#137](https://github.com/ChainSafe/forest/pull/137)) (Austin Abell)
- `d35410ef` Implement Basic SyncManager
  ([#132](https://github.com/ChainSafe/forest/pull/132)) (Austin Abell)
- `1576674f` Update makefile
  ([#140](https://github.com/ChainSafe/forest/pull/140)) (Gregory Markou)
- `0d29569c` Created wrapper for Cid type
  ([#134](https://github.com/ChainSafe/forest/pull/134)) (Austin Abell)
- `eace8d81` Storage Power Actor framework
  ([#129](https://github.com/ChainSafe/forest/pull/129)) (Austin Abell)
- `ede60e7b` Naive DB + Rocksdb implemenation
  ([#125](https://github.com/ChainSafe/forest/pull/125)) (Gregory Markou)
- `957d0529` Implement BlockHeader builder pattern
  ([#124](https://github.com/ChainSafe/forest/pull/124)) (Austin Abell)
- `d745c60d` Switch License to Apache
  ([#139](https://github.com/ChainSafe/forest/pull/139)) (Gregory Markou)
- `cee77ac1` Update libp2p version to fix cargo issue
  ([#136](https://github.com/ChainSafe/forest/pull/136)) (Austin Abell)
- `2c63bc56` Add License and license script
  ([#123](https://github.com/ChainSafe/forest/pull/123)) (Gregory Markou)
- `0ab143c4` CI cleanup ([#122](https://github.com/ChainSafe/forest/pull/122))
  (Austin Abell)
- `e4363f1a` Implement TipIndex
  ([#113](https://github.com/ChainSafe/forest/pull/113)) (Dustin Brickwood)
- `c916eb4d` Update StateTree and implement cache
  ([#108](https://github.com/ChainSafe/forest/pull/108)) (Austin Abell)
- `4c9fbd88` MethodParameter usage and implementation in system actors
  ([#107](https://github.com/ChainSafe/forest/pull/107)) (Austin Abell)
- `af198d43` Basic VRF ([#104](https://github.com/ChainSafe/forest/pull/104))
  (David Ansermino)
- `6818dc5d` Fix linting issues
  ([#105](https://github.com/ChainSafe/forest/pull/105)) (Austin Abell)
- `2bb5c0ac` Remove ref keywords
  ([#99](https://github.com/ChainSafe/forest/pull/99)) (Austin Abell)
- `d9a35b51` Remove redundant CI
  ([#102](https://github.com/ChainSafe/forest/pull/102)) (Austin Abell)
- `1bd01685` MethodParams update and implementation
  ([#103](https://github.com/ChainSafe/forest/pull/103)) (Austin Abell)
- `2b8ee0eb` Updated blocks crate to reflect spec changes
  ([#86](https://github.com/ChainSafe/forest/pull/86)) (Dustin Brickwood)
- `efb3d8fc` State tree and interpreter framework
  ([#97](https://github.com/ChainSafe/forest/pull/97)) (Austin Abell)
- `792f1204` Reward System Actor framework
  ([#95](https://github.com/ChainSafe/forest/pull/95)) (Austin Abell)
- `e41786ce` Account System Actor framework
  ([#96](https://github.com/ChainSafe/forest/pull/96)) (Austin Abell)
- `51a17882` Updated ChainEpoch usages and clock crate
  ([#98](https://github.com/ChainSafe/forest/pull/98)) (Austin Abell)
- `de80b34a` Refactor Message type and vm packages
  ([#79](https://github.com/ChainSafe/forest/pull/79)) (Austin Abell)
- `e99d8b57` Add libp2p Identify protocol
  ([#94](https://github.com/ChainSafe/forest/pull/94)) (Eric Tu)
- `cb4576d4` Cleanup epoch time
  ([#92](https://github.com/ChainSafe/forest/pull/92)) (Gregory Markou)
- `62888071` Readme typo fix
  ([#93](https://github.com/ChainSafe/forest/pull/93)) (Dustin Brickwood)
- `6a2092b7` Persist networking keystore
  ([#90](https://github.com/ChainSafe/forest/pull/90)) (Gregory Markou)
- `db7d7fc4` Ec2/libp2p ping
  ([#91](https://github.com/ChainSafe/forest/pull/91)) (Eric Tu)
- `36acea44` Cron system actor
  ([#84](https://github.com/ChainSafe/forest/pull/84)) (Austin Abell)
- `db5dad03` Update libp2p dep
  ([#87](https://github.com/ChainSafe/forest/pull/87)) (Austin Abell)
- `93caa63c` Initial Structures for Message - Manager Communication
  ([#69](https://github.com/ChainSafe/forest/pull/69)) (Dustin Brickwood)
- `054f25d4` InitActor framework
  ([#76](https://github.com/ChainSafe/forest/pull/76)) (Austin Abell)
- `d75c8f2e` CLI cleanup ([#70](https://github.com/ChainSafe/forest/pull/70))
  (Gregory Markou)
- `bbea6130` Add config file parsing
  ([#60](https://github.com/ChainSafe/forest/pull/60)) (Gregory Markou)
- `d10a5460` Runtime trait and vm types
  ([#68](https://github.com/ChainSafe/forest/pull/68)) (Austin Abell)
- `ca0159f6` Implements basic actor type
  ([#61](https://github.com/ChainSafe/forest/pull/61)) (Austin Abell)
- `3438654d` Fix makefile clean and phony targets
  ([#62](https://github.com/ChainSafe/forest/pull/62)) (Austin Abell)
- `af33dd2b` Implements Address cbor encoding
  ([#59](https://github.com/ChainSafe/forest/pull/59)) (Austin Abell)
- `bf608808` Create Networking Service
  ([#49](https://github.com/ChainSafe/forest/pull/49)) (Eric Tu)
- `acb00bb0` Closes #51 - Add basic makefile
  ([#57](https://github.com/ChainSafe/forest/pull/57)) (Gregory Markou)
- `9fd58b8d` Add file reading and writing
  ([#54](https://github.com/ChainSafe/forest/pull/54)) (Gregory Markou)
- `9fba7d98` New Tipset w/ unit tests
  ([#56](https://github.com/ChainSafe/forest/pull/56)) (Dustin Brickwood)
- `f7772339` Encoding library and standardizing usage
  ([#48](https://github.com/ChainSafe/forest/pull/48)) (Austin Abell)
- `996900c4` Add an async logger
  ([#53](https://github.com/ChainSafe/forest/pull/53)) (Eric Tu)
- `fd534869` Remove unneeded types
  ([#47](https://github.com/ChainSafe/forest/pull/47)) (Austin Abell)
- `dc04a06f` Add message and messageReceipt to block
  ([#37](https://github.com/ChainSafe/forest/pull/37)) (Gregory Markou)
- `ff9b6757` Refactor crypto and address to libraries
  ([#40](https://github.com/ChainSafe/forest/pull/40)) (Austin Abell)
- `e85e6992` [VM] Implement basic message types and signing stubs
  ([#31](https://github.com/ChainSafe/forest/pull/31)) (Austin Abell)
- `62194eb7` [VM] Address module cleanup
  ([#32](https://github.com/ChainSafe/forest/pull/32)) (Austin Abell)
- `ae846751` Basic blockchain types and Tipset methods
  ([#28](https://github.com/ChainSafe/forest/pull/28)) (Dustin Brickwood)
- `fd667b8d` Basic clock interface
  ([#27](https://github.com/ChainSafe/forest/pull/27)) (Gregory Markou)
- `29c8b441` Add basic cli ([#25](https://github.com/ChainSafe/forest/pull/25))
  (Gregory Markou)
- `e79cc5f7` [VM] Address logic and code restructure
  ([#21](https://github.com/ChainSafe/forest/pull/21)) (Austin Abell)
- `dba3d3ed` Fix build and setup node binary and subsystem libs
  ([#1](https://github.com/ChainSafe/forest/pull/1)) (Austin Abell)
- `0443c1d4` Remove signed block (Eric Tu)
- `ea16ee42` Chain_sync stub (austinabell)
- `995aa6ee` Fixed fn naming (Dustin Brickwood)
- `2644a493` Added stubbed message pool.rs (Dustin Brickwood)
- `bc6cb2a8` Blocks refactor (Eric Tu)
- `c0af00aa` Merge branch 'master' of github.com:ec2/rust-filecoin (Eric Tu)
- `10868e19` More block stubs (Eric Tu)
- `5eaa11cb` Change how types are referenced externally (austinabell)
- `a37ee2d4` Merge branch 'master' of github.com:ec2/rust-filecoin (Eric Tu)
- `a927122c` Exported message types for use (austinabell)
- `e78e209c` Basic incomplete stubbing for block (Eric Tu)
- `235f00d5` Stubbed some vm (Eric Tu)
- `cb354a60` Fix gitignore (austinabell)
- `e8e71e10` Remove cargo lock (austinabell)
- `f3cc8430` Updated lockfile (austinabell)
- `83730efd` Set up subsystems (austinabell)
- `04b6d5bf` Set up vm and blockchain system binaries (austinabell)
- `ba604fa5` Executable project template (Eric Tu)
- `8344e2b8` Initial commit (Eric Tu)<|MERGE_RESOLUTION|>--- conflicted
+++ resolved
@@ -32,19 +32,14 @@
 - [#3333](https://github.com/ChainSafe/forest/pull/3333) Changed default rpc
   port from 1234 to 2345.
 - [#3336](https://github.com/ChainSafe/forest/pull/3336) Moved following
-<<<<<<< HEAD
-  forest-cli subcommands to forest-tool: archive info, fetch-params, snapshot
-  fetch, snapshot validate
-- [#3335](https://github.com/ChainSafe/forest/pull/3355) Moved commands
-  - `forest-cli db stats` to `forest-tool db stats`
-  - `forest-cli db clean` to `forest-tool db destroy`
-=======
   `forest-cli` subcommands to `forest-tool`
   - `archive info`
   - `fetch-params`
   - `snapshot fetch`
   - `snapshot validate`
->>>>>>> ef95096b
+- [#3355](https://github.com/ChainSafe/forest/pull/3355) Moved commands
+  - `forest-cli db stats` to `forest-tool db stats`
+  - `forest-cli db clean` to `forest-tool db destroy`
 
 ### Added
 
