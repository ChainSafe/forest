--- conflicted
+++ resolved
@@ -45,13 +45,14 @@
   `forest-cli state compute` method, and a corresponding RPC method
   `Forest.StateCompute`.
 
-<<<<<<< HEAD
 - [#4474](https://github.com/ChainSafe/forest/pull/4474) Add new subcommand
   `forest-cli healthcheck ready`.
-=======
+
 - [#4511](https://github.com/ChainSafe/forest/pull/4511) Add support for the
   `Filecoin.EthMaxPriorityFeePerGas` RPC method.
->>>>>>> 42c5b79b
+
+- [#4474](https://github.com/ChainSafe/forest/pull/4474) Add new subcommand
+  `forest-cli healthcheck ready`.
 
 ### Changed
 
