--- conflicted
+++ resolved
@@ -105,13 +105,11 @@
 - [#4297](https://github.com/ChainSafe/forest/pull/4297) Fixed double decoding
   of message in the `Filecoin.WalletSign` RPC method.
 
-<<<<<<< HEAD
 - [#4314](https://github.com/ChainSafe/forest/issues/4314) Fixed incorrect
   allowed proof types for all networks.
-=======
+
 - [#4328](https://github.com/ChainSafe/forest/pull/4328) Fix issues when
   connecting to a network with fewer than 5 peers.
->>>>>>> 0c74df95
 
 ## Forest 0.17.2 "Dovakhin"
 
