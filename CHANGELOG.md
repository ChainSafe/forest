--- conflicted
+++ resolved
@@ -27,17 +27,16 @@
 
 ### Breaking
 
-<<<<<<< HEAD
+- [#3231](https://github.com/ChainSafe/forest/issues/3231) Moved some Forest
+  internal settings from files to the database.
+
+### Added
+
+- [#3316](https://github.com/ChainSafe/forest/pull/3316): Add
+  `forest-tool benchmark` commands.
+
 - [#3203](https://github.com/ChainSafe/forest/issues/3203): Implemented database
   versioning and migration
-=======
-- [#3231](https://github.com/ChainSafe/forest/issues/3231) Moved some Forest
-  internal settings from files to the database.
-
-### Added
-
-- [#3316](https://github.com/ChainSafe/forest/pull/3316): Add
-  `forest-tool benchmark` commands.
 
 ### Changed
 
@@ -71,7 +70,6 @@
 
 ### Breaking
 
->>>>>>> 6b1013a7
 - [#3189](https://github.com/ChainSafe/forest/issues/3189): Changed the database
   organisation to use multiple columns. The database will need to be recreated.
 - [#3220](https://github.com/ChainSafe/forest/pull/3220): Removed the
