--- conflicted
+++ resolved
@@ -53,13 +53,10 @@
   `forest-cli snapshot export`.
 - [#3348](https://github.com/ChainSafe/forest/pull/3348): Add `--diff-depth`
   flag to `forest-cli archive export`.
-<<<<<<< HEAD
 - [#3325](https://github.com/ChainSafe/forest/pull/3325): Add
   `forest-tool state-migration actor-bundle` subcommand.
-=======
 - [#3387](https://github.com/ChainSafe/forest/pull/3387): Add
   `forest-wallet delete` RPC command.
->>>>>>> 37f84b39
 - [#3322](https://github.com/ChainSafe/forest/issues/3322): Added prompt to
   `forest-cli archive export` to overwrite file if the file specified with
   `--output-path` already exists and a `--force` flag to suppress the prompt.
