--- conflicted
+++ resolved
@@ -107,16 +107,15 @@
   `Filecoin.NetAgentVersion` and `--agent` flag to the `forest-cli net peers`
   subcommand, that will list the agent version of the connected peers.
 
-<<<<<<< HEAD
+- [#3955](https://github.com/ChainSafe/forest/pull/3955) Added support for the
+  NV22 _Dragon_ network upgrade, together with the required state migration.
+
+### Changed
+
 - [#3976](https://github.com/ChainSafe/forest/pull/3976) `forest-wallet`
   defaults to using a local wallet instead of the builtin Forest wallet for
   greater security.
 
-### Removed
-=======
-- [#3955](https://github.com/ChainSafe/forest/pull/3955) Added support for the
-  NV22 _Dragon_ network upgrade, together with the required state migration.
->>>>>>> 8e08d996
 
 ### Fixed
 
