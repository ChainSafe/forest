<!--

## A short guide to adding a changelog entry

- pick a section to which your change belongs in _Forest unreleased_,
- the entry should follow the format:

  `[#ISSUE_NO](link to the issue): <short description>`, for example:

  [#1234](https://github.com/chainsafe/forest/pull/1234): Add support for NV18

- if the change does not have an issue, use the PR number instead - the PR must
  have a detailed description of the change and its motivation. Consider
  creating a separate issue if the change is complex enough to warrant it,
- the changelog is not a place for the full description of the change, it should
  be a short summary of the change,
- if the change does not directly affect the user, it should not be included in
  the changelog - for example, refactoring of the codebase,
- review the entry to make sure it is correct and understandable and that it
  does not contain any typos,
- the entries should not contradict each other - if you add a new entry, ensure
  it is consistent with the existing entries.

-->

## Forest unreleased

### Breaking

### Added

<<<<<<< HEAD
- [#3849](https://github.com/ChainSafe/forest/pull/3849/) Implement the
  `Filecoin.ChainGetPath` lotus-compatible RPC API.
=======
- [#3866](https://github.com/ChainSafe/forest/pull/3866) Implement Offline RPC
  API.
>>>>>>> 105822cf

### Changed

### Removed

### Fixed

- [#3857](https://github.com/ChainSafe/forest/pull/3907) Timeout parameter fetch
  to 30 minutes to avoid it getting stuck on IPFS gateway issues.
- [#3901](https://github.com/ChainSafe/forest/pull/3901) Fix timeout issue in
  `forest-cli snapshot export`.

## Forest 0.16.5 "Pinecone Deactivation"

Non-mandatory upgrade including mostly new RPC endpoints. The option to use an
alternative `FilOps` snapshot provider was removed given the service was
decommissioned.

### Added

- [#3817](https://github.com/ChainSafe/forest/pull/3817/) Implement the
  `Filecoin.StateVerifiedClientStatus` lotus-compatible RPC API.
- [#3824](https://github.com/ChainSafe/forest/pull/3824) Add `--ws` flag to
  `forest-tool api compare` to run all tests using WebSocket connections. Add
  support for WebSocket binary messages in Forest daemon.
- [#3802](https://github.com/ChainSafe/forest/pull/3802) Implement the
  `Filecoin.EthGetBalance` lotus-compatible RPC API.
- [#3773](https://github.com/ChainSafe/forest/pull/3811) Implement the
  `Filecoin.MpoolGetNonce` lotus-compatible RPC API.
- [#3773](https://github.com/ChainSafe/forest/pull/3786) Implement the
  `Filecoin.MinerGetBaseInfo` lotus-compatible RPC API.
- [#3807](https://github.com/ChainSafe/forest/pull/3807) Add `--run-ignored`
  flag to `forest-tool api compare`.
- [#3806](https://github.com/ChainSafe/forest/pull/3806) Implement the
  `Filecoin.EthGasPrice` lotus-compatible RPC API.

### Changed

- [#3819](https://github.com/ChainSafe/forest/pull/3819) Make progress messages
  more human-readable.
- [#3824](https://github.com/ChainSafe/forest/pull/3824) Demote noisy WebSocket
  info logs to debug in Forest daemon.

### Removed

- [#3878](https://github.com/ChainSafe/forest/issues/3878): FILOps is no longer
  serving lite snapshots. Removed `filops` option from
  `forest-tool snapshot fetch --vendor [vendor]`.

## Forest 0.16.4 "Speedy Gonzales"

### Breaking

### Added

- [#3779](https://github.com/ChainSafe/forest/pull/3779) Implement the
  `Filecoin.StateMinerRecoveries` lotus-compatible RPC API.
- [#3745](https://github.com/ChainSafe/forest/pull/3745) Implement the
  `Filecoin.StateCirculatingSupply` lotus-compatible RPC API.
- [#3773](https://github.com/ChainSafe/forest/pull/3773) Implement the
  `Filecoin.StateVMCirculatingSupplyInternal` lotus-compatible RPC API.
- [#3748](https://github.com/ChainSafe/forest/pull/3748) Add timing for each
  message and gas charge in the JSON output of
  `forest-tool snapshot compute-state` and `Filecoin.StateCall` RPC API.
- [#3720](https://github.com/ChainSafe/forest/pull/3750) Implement the
  `Filecoin.StateMinerInfo` lotus-compatible RPC API.
- [#1670](https://github.com/ChainSafe/forest/issues/1670) Support Butterflynet
  🦋.
- [#3801](https://github.com/ChainSafe/forest/pull/3801) Implement the
  `Filecoin.StateSearchMsg` lotus-compatible RPC API.
- [#3801](https://github.com/ChainSafe/forest/pull/3801) Implement the
  `Filecoin.StateSearchMsgLimited` lotus-compatible RPC API.

### Changed

### Removed

### Fixed

## Forest 0.16.3 "Tempura"

### Fixed

- [#3751](https://github.com/ChainSafe/forest/pull/3751) Workaround for
  performance bug that prevents Forest from syncing to the network.

## Forest 0.16.2 "November Rain"

### Breaking

### Added

- [#3749](https://github.com/ChainSafe/forest/pull/3749) Implement the
  `Filecoin.StateSectorGetInfo` lotus-compatible RPC API.
- [#3720](https://github.com/ChainSafe/forest/pull/3720) Implement the
  `Filecoin.GetParentMessages` lotus-compatible RPC API.
- [#3726](https://github.com/ChainSafe/forest/pull/3726) Implement the
  `Filecoin.StateMinerFaults` lotus-compatible RPC API.
- [#3735](https://github.com/ChainSafe/forest/pull/3735) Implement the
  `Filecoin.StateAccountKey` lotus-compatible RPC API.
- [#3744](https://github.com/ChainSafe/forest/pull/3744) Implement the
  `Filecoin.StateLookupID` lotus-compatible RPC API.
- [#3727](https://github.com/ChainSafe/forest/pull/3727) Added glif.io calibnet
  bootstrap node peer
- [#3737](https://github.com/ChainSafe/forest/pull/3737) Added `--n-tipsets`
  option to `forest-tool api compare`

### Changed

### Removed

### Fixed

## Forest 0.16.1 "(Re)Fresh(ed)Melon"

This is yet another mandatory upgrade for calibration network, containing the
2nd fix for the `WatermelonFix` upgrade. See this
[update](https://github.com/filecoin-project/community/discussions/74#discussioncomment-7591806)
for reference.

### Breaking

### Added

- [#3718](https://github.com/ChainSafe/forest/issues/3718) Added support for the
  2nd NV21 calibration network fix. See this
  [update](https://github.com/filecoin-project/community/discussions/74#discussioncomment-7591806)
  for details.

### Changed

### Removed

### Fixed

## Forest 0.16.0 "Rottenmelon"

This is a mandatory upgrade for calibration network, containing fix for the
`WatermelonFix` upgrade. See
[Lotus release](https://github.com/filecoin-project/lotus/releases/tag/v1.24.0-rc5)
for reference.

### Breaking

### Added

### Changed

- [#3072](https://github.com/ChainSafe/forest/issues/3072) Implemented
  mark-and-sweep GC, removing GC progress reports along with the corresponding
  RPC endpoint.

### Removed

### Fixed

- [#3540](https://github.com/ChainSafe/forest/issues/3540) Fix forest-cli sync
  wait to ensure that Forest is in the follow mode.
- [#3686](https://github.com/ChainSafe/forest/issues/3686) Fix regression when
  using `forest-tool db` subcommands and a `--chain` flag different from
  mainnet.

- [#3694](https://github.com/ChainSafe/forest/pull/3694) Calibration
  WatermelonFix recovery fix.

## Forest v0.15.2 "Defenestration"

### Breaking

### Added

- [#3632](https://github.com/ChainSafe/forest/issues/3632) Added an upgrade/fix
  for calibration network that will go live at epoch 1070494.

- [#3674](https://github.com/ChainSafe/forest/pull/3674) Added a tentative
  mainnet Watermelon upgrade with the
  [12.0.0-rc.2](https://github.com/filecoin-project/builtin-actors/releases/tag/v12.0.0-rc.2)
  bundle.

### Changed

### Removed

### Fixed

## Forest v0.15.1

Forest v0.15.1 is a service release with support for the v0.14.1 database.

### Breaking

### Added

- [#3662](https://github.com/ChainSafe/forest/pull/3662) Add `--filter` and
  `--fail-fast` flags to `forest-tool api compare`.
- [#3670](https://github.com/ChainSafe/forest/pull/3670) Implement the
  `Filecoin.ChainGetMessagesInTipset` lotus-compatible RPC API.

### Changed

### Removed

- [#3363](https://github.com/ChainSafe/forest/issues/3363) Remove hidden
  `forest-cli` commands used for helping users to migrate on `forest-tool` and
  `forest-wallet`.

### Fixed

## Forest v0.15.0 "Buttress"

Forest v0.15.0 is a service release containing minor bug fixes and small
usability improvements.

### Breaking

### Added

- [#3591](https://github.com/ChainSafe/forest/pull/3591) Add
  `forest-tool car validate` command for checking non-filecoin invariants in CAR
  files.
- [#3589](https://github.com/ChainSafe/forest/pull/3589) Add
  `forest-tool archive diff` command for debugging state-root mismatches.
- [#3609](https://github.com/ChainSafe/forest/pull/3609) Add `--no-metrics`
  option to `forest` for controlling the availability of the metrics Prometheus
  server.
- [#3613](https://github.com/ChainSafe/forest/pull/3613) Add `--expire-in`
  parameter to token commands.
- [#3584](https://github.com/ChainSafe/forest/issues/3584) Add
  `forest-tool api compare` command for testing RPC compatibility.

### Changed

- [#3614](https://github.com/ChainSafe/forest/issues/3614) Moved downloading
  bundle to runtime.

### Removed

- [#3589](https://github.com/ChainSafe/forest/pull/3589) Remove
  `forest-cli state diff` command. Replaced by `forest-tool archive diff`.
- [#3615](https://github.com/ChainSafe/forest/pull/3615) Remove `chain` section
  from forest configuration files.

### Fixed

- [#3619](https://github.com/ChainSafe/forest/pull/3619) Use correct timestamp
  in exported snapshot filenames.

## Forest v0.14.0 "Hakuna Matata"

### Breaking

### Added

- [#3422](https://github.com/ChainSafe/forest/issues/3422) Add NV21 (Watermelon)
  support for calibration network.
- [#3593](https://github.com/ChainSafe/forest/pull/3593): Add `--stateless` flag
  to `forest`. In stateless mode, forest connects to the P2P network but does
  not sync to HEAD.

### Changed

### Removed

### Fixed

- [#3590](https://github.com/ChainSafe/forest/pull/3590) Fix bug in ForestCAR
  encoder that would cause corrupted archives if a hash-collision happened.

## Forest v0.13.0 "Holocron"

### Breaking

- [#3231](https://github.com/ChainSafe/forest/issues/3231) Moved some Forest
  internal settings from files to the database.
- [#3333](https://github.com/ChainSafe/forest/pull/3333) Changed default rpc
  port from 1234 to 2345.
- [#3336](https://github.com/ChainSafe/forest/pull/3336) Moved following
  `forest-cli` subcommands to `forest-tool`
  - `archive info`
  - `fetch-params`
  - `snapshot fetch`
  - `snapshot validate`
- [#3355](https://github.com/ChainSafe/forest/pull/3355) Moved commands
  - `forest-cli db stats` to `forest-tool db stats`
  - `forest-cli db clean` to `forest-tool db destroy`
- [#3362](https://github.com/ChainSafe/forest/pull/3362) Moved the following
  `forest-cli wallet` subcommands to `forest-wallet`
- [#3432](https://github.com/ChainSafe/forest/pull/3432) Moved following
  `forest-cli` subcommands to `forest-tool`
  - `archive export`
  - `archive checkpoints`
- [#3431](https://github.com/ChainSafe/forest/pull/3431) Moved the following
  `forest-cli snapshot compress` subcommand to `forest-tool`
- [#3435](https://github.com/ChainSafe/forest/pull/3435) Moved subcommand
  `forest-cli car concat` subcommands to `forest-tool`

### Added

- [#3430](https://github.com/ChainSafe/forest/pull/3430): Add
  `forest-tool snapshot compute-state ...` subcommand.
- [#3321](https://github.com/ChainSafe/forest/issues/3321): Support for
  multi-threaded car-backed block stores.
- [#3316](https://github.com/ChainSafe/forest/pull/3316): Add
  `forest-tool benchmark` commands.
- [#3330](https://github.com/ChainSafe/forest/pull/3330): Add `--depth` flag to
  `forest-cli snapshot export`.
- [#3348](https://github.com/ChainSafe/forest/pull/3348): Add `--diff-depth`
  flag to `forest-cli archive export`.
- [#3325](https://github.com/ChainSafe/forest/pull/3325): Add
  `forest-tool state-migration actor-bundle` subcommand.
- [#3387](https://github.com/ChainSafe/forest/pull/3387): Add
  `forest-wallet delete` RPC command.
- [#3322](https://github.com/ChainSafe/forest/issues/3322): Added prompt to
  `forest-cli archive export` to overwrite file if the file specified with
  `--output-path` already exists and a `--force` flag to suppress the prompt.
- [#3439](https://github.com/ChainSafe/forest/pull/3439): Add
  `--consume-snapshot` option to `forest` command.
- [#3462](https://github.com/ChainSafe/forest/pull/3462): Add
  `forest-tool archive merge` command.

### Changed

- [#3331](https://github.com/ChainSafe/forest/pull/3331): Use multiple cores
  when exporting snapshots.
- [#3379](https://github.com/ChainSafe/forest/pull/3379): Improved state graph
  walking performance.
- [#3178](https://github.com/ChainSafe/forest/issues/3178): Removed inaccurate
  progress log ETA; now only the elapsed time is displayed.
- [#3322](https://github.com/ChainSafe/forest/issues/3322): The
  `snapshot export` and `snapshot compress` subcommands for `forest-cli` are now
  both consistent with `forest-cli archive export` in supporting a short-form
  output path flag `-o` and a long-form output path flag `--output-path`. The
  flag `--output` for the `snapshot compress` subcommand was replaced by
  `--output-path`.

### Removed

### Fixed

- [#3319](https://github.com/ChainSafe/forest/pull/3319): Fix bug triggered by
  re-encoding ForestCAR.zst files.

- [#3322](https://github.com/ChainSafe/forest/pull/3332): Forest is now able to
  parse data from epochs below 1_960_320 (on mainnet)

## Forest v0.12.1 "Carp++"

### Fixed

- [#3307](https://github.com/ChainSafe/forest/pull/3307)[#3310](https://github.com/ChainSafe/forest/pull/3310):
  Reduce memory requirements when exporting a snapshot by 50% (roughly from
  14GiB to 7GiB).

## Forest v0.12.0 "Carp"

Notable updates:

- Support for the `.forest.car.zst` format.
- Support for diff snapshots.

### Breaking

- [#3189](https://github.com/ChainSafe/forest/issues/3189): Changed the database
  organisation to use multiple columns. The database will need to be recreated.
- [#3220](https://github.com/ChainSafe/forest/pull/3220): Removed the
  `forest-cli chain validate-tipset-checkpoints` and
  `forest-cli chain tipset-hash` commands.

### Added

- [#3167](https://github.com/ChainSafe/forest/pull/3167): Added a new option
  `--validate-tipsets` for `forest-cli snapshot validate`.
- [#3166](https://github.com/ChainSafe/forest/issues/3166): Add
  `forest-cli archive info` command for inspecting archives.
- [#3159](https://github.com/ChainSafe/forest/issues/3159): Add
  `forest-cli archive export -e=X` command for exporting archives.
- [#3150](https://github.com/ChainSafe/forest/pull/3150):
  `forest-cli car concat` subcommand for concatenating `.car` files.
- [#3148](https://github.com/ChainSafe/forest/pull/3148): add `save_to_file`
  option to `forest-cli state fetch` command.
- [#3213](https://github.com/ChainSafe/forest/pull/3213): Add support for
  loading forest.car.zst files.
- [#3284](https://github.com/ChainSafe/forest/pull/3284): Add `--diff` flag to
  `archive export`.
- [#3292](https://github.com/ChainSafe/forest/pull/3292): Add `net info`
  subcommand to `forest-cli`.

### Changed

- [#3126](https://github.com/ChainSafe/forest/issues/3126): Bail on database
  lookup errors instead of silently ignoring them.
- [#2999](https://github.com/ChainSafe/forest/issues/2999): Restored `--tipset`
  flag to `forest-cli snapshot export` to allow export at a specific tipset.
- [#3283](https://github.com/ChainSafe/forest/pull/3283): All generated car
  files use the new forest.car.zst format.

### Removed

### Fixed

- [#3248](https://github.com/ChainSafe/forest/issues/3248): Fixed Forest being
  unable to re-create its libp2p keypair from file and always changing its
  `PeerId`.

## Forest v0.11.1 "Dagny Taggart"

## Forest v0.11.0 "Hypersonic"

### Breaking

- [#3048](https://github.com/ChainSafe/forest/pull/3048): Remove support for
  rocksdb
- [#3047](https://github.com/ChainSafe/forest/pull/3047): Remove support for
  compiling with delegated consensus
- [#3086](https://github.com/ChainSafe/forest/pull/3085):
  `forest-cli snapshot validate` no longer supports URLs. Download the snapshot
  and then run the command.

### Added

- [#2761](https://github.com/ChainSafe/forest/issues/2761): Add a per actor
  limit of 1000 messages to Forest mpool for preventing spam attacks.
- [#2728](https://github.com/ChainSafe/forest/issues/2728): Revive
  `forest-cli mpool pending` and `forest-cli mpool stat` subcommands.
- [#2816](https://github.com/ChainSafe/forest/issues/2816): Support `2k` devnet.
- [#3026](https://github.com/ChainSafe/forest/pull/3026): Expose
  `forest-cli state diff ...`
- [#3086](https://github.com/ChainSafe/forest/pull/3085):
  `forest-cli snapshot validate` is faster and uses less disk space, operating
  directly on the snapshot rather than loading through a database.
- [#2983](https://github.com/ChainSafe/forest/issues/2983): Added state
  migration support for NV17.
- [#3107](https://github.com/ChainSafe/forest/pull/3107): Introduced 'head'
  parameter for snapshot validation.

### Fixed

- [#3005](https://github.com/ChainSafe/forest/issues/3005): Fix incorrect
  progress reported when importing compressed snapshots.

- [#3122](https://github.com/ChainSafe/forest/pull/3122): Fix state-root
  mismatch around null tipsets.

## Forest v0.10.0 "Premature"

### Breaking

- [#3007](https://github.com/ChainSafe/forest/pull/3007): Optimize DB
  parameters. This requires all existing databases to be re-initialized.

### Fixed

- [#3006](https://github.com/ChainSafe/forest/issues/3006): Fix `premature end`
  error when exporting a snapshot.

## Forest v0.9.0 "Fellowship"

Notable updates:

- `--compressed` option removed from CLI, snapshots are now always compressed.
- The `dir`, `list`, `prune` and `remove` snapshot commands have been removed
  from the CLI.
- Snapshots are fetched to current directory by default.
- Added new subcommand `forest-cli info show`.
- `Filecoin.ChainSetHead` RPC endpoint and `forest-cli chain set-head`
  subcommand are now implemented.
- IPLD graph can now be downloaded via bitswap.
- `sendFIL` function has been updated to match recent changes in the Forest send
  command.
- FIL amount parsing/printing has been improved and 2 new options are added to
  forest-cli wallet list (--no-round and --no-abbrev).

### Breaking

- [#2873](https://github.com/ChainSafe/forest/issues/2873)
  - remove `--compressed` from the CLI. Snapshots are now always compressed.
  - Remove snapshot ops - snapshots fetched to the current directory by default.

### Added

- [#2706](https://github.com/ChainSafe/forest/issues/2706): implement
  `Filecoin.ChainSetHead` RPC endpoint and `forest-cli chain set-head`
  subcommand.
- [#2979](https://github.com/ChainSafe/forest/pull/2979): implement command for
  downloading an IPLD graph via bitswap.
- [#2578](https://github.com/ChainSafe/forest/pull/2578): implement initial
  support for `forest-cli info`

### Changed

- [#2668](https://github.com/ChainSafe/forest/issues/2668): JavaScript console
  `sendFIL` function has been updated to align with recent changes in the Forest
  `send` command (allowed units for the amount field are now "attoFIL",
  "femtoFIL", "picoFIL", "nanoFIL", "microFIL", "milliFIL", and "FIL"). Note
  that the default `sendFIL` amount unit (i.e., if no units are specified) is
  now FIL to match the behavior in Lotus.
- [#2833](https://github.com/ChainSafe/forest/issues/2833): Improvements to FIL
  amount parsing/printing, and add `--no-round` and `--no-abbrev` to
  `forest-cli wallet list`.

### Removed

- [#2888](https://github.com/ChainSafe/forest/issues/2888): FILOps is no longer
  serving uncompressed snapshots. Removed support for them in both `forest` and
  `forest-cli`.

### Fixed

- [#2967](https://github.com/ChainSafe/forest/issues/2967): Fix http-client
  concurrency issues caused by fetching root certificates multiple times.
- [#2958](https://github.com/ChainSafe/forest/issues/2958): Fix occasional
  consensus fault.
- [#2950](https://github.com/ChainSafe/forest/pull/2950): Fix cases where ctrl-c
  would be ignored.
- [#2934](https://github.com/ChainSafe/forest/issues/2934): Fix race condition
  when connecting to development blockchains.

## Forest v0.8.2 "The Way"

### Added

- [#2655](https://github.com/ChainSafe/forest/issues/2655): Configurable number
  of default recent state roots included in memory/snapshots.

### Changed

### Removed

### Fixed

- [#2796](https://github.com/ChainSafe/forest/pull/2796): Fix issue when running
  Forest on calibnet using a configuration file only.
- [#2807](https://github.com/ChainSafe/forest/pull/2807): Fix issue with v11
  actor CIDs.
- [#2804](https://github.com/ChainSafe/forest/pull/2804): Add work around for
  FVM bug that caused `forest-cli sync wait` to fail.

## Forest v0.8.1 "Cold Exposure"

### Fixed

- [#2788](https://github.com/ChainSafe/forest/pull/2788): Move back to the
  upstream `ref-fvm` and bump the dependency version so that it included the
  latest critical [patch](https://github.com/filecoin-project/ref-fvm/pull/1750)

## Forest v0.8.0 "Jungle Speed" (2023-04-21)

### Added

- [#2763](https://github.com/ChainSafe/forest/issues/2763): Support NV19 and
  NV20. ⛈️

## Forest v0.7.2 "Roberto" (2023-04-19)

### Added

- [#2741](https://github.com/ChainSafe/forest/issues/2741): Support importing
  zstd compressed snapshot car files
- [#2741](https://github.com/ChainSafe/forest/issues/2741): Support fetching
  zstd compressed snapshots with filecoin provider via `--compressed` option
- [#2741](https://github.com/ChainSafe/forest/issues/2741): Support exporting
  zstd compressed snapshots via `--compressed` option in
  `forest-cli snapshot export` subcommand
- [#1454](https://github.com/ChainSafe/forest/issues/1454): Added state
  migration support for NV18.

### Changed

- [#2770](https://github.com/ChainSafe/forest/issues/2767): Use `latest` tag for
  stable releases, and `edge` for latest development builds.

### Removed

### Fixed

## Forest v0.7.1 (2023-03-29)

Notable updates:

- Fix CD task for image publishing on new tagged releases

### Added

- [#2721](https://github.com/ChainSafe/forest/issues/2721): Add `--no-gc` flag
  to daemon.

### Changed

- [#2607](https://github.com/ChainSafe/forest/issues/2607): Use jemalloc as the
  default global allocator

### Removed

### Fixed

## Forest v0.7.0 (2023-03-23)

Notable updates:

- Support for NV18.
- Automatic database garbage collection.
- A JavaScript console to interact with Filecoin API.
- Switched to ParityDb as the default backend for Forest daemon.

### Added

- Support for NV18. [#2596](https://github.com/ChainSafe/forest/issues/2596)
- Automatic database garbage collection.
  [#2292](https://github.com/ChainSafe/forest/issues/2292)
  [#1708](https://github.com/ChainSafe/forest/issues/1708)
- ParityDb statistics to the stats endpoint.
  [#2433](https://github.com/ChainSafe/forest/issues/2433)
- A JavaScript console to interact with Filecoin API.
  [#2492](https://github.com/ChainSafe/forest/pull/2492)
- Multi-platform Docker image support.
  [#2476](https://github.com/ChainSafe/forest/issues/2476)
- `--dry-run` flag to forest-cli `snapshot export` command.
  [#2550](https://github.com/ChainSafe/forest/issues/2550)
- `--exit-after-init` and `--save-token` flags to daemon.
  [#2528](https://github.com/ChainSafe/forest/issues/2528)
- `--track-peak-rss` to forest daemon to get peak RSS usage.
  [#2696](https://github.com/ChainSafe/forest/pull/2696)
- RPC `Filecoin.Shutdown` endpoint and `forest-cli shutdown` subcommand.
  [#2402](https://github.com/ChainSafe/forest/issues/2402)
- Added retry capabilities to failing snapshot fetch.
  [#2544](https://github.com/ChainSafe/forest/issues/2544)

### Changed

- Network needs to be specified for most commands(eg Calibnet), including
  `sync wait` and `snapshot export`.
  [#2596](https://github.com/ChainSafe/forest/issues/2596)
- Switched to ParityDb as the default backend for Forest daemon. All clients
  must re-import the snapshot. The old database must be deleted manually - it is
  located in
  `$(forest-cli config dump | grep data_dir | cut -d' ' -f3)/<NETWORK>/rocksdb`.
  [#2576](https://github.com/ChainSafe/forest/issues/2576)
- Revised how balances are displayed, defaulting to:
  [#2323](https://github.com/ChainSafe/forest/issues/2323)
  - adding metric prefix when it's required, consequently CLI flag
    `--fixed-unit` added to force to show in original `FIL` unit
  - 4 significant digits, consequently CLI flag `--exact-balance` added to force
    full accuracy.
- `stats` and `compression` keys in `parity_db` section were renamed to
  `enable_statistics` and `compression_type` respectively.
  [#2433](https://github.com/ChainSafe/forest/issues/2433)
- `download_snapshot` key in `client` section configuration renamed to
  `auto_download_snapshot`.
  [#2457](https://github.com/ChainSafe/forest/pull/2457)
- `--skip-load` flag must be now called with a boolean indicating its value.
  [#2573](https://github.com/ChainSafe/forest/issues/2573)
- Ban peers with duration, Banned peers are automatically unbanned after a
  period of 1h. [#2391](https://github.com/ChainSafe/forest/issues/2391)
- Added support for multiple listen addr.
  [#2551](https://github.com/ChainSafe/forest/issues/2551)
- Allowed specifying the encryption passphrase via environmental variable.
  [#2499](https://github.com/ChainSafe/forest/issues/2499)
- Removed Forest `ctrl-c` hard shutdown behavior on subsequent `ctrl-c` signals.
  [#2538](https://github.com/ChainSafe/forest/pull/2538)
- Added support in the forest `send` command for all FIL units currently
  supported in forest `wallet` ("attoFIL", "femtoFIL", "picoFIL", "nanoFIL",
  "microFIL", "milliFIL", and "FIL"). Note that the default `send` units (i.e.,
  if no units are specified) are now FIL to match the behavior in Lotus.
  [#2668](https://github.com/ChainSafe/forest/issues/2668)

### Removed

- Removed `--halt-after-import` and `--auto-download-snapshot` from
  configuration. They are now strictly a CLI option.
  [#2528](https://github.com/ChainSafe/forest/issues/2528)
  [#2573](https://github.com/ChainSafe/forest/issues/2573)

### Fixed

- Daemon getting stuck in an infinite loop during shutdown.
  [#2672](https://github.com/ChainSafe/forest/issues/2672)
- `Scanning Blockchain` progess bar never hitting 100% during snapshot import.
  [#2404](https://github.com/ChainSafe/forest/issues/2404)
- bitswap queries cancellation that do not respond after a period.
  [#2398](https://github.com/ChainSafe/forest/issues/2398)
- Forest daeamon crashing on sending bitswap requests.
  [#2405](https://github.com/ChainSafe/forest/issues/2405)
- Corrected counts displayed when using `forest-cli --chain <chain> sync wait`.
  [#2429](https://github.com/ChainSafe/forest/issues/2429)
- Snapshot export issue when running on a system with a separate temporary
  filesystem. [#2693](https://github.com/ChainSafe/forest/pull/2693)
- All binaries and crates in the project to follow a standard version, based on
  the release tag. [#2493](https://github.com/ChainSafe/forest/issues/2493)

## Forest v0.6.0 (2023-01-06)

Notable updates:

- Added support for the new Protocol Labs snapshot service.
- Several improvements to logging (including integration with Grafana Loki) and
  error handling.

### Added

- New daemon option flag `--log-dir` for log file support.
- New ParityDb section in configuration (including statistics and compression
  settings).
- Integration with Grafana Loki for more advanced log filtering and
  summarization.
- Peer tipset epoch now in metrics.

### Changed

- Several improvements to error handling.
- Docker images are now tagged with version (eg `0.6.0`) and date (eg
  `2023-01-05-commit_hash`).
- Upgraded toolchain channel to `nightly-2022-12-15`.
- Migrated logging infrastructure from `log` to `tracing`.
- Fixed bug triggered by large network messages.
- Fixed bug where cursor would be hidden after keyboard interrupt.
- Allow `-—height` flag to take relative offsets for validating the tipsets in a
  snapshot.
- Fixed issue with invalid snapshot exports; messages were accidentally removed
  from snapshots, making them invalid.
- Updated `snapshot fetch` subcommands to support the new Protocol Labs snapshot
  service.
- Fixed RPC `net disconnect` endpoint (a bug was returning a JSON RPC error when
  running `forest-cli net disconnect` and preventing proper peer disconnection).
- Corrected RPC serialization of FIL balances (a bug was preventing display of
  floating point balance using `forest-cli wallet list`).

### Removed

- RocksDB check for low file descriptor limit.
- Unused RPC endpoints.

## Forest v0.5.1 (2022-12-01)

### Changed

- Restore progress indicators that were accidentally broken.

## Forest v0.5.0 (2022-12-01)

Notable updates:

- Support for nv17.
- Forest was split into two programs: a Filecoin node (forest), and a control
  program (forest-cli).
- Improved snapshot importing performance: ~75% reduction in snapshot import
  time.
- Improved code building time: ~45% reduction in build time.
- Code coverage increased from 32% to 63%.

### Added

- Support for nv17 on both calibnet and mainnet.
- Experimental support for ParityDB.
- Improved snapshot handling via the `forest-cli snapshot` commands.
- Support using `aria2` for faster snapshot downloads.
- Support for sending FIL.

### Changed

- Replace async_std with tokio.
- Significantly improve tracked performance metrics.
- Gracefully shutdown the database on sigterm and sighup.
- Fix gas charging issue that caused state-root mismatches on mainnet.
- Snapshots are automatically downloaded if the database is empty.
- Improve error messages if a snapshot doesn't match the requested network.
- Add `--color=[always;auto;never]` flag.

### Removed

- Fat snapshots (snapshots that contain all transaction receipts since genesis)
  have been deprecated in favor of slim snapshots where receipts are downloaded
  on demand.
- All security advistory exceptions. Forest's dependencies are now free of known
  vulnerabilities.

## Forest v0.4.1 (2022-10-04)

### Changed

- Fix bug in handling of blockchain forks.

## Forest v0.4.0 (2022-09-30)

Notable updates:

- Support for nv16.
- Built-in method of downloading snapshots.
- Vastly improved automated testing.

### Added

- New `forest chain export` command for generating snapshots.
- New `forest chain fetch` command for downloading recent snapshots.
- Logging settings are now part of the configuration file rather than only being
  accessible through an environment variable.
- A `--detach` flag for running the Forest node in the background.
- A `--halt-after-import` for exiting Forest directly after importing a
  snapshot.
- Delegated Consensus: A consensus mode useful for testing.
- FIP-0023: Break ties between tipsets of equal weight.

### Changed

- Improve error messages if Forest isn't initiated with a valid database.
- Formatting clean-up in the forest wallet.
- Improved pretty-printing of debugging statediffs.
- Several dozen spelling fixes in the documentation.
- Fixed dead links in documentation (with automated detection).
- Avoided a segmentation fault caused by an improper shutdown of the database.
- Bump required rust version from nightly-2022-09-08 to nightly-2022-09-28.

### Removed

- Support for the `sled` database.

## Forest v0.3.0 (2022-07-04)

Notable updates:

- Support nv15 entirely through the FVM.
- Resolve two security concerns by removing legacy code (RUSTSEC-2020-0071 and
  RUSTSEC-2021-0130).
- Fixed Docker image and released it to GH container registry.
- Network selection (ie mainnet vs testnet) moved to a CLI flag rather than a
  compile-time flag.

## Forest v0.2.2 _alpha_ (2022-04-06)

Forest v0.2.2 alpha is a service release improving performance and stability.
This release supports Filecoin network version 14.

Notable updates:

- Forest now supports Calibnet: `make calibnet` (nv14)
- FVM is available both native and as external crate:
  [ref-fvm](https://github.com/filecoin-project/ref-fvm)
- Reading config from a default config location unless a file is specified.
- Improved logging and display of synchronization progress.
- Defaulting to Rust Edition 2021 from now on.

All changes:

- Log: don't override default filters (#1504) by @jdjaustin in
  [#1530](https://github.com/ChainSafe/forest/pull/1530)
- Crates: bump wasmtime by @q9f in
  [#1526](https://github.com/ChainSafe/forest/pull/1526)
- Ci: add wasm target to release script by @q9f in
  [#1524](https://github.com/ChainSafe/forest/pull/1524)
- Ci: add codecov target threshold tolerance of 1% by @q9f in
  [#1525](https://github.com/ChainSafe/forest/pull/1525)
- Node: demote noisy warnings to debug by @q9f in
  [#1518](https://github.com/ChainSafe/forest/pull/1518)
- Workaround fix for prometheus endpoint by @LesnyRumcajs in
  [#1516](https://github.com/ChainSafe/forest/pull/1516)
- Fixed bug label for bug template by @LesnyRumcajs in
  [#1514](https://github.com/ChainSafe/forest/pull/1514)
- Crates: purge unused dependencies by @q9f in
  [#1509](https://github.com/ChainSafe/forest/pull/1509)
- Github: update code owners by @q9f in
  [#1507](https://github.com/ChainSafe/forest/pull/1507)
- Ci: enable rustc version trinity for builds by @q9f in
  [#1506](https://github.com/ChainSafe/forest/pull/1506)
- Crates: bump dependencies by @q9f in
  [#1503](https://github.com/ChainSafe/forest/pull/1503)
- Re-use some code from ref-fvm by @LesnyRumcajs in
  [#1500](https://github.com/ChainSafe/forest/pull/1500)
- Connor/default config location by @connormullett in
  [#1494](https://github.com/ChainSafe/forest/pull/1494)
- Deps: simplify os dependencies by @q9f in
  [#1496](https://github.com/ChainSafe/forest/pull/1496)
- Use exports from ref-fvm by @LesnyRumcajs in
  [#1495](https://github.com/ChainSafe/forest/pull/1495)
- Start the prometheus server before loading snapshots. by @lemmih in
  [#1484](https://github.com/ChainSafe/forest/pull/1484)
- Config dump with tests by @LesnyRumcajs in
  [#1485](https://github.com/ChainSafe/forest/pull/1485)
- Use the v6 version of the actor's bundle. by @lemmih in
  [#1474](https://github.com/ChainSafe/forest/pull/1474)
- Exposed more rocksdb options, increased max files by @LesnyRumcajs in
  [#1481](https://github.com/ChainSafe/forest/pull/1481)
- Parametrize current rocksdb settings by @LesnyRumcajs in
  [#1479](https://github.com/ChainSafe/forest/pull/1479)
- Use progress bars when downloading headers and scanning the blockchain. by
  @lemmih in [#1480](https://github.com/ChainSafe/forest/pull/1480)
- Night job scripts by @LesnyRumcajs in
  [#1475](https://github.com/ChainSafe/forest/pull/1475)
- Add more metrics of syncing by @LesnyRumcajs in
  [#1467](https://github.com/ChainSafe/forest/pull/1467)
- Limit RocksDB to 200 open files. by @lemmih in
  [#1468](https://github.com/ChainSafe/forest/pull/1468)
- Ci: Include conformance tests in code coverage results by @lemmih in
  [#1470](https://github.com/ChainSafe/forest/pull/1470)
- Show a progressbar when downloading tipset headers. by @lemmih in
  [#1469](https://github.com/ChainSafe/forest/pull/1469)
- Add 'fvm' backend in parallel to our native backend. by @lemmih in
  [#1403](https://github.com/ChainSafe/forest/pull/1403)
- Update regex to v1.5.5 (from 1.5.4) to avoid performance vulnerability. by
  @lemmih in [#1472](https://github.com/ChainSafe/forest/pull/1472)
- Ci: Allow codecov policies to fail. by @lemmih in
  [#1471](https://github.com/ChainSafe/forest/pull/1471)
- Improve docker-compose for monitoring stack by @LesnyRumcajs in
  [#1461](https://github.com/ChainSafe/forest/pull/1461)
- Revert "Enforce max length when serializing/deserializing arrays" by @lemmih
  in [#1462](https://github.com/ChainSafe/forest/pull/1462)
- Introduce serde_generic_array by @clearloop in
  [#1434](https://github.com/ChainSafe/forest/pull/1434)
- Fixed new clippy warnings by @LesnyRumcajs in
  [#1449](https://github.com/ChainSafe/forest/pull/1449)
- Improve license check script by @LesnyRumcajs in
  [#1443](https://github.com/ChainSafe/forest/pull/1443)
- Elmattic/actors review f26 by @elmattic in
  [#1340](https://github.com/ChainSafe/forest/pull/1340)
- Calibnet Support by @connormullett in
  [#1370](https://github.com/ChainSafe/forest/pull/1370)
- Blockchain/sync: demote chain exchange warning to debug message by @q9f in
  [#1439](https://github.com/ChainSafe/forest/pull/1439)
- Fix clippy fiascoes introduced in #1437 by @LesnyRumcajs in
  [#1438](https://github.com/ChainSafe/forest/pull/1438)
- Fix signature verification fiasco by @LesnyRumcajs in
  [#1437](https://github.com/ChainSafe/forest/pull/1437)
- Clippy for tests by @LesnyRumcajs in
  [#1436](https://github.com/ChainSafe/forest/pull/1436)
- Rustc: switch to rust edition 2021 by @q9f in
  [#1429](https://github.com/ChainSafe/forest/pull/1429)
- Forest: bump version to 0.2.2 by @q9f in
  [#1428](https://github.com/ChainSafe/forest/pull/1428)
- Move from chrono to time crate by @LesnyRumcajs in
  [#1426](https://github.com/ChainSafe/forest/pull/1426)

## Forest v0.2.1 _alpha_ (2022-02-14)

Forest v0.2.1 alpha is a service release improving performance and stability.

All changes:

- Ci: fix documentation in release workflow by @q9f in
  [#1427](https://github.com/ChainSafe/forest/pull/1427)
- Feat(encoding): add max length check for bytes by @clearloop in
  [#1399](https://github.com/ChainSafe/forest/pull/1399)
- Add assert in debug mode and tests by @elmattic in
  [#1416](https://github.com/ChainSafe/forest/pull/1416)
- Add shellcheck to CI by @LesnyRumcajs in
  [#1423](https://github.com/ChainSafe/forest/pull/1423)
- Fail CI on failed fmt or other linting file changes by @LesnyRumcajs in
  [#1422](https://github.com/ChainSafe/forest/pull/1422)
- Crates: replace monkey-patched cs\_\* crates by upstream deps by @q9f in
  [#1414](https://github.com/ChainSafe/forest/pull/1414)
- Add LesnyRumcajs to CODEOWNERS by @LesnyRumcajs in
  [#1425](https://github.com/ChainSafe/forest/pull/1425)
- Ci: temporarily ignore RUSTSEC-2022-0009 by @q9f in
  [#1424](https://github.com/ChainSafe/forest/pull/1424)
- Vm/actor: remove unused fields in paych actor tests by @q9f in
  [#1415](https://github.com/ChainSafe/forest/pull/1415)
- Forest: bump version to 0.2.1 by @q9f in
  [#1417](https://github.com/ChainSafe/forest/pull/1417)
- Fix exit code mismatch by @noot in
  [#1412](https://github.com/ChainSafe/forest/pull/1412)
- Improve snapshot parsing performance by ~2.5x by @lemmih in
  [#1408](https://github.com/ChainSafe/forest/pull/1408)
- Update conformance test vectors (and fix test driver) by @lemmih in
  [#1404](https://github.com/ChainSafe/forest/pull/1404)
- Use human readable units when loading snapshots. by @lemmih in
  [#1407](https://github.com/ChainSafe/forest/pull/1407)
- Chore: bump rocksdb to 0.17 by @q9f in
  [#1398](https://github.com/ChainSafe/forest/pull/1398)
- Include network in forest version string. by @lemmih in
  [#1401](https://github.com/ChainSafe/forest/pull/1401)
- Fix 1369 by @willeslau in
  [#1397](https://github.com/ChainSafe/forest/pull/1397)
- Move `/docs` to `/documentation` by @connormullett in
  [#1390](https://github.com/ChainSafe/forest/pull/1390)

## Forest v0.2.0 _alpha_ (2022-01-25)

ChainSafe System's second _alpha_ release of the _Forest_ Filecoin Rust protocol
implementation. This release fixes a series of bugs and performance issues and
introduces, among others, support for:

- Full mainnet compatibility
- Filecoin network version 14 "Chocolate"
- Forest actors version 6
- Further audit fixes

To compile release binaries, checkout the `v0.2.0` tag and build with the
`release` feature.

```shell
git checkout v0.2.0
cargo build --release --bin forest --features release
./target/release/forest --help
```

All changes:

- Release forest v0.2.0 alpha
  ([#1393](https://github.com/ChainSafe/forest/pull/1393)
- C1 actors review ([#1368](https://github.com/ChainSafe/forest/pull/1368))
- Fix encoding size constraints for BigInt and BigUint not enforced
  ([#1367](https://github.com/ChainSafe/forest/pull/1367))
- Fix typo when running conformance tests.
  ([#1394](https://github.com/ChainSafe/forest/pull/1394))
- Auto-detect available cores on Linux and MacOS.
  ([#1387](https://github.com/ChainSafe/forest/pull/1387)
- Remove unused lint exceptions.
  ([#1385](https://github.com/ChainSafe/forest/pull/1385)
- B4 fix: fixing by adding max index computation in bitfield validation
  ([#1344](https://github.com/ChainSafe/forest/pull/1344))
- Ci: run github actions on buildjet
  ([#1366](https://github.com/ChainSafe/forest/pull/1366))
- Ci: documentation dry-run for PRs.
  ([#1383](https://github.com/ChainSafe/forest/pull/1383))
- Use pre-made action to deploy documentation to gh-pages.
  ([#1380](https://github.com/ChainSafe/forest/pull/1380))
- Networks: Show an informative error message if the selected feature set is
  invalid. ([#1373](https://github.com/ChainSafe/forest/pull/1373))
- Disable test 'test_optimal_message_selection3' because it is inconsistent.
  ([#1381](https://github.com/ChainSafe/forest/pull/1381))
- Add David to repo maintainers
  ([#1374](https://github.com/ChainSafe/forest/pull/1374))
- Apply lints from rust-1.58
  ([#1378](https://github.com/ChainSafe/forest/pull/1378))
- Catch panic in verify_window_post
  ([#1365](https://github.com/ChainSafe/forest/pull/1365))
- Make 'base64' dependency for key_management no longer optional
  ([#1372](https://github.com/ChainSafe/forest/pull/1372))
- Fix snapshot get in docs
  ([#1353](https://github.com/ChainSafe/forest/pull/1353))
- Fix market logic ([#1356](https://github.com/ChainSafe/forest/pull/1356))
- V6: fix market and power actors to match go
  ([#1348](https://github.com/ChainSafe/forest/pull/1348))
- F28 fix ([#1343](https://github.com/ChainSafe/forest/pull/1343))
- Fix: F25 ([#1342](https://github.com/ChainSafe/forest/pull/1342))
- Ci: --ignore RUSTSEC-2021-0130
  ([#1350](https://github.com/ChainSafe/forest/pull/1350))
- Drand v14 update: fix fetching around null tipsets
  ([#1339](https://github.com/ChainSafe/forest/pull/1339))
- Fix v6 market actor bug
  ([#1341](https://github.com/ChainSafe/forest/pull/1341))
- F27 fix ([#1328](https://github.com/ChainSafe/forest/pull/1328))
- F17 fix ([#1324](https://github.com/ChainSafe/forest/pull/1324))
- Laudiacay/actors review f23
  ([#1325](https://github.com/ChainSafe/forest/pull/1325))
- Fix market actor publish_storage_deals
  ([#1327](https://github.com/ChainSafe/forest/pull/1327))
- Remove .swp ([#1326](https://github.com/ChainSafe/forest/pull/1326))
- F24 fix ([#1323](https://github.com/ChainSafe/forest/pull/1323))
- F9 fix ([#1315](https://github.com/ChainSafe/forest/pull/1315))
- F20: Fix expiration set validation order
  ([#1322](https://github.com/ChainSafe/forest/pull/1322))
- F13 fix ([#1313](https://github.com/ChainSafe/forest/pull/1313))
- F21 fix ([#1311](https://github.com/ChainSafe/forest/pull/1311))
- F11 fix ([#1312](https://github.com/ChainSafe/forest/pull/1312))
- F15 fix ([#1314](https://github.com/ChainSafe/forest/pull/1314))
- F18, F19 fix ([#1321](https://github.com/ChainSafe/forest/pull/1321))
- Nv14: implement v6 actors
  ([#1260](https://github.com/ChainSafe/forest/pull/1260))
- Add to troubleshooting docs
  ([#1282](https://github.com/ChainSafe/forest/pull/1282))
- F12 fix ([#1290](https://github.com/ChainSafe/forest/pull/1290))
- F1 fix ([#1293](https://github.com/ChainSafe/forest/pull/1293))
- F16: Fix improper use of assert macro
  ([#1310](https://github.com/ChainSafe/forest/pull/1310))
- F14: Fix missing continue statement
  ([#1309](https://github.com/ChainSafe/forest/pull/1309))
- F10 fix ([#1308](https://github.com/ChainSafe/forest/pull/1308))
- F7: Fix incorrect error codes
  ([#1297](https://github.com/ChainSafe/forest/pull/1297))
- F8: Add missing decrement for miner_count
  ([#1298](https://github.com/ChainSafe/forest/pull/1298))
- F6: Fix incorrect error code
  ([#1296](https://github.com/ChainSafe/forest/pull/1296))
- F5: Fix proposal check in market actor
  ([#1295](https://github.com/ChainSafe/forest/pull/1295))
- Remove redundant validation code and update error message to be same as in
  spec actors ([#1294](https://github.com/ChainSafe/forest/pull/1294))
- F3: fix logic to be the same as in the spec actors
  ([#1292](https://github.com/ChainSafe/forest/pull/1292))
- Attempt to improve gh actions time
  ([#1319](https://github.com/ChainSafe/forest/pull/1319))
- Fix clippy errors for the new cargo 1.57.0
  ([#1316](https://github.com/ChainSafe/forest/pull/1316))
- Ci: add gh actions workflows
  ([#1317](https://github.com/ChainSafe/forest/pull/1317))
- Fix: audit issue F2 ([#1289](https://github.com/ChainSafe/forest/pull/1289))
- Update codeowners ([#1306](https://github.com/ChainSafe/forest/pull/1306))
- Add Guillaume to code owners
  ([#1283](https://github.com/ChainSafe/forest/pull/1283))
- .circleci: Remove extra step for docs
  ([#1251](https://github.com/ChainSafe/forest/pull/1251))
- .circleci: Build and push mdbook
  ([#1250](https://github.com/ChainSafe/forest/pull/1250))
- Add MdBook Documentation
  ([#1249](https://github.com/ChainSafe/forest/pull/1249))
- Docs: add release notes
  ([#1246](https://github.com/ChainSafe/forest/pull/1246))

## Forest v0.1.0 _alpha_ (2021-10-19)

ChainSafe System's first _alpha_ release of the _Forest_ Filecoin Rust protocol
implementation.

- It synchronizes and verifies the latest Filecoin main network and is able to
  query the latest state.
- It implements all core systems of the Filecoin protocol specification exposed
  through a command-line interface.
- The set of functionalities for this first alpha-release include: Message Pool,
  State Manager, Chain and Wallet CLI functionality, Prometheus Metrics, and a
  JSON-RPC Server.

To compile release binaries, checkout the `v0.1.0` tag and build with the
`release` feature.

```shell
git checkout v0.1.0
cargo build --release --bin forest --features release
./target/release/forest --help
```

The Forest mono-repository contains ten main components (in logical order):

- `forest`: the command-line interface and daemon (1 crate/workspace)
- `node`: the networking stack and storage (7 crates)
- `blockchain`: the chain structure and synchronization (6 crates)
- `vm`: state transition and actors, messages, addresses (9 crates)
- `key_management`: Filecoin account management (1 crate)
- `crypto`: cryptographic functions, signatures, and verification (1 crate)
- `encoding`: serialization library for encoding and decoding (1 crate)
- `ipld`: the IPLD model for content-addressable data (9 crates)
- `types`: the forest types (2 crates)
- `utils`: the forest toolbox (12 crates)

All initial change sets:

- `cd33929e` Ci: ignore cargo audit for RUSTSEC-2020-0159
  ([#1245](https://github.com/ChainSafe/forest/pull/1245)) (Afr Schoe)
- `d7e816a7` Update Libp2p to 0.40.0-RC.1
  ([#1243](https://github.com/ChainSafe/forest/pull/1243)) (Eric Tu)
- `a33328c9` Mpool CLI Commands
  ([#1203](https://github.com/ChainSafe/forest/pull/1203)) (Connor Mullett)
- `9d4b5291` Create new_issue.md
  ([#1193](https://github.com/ChainSafe/forest/pull/1193)) (Lee Raj)
- `60910979` Actor_name_by_code
  ([#1218](https://github.com/ChainSafe/forest/pull/1218)) (Eric Tu)
- `5845cdf7` Bump libsecp256k1 and statrs
  ([#1244](https://github.com/ChainSafe/forest/pull/1244)) (Eric Tu)
- `a56e4a53` Fix stable clippy::needless_collect
  ([#1238](https://github.com/ChainSafe/forest/pull/1238)) (Afr Schoe)
- `4eb74f90` Fix stable clippy::needless_borrow
  ([#1236](https://github.com/ChainSafe/forest/pull/1236)) (Afr Schoe)
- `5006e62a` Clippy: avoid contiguous acronyms
  ([#upper_case_acronyms](https://github.com/ChainSafe/forest/pull/upper_case_acronyms))
  ([#1239](https://github.com/ChainSafe/forest/pull/1239)) (Afr Schoe)
- `8543b3fb` Connor/state cli
  ([#1219](https://github.com/ChainSafe/forest/pull/1219)) (Connor Mullett)
- `b40f8d11` Fix Deadlock when using Rayon
  ([#1240](https://github.com/ChainSafe/forest/pull/1240)) (Eric Tu)
- `0e816c8a` Clippy: remove redundant enum variant names (`enum_variant_names`)
  ([#1237](https://github.com/ChainSafe/forest/pull/1237)) (Afr Schoe)
- `db5bb065` Cli: use cargo package version environment data in cli options
  struct ([#1229](https://github.com/ChainSafe/forest/pull/1229)) (Afr Schoe)
- `28f7d83f` Rust: default to stable toolchain instead of pinned version
  ([#1228](https://github.com/ChainSafe/forest/pull/1228)) (Afr Schoe)
- `70f26c29` Circleci: prepare build matrix
  ([#1233](https://github.com/ChainSafe/forest/pull/1233)) (Afr Schoe)
- `d9a4df14` Scripts: fix copyright header years
  ([#1230](https://github.com/ChainSafe/forest/pull/1230)) (Afr Schoe)
- `ccf1ac11` Return Ok when validating drand beacon entries similar to how Lotus
  does as per the audit recommendation.
  ([#1206](https://github.com/ChainSafe/forest/pull/1206)) (Hunter Trujillo)
- `f5fe14d2` [Audit fixes] FOR-03 - Inconsistent Deserialization of Randomness
  ([#1205](https://github.com/ChainSafe/forest/pull/1205)) (Hunter Trujillo)
- `32a9ae5f` Rest of V5 Updates
  ([#1217](https://github.com/ChainSafe/forest/pull/1217)) (Eric Tu)
- `e6e1c8ad` API_IMPLEMENTATION.md build script formatting improvements
  ([#1210](https://github.com/ChainSafe/forest/pull/1210)) (Hunter Trujillo)
- `1e88b095` For 01 ([#1188](https://github.com/ChainSafe/forest/pull/1188))
  (Jorge Olivero)
- `881d8f23` FIP 0013 Aggregate Seal Verification
  ([#1185](https://github.com/ChainSafe/forest/pull/1185)) (Eric Tu)
- `ea98ea2a` FIP 0008 Batch Pre Commits
  ([#1189](https://github.com/ChainSafe/forest/pull/1189)) (Eric Tu)
- `a134d5ed` Multi-key import feature
  ([#1201](https://github.com/ChainSafe/forest/pull/1201)) (Elvis)
- `0c447d4c` OpenRPC schema parsing & generation
  ([#1194](https://github.com/ChainSafe/forest/pull/1194)) (Hunter Trujillo)
- `bf3936a2` Connor/cli smoke test
  ([#1196](https://github.com/ChainSafe/forest/pull/1196)) (Connor Mullett)
- `7d5b3333` Reference files with PathBuf instead of Strings
  ([#1200](https://github.com/ChainSafe/forest/pull/1200)) (Elvis)
- `3771568c` Remove loopback and duplicate addrs in `net peers` output
  ([#1199](https://github.com/ChainSafe/forest/pull/1199)) (Francis Murillo)
- `ffc30193` Constant consensus fault reward
  ([#1190](https://github.com/ChainSafe/forest/pull/1190)) (Eric Tu)
- `d88ea8d1` Added the check for config file via Env Var
  ([#1197](https://github.com/ChainSafe/forest/pull/1197)) (Elvis)
- `d4a1d044` Chain Sync CLI Commands
  ([#1175](https://github.com/ChainSafe/forest/pull/1175)) (Connor Mullett)
- `698cf3c3` Additional Net RPC API & CLI Methods
  ([#1167](https://github.com/ChainSafe/forest/pull/1167)) (Hunter Trujillo)
- `32656db9` `auth api-info`
  ([#1172](https://github.com/ChainSafe/forest/pull/1172)) (Connor Mullett)
- `90ab8650` FOR-06 fix: indexmap version bump and MSRV update
  ([#1180](https://github.com/ChainSafe/forest/pull/1180)) (creativcoder)
- `d1d6f640` Update Runtime to Support V5 Actors
  ([#1173](https://github.com/ChainSafe/forest/pull/1173)) (Eric Tu)
- `085ee872` Bugfix:vm:run cron for null rounds
  ([#1177](https://github.com/ChainSafe/forest/pull/1177)) (detailyang)
- `07499a3f` Chore:build:tweak interopnet compile flags
  ([#1178](https://github.com/ChainSafe/forest/pull/1178)) (detailyang)
- `933503e2` Hotfix:metrics:change prometheus response type
  ([#1169](https://github.com/ChainSafe/forest/pull/1169)) (detailyang)
- `99fa3864` Metrics ([#1102](https://github.com/ChainSafe/forest/pull/1102))
  (Jorge Olivero)
- `02791b92` Implement network version 12 state migration / actors v4 migration
  ([#1101](https://github.com/ChainSafe/forest/pull/1101)) (creativcoder)
- `d144eac8` Fix wallet verify
  ([#1170](https://github.com/ChainSafe/forest/pull/1170)) (Connor Mullett)
- `f07f0278` Hotfix:fix passphrase fake confirm
  ([#1168](https://github.com/ChainSafe/forest/pull/1168)) (detailyang)
- `132884d8` Chore:interopnet&devnet:fix build error
  ([#1162](https://github.com/ChainSafe/forest/pull/1162)) (detailyang)
- `992e69e3` FOR-15 fix approx_cmp in msg_chain.rs
  ([#1160](https://github.com/ChainSafe/forest/pull/1160)) (creativcoder)
- `34799734` Wallet CLI Implementation
  ([#1128](https://github.com/ChainSafe/forest/pull/1128)) (Connor Mullett)
- `f698ba88` [Audit fixes] FOR-02: Inconsistent Deserialization of Address ID
  ([#1149](https://github.com/ChainSafe/forest/pull/1149)) (Hunter Trujillo)
- `e50d2ae8` [Audit fixes] FOR-16: Unnecessary Extensive Permissions for Private
  Keys ([#1151](https://github.com/ChainSafe/forest/pull/1151)) (Hunter
  Trujillo)
- `665ca476` Subtract 1 ([#1152](https://github.com/ChainSafe/forest/pull/1152))
  (Eric Tu)
- `4047ff5e` 3 -> 4 ([#1153](https://github.com/ChainSafe/forest/pull/1153))
  (Eric Tu)
- `446bea40` Swap to asyncronous_codec and bump futures_cbor_codec
  ([#1163](https://github.com/ChainSafe/forest/pull/1163)) (Eric Tu)
- `e4e6711b` Encrypted keystore now defaults to enabled. Warn the user if using
  an unencrypted keystore.
  ([#1150](https://github.com/ChainSafe/forest/pull/1150)) (Hunter Trujillo)
- `9b2a03a6` Add rust-toolchain file
  ([#1132](https://github.com/ChainSafe/forest/pull/1132)) (Hunter Trujillo)
- `6f9edae8` Fix P2P random walk logic
  ([#1125](https://github.com/ChainSafe/forest/pull/1125)) (Fraccaroli
  Gianmarco)
- `87f61d20` Spelling and typos
  ([#1126](https://github.com/ChainSafe/forest/pull/1126)) (Kirk Baird)
- `69d52cbd` RPC API w/ Permissions handling
  ([#1122](https://github.com/ChainSafe/forest/pull/1122)) (Hunter Trujillo)
- `81080179` Import/Export StateTree for Testing
  ([#1114](https://github.com/ChainSafe/forest/pull/1114)) (Eric Tu)
- `b75a4f31` Improve CLI printing and RPC error handling.
  ([#1121](https://github.com/ChainSafe/forest/pull/1121)) (Hunter Trujillo)
- `a8931e2a` Enable Gossip Scoring
  ([#1115](https://github.com/ChainSafe/forest/pull/1115)) (Eric Tu)
- `c337d3bf` V5 Actors Prep
  ([#1116](https://github.com/ChainSafe/forest/pull/1116)) (Eric Tu)
- `0a20e468` JSON-RPC Client with FULLNODE_API_INFO config & JWT support
  ([#1100](https://github.com/ChainSafe/forest/pull/1100)) (Hunter Trujillo)
- `f87d0baf` Resolve Stack Overflow
  ([#1103](https://github.com/ChainSafe/forest/pull/1103)) (Eric Tu)
- `bd90aa65` Tidy up submitwindowedpost
  ([#1099](https://github.com/ChainSafe/forest/pull/1099)) (Kirk Baird)
- `36a18656` Add Prometheus server
  ([#1098](https://github.com/ChainSafe/forest/pull/1098)) (Jorge Olivero)
- `ff6776ca` Base64 encode persistent keystore
  ([#1092](https://github.com/ChainSafe/forest/pull/1092)) (Connor Mullett)
- `c02669fa` Remove tide-websockets-sink fork
  ([#1089](https://github.com/ChainSafe/forest/pull/1089)) (Hunter Trujillo)
- `84ab31b0` Parallelize tipset processing
  ([#1081](https://github.com/ChainSafe/forest/pull/1081)) (Jorge Olivero)
- `d245f14c` Encrypted Key Store
  ([#1078](https://github.com/ChainSafe/forest/pull/1078)) (Connor Mullett)
- `34740715` Actors v4 (Network v12)
  ([#1087](https://github.com/ChainSafe/forest/pull/1087)) (Eric Tu)
- `946f4510` Implement optimal message selection
  ([#1086](https://github.com/ChainSafe/forest/pull/1086)) (creativcoder)
- `e8c1b599` Ignore If txn_id Existed Or Not When Deleting
  ([#1082](https://github.com/ChainSafe/forest/pull/1082)) (Eric Tu)
- `0a134afa` Devnet Build
  ([#1073](https://github.com/ChainSafe/forest/pull/1073)) (Eric Tu)
- `77f8495e` Remove check for empty_params
  ([#1079](https://github.com/ChainSafe/forest/pull/1079)) (Eric Tu)
- `bb7034ac` Minor fixes and touch-ups
  ([#1074](https://github.com/ChainSafe/forest/pull/1074)) (François Garillot)
- `674c3b39` HTTP JWT validation
  ([#1072](https://github.com/ChainSafe/forest/pull/1072)) (Hunter Trujillo)
- `4c9856dc` Disable MacOS CI for now. Looked into it a bit, not sure what other
  better solutions we have.
  ([#1077](https://github.com/ChainSafe/forest/pull/1077)) (Hunter Trujillo)
- `8a3823c3` Add @connormullett to Code Owners
  ([#1076](https://github.com/ChainSafe/forest/pull/1076)) (Hunter Trujillo)
- `e52b34d0` Remove a couple unnecessary panics
  ([#1075](https://github.com/ChainSafe/forest/pull/1075)) (François Garillot)
- `3606c3f9` Fix Error Handling in Load Deadlines
  ([#1071](https://github.com/ChainSafe/forest/pull/1071)) (Eric Tu)
- `a2452f3d` Tweaks to buffered blockstore
  ([#1069](https://github.com/ChainSafe/forest/pull/1069)) (Austin Abell)
- `78303511` NetworkVersion 11 Upgrade at Epoch 665280
  ([#1066](https://github.com/ChainSafe/forest/pull/1066)) (Eric Tu)
- `b9fccde0` Release New Crates Due to Vulnerability in forest_message 0.6.0
  ([#1058](https://github.com/ChainSafe/forest/pull/1058)) (Eric Tu)
- `4a9e4e47` Reduce time to resolve links in flush to ~51ms in buffer blockstore
  writes ([#1059](https://github.com/ChainSafe/forest/pull/1059)) (creativcoder)
- `b3ad6d7a` Update bls_signatures to 0.9 and filecoin-proofs-api to 6.1
  ([#1062](https://github.com/ChainSafe/forest/pull/1062)) (Eric Tu)
- `7301c6bf` Fix Error Handling in Deadline Construction
  ([#1063](https://github.com/ChainSafe/forest/pull/1063)) (Eric Tu)
- `425ec083` Clippy "Fix"
  ([#1064](https://github.com/ChainSafe/forest/pull/1064)) (Eric Tu)
- `275f312e` HTTP RPC-JSON and tide-websockets
  ([#990](https://github.com/ChainSafe/forest/pull/990)) (Hunter Trujillo)
- `cfeab68f` Fix ExitCode handling when calling
  repay_partial_debt_in_priority_order
  ([#1055](https://github.com/ChainSafe/forest/pull/1055)) (Eric Tu)
- `d30d093d` Setup rustfmt
  ([#1053](https://github.com/ChainSafe/forest/pull/1053)) (Jorge Olivero)
- `d4fc556f` Libp2p Connection Limits
  ([#1051](https://github.com/ChainSafe/forest/pull/1051)) (Eric Tu)
- `36aaf693` Add @olibero to Code Owners
  ([#1052](https://github.com/ChainSafe/forest/pull/1052)) (Eric Tu)
- `8278d257` Fix ExitCode Handling in load_deadline
  ([#1050](https://github.com/ChainSafe/forest/pull/1050)) (Eric Tu)
- `77080e61` BufferedBlockstore Flush Improvements
  ([#1044](https://github.com/ChainSafe/forest/pull/1044)) (Eric Tu)
- `0bd9b1ef` Update Networking Log Levels
  ([#1046](https://github.com/ChainSafe/forest/pull/1046)) (Eric Tu)
- `669d5504` Fix Parent Grinding Fault Detection
  ([#1045](https://github.com/ChainSafe/forest/pull/1045)) (Eric Tu)
- `c424b65f` Fix ReportConsensusFault Gas Mismatch
  ([#1043](https://github.com/ChainSafe/forest/pull/1043)) (Eric Tu)
- `b2141ff3` Update Actors Interface and Fix Actors Consensus Issues
  ([#1041](https://github.com/ChainSafe/forest/pull/1041)) (Eric Tu)
- `0ddec266` Cargo Audit Patch
  ([#1042](https://github.com/ChainSafe/forest/pull/1042)) (Eric Tu)
- `f89b9ad1` Paych Actor v3
  ([#1035](https://github.com/ChainSafe/forest/pull/1035)) (Eric Tu)
- `608c0a93` Miner Actor v3
  ([#1032](https://github.com/ChainSafe/forest/pull/1032)) (Eric Tu)
- `01ae4250` Remove dutter and add creativ
  ([#1036](https://github.com/ChainSafe/forest/pull/1036)) (Eric Tu)
- `c4143e0a` Initial refactor: separate pool and provider
  ([#1027](https://github.com/ChainSafe/forest/pull/1027)) (creativcoder)
- `f6eddd54` Update libp2p to 0.35
  ([#928](https://github.com/ChainSafe/forest/pull/928)) (Austin Abell)
- `0b63a93f` Reward Actor v3
  ([#1020](https://github.com/ChainSafe/forest/pull/1020)) (Eric Tu)
- `caf19b94` Init Actor v3
  ([#1019](https://github.com/ChainSafe/forest/pull/1019)) (Eric Tu)
- `4a00c91e` Remove old codeowners
  ([#1018](https://github.com/ChainSafe/forest/pull/1018)) (Austin Abell)
- `49220a1d` Storage Power Actor v3
  ([#1017](https://github.com/ChainSafe/forest/pull/1017)) (Eric Tu)
- `91ba65b3` Update verifreg to v3
  ([#1016](https://github.com/ChainSafe/forest/pull/1016)) (Eric Tu)
- `4d663116` Document node and cleanup
  ([#1007](https://github.com/ChainSafe/forest/pull/1007)) (Austin Abell)
- `79c0da79` Multisig Actor v3
  ([#1013](https://github.com/ChainSafe/forest/pull/1013)) (Eric Tu)
- `0289e349` Market Actor v3
  ([#1010](https://github.com/ChainSafe/forest/pull/1010)) (Eric Tu)
- `4d0c8642` Update types documentation
  ([#1008](https://github.com/ChainSafe/forest/pull/1008)) (Austin Abell)
- `b42e66b5` Fix new clippy warnings and fix logic
  ([#1011](https://github.com/ChainSafe/forest/pull/1011)) (Austin Abell)
- `44dd57b8` Update VM docs.
  ([#1009](https://github.com/ChainSafe/forest/pull/1009)) (Austin Abell)
- `f20740ee` V3 HAMT and AMT for Actors
  ([#1005](https://github.com/ChainSafe/forest/pull/1005)) (Eric Tu)
- `bfb406b9` Update ipld docs
  ([#1004](https://github.com/ChainSafe/forest/pull/1004)) (Austin Abell)
- `69e91fc2` Update crypto docs and cleanup API
  ([#1002](https://github.com/ChainSafe/forest/pull/1002)) (Austin Abell)
- `9be446b5` Blockchain docs and cleanup
  ([#1000](https://github.com/ChainSafe/forest/pull/1000)) (Austin Abell)
- `121bdede` Actors v3 Setup
  ([#1001](https://github.com/ChainSafe/forest/pull/1001)) (Eric Tu)
- `e2034f74` Release Actors V2
  ([#994](https://github.com/ChainSafe/forest/pull/994)) (Eric Tu)
- `47b8b4f7` Add 1.46.0 msrv check to CI
  ([#993](https://github.com/ChainSafe/forest/pull/993)) (Austin Abell)
- `d38a08d5` Framework for State Migrations
  ([#987](https://github.com/ChainSafe/forest/pull/987)) (Eric Tu)
- `83906046` Improve Car file read node
  ([#988](https://github.com/ChainSafe/forest/pull/988)) (Austin Abell)
- `e642c55f` Fix hyper vulnerability
  ([#991](https://github.com/ChainSafe/forest/pull/991)) (Austin Abell)
- `bd546119` Include git hash and crate version
  ([#977](https://github.com/ChainSafe/forest/pull/977)) (Rajarupan Sampanthan)
- `46f7bf61` V3 Hamt update
  ([#982](https://github.com/ChainSafe/forest/pull/982)) (Austin Abell)
- `11d059ab` Fix bug in miner extend sector expiration
  ([#989](https://github.com/ChainSafe/forest/pull/989)) (Austin Abell)
- `84296d92` Nightly build/audit workaround and nightly linting fixes
  ([#983](https://github.com/ChainSafe/forest/pull/983)) (Austin Abell)
- `d1b2f622` Prep hamt v2 release
  ([#981](https://github.com/ChainSafe/forest/pull/981)) (Austin Abell)
- `c5342907` Fix fork handling
  ([#980](https://github.com/ChainSafe/forest/pull/980)) (Eric Tu)
- `931de226` V3 Actors Amt update
  ([#978](https://github.com/ChainSafe/forest/pull/978)) (Austin Abell)
- `4c2e4a07` Update Amt API and prep release
  ([#979](https://github.com/ChainSafe/forest/pull/979)) (Austin Abell)
- `d0a46ba7` Refactor discovery, improve Hello handling/peer management
  ([#975](https://github.com/ChainSafe/forest/pull/975)) (Austin Abell)
- `7ba2217d` Replace broadcast channels and refactor websocket streaming
  ([#955](https://github.com/ChainSafe/forest/pull/955)) (Austin Abell)
- `75403b30` Fix verify consensus fault logic
  ([#973](https://github.com/ChainSafe/forest/pull/973)) (Austin Abell)
- `76797645` Replace lazycell with once_cell
  ([#976](https://github.com/ChainSafe/forest/pull/976)) (Austin Abell)
- `7a8cce81` Fix block header signature verification helper function
  ([#972](https://github.com/ChainSafe/forest/pull/972)) (Austin Abell)
- `f182e8d6` Fix fork ([#971](https://github.com/ChainSafe/forest/pull/971))
  (Eric Tu)
- `34e1b1e6` Remove irrelevant spam logs
  ([#969](https://github.com/ChainSafe/forest/pull/969)) (Austin Abell)
- `c565eb92` Fix edge case in update pending deal state
  ([#968](https://github.com/ChainSafe/forest/pull/968)) (Austin Abell)
- `db0c4417` Fixes to ChainSyncer Scheduling
  ([#965](https://github.com/ChainSafe/forest/pull/965)) (Eric Tu)
- `3b16f807` Purge approvals on multisig removal
  ([#967](https://github.com/ChainSafe/forest/pull/967)) (Austin Abell)
- `3d91af03` Cleanup TODOs
  ([#933](https://github.com/ChainSafe/forest/pull/933)) (Austin Abell)
- `d7b9b396` Update logging to hide internal messages by default
  ([#954](https://github.com/ChainSafe/forest/pull/954)) (Austin Abell)
- `d82e3791` Interopnet support
  ([#964](https://github.com/ChainSafe/forest/pull/964)) (Austin Abell)
- `59c4413c` Add skip-load flag and cleanup snapshot loading
  ([#939](https://github.com/ChainSafe/forest/pull/939)) (Austin Abell)
- `ce37d70d` Fix to address resolution for chained internal calls
  ([#952](https://github.com/ChainSafe/forest/pull/952)) (Austin Abell)
- `18535f7c` Fix storage deal resolution pattern
  ([#948](https://github.com/ChainSafe/forest/pull/948)) (Austin Abell)
- `34b8c7eb` Update statediff for v2 and keep under feature
  ([#949](https://github.com/ChainSafe/forest/pull/949)) (Austin Abell)
- `3eed3ac2` Update bls backend to blst
  ([#945](https://github.com/ChainSafe/forest/pull/945)) (Austin Abell)
- `c02944fb` Handle null multisig proposal hashes
  ([#953](https://github.com/ChainSafe/forest/pull/953)) (Austin Abell)
- `5845f9e7` Ignore invalid peer id in miner info
  ([#951](https://github.com/ChainSafe/forest/pull/951)) (Austin Abell)
- `721bc466` Fix bugs in terminate sectors logic
  ([#950](https://github.com/ChainSafe/forest/pull/950)) (Austin Abell)
- `ccd4fbd0` Nullable Entropy in Randomness RPC and Fix Gas Base Fee Estimation
  ([#947](https://github.com/ChainSafe/forest/pull/947)) (Eric Tu)
- `4825a6a8` Fix calico vesting
  ([#942](https://github.com/ChainSafe/forest/pull/942)) (Austin Abell)
- `60e59697` Fix bug with pledge delta from proving deadline
  ([#943](https://github.com/ChainSafe/forest/pull/943)) (Austin Abell)
- `334551e1` Update consensus min power
  ([#946](https://github.com/ChainSafe/forest/pull/946)) (Austin Abell)
- `0e4ff578` Update calico storage gas multiplier
  ([#940](https://github.com/ChainSafe/forest/pull/940)) (Austin Abell)
- `53d35f02` Fix typo in v2 winning post validation
  ([#941](https://github.com/ChainSafe/forest/pull/941)) (Austin Abell)
- `749303c4` CBOR Stream Read in LibP2P RPC
  ([#932](https://github.com/ChainSafe/forest/pull/932)) (Eric Tu)
- `a79a97a9` Fix header signing bytes cache bug
  ([#935](https://github.com/ChainSafe/forest/pull/935)) (Austin Abell)
- `a32e19d3` Update header caches and builder
  ([#930](https://github.com/ChainSafe/forest/pull/930)) (Austin Abell)
- `ae9d7acb` Switch temp bytes deserialize to Cow
  ([#931](https://github.com/ChainSafe/forest/pull/931)) (Austin Abell)
- `a2ac9552` Clean up chain exchange responses and peer disconnects
  ([#929](https://github.com/ChainSafe/forest/pull/929)) (Austin Abell)
- `2f87782c` Update libp2p, async-std, and other deps
  ([#922](https://github.com/ChainSafe/forest/pull/922)) (Austin Abell)
- `9a6c9a87` Change default address prefix to 'f'
  ([#921](https://github.com/ChainSafe/forest/pull/921)) (Rajarupan Sampanthan)
- `182eacce` Fix ChainNotify RPC
  ([#924](https://github.com/ChainSafe/forest/pull/924)) (Eric Tu)
- `b97451a8` Update price list for calico VM gas
  ([#918](https://github.com/ChainSafe/forest/pull/918)) (Austin Abell)
- `67dfe7b1` Update calico vesting and refactor circ supply
  ([#917](https://github.com/ChainSafe/forest/pull/917)) (Austin Abell)
- `8efd8ee6` Claus fork burn removal
  ([#920](https://github.com/ChainSafe/forest/pull/920)) (Austin Abell)
- `ef3ecd1e` Calico (V7) update
  ([#919](https://github.com/ChainSafe/forest/pull/919)) (Austin Abell)
- `3c536d0d` Setup multiple network configurations and drand schedule
  ([#915](https://github.com/ChainSafe/forest/pull/915)) (Austin Abell)
- `fa82654f` Adding Insecure Post-Validation
  ([#916](https://github.com/ChainSafe/forest/pull/916)) (Rajarupan Sampanthan)
- `05b282da` Wrap ChainSyncer::state in an Arc<Mutex> and set it to Follow
  accordingly ([#914](https://github.com/ChainSafe/forest/pull/914)) (Tim
  Vermeulen)
- `adfbe855` Update smoke base fee calculation
  ([#912](https://github.com/ChainSafe/forest/pull/912)) (Austin Abell)
- `dd173e41` Update randomness for conformance tipsets and update V7 proof
  verification ([#911](https://github.com/ChainSafe/forest/pull/911)) (Austin
  Abell)
- `4b23b65c` Update types for all new V2 network upgrades
  ([#906](https://github.com/ChainSafe/forest/pull/906)) (Austin Abell)
- `0da265de` Replace shared actor crates with local code
  ([#907](https://github.com/ChainSafe/forest/pull/907)) (Austin Abell)
- `c604ae5f` Update miner actor to v2
  ([#903](https://github.com/ChainSafe/forest/pull/903)) (Austin Abell)
- `e4e39094` Update reward actor to v2
  ([#897](https://github.com/ChainSafe/forest/pull/897)) (Austin Abell)
- `62325dd7` Add GetMarketState to State Manager
  ([#900](https://github.com/ChainSafe/forest/pull/900)) (Ayush Mishra)
- `208c7655` Update runtime for network version upgrades
  ([#896](https://github.com/ChainSafe/forest/pull/896)) (Austin Abell)
- `c1a7553f` Storage Miner Pledging
  ([#899](https://github.com/ChainSafe/forest/pull/899)) (Eric Tu)
- `d6af098e` Add serde annotation for go vec visitor without using wrapper
  ([#898](https://github.com/ChainSafe/forest/pull/898)) (Austin Abell)
- `56f6d628` Update verifreg actor to v2
  ([#889](https://github.com/ChainSafe/forest/pull/889)) (Austin Abell)
- `88d1d465` Add a cfg flag to build Forest in Devnet mode
  ([#895](https://github.com/ChainSafe/forest/pull/895)) (Eric Tu)
- `8a1f2038` Paych v2 actor update
  ([#894](https://github.com/ChainSafe/forest/pull/894)) (Austin Abell)
- `f821b971` Power actor v2 upgrade
  ([#893](https://github.com/ChainSafe/forest/pull/893)) (Austin Abell)
- `d1dbd0ab` Add syncing configuration options
  ([#892](https://github.com/ChainSafe/forest/pull/892)) (Dustin Brickwood)
- `83a86a9d` Handle pubsub blocks in parallel
  ([#891](https://github.com/ChainSafe/forest/pull/891)) (Tim Vermeulen)
- `5dee4491` Update seal proof types and proofs api version
  ([#890](https://github.com/ChainSafe/forest/pull/890)) (Austin Abell)
- `169f9e3f` Version Hamt, Amt, State tree
  ([#887](https://github.com/ChainSafe/forest/pull/887)) (Austin Abell)
- `ecc7c680` Update market actor to v2
  ([#888](https://github.com/ChainSafe/forest/pull/888)) (Austin Abell)
- `dcbac0f0` Update multisig to v2
  ([#886](https://github.com/ChainSafe/forest/pull/886)) (Austin Abell)
- `5043ed0c` Update CI build checks
  ([#885](https://github.com/ChainSafe/forest/pull/885)) (Austin Abell)
- `787dcc0c` Implement Net API Module + Some other RPC methods
  ([#884](https://github.com/ChainSafe/forest/pull/884)) (Eric Tu)
- `47f2bd1e` Actors v2 upgrade setup
  ([#854](https://github.com/ChainSafe/forest/pull/854)) (Austin Abell)
- `aa448702` Storage Miner Init Interop
  ([#882](https://github.com/ChainSafe/forest/pull/882)) (Eric Tu)
- `8e821e0b` Remove coverage from CI until fixed
  ([#883](https://github.com/ChainSafe/forest/pull/883)) (Austin Abell)
- `61e5465e` Fix message crate compilation with json feature
  ([#880](https://github.com/ChainSafe/forest/pull/880)) (Austin Abell)
- `85e96837` Release crates for actors v2 upgrade
  ([#879](https://github.com/ChainSafe/forest/pull/879)) (Austin Abell)
- `82ca74cc` Form tipsets ([#875](https://github.com/ChainSafe/forest/pull/875))
  (Tim Vermeulen)
- `ce5c28b9` A bunch of fixes for the RPC
  ([#874](https://github.com/ChainSafe/forest/pull/874)) (Eric Tu)
- `8193a4b1` Implement hamt fuzzer
  ([#872](https://github.com/ChainSafe/forest/pull/872)) (Austin Abell)
- `36154ff6` Implement Amt fuzzer
  ([#871](https://github.com/ChainSafe/forest/pull/871)) (Austin Abell)
- `15c0e67f` Fix syncing regressions from #841
  ([#873](https://github.com/ChainSafe/forest/pull/873)) (Austin Abell)
- `6aaa037a` Update message json format to match Lotus
  ([#870](https://github.com/ChainSafe/forest/pull/870)) (Austin Abell)
- `56b4961f` Rpc fixes and implementations
  ([#841](https://github.com/ChainSafe/forest/pull/841)) (Purple Hair Rust Bard)
- `1da3294c` Fork serde_bytes to disallow string and array deserialization
  ([#868](https://github.com/ChainSafe/forest/pull/868)) (Austin Abell)
- `44f2c22e` Fix exit code handling in market
  ([#866](https://github.com/ChainSafe/forest/pull/866)) (Austin Abell)
- `f325bb35` Fix unlock unvested funds
  ([#865](https://github.com/ChainSafe/forest/pull/865)) (Austin Abell)
- `d690d484` Implement chain export functionality and car writer
  ([#861](https://github.com/ChainSafe/forest/pull/861)) (Austin Abell)
- `1b4dd61d` Add sled backend and cleanup RocksDb type
  ([#858](https://github.com/ChainSafe/forest/pull/858)) (Austin Abell)
- `db642466` MessagePool Greedy Message Selection
  ([#856](https://github.com/ChainSafe/forest/pull/856)) (Eric Tu)
- `26082703` Implement chain index
  ([#855](https://github.com/ChainSafe/forest/pull/855)) (Austin Abell)
- `c300f8e4` Update dependencies
  ([#859](https://github.com/ChainSafe/forest/pull/859)) (Dustin Brickwood)
- `d6c9bf60` Allow importing snapshot from URL + Progress bar
  ([#762](https://github.com/ChainSafe/forest/pull/762))
  ([#811](https://github.com/ChainSafe/forest/pull/811)) (Stepan)
- `178d1679` Setup mocking panic handling in vm
  ([#857](https://github.com/ChainSafe/forest/pull/857)) (Austin Abell)
- `60d12063` Switch param deserialization to the runtime to interop
  ([#853](https://github.com/ChainSafe/forest/pull/853)) (Austin Abell)
- `f9249b15` Use upstream cid
  ([#850](https://github.com/ChainSafe/forest/pull/850)) (Volker Mische)
- `85786ad3` Update CODEOWNERS
  ([#848](https://github.com/ChainSafe/forest/pull/848)) (Austin Abell)
- `0c1febbf` Rename BlockSync -> ChainExchange and tweak parameters
  ([#852](https://github.com/ChainSafe/forest/pull/852)) (Austin Abell)
- `876b9881` Refactor ChainStore, tipset usage, cache loaded tipsets
  ([#851](https://github.com/ChainSafe/forest/pull/851)) (Austin Abell)
- `396052ca` Fix: update balance table
  ([#849](https://github.com/ChainSafe/forest/pull/849)) (Austin Abell)
- `af28ef40` Update amt for_each caching mechanisms and usages
  ([#847](https://github.com/ChainSafe/forest/pull/847)) (Austin Abell)
- `ee25ba92` Add Networking and Republishing logic to MsgPool
  ([#732](https://github.com/ChainSafe/forest/pull/732)) (Eric Tu)
- `ef2583db` Use concrete implementations
  ([#842](https://github.com/ChainSafe/forest/pull/842)) (Volker Mische)
- `3c8a57b7` Fix gossipsub handling to process only when in follow state
  ([#845](https://github.com/ChainSafe/forest/pull/845)) (Austin Abell)
- `c53a5b82` Fix bug with import and cleanup
  ([#844](https://github.com/ChainSafe/forest/pull/844)) (Austin Abell)
- `1832a05e` Fix makefile test commands
  ([#843](https://github.com/ChainSafe/forest/pull/843)) (Austin Abell)
- `293ef19e` Fixes code cov build
  ([#840](https://github.com/ChainSafe/forest/pull/840)) (Dustin Brickwood)
- `62ea7ef4` Update multihash dependency and make Cid impl Copy
  ([#839](https://github.com/ChainSafe/forest/pull/839)) (Austin Abell)
- `cb1e2c41` Update README.md with security policy
  ([#831](https://github.com/ChainSafe/forest/pull/831)) (Amer Ameen)
- `d7b76cc9` Fix circleCI coverage
  ([#836](https://github.com/ChainSafe/forest/pull/836)) (Austin Abell)
- `e51e1ece` Fix allow internal reset after failed tx
  ([#834](https://github.com/ChainSafe/forest/pull/834)) (Austin Abell)
- `a86f0056` CircleCI updates, removal of github actions
  ([#813](https://github.com/ChainSafe/forest/pull/813)) (Dustin Brickwood)
- `d74b34ee` Add Gossipsub chain messages to MPool in the ChainSyncer instead of
  Libp2p Service ([#833](https://github.com/ChainSafe/forest/pull/833)) (Eric
  Tu)
- `bbdddf9d` Fix block messages generation for sequence edge case
  ([#832](https://github.com/ChainSafe/forest/pull/832)) (Austin Abell)
- `e1f1244b` Refactor chainstore and related components
  ([#809](https://github.com/ChainSafe/forest/pull/809)) (Austin Abell)
- `7990d4d4` Cleanup batch_verify_seal and tipset state execution
  ([#807](https://github.com/ChainSafe/forest/pull/807)) (Austin Abell)
- `0b7a49b6` Process blocks coming off of GossipSub
  ([#808](https://github.com/ChainSafe/forest/pull/808)) (Eric Tu)
- `1a447316` Defer bitfield decoding until its first use
  ([#803](https://github.com/ChainSafe/forest/pull/803)) (Tim Vermeulen)
- `ede37134` Update proofs and other deps
  ([#812](https://github.com/ChainSafe/forest/pull/812)) (Austin Abell)
- `a97f4b3b` Fix message receipt json
  ([#810](https://github.com/ChainSafe/forest/pull/810)) (Austin Abell)
- `b31fa0ae` Update gossip messagepool error log
  ([#805](https://github.com/ChainSafe/forest/pull/805)) (Austin Abell)
- `3bec812c` Fix unsealed sector padding
  ([#804](https://github.com/ChainSafe/forest/pull/804)) (Austin Abell)
- `9eab4a8a` Fix reschedule sector expirations
  ([#802](https://github.com/ChainSafe/forest/pull/802)) (Austin Abell)
- `21d6108f` Optimize statediff and fix hamt bug
  ([#799](https://github.com/ChainSafe/forest/pull/799)) (Austin Abell)
- `7da52345` Add msgs to msg pool
  ([#797](https://github.com/ChainSafe/forest/pull/797)) (Dustin Brickwood)
- `901d00cf` Increase cron gas limit
  ([#796](https://github.com/ChainSafe/forest/pull/796)) (Austin Abell)
- `ca3c131f` Import snapshots and import chains
  ([#789](https://github.com/ChainSafe/forest/pull/789)) (Eric Tu)
- `7d34126d` Refactor types out of actors crate to prep for v2 upgrade
  ([#790](https://github.com/ChainSafe/forest/pull/790)) (Austin Abell)
- `54635c52` Fix Miner cron related things
  ([#795](https://github.com/ChainSafe/forest/pull/795)) (Austin Abell)
- `27d3e668` GossipSub Message and Block Deserialization
  ([#791](https://github.com/ChainSafe/forest/pull/791)) (Eric Tu)
- `34710f7e` Update Dockerfile and include make command
  ([#792](https://github.com/ChainSafe/forest/pull/792)) (Dustin Brickwood)
- `5a8dfaab` Switch store for randomness retrieval
  ([#793](https://github.com/ChainSafe/forest/pull/793)) (Austin Abell)
- `b94f39de` Update bootnodes
  ([#794](https://github.com/ChainSafe/forest/pull/794)) (Austin Abell)
- `2e1bb096` Adding CircSupply Calculations
  ([#710](https://github.com/ChainSafe/forest/pull/710)) (nannick)
- `36e38c67` Wrap cached state in async mutex to avoid duplicate state
  calculation ([#785](https://github.com/ChainSafe/forest/pull/785)) (Austin
  Abell)
- `20de7a45` Adding Block Probability Calculations
  ([#771](https://github.com/ChainSafe/forest/pull/771)) (nannick)
- `bee59904` Fix deferred cron and validate caller
  ([#782](https://github.com/ChainSafe/forest/pull/782)) (Austin Abell)
- `78e6bb4b` Put Hamt reordering fix under a feature
  ([#783](https://github.com/ChainSafe/forest/pull/783)) (Austin Abell)
- `7743da7e` Fix projection period for faults
  ([#784](https://github.com/ChainSafe/forest/pull/784)) (Austin Abell)
- `fb2ca2be` Build and Api Versoining
  ([#752](https://github.com/ChainSafe/forest/pull/752)) (Purple Hair Rust Bard)
- `aa397491` Fix get_sectors_for_winning_post and cleanup
  ([#781](https://github.com/ChainSafe/forest/pull/781)) (Austin Abell)
- `dd707577` Fix provider and block message limit
  ([#780](https://github.com/ChainSafe/forest/pull/780)) (Austin Abell)
- `199d7feb` Refactor statediff to own crate
  ([#779](https://github.com/ChainSafe/forest/pull/779)) (Austin Abell)
- `6fb284a2` Fix sync messages logic
  ([#778](https://github.com/ChainSafe/forest/pull/778)) (Austin Abell)
- `c571e0e0` Fix tipset sorting function
  ([#777](https://github.com/ChainSafe/forest/pull/777)) (Austin Abell)
- `f9ab4c20` Update sequence based on epoch for internal messages
  ([#775](https://github.com/ChainSafe/forest/pull/775)) (Austin Abell)
- `057ff0d4` Fix chaos actor send
  ([#773](https://github.com/ChainSafe/forest/pull/773)) (Austin Abell)
- `0834808a` Minimum power fix
  ([#774](https://github.com/ChainSafe/forest/pull/774)) (Eric Tu)
- `34759a88` Fix Amt iter mut guard
  ([#772](https://github.com/ChainSafe/forest/pull/772)) (Austin Abell)
- `655eac22` Update conformance vectors
  ([#768](https://github.com/ChainSafe/forest/pull/768)) (Austin Abell)
- `1de532f3` Fix link in README
  ([#770](https://github.com/ChainSafe/forest/pull/770)) (Austin Abell)
- `6535480f` Remove protoc dependency and update README
  ([#769](https://github.com/ChainSafe/forest/pull/769)) (Austin Abell)
- `fc05e125` Minor fixes found during devnet testing
  ([#753](https://github.com/ChainSafe/forest/pull/753)) (Purple Hair Rust Bard)
- `982738c2` Authorization Setup for Write Access on RPC Calls
  ([#620](https://github.com/ChainSafe/forest/pull/620)) (Jaden Foldesi)
- `d4de5481` Fix blockstore get gas charge
  ([#751](https://github.com/ChainSafe/forest/pull/751)) (Austin Abell)
- `fd89bb9f` Implement actor upgrade logic
  ([#750](https://github.com/ChainSafe/forest/pull/750)) (Austin Abell)
- `6a46d7a4` Add a `ValueMut` wrapper type that tracks whether AMT values are
  mutated ([#749](https://github.com/ChainSafe/forest/pull/749)) (Tim Vermeulen)
- `0a7e163e` Fix CronEvents in Miner Actor
  ([#748](https://github.com/ChainSafe/forest/pull/748)) (Eric Tu)
- `3e8fd6cf` Fix block validations and add chain export test
  ([#741](https://github.com/ChainSafe/forest/pull/741)) (Austin Abell)
- `a4e399d9` Remove extra state load from withdraw balance
  ([#747](https://github.com/ChainSafe/forest/pull/747)) (Austin Abell)
- `15e00e80` Fix trailing 0s on bitfield serialization
  ([#746](https://github.com/ChainSafe/forest/pull/746)) (Austin Abell)
- `7e7d79c3` Switch serde_cbor to fork to allow unsafe unchecked utf8
  deserialization ([#745](https://github.com/ChainSafe/forest/pull/745)) (Austin
  Abell)
- `f8e16554` Fix Balance Table get
  ([#744](https://github.com/ChainSafe/forest/pull/744)) (Eric Tu)
- `6f187420` Skip send in transfer_to_actor if value is 0
  ([#743](https://github.com/ChainSafe/forest/pull/743)) (Eric Tu)
- `9dbcc47d` MAX_MINER_PROVE_COMMITS_PER_EPOCH 3 to 200
  ([#742](https://github.com/ChainSafe/forest/pull/742)) (Eric Tu)
- `cecf8713` State diff on root mismatch option
  ([#738](https://github.com/ChainSafe/forest/pull/738)) (Austin Abell)
- `f309a28b` Fix miner constructor params and proving period offset calculation
  ([#740](https://github.com/ChainSafe/forest/pull/740)) (Austin Abell)
- `891cd3ce` Fix base fee in conformance, bump versions and cleanup
  ([#739](https://github.com/ChainSafe/forest/pull/739)) (Austin Abell)
- `1b23fa33` Add label to DealProposal
  ([#737](https://github.com/ChainSafe/forest/pull/737)) (Austin Abell)
- `a75b47ac` Add redundant writes to Hamt and Amt to interop
  ([#731](https://github.com/ChainSafe/forest/pull/731)) (Austin Abell)
- `d910cf02` Update conformance vectors
  ([#734](https://github.com/ChainSafe/forest/pull/734)) (Austin Abell)
- `9de9e351` BlockSync provider
  ([#724](https://github.com/ChainSafe/forest/pull/724)) (Stepan)
- `0d86e686` Update params and fetch on daemon start
  ([#733](https://github.com/ChainSafe/forest/pull/733)) (Austin Abell)
- `cb4f779b` Updating Chaos Actor and Test Vectors
  ([#696](https://github.com/ChainSafe/forest/pull/696)) (nannick)
- `15eb3f07` Fix signature verification in mempool
  ([#727](https://github.com/ChainSafe/forest/pull/727)) (Austin Abell)
- `3ec23378` Update proof verification
  ([#726](https://github.com/ChainSafe/forest/pull/726)) (Austin Abell)
- `82f76ae6` Add caching to Hamt and update testing
  ([#730](https://github.com/ChainSafe/forest/pull/730)) (Austin Abell)
- `630b54f1` Update Actors error handling
  ([#722](https://github.com/ChainSafe/forest/pull/722)) (Austin Abell)
- `e59b7ae6` Switch bigint division usage to Euclidean to match Go
  ([#723](https://github.com/ChainSafe/forest/pull/723)) (Austin Abell)
- `2561c51c` Amt refactor and interop tests
  ([#716](https://github.com/ChainSafe/forest/pull/716)) (Austin Abell)
- `7a471d57` Remove unnecessary feature with audit failure
  ([#721](https://github.com/ChainSafe/forest/pull/721)) (Austin Abell)
- `b073565e` Mempool Update
  ([#705](https://github.com/ChainSafe/forest/pull/705)) (Eric Tu)
- `f0072101` Update Miner actor
  ([#691](https://github.com/ChainSafe/forest/pull/691)) (Tim Vermeulen)
- `285b9c34` Storage miner integration
  ([#670](https://github.com/ChainSafe/forest/pull/670)) (Purple Hair Rust Bard)
- `04274b14` Adding More Reward Actor Tests
  ([#715](https://github.com/ChainSafe/forest/pull/715)) (nannick)
- `dae9342f` Update block validations
  ([#711](https://github.com/ChainSafe/forest/pull/711)) (Austin Abell)
- `6dc3b50d` Update AMT max index bound
  ([#714](https://github.com/ChainSafe/forest/pull/714)) (Austin Abell)
- `d4dee5a2` Make block validations async
  ([#702](https://github.com/ChainSafe/forest/pull/702)) (Austin Abell)
- `8ef5ae5c` Peer stats tracking and selection
  ([#701](https://github.com/ChainSafe/forest/pull/701)) (Austin Abell)
- `dc0ff4cd` Semantic Validation for Messages
  ([#703](https://github.com/ChainSafe/forest/pull/703)) (Eric Tu)
- `3411459d` ChainSync refactor
  ([#693](https://github.com/ChainSafe/forest/pull/693)) (Austin Abell)
- `66ca99e2` Fix StateManager use in different components
  ([#694](https://github.com/ChainSafe/forest/pull/694)) (Eric Tu)
- `96b64cb2` Drand ignore env variable
  ([#697](https://github.com/ChainSafe/forest/pull/697)) (nannick)
- `548a4645` Print out conformance results and add log for skips
  ([#695](https://github.com/ChainSafe/forest/pull/695)) (Austin Abell)
- `0d7b16cc` Add CLI command to add Genesis Miner to Genesis Template
  ([#644](https://github.com/ChainSafe/forest/pull/644)) (Stepan)
- `0be6b76a` Chain syncing verification fixes
  ([#503](https://github.com/ChainSafe/forest/pull/503)) (Eric Tu)
- `156b2fb6` Fix docs publish workflow
  ([#688](https://github.com/ChainSafe/forest/pull/688)) (Austin Abell)
- `b54d0ec7` Update statetree cache
  ([#668](https://github.com/ChainSafe/forest/pull/668)) (Dustin Brickwood)
- `0809097f` Update blocksync message formats
  ([#686](https://github.com/ChainSafe/forest/pull/686)) (Austin Abell)
- `0db7ddbb` Tipset vector runner
  ([#682](https://github.com/ChainSafe/forest/pull/682)) (Austin Abell)
- `41ad3220` Swap secio authentication for noise
  ([#685](https://github.com/ChainSafe/forest/pull/685)) (Austin Abell)
- `93faacde` Fix bitswap breaking patch release
  ([#683](https://github.com/ChainSafe/forest/pull/683)) (Austin Abell)
- `f2c3ff0f` Update apply_blocks call
  ([#678](https://github.com/ChainSafe/forest/pull/678)) (Austin Abell)
- `e411eeed` Remove TODOs from scoping
  ([#675](https://github.com/ChainSafe/forest/pull/675)) (Austin Abell)
- `24341646` Adding Mdns and Kad Toggle
  ([#647](https://github.com/ChainSafe/forest/pull/647)) (nannick)
- `26517fba` Update edge cases for dynamic error handling in VM
  ([#671](https://github.com/ChainSafe/forest/pull/671)) (Austin Abell)
- `cd68b539` Update runtime transaction logic
  ([#666](https://github.com/ChainSafe/forest/pull/666)) (Austin Abell)
- `d5ccf900` Update EPOCH_DURATION_SECONDS
  ([#667](https://github.com/ChainSafe/forest/pull/667)) (Eric Tu)
- `c73394bc` Fix serialization of TxnIdParams
  ([#665](https://github.com/ChainSafe/forest/pull/665)) (Eric Tu)
- `7b4174e3` Fix runtime implementation to return gas blockstore
  ([#664](https://github.com/ChainSafe/forest/pull/664)) (Austin Abell)
- `2712508e` Handle failed retrieve of actor state
  ([#663](https://github.com/ChainSafe/forest/pull/663)) (Eric Tu)
- `bbbfacba` Check value correctly before transfer
  ([#662](https://github.com/ChainSafe/forest/pull/662)) (Eric Tu)
- `8d87c681` Add validation in chaos actor
  ([#661](https://github.com/ChainSafe/forest/pull/661)) (Eric Tu)
- `7d2bd2fa` Fix caller validation on nested sends
  ([#660](https://github.com/ChainSafe/forest/pull/660)) (Austin Abell)
- `5db465c3` Make hamt value type generic and add benchmarks
  ([#635](https://github.com/ChainSafe/forest/pull/635)) (Austin Abell)
- `5e35560c` Fix internal send bug, remove message ref from runtime
  ([#659](https://github.com/ChainSafe/forest/pull/659)) (Austin Abell)
- `ff754b90` Fix Get Actor
  ([#658](https://github.com/ChainSafe/forest/pull/658)) (Eric Tu)
- `0d82f424` Fix bugs in vm and update runner
  ([#657](https://github.com/ChainSafe/forest/pull/657)) (Austin Abell)
- `809e3e8c` Allow registering of Actors to the VM
  ([#654](https://github.com/ChainSafe/forest/pull/654)) (Eric Tu)
- `0f8185b2` Fix inconsistencies in apply_message
  ([#656](https://github.com/ChainSafe/forest/pull/656)) (Austin Abell)
- `4e0efe99` Add benchmarks and cleanup AMT
  ([#626](https://github.com/ChainSafe/forest/pull/626)) (Austin Abell)
- `aa6167c8` Expose message fields
  ([#655](https://github.com/ChainSafe/forest/pull/655)) (Austin Abell)
- `fd911984` Adding Chaos Actor
  ([#653](https://github.com/ChainSafe/forest/pull/653)) (nannick)
- `d0bd5844` Fix actor creation and deletion logic
  ([#652](https://github.com/ChainSafe/forest/pull/652)) (Austin Abell)
- `81557c9e` Space race genesis and bootnodes updates
  ([#650](https://github.com/ChainSafe/forest/pull/650)) (Austin Abell)
- `f1bf6079` Released updated protocol crates
  ([#651](https://github.com/ChainSafe/forest/pull/651)) (Austin Abell)
- `3fe1d46a` Update gas charges in VM
  ([#649](https://github.com/ChainSafe/forest/pull/649)) (Austin Abell)
- `0fb2fa38` Adding Puppet Actor
  ([#627](https://github.com/ChainSafe/forest/pull/627)) (nannick)
- `3e6c2ee7` Conformance test runner
  ([#638](https://github.com/ChainSafe/forest/pull/638)) (Austin Abell)
- `a4171bec` Builtin actors 0.9.3 update
  ([#643](https://github.com/ChainSafe/forest/pull/643)) (Austin Abell)
- `6029b716` Update libp2p, proofs, and other deps
  ([#641](https://github.com/ChainSafe/forest/pull/641)) (Austin Abell)
- `bbd20ccf` Dynamic Gas Implementation
  ([#639](https://github.com/ChainSafe/forest/pull/639)) (Eric Tu)
- `12ea58cf` Power actor update
  ([#621](https://github.com/ChainSafe/forest/pull/621)) (Austin Abell)
- `23718156` Separate ticket and beacon randomness
  ([#637](https://github.com/ChainSafe/forest/pull/637)) (Austin Abell)
- `da57abae` Update commcid to new codes and validation
  ([#601](https://github.com/ChainSafe/forest/pull/601)) (Austin Abell)
- `2b54a873` Update default hamt hash function to sha256 and make algo generic
  ([#624](https://github.com/ChainSafe/forest/pull/624)) (Austin Abell)
- `f0c0149a` Update header serialization
  ([#636](https://github.com/ChainSafe/forest/pull/636)) (Austin Abell)
- `22971156` Update to new empty amt serialization
  ([#623](https://github.com/ChainSafe/forest/pull/623)) (Austin Abell)
- `0a7036b0` Rpc state implementation
  ([#618](https://github.com/ChainSafe/forest/pull/618)) (Purple Hair Rust Bard)
- `336ae3b5` Add Bitfield cut operator and other improvements
  ([#617](https://github.com/ChainSafe/forest/pull/617)) (Tim Vermeulen)
- `88fdfbc0` Update system actor
  ([#622](https://github.com/ChainSafe/forest/pull/622)) (Austin Abell)
- `bbbb9e2b` New Genesis Template cli command
  ([#612](https://github.com/ChainSafe/forest/pull/612)) (Stepan)
- `8192c126` Fix bug in reading and persisting keystore data
  ([#625](https://github.com/ChainSafe/forest/pull/625)) (Austin Abell)
- `1b43ad5e` Reward actor update
  ([#619](https://github.com/ChainSafe/forest/pull/619)) (Austin Abell)
- `208f1719` Update verified registry actor
  ([#609](https://github.com/ChainSafe/forest/pull/609)) (Austin Abell)
- `87aec324` Add Persistent KeyStore
  ([#604](https://github.com/ChainSafe/forest/pull/604)) (Jaden Foldesi)
- `b6602bbd` Fix string decode handling network
  ([#611](https://github.com/ChainSafe/forest/pull/611)) (Austin Abell)
- `4aeadf71` Paych actor updates
  ([#608](https://github.com/ChainSafe/forest/pull/608)) (Austin Abell)
- `9c8e9a60` Smoothing Functions For Actors
  ([#594](https://github.com/ChainSafe/forest/pull/594)) (nannick)
- `a84ac2f0` Multisig actor update
  ([#606](https://github.com/ChainSafe/forest/pull/606)) (Austin Abell)
- `90353963` Market actor update
  ([#593](https://github.com/ChainSafe/forest/pull/593)) (Austin Abell)
- `44c1cd9b` Add address bugfix tests and bump crate version
  ([#598](https://github.com/ChainSafe/forest/pull/598)) (Austin Abell)
- `d7dcaf6e` Remove incorrectly ported sanity check from go implementation
  ([#597](https://github.com/ChainSafe/forest/pull/597)) (Austin Abell)
- `8b0b35cd` Returns an Error in case of slicing non-ascii strings
  ([#599](https://github.com/ChainSafe/forest/pull/599)) (Natanael Mojica)
- `52a5acec` Update Drand to use HTTP with the new endpoint
  ([#591](https://github.com/ChainSafe/forest/pull/591)) (Eric Tu)
- `4783a670` Update cron actor
  ([#588](https://github.com/ChainSafe/forest/pull/588)) (Austin Abell)
- `c642d9a9` JSON client setup and chain CLI commands
  ([#572](https://github.com/ChainSafe/forest/pull/572)) (Dustin Brickwood)
- `f80cfab7` Update account actor and params defaults/checks
  ([#587](https://github.com/ChainSafe/forest/pull/587)) (Austin Abell)
- `25203cb9` Add bulk put blockstore function and update header persisting
  ([#570](https://github.com/ChainSafe/forest/pull/570)) (Austin Abell)
- `9982c586` Add Drand Beacon Cache
  ([#586](https://github.com/ChainSafe/forest/pull/586)) (Stepan)
- `0c0b617c` Update init actor
  ([#589](https://github.com/ChainSafe/forest/pull/589)) (Austin Abell)
- `2863f64e` VM and Runtime updates
  ([#569](https://github.com/ChainSafe/forest/pull/569)) (Austin Abell)
- `fc523a32` Message Pool RPC
  ([#551](https://github.com/ChainSafe/forest/pull/551)) (Jaden Foldesi)
- `907eda8f` State API - RPC methods
  ([#532](https://github.com/ChainSafe/forest/pull/532)) (Purple Hair Rust Bard)
- `7cb6cecd` Add actor error convenience macro
  ([#550](https://github.com/ChainSafe/forest/pull/550)) (Austin Abell)
- `b9ae7e8f` Switch to use MessageInfo and refactor MockRuntime
  ([#552](https://github.com/ChainSafe/forest/pull/552)) (Austin Abell)
- `53378a9f` Test Runner for Message Signing Serialization Vectors
  ([#548](https://github.com/ChainSafe/forest/pull/548)) (Jaden Foldesi)
- `d3a1776c` Wallet rpc ([#512](https://github.com/ChainSafe/forest/pull/512))
  (Jaden Foldesi)
- `916bd4a6` Have BitField store ranges instead of bytes, and add benchmarks
  ([#543](https://github.com/ChainSafe/forest/pull/543)) (Tim Vermeulen)
- `37617d38` Send events through publisher
  ([#549](https://github.com/ChainSafe/forest/pull/549)) (Eric Tu)
- `0af8cfba` Update machine version for docs publish
  ([#546](https://github.com/ChainSafe/forest/pull/546)) (Austin Abell)
- `6c30ffe5` TokenAmount and StoragePower to BigInt
  ([#540](https://github.com/ChainSafe/forest/pull/540)) (nannick)
- `d83dac3c` Bitswap Integration
  ([#518](https://github.com/ChainSafe/forest/pull/518)) (Eric Tu)
- `b635c087` Implement Mock Runtime Syscalls
  ([#542](https://github.com/ChainSafe/forest/pull/542)) (nannick)
- `1b04f1ca` Implement Sync API and improve syncing
  ([#539](https://github.com/ChainSafe/forest/pull/539)) (Austin Abell)
- `9c561287` Paych actor tests
  ([#492](https://github.com/ChainSafe/forest/pull/492)) (nannick)
- `c7e94f24` Implement msg pool
  ([#449](https://github.com/ChainSafe/forest/pull/449)) (Jaden Foldesi)
- `1c58f7a4` Move libp2p from fork and bump versions
  ([#534](https://github.com/ChainSafe/forest/pull/534)) (Austin Abell)
- `41256318` Adding RPC Configuration
  ([#531](https://github.com/ChainSafe/forest/pull/531)) (nannick)
- `250ad1bf` Implements deadline tests and chain epoch update to i64
  ([#533](https://github.com/ChainSafe/forest/pull/533)) (Dustin Brickwood)
- `0facf1ba` Refactor RPC and network events
  ([#530](https://github.com/ChainSafe/forest/pull/530)) (Austin Abell)
- `2d88d06c` Remove bitvec dependency and other bit field changes
  ([#525](https://github.com/ChainSafe/forest/pull/525)) (Tim Vermeulen)
- `e0d574e1` Update async-std runtime setup
  ([#526](https://github.com/ChainSafe/forest/pull/526)) (Austin Abell)
- `a2cab731` Implementing Market Balance
  ([#524](https://github.com/ChainSafe/forest/pull/524)) (nannick)
- `7143e42b` Refactor CLI and implement fetch-params
  ([#516](https://github.com/ChainSafe/forest/pull/516)) (Austin Abell)
- `95a2fcc1` Update proofs-api to 4.0.1
  ([#523](https://github.com/ChainSafe/forest/pull/523)) (Austin Abell)
- `6e33c231` Bitfield improvements
  ([#506](https://github.com/ChainSafe/forest/pull/506)) (Tim Vermeulen)
- `8de380d2` Rupan/market actor tests
  ([#426](https://github.com/ChainSafe/forest/pull/426)) (nannick)
- `68c026ae` Fix docs push rule
  ([#520](https://github.com/ChainSafe/forest/pull/520)) (Austin Abell)
- `f68ae5dd` Update default branch name to main
  ([#519](https://github.com/ChainSafe/forest/pull/519)) (Austin Abell)
- `2650f8e8` Remove dead code and update CI
  ([#517](https://github.com/ChainSafe/forest/pull/517)) (Austin Abell)
- `4422cddc` A bare-bones GraphSync ResponseManager
  ([#511](https://github.com/ChainSafe/forest/pull/511)) (Tim Vermeulen)
- `11411a37` Update dependencies and proofs version
  ([#515](https://github.com/ChainSafe/forest/pull/515)) (Austin Abell)
- `8add7840` Update bootnodes and genesis for testnet
  ([#509](https://github.com/ChainSafe/forest/pull/509)) (Austin Abell)
- `1ff34dbc` Update proofs to v4
  ([#507](https://github.com/ChainSafe/forest/pull/507)) (Austin Abell)
- `0f1dba04` Updates market actor
  ([#496](https://github.com/ChainSafe/forest/pull/496)) (Dustin Brickwood)
- `18f6aacc` Implement Kademlia discovery
  ([#501](https://github.com/ChainSafe/forest/pull/501)) (Austin Abell)
- `dd396b9f` Fix ecrecover and verify methods
  ([#500](https://github.com/ChainSafe/forest/pull/500)) (Jaden Foldesi)
- `a326fec9` Ashanti/winning posts
  ([#493](https://github.com/ChainSafe/forest/pull/493)) (Purple Hair Rust Bard)
- `f66b4e1a` Added ctrl addresses
  ([#494](https://github.com/ChainSafe/forest/pull/494)) (Dustin Brickwood)
- `f38a0016` Miner actor implemented
  ([#486](https://github.com/ChainSafe/forest/pull/486)) (Dustin Brickwood)
- `8d2a4936` Implement Wallet
  ([#469](https://github.com/ChainSafe/forest/pull/469)) (Jaden Foldesi)
- `418c2fed` Adds Json serialization for Message Receipts and ActorState
  ([#484](https://github.com/ChainSafe/forest/pull/484)) (Eric Tu)
- `a49f9a96` Update Reward actor to new spec
  ([#480](https://github.com/ChainSafe/forest/pull/480)) (Austin Abell)
- `33310f57` Implements Storage Miner critical Chain API methods
  ([#478](https://github.com/ChainSafe/forest/pull/478)) (Eric Tu)
- `21b3b498` Batch seal verification implementation
  ([#483](https://github.com/ChainSafe/forest/pull/483)) (Austin Abell)
- `78e32a99` Switch bls pub key from using vec
  ([#481](https://github.com/ChainSafe/forest/pull/481)) (Austin Abell)
- `afb1fc82` Updated Code to Pass Checks With Rust 1.44
  ([#479](https://github.com/ChainSafe/forest/pull/479)) (Jaden Foldesi)
- `9cc24d70` Tide JSONRPC over HTTP
  ([#462](https://github.com/ChainSafe/forest/pull/462)) (Eric Tu)
- `7e0540f1` Ashanti/chain store channel
  ([#473](https://github.com/ChainSafe/forest/pull/473)) (Purple Hair Rust Bard)
- `2ad2399b` Ashanti/connect state transition
  ([#454](https://github.com/ChainSafe/forest/pull/454)) (Purple Hair Rust Bard)
- `a0dbd7bd` Implement Block header json
  ([#470](https://github.com/ChainSafe/forest/pull/470)) (Austin Abell)
- `206ec565` Update power, reward and market actors, rt and registered proofs
  relative to miner actor ([#458](https://github.com/ChainSafe/forest/pull/458))
  (Dustin Brickwood)
- `63083135` Implement compatible bitfield
  ([#466](https://github.com/ChainSafe/forest/pull/466)) (Austin Abell)
- `6dab2336` Add CircleCI ([#441](https://github.com/ChainSafe/forest/pull/441))
  (Gregory Markou)
- `8ee51446` Add PeerResponseSender
  ([#453](https://github.com/ChainSafe/forest/pull/453)) (Tim Vermeulen)
- `f4b306d6` Update dockerfiles for protoc install
  ([#460](https://github.com/ChainSafe/forest/pull/460)) (Austin Abell)
- `fb1b4085` Bump async-std to 1.6
  ([#456](https://github.com/ChainSafe/forest/pull/456)) (Eric Tu)
- `fc34b441` Runtime randomness and ChainStore randomness
  ([#415](https://github.com/ChainSafe/forest/pull/415)) (Eric Tu)
- `47835025` Fix block header serialization
  ([#450](https://github.com/ChainSafe/forest/pull/450)) (Austin Abell)
- `91f44e20` Setup GraphSync network interface
  ([#442](https://github.com/ChainSafe/forest/pull/442)) (Austin Abell)
- `129f17e0` Bump versions for release
  ([#451](https://github.com/ChainSafe/forest/pull/451)) (Austin Abell)
- `078eda17` Signed and Unsigned message json impls
  ([#444](https://github.com/ChainSafe/forest/pull/444)) (Austin Abell)
- `bb982fbb` Update libp2p to 0.19
  ([#439](https://github.com/ChainSafe/forest/pull/439)) (Austin Abell)
- `acedcf08` Remove a bajillion manual serde implementations
  ([#433](https://github.com/ChainSafe/forest/pull/433)) (Tim Vermeulen)
- `c9a089e8` Update serialization vectors
  ([#435](https://github.com/ChainSafe/forest/pull/435)) (Austin Abell)
- `9ef6e67a` Add Secp address sanity check
  ([#438](https://github.com/ChainSafe/forest/pull/438)) (Austin Abell)
- `c58aeb4b` Setup GraphSync message types and protobuf encoding
  ([#434](https://github.com/ChainSafe/forest/pull/434)) (Austin Abell)
- `ba8d9467` Verifying Drand Entries from Blocks
  ([#387](https://github.com/ChainSafe/forest/pull/387)) (Eric Tu)
- `b1903ba2` Jaden/chainstore refactor
  ([#432](https://github.com/ChainSafe/forest/pull/432)) (Jaden Foldesi)
- `b80ab49d` Jaden/chainsync/asyncverification
  ([#419](https://github.com/ChainSafe/forest/pull/419)) (Jaden Foldesi)
- `033bade8` Update prefix bytes encoding to include mh len
  ([#431](https://github.com/ChainSafe/forest/pull/431)) (Austin Abell)
- `a04ba8f1` Cargo changes for publishing core crates
  ([#425](https://github.com/ChainSafe/forest/pull/425)) (Austin Abell)
- `42fc42e9` Add default implementations for Store bulk operations
  ([#424](https://github.com/ChainSafe/forest/pull/424)) (Tim Vermeulen)
- `ff39f2aa` Last block info for selectors
  ([#418](https://github.com/ChainSafe/forest/pull/418)) (Austin Abell)
- `1f96e918` Update docs and use rocksdb as feature
  ([#421](https://github.com/ChainSafe/forest/pull/421)) (Austin Abell)
- `187ca6cc` Remove Address default implementation
  ([#422](https://github.com/ChainSafe/forest/pull/422)) (Austin Abell)
- `932dae3b` Implemented verify post
  ([#416](https://github.com/ChainSafe/forest/pull/416)) (Purple Hair Rust Bard)
- `b7f6f92a` Shared types refactor
  ([#417](https://github.com/ChainSafe/forest/pull/417)) (Austin Abell)
- `6241454a` Implement Verify Registry Actor
  ([#413](https://github.com/ChainSafe/forest/pull/413)) (Purple Hair Rust Bard)
- `1598ff20` Update tipset sorting
  ([#412](https://github.com/ChainSafe/forest/pull/412)) (Austin Abell)
- `4c95043e` Ipld selector traversals implementation
  ([#408](https://github.com/ChainSafe/forest/pull/408)) (Austin Abell)
- `fa12fff0` Jaden/tipsetconversions
  ([#404](https://github.com/ChainSafe/forest/pull/404)) (Jaden Foldesi)
- `f47b7579` SyncBucket cleanup
  ([#407](https://github.com/ChainSafe/forest/pull/407)) (Tim Vermeulen)
- `ef7aafdc` Async Block verification in ChainSync
  ([#409](https://github.com/ChainSafe/forest/pull/409)) (Eric Tu)
- `0bba0ecf` Fix CI for docs build
  ([#406](https://github.com/ChainSafe/forest/pull/406)) (Austin Abell)
- `81257dfd` Rupan/reward actor tests
  ([#403](https://github.com/ChainSafe/forest/pull/403)) (nannick)
- `5a0bf8d9` Implement interfacing with Drand over GRPC
  ([#375](https://github.com/ChainSafe/forest/pull/375)) (Eric Tu)
- `91a7e651` Selector explore implementation
  ([#402](https://github.com/ChainSafe/forest/pull/402)) (Austin Abell)
- `cbbd921a` Refactor with structops macro
  ([#401](https://github.com/ChainSafe/forest/pull/401)) (Purple Hair Rust Bard)
- `a048f250` Init test porting
  ([#394](https://github.com/ChainSafe/forest/pull/394)) (nannick)
- `67a25f9c` Clean up tipsets
  ([#397](https://github.com/ChainSafe/forest/pull/397)) (Tim Vermeulen)
- `4e4fa120` Update proofs api
  ([#400](https://github.com/ChainSafe/forest/pull/400)) (Austin Abell)
- `2052eb9f` Bump Dependencies
  ([#399](https://github.com/ChainSafe/forest/pull/399)) (Eric Tu)
- `c57cf419` Implement verify seal syscall
  ([#393](https://github.com/ChainSafe/forest/pull/393)) (Dustin Brickwood)
- `18d179b2` DAGJson support for Ipld
  ([#390](https://github.com/ChainSafe/forest/pull/390)) (Austin Abell)
- `84fb0e44` IPLD Selector framework with serialization
  ([#395](https://github.com/ChainSafe/forest/pull/395)) (Austin Abell)
- `3f8c6cf6` Temporary build fix for fil-proofs
  ([#396](https://github.com/ChainSafe/forest/pull/396)) (Austin Abell)
- `0b589d73` Interop updates and refactoring
  ([#388](https://github.com/ChainSafe/forest/pull/388)) (Austin Abell)
- `1aa2e64d` Implements verify consensus fault syscall and reorg vm crates
  ([#386](https://github.com/ChainSafe/forest/pull/386)) (Dustin Brickwood)
- `aa899c08` BlockHeader Update
  ([#385](https://github.com/ChainSafe/forest/pull/385)) (Eric Tu)
- `7e8124de` Refactor address crate
  ([#376](https://github.com/ChainSafe/forest/pull/376)) (Austin Abell)
- `14894298` Implement buffered blockstore cache
  ([#383](https://github.com/ChainSafe/forest/pull/383)) (Austin Abell)
- `5355acd0` Apply Blocks and refactor
  ([#374](https://github.com/ChainSafe/forest/pull/374)) (Austin Abell)
- `8bc201a3` Added forest img
  ([#378](https://github.com/ChainSafe/forest/pull/378)) (Dustin Brickwood)
- `16483531` Added bls aggregate sig check for block validation
  ([#371](https://github.com/ChainSafe/forest/pull/371)) (Dustin Brickwood)
- `3d5aeb2b` Stmgr retrieval methods + is_ticket_winner calc for block
  validation ([#369](https://github.com/ChainSafe/forest/pull/369)) (Dustin
  Brickwood)
- `cecd33d7` Load Genesis from CAR file
  ([#329](https://github.com/ChainSafe/forest/pull/329)) (Eric Tu)
- `29b45845` Compute unsealed sector CID syscall
  ([#360](https://github.com/ChainSafe/forest/pull/360)) (Austin Abell)
- `c27deaba` Setup dockerfiles and update CI
  ([#370](https://github.com/ChainSafe/forest/pull/370)) (Austin Abell)
- `68c4f9ae` Implement Weight method + st/gt for heaviest ts
  ([#359](https://github.com/ChainSafe/forest/pull/359)) (Dustin Brickwood)
- `4382a82e` Mock Runtime and tests for Account and Cron Actors
  ([#356](https://github.com/ChainSafe/forest/pull/356)) (Eric Tu)
- `ff5260a6` Update to new PoSt sector types
  ([#357](https://github.com/ChainSafe/forest/pull/357)) (Austin Abell)
- `8f0fc1d5` Commitment to cid conversions
  ([#358](https://github.com/ChainSafe/forest/pull/358)) (Austin Abell)
- `3798a4e8` Disallow default Cid and Address serialization
  ([#354](https://github.com/ChainSafe/forest/pull/354)) (Austin Abell)
- `dbee0e66` Implements apply_message and apply_implicit_message
  ([#353](https://github.com/ChainSafe/forest/pull/353)) (Dustin Brickwood)
- `1e6533a4` Implement verify signature syscall and cleanup
  ([#351](https://github.com/ChainSafe/forest/pull/351)) (Austin Abell)
- `d257f5cd` Blake2b syscall
  ([#352](https://github.com/ChainSafe/forest/pull/352)) (Austin Abell)
- `38825e7b` VM gas usage implementation and refactor
  ([#350](https://github.com/ChainSafe/forest/pull/350)) (Austin Abell)
- `8f8fd1e3` Connect remaining Actor invocations to runtime and cleanup
  ([#342](https://github.com/ChainSafe/forest/pull/342)) (Austin Abell)
- `4f0c6f7d` Market actor implementation
  ([#338](https://github.com/ChainSafe/forest/pull/338)) (Dustin Brickwood)
- `380dde3e` Update block header serialization
  ([#337](https://github.com/ChainSafe/forest/pull/337)) (Austin Abell)
- `f5845a0b` Refactor error handling
  ([#336](https://github.com/ChainSafe/forest/pull/336)) (Austin Abell)
- `3bc7d410` Key hashing compatibility
  ([#333](https://github.com/ChainSafe/forest/pull/333)) (Austin Abell)
- `28760209` Update peerid serialization in miner actor
  ([#335](https://github.com/ChainSafe/forest/pull/335)) (Austin Abell)
- `35f3c973` Reward Actor ([#318](https://github.com/ChainSafe/forest/pull/318))
  (Austin Abell)
- `ca7898f7` Move bigint serialization utils
  ([#331](https://github.com/ChainSafe/forest/pull/331)) (Austin Abell)
- `e0a996bd` Miner state ([#325](https://github.com/ChainSafe/forest/pull/325))
  (Austin Abell)
- `d30d396e` Market actor state
  ([#330](https://github.com/ChainSafe/forest/pull/330)) (Austin Abell)
- `5f81a1d6` Runtime Implementation
  ([#323](https://github.com/ChainSafe/forest/pull/323)) (Eric Tu)
- `4aacd72a` Initial chainsync process
  ([#293](https://github.com/ChainSafe/forest/pull/293)) (Dustin Brickwood)
- `e2157f57` Logging level config with RUST_LOG env
  variable([#328](https://github.com/ChainSafe/forest/pull/328)) (Austin Abell)
- `29b9e265` Libp2p and dependency update
  ([#326](https://github.com/ChainSafe/forest/pull/326)) (Austin Abell)
- `618cf4ab` Storage Power actor
  ([#308](https://github.com/ChainSafe/forest/pull/308)) (Austin Abell)
- `6d2bf0e0` Switch MethodNum and ActorID to aliases
  ([#317](https://github.com/ChainSafe/forest/pull/317)) (Austin Abell)
- `661f52aa` Change ChainEpoch and TokenAmount types
  ([#309](https://github.com/ChainSafe/forest/pull/309)) (Austin Abell)
- `7e8bd6f2` Payment channel actor
  ([#299](https://github.com/ChainSafe/forest/pull/299)) (Austin Abell)
- `c97033c0` Bitfield/ rle+ impl
  ([#296](https://github.com/ChainSafe/forest/pull/296)) (Austin Abell)
- `5473af59` SetMultimap implementation
  ([#292](https://github.com/ChainSafe/forest/pull/292)) (Austin Abell)
- `1ae3ba41` Improve actors serialization handling
  ([#297](https://github.com/ChainSafe/forest/pull/297)) (Austin Abell)
- `31738128` Refactor annotated serializations
  ([#295](https://github.com/ChainSafe/forest/pull/295)) (Austin Abell)
- `a5b1ab3c` Sector types ([#294](https://github.com/ChainSafe/forest/pull/294))
  (Austin Abell)
- `08d523b5` Implement multimap
  ([#290](https://github.com/ChainSafe/forest/pull/290)) (Austin Abell)
- `338ddf9d` Feat(vm): implement improved error handling
  ([#289](https://github.com/ChainSafe/forest/pull/289)) (Friedel Ziegelmayer)
- `9611818a` Feat(vm): implement system-actor
  ([#288](https://github.com/ChainSafe/forest/pull/288)) (Friedel Ziegelmayer)
- `76712559` Implement balance table
  ([#285](https://github.com/ChainSafe/forest/pull/285)) (Austin Abell)
- `f2027f03` Update message for type changes
  ([#286](https://github.com/ChainSafe/forest/pull/286)) (Austin Abell)
- `af7ad3a7` Multisig actor implementation
  ([#284](https://github.com/ChainSafe/forest/pull/284)) (Austin Abell)
- `e1200ea6` Cron actor implementation
  ([#281](https://github.com/ChainSafe/forest/pull/281)) (Austin Abell)
- `d7f01992` Move abi types and implement piece size
  ([#283](https://github.com/ChainSafe/forest/pull/283)) (Austin Abell)
- `7c8fb8cf` Init actor implementation
  ([#282](https://github.com/ChainSafe/forest/pull/282)) (Austin Abell)
- `5d829172` Clean actors and update to spec
  ([#279](https://github.com/ChainSafe/forest/pull/279)) (Austin Abell)
- `d7195739` Remove unnecessary db trait
  ([#274](https://github.com/ChainSafe/forest/pull/274)) (Austin Abell)
- `0018c22c` State tree full implementation and refactor IPLD
  ([#273](https://github.com/ChainSafe/forest/pull/273)) (Austin Abell)
- `125a9a24` Move CodeID and ActorState to vm crate
  ([#271](https://github.com/ChainSafe/forest/pull/271)) (Eric Tu)
- `1a5b619b` Update exit codes
  ([#270](https://github.com/ChainSafe/forest/pull/270)) (Eric Tu)
- `b337f7c7` Clear warnings for new nightly toolchain rule
  ([#259](https://github.com/ChainSafe/forest/pull/259)) (Austin Abell)
- `28cb8f54` Hamt implementation
  ([#255](https://github.com/ChainSafe/forest/pull/255)) (Austin Abell)
- `17a447e0` Update runtime to new spec/ impl
  ([#256](https://github.com/ChainSafe/forest/pull/256)) (Austin Abell)
- `0c451396` Read CAR Files
  ([#254](https://github.com/ChainSafe/forest/pull/254)) (Eric Tu)
- `bd9f5cf0` Update multihash dependency and Blockstore interface
  ([#253](https://github.com/ChainSafe/forest/pull/253)) (Austin Abell)
- `6aeee77a` Implement basic peer manager
  ([#252](https://github.com/ChainSafe/forest/pull/252)) (Austin Abell)
- `970d476f` Implement sync fork
  ([#248](https://github.com/ChainSafe/forest/pull/248)) (Dustin Brickwood)
- `a43df302` Connected blocksync requests and network polling thread
  ([#244](https://github.com/ChainSafe/forest/pull/244)) (Austin Abell)
- `7b5d8db0` Refactor RPC and implement hello protocol
  ([#246](https://github.com/ChainSafe/forest/pull/246)) (Austin Abell)
- `a1672031` Adding Verification Function for Aggregate BLS Signatures
  ([#240](https://github.com/ChainSafe/forest/pull/240)) (DragonMural)
- `8c924495` ChainSync framework
  ([#243](https://github.com/ChainSafe/forest/pull/243)) (Austin Abell)
- `5a18b496` Libp2p RPC protocol and Blocksync
  ([#229](https://github.com/ChainSafe/forest/pull/229)) (Eric Tu)
- `47dfb47c` Update multibase dependency for lowercase base32 support
  ([#239](https://github.com/ChainSafe/forest/pull/239)) (Austin Abell)
- `39a8d88e` Allow Address network prefix to be overriden for printing
  ([#233](https://github.com/ChainSafe/forest/pull/233)) (Austin Abell)
- `faa71386` Refactor SyncManager to have ownership over tipsets
  ([#238](https://github.com/ChainSafe/forest/pull/238)) (Austin Abell)
- `f242043e` Remove all clones and copies from serializations
  ([#234](https://github.com/ChainSafe/forest/pull/234)) (Austin Abell)
- `d87704f1` State Manager and initial miner retrieval methods
  ([#224](https://github.com/ChainSafe/forest/pull/224)) (Dustin Brickwood)
- `a65794ba` Setup Forest execution threads
  ([#236](https://github.com/ChainSafe/forest/pull/236)) (Austin Abell)
- `56e62302` Global async logging
  ([#232](https://github.com/ChainSafe/forest/pull/232)) (Eric Tu)
- `14115728` Fix cid serde feature reference
  ([#235](https://github.com/ChainSafe/forest/pull/235)) (Austin Abell)
- `b598ffca` Local bigint serialization
  ([#231](https://github.com/ChainSafe/forest/pull/231)) (Austin Abell)
- `1bd9a59c` Refactor blockstore and Cid for usage
  ([#230](https://github.com/ChainSafe/forest/pull/230)) (Austin Abell)
- `abe9be2e` Fix cbor serialization formats and cleanup
  ([#228](https://github.com/ChainSafe/forest/pull/228)) (Austin Abell)
- `59e2fc7c` Refactor keypair retrieval and saving
  ([#221](https://github.com/ChainSafe/forest/pull/221)) (Austin Abell)
- `67ebaae2` Initial Validation Checks - Message, Timestamp and Block Sig
  ([#219](https://github.com/ChainSafe/forest/pull/219)) (Dustin Brickwood)
- `fdf6c506` Entry point for app for organization
  ([#220](https://github.com/ChainSafe/forest/pull/220)) (Austin Abell)
- `b25b4066` Fix README build badge
  ([#218](https://github.com/ChainSafe/forest/pull/218)) (Austin Abell)
- `6d4304e2` Added Fetch and Load Methods
  ([#196](https://github.com/ChainSafe/forest/pull/196)) (Dustin Brickwood)
- `b41107d3` Clean crypto crate and interfaces with Signature types
  ([#214](https://github.com/ChainSafe/forest/pull/214)) (Austin Abell)
- `75224a6a` Add audit to CI
  ([#213](https://github.com/ChainSafe/forest/pull/213)) (Austin Abell)
- `477930db` Migration to Stable Futures and Network Refactor
  ([#209](https://github.com/ChainSafe/forest/pull/209)) (Eric Tu)
- `8b1b61ba` AMT implementation
  ([#197](https://github.com/ChainSafe/forest/pull/197)) (Austin Abell)
- `62beb1b2` CBOR encoding for BlockHeader
  ([#192](https://github.com/ChainSafe/forest/pull/192)) (Eric Tu)
- `3d6814c8` Updated markdown for readme and templates
  ([#208](https://github.com/ChainSafe/forest/pull/208)) (Dustin Brickwood)
- `15ce6d2c` Add MIT license to dual
  ([#204](https://github.com/ChainSafe/forest/pull/204)) (Austin Abell)
- `547e35b7` Updated readme
  ([#201](https://github.com/ChainSafe/forest/pull/201)) (Dustin Brickwood)
- `21635617` Updated link to include internal discord
  ([#200](https://github.com/ChainSafe/forest/pull/200)) (Dustin Brickwood)
- `f21765c4` Rename repo ([#199](https://github.com/ChainSafe/forest/pull/199))
  (Austin Abell)
- `957da7ed` Update README.md
  ([#198](https://github.com/ChainSafe/forest/pull/198)) (ChainSafe Systems)
- `2514c406` Sync & Store methods updated
  ([#193](https://github.com/ChainSafe/forest/pull/193)) (Dustin Brickwood)
- `f1eb515b` DagCBOR encoding and decoding for Tickets
  ([#190](https://github.com/ChainSafe/forest/pull/190)) (Eric Tu)
- `58f3e03a` Update BlockHeader weight to BigUint and DagCBOR encoding for
  TipsetKeys ([#191](https://github.com/ChainSafe/forest/pull/191)) (Eric Tu)
- `8755ec16` Refactor to remove ToCid trait
  ([#186](https://github.com/ChainSafe/forest/pull/186)) (Austin Abell)
- `ab99a6ec` Wrap Signature into a struct
  ([#184](https://github.com/ChainSafe/forest/pull/184)) (Eric Tu)
- `8018d246` Added templates and config
  ([#183](https://github.com/ChainSafe/forest/pull/183)) (Dustin Brickwood)
- `7a9fa80b` Basic Syncer and ChainStore methods
  ([#173](https://github.com/ChainSafe/forest/pull/173)) (Dustin Brickwood)
- `7e524b3c` UnsignedMessage cbor encoding
  ([#174](https://github.com/ChainSafe/forest/pull/174)) (Austin Abell)
- `925d2711` MessageParams update and refactor
  ([#175](https://github.com/ChainSafe/forest/pull/175)) (Austin Abell)
- `1d6dd985` Add missing fields for BlockHeader
  ([#177](https://github.com/ChainSafe/forest/pull/177)) (Eric Tu)
- `f025a9bb` Update changes in spec, updated docs, updated function signatures
  ([#171](https://github.com/ChainSafe/forest/pull/171)) (Austin Abell)
- `c3c6e052` Updated cid format and IPLD link to Cid type
  ([#172](https://github.com/ChainSafe/forest/pull/172)) (Austin Abell)
- `6d527a47` Update message types function signatures
  ([#170](https://github.com/ChainSafe/forest/pull/170)) (Austin Abell)
- `468846f9` Refactor Blockheader
  ([#169](https://github.com/ChainSafe/forest/pull/169)) (Austin Abell)
- `e70250db` Fix existing bug with multibase ToCid
  ([#167](https://github.com/ChainSafe/forest/pull/167)) (Austin Abell)
- `89a0e60e` Add CODEOWNERS
  ([#166](https://github.com/ChainSafe/forest/pull/166)) (Austin Abell)
- `ae6861e2` Switch from using dynamic pointers
  ([#154](https://github.com/ChainSafe/forest/pull/154)) (Austin Abell)
- `b5295e25` Implement and update Cbor encoding
  ([#157](https://github.com/ChainSafe/forest/pull/157)) (Austin Abell)
- `e998474f` Update address for network config, clean auxiliary stuff
  ([#145](https://github.com/ChainSafe/forest/pull/145)) (Austin Abell)
- `c9d3fbbd` Readme Updates
  ([#159](https://github.com/ChainSafe/forest/pull/159)) (David Ansermino)
- `1e99c0ca` Implemented block format
  ([#149](https://github.com/ChainSafe/forest/pull/149)) (Dustin Brickwood)
- `7e58d9bc` Docs index redirect
  ([#151](https://github.com/ChainSafe/forest/pull/151)) (Austin Abell)
- `a641beca` Update Cid references, bump serde_cbor version
  ([#155](https://github.com/ChainSafe/forest/pull/155)) (Austin Abell)
- `79374e42` Fix license script and add to CI
  ([#150](https://github.com/ChainSafe/forest/pull/150)) (Austin Abell)
- `8431cad8` Docs Cleanup ([#138](https://github.com/ChainSafe/forest/pull/138))
  (David Ansermino)
- `9d04393e` Implement memory db
  ([#137](https://github.com/ChainSafe/forest/pull/137)) (Austin Abell)
- `d35410ef` Implement Basic SyncManager
  ([#132](https://github.com/ChainSafe/forest/pull/132)) (Austin Abell)
- `1576674f` Update makefile
  ([#140](https://github.com/ChainSafe/forest/pull/140)) (Gregory Markou)
- `0d29569c` Created wrapper for Cid type
  ([#134](https://github.com/ChainSafe/forest/pull/134)) (Austin Abell)
- `eace8d81` Storage Power Actor framework
  ([#129](https://github.com/ChainSafe/forest/pull/129)) (Austin Abell)
- `ede60e7b` Naive DB + Rocksdb implemenation
  ([#125](https://github.com/ChainSafe/forest/pull/125)) (Gregory Markou)
- `957d0529` Implement BlockHeader builder pattern
  ([#124](https://github.com/ChainSafe/forest/pull/124)) (Austin Abell)
- `d745c60d` Switch License to Apache
  ([#139](https://github.com/ChainSafe/forest/pull/139)) (Gregory Markou)
- `cee77ac1` Update libp2p version to fix cargo issue
  ([#136](https://github.com/ChainSafe/forest/pull/136)) (Austin Abell)
- `2c63bc56` Add License and license script
  ([#123](https://github.com/ChainSafe/forest/pull/123)) (Gregory Markou)
- `0ab143c4` CI cleanup ([#122](https://github.com/ChainSafe/forest/pull/122))
  (Austin Abell)
- `e4363f1a` Implement TipIndex
  ([#113](https://github.com/ChainSafe/forest/pull/113)) (Dustin Brickwood)
- `c916eb4d` Update StateTree and implement cache
  ([#108](https://github.com/ChainSafe/forest/pull/108)) (Austin Abell)
- `4c9fbd88` MethodParameter usage and implementation in system actors
  ([#107](https://github.com/ChainSafe/forest/pull/107)) (Austin Abell)
- `af198d43` Basic VRF ([#104](https://github.com/ChainSafe/forest/pull/104))
  (David Ansermino)
- `6818dc5d` Fix linting issues
  ([#105](https://github.com/ChainSafe/forest/pull/105)) (Austin Abell)
- `2bb5c0ac` Remove ref keywords
  ([#99](https://github.com/ChainSafe/forest/pull/99)) (Austin Abell)
- `d9a35b51` Remove redundant CI
  ([#102](https://github.com/ChainSafe/forest/pull/102)) (Austin Abell)
- `1bd01685` MethodParams update and implementation
  ([#103](https://github.com/ChainSafe/forest/pull/103)) (Austin Abell)
- `2b8ee0eb` Updated blocks crate to reflect spec changes
  ([#86](https://github.com/ChainSafe/forest/pull/86)) (Dustin Brickwood)
- `efb3d8fc` State tree and interpreter framework
  ([#97](https://github.com/ChainSafe/forest/pull/97)) (Austin Abell)
- `792f1204` Reward System Actor framework
  ([#95](https://github.com/ChainSafe/forest/pull/95)) (Austin Abell)
- `e41786ce` Account System Actor framework
  ([#96](https://github.com/ChainSafe/forest/pull/96)) (Austin Abell)
- `51a17882` Updated ChainEpoch usages and clock crate
  ([#98](https://github.com/ChainSafe/forest/pull/98)) (Austin Abell)
- `de80b34a` Refactor Message type and vm packages
  ([#79](https://github.com/ChainSafe/forest/pull/79)) (Austin Abell)
- `e99d8b57` Add libp2p Identify protocol
  ([#94](https://github.com/ChainSafe/forest/pull/94)) (Eric Tu)
- `cb4576d4` Cleanup epoch time
  ([#92](https://github.com/ChainSafe/forest/pull/92)) (Gregory Markou)
- `62888071` Readme typo fix
  ([#93](https://github.com/ChainSafe/forest/pull/93)) (Dustin Brickwood)
- `6a2092b7` Persist networking keystore
  ([#90](https://github.com/ChainSafe/forest/pull/90)) (Gregory Markou)
- `db7d7fc4` Ec2/libp2p ping
  ([#91](https://github.com/ChainSafe/forest/pull/91)) (Eric Tu)
- `36acea44` Cron system actor
  ([#84](https://github.com/ChainSafe/forest/pull/84)) (Austin Abell)
- `db5dad03` Update libp2p dep
  ([#87](https://github.com/ChainSafe/forest/pull/87)) (Austin Abell)
- `93caa63c` Initial Structures for Message - Manager Communication
  ([#69](https://github.com/ChainSafe/forest/pull/69)) (Dustin Brickwood)
- `054f25d4` InitActor framework
  ([#76](https://github.com/ChainSafe/forest/pull/76)) (Austin Abell)
- `d75c8f2e` CLI cleanup ([#70](https://github.com/ChainSafe/forest/pull/70))
  (Gregory Markou)
- `bbea6130` Add config file parsing
  ([#60](https://github.com/ChainSafe/forest/pull/60)) (Gregory Markou)
- `d10a5460` Runtime trait and vm types
  ([#68](https://github.com/ChainSafe/forest/pull/68)) (Austin Abell)
- `ca0159f6` Implements basic actor type
  ([#61](https://github.com/ChainSafe/forest/pull/61)) (Austin Abell)
- `3438654d` Fix makefile clean and phony targets
  ([#62](https://github.com/ChainSafe/forest/pull/62)) (Austin Abell)
- `af33dd2b` Implements Address cbor encoding
  ([#59](https://github.com/ChainSafe/forest/pull/59)) (Austin Abell)
- `bf608808` Create Networking Service
  ([#49](https://github.com/ChainSafe/forest/pull/49)) (Eric Tu)
- `acb00bb0` Closes #51 - Add basic makefile
  ([#57](https://github.com/ChainSafe/forest/pull/57)) (Gregory Markou)
- `9fd58b8d` Add file reading and writing
  ([#54](https://github.com/ChainSafe/forest/pull/54)) (Gregory Markou)
- `9fba7d98` New Tipset w/ unit tests
  ([#56](https://github.com/ChainSafe/forest/pull/56)) (Dustin Brickwood)
- `f7772339` Encoding library and standardizing usage
  ([#48](https://github.com/ChainSafe/forest/pull/48)) (Austin Abell)
- `996900c4` Add an async logger
  ([#53](https://github.com/ChainSafe/forest/pull/53)) (Eric Tu)
- `fd534869` Remove unneeded types
  ([#47](https://github.com/ChainSafe/forest/pull/47)) (Austin Abell)
- `dc04a06f` Add message and messageReceipt to block
  ([#37](https://github.com/ChainSafe/forest/pull/37)) (Gregory Markou)
- `ff9b6757` Refactor crypto and address to libraries
  ([#40](https://github.com/ChainSafe/forest/pull/40)) (Austin Abell)
- `e85e6992` [VM] Implement basic message types and signing stubs
  ([#31](https://github.com/ChainSafe/forest/pull/31)) (Austin Abell)
- `62194eb7` [VM] Address module cleanup
  ([#32](https://github.com/ChainSafe/forest/pull/32)) (Austin Abell)
- `ae846751` Basic blockchain types and Tipset methods
  ([#28](https://github.com/ChainSafe/forest/pull/28)) (Dustin Brickwood)
- `fd667b8d` Basic clock interface
  ([#27](https://github.com/ChainSafe/forest/pull/27)) (Gregory Markou)
- `29c8b441` Add basic cli ([#25](https://github.com/ChainSafe/forest/pull/25))
  (Gregory Markou)
- `e79cc5f7` [VM] Address logic and code restructure
  ([#21](https://github.com/ChainSafe/forest/pull/21)) (Austin Abell)
- `dba3d3ed` Fix build and setup node binary and subsystem libs
  ([#1](https://github.com/ChainSafe/forest/pull/1)) (Austin Abell)
- `0443c1d4` Remove signed block (Eric Tu)
- `ea16ee42` Chain_sync stub (austinabell)
- `995aa6ee` Fixed fn naming (Dustin Brickwood)
- `2644a493` Added stubbed message pool.rs (Dustin Brickwood)
- `bc6cb2a8` Blocks refactor (Eric Tu)
- `c0af00aa` Merge branch 'master' of github.com:ec2/rust-filecoin (Eric Tu)
- `10868e19` More block stubs (Eric Tu)
- `5eaa11cb` Change how types are referenced externally (austinabell)
- `a37ee2d4` Merge branch 'master' of github.com:ec2/rust-filecoin (Eric Tu)
- `a927122c` Exported message types for use (austinabell)
- `e78e209c` Basic incomplete stubbing for block (Eric Tu)
- `235f00d5` Stubbed some vm (Eric Tu)
- `cb354a60` Fix gitignore (austinabell)
- `e8e71e10` Remove cargo lock (austinabell)
- `f3cc8430` Updated lockfile (austinabell)
- `83730efd` Set up subsystems (austinabell)
- `04b6d5bf` Set up vm and blockchain system binaries (austinabell)
- `ba604fa5` Executable project template (Eric Tu)
- `8344e2b8` Initial commit (Eric Tu)<|MERGE_RESOLUTION|>--- conflicted
+++ resolved
@@ -29,13 +29,10 @@
 
 ### Added
 
-<<<<<<< HEAD
 - [#3849](https://github.com/ChainSafe/forest/pull/3849/) Implement the
   `Filecoin.ChainGetPath` lotus-compatible RPC API.
-=======
 - [#3866](https://github.com/ChainSafe/forest/pull/3866) Implement Offline RPC
   API.
->>>>>>> 105822cf
 
 ### Changed
 
