--- conflicted
+++ resolved
@@ -1,12 +1,7 @@
 /target
 **/*.rs.bk
 /Cargo.lock
-<<<<<<< HEAD
 .idea/
 config.toml
-=======
-.idea
 .DS_STORE
-.vscode
-.idea/
->>>>>>> bf608808
+.vscode