--- conflicted
+++ resolved
@@ -25,17 +25,10 @@
     "@metamask/docusaurus-openrpc": "^0.4.1",
     "mdx-mermaid": "^2.0.3",
     "mermaid": "^11.4.1",
-<<<<<<< HEAD
-    "prettier": "^3.3.3",
+    "prettier": "^3.4.2",
     "prism-react-renderer": "^2.4.1",
-    "react": "^18.0.0",
-    "react-dom": "^18.0.0"
-=======
-    "prettier": "^3.4.2",
-    "prism-react-renderer": "^1.3.5",
     "react": "^19.0.0",
     "react-dom": "^19.0.0"
->>>>>>> 15916415
   },
   "devDependencies": {
     "@docusaurus/module-type-aliases": "^3.7.0",
