--- conflicted
+++ resolved
@@ -43,11 +43,8 @@
 | `FOREST_F3_MANIFEST_POLL_INTERVAL`                        | string                           | empty                                          | `15m`                                                         | Set the contract manifest poll interval for F3                                                                        |
 | `FOREST_DRAND_MAINNET_CONFIG`                             | string                           | empty                                          | refer to Drand config format section                          | Override `DRAND_MAINNET` config                                                                                       |
 | `FOREST_DRAND_QUICKNET_CONFIG`                            | string                           | empty                                          | refer to Drand config format section                          | Override `DRAND_QUICKNET` config                                                                                      |
-<<<<<<< HEAD
 | `FOREST_TRACE_FILTER_MAX_RESULT`                          | positive integer                 | 500                                            | 1000                                                          | Sets the maximum results returned per request by `trace_filter`                                                       |
-=======
 | `FOREST_CHAIN_INDEXER_ENABLED`                            | 1 or true                        | false                                          | 1                                                             | Whether or not to index the chain to support the Ethereum RPC API                                                     |
->>>>>>> 25fd1a22
 
 ### `FOREST_F3_SIDECAR_FFI_BUILD_OPT_OUT`
 
