# This Dockerfile is for the main forest binary
# 
# Build and run locally:
# ```
# docker build -t forest:latest -f ./Dockerfile .
# docker run --init -it forest
# ```
# 
# Build and manually push to Github Container Registry (see https://docs.github.com/en/packages/working-with-a-github-packages-registry/working-with-the-container-registry)
# ```
# docker build -t ghcr.io/chainsafe/forest:latest .
# docker push ghcr.io/chainsafe/forest:latest
# ```

##
# Build stage
# Use github action runner cached images to avoid being rate limited
# https://github.com/actions/runner-images/blob/main/images/linux/Ubuntu2004-Readme.md#cached-docker-images
## 

# Cross-compilation helpers
# https://github.com/tonistiigi/xx
FROM --platform=$BUILDPLATFORM tonistiigi/xx:1.2.1 AS xx

FROM --platform=$BUILDPLATFORM buildpack-deps:bullseye AS build-env
SHELL ["/bin/bash", "-o", "pipefail", "-c"]
RUN curl https://sh.rustup.rs -sSf | sh -s -- -y --no-modify-path --profile minimal
ENV PATH="/root/.cargo/bin:${PATH}"

# Copy the cross-compilation scripts 
COPY --from=xx / /

# install dependencies
<<<<<<< HEAD
RUN apt-get update && \
    apt-get install --no-install-recommends -y build-essential clang protobuf-compiler cmake
=======
RUN apt-get update && apt-get install --no-install-recommends -y build-essential clang cmake
>>>>>>> 9b6cf95d

# export TARGETPLATFORM
ARG TARGETPLATFORM

# Install those packages for the target architecture
RUN xx-apt-get update && \
    xx-apt-get install -y libc6-dev g++ ocl-icd-opencl-dev

WORKDIR /forest
COPY . .

# Install Forest. Move it out of the cache for the prod image.
RUN --mount=type=cache,sharing=private,target=/root/.cargo/registry \
    --mount=type=cache,sharing=private,target=/root/.rustup \
    --mount=type=cache,sharing=private,target=/forest/target \
    make install-xx && \
    mkdir /forest_out && \
    cp /root/.cargo/bin/forest* /forest_out

##
# Prod image for forest binary
# Use github action runner cached images to avoid being rate limited
# https://github.com/actions/runner-images/blob/main/images/linux/Ubuntu2004-Readme.md#cached-docker-images
##
FROM ubuntu:22.04

# Link package to the repository
LABEL org.opencontainers.image.source https://github.com/chainsafe/forest
ARG SERVICE_USER=forest
ARG SERVICE_GROUP=forest
ARG DATA_DIR=/home/forest/.local/share/forest

ENV DEBIAN_FRONTEND="noninteractive"
# Install binary dependencies
RUN apt-get update && \
    apt-get install --no-install-recommends -y ocl-icd-libopencl1 aria2 ca-certificates && \
    rm -rf /var/lib/apt/lists/*
RUN update-ca-certificates

# Create user and group and assign appropriate rights to the forest binaries
RUN addgroup --gid 1000 ${SERVICE_GROUP} && \
    adduser --uid 1000 --ingroup ${SERVICE_GROUP} --disabled-password --gecos "" ${SERVICE_USER}

# Copy forest daemon and cli binaries from the build-env
COPY --from=build-env --chown=${SERVICE_USER}:${SERVICE_GROUP} /forest_out/* /usr/local/bin/

# Initialize data directory with proper permissions
RUN mkdir -p ${DATA_DIR} && \
    chown -R ${SERVICE_USER}:${SERVICE_GROUP} ${DATA_DIR}

USER ${SERVICE_USER}
WORKDIR /home/${SERVICE_USER}

# Basic verification of dynamically linked dependencies
RUN forest -V && forest-cli -V

ENTRYPOINT ["forest"]<|MERGE_RESOLUTION|>--- conflicted
+++ resolved
@@ -31,12 +31,8 @@
 COPY --from=xx / /
 
 # install dependencies
-<<<<<<< HEAD
 RUN apt-get update && \
-    apt-get install --no-install-recommends -y build-essential clang protobuf-compiler cmake
-=======
-RUN apt-get update && apt-get install --no-install-recommends -y build-essential clang cmake
->>>>>>> 9b6cf95d
+    apt-get install --no-install-recommends -y build-essential clang cmake
 
 # export TARGETPLATFORM
 ARG TARGETPLATFORM
