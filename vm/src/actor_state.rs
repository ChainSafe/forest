--- conflicted
+++ resolved
@@ -1,16 +1,10 @@
 // Copyright 2019-2022 ChainSafe Systems
 // SPDX-License-Identifier: Apache-2.0, MIT
 
-<<<<<<< HEAD
-pub use fvm::state_tree::ActorState;
-
-=======
-#[cfg(feature = "json")]
->>>>>>> d36dd0f9
 pub mod json {
-    use super::*;
     use crate::TokenAmount;
     use cid::Cid;
+    use fvm::state_tree::ActorState;
     use serde::{de, Deserialize, Deserializer, Serialize, Serializer};
     use std::str::FromStr;
 
