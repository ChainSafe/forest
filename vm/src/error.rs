// Copyright 2020 ChainSafe Systems
// SPDX-License-Identifier: Apache-2.0, MIT

use encoding::Error as EncodingError;
use thiserror::Error;

use crate::ExitCode;

/// The error type that gets returned by actor method calls.
#[derive(Error, Debug)]
#[error("ActorError(fatal: {fatal}, exit_code: {exit_code:?}, msg: {msg})")]
pub struct ActorError {
    /// Is this a fatal error.
    fatal: bool,
    /// The exit code for this invocation, must not be `0`.
    exit_code: ExitCode,
    /// Message for debugging purposes,
    msg: String,
}

impl ActorError {
    pub fn new(exit_code: ExitCode, msg: String) -> Self {
        Self {
            fatal: false,
            exit_code,
            msg,
        }
    }
<<<<<<< HEAD

=======
>>>>>>> 618cf4ab
    pub fn is_fatal(&self) -> bool {
        self.fatal
    }

    pub fn exit_code(&self) -> ExitCode {
        self.exit_code
    }

    pub fn msg(&self) -> &str {
        &self.msg
    }
}

impl From<EncodingError> for ActorError {
    fn from(e: EncodingError) -> Self {
        Self {
            fatal: false,
            exit_code: ExitCode::ErrSerialization,
            msg: e.to_string(),
        }
    }
}<|MERGE_RESOLUTION|>--- conflicted
+++ resolved
@@ -26,10 +26,6 @@
             msg,
         }
     }
-<<<<<<< HEAD
-
-=======
->>>>>>> 618cf4ab
     pub fn is_fatal(&self) -> bool {
         self.fatal
     }
