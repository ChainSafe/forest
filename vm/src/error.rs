--- conflicted
+++ resolved
@@ -7,11 +7,7 @@
 use crate::ExitCode;
 
 /// The error type that gets returned by actor method calls.
-<<<<<<< HEAD
-#[derive(Error, Debug, Clone)]
-=======
-#[derive(Error, Debug, PartialEq)]
->>>>>>> 7cb6cecd
+#[derive(Error, Debug, Clone, PartialEq)]
 #[error("ActorError(fatal: {fatal}, exit_code: {exit_code:?}, msg: {msg})")]
 pub struct ActorError {
     /// Is this a fatal error.
