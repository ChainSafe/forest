// Copyright 2020 ChainSafe Systems
// SPDX-License-Identifier: Apache-2.0, MIT

use num_bigint::BigUint;

<<<<<<< HEAD
/// Wrapper around a big int variable to handle token specific functionality
// TODO verify on finished spec whether or not big int or uint
#[derive(Default, Clone, PartialEq, Debug, Eq, PartialOrd, Ord, Serialize, Deserialize)]
pub struct TokenAmount(#[serde(with = "biguint_ser")] pub BigUint);

impl TokenAmount {
    pub fn new(val: u64) -> Self {
        TokenAmount(BigUint::from(val))
    }
}

impl Add for TokenAmount {
    type Output = Self;

    fn add(self, other: TokenAmount) -> TokenAmount {
        Self(self.0 + other.0)
    }
}

impl AddAssign for TokenAmount {
    fn add_assign(&mut self, other: TokenAmount) {
        self.0.add_assign(other.0)
    }
}

impl Sub for TokenAmount {
    type Output = Self;

    fn sub(self, other: TokenAmount) -> TokenAmount {
        Self(self.0 - other.0)
    }
}

impl CheckedSub for TokenAmount {
    fn checked_sub(&self, other: &Self) -> Option<Self> {
        self.0.checked_sub(&other.0).map(TokenAmount)
    }
}

impl fmt::Display for TokenAmount {
    fn fmt(&self, f: &mut fmt::Formatter) -> fmt::Result {
        write!(f, "TokenAmount({})", self.0)
    }
}

impl FromStr for TokenAmount {
    type Err = ParseBigIntError;

    fn from_str(src: &str) -> Result<Self, ParseBigIntError> {
        Ok(TokenAmount(BigUint::from_str(src)?))
    }
}

impl From<BigUint> for TokenAmount {
    fn from(other: BigUint) -> Self {
        TokenAmount(other)
    }
}
=======
pub type TokenAmount = BigUint;
>>>>>>> 6d2bf0e0
<|MERGE_RESOLUTION|>--- conflicted
+++ resolved
@@ -3,65 +3,4 @@
 
 use num_bigint::BigUint;
 
-<<<<<<< HEAD
-/// Wrapper around a big int variable to handle token specific functionality
-// TODO verify on finished spec whether or not big int or uint
-#[derive(Default, Clone, PartialEq, Debug, Eq, PartialOrd, Ord, Serialize, Deserialize)]
-pub struct TokenAmount(#[serde(with = "biguint_ser")] pub BigUint);
-
-impl TokenAmount {
-    pub fn new(val: u64) -> Self {
-        TokenAmount(BigUint::from(val))
-    }
-}
-
-impl Add for TokenAmount {
-    type Output = Self;
-
-    fn add(self, other: TokenAmount) -> TokenAmount {
-        Self(self.0 + other.0)
-    }
-}
-
-impl AddAssign for TokenAmount {
-    fn add_assign(&mut self, other: TokenAmount) {
-        self.0.add_assign(other.0)
-    }
-}
-
-impl Sub for TokenAmount {
-    type Output = Self;
-
-    fn sub(self, other: TokenAmount) -> TokenAmount {
-        Self(self.0 - other.0)
-    }
-}
-
-impl CheckedSub for TokenAmount {
-    fn checked_sub(&self, other: &Self) -> Option<Self> {
-        self.0.checked_sub(&other.0).map(TokenAmount)
-    }
-}
-
-impl fmt::Display for TokenAmount {
-    fn fmt(&self, f: &mut fmt::Formatter) -> fmt::Result {
-        write!(f, "TokenAmount({})", self.0)
-    }
-}
-
-impl FromStr for TokenAmount {
-    type Err = ParseBigIntError;
-
-    fn from_str(src: &str) -> Result<Self, ParseBigIntError> {
-        Ok(TokenAmount(BigUint::from_str(src)?))
-    }
-}
-
-impl From<BigUint> for TokenAmount {
-    fn from(other: BigUint) -> Self {
-        TokenAmount(other)
-    }
-}
-=======
-pub type TokenAmount = BigUint;
->>>>>>> 6d2bf0e0
+pub type TokenAmount = BigUint;