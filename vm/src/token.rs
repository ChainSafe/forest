// Copyright 2020 ChainSafe Systems
// SPDX-License-Identifier: Apache-2.0, MIT

use encoding::{de, ser};
<<<<<<< HEAD
use num_bigint::{biguint_ser, BigUint};
use num_traits::CheckedSub;
use std::fmt;
use std::ops::{Add, AddAssign, Sub};
=======
use num_bigint::{biguint_ser, BigUint, ParseBigIntError};
use std::str::FromStr;
>>>>>>> f2027f03

/// Wrapper around a big int variable to handle token specific functionality
// TODO verify on finished spec whether or not big int or uint
#[derive(Default, Clone, PartialEq, Debug, Eq, PartialOrd, Ord)]
pub struct TokenAmount(pub BigUint);

impl TokenAmount {
    pub fn new(val: u64) -> Self {
        TokenAmount(BigUint::from(val))
    }
}

impl Add for TokenAmount {
    type Output = Self;

    fn add(self, other: TokenAmount) -> TokenAmount {
        Self(self.0 + other.0)
    }
}

impl AddAssign for TokenAmount {
    fn add_assign(&mut self, other: TokenAmount) {
        self.0.add_assign(other.0)
    }
}

impl Sub for TokenAmount {
    type Output = Self;

    fn sub(self, other: TokenAmount) -> TokenAmount {
        Self(self.0 - other.0)
    }
}

impl CheckedSub for TokenAmount {
    fn checked_sub(&self, other: &Self) -> Option<Self> {
        self.0.checked_sub(&other.0).map(TokenAmount)
    }
}

impl fmt::Display for TokenAmount {
    fn fmt(&self, f: &mut fmt::Formatter) -> fmt::Result {
        write!(f, "TokenAmount({})", self.0)
    }
}

impl ser::Serialize for TokenAmount {
    fn serialize<S>(&self, s: S) -> Result<S::Ok, S::Error>
    where
        S: ser::Serializer,
    {
        biguint_ser::serialize(&self.0, s)
    }
}

impl<'de> de::Deserialize<'de> for TokenAmount {
    fn deserialize<D>(deserializer: D) -> Result<Self, D::Error>
    where
        D: de::Deserializer<'de>,
    {
        Ok(Self(biguint_ser::deserialize(deserializer)?))
    }
}

impl FromStr for TokenAmount {
    type Err = ParseBigIntError;

    fn from_str(src: &str) -> Result<Self, ParseBigIntError> {
        Ok(TokenAmount(BigUint::from_str(src)?))
    }
}<|MERGE_RESOLUTION|>--- conflicted
+++ resolved
@@ -2,15 +2,10 @@
 // SPDX-License-Identifier: Apache-2.0, MIT
 
 use encoding::{de, ser};
-<<<<<<< HEAD
-use num_bigint::{biguint_ser, BigUint};
+use num_bigint::{biguint_ser, BigUint, ParseBigIntError};
 use num_traits::CheckedSub;
 use std::fmt;
 use std::ops::{Add, AddAssign, Sub};
-=======
-use num_bigint::{biguint_ser, BigUint, ParseBigIntError};
-use std::str::FromStr;
->>>>>>> f2027f03
 
 /// Wrapper around a big int variable to handle token specific functionality
 // TODO verify on finished spec whether or not big int or uint
