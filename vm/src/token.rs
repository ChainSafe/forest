// Copyright 2020 ChainSafe Systems
// SPDX-License-Identifier: Apache-2.0, MIT

<<<<<<< HEAD
use num_bigint::{biguint_ser, BigInt, BigUint, ParseBigIntError, Sign};
use num_traits::{CheckedSub, Signed};
=======
use num_bigint::{biguint_ser, BigInt, BigUint, ParseBigIntError};
use num_traits::CheckedSub;
>>>>>>> 7e8bd6f2
use serde::{Deserialize, Serialize};
use std::convert::TryFrom;
use std::fmt;
use std::ops::{Add, AddAssign, Mul, Sub};
use std::str::FromStr;

/// Wrapper around a big int variable to handle token specific functionality
// TODO verify on finished spec whether or not big int or uint
#[derive(Default, Clone, PartialEq, Debug, Eq, PartialOrd, Ord, Serialize, Deserialize)]
pub struct TokenAmount(#[serde(with = "biguint_ser")] pub BigUint);

impl TokenAmount {
    pub fn new(val: u64) -> Self {
        TokenAmount(BigUint::from(val))
    }
<<<<<<< HEAD
    /// Utility function just to be able to do arithmetic with negative bigint values
    /// To match actor spec
    pub fn checked_add_bigint(&self, other: &BigInt) -> Option<TokenAmount> {
        match other.sign() {
            Sign::Minus => self.checked_sub(&TokenAmount::try_from(other.abs()).unwrap()),
            _ => Some(TokenAmount::try_from(BigInt::from(self.0.clone()) + other).unwrap()),
        }
=======

    pub fn add_bigint(&self, other: BigInt) -> Result<TokenAmount, &'static str> {
        let new_total = BigInt::from(self.0.clone()) + other;
        TokenAmount::try_from(new_total)
>>>>>>> 7e8bd6f2
    }
}

impl Add for TokenAmount {
    type Output = Self;

    fn add(self, other: TokenAmount) -> TokenAmount {
        Self(self.0 + other.0)
    }
}

<<<<<<< HEAD
impl Add<&TokenAmount> for TokenAmount {
    type Output = Self;

    fn add(self, other: &TokenAmount) -> TokenAmount {
        Self(self.0 + &other.0)
=======
impl<'a> Add<&'a TokenAmount> for TokenAmount {
    type Output = Self;

    #[inline]
    fn add(self, other: &TokenAmount) -> TokenAmount {
        TokenAmount(self.0 + &other.0)
>>>>>>> 7e8bd6f2
    }
}

impl AddAssign for TokenAmount {
    fn add_assign(&mut self, other: TokenAmount) {
        self.0.add_assign(other.0)
    }
}

impl AddAssign<&TokenAmount> for TokenAmount {
    fn add_assign(&mut self, other: &TokenAmount) {
        self.0.add_assign(&other.0)
    }
}

impl Sub for TokenAmount {
    type Output = Self;

    fn sub(self, other: TokenAmount) -> TokenAmount {
        Self(self.0 - other.0)
    }
}

impl<'a> Sub<&'a TokenAmount> for &TokenAmount {
    type Output = TokenAmount;

    fn sub(self, other: &TokenAmount) -> TokenAmount {
        TokenAmount(&self.0 - &other.0)
    }
}

impl Mul<u64> for &TokenAmount {
    type Output = TokenAmount;

    fn mul(self, rhs: u64) -> TokenAmount {
        TokenAmount(&self.0 * rhs)
    }
}

impl CheckedSub for TokenAmount {
    fn checked_sub(&self, other: &Self) -> Option<Self> {
        self.0.checked_sub(&other.0).map(TokenAmount)
    }
}

impl fmt::Display for TokenAmount {
    fn fmt(&self, f: &mut fmt::Formatter) -> fmt::Result {
        write!(f, "TokenAmount({})", self.0)
    }
}

impl TryFrom<BigInt> for TokenAmount {
    type Error = &'static str;

    fn try_from(value: BigInt) -> Result<Self, Self::Error> {
        Ok(TokenAmount(
            value.to_biguint().ok_or("TokenAmount cannot be negative")?,
        ))
    }
}

<<<<<<< HEAD
impl From<TokenAmount> for BigInt {
    fn from(t: TokenAmount) -> Self {
        Self::from(t.0)
    }
}

=======
>>>>>>> 7e8bd6f2
impl FromStr for TokenAmount {
    type Err = ParseBigIntError;

    fn from_str(src: &str) -> Result<Self, ParseBigIntError> {
        Ok(TokenAmount(BigUint::from_str(src)?))
    }
}<|MERGE_RESOLUTION|>--- conflicted
+++ resolved
@@ -1,13 +1,8 @@
 // Copyright 2020 ChainSafe Systems
 // SPDX-License-Identifier: Apache-2.0, MIT
 
-<<<<<<< HEAD
 use num_bigint::{biguint_ser, BigInt, BigUint, ParseBigIntError, Sign};
 use num_traits::{CheckedSub, Signed};
-=======
-use num_bigint::{biguint_ser, BigInt, BigUint, ParseBigIntError};
-use num_traits::CheckedSub;
->>>>>>> 7e8bd6f2
 use serde::{Deserialize, Serialize};
 use std::convert::TryFrom;
 use std::fmt;
@@ -23,20 +18,11 @@
     pub fn new(val: u64) -> Self {
         TokenAmount(BigUint::from(val))
     }
-<<<<<<< HEAD
     /// Utility function just to be able to do arithmetic with negative bigint values
     /// To match actor spec
-    pub fn checked_add_bigint(&self, other: &BigInt) -> Option<TokenAmount> {
-        match other.sign() {
-            Sign::Minus => self.checked_sub(&TokenAmount::try_from(other.abs()).unwrap()),
-            _ => Some(TokenAmount::try_from(BigInt::from(self.0.clone()) + other).unwrap()),
-        }
-=======
-
-    pub fn add_bigint(&self, other: BigInt) -> Result<TokenAmount, &'static str> {
+    pub fn checked_add_bigint(&self, other: BigInt) -> Result<TokenAmount, &'static str> {
         let new_total = BigInt::from(self.0.clone()) + other;
         TokenAmount::try_from(new_total)
->>>>>>> 7e8bd6f2
     }
 }
 
@@ -48,20 +34,12 @@
     }
 }
 
-<<<<<<< HEAD
-impl Add<&TokenAmount> for TokenAmount {
-    type Output = Self;
-
-    fn add(self, other: &TokenAmount) -> TokenAmount {
-        Self(self.0 + &other.0)
-=======
 impl<'a> Add<&'a TokenAmount> for TokenAmount {
     type Output = Self;
 
     #[inline]
-    fn add(self, other: &TokenAmount) -> TokenAmount {
-        TokenAmount(self.0 + &other.0)
->>>>>>> 7e8bd6f2
+    fn add(self, other: &TokenAmount) -> Self {
+        Self(self.0 + &other.0)
     }
 }
 
@@ -123,15 +101,12 @@
     }
 }
 
-<<<<<<< HEAD
 impl From<TokenAmount> for BigInt {
     fn from(t: TokenAmount) -> Self {
         Self::from(t.0)
     }
 }
 
-=======
->>>>>>> 7e8bd6f2
 impl FromStr for TokenAmount {
     type Err = ParseBigIntError;
 
