// Copyright 2020 ChainSafe Systems
// SPDX-License-Identifier: Apache-2.0, MIT

use num_bigint::BigUint;

<<<<<<< HEAD
/// Wrapper around a big int variable to handle token specific functionality
// TODO verify on finished spec whether or not big int or uint
#[derive(Default, Clone, PartialEq, Debug, Eq, PartialOrd, Ord, Serialize, Deserialize)]
pub struct TokenAmount(#[serde(with = "biguint_ser")] pub BigUint);

impl TokenAmount {
    pub fn new(val: u64) -> Self {
        TokenAmount(BigUint::from(val))
    }
    /// Utility function just to be able to do arithmetic with negative bigint values
    /// To match actor spec
    pub fn checked_add_bigint(&self, other: BigInt) -> Result<TokenAmount, &'static str> {
        let new_total = BigInt::from(self.0.clone()) + other;
        TokenAmount::try_from(new_total)
    }
}

impl Add for TokenAmount {
    type Output = Self;

    fn add(self, other: TokenAmount) -> TokenAmount {
        Self(self.0 + other.0)
    }
}

impl<'a> Add<&'a TokenAmount> for TokenAmount {
    type Output = Self;

    #[inline]
    fn add(self, other: &TokenAmount) -> Self {
        Self(self.0 + &other.0)
    }
}

impl AddAssign for TokenAmount {
    fn add_assign(&mut self, other: TokenAmount) {
        self.0.add_assign(other.0)
    }
}

impl AddAssign<&TokenAmount> for TokenAmount {
    fn add_assign(&mut self, other: &TokenAmount) {
        self.0.add_assign(&other.0)
    }
}

impl Sub for TokenAmount {
    type Output = Self;

    fn sub(self, other: TokenAmount) -> TokenAmount {
        Self(self.0 - other.0)
    }
}

impl<'a> Sub<&'a TokenAmount> for &TokenAmount {
    type Output = TokenAmount;

    fn sub(self, other: &TokenAmount) -> TokenAmount {
        TokenAmount(&self.0 - &other.0)
    }
}

impl Mul<u64> for &TokenAmount {
    type Output = TokenAmount;

    fn mul(self, rhs: u64) -> TokenAmount {
        TokenAmount(&self.0 * rhs)
    }
}

impl CheckedSub for TokenAmount {
    fn checked_sub(&self, other: &Self) -> Option<Self> {
        self.0.checked_sub(&other.0).map(TokenAmount)
    }
}

impl fmt::Display for TokenAmount {
    fn fmt(&self, f: &mut fmt::Formatter) -> fmt::Result {
        write!(f, "TokenAmount({})", self.0)
    }
}

impl TryFrom<BigInt> for TokenAmount {
    type Error = &'static str;

    fn try_from(value: BigInt) -> Result<Self, Self::Error> {
        Ok(TokenAmount(
            value.to_biguint().ok_or("TokenAmount cannot be negative")?,
        ))
    }
}

impl From<TokenAmount> for BigInt {
    fn from(t: TokenAmount) -> Self {
        Self::from(t.0)
    }
}

impl FromStr for TokenAmount {
    type Err = ParseBigIntError;

    fn from_str(src: &str) -> Result<Self, ParseBigIntError> {
        Ok(TokenAmount(BigUint::from_str(src)?))
    }
}
=======
pub type TokenAmount = BigUint;
>>>>>>> 661f52aa
<|MERGE_RESOLUTION|>--- conflicted
+++ resolved
@@ -3,112 +3,4 @@
 
 use num_bigint::BigUint;
 
-<<<<<<< HEAD
-/// Wrapper around a big int variable to handle token specific functionality
-// TODO verify on finished spec whether or not big int or uint
-#[derive(Default, Clone, PartialEq, Debug, Eq, PartialOrd, Ord, Serialize, Deserialize)]
-pub struct TokenAmount(#[serde(with = "biguint_ser")] pub BigUint);
-
-impl TokenAmount {
-    pub fn new(val: u64) -> Self {
-        TokenAmount(BigUint::from(val))
-    }
-    /// Utility function just to be able to do arithmetic with negative bigint values
-    /// To match actor spec
-    pub fn checked_add_bigint(&self, other: BigInt) -> Result<TokenAmount, &'static str> {
-        let new_total = BigInt::from(self.0.clone()) + other;
-        TokenAmount::try_from(new_total)
-    }
-}
-
-impl Add for TokenAmount {
-    type Output = Self;
-
-    fn add(self, other: TokenAmount) -> TokenAmount {
-        Self(self.0 + other.0)
-    }
-}
-
-impl<'a> Add<&'a TokenAmount> for TokenAmount {
-    type Output = Self;
-
-    #[inline]
-    fn add(self, other: &TokenAmount) -> Self {
-        Self(self.0 + &other.0)
-    }
-}
-
-impl AddAssign for TokenAmount {
-    fn add_assign(&mut self, other: TokenAmount) {
-        self.0.add_assign(other.0)
-    }
-}
-
-impl AddAssign<&TokenAmount> for TokenAmount {
-    fn add_assign(&mut self, other: &TokenAmount) {
-        self.0.add_assign(&other.0)
-    }
-}
-
-impl Sub for TokenAmount {
-    type Output = Self;
-
-    fn sub(self, other: TokenAmount) -> TokenAmount {
-        Self(self.0 - other.0)
-    }
-}
-
-impl<'a> Sub<&'a TokenAmount> for &TokenAmount {
-    type Output = TokenAmount;
-
-    fn sub(self, other: &TokenAmount) -> TokenAmount {
-        TokenAmount(&self.0 - &other.0)
-    }
-}
-
-impl Mul<u64> for &TokenAmount {
-    type Output = TokenAmount;
-
-    fn mul(self, rhs: u64) -> TokenAmount {
-        TokenAmount(&self.0 * rhs)
-    }
-}
-
-impl CheckedSub for TokenAmount {
-    fn checked_sub(&self, other: &Self) -> Option<Self> {
-        self.0.checked_sub(&other.0).map(TokenAmount)
-    }
-}
-
-impl fmt::Display for TokenAmount {
-    fn fmt(&self, f: &mut fmt::Formatter) -> fmt::Result {
-        write!(f, "TokenAmount({})", self.0)
-    }
-}
-
-impl TryFrom<BigInt> for TokenAmount {
-    type Error = &'static str;
-
-    fn try_from(value: BigInt) -> Result<Self, Self::Error> {
-        Ok(TokenAmount(
-            value.to_biguint().ok_or("TokenAmount cannot be negative")?,
-        ))
-    }
-}
-
-impl From<TokenAmount> for BigInt {
-    fn from(t: TokenAmount) -> Self {
-        Self::from(t.0)
-    }
-}
-
-impl FromStr for TokenAmount {
-    type Err = ParseBigIntError;
-
-    fn from_str(src: &str) -> Result<Self, ParseBigIntError> {
-        Ok(TokenAmount(BigUint::from_str(src)?))
-    }
-}
-=======
-pub type TokenAmount = BigUint;
->>>>>>> 661f52aa
+pub type TokenAmount = BigUint;