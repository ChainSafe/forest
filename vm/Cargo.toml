[package]
name        = "forest_vm"
description = "Forest VM types"
license     = "MIT OR Apache-2.0"
version     = "0.3.1"
authors     = ["ChainSafe Systems <info@chainsafe.io>"]
edition     = "2021"
repository  = "https://github.com/ChainSafe/forest"

[package.metadata.docs.rs]
features = ["json"]

[dependencies]
cid                = { version = "0.8", default-features = false, features = ["std"] }
forest_encoding    = "0.2"
forest_json        = { version = "0.1.0", path = "../utils/json/" }
fvm                = "1.1"
fvm_ipld_encoding  = "0.2"
fvm_shared         = { version = "0.8", default-features = false }
lazy_static        = "1.4"
<<<<<<< HEAD
cid                = { version = "0.8", default-features = false, features = ["std"] }
forest_json        = "0.1.0"
=======
num-derive         = "0.3"
num-traits         = "0.2"
serde              = { version = "1.0", features = ["derive"] }
serde_ipld_dagcbor = "0.2"
thiserror          = "1.0"
>>>>>>> e9fcdaa7
<|MERGE_RESOLUTION|>--- conflicted
+++ resolved
@@ -13,18 +13,13 @@
 [dependencies]
 cid                = { version = "0.8", default-features = false, features = ["std"] }
 forest_encoding    = "0.2"
-forest_json        = { version = "0.1.0", path = "../utils/json/" }
+forest_json        = "0.1.0"
 fvm                = "1.1"
 fvm_ipld_encoding  = "0.2"
 fvm_shared         = { version = "0.8", default-features = false }
 lazy_static        = "1.4"
-<<<<<<< HEAD
-cid                = { version = "0.8", default-features = false, features = ["std"] }
-forest_json        = "0.1.0"
-=======
 num-derive         = "0.3"
 num-traits         = "0.2"
 serde              = { version = "1.0", features = ["derive"] }
 serde_ipld_dagcbor = "0.2"
-thiserror          = "1.0"
->>>>>>> e9fcdaa7
+thiserror          = "1.0"