[package]
name = "vm"
version = "0.1.0"
authors = ["ChainSafe Systems <info@chainsafe.io>"]
edition = "2018"

# See more keys and their definitions at https://doc.rust-lang.org/cargo/reference/manifest.html

[dependencies]
cid = "0.3.1"
num-bigint = "0.2.3"
crypto = {path = "../crypto"}
address = {path = "./address"}
encoding = {path = "../encoding"}
<<<<<<< HEAD
derive_builder = "0.9"
=======
num-traits = "0.2"
num-derive = "0.2"
>>>>>>> 36acea44
<|MERGE_RESOLUTION|>--- conflicted
+++ resolved
@@ -12,9 +12,6 @@
 crypto = {path = "../crypto"}
 address = {path = "./address"}
 encoding = {path = "../encoding"}
-<<<<<<< HEAD
 derive_builder = "0.9"
-=======
 num-traits = "0.2"
-num-derive = "0.2"
->>>>>>> 36acea44
+num-derive = "0.2"