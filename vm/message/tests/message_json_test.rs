--- conflicted
+++ resolved
@@ -4,28 +4,15 @@
 #![cfg(feature = "json")]
 
 use address::Address;
-<<<<<<< HEAD
-use forest_crypto::Signer;
-=======
 use crypto::{Signature, Signer};
 use forest_message::message;
 use forest_message::message::json::{MessageJson, MessageJsonRef};
->>>>>>> d8222850
 use forest_message::signed_message::{
     self,
     json::{SignedMessageJson, SignedMessageJsonRef},
     SignedMessage,
 };
-<<<<<<< HEAD
-use forest_message::unsigned_message::{
-    self,
-    json::{UnsignedMessageJson, UnsignedMessageJsonRef},
-    UnsignedMessage,
-};
-use fvm_shared::crypto::signature::Signature;
-=======
 use fvm_shared::message::Message;
->>>>>>> d8222850
 use serde::{Deserialize, Serialize};
 use serde_json::{from_str, to_string};
 use vm::Serialized;
