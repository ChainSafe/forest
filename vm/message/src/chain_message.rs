// Copyright 2019-2023 ChainSafe Systems
// SPDX-License-Identifier: Apache-2.0, MIT

use std::borrow::Borrow;

use cid::Cid;
<<<<<<< HEAD
use forest_shim::{address::Address, econ::TokenAmount, message::Message};
use fvm_ipld_encoding::{Cbor, Error, RawBytes};
use fvm_shared::MethodNum;
=======
use forest_shim::econ::TokenAmount;
use fvm_ipld_encoding::{Cbor, Error, RawBytes};
use fvm_shared::{address::Address, message::Message, MethodNum};
>>>>>>> 9125f492
use serde::{Deserialize, Serialize};

use super::Message as MessageTrait;
use crate::signed_message::SignedMessage;

/// `Enum` to encapsulate signed and unsigned messages. Useful when working with
/// both types
#[derive(Clone, Debug, Serialize, Deserialize, Hash)]
#[serde(untagged)]
pub enum ChainMessage {
    Unsigned(Message),
    Signed(SignedMessage),
}

impl ChainMessage {
    pub fn message(&self) -> &Message {
        match self {
            Self::Unsigned(m) => m,
            Self::Signed(sm) => sm.message(),
        }
    }
}

impl MessageTrait for ChainMessage {
    fn from(&self) -> Address {
        match self {
            Self::Signed(t) => t.from(),
            Self::Unsigned(t) => Address::from(t.from),
        }
    }
    fn to(&self) -> Address {
        match self {
            Self::Signed(t) => t.to(),
            Self::Unsigned(t) => Address::from(t.to),
        }
    }
    fn sequence(&self) -> u64 {
        match self {
            Self::Signed(t) => t.sequence(),
            Self::Unsigned(t) => t.sequence,
        }
    }
    fn value(&self) -> TokenAmount {
        match self {
            Self::Signed(t) => t.value(),
<<<<<<< HEAD
            Self::Unsigned(t) => TokenAmount::from(&t.value),
=======
            Self::Unsigned(t) => t.value.borrow().into(),
>>>>>>> 9125f492
        }
    }
    fn method_num(&self) -> MethodNum {
        match self {
            Self::Signed(t) => t.method_num(),
            Self::Unsigned(t) => t.method_num,
        }
    }
    fn params(&self) -> &RawBytes {
        match self {
            Self::Signed(t) => t.params(),
            Self::Unsigned(t) => &t.params,
        }
    }
    fn gas_limit(&self) -> i64 {
        match self {
            Self::Signed(t) => t.gas_limit(),
            Self::Unsigned(t) => t.gas_limit,
        }
    }
    fn set_gas_limit(&mut self, token_amount: i64) {
        match self {
            Self::Signed(t) => t.set_gas_limit(token_amount),
            Self::Unsigned(t) => t.gas_limit = token_amount,
        }
    }
    fn set_sequence(&mut self, new_sequence: u64) {
        match self {
            Self::Signed(t) => t.set_sequence(new_sequence),
            Self::Unsigned(t) => t.sequence = new_sequence,
        }
    }
    fn required_funds(&self) -> TokenAmount {
        match self {
            Self::Signed(t) => t.required_funds(),
<<<<<<< HEAD
            Self::Unsigned(t) => TokenAmount::from(&t.gas_fee_cap * t.gas_limit + &t.value),
=======
            Self::Unsigned(t) => (&t.gas_fee_cap * t.gas_limit + &t.value).into(),
>>>>>>> 9125f492
        }
    }
    fn gas_fee_cap(&self) -> TokenAmount {
        match self {
            Self::Signed(t) => t.gas_fee_cap(),
<<<<<<< HEAD
            Self::Unsigned(t) => TokenAmount::from(&t.gas_fee_cap),
=======
            Self::Unsigned(t) => (&t.gas_fee_cap).into(),
>>>>>>> 9125f492
        }
    }
    fn gas_premium(&self) -> TokenAmount {
        match self {
            Self::Signed(t) => t.gas_premium(),
<<<<<<< HEAD
            Self::Unsigned(t) => TokenAmount::from(&t.gas_premium),
=======
            Self::Unsigned(t) => (&t.gas_premium).into(),
>>>>>>> 9125f492
        }
    }

    fn set_gas_fee_cap(&mut self, cap: TokenAmount) {
        match self {
            Self::Signed(t) => t.set_gas_fee_cap(cap),
            Self::Unsigned(t) => t.gas_fee_cap = cap.into(),
        }
    }

    fn set_gas_premium(&mut self, prem: TokenAmount) {
        match self {
            Self::Signed(t) => t.set_gas_premium(prem),
            Self::Unsigned(t) => t.gas_premium = prem.into(),
        }
    }
}

impl Cbor for ChainMessage {
    /// Returns the content identifier of the raw block of data
    /// Default is `Blake2b256` hash
    fn cid(&self) -> Result<Cid, Error> {
        match self {
            Self::Signed(t) => t.cid(),
            Self::Unsigned(t) => t.cid(),
        }
    }
}<|MERGE_RESOLUTION|>--- conflicted
+++ resolved
@@ -4,15 +4,9 @@
 use std::borrow::Borrow;
 
 use cid::Cid;
-<<<<<<< HEAD
 use forest_shim::{address::Address, econ::TokenAmount, message::Message};
 use fvm_ipld_encoding::{Cbor, Error, RawBytes};
 use fvm_shared::MethodNum;
-=======
-use forest_shim::econ::TokenAmount;
-use fvm_ipld_encoding::{Cbor, Error, RawBytes};
-use fvm_shared::{address::Address, message::Message, MethodNum};
->>>>>>> 9125f492
 use serde::{Deserialize, Serialize};
 
 use super::Message as MessageTrait;
@@ -58,11 +52,7 @@
     fn value(&self) -> TokenAmount {
         match self {
             Self::Signed(t) => t.value(),
-<<<<<<< HEAD
-            Self::Unsigned(t) => TokenAmount::from(&t.value),
-=======
             Self::Unsigned(t) => t.value.borrow().into(),
->>>>>>> 9125f492
         }
     }
     fn method_num(&self) -> MethodNum {
@@ -98,31 +88,19 @@
     fn required_funds(&self) -> TokenAmount {
         match self {
             Self::Signed(t) => t.required_funds(),
-<<<<<<< HEAD
-            Self::Unsigned(t) => TokenAmount::from(&t.gas_fee_cap * t.gas_limit + &t.value),
-=======
             Self::Unsigned(t) => (&t.gas_fee_cap * t.gas_limit + &t.value).into(),
->>>>>>> 9125f492
         }
     }
     fn gas_fee_cap(&self) -> TokenAmount {
         match self {
             Self::Signed(t) => t.gas_fee_cap(),
-<<<<<<< HEAD
-            Self::Unsigned(t) => TokenAmount::from(&t.gas_fee_cap),
-=======
             Self::Unsigned(t) => (&t.gas_fee_cap).into(),
->>>>>>> 9125f492
         }
     }
     fn gas_premium(&self) -> TokenAmount {
         match self {
             Self::Signed(t) => t.gas_premium(),
-<<<<<<< HEAD
-            Self::Unsigned(t) => TokenAmount::from(&t.gas_premium),
-=======
             Self::Unsigned(t) => (&t.gas_premium).into(),
->>>>>>> 9125f492
         }
     }
 
