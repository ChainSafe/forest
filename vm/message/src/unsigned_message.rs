--- conflicted
+++ resolved
@@ -5,14 +5,8 @@
 use address::Address;
 use derive_builder::Builder;
 use encoding::{de, ser, Cbor};
-<<<<<<< HEAD
 use num_bigint::{biguint_ser, BigUint};
-use raw_block::RawBlock;
 use serde::{Deserialize, Serialize};
-=======
-use num_bigint::BigUint;
-use serde::Deserialize;
->>>>>>> 1bd9a59c
 use vm::{MethodNum, Serialized, TokenAmount};
 
 /// Default Unsigned VM message type which includes all data needed for a state transition
