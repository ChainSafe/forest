--- conflicted
+++ resolved
@@ -85,12 +85,7 @@
     fn method_num(&self) -> &MethodNum {
         &self.method_num
     }
-<<<<<<< HEAD
-    /// params returns the encoded parameters for the method call
     fn params(&self) -> &Serialized {
-=======
-    fn params(&self) -> &MethodParams {
->>>>>>> f025a9bb
         &self.params
     }
     fn gas_price(&self) -> &BigUint {
