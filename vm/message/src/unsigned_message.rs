// Copyright 2019-2022 ChainSafe Systems
// SPDX-License-Identifier: Apache-2.0, MIT

use super::Message;
use address::Address;
use derive_builder::Builder;
use encoding::Cbor;
use fvm::gas::Gas;
use fvm_shared::bigint::bigint_ser::{BigIntDe, BigIntSer};
use serde::{Deserialize, Deserializer, Serialize, Serializer};
use vm::{MethodNum, Serialized, TokenAmount};

/// Default Unsigned VM message type which includes all data needed for a state transition
///
/// Usage:
/// ```
/// use forest_message::{UnsignedMessage, Message};
/// use vm::{TokenAmount, Serialized, MethodNum};
/// use address::Address;
///
/// // Use the builder pattern to generate a message
/// let message = UnsignedMessage::builder()
///     .to(Address::new_id(0))
///     .from(Address::new_id(1))
///     .sequence(0) // optional
///     .value(TokenAmount::from(0u8)) // optional
///     .method_num(MethodNum::default()) // optional
///     .params(Serialized::default()) // optional
///     .gas_limit(0) // optional
///     .version(0) // optional
///     .build()
///     .unwrap();
///
// /// Commands can be chained, or built separately
/// let mut message_builder = UnsignedMessage::builder();
/// message_builder.sequence(1);
/// message_builder.from(Address::new_id(0));
/// message_builder.to(Address::new_id(1));
/// let msg = message_builder.build().unwrap();
/// assert_eq!(msg.sequence(), 1);
/// ```
#[derive(PartialEq, Clone, Debug, Builder, Hash, Eq)]
#[builder(name = "MessageBuilder")]
pub struct UnsignedMessage {
    #[builder(default)]
    pub version: i64,
    pub from: Address,
    pub to: Address,
    #[builder(default)]
    pub sequence: u64,
    #[builder(default)]
    pub value: TokenAmount,
    #[builder(default)]
    pub method_num: MethodNum,
    #[builder(default)]
    pub params: Serialized,
    #[builder(default)]
    pub gas_limit: i64,
    #[builder(default)]
    pub gas_fee_cap: TokenAmount,
    #[builder(default)]
    pub gas_premium: TokenAmount,
}

impl From<&UnsignedMessage> for fvm_shared::message::Message {
    fn from(msg: &UnsignedMessage) -> Self {
        let UnsignedMessage {
            version,
            from,
            to,
            sequence,
            value,
            method_num,
            params,
            gas_limit,
            gas_fee_cap,
            gas_premium,
        } = msg.clone();
        fvm_shared::message::Message {
            version,
            from,
            to,
            sequence,
            value,
            method_num,
            params,
            gas_limit,
            gas_fee_cap,
            gas_premium,
        }
    }
}

impl UnsignedMessage {
    pub fn builder() -> MessageBuilder {
        MessageBuilder::default()
    }

    /// Helper function to convert the message into signing bytes.
    /// This function returns the message `Cid` bytes.
    pub fn to_signing_bytes(&self) -> Vec<u8> {
        // Safe to unwrap here, unsigned message cannot fail to serialize.
        self.cid().unwrap().to_bytes()
    }

    /// Semantic validation and validates the message has enough gas.
    #[cfg(feature = "proofs")]
    pub fn valid_for_block_inclusion(
        &self,
        min_gas: Gas,
        version: fil_types::NetworkVersion,
    ) -> Result<(), anyhow::Error> {
        use fil_types::{NetworkVersion, BLOCK_GAS_LIMIT, TOTAL_FILECOIN, ZERO_ADDRESS};
        use num_traits::Signed;
        if self.version != 0 {
            anyhow::bail!("Message version: {} not supported", self.version);
        }
        if self.to == *ZERO_ADDRESS && version >= NetworkVersion::V7 {
            anyhow::bail!("invalid 'to' address");
        }
        if self.value.is_negative() {
            anyhow::bail!("message value cannot be negative");
        }
        if self.value > *TOTAL_FILECOIN {
            anyhow::bail!("message value cannot be greater than total FIL supply");
        }
        if self.gas_fee_cap.is_negative() {
            anyhow::bail!("gas_fee_cap cannot be negative");
        }
        if self.gas_premium.is_negative() {
            anyhow::bail!("gas_premium cannot be negative");
        }
        if self.gas_premium > self.gas_fee_cap {
            anyhow::bail!("gas_fee_cap less than gas_premium");
        }
        if self.gas_limit > BLOCK_GAS_LIMIT {
            anyhow::bail!("gas_limit cannot be greater than block gas limit");
        }

<<<<<<< HEAD
        if self.gas_limit < min_gas {
            anyhow::bail!(
=======
        if Gas::new(self.gas_limit) < min_gas {
            return Err(format!(
>>>>>>> 82ddcaa6
                "gas_limit {} cannot be less than cost {} of storing a message on chain",
                self.gas_limit,
                min_gas
            );
        }

        Ok(())
    }
}

impl Serialize for UnsignedMessage {
    fn serialize<S>(&self, s: S) -> Result<S::Ok, S::Error>
    where
        S: Serializer,
    {
        (
            &self.version,
            &self.to,
            &self.from,
            &self.sequence,
            BigIntSer(&self.value),
            &self.gas_limit,
            BigIntSer(&self.gas_fee_cap),
            BigIntSer(&self.gas_premium),
            &self.method_num,
            &self.params,
        )
            .serialize(s)
    }
}

impl<'de> Deserialize<'de> for UnsignedMessage {
    fn deserialize<D>(deserializer: D) -> Result<Self, D::Error>
    where
        D: Deserializer<'de>,
    {
        let (
            version,
            to,
            from,
            sequence,
            BigIntDe(value),
            gas_limit,
            BigIntDe(gas_fee_cap),
            BigIntDe(gas_premium),
            method_num,
            params,
        ) = Deserialize::deserialize(deserializer)?;
        Ok(Self {
            version,
            from,
            to,
            sequence,
            value,
            method_num,
            params,
            gas_limit,
            gas_fee_cap,
            gas_premium,
        })
    }
}

impl Message for UnsignedMessage {
    fn from(&self) -> &Address {
        &self.from
    }
    fn to(&self) -> &Address {
        &self.to
    }
    fn sequence(&self) -> u64 {
        self.sequence
    }
    fn value(&self) -> &TokenAmount {
        &self.value
    }
    fn method_num(&self) -> MethodNum {
        self.method_num
    }
    fn params(&self) -> &Serialized {
        &self.params
    }
    fn set_sequence(&mut self, new_sequence: u64) {
        self.sequence = new_sequence
    }
    fn gas_limit(&self) -> i64 {
        self.gas_limit
    }
    fn gas_fee_cap(&self) -> &TokenAmount {
        &self.gas_fee_cap
    }
    fn gas_premium(&self) -> &TokenAmount {
        &self.gas_premium
    }
    fn set_gas_limit(&mut self, token_amount: i64) {
        self.gas_limit = token_amount
    }
    fn set_gas_fee_cap(&mut self, cap: TokenAmount) {
        self.gas_fee_cap = cap;
    }
    fn set_gas_premium(&mut self, prem: TokenAmount) {
        self.gas_premium = prem;
    }
    fn required_funds(&self) -> TokenAmount {
        let total: TokenAmount = self.gas_fee_cap() * self.gas_limit();
        total + self.value()
    }
}

impl Cbor for UnsignedMessage {}

#[cfg(feature = "json")]
pub mod json {
    use super::*;
    use address::json::AddressJson;
    use cid::Cid;
    use num_bigint::bigint_ser;
    use serde::{de, ser};

    /// Wrapper for serializing and deserializing a UnsignedMessage from JSON.
    #[derive(Deserialize, Serialize, Debug)]
    #[serde(transparent)]
    pub struct UnsignedMessageJson(#[serde(with = "self")] pub UnsignedMessage);

    /// Wrapper for serializing a UnsignedMessage reference to JSON.
    #[derive(Serialize)]
    #[serde(transparent)]
    pub struct UnsignedMessageJsonRef<'a>(#[serde(with = "self")] pub &'a UnsignedMessage);

    impl From<UnsignedMessageJson> for UnsignedMessage {
        fn from(wrapper: UnsignedMessageJson) -> Self {
            wrapper.0
        }
    }

    impl From<UnsignedMessage> for UnsignedMessageJson {
        fn from(wrapper: UnsignedMessage) -> Self {
            UnsignedMessageJson(wrapper)
        }
    }

    #[derive(Serialize, Deserialize)]
    #[serde(rename_all = "PascalCase")]
    struct JsonHelper {
        version: i64,
        to: AddressJson,
        from: AddressJson,
        #[serde(rename = "Nonce")]
        sequence: u64,
        #[serde(with = "bigint_ser::json")]
        value: TokenAmount,
        gas_limit: i64,
        #[serde(with = "bigint_ser::json")]
        gas_fee_cap: TokenAmount,
        #[serde(with = "bigint_ser::json")]
        gas_premium: TokenAmount,
        #[serde(rename = "Method")]
        method_num: u64,
        params: Option<String>,
        #[serde(default, rename = "CID", with = "cid::json::opt")]
        cid: Option<Cid>,
    }

    pub fn serialize<S>(m: &UnsignedMessage, serializer: S) -> Result<S::Ok, S::Error>
    where
        S: Serializer,
    {
        JsonHelper {
            version: m.version,
            to: m.to.into(),
            from: m.from.into(),
            sequence: m.sequence,
            value: m.value.clone(),
            gas_limit: m.gas_limit,
            gas_fee_cap: m.gas_fee_cap.clone(),
            gas_premium: m.gas_premium.clone(),
            method_num: m.method_num,
            params: Some(base64::encode(m.params.bytes())),
            cid: Some(m.cid().map_err(ser::Error::custom)?),
        }
        .serialize(serializer)
    }

    pub fn deserialize<'de, D>(deserializer: D) -> Result<UnsignedMessage, D::Error>
    where
        D: Deserializer<'de>,
    {
        let m: JsonHelper = Deserialize::deserialize(deserializer)?;
        Ok(UnsignedMessage {
            version: m.version,
            to: m.to.into(),
            from: m.from.into(),
            sequence: m.sequence,
            value: m.value,
            gas_limit: m.gas_limit,
            gas_fee_cap: m.gas_fee_cap,
            gas_premium: m.gas_premium,
            method_num: m.method_num,
            params: Serialized::new(
                base64::decode(&m.params.unwrap_or_else(|| "".to_string()))
                    .map_err(de::Error::custom)?,
            ),
        })
    }

    pub mod vec {
        use super::*;
        use forest_json_utils::GoVecVisitor;
        use serde::ser::SerializeSeq;

        pub fn serialize<S>(m: &[UnsignedMessage], serializer: S) -> Result<S::Ok, S::Error>
        where
            S: Serializer,
        {
            let mut seq = serializer.serialize_seq(Some(m.len()))?;
            for e in m {
                seq.serialize_element(&UnsignedMessageJsonRef(e))?;
            }
            seq.end()
        }

        pub fn deserialize<'de, D>(deserializer: D) -> Result<Vec<UnsignedMessage>, D::Error>
        where
            D: Deserializer<'de>,
        {
            deserializer
                .deserialize_any(GoVecVisitor::<UnsignedMessage, UnsignedMessageJson>::new())
        }
    }
}<|MERGE_RESOLUTION|>--- conflicted
+++ resolved
@@ -137,13 +137,8 @@
             anyhow::bail!("gas_limit cannot be greater than block gas limit");
         }
 
-<<<<<<< HEAD
-        if self.gas_limit < min_gas {
+        if Gas::new(self.gas_limit) < min_gas {
             anyhow::bail!(
-=======
-        if Gas::new(self.gas_limit) < min_gas {
-            return Err(format!(
->>>>>>> 82ddcaa6
                 "gas_limit {} cannot be less than cost {} of storing a message on chain",
                 self.gas_limit,
                 min_gas
