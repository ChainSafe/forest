--- conflicted
+++ resolved
@@ -24,15 +24,9 @@
     fn value(&self) -> &TokenAmount;
     /// Returns the method number to be called
     fn method_num(&self) -> &MethodNum;
-<<<<<<< HEAD
-    /// params returns the encoded parameters for the method call
+    /// Returns the encoded parameters for the method call
     fn params(&self) -> &Serialized;
     /// gas_price returns gas price for the message
-=======
-    /// Returns the encoded parameters for the method call
-    fn params(&self) -> &MethodParams;
-    /// Returns gas price for the message
->>>>>>> f025a9bb
     fn gas_price(&self) -> &BigUint;
     /// Returns the gas limit for the message
     fn gas_limit(&self) -> &BigUint;
