// Copyright 2020 ChainSafe Systems
// SPDX-License-Identifier: Apache-2.0, MIT

use super::{Message, UnsignedMessage};
use address::Address;
<<<<<<< HEAD
use cid::Cid;
use crypto::{Error as CryptoError, Signature, Signer};
=======
use crypto::{Error as CryptoError, Signature, SignatureType, Signer};
>>>>>>> 0af8cfba
use encoding::tuple::*;
use encoding::{to_vec, Cbor, Error};
use vm::{MethodNum, Serialized, TokenAmount};

/// Represents a wrapped message with signature bytes
#[derive(PartialEq, Clone, Debug, Serialize_tuple, Deserialize_tuple, Hash, Eq)]
pub struct SignedMessage {
    message: UnsignedMessage,
    signature: Signature,
}

impl SignedMessage {
    /// Generate new signed message from an unsigned message and a signer.
    pub fn new<S: Signer>(message: UnsignedMessage, signer: &S) -> Result<Self, CryptoError> {
        let bz = message.marshal_cbor()?;

        let signature = signer.sign_bytes(bz, message.from())?;

        Ok(SignedMessage { message, signature })
    }

    /// Construct a new SignedMessage given an UnsignedMessage and Signature
    pub fn new_from_parts(message: UnsignedMessage, signature: Signature) -> Self {
        SignedMessage { message, signature }
    }
    /// Returns reference to the unsigned message.
    pub fn message(&self) -> &UnsignedMessage {
        &self.message
    }

    /// Returns signature of the signed message.
    pub fn signature(&self) -> &Signature {
        &self.signature
    }

    /// Consumes self and returns it's unsigned message
    pub fn into_message(self) -> UnsignedMessage {
        self.message
    }

    /// Checks if the signed message is a BLS message.
    pub fn is_bls(&self) -> bool {
        self.signature.signature_type() == SignatureType::BLS
    }

    /// Checks if the signed message is a Secp256k1 message.
    pub fn is_secp256k1(&self) -> bool {
        self.signature.signature_type() == SignatureType::Secp256k1
    }
}

impl Message for SignedMessage {
    fn from(&self) -> &Address {
        self.message.from()
    }
    fn to(&self) -> &Address {
        self.message.to()
    }
    fn sequence(&self) -> u64 {
        self.message.sequence()
    }
    fn value(&self) -> &TokenAmount {
        self.message.value()
    }
    fn method_num(&self) -> MethodNum {
        self.message.method_num()
    }
    fn params(&self) -> &Serialized {
        self.message.params()
    }
    fn gas_price(&self) -> &TokenAmount {
        self.message.gas_price()
    }
    fn set_gas_price(&mut self, token_amount: TokenAmount) {
        self.message.set_gas_price(token_amount)
    }
    fn gas_limit(&self) -> u64 {
        self.message.gas_limit()
    }
    fn set_gas_limit(&mut self, token_amount: u64) {
        self.message.set_gas_limit(token_amount)
    }
    fn set_sequence(&mut self, new_sequence: u64) {
        self.message.set_sequence(new_sequence)
    }
    fn required_funds(&self) -> TokenAmount {
        self.message.required_funds()
    }

    fn to_cid(&self) -> Result<Cid, String> {
        self.message.to_cid()
    }
}

impl Cbor for SignedMessage {
    fn marshal_cbor(&self) -> Result<Vec<u8>, Error> {
        if self.is_bls() {
            self.message.marshal_cbor()
        } else {
            Ok(to_vec(&self)?)
        }
    }
}

#[cfg(feature = "json")]
pub mod json {
    use super::*;
    use crate::unsigned_message;
    use crypto::signature;
    use serde::{Deserialize, Deserializer, Serialize, Serializer};

    /// Wrapper for serializing and deserializing a SignedMessage from JSON.
    #[derive(Deserialize, Serialize)]
    #[serde(transparent)]
    pub struct SignedMessageJson(#[serde(with = "self")] pub SignedMessage);

    /// Wrapper for serializing a SignedMessage reference to JSON.
    #[derive(Serialize)]
    #[serde(transparent)]
    pub struct SignedMessageJsonRef<'a>(#[serde(with = "self")] pub &'a SignedMessage);

    impl From<SignedMessageJson> for SignedMessage {
        fn from(wrapper: SignedMessageJson) -> Self {
            wrapper.0
        }
    }

    pub fn serialize<S>(m: &SignedMessage, serializer: S) -> Result<S::Ok, S::Error>
    where
        S: Serializer,
    {
        #[derive(Serialize)]
        #[serde(rename_all = "PascalCase")]
        struct SignedMessageSer<'a> {
            #[serde(with = "unsigned_message::json")]
            message: &'a UnsignedMessage,
            #[serde(with = "signature::json")]
            signature: &'a Signature,
        }
        SignedMessageSer {
            message: &m.message,
            signature: &m.signature,
        }
        .serialize(serializer)
    }

    pub fn deserialize<'de, D>(deserializer: D) -> Result<SignedMessage, D::Error>
    where
        D: Deserializer<'de>,
    {
        #[derive(Serialize, Deserialize)]
        #[serde(rename_all = "PascalCase")]
        struct SignedMessageDe {
            #[serde(with = "unsigned_message::json")]
            message: UnsignedMessage,
            #[serde(with = "signature::json")]
            signature: Signature,
        }
        let SignedMessageDe { message, signature } = Deserialize::deserialize(deserializer)?;
        Ok(SignedMessage { message, signature })
    }

    pub mod vec {
        use super::*;
        use forest_json_utils::GoVecVisitor;
        use serde::ser::SerializeSeq;

        pub fn serialize<S>(m: &[SignedMessage], serializer: S) -> Result<S::Ok, S::Error>
        where
            S: Serializer,
        {
            let mut seq = serializer.serialize_seq(Some(m.len()))?;
            for e in m {
                seq.serialize_element(&SignedMessageJsonRef(e))?;
            }
            seq.end()
        }

        pub fn deserialize<'de, D>(deserializer: D) -> Result<Vec<SignedMessage>, D::Error>
        where
            D: Deserializer<'de>,
        {
            deserializer.deserialize_any(GoVecVisitor::<SignedMessage, SignedMessageJson>::new())
        }
    }
}<|MERGE_RESOLUTION|>--- conflicted
+++ resolved
@@ -3,12 +3,8 @@
 
 use super::{Message, UnsignedMessage};
 use address::Address;
-<<<<<<< HEAD
+use crypto::{Error as CryptoError, Signature, SignatureType, Signer};
 use cid::Cid;
-use crypto::{Error as CryptoError, Signature, Signer};
-=======
-use crypto::{Error as CryptoError, Signature, SignatureType, Signer};
->>>>>>> 0af8cfba
 use encoding::tuple::*;
 use encoding::{to_vec, Cbor, Error};
 use vm::{MethodNum, Serialized, TokenAmount};
