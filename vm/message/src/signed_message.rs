--- conflicted
+++ resolved
@@ -120,122 +120,4 @@
             Ok(to_vec(&self)?)
         }
     }
-<<<<<<< HEAD
-}
-
-pub mod json {
-    use super::*;
-    use crate::message;
-
-    use cid::Cid;
-    use forest_json::signature;
-    use serde::{ser, Deserialize, Deserializer, Serialize, Serializer};
-
-    /// Wrapper for serializing and de-serializing a `SignedMessage` from JSON.
-    #[derive(Deserialize, Serialize)]
-    #[serde(transparent)]
-    pub struct SignedMessageJson(#[serde(with = "self")] pub SignedMessage);
-
-    /// Wrapper for serializing a `SignedMessage` reference to JSON.
-    #[derive(Serialize)]
-    #[serde(transparent)]
-    pub struct SignedMessageJsonRef<'a>(#[serde(with = "self")] pub &'a SignedMessage);
-
-    impl From<SignedMessageJson> for SignedMessage {
-        fn from(wrapper: SignedMessageJson) -> Self {
-            wrapper.0
-        }
-    }
-
-    impl From<SignedMessage> for SignedMessageJson {
-        fn from(msg: SignedMessage) -> Self {
-            SignedMessageJson(msg)
-        }
-    }
-
-    pub fn serialize<S>(m: &SignedMessage, serializer: S) -> Result<S::Ok, S::Error>
-    where
-        S: Serializer,
-    {
-        #[derive(Serialize)]
-        #[serde(rename_all = "PascalCase")]
-        struct SignedMessageSer<'a> {
-            #[serde(with = "message::json")]
-            message: &'a Message,
-            #[serde(with = "signature::json")]
-            signature: &'a Signature,
-            #[serde(default, rename = "CID", with = "forest_json::cid::opt")]
-            cid: Option<Cid>,
-        }
-        SignedMessageSer {
-            message: &m.message,
-            signature: &m.signature,
-            cid: Some(m.cid().map_err(ser::Error::custom)?),
-        }
-        .serialize(serializer)
-    }
-
-    pub fn deserialize<'de, D>(deserializer: D) -> Result<SignedMessage, D::Error>
-    where
-        D: Deserializer<'de>,
-    {
-        #[derive(Serialize, Deserialize)]
-        #[serde(rename_all = "PascalCase")]
-        struct SignedMessageDe {
-            #[serde(with = "message::json")]
-            message: Message,
-            #[serde(with = "signature::json")]
-            signature: Signature,
-        }
-        let SignedMessageDe { message, signature } = Deserialize::deserialize(deserializer)?;
-        Ok(SignedMessage { message, signature })
-    }
-
-    pub mod vec {
-        use super::*;
-        use forest_utils::json::GoVecVisitor;
-        use serde::ser::SerializeSeq;
-
-        pub fn serialize<S>(m: &[SignedMessage], serializer: S) -> Result<S::Ok, S::Error>
-        where
-            S: Serializer,
-        {
-            let mut seq = serializer.serialize_seq(Some(m.len()))?;
-            for e in m {
-                seq.serialize_element(&SignedMessageJsonRef(e))?;
-            }
-            seq.end()
-        }
-
-        pub fn deserialize<'de, D>(deserializer: D) -> Result<Vec<SignedMessage>, D::Error>
-        where
-            D: Deserializer<'de>,
-        {
-            deserializer.deserialize_any(GoVecVisitor::<SignedMessage, SignedMessageJson>::new())
-        }
-    }
-}
-
-#[cfg(test)]
-mod tests {
-    use super::{json::*, *};
-    use quickcheck_macros::quickcheck;
-    use serde_json;
-
-    impl quickcheck::Arbitrary for SignedMessage {
-        fn arbitrary(g: &mut quickcheck::Gen) -> Self {
-            let message = crate::message::tests::MessageWrapper::arbitrary(g).message;
-            let signature = Signature::new_secp256k1(vec![0]);
-            SignedMessage::new_unchecked(message, signature)
-        }
-    }
-
-    #[quickcheck]
-    fn signed_message_roundtrip(message: SignedMessage) {
-        let serialized = serde_json::to_string(&SignedMessageJsonRef(&message)).unwrap();
-        let parsed: SignedMessageJson = serde_json::from_str(&serialized).unwrap();
-        assert_eq!(message, parsed.0);
-    }
-=======
->>>>>>> d65d6bd5
 }