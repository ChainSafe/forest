[package]
name        = "forest_message"
description = "Filecoin message types"
license     = "MIT OR Apache-2.0"
version     = "0.7.2"
authors     = ["ChainSafe Systems <info@chainsafe.io>"]
edition     = "2021"
repository  = "https://github.com/ChainSafe/forest"

[package.metadata.docs.rs]
features = ["json", "proofs"]

[dependencies]
<<<<<<< HEAD
fvm_shared        = { version = "0.7.1", default-features = false }
=======
anyhow            = "1.0"
fvm_shared        = { version = "*", default-features = false, features = ["testing"] }
>>>>>>> d8222850
fvm_ipld_encoding = "0.2"
vm                = { package = "forest_vm", version = "0.3" }
address           = { package = "forest_address", version = "0.3" }
cid               = { package = "forest_cid", version = "0.3" }
num-bigint        = { path = "../../utils/bigint", package = "forest_bigint", version = "0.1" }
encoding          = { package = "forest_encoding", version = "0.2" }
derive_builder    = "0.11"
serde             = { version = "1.0", features = ["derive"] }
base64            = { version = "0.13", optional = true }
forest_json_utils = { path = "../../utils/json_utils", optional = true, version = "0.1" }
num-traits        = "0.2"
fil_types         = { optional = true, version = "0.2" }
<<<<<<< HEAD
anyhow            = "1.0"
forest_crypto     = "0.5" 
=======
fvm               = "0.8"
>>>>>>> d8222850

[dev-dependencies]
serde_json = "1.0"

[features]
default = ["blst"]
blst    = ["fvm_shared/blst"]
pairing = ["fvm_shared/pairing"]

json = ["base64", "forest_json_utils", "cid/json", "num-bigint/json"]
# TODO try to prune out this dependency before releasing
proofs = ["fil_types"]<|MERGE_RESOLUTION|>--- conflicted
+++ resolved
@@ -11,12 +11,7 @@
 features = ["json", "proofs"]
 
 [dependencies]
-<<<<<<< HEAD
-fvm_shared        = { version = "0.7.1", default-features = false }
-=======
-anyhow            = "1.0"
-fvm_shared        = { version = "*", default-features = false, features = ["testing"] }
->>>>>>> d8222850
+fvm_shared        = { version = "0.7.1", default-features = false, features = ["testing"] }
 fvm_ipld_encoding = "0.2"
 vm                = { package = "forest_vm", version = "0.3" }
 address           = { package = "forest_address", version = "0.3" }
@@ -29,12 +24,8 @@
 forest_json_utils = { path = "../../utils/json_utils", optional = true, version = "0.1" }
 num-traits        = "0.2"
 fil_types         = { optional = true, version = "0.2" }
-<<<<<<< HEAD
 anyhow            = "1.0"
 forest_crypto     = "0.5" 
-=======
-fvm               = "0.8"
->>>>>>> d8222850
 
 [dev-dependencies]
 serde_json = "1.0"
