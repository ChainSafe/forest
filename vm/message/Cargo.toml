[package]
name        = "forest_message"
description = "Filecoin message types"
license     = "MIT OR Apache-2.0"
version     = "0.7.2"
authors     = ["ChainSafe Systems <info@chainsafe.io>"]
edition     = "2021"
repository  = "https://github.com/ChainSafe/forest"

[package.metadata.docs.rs]
features = ["json", "proofs"]

[dependencies]
fvm               = "0.8"
fvm_shared        = { version = "0.7.1", default-features = false, features = ["testing"] }
fvm_ipld_encoding = "0.2"
vm                = { package = "forest_vm", version = "0.3" }
address           = { package = "forest_address", version = "0.3" }
cid               = { package = "forest_cid", version = "0.3" }
num-bigint        = { path = "../../utils/bigint", package = "forest_bigint", version = "0.1" }
encoding          = { package = "forest_encoding", version = "0.2" }
derive_builder    = "0.11"
serde             = { version = "1.0", features = ["derive"] }
base64            = { version = "0.13", optional = true }
forest_json_utils = { path = "../../utils/json_utils", optional = true, version = "0.1" }
num-traits        = "0.2"
fil_types         = { optional = true, version = "0.2" }
<<<<<<< HEAD
anyhow            = "1.0"
forest_crypto     = "0.5" 
=======
fvm               = "1.0"
>>>>>>> 058c3928

[dev-dependencies]
serde_json = "1.0"

[features]
default = ["blst"]
blst    = ["fvm_shared/blst"]
pairing = ["fvm_shared/pairing"]

json = ["base64", "forest_json_utils", "cid/json", "num-bigint/json"]
# TODO try to prune out this dependency before releasing
proofs = ["fil_types"]<|MERGE_RESOLUTION|>--- conflicted
+++ resolved
@@ -11,7 +11,6 @@
 features = ["json", "proofs"]
 
 [dependencies]
-fvm               = "0.8"
 fvm_shared        = { version = "0.7.1", default-features = false, features = ["testing"] }
 fvm_ipld_encoding = "0.2"
 vm                = { package = "forest_vm", version = "0.3" }
@@ -25,12 +24,9 @@
 forest_json_utils = { path = "../../utils/json_utils", optional = true, version = "0.1" }
 num-traits        = "0.2"
 fil_types         = { optional = true, version = "0.2" }
-<<<<<<< HEAD
 anyhow            = "1.0"
 forest_crypto     = "0.5" 
-=======
 fvm               = "1.0"
->>>>>>> 058c3928
 
 [dev-dependencies]
 serde_json = "1.0"
