[package]
name        = "forest_message"
description = "Filecoin message types"
license     = "MIT OR Apache-2.0"
version     = "0.7.2"
authors     = ["ChainSafe Systems <info@chainsafe.io>"]
edition     = "2021"
repository  = "https://github.com/ChainSafe/forest"

[package.metadata.docs.rs]
features = ["json", "proofs"]

[dependencies]
anyhow            = "1.0"
base64            = "0.13"
cid               = { version = "0.8", default-features = false, features = ["std"] }
derive_builder    = "0.11"
fil_types         = { optional = true, version = "0.2" }
forest_crypto     = { default-features = false, version = "0.5" }
forest_encoding   = "0.2"
forest_json       = { version = "0.1.0", path = "../../utils/json/" }
forest_json_utils = "0.1"
<<<<<<< HEAD
num-traits = "0.2"
fil_types = { optional = true, version = "0.2" }
anyhow = "1.0"
fvm = "1.1"
forest_json = "0.1.0"
cid = { version = "0.8", default-features = false, features = ["std"] }
=======
forest_vm         = "0.3"
fvm               = "1.1"
fvm_ipld_encoding = "0.2"
fvm_shared        = { version = "0.8", default-features = false, features = ["testing"] }
num-traits        = "0.2"
serde             = { version = "1.0", features = ["derive"] }
>>>>>>> e9fcdaa7

[dev-dependencies]
serde_json = "1.0"

[features]
default = ["blst"]
blst    = ["forest_crypto/blst", "fvm_shared/blst"]
pairing = ["forest_crypto/pairing", "fvm_shared/pairing"]

# TODO try to prune out this dependency before releasing
proofs = ["fil_types"]<|MERGE_RESOLUTION|>--- conflicted
+++ resolved
@@ -11,30 +11,23 @@
 features = ["json", "proofs"]
 
 [dependencies]
-anyhow            = "1.0"
-base64            = "0.13"
-cid               = { version = "0.8", default-features = false, features = ["std"] }
-derive_builder    = "0.11"
-fil_types         = { optional = true, version = "0.2" }
-forest_crypto     = { default-features = false, version = "0.5" }
-forest_encoding   = "0.2"
-forest_json       = { version = "0.1.0", path = "../../utils/json/" }
+anyhow = "1.0"
+base64 = "0.13"
+cid = { version = "0.8", default-features = false, features = ["std"] }
+derive_builder = "0.11"
+fil_types = { optional = true, version = "0.2" }
+forest_crypto = { default-features = false, version = "0.5" }
+forest_encoding = "0.2"
+forest_json = "0.1.0"
 forest_json_utils = "0.1"
-<<<<<<< HEAD
+forest_vm = "0.3"
+fvm = "1.1"
+fvm_ipld_encoding = "0.2"
+fvm_shared = { version = "0.8", default-features = false, features = [
+    "testing",
+] }
 num-traits = "0.2"
-fil_types = { optional = true, version = "0.2" }
-anyhow = "1.0"
-fvm = "1.1"
-forest_json = "0.1.0"
-cid = { version = "0.8", default-features = false, features = ["std"] }
-=======
-forest_vm         = "0.3"
-fvm               = "1.1"
-fvm_ipld_encoding = "0.2"
-fvm_shared        = { version = "0.8", default-features = false, features = ["testing"] }
-num-traits        = "0.2"
-serde             = { version = "1.0", features = ["derive"] }
->>>>>>> e9fcdaa7
+serde = { version = "1.0", features = ["derive"] }
 
 [dev-dependencies]
 serde_json = "1.0"
