--- conflicted
+++ resolved
@@ -19,16 +19,10 @@
 serde                       = { workspace = true, features = ["derive"] }
 
 [dev-dependencies]
-<<<<<<< HEAD
 forest_test_utils.workspace = true
 quickcheck.workspace        = true
-quickcheck_macros.workspace = true
 rand.workspace              = true
 serde_json.workspace        = true
-=======
-quickcheck.workspace = true
-serde_json.workspace = true
->>>>>>> c8f56161
 
 [features]
 default = ["blst"]
