--- conflicted
+++ resolved
@@ -14,12 +14,7 @@
     blake2b_variable, de, ser, serde_bytes, Cbor, CodecProtocol, Error as EncodingError,
 };
 use leb128;
-<<<<<<< HEAD
-=======
-use serde_cbor::Value::Bytes;
-use serde_cbor::{from_slice, to_vec};
 use std::fmt;
->>>>>>> e998474f
 use std::hash::Hash;
 use std::str::FromStr;
 
@@ -214,15 +209,7 @@
             })
             .map_err(de::Error::custom)?;
         // Create and return created address of unmarshalled bytes
-<<<<<<< HEAD
-        Ok(Address::new(protocol, bz).map_err(de::Error::custom)?)
-=======
-        Ok(Address::new(NETWORK_DEFAULT, protocol, vec)?)
-    }
-    fn marshal_cbor(&self) -> Result<Vec<u8>, EncodingError> {
-        // encode bytes
-        Ok(to_vec(&Bytes(self.to_bytes()))?)
->>>>>>> e998474f
+        Ok(Address::new(NETWORK_DEFAULT, protocol, bz).map_err(de::Error::custom)?)
     }
 }
 
