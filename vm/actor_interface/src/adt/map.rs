--- conflicted
+++ resolved
@@ -24,11 +24,7 @@
         match version {
             ActorVersion::V0 => Map::V0(actorv0::make_map(store)),
             ActorVersion::V2 => Map::V2(actorv2::make_map(store)),
-<<<<<<< HEAD
-            ActorVersion::V3 => Map::V3(actorv3::make_map_with_bitwidth(store, HAMT_BIT_WIDTH)),
-=======
             ActorVersion::V3 => Map::V3(actorv3::make_empty_map(store, HAMT_BIT_WIDTH)),
->>>>>>> 4d663116
         }
     }
 
