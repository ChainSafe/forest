// Copyright 2019-2022 ChainSafe Systems
// SPDX-License-Identifier: Apache-2.0, MIT

<<<<<<< HEAD
use forest_address::Address;
use forest_cid::multihash::MultihashDigest;
use forest_cid::{Cid, Code, RAW};
use forest_vm::ActorState;
=======
use address::Address;
use cid::Cid;
>>>>>>> b9a5ff48
use ipld_blockstore::BlockStore;
use serde::Serialize;

use anyhow::Context;
use ipld_blockstore::BlockStoreExt;

/// Account actor method.
pub type Method = fil_actor_account_v8::Method;

/// Account actor state.
#[derive(Serialize)]
#[serde(untagged)]
pub enum State {
    V8(fil_actor_account_v8::State),
}

<<<<<<< HEAD
pub fn account_cid_v7() -> Cid {
    Cid::new_v1(RAW, Code::Identity.digest(b"fil/7/account"))
=======
pub fn is_v8_account_cid(cid: &Cid) -> bool {
    let known_cids = vec![
        // calibnet
        Cid::try_from("bafk2bzacecruossn66xqbeutqx5r4k2kjzgd43frmwd4qkw6haez44ubvvpxo").unwrap(),
        // mainnet
        Cid::try_from("bafk2bzacedudbf7fc5va57t3tmo63snmt3en4iaidv4vo3qlyacbxaa6hlx6y").unwrap(),
    ];
    known_cids.contains(cid)
>>>>>>> b9a5ff48
}

impl State {
    pub fn load<BS>(store: &BS, actor: &ActorState) -> anyhow::Result<State>
    where
        BS: BlockStore,
    {
        if is_v8_account_cid(&actor.code) {
            return store
                .get_obj(&actor.state)?
                .map(State::V8)
                .context("Actor state doesn't exist in store");
        }
        Err(anyhow::anyhow!("Unknown account actor code {}", actor.code))
    }

    pub fn pubkey_address(&self) -> Address {
        match self {
            State::V8(st) => st.address,
        }
    }
}<|MERGE_RESOLUTION|>--- conflicted
+++ resolved
@@ -1,15 +1,10 @@
 // Copyright 2019-2022 ChainSafe Systems
 // SPDX-License-Identifier: Apache-2.0, MIT
 
-<<<<<<< HEAD
 use forest_address::Address;
 use forest_cid::multihash::MultihashDigest;
 use forest_cid::{Cid, Code, RAW};
 use forest_vm::ActorState;
-=======
-use address::Address;
-use cid::Cid;
->>>>>>> b9a5ff48
 use ipld_blockstore::BlockStore;
 use serde::Serialize;
 
@@ -26,10 +21,6 @@
     V8(fil_actor_account_v8::State),
 }
 
-<<<<<<< HEAD
-pub fn account_cid_v7() -> Cid {
-    Cid::new_v1(RAW, Code::Identity.digest(b"fil/7/account"))
-=======
 pub fn is_v8_account_cid(cid: &Cid) -> bool {
     let known_cids = vec![
         // calibnet
@@ -38,7 +29,6 @@
         Cid::try_from("bafk2bzacedudbf7fc5va57t3tmo63snmt3en4iaidv4vo3qlyacbxaa6hlx6y").unwrap(),
     ];
     known_cids.contains(cid)
->>>>>>> b9a5ff48
 }
 
 impl State {
