// Copyright 2019-2022 ChainSafe Systems
// SPDX-License-Identifier: Apache-2.0, MIT

<<<<<<< HEAD
use forest_vm::ActorState;
=======
use address::Address;
>>>>>>> b9a5ff48
use ipld_blockstore::BlockStore;
use serde::Serialize;

/// Cron actor address.
pub const ADDRESS: Address = Address::new_id(3);

/// Cron actor method.
pub type Method = fil_actor_cron_v8::Method;

/// Cron actor state.
#[derive(Serialize)]
#[serde(untagged)]
pub enum State {}

impl State {
    pub fn load<BS>(_store: &BS, actor: &ActorState) -> anyhow::Result<State>
    where
        BS: BlockStore,
    {
        Err(anyhow::anyhow!("Unknown cron actor code {}", actor.code))
    }
}<|MERGE_RESOLUTION|>--- conflicted
+++ resolved
@@ -1,11 +1,7 @@
 // Copyright 2019-2022 ChainSafe Systems
 // SPDX-License-Identifier: Apache-2.0, MIT
 
-<<<<<<< HEAD
 use forest_vm::ActorState;
-=======
-use address::Address;
->>>>>>> b9a5ff48
 use ipld_blockstore::BlockStore;
 use serde::Serialize;
 
