// Copyright 2019-2022 ChainSafe Systems
// SPDX-License-Identifier: Apache-2.0, MIT

use crate::load_actor_state;
use address::Address;
use cid::multihash::MultihashDigest;
use cid::Cid;
use clock::ChainEpoch;
use fil_types::PaddedPieceSize;
use ipld_blockstore::BlockStore;
use num_bigint::{bigint_ser, BigInt};
use serde::Serialize;
use std::{error::Error, marker::PhantomData};
use vm::{ActorState, TokenAmount};

/// Market actor address.
pub static ADDRESS: &fil_actors_runtime_v7::builtin::singletons::STORAGE_MARKET_ACTOR_ADDR =
    &fil_actors_runtime_v7::builtin::singletons::STORAGE_MARKET_ACTOR_ADDR;

/// Market actor method.
pub type Method = fil_actor_market_v7::Method;

/// Market actor state.
#[derive(Serialize)]
#[serde(untagged)]
pub enum State {
    // V0(actorv0::market::State),
    // V2(actorv2::market::State),
    // V3(actorv3::market::State),
    // V4(actorv4::market::State),
    // V5(actorv5::market::State),
    // V6(actorv6::market::State),
    V7(fil_actor_market_v7::State),
}

impl State {
    pub fn load<BS>(store: &BS, actor: &ActorState) -> anyhow::Result<State>
    where
        BS: BlockStore,
    {
<<<<<<< HEAD
        // if actor.code == *actorv0::MARKET_ACTOR_CODE_ID {
        //     Ok(store
        //         .get(&actor.state)?
        //         .map(State::V0)
        //         .ok_or("Actor state doesn't exist in store")?)
        // } else if actor.code == *actorv2::MARKET_ACTOR_CODE_ID {
        //     Ok(store
        //         .get(&actor.state)?
        //         .map(State::V2)
        //         .ok_or("Actor state doesn't exist in store")?)
        // } else if actor.code == *actorv3::MARKET_ACTOR_CODE_ID {
        //     Ok(store
        //         .get(&actor.state)?
        //         .map(State::V3)
        //         .ok_or("Actor state doesn't exist in store")?)
        // } else if actor.code == *actorv4::MARKET_ACTOR_CODE_ID {
        //     Ok(store
        //         .get(&actor.state)?
        //         .map(State::V4)
        //         .ok_or("Actor state doesn't exist in store")?)
        // } else if actor.code == *actorv5::MARKET_ACTOR_CODE_ID {
        //     Ok(store
        //         .get(&actor.state)?
        //         .map(State::V5)
        //         .ok_or("Actor state doesn't exist in store")?)
        // } else if actor.code == *actorv6::MARKET_ACTOR_CODE_ID {
        //     Ok(store
        //         .get(&actor.state)?
        //         .map(State::V6)
        //         .ok_or("Actor state doesn't exist in store")?)
        // } else
        if actor.code
            == cid::Cid::new_v1(cid::RAW, cid::Code::Identity.digest(b"fil/7/storagemarket"))
        {
            Ok(store
                .get(&actor.state)?
                .map(State::V7)
                .ok_or("Actor state doesn't exist in store")?)
        } else {
            Err(format!("Unknown market actor code {}", actor.code).into())
        }
    }

    /// Loads escrow table
    pub fn escrow_table<'bs, BS>(
        &self,
        _store: &'bs BS,
    ) -> Result<BalanceTable<'bs, BS>, Box<dyn Error>>
=======
        load_actor_state!(store, actor, MARKET_ACTOR_CODE_ID)
    }

    /// Loads escrow table
    pub fn escrow_table<'bs, BS>(&self, store: &'bs BS) -> anyhow::Result<BalanceTable<'bs, BS>>
>>>>>>> 57ea70e9
    where
        BS: BlockStore,
    {
        match self {
<<<<<<< HEAD
            // State::V0(st) => {
            //     Ok(actorv0::BalanceTable::from_root(store, &st.escrow_table)
            //         .map(BalanceTable::V0)?)
            // }
            // State::V2(st) => {
            //     Ok(actorv2::BalanceTable::from_root(store, &st.escrow_table)
            //         .map(BalanceTable::V2)?)
            // }
            // State::V3(st) => {
            //     Ok(actorv3::BalanceTable::from_root(store, &st.escrow_table)
            //         .map(BalanceTable::V3)?)
            // }
            // State::V4(st) => {
            //     Ok(actorv4::BalanceTable::from_root(store, &st.escrow_table)
            //         .map(BalanceTable::V4)?)
            // }
            // State::V5(st) => {
            //     Ok(actorv5::BalanceTable::from_root(store, &st.escrow_table)
            //         .map(BalanceTable::V5)?)
            // }
            // State::V6(st) => {
            //     Ok(actorv6::BalanceTable::from_root(store, &st.escrow_table)
            //         .map(BalanceTable::V6)?)
            // }
            State::V7(_st) => todo!(),
=======
            State::V0(st) => actorv0::BalanceTable::from_root(store, &st.escrow_table)
                .map_err(|e| anyhow::anyhow!("can't init balance table: {}", e))
                .map(BalanceTable::V0),
            State::V2(st) => actorv2::BalanceTable::from_root(store, &st.escrow_table)
                .map_err(|e| anyhow::anyhow!("can't init balance table: {}", e))
                .map(BalanceTable::V2),
            State::V3(st) => actorv3::BalanceTable::from_root(store, &st.escrow_table)
                .map_err(|e| anyhow::anyhow!("can't init balance table: {}", e))
                .map(BalanceTable::V3),
            State::V4(st) => actorv4::BalanceTable::from_root(store, &st.escrow_table)
                .map_err(|e| anyhow::anyhow!("can't init balance table: {}", e))
                .map(BalanceTable::V4),
            State::V5(st) => actorv5::BalanceTable::from_root(store, &st.escrow_table)
                .map_err(|e| anyhow::anyhow!("can't init balance table: {}", e))
                .map(BalanceTable::V5),
            State::V6(st) => actorv6::BalanceTable::from_root(store, &st.escrow_table)
                .map_err(|e| anyhow::anyhow!("can't init balance table: {}", e))
                .map(BalanceTable::V6),
>>>>>>> 57ea70e9
        }
    }

    /// Loads locked funds table
<<<<<<< HEAD
    pub fn locked_table<'bs, BS>(
        &self,
        _store: &'bs BS,
    ) -> Result<BalanceTable<'bs, BS>, Box<dyn Error>>
=======
    pub fn locked_table<'bs, BS>(&self, store: &'bs BS) -> anyhow::Result<BalanceTable<'bs, BS>>
>>>>>>> 57ea70e9
    where
        BS: BlockStore,
    {
        match self {
<<<<<<< HEAD
            // State::V0(st) => {
            //     Ok(actorv0::BalanceTable::from_root(store, &st.locked_table)
            //         .map(BalanceTable::V0)?)
            // }
            // State::V2(st) => {
            //     Ok(actorv2::BalanceTable::from_root(store, &st.locked_table)
            //         .map(BalanceTable::V2)?)
            // }
            // State::V3(st) => {
            //     Ok(actorv3::BalanceTable::from_root(store, &st.locked_table)
            //         .map(BalanceTable::V3)?)
            // }
            // State::V4(st) => {
            //     Ok(actorv4::BalanceTable::from_root(store, &st.locked_table)
            //         .map(BalanceTable::V4)?)
            // }
            // State::V5(st) => {
            //     Ok(actorv5::BalanceTable::from_root(store, &st.escrow_table)
            //         .map(BalanceTable::V5)?)
            // }
            // State::V6(st) => {
            //     Ok(actorv6::BalanceTable::from_root(store, &st.escrow_table)
            //         .map(BalanceTable::V6)?)
            // }
            State::V7(_st) => {
                todo!()
            }
=======
            State::V0(st) => actorv0::BalanceTable::from_root(store, &st.locked_table)
                .map_err(|e| anyhow::anyhow!("can't init balance table: {}", e))
                .map(BalanceTable::V0),
            State::V2(st) => actorv2::BalanceTable::from_root(store, &st.locked_table)
                .map_err(|e| anyhow::anyhow!("can't init balance table: {}", e))
                .map(BalanceTable::V2),
            State::V3(st) => actorv3::BalanceTable::from_root(store, &st.locked_table)
                .map_err(|e| anyhow::anyhow!("can't init balance table: {}", e))
                .map(BalanceTable::V3),
            State::V4(st) => actorv4::BalanceTable::from_root(store, &st.locked_table)
                .map_err(|e| anyhow::anyhow!("can't init balance table: {}", e))
                .map(BalanceTable::V4),
            State::V5(st) => actorv5::BalanceTable::from_root(store, &st.locked_table)
                .map_err(|e| anyhow::anyhow!("can't init balance table: {}", e))
                .map(BalanceTable::V5),
            State::V6(st) => actorv6::BalanceTable::from_root(store, &st.locked_table)
                .map_err(|e| anyhow::anyhow!("can't init balance table: {}", e))
                .map(BalanceTable::V6),
>>>>>>> 57ea70e9
        }
    }

    /// Deal proposals
<<<<<<< HEAD
    pub fn proposals<'bs, BS>(
        &self,
        _store: &'bs BS,
    ) -> Result<DealProposals<'bs, BS>, Box<dyn Error>>
=======
    pub fn proposals<'bs, BS>(&self, store: &'bs BS) -> anyhow::Result<DealProposals<'bs, BS>>
>>>>>>> 57ea70e9
    where
        BS: BlockStore,
    {
        match self {
<<<<<<< HEAD
            // State::V0(st) => Ok(
            //     actorv0::market::DealArray::load(&st.proposals, store).map(DealProposals::V0)?
            // ),
            // State::V2(st) => Ok(
            //     actorv2::market::DealArray::load(&st.proposals, store).map(DealProposals::V2)?
            // ),
            // State::V3(st) => Ok(
            //     actorv3::market::DealArray::load(&st.proposals, store).map(DealProposals::V3)?
            // ),
            // State::V4(st) => Ok(
            //     actorv4::market::DealArray::load(&st.proposals, store).map(DealProposals::V4)?
            // ),
            // State::V5(st) => Ok(
            //     actorv5::market::DealArray::load(&st.proposals, store).map(DealProposals::V5)?
            // ),
            // State::V6(st) => Ok(
            //     actorv6::market::DealArray::load(&st.proposals, store).map(DealProposals::V6)?
            // ),
            State::V7(_st) => todo!(),
=======
            State::V0(st) => actorv0::market::DealArray::load(&st.proposals, store)
                .map_err(|e| anyhow::anyhow!("can't load deal array: {}", e))
                .map(DealProposals::V0),
            State::V2(st) => actorv2::market::DealArray::load(&st.proposals, store)
                .map_err(|e| anyhow::anyhow!("can't load deal array: {}", e))
                .map(DealProposals::V2),
            State::V3(st) => actorv3::market::DealArray::load(&st.proposals, store)
                .map_err(|e| anyhow::anyhow!("can't load deal array: {}", e))
                .map(DealProposals::V3),
            State::V4(st) => actorv4::market::DealArray::load(&st.proposals, store)
                .map_err(|e| anyhow::anyhow!("can't load deal array: {}", e))
                .map(DealProposals::V4),
            State::V5(st) => actorv5::market::DealArray::load(&st.proposals, store)
                .map_err(|e| anyhow::anyhow!("can't load deal array: {}", e))
                .map(DealProposals::V5),
            State::V6(st) => actorv6::market::DealArray::load(&st.proposals, store)
                .map_err(|e| anyhow::anyhow!("can't load deal array: {}", e))
                .map(DealProposals::V6),
>>>>>>> 57ea70e9
        }
    }

    /// Deal proposal meta data.
<<<<<<< HEAD
    pub fn states<'bs, BS>(&self, _store: &'bs BS) -> Result<DealStates<'bs, BS>, Box<dyn Error>>
=======
    pub fn states<'bs, BS>(&self, store: &'bs BS) -> anyhow::Result<DealStates<'bs, BS>>
>>>>>>> 57ea70e9
    where
        BS: BlockStore,
    {
        match self {
<<<<<<< HEAD
            // State::V0(st) => {
            //     Ok(actorv0::market::DealMetaArray::load(&st.states, store).map(DealStates::V0)?)
            // }
            // State::V2(st) => {
            //     Ok(actorv2::market::DealMetaArray::load(&st.states, store).map(DealStates::V2)?)
            // }
            // State::V3(st) => {
            //     Ok(actorv3::market::DealMetaArray::load(&st.states, store).map(DealStates::V3)?)
            // }
            // State::V4(st) => {
            //     Ok(actorv4::market::DealMetaArray::load(&st.states, store).map(DealStates::V4)?)
            // }
            // State::V5(st) => {
            //     Ok(actorv5::market::DealMetaArray::load(&st.states, store).map(DealStates::V5)?)
            // }
            // State::V6(st) => {
            //     Ok(actorv6::market::DealMetaArray::load(&st.states, store).map(DealStates::V6)?)
            // }
            State::V7(_st) => {
                todo!()
            }
=======
            State::V0(st) => actorv0::market::DealMetaArray::load(&st.states, store)
                .map_err(|e| anyhow::anyhow!("can't load deal meta array: {}", e))
                .map(DealStates::V0),
            State::V2(st) => actorv2::market::DealMetaArray::load(&st.states, store)
                .map_err(|e| anyhow::anyhow!("can't load deal meta array: {}", e))
                .map(DealStates::V2),
            State::V3(st) => actorv3::market::DealMetaArray::load(&st.states, store)
                .map_err(|e| anyhow::anyhow!("can't load deal meta array: {}", e))
                .map(DealStates::V3),
            State::V4(st) => actorv4::market::DealMetaArray::load(&st.states, store)
                .map_err(|e| anyhow::anyhow!("can't load deal meta array: {}", e))
                .map(DealStates::V4),
            State::V5(st) => actorv5::market::DealMetaArray::load(&st.states, store)
                .map_err(|e| anyhow::anyhow!("can't load deal meta array: {}", e))
                .map(DealStates::V5),
            State::V6(st) => actorv6::market::DealMetaArray::load(&st.states, store)
                .map_err(|e| anyhow::anyhow!("can't load deal meta array: {}", e))
                .map(DealStates::V6),
>>>>>>> 57ea70e9
        }
    }

    /// Consume state to return just total funds locked
    pub fn total_locked(&self) -> TokenAmount {
        match self {
            // State::V0(st) => st.total_locked(),
            // State::V2(st) => st.total_locked(),
            // State::V3(st) => st.total_locked(),
            // State::V4(st) => st.total_locked(),
            // State::V5(st) => st.total_locked(),
            // State::V6(st) => st.total_locked(),
            State::V7(st) => st.total_locked(),
        }
    }

    /// Validates a collection of deal dealProposals for activation, and returns their combined weight,
    /// split into regular deal weight and verified deal weight.
    pub fn verify_deals_for_activation<BS>(
        &self,
        store: &BS,
        deal_ids: &[u64],
        miner_addr: &Address,
        sector_expiry: ChainEpoch,
        curr_epoch: ChainEpoch,
    ) -> anyhow::Result<(BigInt, BigInt)>
    where
        BS: BlockStore,
    {
        match self {
            // State::V0(st) => actorv0::market::validate_deals_for_activation(
            //     st,
            //     store,
            //     deal_ids,
            //     miner_addr,
            //     sector_expiry,
            //     curr_epoch,
            // ),
            // State::V2(st) => actorv2::market::validate_deals_for_activation(
            //     st,
            //     store,
            //     deal_ids,
            //     miner_addr,
            //     sector_expiry,
            //     curr_epoch,
            // )
            // .map(|(deal_st, verified_st, _)| (deal_st, verified_st)),
            // State::V3(st) => actorv3::market::validate_deals_for_activation(
            //     st,
            //     store,
            //     deal_ids,
            //     miner_addr,
            //     sector_expiry,
            //     curr_epoch,
            // )
            // .map(|(deal_st, verified_st, _)| (deal_st, verified_st)),
            // State::V4(st) => actorv4::market::validate_deals_for_activation(
            //     st,
            //     store,
            //     deal_ids,
            //     miner_addr,
            //     sector_expiry,
            //     curr_epoch,
            // )
            // .map(|(deal_st, verified_st, _)| (deal_st, verified_st)),
            // State::V5(st) => actorv5::market::validate_deals_for_activation(
            //     st,
            //     store,
            //     deal_ids,
            //     miner_addr,
            //     sector_expiry,
            //     curr_epoch,
            // )
            // .map(|(deal_st, verified_st, _)| (deal_st, verified_st)),
            // State::V6(st) => actorv6::market::validate_deals_for_activation(
            //     st,
            //     store,
            //     deal_ids,
            //     miner_addr,
            //     sector_expiry,
            //     curr_epoch,
            // )
            // .map(|(deal_st, verified_st, _)| (deal_st, verified_st)),
            State::V7(st) => {
                let fvm_store = ipld_blockstore::FvmRefStore::new(store);
                Ok(fil_actor_market_v7::validate_deals_for_activation(
                    st,
                    &fvm_store,
                    deal_ids,
                    miner_addr,
                    sector_expiry,
                    curr_epoch,
                )
                .map(|(deal_st, verified_st, _)| (deal_st, verified_st))
                .expect("FIXME"))
            } // _ => unimplemented!(),
        }
        .map_err(|e| anyhow::anyhow!("can't validate deals: {}", e))
    }
}

pub enum BalanceTable<'a, BS> {
    // V0(actorv0::BalanceTable<'a, BS>),
    // V2(actorv2::BalanceTable<'a, BS>),
    // V3(actorv3::BalanceTable<'a, BS>),
    // V4(actorv4::BalanceTable<'a, BS>),
    // V5(actorv5::BalanceTable<'a, BS>),
    // V6(actorv6::BalanceTable<'a, BS>),
    UnusedBalanceTable(PhantomData<&'a BS>),
}

pub enum DealProposals<'a, BS> {
    // V0(actorv0::market::DealArray<'a, BS>),
    // V2(actorv2::market::DealArray<'a, BS>),
    // V3(actorv3::market::DealArray<'a, BS>),
    // V4(actorv4::market::DealArray<'a, BS>),
    // V5(actorv5::market::DealArray<'a, BS>),
    // V6(actorv6::market::DealArray<'a, BS>),
    UnusedDealProposal(PhantomData<&'a BS>),
}

impl<BS> DealProposals<'_, BS> {
    pub fn for_each(
        &self,
<<<<<<< HEAD
        _f: impl FnMut(u64, DealProposal) -> Result<(), Box<dyn Error>>,
    ) -> Result<(), Box<dyn Error>>
    where
        BS: BlockStore,
    {
        unimplemented!()
        // match self {
        //     // DealProposals::V0(dp) => {
        //     //     dp.for_each(|idx, proposal| f(idx, DealProposal::from(proposal.clone())))
        //     // }
        //     // DealProposals::V2(dp) => {
        //     //     dp.for_each(|idx, proposal| f(idx, DealProposal::from(proposal.clone())))
        //     // }
        //     // DealProposals::V3(dp) => {
        //     //     dp.for_each(|idx, proposal| f(idx as u64, DealProposal::from(proposal.clone())))
        //     // }
        //     // DealProposals::V4(dp) => {
        //     //     dp.for_each(|idx, proposal| f(idx as u64, DealProposal::from(proposal.clone())))
        //     // }
        //     // DealProposals::V5(dp) => {
        //     //     dp.for_each(|idx, proposal| f(idx as u64, DealProposal::from(proposal.clone())))
        //     // }
        //     // DealProposals::V6(dp) => {
        //     //     dp.for_each(|idx, proposal| f(idx as u64, DealProposal::from(proposal.clone())))
        //     // }
        //     _ => unimplemented!(),
        // }
=======
        mut f: impl FnMut(u64, DealProposal) -> anyhow::Result<(), Box<dyn Error>>,
    ) -> anyhow::Result<()>
    where
        BS: BlockStore,
    {
        match self {
            DealProposals::V0(dp) => {
                dp.for_each(|idx, proposal| f(idx, DealProposal::from(proposal.clone())))
            }
            DealProposals::V2(dp) => {
                dp.for_each(|idx, proposal| f(idx, DealProposal::from(proposal.clone())))
            }
            DealProposals::V3(dp) => {
                dp.for_each(|idx, proposal| f(idx as u64, DealProposal::from(proposal.clone())))
            }
            DealProposals::V4(dp) => {
                dp.for_each(|idx, proposal| f(idx as u64, DealProposal::from(proposal.clone())))
            }
            DealProposals::V5(dp) => {
                dp.for_each(|idx, proposal| f(idx as u64, DealProposal::from(proposal.clone())))
            }
            DealProposals::V6(dp) => {
                dp.for_each(|idx, proposal| f(idx as u64, DealProposal::from(proposal.clone())))
            }
        }
        .map_err(|e| anyhow::anyhow!("can't apply function: {}", e))
>>>>>>> 57ea70e9
    }
}

#[derive(Serialize)]
#[serde(rename_all = "PascalCase")]
pub struct DealProposal {
    #[serde(with = "cid::json", rename = "PieceCID")]
    pub piece_cid: Cid,
    pub piece_size: PaddedPieceSize,
    pub verified_deal: bool,
    #[serde(with = "address::json")]
    pub client: Address,
    #[serde(with = "address::json")]
    pub provider: Address,
    // ! This is the field that requires unsafe unchecked utf8 deserialization
    pub label: String,
    pub start_epoch: ChainEpoch,
    pub end_epoch: ChainEpoch,
    #[serde(with = "bigint_ser::json")]
    pub storage_price_per_epoch: TokenAmount,
    #[serde(with = "bigint_ser::json")]
    pub provider_collateral: TokenAmount,
    #[serde(with = "bigint_ser::json")]
    pub client_collateral: TokenAmount,
}

// impl From<actorv0::market::DealProposal> for DealProposal {
//     fn from(d: actorv0::market::DealProposal) -> Self {
//         Self {
//             piece_cid: d.piece_cid,
//             piece_size: d.piece_size,
//             verified_deal: d.verified_deal,
//             client: d.client,
//             provider: d.client,
//             label: d.label,
//             start_epoch: d.start_epoch,
//             end_epoch: d.end_epoch,
//             storage_price_per_epoch: d.storage_price_per_epoch,
//             provider_collateral: d.provider_collateral,
//             client_collateral: d.client_collateral,
//         }
//     }
// }

// impl From<actorv2::market::DealProposal> for DealProposal {
//     fn from(d: actorv2::market::DealProposal) -> Self {
//         Self {
//             piece_cid: d.piece_cid,
//             piece_size: d.piece_size,
//             verified_deal: d.verified_deal,
//             client: d.client,
//             provider: d.client,
//             label: d.label,
//             start_epoch: d.start_epoch,
//             end_epoch: d.end_epoch,
//             storage_price_per_epoch: d.storage_price_per_epoch,
//             provider_collateral: d.provider_collateral,
//             client_collateral: d.client_collateral,
//         }
//     }
// }

// impl From<actorv3::market::DealProposal> for DealProposal {
//     fn from(d: actorv3::market::DealProposal) -> Self {
//         Self {
//             piece_cid: d.piece_cid,
//             piece_size: d.piece_size,
//             verified_deal: d.verified_deal,
//             client: d.client,
//             provider: d.client,
//             label: d.label,
//             start_epoch: d.start_epoch,
//             end_epoch: d.end_epoch,
//             storage_price_per_epoch: d.storage_price_per_epoch,
//             provider_collateral: d.provider_collateral,
//             client_collateral: d.client_collateral,
//         }
//     }
// }

// impl From<actorv4::market::DealProposal> for DealProposal {
//     fn from(d: actorv4::market::DealProposal) -> Self {
//         Self {
//             piece_cid: d.piece_cid,
//             piece_size: d.piece_size,
//             verified_deal: d.verified_deal,
//             client: d.client,
//             provider: d.client,
//             label: d.label,
//             start_epoch: d.start_epoch,
//             end_epoch: d.end_epoch,
//             storage_price_per_epoch: d.storage_price_per_epoch,
//             provider_collateral: d.provider_collateral,
//             client_collateral: d.client_collateral,
//         }
//     }
// }

// impl From<actorv5::market::DealProposal> for DealProposal {
//     fn from(d: actorv5::market::DealProposal) -> Self {
//         Self {
//             piece_cid: d.piece_cid,
//             piece_size: d.piece_size,
//             verified_deal: d.verified_deal,
//             client: d.client,
//             provider: d.client,
//             label: d.label,
//             start_epoch: d.start_epoch,
//             end_epoch: d.end_epoch,
//             storage_price_per_epoch: d.storage_price_per_epoch,
//             provider_collateral: d.provider_collateral,
//             client_collateral: d.client_collateral,
//         }
//     }
// }

// impl From<actorv6::market::DealProposal> for DealProposal {
//     fn from(d: actorv6::market::DealProposal) -> Self {
//         Self {
//             piece_cid: d.piece_cid,
//             piece_size: d.piece_size,
//             verified_deal: d.verified_deal,
//             client: d.client,
//             provider: d.client,
//             label: d.label,
//             start_epoch: d.start_epoch,
//             end_epoch: d.end_epoch,
//             storage_price_per_epoch: d.storage_price_per_epoch,
//             provider_collateral: d.provider_collateral,
//             client_collateral: d.client_collateral,
//         }
//     }
// }

pub enum DealStates<'a, BS> {
    // V0(actorv0::market::DealMetaArray<'a, BS>),
    // V2(actorv2::market::DealMetaArray<'a, BS>),
    // V3(actorv3::market::DealMetaArray<'a, BS>),
    // V4(actorv4::market::DealMetaArray<'a, BS>),
    // V5(actorv5::market::DealMetaArray<'a, BS>),
    // V6(actorv6::market::DealMetaArray<'a, BS>),
    DealStates(PhantomData<&'a BS>),
}

impl<BS> DealStates<'_, BS>
where
    BS: BlockStore,
{
<<<<<<< HEAD
    pub fn get(&self, _key: u64) -> Result<Option<DealState>, Box<dyn Error>> {
        unimplemented!()
        // match self {
        //     // DealStates::V0(bt) => Ok(bt.get(key)?.cloned().map(From::from)),
        //     // DealStates::V2(bt) => Ok(bt.get(key)?.cloned().map(From::from)),
        //     // DealStates::V3(bt) => Ok(bt.get(key as usize)?.cloned().map(From::from)),
        //     // DealStates::V4(bt) => Ok(bt.get(key as usize)?.cloned().map(From::from)),
        //     // DealStates::V5(bt) => Ok(bt.get(key as usize)?.cloned().map(From::from)),
        //     // DealStates::V6(bt) => Ok(bt.get(key as usize)?.cloned().map(From::from)),
        //     _ => unimplemented!(),
        // }
=======
    pub fn get(&self, key: u64) -> anyhow::Result<Option<DealState>> {
        let ds = match self {
            DealStates::V0(bt) => bt
                .get(key)
                .map_err(|e| anyhow::anyhow!("get failed: {}", e))?
                .cloned()
                .map(From::from),
            DealStates::V2(bt) => bt
                .get(key)
                .map_err(|e| anyhow::anyhow!("get failed: {}", e))?
                .cloned()
                .map(From::from),
            DealStates::V3(bt) => bt
                .get(key as usize)
                .map_err(|e| anyhow::anyhow!("get failed: {}", e))?
                .cloned()
                .map(From::from),
            DealStates::V4(bt) => bt
                .get(key as usize)
                .map_err(|e| anyhow::anyhow!("get failed: {}", e))?
                .cloned()
                .map(From::from),
            DealStates::V5(bt) => bt
                .get(key as usize)
                .map_err(|e| anyhow::anyhow!("get failed: {}", e))?
                .cloned()
                .map(From::from),
            DealStates::V6(bt) => bt
                .get(key as usize)
                .map_err(|e| anyhow::anyhow!("get failed: {}", e))?
                .cloned()
                .map(From::from),
        };

        Ok(ds)
>>>>>>> 57ea70e9
    }
}

#[derive(Serialize)]
#[serde(rename_all = "PascalCase")]
pub struct DealState {
    pub sector_start_epoch: ChainEpoch, // -1 if not yet included in proven sector
    pub last_updated_epoch: ChainEpoch, // -1 if deal state never updated
    pub slash_epoch: ChainEpoch,        // -1 if deal never slashed
}

// impl From<actorv0::market::DealState> for DealState {
//     fn from(d: actorv0::market::DealState) -> Self {
//         Self {
//             sector_start_epoch: d.sector_start_epoch,
//             last_updated_epoch: d.last_updated_epoch,
//             slash_epoch: d.slash_epoch,
//         }
//     }
// }

// impl From<actorv2::market::DealState> for DealState {
//     fn from(d: actorv2::market::DealState) -> Self {
//         Self {
//             sector_start_epoch: d.sector_start_epoch,
//             last_updated_epoch: d.last_updated_epoch,
//             slash_epoch: d.slash_epoch,
//         }
//     }
// }

// impl From<actorv3::market::DealState> for DealState {
//     fn from(d: actorv3::market::DealState) -> Self {
//         Self {
//             sector_start_epoch: d.sector_start_epoch,
//             last_updated_epoch: d.last_updated_epoch,
//             slash_epoch: d.slash_epoch,
//         }
//     }
// }

// impl From<actorv4::market::DealState> for DealState {
//     fn from(d: actorv4::market::DealState) -> Self {
//         Self {
//             sector_start_epoch: d.sector_start_epoch,
//             last_updated_epoch: d.last_updated_epoch,
//             slash_epoch: d.slash_epoch,
//         }
//     }
// }

// impl From<actorv5::market::DealState> for DealState {
//     fn from(d: actorv5::market::DealState) -> Self {
//         Self {
//             sector_start_epoch: d.sector_start_epoch,
//             last_updated_epoch: d.last_updated_epoch,
//             slash_epoch: d.slash_epoch,
//         }
//     }
// }

// impl From<actorv6::market::DealState> for DealState {
//     fn from(d: actorv6::market::DealState) -> Self {
//         Self {
//             sector_start_epoch: d.sector_start_epoch,
//             last_updated_epoch: d.last_updated_epoch,
//             slash_epoch: d.slash_epoch,
//         }
//     }
// }

impl<BS> BalanceTable<'_, BS>
where
    BS: BlockStore,
{
<<<<<<< HEAD
    pub fn get(&self, _key: &Address) -> Result<TokenAmount, Box<dyn Error>> {
        unimplemented!()
        // match self {
        //     // BalanceTable::V0(bt) => bt.get(key),
        //     // BalanceTable::V2(bt) => bt.get(key),
        //     // BalanceTable::V3(bt) => bt.get(key),
        //     // BalanceTable::V4(bt) => bt.get(key),
        //     // BalanceTable::V5(bt) => bt.get(key),
        //     // BalanceTable::V6(bt) => bt.get(key),
        //     _ => unimplemented!(),
        // }
=======
    pub fn get(&self, key: &Address) -> anyhow::Result<TokenAmount> {
        match self {
            BalanceTable::V0(bt) => bt.get(key),
            BalanceTable::V2(bt) => bt.get(key),
            BalanceTable::V3(bt) => bt.get(key),
            BalanceTable::V4(bt) => bt.get(key),
            BalanceTable::V5(bt) => bt.get(key),
            BalanceTable::V6(bt) => bt.get(key),
        }
        .map_err(|e| anyhow::anyhow!("get failed: {}", e))
>>>>>>> 57ea70e9
    }
}<|MERGE_RESOLUTION|>--- conflicted
+++ resolved
@@ -13,6 +13,8 @@
 use std::{error::Error, marker::PhantomData};
 use vm::{ActorState, TokenAmount};
 
+use anyhow::Context;
+
 /// Market actor address.
 pub static ADDRESS: &fil_actors_runtime_v7::builtin::singletons::STORAGE_MARKET_ACTOR_ADDR =
     &fil_actors_runtime_v7::builtin::singletons::STORAGE_MARKET_ACTOR_ADDR;
@@ -38,288 +40,48 @@
     where
         BS: BlockStore,
     {
-<<<<<<< HEAD
-        // if actor.code == *actorv0::MARKET_ACTOR_CODE_ID {
-        //     Ok(store
-        //         .get(&actor.state)?
-        //         .map(State::V0)
-        //         .ok_or("Actor state doesn't exist in store")?)
-        // } else if actor.code == *actorv2::MARKET_ACTOR_CODE_ID {
-        //     Ok(store
-        //         .get(&actor.state)?
-        //         .map(State::V2)
-        //         .ok_or("Actor state doesn't exist in store")?)
-        // } else if actor.code == *actorv3::MARKET_ACTOR_CODE_ID {
-        //     Ok(store
-        //         .get(&actor.state)?
-        //         .map(State::V3)
-        //         .ok_or("Actor state doesn't exist in store")?)
-        // } else if actor.code == *actorv4::MARKET_ACTOR_CODE_ID {
-        //     Ok(store
-        //         .get(&actor.state)?
-        //         .map(State::V4)
-        //         .ok_or("Actor state doesn't exist in store")?)
-        // } else if actor.code == *actorv5::MARKET_ACTOR_CODE_ID {
-        //     Ok(store
-        //         .get(&actor.state)?
-        //         .map(State::V5)
-        //         .ok_or("Actor state doesn't exist in store")?)
-        // } else if actor.code == *actorv6::MARKET_ACTOR_CODE_ID {
-        //     Ok(store
-        //         .get(&actor.state)?
-        //         .map(State::V6)
-        //         .ok_or("Actor state doesn't exist in store")?)
-        // } else
         if actor.code
             == cid::Cid::new_v1(cid::RAW, cid::Code::Identity.digest(b"fil/7/storagemarket"))
         {
             Ok(store
-                .get(&actor.state)?
+                .get_anyhow(&actor.state)?
                 .map(State::V7)
-                .ok_or("Actor state doesn't exist in store")?)
+                .context("Actor state doesn't exist in store")?)
         } else {
-            Err(format!("Unknown market actor code {}", actor.code).into())
+            Err(anyhow::anyhow!("Unknown market actor code {}", actor.code))
         }
-    }
-
-    /// Loads escrow table
-    pub fn escrow_table<'bs, BS>(
-        &self,
-        _store: &'bs BS,
-    ) -> Result<BalanceTable<'bs, BS>, Box<dyn Error>>
-=======
-        load_actor_state!(store, actor, MARKET_ACTOR_CODE_ID)
     }
 
     /// Loads escrow table
     pub fn escrow_table<'bs, BS>(&self, store: &'bs BS) -> anyhow::Result<BalanceTable<'bs, BS>>
->>>>>>> 57ea70e9
-    where
-        BS: BlockStore,
-    {
-        match self {
-<<<<<<< HEAD
-            // State::V0(st) => {
-            //     Ok(actorv0::BalanceTable::from_root(store, &st.escrow_table)
-            //         .map(BalanceTable::V0)?)
-            // }
-            // State::V2(st) => {
-            //     Ok(actorv2::BalanceTable::from_root(store, &st.escrow_table)
-            //         .map(BalanceTable::V2)?)
-            // }
-            // State::V3(st) => {
-            //     Ok(actorv3::BalanceTable::from_root(store, &st.escrow_table)
-            //         .map(BalanceTable::V3)?)
-            // }
-            // State::V4(st) => {
-            //     Ok(actorv4::BalanceTable::from_root(store, &st.escrow_table)
-            //         .map(BalanceTable::V4)?)
-            // }
-            // State::V5(st) => {
-            //     Ok(actorv5::BalanceTable::from_root(store, &st.escrow_table)
-            //         .map(BalanceTable::V5)?)
-            // }
-            // State::V6(st) => {
-            //     Ok(actorv6::BalanceTable::from_root(store, &st.escrow_table)
-            //         .map(BalanceTable::V6)?)
-            // }
-            State::V7(_st) => todo!(),
-=======
-            State::V0(st) => actorv0::BalanceTable::from_root(store, &st.escrow_table)
-                .map_err(|e| anyhow::anyhow!("can't init balance table: {}", e))
-                .map(BalanceTable::V0),
-            State::V2(st) => actorv2::BalanceTable::from_root(store, &st.escrow_table)
-                .map_err(|e| anyhow::anyhow!("can't init balance table: {}", e))
-                .map(BalanceTable::V2),
-            State::V3(st) => actorv3::BalanceTable::from_root(store, &st.escrow_table)
-                .map_err(|e| anyhow::anyhow!("can't init balance table: {}", e))
-                .map(BalanceTable::V3),
-            State::V4(st) => actorv4::BalanceTable::from_root(store, &st.escrow_table)
-                .map_err(|e| anyhow::anyhow!("can't init balance table: {}", e))
-                .map(BalanceTable::V4),
-            State::V5(st) => actorv5::BalanceTable::from_root(store, &st.escrow_table)
-                .map_err(|e| anyhow::anyhow!("can't init balance table: {}", e))
-                .map(BalanceTable::V5),
-            State::V6(st) => actorv6::BalanceTable::from_root(store, &st.escrow_table)
-                .map_err(|e| anyhow::anyhow!("can't init balance table: {}", e))
-                .map(BalanceTable::V6),
->>>>>>> 57ea70e9
-        }
+    where
+        BS: BlockStore,
+    {
+        unimplemented!()
     }
 
     /// Loads locked funds table
-<<<<<<< HEAD
-    pub fn locked_table<'bs, BS>(
-        &self,
-        _store: &'bs BS,
-    ) -> Result<BalanceTable<'bs, BS>, Box<dyn Error>>
-=======
     pub fn locked_table<'bs, BS>(&self, store: &'bs BS) -> anyhow::Result<BalanceTable<'bs, BS>>
->>>>>>> 57ea70e9
-    where
-        BS: BlockStore,
-    {
-        match self {
-<<<<<<< HEAD
-            // State::V0(st) => {
-            //     Ok(actorv0::BalanceTable::from_root(store, &st.locked_table)
-            //         .map(BalanceTable::V0)?)
-            // }
-            // State::V2(st) => {
-            //     Ok(actorv2::BalanceTable::from_root(store, &st.locked_table)
-            //         .map(BalanceTable::V2)?)
-            // }
-            // State::V3(st) => {
-            //     Ok(actorv3::BalanceTable::from_root(store, &st.locked_table)
-            //         .map(BalanceTable::V3)?)
-            // }
-            // State::V4(st) => {
-            //     Ok(actorv4::BalanceTable::from_root(store, &st.locked_table)
-            //         .map(BalanceTable::V4)?)
-            // }
-            // State::V5(st) => {
-            //     Ok(actorv5::BalanceTable::from_root(store, &st.escrow_table)
-            //         .map(BalanceTable::V5)?)
-            // }
-            // State::V6(st) => {
-            //     Ok(actorv6::BalanceTable::from_root(store, &st.escrow_table)
-            //         .map(BalanceTable::V6)?)
-            // }
-            State::V7(_st) => {
-                todo!()
-            }
-=======
-            State::V0(st) => actorv0::BalanceTable::from_root(store, &st.locked_table)
-                .map_err(|e| anyhow::anyhow!("can't init balance table: {}", e))
-                .map(BalanceTable::V0),
-            State::V2(st) => actorv2::BalanceTable::from_root(store, &st.locked_table)
-                .map_err(|e| anyhow::anyhow!("can't init balance table: {}", e))
-                .map(BalanceTable::V2),
-            State::V3(st) => actorv3::BalanceTable::from_root(store, &st.locked_table)
-                .map_err(|e| anyhow::anyhow!("can't init balance table: {}", e))
-                .map(BalanceTable::V3),
-            State::V4(st) => actorv4::BalanceTable::from_root(store, &st.locked_table)
-                .map_err(|e| anyhow::anyhow!("can't init balance table: {}", e))
-                .map(BalanceTable::V4),
-            State::V5(st) => actorv5::BalanceTable::from_root(store, &st.locked_table)
-                .map_err(|e| anyhow::anyhow!("can't init balance table: {}", e))
-                .map(BalanceTable::V5),
-            State::V6(st) => actorv6::BalanceTable::from_root(store, &st.locked_table)
-                .map_err(|e| anyhow::anyhow!("can't init balance table: {}", e))
-                .map(BalanceTable::V6),
->>>>>>> 57ea70e9
-        }
+    where
+        BS: BlockStore,
+    {
+        unimplemented!()
     }
 
     /// Deal proposals
-<<<<<<< HEAD
-    pub fn proposals<'bs, BS>(
-        &self,
-        _store: &'bs BS,
-    ) -> Result<DealProposals<'bs, BS>, Box<dyn Error>>
-=======
     pub fn proposals<'bs, BS>(&self, store: &'bs BS) -> anyhow::Result<DealProposals<'bs, BS>>
->>>>>>> 57ea70e9
-    where
-        BS: BlockStore,
-    {
-        match self {
-<<<<<<< HEAD
-            // State::V0(st) => Ok(
-            //     actorv0::market::DealArray::load(&st.proposals, store).map(DealProposals::V0)?
-            // ),
-            // State::V2(st) => Ok(
-            //     actorv2::market::DealArray::load(&st.proposals, store).map(DealProposals::V2)?
-            // ),
-            // State::V3(st) => Ok(
-            //     actorv3::market::DealArray::load(&st.proposals, store).map(DealProposals::V3)?
-            // ),
-            // State::V4(st) => Ok(
-            //     actorv4::market::DealArray::load(&st.proposals, store).map(DealProposals::V4)?
-            // ),
-            // State::V5(st) => Ok(
-            //     actorv5::market::DealArray::load(&st.proposals, store).map(DealProposals::V5)?
-            // ),
-            // State::V6(st) => Ok(
-            //     actorv6::market::DealArray::load(&st.proposals, store).map(DealProposals::V6)?
-            // ),
-            State::V7(_st) => todo!(),
-=======
-            State::V0(st) => actorv0::market::DealArray::load(&st.proposals, store)
-                .map_err(|e| anyhow::anyhow!("can't load deal array: {}", e))
-                .map(DealProposals::V0),
-            State::V2(st) => actorv2::market::DealArray::load(&st.proposals, store)
-                .map_err(|e| anyhow::anyhow!("can't load deal array: {}", e))
-                .map(DealProposals::V2),
-            State::V3(st) => actorv3::market::DealArray::load(&st.proposals, store)
-                .map_err(|e| anyhow::anyhow!("can't load deal array: {}", e))
-                .map(DealProposals::V3),
-            State::V4(st) => actorv4::market::DealArray::load(&st.proposals, store)
-                .map_err(|e| anyhow::anyhow!("can't load deal array: {}", e))
-                .map(DealProposals::V4),
-            State::V5(st) => actorv5::market::DealArray::load(&st.proposals, store)
-                .map_err(|e| anyhow::anyhow!("can't load deal array: {}", e))
-                .map(DealProposals::V5),
-            State::V6(st) => actorv6::market::DealArray::load(&st.proposals, store)
-                .map_err(|e| anyhow::anyhow!("can't load deal array: {}", e))
-                .map(DealProposals::V6),
->>>>>>> 57ea70e9
-        }
+    where
+        BS: BlockStore,
+    {
+        unimplemented!()
     }
 
     /// Deal proposal meta data.
-<<<<<<< HEAD
-    pub fn states<'bs, BS>(&self, _store: &'bs BS) -> Result<DealStates<'bs, BS>, Box<dyn Error>>
-=======
     pub fn states<'bs, BS>(&self, store: &'bs BS) -> anyhow::Result<DealStates<'bs, BS>>
->>>>>>> 57ea70e9
-    where
-        BS: BlockStore,
-    {
-        match self {
-<<<<<<< HEAD
-            // State::V0(st) => {
-            //     Ok(actorv0::market::DealMetaArray::load(&st.states, store).map(DealStates::V0)?)
-            // }
-            // State::V2(st) => {
-            //     Ok(actorv2::market::DealMetaArray::load(&st.states, store).map(DealStates::V2)?)
-            // }
-            // State::V3(st) => {
-            //     Ok(actorv3::market::DealMetaArray::load(&st.states, store).map(DealStates::V3)?)
-            // }
-            // State::V4(st) => {
-            //     Ok(actorv4::market::DealMetaArray::load(&st.states, store).map(DealStates::V4)?)
-            // }
-            // State::V5(st) => {
-            //     Ok(actorv5::market::DealMetaArray::load(&st.states, store).map(DealStates::V5)?)
-            // }
-            // State::V6(st) => {
-            //     Ok(actorv6::market::DealMetaArray::load(&st.states, store).map(DealStates::V6)?)
-            // }
-            State::V7(_st) => {
-                todo!()
-            }
-=======
-            State::V0(st) => actorv0::market::DealMetaArray::load(&st.states, store)
-                .map_err(|e| anyhow::anyhow!("can't load deal meta array: {}", e))
-                .map(DealStates::V0),
-            State::V2(st) => actorv2::market::DealMetaArray::load(&st.states, store)
-                .map_err(|e| anyhow::anyhow!("can't load deal meta array: {}", e))
-                .map(DealStates::V2),
-            State::V3(st) => actorv3::market::DealMetaArray::load(&st.states, store)
-                .map_err(|e| anyhow::anyhow!("can't load deal meta array: {}", e))
-                .map(DealStates::V3),
-            State::V4(st) => actorv4::market::DealMetaArray::load(&st.states, store)
-                .map_err(|e| anyhow::anyhow!("can't load deal meta array: {}", e))
-                .map(DealStates::V4),
-            State::V5(st) => actorv5::market::DealMetaArray::load(&st.states, store)
-                .map_err(|e| anyhow::anyhow!("can't load deal meta array: {}", e))
-                .map(DealStates::V5),
-            State::V6(st) => actorv6::market::DealMetaArray::load(&st.states, store)
-                .map_err(|e| anyhow::anyhow!("can't load deal meta array: {}", e))
-                .map(DealStates::V6),
->>>>>>> 57ea70e9
-        }
+    where
+        BS: BlockStore,
+    {
+        unimplemented!()
     }
 
     /// Consume state to return just total funds locked
@@ -416,7 +178,6 @@
                 .expect("FIXME"))
             } // _ => unimplemented!(),
         }
-        .map_err(|e| anyhow::anyhow!("can't validate deals: {}", e))
     }
 }
 
@@ -443,62 +204,12 @@
 impl<BS> DealProposals<'_, BS> {
     pub fn for_each(
         &self,
-<<<<<<< HEAD
-        _f: impl FnMut(u64, DealProposal) -> Result<(), Box<dyn Error>>,
-    ) -> Result<(), Box<dyn Error>>
-    where
-        BS: BlockStore,
-    {
-        unimplemented!()
-        // match self {
-        //     // DealProposals::V0(dp) => {
-        //     //     dp.for_each(|idx, proposal| f(idx, DealProposal::from(proposal.clone())))
-        //     // }
-        //     // DealProposals::V2(dp) => {
-        //     //     dp.for_each(|idx, proposal| f(idx, DealProposal::from(proposal.clone())))
-        //     // }
-        //     // DealProposals::V3(dp) => {
-        //     //     dp.for_each(|idx, proposal| f(idx as u64, DealProposal::from(proposal.clone())))
-        //     // }
-        //     // DealProposals::V4(dp) => {
-        //     //     dp.for_each(|idx, proposal| f(idx as u64, DealProposal::from(proposal.clone())))
-        //     // }
-        //     // DealProposals::V5(dp) => {
-        //     //     dp.for_each(|idx, proposal| f(idx as u64, DealProposal::from(proposal.clone())))
-        //     // }
-        //     // DealProposals::V6(dp) => {
-        //     //     dp.for_each(|idx, proposal| f(idx as u64, DealProposal::from(proposal.clone())))
-        //     // }
-        //     _ => unimplemented!(),
-        // }
-=======
-        mut f: impl FnMut(u64, DealProposal) -> anyhow::Result<(), Box<dyn Error>>,
+        _f: impl FnMut(u64, DealProposal) -> anyhow::Result<(), Box<dyn Error>>,
     ) -> anyhow::Result<()>
     where
         BS: BlockStore,
     {
-        match self {
-            DealProposals::V0(dp) => {
-                dp.for_each(|idx, proposal| f(idx, DealProposal::from(proposal.clone())))
-            }
-            DealProposals::V2(dp) => {
-                dp.for_each(|idx, proposal| f(idx, DealProposal::from(proposal.clone())))
-            }
-            DealProposals::V3(dp) => {
-                dp.for_each(|idx, proposal| f(idx as u64, DealProposal::from(proposal.clone())))
-            }
-            DealProposals::V4(dp) => {
-                dp.for_each(|idx, proposal| f(idx as u64, DealProposal::from(proposal.clone())))
-            }
-            DealProposals::V5(dp) => {
-                dp.for_each(|idx, proposal| f(idx as u64, DealProposal::from(proposal.clone())))
-            }
-            DealProposals::V6(dp) => {
-                dp.for_each(|idx, proposal| f(idx as u64, DealProposal::from(proposal.clone())))
-            }
-        }
-        .map_err(|e| anyhow::anyhow!("can't apply function: {}", e))
->>>>>>> 57ea70e9
+        unimplemented!()
     }
 }
 
@@ -647,55 +358,8 @@
 where
     BS: BlockStore,
 {
-<<<<<<< HEAD
-    pub fn get(&self, _key: u64) -> Result<Option<DealState>, Box<dyn Error>> {
-        unimplemented!()
-        // match self {
-        //     // DealStates::V0(bt) => Ok(bt.get(key)?.cloned().map(From::from)),
-        //     // DealStates::V2(bt) => Ok(bt.get(key)?.cloned().map(From::from)),
-        //     // DealStates::V3(bt) => Ok(bt.get(key as usize)?.cloned().map(From::from)),
-        //     // DealStates::V4(bt) => Ok(bt.get(key as usize)?.cloned().map(From::from)),
-        //     // DealStates::V5(bt) => Ok(bt.get(key as usize)?.cloned().map(From::from)),
-        //     // DealStates::V6(bt) => Ok(bt.get(key as usize)?.cloned().map(From::from)),
-        //     _ => unimplemented!(),
-        // }
-=======
-    pub fn get(&self, key: u64) -> anyhow::Result<Option<DealState>> {
-        let ds = match self {
-            DealStates::V0(bt) => bt
-                .get(key)
-                .map_err(|e| anyhow::anyhow!("get failed: {}", e))?
-                .cloned()
-                .map(From::from),
-            DealStates::V2(bt) => bt
-                .get(key)
-                .map_err(|e| anyhow::anyhow!("get failed: {}", e))?
-                .cloned()
-                .map(From::from),
-            DealStates::V3(bt) => bt
-                .get(key as usize)
-                .map_err(|e| anyhow::anyhow!("get failed: {}", e))?
-                .cloned()
-                .map(From::from),
-            DealStates::V4(bt) => bt
-                .get(key as usize)
-                .map_err(|e| anyhow::anyhow!("get failed: {}", e))?
-                .cloned()
-                .map(From::from),
-            DealStates::V5(bt) => bt
-                .get(key as usize)
-                .map_err(|e| anyhow::anyhow!("get failed: {}", e))?
-                .cloned()
-                .map(From::from),
-            DealStates::V6(bt) => bt
-                .get(key as usize)
-                .map_err(|e| anyhow::anyhow!("get failed: {}", e))?
-                .cloned()
-                .map(From::from),
-        };
-
-        Ok(ds)
->>>>>>> 57ea70e9
+    pub fn get(&self, _key: u64) -> anyhow::Result<Option<DealState>> {
+        unimplemented!()
     }
 }
 
@@ -771,29 +435,7 @@
 where
     BS: BlockStore,
 {
-<<<<<<< HEAD
-    pub fn get(&self, _key: &Address) -> Result<TokenAmount, Box<dyn Error>> {
-        unimplemented!()
-        // match self {
-        //     // BalanceTable::V0(bt) => bt.get(key),
-        //     // BalanceTable::V2(bt) => bt.get(key),
-        //     // BalanceTable::V3(bt) => bt.get(key),
-        //     // BalanceTable::V4(bt) => bt.get(key),
-        //     // BalanceTable::V5(bt) => bt.get(key),
-        //     // BalanceTable::V6(bt) => bt.get(key),
-        //     _ => unimplemented!(),
-        // }
-=======
-    pub fn get(&self, key: &Address) -> anyhow::Result<TokenAmount> {
-        match self {
-            BalanceTable::V0(bt) => bt.get(key),
-            BalanceTable::V2(bt) => bt.get(key),
-            BalanceTable::V3(bt) => bt.get(key),
-            BalanceTable::V4(bt) => bt.get(key),
-            BalanceTable::V5(bt) => bt.get(key),
-            BalanceTable::V6(bt) => bt.get(key),
-        }
-        .map_err(|e| anyhow::anyhow!("get failed: {}", e))
->>>>>>> 57ea70e9
+    pub fn get(&self, _key: &Address) -> anyhow::Result<TokenAmount> {
+        unimplemented!()
     }
 }