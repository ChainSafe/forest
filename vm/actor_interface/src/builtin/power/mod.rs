--- conflicted
+++ resolved
@@ -2,7 +2,6 @@
 // SPDX-License-Identifier: Apache-2.0, MIT
 
 use crate::FilterEstimate;
-<<<<<<< HEAD
 use fil_types::StoragePower;
 use forest_address::Address;
 use forest_cid::multihash::MultihashDigest;
@@ -12,12 +11,6 @@
 
 use forest_bigint::bigint_ser::json;
 use forest_vm::{ActorState, TokenAmount};
-=======
-use address::Address;
-use fil_types::StoragePower;
-
-use cid::Cid;
->>>>>>> b9a5ff48
 use ipld_blockstore::BlockStore;
 use ipld_blockstore::BlockStoreExt;
 use serde::{Deserialize, Serialize};
@@ -64,13 +57,8 @@
     where
         BS: BlockStore,
     {
-<<<<<<< HEAD
-        if actor.code == Cid::new_v1(RAW, Code::Identity.digest(b"fil/7/storagepower")) {
-            Ok(store
-=======
         if is_v8_power_cid(&actor.code) {
             return store
->>>>>>> b9a5ff48
                 .get_obj(&actor.state)?
                 .map(State::V8)
                 .context("Actor state doesn't exist in store");
