// Copyright 2019-2023 ChainSafe Systems
// SPDX-License-Identifier: Apache-2.0, MIT

use std::borrow::Borrow;

use anyhow::Context;
use cid::Cid;
use fil_actors_runtime_v9::runtime::Policy;
use forest_json::bigint::json;
use forest_shim::{address::Address, econ::TokenAmount, state_tree::ActorState};
use forest_utils::db::BlockstoreExt;
use fvm_ipld_blockstore::Blockstore;
use fvm_shared::sector::StoragePower;
use serde::{Deserialize, Serialize};

use crate::FilterEstimate;

/// Power actor address.
// TODO: Select address based on actors version
pub const ADDRESS: Address = Address::new_id(4);

/// Power actor method.
// TODO: Select method based on actors version
pub type Method = fil_actor_power_v8::Method;

pub fn is_v8_power_cid(cid: &Cid) -> bool {
    let known_cids = vec![
        // calibnet v8
        Cid::try_from("bafk2bzacecpwr4mynn55bg5hrlns3osvg7sty3rca6zlai3vl52vbbjk7ulfa").unwrap(),
        // mainnet
        Cid::try_from("bafk2bzacebjvqva6ppvysn5xpmiqcdfelwbbcxmghx5ww6hr37cgred6dyrpm").unwrap(),
        // devnet
        Cid::try_from("bafk2bzaceb45l6zhgc34n6clz7xnvd7ek55bhw46q25umuje34t6kroix6hh6").unwrap(),
    ];
    known_cids.contains(cid)
}

pub fn is_v9_power_cid(cid: &Cid) -> bool {
    let known_cids = vec![
        // calibnet v9
        Cid::try_from("bafk2bzaceburxajojmywawjudovqvigmos4dlu4ifdikogumhso2ca2ccaleo").unwrap(),
        // mainnet v9
        Cid::try_from("bafk2bzacedsetphfajgne4qy3vdrpyd6ekcmtfs2zkjut4r34cvnuoqemdrtw").unwrap(),
    ];
    known_cids.contains(cid)
}

pub fn is_v10_power_cid(cid: &Cid) -> bool {
    let known_cids = vec![
        // calibnet v10
        Cid::try_from("bafk2bzacedu3c67spbf2dmwo77ymkjel6i2o5gpzyksgu2iuwu2xvcnxgfdjg").unwrap(),
        // mainnet v10
        Cid::try_from("bafk2bzacedfxlpyj5uxlh5uuhl55lazmhm7q6pr3qoywxb25qrytbptpy7zb6").unwrap(),
    ];
    known_cids.contains(cid)
}

/// Power actor state.
#[derive(Serialize)]
#[serde(untagged)]
pub enum State {
    V8(fil_actor_power_v8::State),
    V9(fil_actor_power_v9::State),
    V10(fil_actor_power_v10::State),
}

impl State {
    pub fn load<BS>(store: &BS, actor: &ActorState) -> anyhow::Result<State>
    where
        BS: Blockstore,
    {
        if is_v8_power_cid(&actor.code) {
            return store
                .get_obj(&actor.state)?
                .map(State::V8)
                .context("Actor state doesn't exist in store");
        }
        if is_v9_power_cid(&actor.code) {
            return store
                .get_obj(&actor.state)?
                .map(State::V9)
                .context("Actor state doesn't exist in store");
        }
        if is_v10_power_cid(&actor.code) {
            return store
                .get_obj(&actor.state)?
                .map(State::V10)
                .context("Actor state doesn't exist in store");
        }
        Err(anyhow::anyhow!("Unknown power actor code {}", actor.code))
    }

    /// Consume state to return just total quality adj power
    pub fn into_total_quality_adj_power(self) -> StoragePower {
        match self {
            State::V8(st) => st.total_quality_adj_power,
            State::V9(st) => st.total_quality_adj_power,
            State::V10(st) => st.total_quality_adj_power,
        }
    }

    /// Returns the total power claim.
    pub fn total_power(&self) -> Claim {
        match self {
            State::V8(st) => Claim {
                raw_byte_power: st.total_raw_byte_power.clone(),
                quality_adj_power: st.total_quality_adj_power.clone(),
            },
            State::V9(st) => Claim {
                raw_byte_power: st.total_raw_byte_power.clone(),
                quality_adj_power: st.total_quality_adj_power.clone(),
            },
            State::V10(st) => Claim {
                raw_byte_power: st.total_raw_byte_power.clone(),
                quality_adj_power: st.total_quality_adj_power.clone(),
            },
        }
    }

    /// Consume state to return total locked funds
    pub fn into_total_locked(self) -> TokenAmount {
        match self {
<<<<<<< HEAD
            State::V8(st) => st.into_total_locked().into(),
            State::V9(st) => st.into_total_locked().into(),
=======
            State::V8(st) => st.into_total_locked(),
            State::V9(st) => st.into_total_locked(),
            State::V10(st) => st.into_total_locked(),
>>>>>>> ea3c3db5
        }
    }

    /// Loads power for a given miner, if exists.
    pub fn miner_power<BS: Blockstore>(
        &self,
        s: &BS,
        miner: &Address,
    ) -> anyhow::Result<Option<Claim>> {
        match self {
            State::V8(st) => Ok(st.miner_power(&s, &miner.into())?.map(From::from)),
            State::V9(st) => Ok(st.miner_power(&s, &miner.into())?.map(From::from)),
            State::V10(st) => Ok(st.miner_power(&s, &miner.into())?.map(From::from)),
        }
    }

    /// Loads power for a given miner, if exists.
    pub fn list_all_miners<BS: Blockstore>(&self, _s: &BS) -> anyhow::Result<Vec<Address>> {
        unimplemented!()
    }

    /// Checks power actor state for if miner meets minimum consensus power.
    pub fn miner_nominal_power_meets_consensus_minimum<BS: Blockstore>(
        &self,
        policy: &Policy,
        s: &BS,
        miner: &Address,
    ) -> anyhow::Result<bool> {
        match self {
            State::V8(st) => {
                st.miner_nominal_power_meets_consensus_minimum(policy, &s, &miner.into())
            }
            State::V9(st) => {
                st.miner_nominal_power_meets_consensus_minimum(policy, &s, &miner.into())
            }
            State::V10(st) => st
                .miner_nominal_power_meets_consensus_minimum(policy, &s, miner.id()?)
                .map(|(_, bool_val)| bool_val)
                .map_err(|e| anyhow::anyhow!("{}", e)),
        }
    }

    /// Returns `this_epoch_qa_power_smoothed` from the state.
    pub fn total_power_smoothed(&self) -> FilterEstimate {
        match self {
            State::V8(st) => st.this_epoch_qa_power_smoothed.clone(),
            State::V9(st) => st.this_epoch_qa_power_smoothed.clone(),
            State::V10(st) => st.this_epoch_qa_power_smoothed.clone(),
        }
    }

    /// Returns total locked funds
    pub fn total_locked(&self) -> TokenAmount {
        match self {
<<<<<<< HEAD
            State::V8(st) => st.total_pledge_collateral.borrow().into(),
            State::V9(st) => st.total_pledge_collateral.borrow().into(),
=======
            State::V8(st) => st.total_pledge_collateral.clone(),
            State::V9(st) => st.total_pledge_collateral.clone(),
            State::V10(st) => st.total_pledge_collateral.clone(),
>>>>>>> ea3c3db5
        }
    }
}

#[derive(Default, Debug, Serialize, Deserialize, Clone)]
pub struct Claim {
    /// Sum of raw byte power for a miner's sectors.
    #[serde(with = "json")]
    pub raw_byte_power: StoragePower,
    /// Sum of quality adjusted power for a miner's sectors.
    #[serde(with = "json")]
    pub quality_adj_power: StoragePower,
}

impl From<fil_actor_power_v8::Claim> for Claim {
    fn from(cl: fil_actor_power_v8::Claim) -> Self {
        Self {
            raw_byte_power: cl.raw_byte_power,
            quality_adj_power: cl.quality_adj_power,
        }
    }
}

impl From<fil_actor_power_v9::Claim> for Claim {
    fn from(cl: fil_actor_power_v9::Claim) -> Self {
        Self {
            raw_byte_power: cl.raw_byte_power,
            quality_adj_power: cl.quality_adj_power,
        }
    }
}

impl From<fil_actor_power_v10::Claim> for Claim {
    fn from(cl: fil_actor_power_v10::Claim) -> Self {
        Self {
            raw_byte_power: cl.raw_byte_power,
            quality_adj_power: cl.quality_adj_power,
        }
    }
}<|MERGE_RESOLUTION|>--- conflicted
+++ resolved
@@ -120,14 +120,9 @@
     /// Consume state to return total locked funds
     pub fn into_total_locked(self) -> TokenAmount {
         match self {
-<<<<<<< HEAD
             State::V8(st) => st.into_total_locked().into(),
             State::V9(st) => st.into_total_locked().into(),
-=======
-            State::V8(st) => st.into_total_locked(),
-            State::V9(st) => st.into_total_locked(),
-            State::V10(st) => st.into_total_locked(),
->>>>>>> ea3c3db5
+            State::V10(st) => st.into_total_locked().into(),
         }
     }
 
@@ -182,14 +177,9 @@
     /// Returns total locked funds
     pub fn total_locked(&self) -> TokenAmount {
         match self {
-<<<<<<< HEAD
             State::V8(st) => st.total_pledge_collateral.borrow().into(),
             State::V9(st) => st.total_pledge_collateral.borrow().into(),
-=======
-            State::V8(st) => st.total_pledge_collateral.clone(),
-            State::V9(st) => st.total_pledge_collateral.clone(),
-            State::V10(st) => st.total_pledge_collateral.clone(),
->>>>>>> ea3c3db5
+            State::V10(st) => st.total_pledge_collateral.borrow().into(),
         }
     }
 }
