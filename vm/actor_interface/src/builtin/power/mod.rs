// Copyright 2019-2022 ChainSafe Systems
// SPDX-License-Identifier: Apache-2.0, MIT

use crate::{load_actor_state, FilterEstimate};
use address::Address;
use cid::multihash::MultihashDigest;
use fil_types::StoragePower;
use ipld_blockstore::BlockStore;
use num_bigint::bigint_ser;
use serde::{Deserialize, Serialize};
use vm::{ActorState, TokenAmount};

/// Power actor address.
/// TODO: Select based on actors version
pub static ADDRESS: &fil_actors_runtime_v7::builtin::singletons::STORAGE_POWER_ACTOR_ADDR =
    &fil_actors_runtime_v7::builtin::singletons::STORAGE_POWER_ACTOR_ADDR;

/// Power actor method.
/// TODO: Select based on actor version
pub type Method = fil_actor_power_v7::Method;

/// Power actor state.
#[derive(Serialize)]
#[serde(untagged)]
pub enum State {
    // V0(actorv0::power::State),
    // V2(actorv2::power::State),
    // V3(actorv3::power::State),
    // V4(actorv4::power::State),
    // V5(actorv5::power::State),
    // V6(actorv6::power::State),
    V7(fil_actor_power_v7::State),
}

/// Converts any `FilterEstimate`, e.g. `actorv0::util::smooth::FilterEstimate` type into
/// generalized one `crate::FilterEstimate`.
macro_rules! convert_filter_estimate {
    ($from:expr) => {
        FilterEstimate {
            position: $from.position.clone(),
            velocity: $from.velocity.clone(),
        }
    };
}
impl State {
    pub fn load<BS>(store: &BS, actor: &ActorState) -> anyhow::Result<State>
    where
        BS: BlockStore,
    {
<<<<<<< HEAD
        // if actor.code == *actorv0::POWER_ACTOR_CODE_ID {
        //     Ok(store
        //         .get(&actor.state)?
        //         .map(State::V0)
        //         .ok_or("Actor state doesn't exist in store")?)
        // } else if actor.code == *actorv2::POWER_ACTOR_CODE_ID {
        //     Ok(store
        //         .get(&actor.state)?
        //         .map(State::V2)
        //         .ok_or("Actor state doesn't exist in store")?)
        // } else if actor.code == *actorv3::POWER_ACTOR_CODE_ID {
        //     Ok(store
        //         .get(&actor.state)?
        //         .map(State::V3)
        //         .ok_or("Actor state doesn't exist in store")?)
        // } else if actor.code == *actorv4::POWER_ACTOR_CODE_ID {
        //     Ok(store
        //         .get(&actor.state)?
        //         .map(State::V4)
        //         .ok_or("Actor state doesn't exist in store")?)
        // } else if actor.code == *actorv5::POWER_ACTOR_CODE_ID {
        //     Ok(store
        //         .get(&actor.state)?
        //         .map(State::V5)
        //         .ok_or("Actor state doesn't exist in store")?)
        // } else if actor.code == *actorv6::POWER_ACTOR_CODE_ID {
        //     Ok(store
        //         .get(&actor.state)?
        //         .map(State::V6)
        //         .ok_or("Actor state doesn't exist in store")?)
        // } else
        if actor.code
            == cid::Cid::new_v1(cid::RAW, cid::Code::Identity.digest(b"fil/7/storagepower"))
        {
            Ok(store
                .get(&actor.state)?
                .map(State::V7)
                .ok_or("Actor state doesn't exist in store")?)
        } else {
            Err(format!("Unknown power actor code {}", actor.code).into())
        }
=======
        load_actor_state!(store, actor, POWER_ACTOR_CODE_ID)
>>>>>>> 57ea70e9
    }

    /// Consume state to return just total quality adj power
    pub fn into_total_quality_adj_power(self) -> StoragePower {
        match self {
            // State::V0(st) => st.total_quality_adj_power,
            // State::V2(st) => st.total_quality_adj_power,
            // State::V3(st) => st.total_quality_adj_power,
            // State::V4(st) => st.total_quality_adj_power,
            // State::V5(st) => st.total_quality_adj_power,
            // State::V6(st) => st.total_quality_adj_power,
            State::V7(st) => st.total_quality_adj_power,
        }
    }

    /// Returns the total power claim.
    pub fn total_power(&self) -> Claim {
        match self {
            // State::V0(st) => Claim {
            //     raw_byte_power: st.total_raw_byte_power.clone(),
            //     quality_adj_power: st.total_quality_adj_power.clone(),
            // },
            // State::V2(st) => Claim {
            //     raw_byte_power: st.total_raw_byte_power.clone(),
            //     quality_adj_power: st.total_quality_adj_power.clone(),
            // },
            // State::V3(st) => Claim {
            //     raw_byte_power: st.total_raw_byte_power.clone(),
            //     quality_adj_power: st.total_quality_adj_power.clone(),
            // },
            // State::V4(st) => Claim {
            //     raw_byte_power: st.total_raw_byte_power.clone(),
            //     quality_adj_power: st.total_quality_adj_power.clone(),
            // },
            // State::V5(st) => Claim {
            //     raw_byte_power: st.total_raw_byte_power.clone(),
            //     quality_adj_power: st.total_quality_adj_power.clone(),
            // },
            // State::V6(st) => Claim {
            //     raw_byte_power: st.total_raw_byte_power.clone(),
            //     quality_adj_power: st.total_quality_adj_power.clone(),
            // },
            State::V7(st) => Claim {
                raw_byte_power: st.total_raw_byte_power.clone(),
                quality_adj_power: st.total_quality_adj_power.clone(),
            },
        }
    }

    /// Consume state to return total locked funds
    pub fn into_total_locked(self) -> TokenAmount {
        match self {
            // State::V0(st) => st.into_total_locked(),
            // State::V2(st) => st.into_total_locked(),
            // State::V3(st) => st.into_total_locked(),
            // State::V4(st) => st.into_total_locked(),
            // State::V5(st) => st.into_total_locked(),
            // State::V6(st) => st.into_total_locked(),
            State::V7(st) => st.into_total_locked(),
        }
    }

    /// Loads power for a given miner, if exists.
    pub fn miner_power<BS: BlockStore>(
        &self,
        s: &BS,
        miner: &Address,
    ) -> anyhow::Result<Option<Claim>> {
        match self {
<<<<<<< HEAD
            // State::V0(st) => Ok(st.miner_power(s, miner)?.map(From::from)),
            // State::V2(st) => Ok(st.miner_power(s, miner)?.map(From::from)),
            // State::V3(st) => Ok(st.miner_power(s, miner)?.map(From::from)),
            // State::V4(st) => Ok(st.miner_power(s, miner)?.map(From::from)),
            // State::V5(st) => Ok(st.miner_power(s, miner)?.map(From::from)),
            // State::V6(st) => Ok(st.miner_power(s, miner)?.map(From::from)),
            State::V7(st) => {
                let fvm_store = ipld_blockstore::FvmRefStore::new(s);
                Ok(st.miner_power(&fvm_store, miner)?.map(From::from))
=======
            State::V0(st) => {
                let claim = st
                    .miner_power(s, miner)
                    .map_err(|e| anyhow::anyhow!("can't load power: {}", e))?
                    .map(From::from);
                Ok(claim)
            }
            State::V2(st) => {
                let claim = st
                    .miner_power(s, miner)
                    .map_err(|e| anyhow::anyhow!("can't load power: {}", e))?
                    .map(From::from);
                Ok(claim)
            }
            State::V3(st) => {
                let claim = st
                    .miner_power(s, miner)
                    .map_err(|e| anyhow::anyhow!("can't load power: {}", e))?
                    .map(From::from);
                Ok(claim)
            }
            State::V4(st) => {
                let claim = st
                    .miner_power(s, miner)
                    .map_err(|e| anyhow::anyhow!("can't load power: {}", e))?
                    .map(From::from);
                Ok(claim)
            }
            State::V5(st) => {
                let claim = st
                    .miner_power(s, miner)
                    .map_err(|e| anyhow::anyhow!("can't load power: {}", e))?
                    .map(From::from);
                Ok(claim)
            }
            State::V6(st) => {
                let claim = st
                    .miner_power(s, miner)
                    .map_err(|e| anyhow::anyhow!("can't load power: {}", e))?
                    .map(From::from);
                Ok(claim)
>>>>>>> 57ea70e9
            }
        }
    }

    /// Loads power for a given miner, if exists.
<<<<<<< HEAD
    pub fn list_all_miners<BS: BlockStore>(&self, _s: &BS) -> Result<Vec<Address>, Box<dyn Error>> {
        match self {
            // State::V0(st) => {
            //     let claims = actorv0::make_map_with_root(&st.claims, s)?;
            //     let mut miners = Vec::new();
            //     claims.for_each(|k, _: &actorv0::power::Claim| {
            //         miners.push(Address::from_bytes(&k.0)?);
            //         Ok(())
            //     })?;

            //     Ok(miners)
            // }
            // State::V2(st) => {
            //     let claims = actorv2::make_map_with_root(&st.claims, s)?;
            //     let mut miners = Vec::new();
            //     claims.for_each(|k, _: &actorv2::power::Claim| {
            //         miners.push(Address::from_bytes(&k.0)?);
            //         Ok(())
            //     })?;

            //     Ok(miners)
            // }
            // State::V3(st) => {
            //     let claims = actorv3::make_map_with_root(&st.claims, s)?;
            //     let mut miners = Vec::new();
            //     claims.for_each(|k, _: &actorv3::power::Claim| {
            //         miners.push(Address::from_bytes(&k.0)?);
            //         Ok(())
            //     })?;

            //     Ok(miners)
            // }
            // State::V4(st) => {
            //     let claims = actorv4::make_map_with_root(&st.claims, s)?;
            //     let mut miners = Vec::new();
            //     claims.for_each(|k, _: &actorv3::power::Claim| {
            //         miners.push(Address::from_bytes(&k.0)?);
            //         Ok(())
            //     })?;

            //     Ok(miners)
            // }
            // State::V5(st) => {
            //     let claims = actorv5::make_map_with_root(&st.claims, s)?;
            //     let mut miners = Vec::new();
            //     claims.for_each(|k, _: &actorv3::power::Claim| {
            //         miners.push(Address::from_bytes(&k.0)?);
            //         Ok(())
            //     })?;

            //     Ok(miners)
            // }
            // State::V6(st) => {
            //     let claims = actorv6::make_map_with_root(&st.claims, s)?;
            //     let mut miners = Vec::new();
            //     claims.for_each(|k, _: &actorv3::power::Claim| {
            //         miners.push(Address::from_bytes(&k.0)?);
            //         Ok(())
            //     })?;
=======
    pub fn list_all_miners<BS: BlockStore>(&self, s: &BS) -> anyhow::Result<Vec<Address>> {
        match self {
            State::V0(st) => {
                let claims = actorv0::make_map_with_root(&st.claims, s)
                    .map_err(|e| anyhow::anyhow!("can't load claims: {}", e))?;
                let mut miners = Vec::new();
                claims
                    .for_each(|k, _: &actorv0::power::Claim| {
                        miners.push(Address::from_bytes(&k.0)?);
                        Ok(())
                    })
                    .map_err(|e| anyhow::anyhow!("can't create address: {}", e))?;

                Ok(miners)
            }
            State::V2(st) => {
                let claims = actorv2::make_map_with_root(&st.claims, s)
                    .map_err(|e| anyhow::anyhow!("can't load claims: {}", e))?;
                let mut miners = Vec::new();
                claims
                    .for_each(|k, _: &actorv2::power::Claim| {
                        miners.push(Address::from_bytes(&k.0)?);
                        Ok(())
                    })
                    .map_err(|e| anyhow::anyhow!("can't create address: {}", e))?;

                Ok(miners)
            }
            State::V3(st) => {
                let claims = actorv3::make_map_with_root(&st.claims, s)
                    .map_err(|e| anyhow::anyhow!("can't load claims: {}", e))?;
                let mut miners = Vec::new();
                claims
                    .for_each(|k, _: &actorv3::power::Claim| {
                        miners.push(Address::from_bytes(&k.0)?);
                        Ok(())
                    })
                    .map_err(|e| anyhow::anyhow!("can't create address: {}", e))?;

                Ok(miners)
            }
            State::V4(st) => {
                let claims = actorv4::make_map_with_root(&st.claims, s)
                    .map_err(|e| anyhow::anyhow!("can't load claims: {}", e))?;
                let mut miners = Vec::new();
                claims
                    .for_each(|k, _: &actorv4::power::Claim| {
                        miners.push(Address::from_bytes(&k.0)?);
                        Ok(())
                    })
                    .map_err(|e| anyhow::anyhow!("can't create address: {}", e))?;

                Ok(miners)
            }
            State::V5(st) => {
                let claims = actorv5::make_map_with_root(&st.claims, s)
                    .map_err(|e| anyhow::anyhow!("can't load claims: {}", e))?;
                let mut miners = Vec::new();
                claims
                    .for_each(|k, _: &actorv5::power::Claim| {
                        miners.push(Address::from_bytes(&k.0)?);
                        Ok(())
                    })
                    .map_err(|e| anyhow::anyhow!("can't create address: {}", e))?;

                Ok(miners)
            }
            State::V6(st) => {
                let claims = actorv6::make_map_with_root(&st.claims, s)
                    .map_err(|e| anyhow::anyhow!("can't load claims: {}", e))?;
                let mut miners = Vec::new();
                claims
                    .for_each(|k, _: &actorv6::power::Claim| {
                        miners.push(Address::from_bytes(&k.0)?);
                        Ok(())
                    })
                    .map_err(|e| anyhow::anyhow!("can't create address: {}", e))?;
>>>>>>> 57ea70e9

            //     Ok(miners)
            // }
            State::V7(_st) => {
                todo!()
            }
        }
    }

    /// Checks power actor state for if miner meets minimum consensus power.
    pub fn miner_nominal_power_meets_consensus_minimum<BS: BlockStore>(
        &self,
        s: &BS,
        miner: &Address,
    ) -> anyhow::Result<bool> {
        match self {
            // State::V0(st) => st.miner_nominal_power_meets_consensus_minimum(s, miner),
            // State::V2(st) => st.miner_nominal_power_meets_consensus_minimum(s, miner),
            // State::V3(st) => st.miner_nominal_power_meets_consensus_minimum(s, miner),
            // State::V4(st) => st.miner_nominal_power_meets_consensus_minimum(s, miner),
            // State::V5(st) => st.miner_nominal_power_meets_consensus_minimum(s, miner),
            // State::V6(st) => st.miner_nominal_power_meets_consensus_minimum(s, miner),
            State::V7(st) => {
                let fvm_store = ipld_blockstore::FvmRefStore::new(s);
                Ok(st
                    .miner_nominal_power_meets_consensus_minimum(&fvm_store, miner)
                    .expect("FIXME"))
            }
        }
        .map_err(|e| anyhow::anyhow!("can't check power actor state: {}", e))
    }

    /// Returns this_epoch_qa_power_smoothed from the state.
    pub fn total_power_smoothed(&self) -> FilterEstimate {
        match self {
            // State::V0(st) => convert_filter_estimate!(st.this_epoch_qa_power_smoothed),
            // State::V2(st) => convert_filter_estimate!(st.this_epoch_qa_power_smoothed),
            // State::V3(st) => convert_filter_estimate!(st.this_epoch_qa_power_smoothed),
            // State::V4(st) => convert_filter_estimate!(st.this_epoch_qa_power_smoothed),
            // State::V5(st) => convert_filter_estimate!(st.this_epoch_qa_power_smoothed),
            // State::V6(st) => convert_filter_estimate!(st.this_epoch_qa_power_smoothed),
            State::V7(st) => convert_filter_estimate!(st.this_epoch_qa_power_smoothed),
        }
    }

    /// Returns total locked funds
    pub fn total_locked(&self) -> TokenAmount {
        match self {
            // State::V0(st) => st.total_pledge_collateral.clone(),
            // State::V2(st) => st.total_pledge_collateral.clone(),
            // State::V3(st) => st.total_pledge_collateral.clone(),
            // State::V4(st) => st.total_pledge_collateral.clone(),
            // State::V5(st) => st.total_pledge_collateral.clone(),
            // State::V6(st) => st.total_pledge_collateral.clone(),
            State::V7(st) => st.total_pledge_collateral.clone(),
        }
    }
}

#[derive(Default, Debug, Serialize, Deserialize, Clone)]
pub struct Claim {
    /// Sum of raw byte power for a miner's sectors.
    #[serde(with = "bigint_ser::json")]
    pub raw_byte_power: StoragePower,
    /// Sum of quality adjusted power for a miner's sectors.
    #[serde(with = "bigint_ser::json")]
    pub quality_adj_power: StoragePower,
}

// impl From<actorv0::power::Claim> for Claim {
//     fn from(cl: actorv0::power::Claim) -> Self {
//         Self {
//             raw_byte_power: cl.raw_byte_power,
//             quality_adj_power: cl.quality_adj_power,
//         }
//     }
// }

// impl From<actorv2::power::Claim> for Claim {
//     fn from(cl: actorv2::power::Claim) -> Self {
//         Self {
//             raw_byte_power: cl.raw_byte_power,
//             quality_adj_power: cl.quality_adj_power,
//         }
//     }
// }

// impl From<actorv3::power::Claim> for Claim {
//     fn from(cl: actorv3::power::Claim) -> Self {
//         Self {
//             raw_byte_power: cl.raw_byte_power,
//             quality_adj_power: cl.quality_adj_power,
//         }
//     }
// }

// impl From<actorv4::power::Claim> for Claim {
//     fn from(cl: actorv4::power::Claim) -> Self {
//         Self {
//             raw_byte_power: cl.raw_byte_power,
//             quality_adj_power: cl.quality_adj_power,
//         }
//     }
// }

// impl From<actorv5::power::Claim> for Claim {
//     fn from(cl: actorv5::power::Claim) -> Self {
//         Self {
//             raw_byte_power: cl.raw_byte_power,
//             quality_adj_power: cl.quality_adj_power,
//         }
//     }
// }

// impl From<actorv6::power::Claim> for Claim {
//     fn from(cl: actorv6::power::Claim) -> Self {
//         Self {
//             raw_byte_power: cl.raw_byte_power,
//             quality_adj_power: cl.quality_adj_power,
//         }
//     }
// }

impl From<fil_actor_power_v7::Claim> for Claim {
    fn from(cl: fil_actor_power_v7::Claim) -> Self {
        Self {
            raw_byte_power: cl.raw_byte_power,
            quality_adj_power: cl.quality_adj_power,
        }
    }
}<|MERGE_RESOLUTION|>--- conflicted
+++ resolved
@@ -9,6 +9,8 @@
 use num_bigint::bigint_ser;
 use serde::{Deserialize, Serialize};
 use vm::{ActorState, TokenAmount};
+
+use anyhow::Context;
 
 /// Power actor address.
 /// TODO: Select based on actors version
@@ -47,51 +49,16 @@
     where
         BS: BlockStore,
     {
-<<<<<<< HEAD
-        // if actor.code == *actorv0::POWER_ACTOR_CODE_ID {
-        //     Ok(store
-        //         .get(&actor.state)?
-        //         .map(State::V0)
-        //         .ok_or("Actor state doesn't exist in store")?)
-        // } else if actor.code == *actorv2::POWER_ACTOR_CODE_ID {
-        //     Ok(store
-        //         .get(&actor.state)?
-        //         .map(State::V2)
-        //         .ok_or("Actor state doesn't exist in store")?)
-        // } else if actor.code == *actorv3::POWER_ACTOR_CODE_ID {
-        //     Ok(store
-        //         .get(&actor.state)?
-        //         .map(State::V3)
-        //         .ok_or("Actor state doesn't exist in store")?)
-        // } else if actor.code == *actorv4::POWER_ACTOR_CODE_ID {
-        //     Ok(store
-        //         .get(&actor.state)?
-        //         .map(State::V4)
-        //         .ok_or("Actor state doesn't exist in store")?)
-        // } else if actor.code == *actorv5::POWER_ACTOR_CODE_ID {
-        //     Ok(store
-        //         .get(&actor.state)?
-        //         .map(State::V5)
-        //         .ok_or("Actor state doesn't exist in store")?)
-        // } else if actor.code == *actorv6::POWER_ACTOR_CODE_ID {
-        //     Ok(store
-        //         .get(&actor.state)?
-        //         .map(State::V6)
-        //         .ok_or("Actor state doesn't exist in store")?)
-        // } else
         if actor.code
             == cid::Cid::new_v1(cid::RAW, cid::Code::Identity.digest(b"fil/7/storagepower"))
         {
             Ok(store
-                .get(&actor.state)?
+                .get_anyhow(&actor.state)?
                 .map(State::V7)
-                .ok_or("Actor state doesn't exist in store")?)
+                .context("Actor state doesn't exist in store")?)
         } else {
-            Err(format!("Unknown power actor code {}", actor.code).into())
-        }
-=======
-        load_actor_state!(store, actor, POWER_ACTOR_CODE_ID)
->>>>>>> 57ea70e9
+            Err(anyhow::anyhow!("Unknown power actor code {}", actor.code))
+        }
     }
 
     /// Consume state to return just total quality adj power
@@ -161,210 +128,16 @@
         miner: &Address,
     ) -> anyhow::Result<Option<Claim>> {
         match self {
-<<<<<<< HEAD
-            // State::V0(st) => Ok(st.miner_power(s, miner)?.map(From::from)),
-            // State::V2(st) => Ok(st.miner_power(s, miner)?.map(From::from)),
-            // State::V3(st) => Ok(st.miner_power(s, miner)?.map(From::from)),
-            // State::V4(st) => Ok(st.miner_power(s, miner)?.map(From::from)),
-            // State::V5(st) => Ok(st.miner_power(s, miner)?.map(From::from)),
-            // State::V6(st) => Ok(st.miner_power(s, miner)?.map(From::from)),
             State::V7(st) => {
                 let fvm_store = ipld_blockstore::FvmRefStore::new(s);
                 Ok(st.miner_power(&fvm_store, miner)?.map(From::from))
-=======
-            State::V0(st) => {
-                let claim = st
-                    .miner_power(s, miner)
-                    .map_err(|e| anyhow::anyhow!("can't load power: {}", e))?
-                    .map(From::from);
-                Ok(claim)
             }
-            State::V2(st) => {
-                let claim = st
-                    .miner_power(s, miner)
-                    .map_err(|e| anyhow::anyhow!("can't load power: {}", e))?
-                    .map(From::from);
-                Ok(claim)
-            }
-            State::V3(st) => {
-                let claim = st
-                    .miner_power(s, miner)
-                    .map_err(|e| anyhow::anyhow!("can't load power: {}", e))?
-                    .map(From::from);
-                Ok(claim)
-            }
-            State::V4(st) => {
-                let claim = st
-                    .miner_power(s, miner)
-                    .map_err(|e| anyhow::anyhow!("can't load power: {}", e))?
-                    .map(From::from);
-                Ok(claim)
-            }
-            State::V5(st) => {
-                let claim = st
-                    .miner_power(s, miner)
-                    .map_err(|e| anyhow::anyhow!("can't load power: {}", e))?
-                    .map(From::from);
-                Ok(claim)
-            }
-            State::V6(st) => {
-                let claim = st
-                    .miner_power(s, miner)
-                    .map_err(|e| anyhow::anyhow!("can't load power: {}", e))?
-                    .map(From::from);
-                Ok(claim)
->>>>>>> 57ea70e9
-            }
         }
     }
 
     /// Loads power for a given miner, if exists.
-<<<<<<< HEAD
-    pub fn list_all_miners<BS: BlockStore>(&self, _s: &BS) -> Result<Vec<Address>, Box<dyn Error>> {
-        match self {
-            // State::V0(st) => {
-            //     let claims = actorv0::make_map_with_root(&st.claims, s)?;
-            //     let mut miners = Vec::new();
-            //     claims.for_each(|k, _: &actorv0::power::Claim| {
-            //         miners.push(Address::from_bytes(&k.0)?);
-            //         Ok(())
-            //     })?;
-
-            //     Ok(miners)
-            // }
-            // State::V2(st) => {
-            //     let claims = actorv2::make_map_with_root(&st.claims, s)?;
-            //     let mut miners = Vec::new();
-            //     claims.for_each(|k, _: &actorv2::power::Claim| {
-            //         miners.push(Address::from_bytes(&k.0)?);
-            //         Ok(())
-            //     })?;
-
-            //     Ok(miners)
-            // }
-            // State::V3(st) => {
-            //     let claims = actorv3::make_map_with_root(&st.claims, s)?;
-            //     let mut miners = Vec::new();
-            //     claims.for_each(|k, _: &actorv3::power::Claim| {
-            //         miners.push(Address::from_bytes(&k.0)?);
-            //         Ok(())
-            //     })?;
-
-            //     Ok(miners)
-            // }
-            // State::V4(st) => {
-            //     let claims = actorv4::make_map_with_root(&st.claims, s)?;
-            //     let mut miners = Vec::new();
-            //     claims.for_each(|k, _: &actorv3::power::Claim| {
-            //         miners.push(Address::from_bytes(&k.0)?);
-            //         Ok(())
-            //     })?;
-
-            //     Ok(miners)
-            // }
-            // State::V5(st) => {
-            //     let claims = actorv5::make_map_with_root(&st.claims, s)?;
-            //     let mut miners = Vec::new();
-            //     claims.for_each(|k, _: &actorv3::power::Claim| {
-            //         miners.push(Address::from_bytes(&k.0)?);
-            //         Ok(())
-            //     })?;
-
-            //     Ok(miners)
-            // }
-            // State::V6(st) => {
-            //     let claims = actorv6::make_map_with_root(&st.claims, s)?;
-            //     let mut miners = Vec::new();
-            //     claims.for_each(|k, _: &actorv3::power::Claim| {
-            //         miners.push(Address::from_bytes(&k.0)?);
-            //         Ok(())
-            //     })?;
-=======
     pub fn list_all_miners<BS: BlockStore>(&self, s: &BS) -> anyhow::Result<Vec<Address>> {
-        match self {
-            State::V0(st) => {
-                let claims = actorv0::make_map_with_root(&st.claims, s)
-                    .map_err(|e| anyhow::anyhow!("can't load claims: {}", e))?;
-                let mut miners = Vec::new();
-                claims
-                    .for_each(|k, _: &actorv0::power::Claim| {
-                        miners.push(Address::from_bytes(&k.0)?);
-                        Ok(())
-                    })
-                    .map_err(|e| anyhow::anyhow!("can't create address: {}", e))?;
-
-                Ok(miners)
-            }
-            State::V2(st) => {
-                let claims = actorv2::make_map_with_root(&st.claims, s)
-                    .map_err(|e| anyhow::anyhow!("can't load claims: {}", e))?;
-                let mut miners = Vec::new();
-                claims
-                    .for_each(|k, _: &actorv2::power::Claim| {
-                        miners.push(Address::from_bytes(&k.0)?);
-                        Ok(())
-                    })
-                    .map_err(|e| anyhow::anyhow!("can't create address: {}", e))?;
-
-                Ok(miners)
-            }
-            State::V3(st) => {
-                let claims = actorv3::make_map_with_root(&st.claims, s)
-                    .map_err(|e| anyhow::anyhow!("can't load claims: {}", e))?;
-                let mut miners = Vec::new();
-                claims
-                    .for_each(|k, _: &actorv3::power::Claim| {
-                        miners.push(Address::from_bytes(&k.0)?);
-                        Ok(())
-                    })
-                    .map_err(|e| anyhow::anyhow!("can't create address: {}", e))?;
-
-                Ok(miners)
-            }
-            State::V4(st) => {
-                let claims = actorv4::make_map_with_root(&st.claims, s)
-                    .map_err(|e| anyhow::anyhow!("can't load claims: {}", e))?;
-                let mut miners = Vec::new();
-                claims
-                    .for_each(|k, _: &actorv4::power::Claim| {
-                        miners.push(Address::from_bytes(&k.0)?);
-                        Ok(())
-                    })
-                    .map_err(|e| anyhow::anyhow!("can't create address: {}", e))?;
-
-                Ok(miners)
-            }
-            State::V5(st) => {
-                let claims = actorv5::make_map_with_root(&st.claims, s)
-                    .map_err(|e| anyhow::anyhow!("can't load claims: {}", e))?;
-                let mut miners = Vec::new();
-                claims
-                    .for_each(|k, _: &actorv5::power::Claim| {
-                        miners.push(Address::from_bytes(&k.0)?);
-                        Ok(())
-                    })
-                    .map_err(|e| anyhow::anyhow!("can't create address: {}", e))?;
-
-                Ok(miners)
-            }
-            State::V6(st) => {
-                let claims = actorv6::make_map_with_root(&st.claims, s)
-                    .map_err(|e| anyhow::anyhow!("can't load claims: {}", e))?;
-                let mut miners = Vec::new();
-                claims
-                    .for_each(|k, _: &actorv6::power::Claim| {
-                        miners.push(Address::from_bytes(&k.0)?);
-                        Ok(())
-                    })
-                    .map_err(|e| anyhow::anyhow!("can't create address: {}", e))?;
->>>>>>> 57ea70e9
-
-            //     Ok(miners)
-            // }
-            State::V7(_st) => {
-                todo!()
-            }
-        }
+        unimplemented!()
     }
 
     /// Checks power actor state for if miner meets minimum consensus power.
@@ -387,7 +160,6 @@
                     .expect("FIXME"))
             }
         }
-        .map_err(|e| anyhow::anyhow!("can't check power actor state: {}", e))
     }
 
     /// Returns this_epoch_qa_power_smoothed from the state.
