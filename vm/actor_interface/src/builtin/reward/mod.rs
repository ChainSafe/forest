// Copyright 2019-2022 ChainSafe Systems
// SPDX-License-Identifier: Apache-2.0, MIT

<<<<<<< HEAD
use crate::FilterEstimate;
use cid::multihash::MultihashDigest;
=======
use crate::{load_actor_state, FilterEstimate};
>>>>>>> 57ea70e9
use fil_types::StoragePower;
use ipld_blockstore::BlockStore;
use serde::Serialize;
use vm::{ActorState, TokenAmount};

/// Reward actor address.
pub static ADDRESS: &fil_actors_runtime_v7::builtin::singletons::REWARD_ACTOR_ADDR =
    &fil_actors_runtime_v7::builtin::singletons::REWARD_ACTOR_ADDR;

/// Reward actor method.
pub type Method = fil_actor_reward_v7::Method;

/// Reward actor state.
#[derive(Serialize)]
#[serde(untagged)]
pub enum State {
    // V0(actorv0::reward::State),
    // V2(actorv2::reward::State),
    // V3(actorv3::reward::State),
    // V4(actorv4::reward::State),
    // V5(actorv5::reward::State),
    // V6(actorv6::reward::State),
    V7(fil_actor_reward_v7::State),
}

impl State {
    pub fn load<BS>(store: &BS, actor: &ActorState) -> anyhow::Result<State>
    where
        BS: BlockStore,
    {
<<<<<<< HEAD
        // if actor.code == *actorv0::REWARD_ACTOR_CODE_ID {
        //     Ok(store
        //         .get(&actor.state)?
        //         .map(State::V0)
        //         .ok_or("Actor state doesn't exist in store")?)
        // } else if actor.code == *actorv2::REWARD_ACTOR_CODE_ID {
        //     Ok(store
        //         .get(&actor.state)?
        //         .map(State::V2)
        //         .ok_or("Actor state doesn't exist in store")?)
        // } else if actor.code == *actorv3::REWARD_ACTOR_CODE_ID {
        //     Ok(store
        //         .get(&actor.state)?
        //         .map(State::V3)
        //         .ok_or("Actor state doesn't exist in store")?)
        // } else if actor.code == *actorv4::REWARD_ACTOR_CODE_ID {
        //     Ok(store
        //         .get(&actor.state)?
        //         .map(State::V4)
        //         .ok_or("Actor state doesn't exist in store")?)
        // } else if actor.code == *actorv5::REWARD_ACTOR_CODE_ID {
        //     Ok(store
        //         .get(&actor.state)?
        //         .map(State::V5)
        //         .ok_or("Actor state doesn't exist in store")?)
        // } else if actor.code == *actorv6::REWARD_ACTOR_CODE_ID {
        //     Ok(store
        //         .get(&actor.state)?
        //         .map(State::V6)
        //         .ok_or("Actor state doesn't exist in store")?)
        // } else
        if actor.code == cid::Cid::new_v1(cid::RAW, cid::Code::Identity.digest(b"fil/7/reward")) {
            Ok(store
                .get(&actor.state)?
                .map(State::V7)
                .ok_or("Actor state doesn't exist in store")?)
        } else {
            Err(format!("Unknown reward actor code {}", actor.code).into())
        }
=======
        load_actor_state!(store, actor, REWARD_ACTOR_CODE_ID)
>>>>>>> 57ea70e9
    }

    /// Consume state to return just storage power reward
    pub fn into_total_storage_power_reward(self) -> StoragePower {
        match self {
            // State::V0(st) => st.into_total_storage_power_reward(),
            // State::V2(st) => st.into_total_storage_power_reward(),
            // State::V3(st) => st.into_total_storage_power_reward(),
            // State::V4(st) => st.into_total_storage_power_reward(),
            // State::V5(st) => st.into_total_storage_power_reward(),
            // State::V6(st) => st.into_total_storage_power_reward(),
            State::V7(st) => st.into_total_storage_power_reward(),
        }
    }

    pub fn pre_commit_deposit_for_power(
        &self,
        _network_qa_power: FilterEstimate,
        _sector_weight: &StoragePower,
    ) -> TokenAmount {
        match self {
            // State::V0(st) => actorv0::miner::pre_commit_deposit_for_power(
            //     &st.this_epoch_reward_smoothed,
            //     &actorv0::util::smooth::FilterEstimate {
            //         position: network_qa_power.position,
            //         velocity: network_qa_power.velocity,
            //     },
            //     sector_weight,
            // ),
            // State::V2(st) => actorv2::miner::pre_commit_deposit_for_power(
            //     &st.this_epoch_reward_smoothed,
            //     &actorv2::util::smooth::FilterEstimate {
            //         position: network_qa_power.position,
            //         velocity: network_qa_power.velocity,
            //     },
            //     sector_weight,
            // ),
            // State::V3(st) => actorv3::miner::pre_commit_deposit_for_power(
            //     &st.this_epoch_reward_smoothed,
            //     &actorv3::util::smooth::FilterEstimate {
            //         position: network_qa_power.position,
            //         velocity: network_qa_power.velocity,
            //     },
            //     sector_weight,
            // ),
            // State::V4(st) => actorv4::miner::pre_commit_deposit_for_power(
            //     &st.this_epoch_reward_smoothed,
            //     &actorv4::util::smooth::FilterEstimate {
            //         position: network_qa_power.position,
            //         velocity: network_qa_power.velocity,
            //     },
            //     sector_weight,
            // ),
            // State::V5(st) => actorv5::miner::pre_commit_deposit_for_power(
            //     &st.this_epoch_reward_smoothed,
            //     &actorv5::util::smooth::FilterEstimate {
            //         position: network_qa_power.position,
            //         velocity: network_qa_power.velocity,
            //     },
            //     sector_weight,
            // ),
            // State::V6(st) => actorv6::miner::pre_commit_deposit_for_power(
            //     &st.this_epoch_reward_smoothed,
            //     &actorv6::util::smooth::FilterEstimate {
            //         position: network_qa_power.position,
            //         velocity: network_qa_power.velocity,
            //     },
            //     sector_weight,
            // ),
            State::V7(_st) => todo!(),
        }
    }

    pub fn initial_pledge_for_power(
        &self,
        _sector_weight: &StoragePower,
        _network_total_pledge: &TokenAmount,
        _network_qa_power: FilterEstimate,
        _circ_supply: &TokenAmount,
    ) -> TokenAmount {
        match self {
            // State::V0(st) => actorv0::miner::initial_pledge_for_power(
            //     sector_weight,
            //     &st.this_epoch_baseline_power,
            //     &st.this_epoch_reward_smoothed,
            //     &actorv0::util::smooth::FilterEstimate {
            //         position: network_qa_power.position,
            //         velocity: network_qa_power.velocity,
            //     },
            //     circ_supply,
            // ),
            // State::V2(st) => actorv2::miner::initial_pledge_for_power(
            //     sector_weight,
            //     &st.this_epoch_baseline_power,
            //     &st.this_epoch_reward_smoothed,
            //     &actorv2::util::smooth::FilterEstimate {
            //         position: network_qa_power.position,
            //         velocity: network_qa_power.velocity,
            //     },
            //     circ_supply,
            // ),
            // State::V3(st) => actorv3::miner::initial_pledge_for_power(
            //     sector_weight,
            //     &st.this_epoch_baseline_power,
            //     &st.this_epoch_reward_smoothed,
            //     &actorv3::util::smooth::FilterEstimate {
            //         position: network_qa_power.position,
            //         velocity: network_qa_power.velocity,
            //     },
            //     circ_supply,
            // ),
            // State::V4(st) => actorv4::miner::initial_pledge_for_power(
            //     sector_weight,
            //     &st.this_epoch_baseline_power,
            //     &st.this_epoch_reward_smoothed,
            //     &actorv4::util::smooth::FilterEstimate {
            //         position: network_qa_power.position,
            //         velocity: network_qa_power.velocity,
            //     },
            //     circ_supply,
            // ),
            // State::V5(st) => actorv5::miner::initial_pledge_for_power(
            //     sector_weight,
            //     &st.this_epoch_baseline_power,
            //     &st.this_epoch_reward_smoothed,
            //     &actorv5::util::smooth::FilterEstimate {
            //         position: network_qa_power.position,
            //         velocity: network_qa_power.velocity,
            //     },
            //     circ_supply,
            // ),
            // State::V6(st) => actorv6::miner::initial_pledge_for_power(
            //     sector_weight,
            //     &st.this_epoch_baseline_power,
            //     &st.this_epoch_reward_smoothed,
            //     &actorv6::util::smooth::FilterEstimate {
            //         position: network_qa_power.position,
            //         velocity: network_qa_power.velocity,
            //     },
            //     circ_supply,
            // ),
            State::V7(_st) => todo!(),
        }
    }
}<|MERGE_RESOLUTION|>--- conflicted
+++ resolved
@@ -1,16 +1,14 @@
 // Copyright 2019-2022 ChainSafe Systems
 // SPDX-License-Identifier: Apache-2.0, MIT
 
-<<<<<<< HEAD
-use crate::FilterEstimate;
 use cid::multihash::MultihashDigest;
-=======
 use crate::{load_actor_state, FilterEstimate};
->>>>>>> 57ea70e9
 use fil_types::StoragePower;
 use ipld_blockstore::BlockStore;
 use serde::Serialize;
 use vm::{ActorState, TokenAmount};
+
+use anyhow::Context;
 
 /// Reward actor address.
 pub static ADDRESS: &fil_actors_runtime_v7::builtin::singletons::REWARD_ACTOR_ADDR =
@@ -37,49 +35,14 @@
     where
         BS: BlockStore,
     {
-<<<<<<< HEAD
-        // if actor.code == *actorv0::REWARD_ACTOR_CODE_ID {
-        //     Ok(store
-        //         .get(&actor.state)?
-        //         .map(State::V0)
-        //         .ok_or("Actor state doesn't exist in store")?)
-        // } else if actor.code == *actorv2::REWARD_ACTOR_CODE_ID {
-        //     Ok(store
-        //         .get(&actor.state)?
-        //         .map(State::V2)
-        //         .ok_or("Actor state doesn't exist in store")?)
-        // } else if actor.code == *actorv3::REWARD_ACTOR_CODE_ID {
-        //     Ok(store
-        //         .get(&actor.state)?
-        //         .map(State::V3)
-        //         .ok_or("Actor state doesn't exist in store")?)
-        // } else if actor.code == *actorv4::REWARD_ACTOR_CODE_ID {
-        //     Ok(store
-        //         .get(&actor.state)?
-        //         .map(State::V4)
-        //         .ok_or("Actor state doesn't exist in store")?)
-        // } else if actor.code == *actorv5::REWARD_ACTOR_CODE_ID {
-        //     Ok(store
-        //         .get(&actor.state)?
-        //         .map(State::V5)
-        //         .ok_or("Actor state doesn't exist in store")?)
-        // } else if actor.code == *actorv6::REWARD_ACTOR_CODE_ID {
-        //     Ok(store
-        //         .get(&actor.state)?
-        //         .map(State::V6)
-        //         .ok_or("Actor state doesn't exist in store")?)
-        // } else
         if actor.code == cid::Cid::new_v1(cid::RAW, cid::Code::Identity.digest(b"fil/7/reward")) {
             Ok(store
-                .get(&actor.state)?
+                .get_anyhow(&actor.state)?
                 .map(State::V7)
-                .ok_or("Actor state doesn't exist in store")?)
+                .context("Actor state doesn't exist in store")?)
         } else {
-            Err(format!("Unknown reward actor code {}", actor.code).into())
+            Err(anyhow::anyhow!("Unknown reward actor code {}", actor.code))
         }
-=======
-        load_actor_state!(store, actor, REWARD_ACTOR_CODE_ID)
->>>>>>> 57ea70e9
     }
 
     /// Consume state to return just storage power reward
