// Copyright 2019-2022 ChainSafe Systems
// SPDX-License-Identifier: Apache-2.0, MIT

use crate::FilterEstimate;
<<<<<<< HEAD
=======
use address::Address;
use cid::Cid;
>>>>>>> b9a5ff48
use fil_types::StoragePower;
use forest_cid::multihash::MultihashDigest;
use forest_cid::Code;
use forest_cid::RAW;
use forest_vm::{ActorState, TokenAmount};
use ipld_blockstore::BlockStore;
use ipld_blockstore::BlockStoreExt;
use serde::Serialize;

use anyhow::Context;

/// Reward actor address.
pub const ADDRESS: Address = Address::new_id(2);

/// Reward actor method.
pub type Method = fil_actor_reward_v8::Method;

pub fn is_v8_reward_cid(cid: &Cid) -> bool {
    let known_cids = vec![
        // calibnet
        Cid::try_from("bafk2bzaceayah37uvj7brl5no4gmvmqbmtndh5raywuts7h6tqbgbq2ge7dhu").unwrap(),
        // mainnet
        Cid::try_from("bafk2bzacecwzzxlgjiavnc3545cqqil3cmq4hgpvfp2crguxy2pl5ybusfsbe").unwrap(),
    ];
    known_cids.contains(cid)
}

/// Reward actor state.
#[derive(Serialize)]
#[serde(untagged)]
pub enum State {
    V8(fil_actor_reward_v8::State),
}

impl State {
    pub fn load<BS>(store: &BS, actor: &ActorState) -> anyhow::Result<State>
    where
        BS: BlockStore,
    {
<<<<<<< HEAD
        if actor.code == forest_cid::Cid::new_v1(RAW, Code::Identity.digest(b"fil/7/reward")) {
            Ok(store
=======
        if is_v8_reward_cid(&actor.code) {
            return store
>>>>>>> b9a5ff48
                .get_obj(&actor.state)?
                .map(State::V8)
                .context("Actor state doesn't exist in store");
        }
        Err(anyhow::anyhow!("Unknown reward actor code {}", actor.code))
    }

    /// Consume state to return just storage power reward
    pub fn into_total_storage_power_reward(self) -> StoragePower {
        match self {
            State::V8(st) => st.into_total_storage_power_reward(),
        }
    }

    pub fn pre_commit_deposit_for_power(
        &self,
        _network_qa_power: FilterEstimate,
        _sector_weight: &StoragePower,
    ) -> TokenAmount {
        todo!()
    }

    pub fn initial_pledge_for_power(
        &self,
        _sector_weight: &StoragePower,
        _network_total_pledge: &TokenAmount,
        _network_qa_power: FilterEstimate,
        _circ_supply: &TokenAmount,
    ) -> TokenAmount {
        todo!()
    }
}<|MERGE_RESOLUTION|>--- conflicted
+++ resolved
@@ -2,11 +2,6 @@
 // SPDX-License-Identifier: Apache-2.0, MIT
 
 use crate::FilterEstimate;
-<<<<<<< HEAD
-=======
-use address::Address;
-use cid::Cid;
->>>>>>> b9a5ff48
 use fil_types::StoragePower;
 use forest_cid::multihash::MultihashDigest;
 use forest_cid::Code;
@@ -46,13 +41,8 @@
     where
         BS: BlockStore,
     {
-<<<<<<< HEAD
-        if actor.code == forest_cid::Cid::new_v1(RAW, Code::Identity.digest(b"fil/7/reward")) {
-            Ok(store
-=======
         if is_v8_reward_cid(&actor.code) {
             return store
->>>>>>> b9a5ff48
                 .get_obj(&actor.state)?
                 .map(State::V8)
                 .context("Actor state doesn't exist in store");
