--- conflicted
+++ resolved
@@ -84,14 +84,9 @@
     /// Consume state to return just storage power reward
     pub fn into_total_storage_power_reward(self) -> TokenAmount {
         match self {
-<<<<<<< HEAD
             State::V8(st) => st.into_total_storage_power_reward().into(),
             State::V9(st) => st.into_total_storage_power_reward().into(),
-=======
-            State::V8(st) => st.into_total_storage_power_reward(),
-            State::V9(st) => st.into_total_storage_power_reward(),
-            State::V10(st) => st.into_total_storage_power_reward(),
->>>>>>> ea3c3db5
+            State::V10(st) => st.into_total_storage_power_reward().into(),
         }
     }
 }