--- conflicted
+++ resolved
@@ -1,14 +1,7 @@
 // Copyright 2019-2022 ChainSafe Systems
 // SPDX-License-Identifier: Apache-2.0, MIT
 
-<<<<<<< HEAD
-use forest_vm::ActorState;
 use fvm_shared::address::Address;
-use ipld_blockstore::BlockStore;
-use serde::Serialize;
-=======
-use forest_address::Address;
->>>>>>> f2fe6f54
 
 /// System actor address.
 pub const ADDRESS: Address = Address::new_id(0);
