--- conflicted
+++ resolved
@@ -12,7 +12,6 @@
 #actorv5 = { package = "forest_actor", version = "4.0" }
 actorv6 = { package = "forest_actor", path = "../actor" }
 
-<<<<<<< HEAD
 fil_actor_miner_v7    = { package = "fil_actor_miner", version = "=7.5.1" }
 fil_actor_cron_v7     = { package = "fil_actor_cron", version = "=7.5.1" }
 fil_actor_account_v7  = { package = "fil_actor_account", version = "=7.5.1" }
@@ -24,6 +23,7 @@
 fil_actor_multisig_v7 = { package = "fil_actor_multisig", version = "=7.5.1" }
 fil_actors_runtime_v7 = { package = "fil_actors_runtime", version = "=7.5.1" }
 
+anyhow            = "1.0"
 fvm_shared        = { version = "0.7.1", default-features = false }
 fil_types         = "0.2"
 vm                = { package = "forest_vm", version = "0.3.1" }
@@ -36,21 +36,21 @@
 libp2p            = { version = "0.40.0-rc.1", default-features = false }
 forest_bitfield   = "0.1"
 num-bigint        = { version = "0.1", package = "forest_bigint", features = ["json"] }
-=======
-anyhow = "1.0"
-fvm_shared = { version = "0.2", default-features = false }
-fil_types = "0.2"
-vm = { package = "forest_vm", version = "0.3.1" }
-ipld_blockstore = "0.1"
-address = { package = "forest_address", version = "0.3" }
-serde = { version = "1.0", features = ["derive"] }
-cid = { package = "forest_cid", version = "0.3", features = ["json"] }
-clock = { package = "fil_clock", version = "0.1" }
-encoding = { package = "forest_encoding", version = "0.2" }
-libp2p = { version = "0.40.0-rc.1", default-features = false }
-forest_bitfield = "0.1"
-num-bigint = { version = "0.1", package = "forest_bigint", features = ["json"] }
->>>>>>> 57ea70e9
+# =======
+# anyhow = "1.0"
+# fvm_shared = { version = "0.2", default-features = false }
+# fil_types = "0.2"
+# vm = { package = "forest_vm", version = "0.3.1" }
+# ipld_blockstore = "0.1"
+# address = { package = "forest_address", version = "0.3" }
+# serde = { version = "1.0", features = ["derive"] }
+# cid = { package = "forest_cid", version = "0.3", features = ["json"] }
+# clock = { package = "fil_clock", version = "0.1" }
+# encoding = { package = "forest_encoding", version = "0.2" }
+# libp2p = { version = "0.40.0-rc.1", default-features = false }
+# forest_bitfield = "0.1"
+# num-bigint = { version = "0.1", package = "forest_bigint", features = ["json"] }
+# >>>>>>> main
 forest_hash_utils = "0.1"
 forest_json_utils = "0.1"
 
