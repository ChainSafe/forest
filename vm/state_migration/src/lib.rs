--- conflicted
+++ resolved
@@ -1,11 +1,6 @@
 // Copyright 2019-2023 ChainSafe Systems
 // SPDX-License-Identifier: Apache-2.0, MIT
 
-<<<<<<< HEAD
-pub use nv17::run_migration as run_nv17_migration;
-pub use nv18::run_migration as run_nv18_migration;
-pub use nv19::run_migration as run_nv19_migration;
-=======
 use std::sync::{
     atomic::{self, AtomicBool},
     Arc,
@@ -16,7 +11,6 @@
 use forest_shim::clock::ChainEpoch;
 use forest_utils::misc::reveal_five_trees;
 use fvm_ipld_blockstore::Blockstore;
->>>>>>> 56eed947
 
 pub(crate) mod common;
 mod nv17;
@@ -36,7 +30,8 @@
 where
     DB: 'static + Blockstore + Clone + Send + Sync,
 {
-    let mappings: [(_, RunMigration<DB>); 2] = [
+    let mappings: [(_, RunMigration<DB>); 3] = [
+        (Height::Shark, nv17::run_migration::<DB>),
         (Height::Hygge, nv18::run_migration::<DB>),
         (Height::Lightning, nv19::run_migration::<DB>),
     ];
