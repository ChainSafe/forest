// Copyright 2019-2023 ChainSafe Systems
// SPDX-License-Identifier: Apache-2.0, MIT

use std::sync::Arc;

use anyhow::anyhow;
use cid::Cid;
use forest_networks::{ChainConfig, Height};
use forest_shim::{
    address::Address,
    clock::ChainEpoch,
<<<<<<< HEAD
    machine::{ManifestV2, ManifestV3},
=======
>>>>>>> 85c825b5
    state_tree::{StateTree, StateTreeVersion},
};
use forest_utils::db::BlockstoreExt;
use fvm_ipld_blockstore::Blockstore;
use fvm_ipld_encoding::CborStore;

use super::{
    eam::create_eam_actor, eth_account::create_eth_account_actor, init, system, verifier::Verifier,
    ManifestNew, ManifestOld, SystemStateOld,
};
use crate::common::{migrators::nil_migrator, PostMigrationAction, StateMigration};
impl<BS: Blockstore + Clone + Send + Sync> StateMigration<BS> {
    pub fn add_nv18_migrations(
        &mut self,
        store: BS,
        state: &Cid,
        new_manifest: &Cid,
    ) -> anyhow::Result<()> {
        let state_tree = StateTree::new_from_root(store.clone(), state)?;
        let system_actor = state_tree
            .get_actor(&Address::new_id(0))?
            .ok_or_else(|| anyhow!("system actor not found"))?;

        let system_actor_state = store
            .get_obj::<SystemStateOld>(&system_actor.state)?
            .ok_or_else(|| anyhow!("system actor state not found"))?;
        let current_manifest_data = system_actor_state.builtin_actors;
        let current_manifest = ManifestOld::load(&store, &current_manifest_data, 1)?;

        let (version, new_manifest_data): (u32, Cid) = store
            .get_cbor(new_manifest)?
            .ok_or_else(|| anyhow!("new manifest not found"))?;
<<<<<<< HEAD
        let new_manifest = ManifestV3::load(&store, &new_manifest_data, version)?;
=======
        let new_manifest = ManifestNew::load(&store, &new_manifest_data, version)?;
>>>>>>> 85c825b5

        current_manifest.builtin_actor_codes().for_each(|code| {
            let id = current_manifest.id_by_code(code);
            let new_code = new_manifest.code_by_id(id).unwrap();
            self.add_migrator(*code, nil_migrator(*new_code));
        });

        self.add_migrator(
            *current_manifest.get_init_code(),
            init::init_migrator(*new_manifest.get_init_code()),
        );

        self.add_migrator(
            *current_manifest.get_system_code(),
            system::system_migrator(new_manifest_data, *new_manifest.get_system_code()),
        );

        Ok(())
    }
}

/// Runs the migration for `NV18`. Returns the new state root.
pub fn run_migration<DB>(
    chain_config: &ChainConfig,
    blockstore: &DB,
    state: &Cid,
    epoch: ChainEpoch,
) -> anyhow::Result<Cid>
where
    DB: 'static + Blockstore + Clone + Send + Sync,
{
    let new_manifest_cid = chain_config
        .height_infos
        .get(Height::Hygge as usize)
        .ok_or_else(|| anyhow!("no height info for network version NV18"))?
        .bundle
        .as_ref()
        .ok_or_else(|| anyhow!("no bundle info for network version NV18"))?
        .manifest;

    blockstore.get(&new_manifest_cid)?.ok_or_else(|| {
        anyhow!(
            "manifest for network version NV18 not found in blockstore: {}",
            new_manifest_cid
        )
    })?;

    // Add migration specification verification
    let verifier = Arc::new(Verifier::default());

    // Add post-migration steps
    let post_migration_actions = [create_eam_actor, create_eth_account_actor]
        .into_iter()
        .map(|action| Arc::new(action) as PostMigrationAction<DB>)
        .collect();

    let mut migration = StateMigration::<DB>::new(Some(verifier), post_migration_actions);
    migration.add_nv18_migrations(blockstore.clone(), state, &new_manifest_cid)?;

    let actors_in = StateTree::new_from_root(blockstore.clone(), state)?;
    let actors_out = StateTree::new(blockstore.clone(), StateTreeVersion::V5)?;
    let new_state =
        migration.migrate_state_tree(blockstore.clone(), epoch, actors_in, actors_out)?;

    Ok(new_state)
}<|MERGE_RESOLUTION|>--- conflicted
+++ resolved
@@ -9,10 +9,6 @@
 use forest_shim::{
     address::Address,
     clock::ChainEpoch,
-<<<<<<< HEAD
-    machine::{ManifestV2, ManifestV3},
-=======
->>>>>>> 85c825b5
     state_tree::{StateTree, StateTreeVersion},
 };
 use forest_utils::db::BlockstoreExt;
@@ -45,11 +41,7 @@
         let (version, new_manifest_data): (u32, Cid) = store
             .get_cbor(new_manifest)?
             .ok_or_else(|| anyhow!("new manifest not found"))?;
-<<<<<<< HEAD
-        let new_manifest = ManifestV3::load(&store, &new_manifest_data, version)?;
-=======
         let new_manifest = ManifestNew::load(&store, &new_manifest_data, version)?;
->>>>>>> 85c825b5
 
         current_manifest.builtin_actor_codes().for_each(|code| {
             let id = current_manifest.id_by_code(code);
