--- conflicted
+++ resolved
@@ -8,10 +8,7 @@
 
 use cid::Cid;
 use fil_actor_init_state::{v10::State as InitStateNew, v9::State as InitStateOld};
-<<<<<<< HEAD
-use forest_utils::db::{BlockstoreExt, CborStoreExt};
-=======
->>>>>>> 44e15087
+use forest_utils::db::CborStoreExt;
 use fvm_ipld_blockstore::Blockstore;
 use fvm_ipld_encoding::CborStore;
 
@@ -39,11 +36,7 @@
 
         let out_state: InitStateNew = TypeMigrator::migrate_type(in_state, &store)?;
 
-<<<<<<< HEAD
         let new_head = store.put_cbor_default(&out_state)?;
-=======
-        let new_head = store.put_cbor(&out_state, Blake2b256)?;
->>>>>>> 44e15087
 
         Ok(ActorMigrationOutput {
             new_code_cid: self.0,
