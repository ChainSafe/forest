// Copyright 2019-2023 ChainSafe Systems
// SPDX-License-Identifier: Apache-2.0, MIT

use fil_actor_miner_state::{
    v10::{MinerInfo as MinerInfoV10, State as MinerStateV10},
    v11::{MinerInfo as MinerInfoV11, State as MinerStateV11},
};
use forest_shim::sector::convert_window_post_proof_v1_to_v1p1;
<<<<<<< HEAD
use forest_utils::db::{BlockstoreExt, CborStoreExt};
=======
>>>>>>> 44e15087
use fvm_ipld_blockstore::Blockstore;
use fvm_ipld_encoding::CborStore;

use crate::common::{TypeMigration, TypeMigrator};

impl TypeMigration<MinerStateV10, MinerStateV11> for TypeMigrator {
    fn migrate_type(from: MinerStateV10, store: &impl Blockstore) -> anyhow::Result<MinerStateV11> {
        let in_info: MinerInfoV10 = store
            .get_cbor(&from.info)?
            .ok_or_else(|| anyhow::anyhow!("Miner info: could not read v10 state"))?;

        let out_proof_type = convert_window_post_proof_v1_to_v1p1(in_info.window_post_proof_type)
            .map_err(|e| anyhow::anyhow!(e))?;

        let out_info = MinerInfoV11 {
            owner: in_info.owner,
            worker: in_info.worker,
            control_addresses: in_info.control_addresses,
            pending_worker_key: in_info.pending_worker_key.map(|key| {
                fil_actor_miner_state::v11::WorkerKeyChange {
                    new_worker: key.new_worker,
                    effective_at: key.effective_at,
                }
            }),
            peer_id: in_info.peer_id,
            multi_address: in_info.multi_address,
            window_post_proof_type: out_proof_type,
            sector_size: in_info.sector_size,
            window_post_partition_sectors: in_info.window_post_partition_sectors,
            consensus_fault_elapsed: in_info.consensus_fault_elapsed,
            pending_owner_address: in_info.pending_owner_address,
            beneficiary: in_info.beneficiary,
            beneficiary_term: fil_actor_miner_state::v11::BeneficiaryTerm {
                quota: in_info.beneficiary_term.quota,
                used_quota: in_info.beneficiary_term.used_quota,
                expiration: in_info.beneficiary_term.expiration,
            },
            pending_beneficiary_term: in_info.pending_beneficiary_term.map(|term| {
                fil_actor_miner_state::v11::PendingBeneficiaryChange {
                    new_beneficiary: term.new_beneficiary,
                    new_quota: term.new_quota,
                    new_expiration: term.new_expiration,
                    approved_by_beneficiary: term.approved_by_beneficiary,
                    approved_by_nominee: term.approved_by_nominee,
                }
            }),
        };

<<<<<<< HEAD
        let out_info_cid = store.put_cbor_default(&out_info)?;
=======
        let out_info_cid = store.put_cbor(&out_info, Blake2b256)?;
>>>>>>> 44e15087

        let out_state = MinerStateV11 {
            info: out_info_cid,
            pre_commit_deposits: from.pre_commit_deposits,
            locked_funds: from.locked_funds,
            vesting_funds: from.vesting_funds,
            fee_debt: from.fee_debt,
            initial_pledge: from.initial_pledge,
            pre_committed_sectors: from.pre_committed_sectors,
            pre_committed_sectors_cleanup: from.pre_committed_sectors_cleanup,
            allocated_sectors: from.allocated_sectors,
            sectors: from.sectors,
            proving_period_start: from.proving_period_start,
            current_deadline: from.current_deadline,
            deadlines: from.deadlines,
            early_terminations: from.early_terminations,
            deadline_cron_active: from.deadline_cron_active,
        };

        Ok(out_state)
    }
}<|MERGE_RESOLUTION|>--- conflicted
+++ resolved
@@ -6,10 +6,7 @@
     v11::{MinerInfo as MinerInfoV11, State as MinerStateV11},
 };
 use forest_shim::sector::convert_window_post_proof_v1_to_v1p1;
-<<<<<<< HEAD
-use forest_utils::db::{BlockstoreExt, CborStoreExt};
-=======
->>>>>>> 44e15087
+use forest_utils::db::CborStoreExt;
 use fvm_ipld_blockstore::Blockstore;
 use fvm_ipld_encoding::CborStore;
 
@@ -58,11 +55,7 @@
             }),
         };
 
-<<<<<<< HEAD
         let out_info_cid = store.put_cbor_default(&out_info)?;
-=======
-        let out_info_cid = store.put_cbor(&out_info, Blake2b256)?;
->>>>>>> 44e15087
 
         let out_state = MinerStateV11 {
             info: out_info_cid,
