// Copyright 2020 ChainSafe Systems
// SPDX-License-Identifier: Apache-2.0, MIT

use actor::{
    self, ACCOUNT_ACTOR_CODE_ID, CRON_ACTOR_CODE_ID, INIT_ACTOR_CODE_ID, MARKET_ACTOR_CODE_ID,
    MINER_ACTOR_CODE_ID, MULTISIG_ACTOR_CODE_ID, PAYCH_ACTOR_CODE_ID, POWER_ACTOR_CODE_ID,
    REWARD_ACTOR_CODE_ID, SYSTEM_ACTOR_CODE_ID, VERIFIED_ACTOR_CODE_ID,
};
use address::Address;
use cid::{multihash::Blake2b256, Cid};
use clock::ChainEpoch;
use crypto::{DomainSeparationTag, Signature};
use db::MemoryDB;
use encoding::{blake2b_256, de::DeserializeOwned, Cbor};
use fil_types::{PieceInfo, RegisteredSealProof, SealVerifyInfo, WindowPoStVerifyInfo};
use ipld_blockstore::BlockStore;
use runtime::{ActorCode, ConsensusFault, MessageInfo, Runtime, Syscalls};
use std::cell::{Cell, RefCell};
use std::collections::{HashMap, VecDeque};
use std::error::Error as StdError;
use vm::{ActorError, ExitCode, MethodNum, Randomness, Serialized, TokenAmount};

pub struct MockRuntime {
    pub epoch: ChainEpoch,
    pub miner: Address,
<<<<<<< HEAD
    // pub value_received: TokenAmount,
=======
>>>>>>> 7cb6cecd
    pub id_addresses: HashMap<Address, Address>,
    pub actor_code_cids: HashMap<Address, Cid>,
    pub new_actor_addr: Option<Address>,
    pub receiver: Address,
    pub caller: Address,
    pub caller_type: Cid,
    pub value_received: TokenAmount,

    // TODO: syscalls: syscaller

    // Actor State
    pub state: Option<Cid>,
    pub balance: TokenAmount,
    pub received: TokenAmount,

    // VM Impl
    pub in_call: bool,
    pub store: MemoryDB,
    pub in_transaction: bool,

    // Expectations
    pub expect_validate_caller_any: Cell<bool>,
    pub expect_validate_caller_addr: RefCell<Option<Vec<Address>>>,
    pub expect_validate_caller_type: RefCell<Option<Vec<Cid>>>,
    pub expect_sends: VecDeque<ExpectedMessage>,
    pub expect_create_actor: Option<ExpectCreateActor>,
    pub expect_verify_sigs: RefCell<Vec<ExpectedVerifySig>>,
    pub expect_verify_seal: RefCell<Option<ExpectVerifySeal>>,
    pub expect_verify_post: RefCell<Option<ExpectVerifyPoSt>>,
    pub expect_compute_unsealed_sector_cid: RefCell<Option<ExpectComputeUnsealedSectorCid>>,
    pub expect_verify_consensus_fault: RefCell<Option<ExpectVerifyConsensusFault>>,
}

impl Default for MockRuntime {
    fn default() -> Self {
        Self {
            epoch: Default::default(),
            miner: Address::new_id(0),
            id_addresses: Default::default(),
            actor_code_cids: Default::default(),
            new_actor_addr: Default::default(),
            receiver: Address::new_id(0),
            caller: Address::new_id(0),
            caller_type: Default::default(),
            value_received: Default::default(),
            state: Default::default(),
            balance: Default::default(),
            received: Default::default(),
            in_call: Default::default(),
            store: Default::default(),
            in_transaction: Default::default(),
            expect_validate_caller_any: Default::default(),
            expect_validate_caller_addr: Default::default(),
            expect_validate_caller_type: Default::default(),
            expect_sends: Default::default(),
            expect_create_actor: Default::default(),
            expect_verify_sigs: Default::default(),
            expect_verify_seal: Default::default(),
            expect_verify_post: Default::default(),
            expect_compute_unsealed_sector_cid: Default::default(),
            expect_verify_consensus_fault: Default::default(),
        }
    }
}

#[derive(Clone, Debug)]
pub struct ExpectCreateActor {
    pub code_id: Cid,
    pub address: Address,
}
#[derive(Clone, Debug)]
pub struct ExpectedMessage {
    pub to: Address,
    pub method: MethodNum,
    pub params: Serialized,
    pub value: TokenAmount,

    // returns from applying expectedMessage
    pub send_return: Serialized,
    pub exit_code: ExitCode,
}

#[derive(Clone, Debug)]
pub struct ExpectedVerifySig {
    pub sig: Signature,
    pub signer: Address,
    pub plaintext: Vec<u8>,
    pub result: ExitCode,
}

#[derive(Clone, Debug)]
pub struct ExpectVerifySeal {
    seal: SealVerifyInfo,
    exit_code: ExitCode,
}

#[derive(Clone, Debug)]
pub struct ExpectVerifyPoSt {
    post: WindowPoStVerifyInfo,
    exit_code: ExitCode,
}

#[derive(Clone)]
pub struct ExpectVerifyConsensusFault {
    require_correct_input: bool,
    block_header_1: Vec<u8>,
    block_header_2: Vec<u8>,
    block_header_extra: Vec<u8>,
    fault: Option<ConsensusFault>,
    exit_code: ExitCode,
}

#[derive(Clone)]
pub struct ExpectComputeUnsealedSectorCid {
    reg: RegisteredSealProof,
    pieces: Vec<PieceInfo>,
    cid: Cid,
    exit_code: ExitCode,
}

impl MockRuntime {
    fn require_in_call(&self) {
        assert!(
            self.in_call,
            "invalid runtime invocation outside of method call",
        )
    }
    fn check_argument(&self, predicate: bool, msg: String) -> Result<(), ActorError> {
        if !predicate {
            return Err(ActorError::new(ExitCode::SysErrorIllegalArgument, msg));
        }
        Ok(())
    }
    fn put<C: Cbor>(&self, o: &C) -> Result<Cid, ActorError> {
        Ok(self.store.put(&o, Blake2b256).unwrap())
    }
    fn _get<T: DeserializeOwned>(&self, cid: Cid) -> Result<T, ActorError> {
        Ok(self.store.get(&cid).unwrap().unwrap())
    }

    #[allow(dead_code)]
    pub fn get_state<T: DeserializeOwned>(&self) -> Result<T, ActorError> {
        let data: T = self
            .store
            .get(&self.state.as_ref().unwrap())
            .unwrap()
            .unwrap();
        Ok(data)
    }
    pub fn expect_validate_caller_addr(&self, addr: &[Address]) {
        assert!(addr.len() > 0, "addrs must be non-empty");
        *self.expect_validate_caller_addr.borrow_mut() = Some(addr.to_vec());
    }

    #[allow(dead_code)]
    pub fn expect_verify_signature(&self, exp: ExpectedVerifySig) {
        self.expect_verify_sigs.borrow_mut().push(exp);
    }

    #[allow(dead_code)]
    pub fn expect_verify_consensus_fault(
        &self,
        h1: Vec<u8>,
        h2: Vec<u8>,
        extra: Vec<u8>,
        fault: Option<ConsensusFault>,
        exit_code: ExitCode,
    ) {
        *self.expect_verify_consensus_fault.borrow_mut() = Some(ExpectVerifyConsensusFault {
            require_correct_input: true,
            block_header_1: h1,
            block_header_2: h2,
            block_header_extra: extra,
            fault: fault,
            exit_code: exit_code,
        });
    }

    #[allow(dead_code)]
    pub fn expect_compute_unsealed_sector_cid(&self, exp: ExpectComputeUnsealedSectorCid) {
        *self.expect_compute_unsealed_sector_cid.borrow_mut() = Some(exp);
    }

    #[allow(dead_code)]
    pub fn expect_validate_caller_type(&self, types: &[Cid]) {
        assert!(types.len() > 0, "addrs must be non-empty");
        *self.expect_validate_caller_type.borrow_mut() = Some(types.to_vec());
    }

    #[allow(dead_code)]
    pub fn expect_validate_caller_any(&self) {
        self.expect_validate_caller_any.set(true);
    }

    pub fn call(
        &mut self,
        to_code: &Cid,
        method_num: MethodNum,
        params: &Serialized,
    ) -> Result<Serialized, ActorError> {
        self.in_call = true;
        let prev_state = self.state.clone();

        let res = match to_code {
            x if x == &*SYSTEM_ACTOR_CODE_ID => {
                actor::system::Actor.invoke_method(self, method_num, params)
            }
            x if x == &*INIT_ACTOR_CODE_ID => {
                actor::init::Actor.invoke_method(self, method_num, params)
            }
            x if x == &*CRON_ACTOR_CODE_ID => {
                actor::cron::Actor.invoke_method(self, method_num, params)
            }
            x if x == &*ACCOUNT_ACTOR_CODE_ID => {
                actor::account::Actor.invoke_method(self, method_num, params)
            }
            x if x == &*POWER_ACTOR_CODE_ID => {
                actor::power::Actor.invoke_method(self, method_num, params)
            }
            x if x == &*MINER_ACTOR_CODE_ID => {
                actor::miner::Actor.invoke_method(self, method_num, params)
            }
            x if x == &*MARKET_ACTOR_CODE_ID => {
                actor::market::Actor.invoke_method(self, method_num, params)
            }
            x if x == &*PAYCH_ACTOR_CODE_ID => {
                actor::paych::Actor.invoke_method(self, method_num, params)
            }
            x if x == &*MULTISIG_ACTOR_CODE_ID => {
                actor::multisig::Actor.invoke_method(self, method_num, params)
            }
            x if x == &*REWARD_ACTOR_CODE_ID => {
                actor::reward::Actor.invoke_method(self, method_num, params)
            }
            x if x == &*VERIFIED_ACTOR_CODE_ID => {
                actor::verifreg::Actor.invoke_method(self, method_num, params)
            }
            _ => Err(ActorError::new(
                ExitCode::SysErrForbidden,
                "invalid method id".to_owned(),
            )),
        };

        if res.is_err() {
            self.state = prev_state;
        }
        self.in_call = false;
        return res;
    }
    pub fn verify(&mut self) {
        assert!(
            !self.expect_validate_caller_any.get(),
            "expected ValidateCallerAny, not received"
        );
        assert!(
            self.expect_validate_caller_addr.borrow().as_ref().is_none(),
            "expected ValidateCallerAddr {:?}, not received",
            self.expect_validate_caller_addr.borrow().as_ref().unwrap()
        );
        assert!(
            self.expect_validate_caller_type.borrow().as_ref().is_none(),
            "expected ValidateCallerType {:?}, not received",
            self.expect_validate_caller_type.borrow().as_ref().unwrap()
        );
        assert!(
            self.expect_sends.is_empty(),
            "expected all message to be send, unsent messages {:?}",
            self.expect_sends
        );
        assert!(
            self.expect_create_actor.is_none(),
            "expected actor to be created, uncreated actor: {:?}",
            self.expect_create_actor
        );
        assert!(
            self.expect_verify_seal.borrow().as_ref().is_none(),
            "expect_verify_seal {:?}, not received",
            self.expect_verify_seal.borrow().as_ref().unwrap()
        );
        assert!(
            self.expect_compute_unsealed_sector_cid
                .borrow()
                .as_ref()
                .is_none(),
            "expect_compute_unsealed_sector_cid not received",
        );
        assert!(
            self.expect_verify_consensus_fault
                .borrow()
                .as_ref()
                .is_none(),
            "expect_compute_unsealed_sector_cid not received",
        );

        self.reset();
    }
    pub fn reset(&mut self) {
        self.expect_validate_caller_any.set(false);
        *self.expect_validate_caller_addr.borrow_mut() = None;
        *self.expect_validate_caller_type.borrow_mut() = None;
        self.expect_create_actor = None;
        self.expect_verify_sigs.borrow_mut().clear();
        *self.expect_verify_seal.borrow_mut() = None;
        *self.expect_verify_post.borrow_mut() = None;
        *self.expect_compute_unsealed_sector_cid.borrow_mut() = None;
        *self.expect_verify_consensus_fault.borrow_mut() = None;
    }

    #[allow(dead_code)]
    pub fn expect_send(
        &mut self,
        to: Address,
        method: MethodNum,
        params: Serialized,
        value: TokenAmount,
        send_return: Serialized,
        exit_code: ExitCode,
    ) {
        self.expect_sends.push_back(ExpectedMessage {
            to,
            method,
            params,
            value,
            send_return,
            exit_code,
        })
    }

    #[allow(dead_code)]
    pub fn expect_create_actor(&mut self, code_id: Cid, address: Address) {
        let a = ExpectCreateActor { code_id, address };
        self.expect_create_actor = Some(a);
    }

    #[allow(dead_code)]
    pub fn expect_verify_seal(&mut self, seal: SealVerifyInfo, exit_code: ExitCode) {
        let a = ExpectVerifySeal { seal, exit_code };
        *self.expect_verify_seal.borrow_mut() = Some(a);
    }

    #[allow(dead_code)]
    pub fn expect_verify_post(&mut self, post: WindowPoStVerifyInfo, exit_code: ExitCode) {
        let a = ExpectVerifyPoSt { post, exit_code };
        *self.expect_verify_post.borrow_mut() = Some(a);
    }

    #[allow(dead_code)]
    pub fn set_caller(&mut self, code_id: Cid, address: Address) {
        self.caller = address;
        self.caller_type = code_id.clone();
        self.actor_code_cids.insert(address, code_id);
    }

    #[allow(dead_code)]
    pub fn set_value(&mut self, value: TokenAmount) {
        self.value_received = value;
    }
}

impl MessageInfo for MockRuntime {
    fn caller(&self) -> &Address {
        &self.caller
    }
    fn receiver(&self) -> &Address {
        &self.receiver
    }
    fn value_received(&self) -> &TokenAmount {
        &self.value_received
    }
}

impl Runtime<MemoryDB> for MockRuntime {
    fn message(&self) -> &dyn MessageInfo {
        self.require_in_call();
        self
    }

    fn curr_epoch(&self) -> ChainEpoch {
        self.require_in_call();
        self.epoch
    }

    fn validate_immediate_caller_accept_any(&self) {
        self.require_in_call();
        assert!(
            self.expect_validate_caller_any.get(),
            "unexpected validate-caller-any"
        );
        self.expect_validate_caller_any.set(false);
    }

    fn validate_immediate_caller_is<'a, I>(&self, addresses: I) -> Result<(), ActorError>
    where
        I: IntoIterator<Item = &'a Address>,
    {
        self.require_in_call();

        let addrs: Vec<Address> = addresses.into_iter().cloned().collect();

        self.check_argument(addrs.len() > 0, "addrs must be non-empty".to_owned())?;

        assert!(
            self.expect_validate_caller_addr.borrow().is_some(),
            "unexpected validate caller addrs"
        );
        assert!(
            &addrs == self.expect_validate_caller_addr.borrow().as_ref().unwrap(),
            "unexpected validate caller addrs {:?}, expected {:?}",
            addrs,
            self.expect_validate_caller_addr.borrow().as_ref()
        );

        for expected in &addrs {
            if self.message().caller() == expected {
                *self.expect_validate_caller_addr.borrow_mut() = None;
                return Ok(());
            }
        }
        *self.expect_validate_caller_addr.borrow_mut() = None;
        return Err(ActorError::new(
            ExitCode::ErrForbidden,
            format!(
                "caller address {:?} forbidden, allowed: {:?}",
                self.message().caller(),
                &addrs
            ),
        ));
    }
    fn validate_immediate_caller_type<'a, I>(&self, types: I) -> Result<(), ActorError>
    where
        I: IntoIterator<Item = &'a Cid>,
    {
        self.require_in_call();
        let types: Vec<Cid> = types.into_iter().cloned().collect();

        self.check_argument(types.len() > 0, "types must be non-empty".to_owned())?;

        assert!(
            self.expect_validate_caller_type.borrow().is_some(),
            "unexpected validate caller code"
        );
        assert!(
            &types == self.expect_validate_caller_type.borrow().as_ref().unwrap(),
            "unexpected validate caller code {:?}, expected {:?}",
            types,
            self.expect_validate_caller_type
        );

        for expected in &types {
            if &self.caller_type == expected {
                *self.expect_validate_caller_type.borrow_mut() = None;
                return Ok(());
            }
        }

        *self.expect_validate_caller_type.borrow_mut() = None;

        Err(self.abort(
            ExitCode::ErrForbidden,
            format!(
                "caller type {:?} forbidden, allowed: {:?}",
                self.caller_type, types
            ),
        ))
    }

    fn current_balance(&self) -> Result<TokenAmount, ActorError> {
        self.require_in_call();
        Ok(self.balance.clone())
    }

    fn resolve_address(&self, address: &Address) -> Result<Address, ActorError> {
        self.require_in_call();
        if address.protocol() == address::Protocol::ID {
            return Ok(address.clone());
        }

        self.id_addresses
            .get(&address)
            .cloned()
            .ok_or(ActorError::new(
                ExitCode::ErrIllegalArgument,
                "Address not found".to_string(),
            ))
    }

    fn get_actor_code_cid(&self, addr: &Address) -> Result<Cid, ActorError> {
        self.require_in_call();

        self.actor_code_cids
            .get(&addr)
            .cloned()
            .ok_or(ActorError::new(
                ExitCode::ErrIllegalArgument,
                "Actor address is not found".to_string(),
            ))
    }

    fn get_randomness(
        &self,
        _personalization: DomainSeparationTag,
        _rand_epoch: ChainEpoch,
        _entropy: &[u8],
    ) -> Result<Randomness, ActorError> {
        unimplemented!()
    }

    fn create<C: Cbor>(&mut self, obj: &C) -> Result<(), ActorError> {
        if self.state.is_some() == true {
            return Err(self.abort(
                ExitCode::SysErrorIllegalActor,
                "state already constructed".to_owned(),
            ));
        }
        self.state = Some(self.store.put(obj, Blake2b256).unwrap());
        Ok(())
    }

    fn state<C: Cbor>(&self) -> Result<C, ActorError> {
        Ok(self
            .store
            .get(&self.state.as_ref().unwrap())
            .unwrap()
            .unwrap())
    }

    fn transaction<C: Cbor, R, F>(&mut self, f: F) -> Result<R, ActorError>
    where
        F: FnOnce(&mut C, &mut Self) -> R,
    {
        if self.in_transaction {
            return Err(self.abort(ExitCode::SysErrorIllegalActor, "nested transaction"));
        }
        let mut read_only = self.state()?;
        self.in_transaction = true;
        let ret = f(&mut read_only, self);
        self.state = Some(self.put(&read_only).unwrap());
        self.in_transaction = false;
        Ok(ret)
    }

    fn store(&self) -> &MemoryDB {
        &self.store
    }

    fn send(
        &mut self,
        to: &Address,
        method: MethodNum,
        params: &Serialized,
        value: &TokenAmount,
    ) -> Result<Serialized, ActorError> {
        self.require_in_call();
        if self.in_transaction {
            return Err(self.abort(
                ExitCode::SysErrorIllegalActor,
                "side-effect within transaction",
            ));
        }

        assert!(
            !self.expect_sends.is_empty(),
            "unexpected expectedMessage to: {:?} method: {:?}, value: {:?}, params: {:?}",
            to,
            method,
            value,
            params
        );

        let expected_msg = self.expect_sends.pop_front().unwrap();

        assert!(&expected_msg.to == to && expected_msg.method == method && &expected_msg.params == params && &expected_msg.value == value, "expectedMessage being sent does not match expectation.\nMessage -\t to: {:?} method: {:?} value: {:?} params: {:?}\nExpected -\t {:?}", to, method, value, params, self.expect_sends[0]);

        if value > &self.balance {
            return Err(self.abort(
                ExitCode::SysErrSenderStateInvalid,
                format!(
                    "cannot send value: {:?} exceeds balance: {:?}",
                    value, self.balance
                ),
            ));
        }
        self.balance -= value;

        match expected_msg.exit_code {
            ExitCode::Ok => return Ok(expected_msg.send_return),
            x => {
                return Err(ActorError::new(x, "Expected message Fail".to_string()));
            }
        }
    }

    fn abort<S: AsRef<str>>(&self, exit_code: ExitCode, msg: S) -> ActorError {
        ActorError::new(exit_code, msg.as_ref().to_owned())
    }

    fn new_actor_address(&mut self) -> Result<Address, ActorError> {
        self.require_in_call();
        let ret = self
            .new_actor_addr
            .as_ref()
            .expect("unexpected call to new actor address")
            .clone();
        self.new_actor_addr = None;
        return Ok(ret);
    }

    fn create_actor(&mut self, code_id: &Cid, address: &Address) -> Result<(), ActorError> {
        self.require_in_call();
        if self.in_transaction {
            return Err(self.abort(
                ExitCode::SysErrorIllegalActor,
                "side-effect within transaction".to_owned(),
            ));
        }
        let expect_create_actor = self
            .expect_create_actor
            .take()
            .expect("unexpected call to create actor");

        assert!(&expect_create_actor.code_id == code_id && &expect_create_actor.address == address, "unexpected actor being created, expected code: {:?} address: {:?}, actual code: {:?} address: {:?}", expect_create_actor.code_id, expect_create_actor.address, code_id, address);
        Ok(())
    }

    fn delete_actor(&mut self, _beneficiary: &Address) -> Result<(), ActorError> {
        self.require_in_call();
        if self.in_transaction {
            return Err(self.abort(
                ExitCode::SysErrorIllegalActor,
                "side-effect within transaction".to_owned(),
            ));
        }
        todo!("implement me???")
    }

    fn total_fil_circ_supply(&self) -> Result<TokenAmount, ActorError> {
        unimplemented!();
    }

    fn syscalls(&self) -> &dyn Syscalls {
        self
    }
}

impl Syscalls for MockRuntime {
    fn verify_signature(
        &self,
        signature: &Signature,
        signer: &Address,
        plaintext: &[u8],
    ) -> Result<(), Box<dyn StdError>> {
        if self.expect_verify_sigs.borrow().len() == 0 {
            return Err(Box::new(ActorError::new(
                ExitCode::ErrIllegalState,
                "Unexpected signature verification".to_string(),
            )));
        }
        let exp = self
            .expect_verify_sigs
            .borrow_mut()
            .pop()
            .ok_or(ActorError::new(
                ExitCode::ErrIllegalState,
                "Unexpected signature verification".to_string(),
            ))?;
        if exp.sig == *signature && exp.signer == *signer && &exp.plaintext[..] == plaintext {
            if exp.result == ExitCode::Ok {
                return Ok(());
            } else {
                return Err(Box::new(ActorError::new(
                    exp.result,
                    "Expected failure".to_string(),
                )));
            }
        } else {
            return Err(Box::new(ActorError::new(
                ExitCode::ErrIllegalState,
                "Signatures did not match".to_string(),
            )));
        }
    }

    fn hash_blake2b(&self, data: &[u8]) -> Result<[u8; 32], Box<dyn StdError>> {
        Ok(blake2b_256(&data))
    }
    fn compute_unsealed_sector_cid(
        &self,
        reg: RegisteredSealProof,
        pieces: &[PieceInfo],
    ) -> Result<Cid, Box<dyn StdError>> {
        let exp = self
            .expect_compute_unsealed_sector_cid
            .replace(None)
            .ok_or(Box::new(ActorError::new(
                ExitCode::ErrIllegalState,
                "Unexpected syscall to ComputeUnsealedSectorCID".to_string(),
            )))?;

        if exp.reg != reg {
            return Err(Box::new(ActorError::new(
                ExitCode::ErrIllegalState,
                "Unexpected compute_unsealed_sector_cid : reg mismatch".to_string(),
            )));
        }

        if exp.pieces[..].eq(pieces) {
            return Err(Box::new(ActorError::new(
                ExitCode::ErrIllegalState,
                "Unexpected compute_unsealed_sector_cid : pieces mismatch".to_string(),
            )));
        }

        if exp.exit_code != ExitCode::Ok {
            return Err(Box::new(ActorError::new(
                exp.exit_code,
                "Expected Failure".to_string(),
            )));
        }
        Ok(exp.cid)
    }
    fn verify_seal(&self, seal: &SealVerifyInfo) -> Result<(), Box<dyn StdError>> {
        let exp = self
            .expect_verify_seal
            .replace(None)
            .ok_or(Box::new(ActorError::new(
                ExitCode::ErrIllegalState,
                "Unexpected syscall to verify seal".to_string(),
            )))?;

        if exp.seal != *seal {
            return Err(Box::new(ActorError::new(
                ExitCode::ErrIllegalState,
                "Unexpected seal verification".to_string(),
            )));
        }
        if exp.exit_code != ExitCode::Ok {
            return Err(Box::new(ActorError::new(
                exp.exit_code,
                "Expected Failure".to_string(),
            )));
        }
        Ok(())
    }
    fn verify_post(&self, post: &WindowPoStVerifyInfo) -> Result<(), Box<dyn StdError>> {
        let exp = self
            .expect_verify_post
            .replace(None)
            .ok_or(Box::new(ActorError::new(
                ExitCode::ErrIllegalState,
                "Unexpected syscall to verify PoSt ".to_string(),
            )))?;

        if exp.post != *post {
            return Err(Box::new(ActorError::new(
                ExitCode::ErrIllegalState,
                "Unexpected PoSt verification".to_string(),
            )));
        }
        if exp.exit_code != ExitCode::Ok {
            return Err(Box::new(ActorError::new(
                exp.exit_code,
                "Expected Failure".to_string(),
            )));
        }
        Ok(())
    }
    fn verify_consensus_fault(
        &self,
        h1: &[u8],
        h2: &[u8],
        extra: &[u8],
    ) -> Result<Option<ConsensusFault>, Box<dyn StdError>> {
        let exp = self
            .expect_verify_consensus_fault
            .replace(None)
            .ok_or(Box::new(ActorError::new(
                ExitCode::ErrIllegalState,
                "Unexpected syscall to verify_consensus_fault".to_string(),
            )))?;
        if exp.require_correct_input {
            if exp.block_header_1 != h1 {
                return Err(Box::new(ActorError::new(
                    ExitCode::ErrIllegalState,
                    "Header 1 mismatch".to_string(),
                )));
            }
            if exp.block_header_2 != h2 {
                return Err(Box::new(ActorError::new(
                    ExitCode::ErrIllegalState,
                    "Header 2 mismatch".to_string(),
                )));
            }
            if exp.block_header_extra != extra {
                return Err(Box::new(ActorError::new(
                    ExitCode::ErrIllegalState,
                    "Header extra mismatch".to_string(),
                )));
            }
        }
        if exp.exit_code != ExitCode::Ok {
            return Err(Box::new(ActorError::new(
                exp.exit_code,
                "Expected Failure".to_string(),
            )));
        }
        Ok(exp.fault)
    }
}<|MERGE_RESOLUTION|>--- conflicted
+++ resolved
@@ -23,10 +23,6 @@
 pub struct MockRuntime {
     pub epoch: ChainEpoch,
     pub miner: Address,
-<<<<<<< HEAD
-    // pub value_received: TokenAmount,
-=======
->>>>>>> 7cb6cecd
     pub id_addresses: HashMap<Address, Address>,
     pub actor_code_cids: HashMap<Address, Cid>,
     pub new_actor_addr: Option<Address>,
