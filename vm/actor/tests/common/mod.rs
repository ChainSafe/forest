// Copyright 2020 ChainSafe Systems
// SPDX-License-Identifier: Apache-2.0, MIT

use actor::{
    self, ACCOUNT_ACTOR_CODE_ID, CRON_ACTOR_CODE_ID, INIT_ACTOR_CODE_ID, MARKET_ACTOR_CODE_ID,
    MINER_ACTOR_CODE_ID, MULTISIG_ACTOR_CODE_ID, PAYCH_ACTOR_CODE_ID, POWER_ACTOR_CODE_ID,
    REWARD_ACTOR_CODE_ID, SYSTEM_ACTOR_CODE_ID, VERIFIED_ACTOR_CODE_ID,
};
use address::Address;
use cid::{multihash::Blake2b256, Cid};
use clock::ChainEpoch;
use crypto::{DomainSeparationTag, Signature};
<<<<<<< HEAD
use encoding::blake2b_256;
use encoding::{de::DeserializeOwned, Cbor};
=======
use encoding::{blake2b_256, de::DeserializeOwned, Cbor};
>>>>>>> 9c561287
use fil_types::{PieceInfo, RegisteredSealProof, SealVerifyInfo, WindowPoStVerifyInfo};
use ipld_blockstore::BlockStore;
use message::{Message, UnsignedMessage};
use runtime::{ActorCode, ConsensusFault, Runtime, Syscalls};
use std::cell::{Cell, RefCell};
use std::collections::{HashMap, VecDeque};
use std::error::Error as StdError;
use vm::{ActorError, ExitCode, MethodNum, Randomness, Serialized, TokenAmount};

use runtime::ConsensusFault;
use std::error::Error as StdError;

pub struct MockRuntime<'a, BS: BlockStore> {
    pub epoch: ChainEpoch,
    pub caller_type: Cid,
    pub miner: Address,
    //pub value_received: TokenAmount,
    pub id_addresses: HashMap<Address, Address>,
    pub actor_code_cids: HashMap<Address, Cid>,
    pub new_actor_addr: Option<Address>,
    pub message: UnsignedMessage,

    // TODO: syscalls: syscaller

    // Actor State
    pub state: Option<Cid>,
    pub balance: TokenAmount,
    pub received: TokenAmount,

    // VM Impl
    pub in_call: bool,
    pub store: &'a BS,
    pub in_transaction: bool,

    // Expectations
    pub expect_validate_caller_any: Cell<bool>,
    pub expect_validate_caller_addr: RefCell<Option<Vec<Address>>>,
    pub expect_validate_caller_type: RefCell<Option<Vec<Cid>>>,
    pub expect_sends: VecDeque<ExpectedMessage>,
    pub expect_create_actor: Option<ExpectCreateActor>,
    pub expect_verify_sig: RefCell<Option<ExpectedVerifySig>>,
<<<<<<< HEAD
    pub expect_verify_seal: RefCell<Option<ExpectedVerifySeal>>,
    pub expect_verify_post: RefCell<Option<ExpectedVerifyPost>>,
=======
>>>>>>> 9c561287
}

#[derive(Clone, Debug)]
pub struct ExpectCreateActor {
    pub code_id: Cid,
    pub address: Address,
}
#[derive(Clone, Debug)]
pub struct ExpectedMessage {
    pub to: Address,
    pub method: MethodNum,
    pub params: Serialized,
    pub value: TokenAmount,

    // returns from applying expectedMessage
    pub send_return: Serialized,
    pub exit_code: ExitCode,
}

#[derive(Clone, Debug)]
pub struct ExpectedVerifySig {
<<<<<<< HEAD
    sig: Signature,
    signer: Address,
    plaintext: Vec<u8>,
    result: ExitCode,
}

#[derive(Clone, Debug)]
pub struct ExpectedVerifySeal {
    seal: SealVerifyInfo,
    result: ExitCode,
}
#[derive(Clone, Debug)]
pub struct ExpectedVerifyPost {
    post: WindowPoStVerifyInfo,
    result: ExitCode,
=======
    pub sig: Signature,
    pub signer: Address,
    pub plaintext: Vec<u8>,
    pub result: ExitCode,
>>>>>>> 9c561287
}

impl<'a, BS> MockRuntime<'a, BS>
where
    BS: BlockStore,
{
    pub fn new(bs: &'a BS, message: UnsignedMessage) -> Self {
        MockRuntime {
            epoch: 0,
            caller_type: Cid::default(),

            miner: Address::new_id(0),

            id_addresses: HashMap::new(),
            actor_code_cids: HashMap::new(),
            new_actor_addr: None,

            message: message,
            state: None,
            balance: 0u8.into(),
            received: 0u8.into(),

            // VM Impl
            in_call: false,
            store: bs,
            in_transaction: false,

            // Expectations
            expect_validate_caller_any: Cell::new(false),
            expect_validate_caller_addr: RefCell::new(None),
            expect_validate_caller_type: RefCell::new(None),
            expect_sends: VecDeque::new(),
            expect_create_actor: None,
            expect_verify_sig: RefCell::new(None),
<<<<<<< HEAD
            expect_verify_seal: RefCell::new(None),
            expect_verify_post: RefCell::new(None),
=======
>>>>>>> 9c561287
        }
    }
    fn require_in_call(&self) {
        assert!(
            self.in_call,
            "invalid runtime invocation outside of method call",
        )
    }
    fn check_argument(&self, predicate: bool, msg: String) -> Result<(), ActorError> {
        if !predicate {
            return Err(ActorError::new(ExitCode::SysErrorIllegalArgument, msg));
        }
        Ok(())
    }
    fn put<C: Cbor>(&self, o: &C) -> Result<Cid, ActorError> {
        Ok(self.store.put(&o, Blake2b256).unwrap())
    }
    fn _get<T: DeserializeOwned>(&self, cid: Cid) -> Result<T, ActorError> {
        Ok(self.store.get(&cid).unwrap().unwrap())
    }

    #[allow(dead_code)]
    pub fn get_state<T: DeserializeOwned>(&self) -> Result<T, ActorError> {
        let data: T = self
            .store
            .get(&self.state.as_ref().unwrap())
            .unwrap()
            .unwrap();
        Ok(data)
    }
    pub fn expect_validate_caller_addr(&self, addr: &[Address]) {
        assert!(addr.len() > 0, "addrs must be non-empty");
        *self.expect_validate_caller_addr.borrow_mut() = Some(addr.to_vec());
    }

    #[allow(dead_code)]
<<<<<<< HEAD
    pub fn expect_validate_caller_type(&self, ids: &[Cid]) {
        assert!(ids.len() > 0, "addrs must be non-empty");
        *self.expect_validate_caller_type.borrow_mut() = Some(ids.to_vec());
    }

    #[allow(dead_code)]
    pub fn expect_verify_signature(
        &mut self,
        sig: Signature,
        signer: Address,
        plaintext: Vec<u8>,
        result: ExitCode,
    ) {
        self.expect_verify_sig = RefCell::new(Some(ExpectedVerifySig {
            sig: sig,
            signer: signer,
            plaintext: plaintext,
            result: result,
        }));
=======
    pub fn expect_verify_signature(&self, exp: ExpectedVerifySig) {
        *self.expect_verify_sig.borrow_mut() = Some(exp);
    }

    #[allow(dead_code)]
    pub fn expect_validate_caller_type(&self, types: &[Cid]) {
        assert!(types.len() > 0, "addrs must be non-empty");
        *self.expect_validate_caller_type.borrow_mut() = Some(types.to_vec());
>>>>>>> 9c561287
    }

    #[allow(dead_code)]
    pub fn expect_validate_caller_any(&self) {
        self.expect_validate_caller_any.set(true);
    }

    pub fn call(
        &mut self,
        to_code: &Cid,
        method_num: MethodNum,
        params: &Serialized,
    ) -> Result<Serialized, ActorError> {
        self.in_call = true;
        let prev_state = self.state.clone();

        let res = match to_code {
            x if x == &*SYSTEM_ACTOR_CODE_ID => {
                actor::system::Actor.invoke_method(self, method_num, params)
            }
            x if x == &*INIT_ACTOR_CODE_ID => {
                actor::init::Actor.invoke_method(self, method_num, params)
            }
            x if x == &*CRON_ACTOR_CODE_ID => {
                actor::cron::Actor.invoke_method(self, method_num, params)
            }
            x if x == &*ACCOUNT_ACTOR_CODE_ID => {
                actor::account::Actor.invoke_method(self, method_num, params)
            }
            x if x == &*POWER_ACTOR_CODE_ID => {
                actor::power::Actor.invoke_method(self, method_num, params)
            }
            x if x == &*MINER_ACTOR_CODE_ID => {
                actor::miner::Actor.invoke_method(self, method_num, params)
            }
            x if x == &*MARKET_ACTOR_CODE_ID => {
                actor::market::Actor.invoke_method(self, method_num, params)
            }
            x if x == &*PAYCH_ACTOR_CODE_ID => {
                actor::paych::Actor.invoke_method(self, method_num, params)
            }
            x if x == &*MULTISIG_ACTOR_CODE_ID => {
                actor::multisig::Actor.invoke_method(self, method_num, params)
            }
            x if x == &*REWARD_ACTOR_CODE_ID => {
                actor::reward::Actor.invoke_method(self, method_num, params)
            }
            x if x == &*VERIFIED_ACTOR_CODE_ID => {
                actor::verifreg::Actor.invoke_method(self, method_num, params)
            }
            _ => Err(ActorError::new(
                ExitCode::SysErrForbidden,
                "invalid method id".to_owned(),
            )),
        };

        if res.is_err() {
            self.state = prev_state;
        }
        self.in_call = false;
        return res;
    }
    pub fn verify(&mut self) {
        assert!(
            !self.expect_validate_caller_any.get(),
            "expected ValidateCallerAny, not received"
        );
        assert!(
            self.expect_validate_caller_addr.borrow().as_ref().is_none(),
            "expected ValidateCallerAddr {:?}, not received",
            self.expect_validate_caller_addr.borrow().as_ref().unwrap()
        );
        assert!(
            self.expect_validate_caller_type.borrow().as_ref().is_none(),
            "expected ValidateCallerType {:?}, not received",
            self.expect_validate_caller_type.borrow().as_ref().unwrap()
        );
        assert!(
            self.expect_sends.is_empty(),
            "expected all message to be send, unsent messages {:?}",
            self.expect_sends
        );
        assert!(
            self.expect_create_actor.is_none(),
            "expected actor to be created, uncreated actor: {:?}",
            self.expect_create_actor
        );

        self.reset();
    }
    pub fn reset(&mut self) {
        self.expect_validate_caller_any.set(false);
        *self.expect_validate_caller_addr.borrow_mut() = None;
        *self.expect_validate_caller_type.borrow_mut() = None;
        self.expect_create_actor = None;
        *self.expect_verify_sig.borrow_mut() = None;
<<<<<<< HEAD
        self.expect_sends.clear();
=======
>>>>>>> 9c561287
    }

    #[allow(dead_code)]
    pub fn expect_send(
        &mut self,
        to: Address,
        method: MethodNum,
        params: Serialized,
        value: TokenAmount,
        send_return: Serialized,
        exit_code: ExitCode,
    ) {
        self.expect_sends.push_back(ExpectedMessage {
            to,
            method,
            params,
            value,
            send_return,
            exit_code,
        })
    }

    #[allow(dead_code)]
    pub fn expect_create_actor(&mut self, code_id: Cid, address: Address) {
        let a = ExpectCreateActor { code_id, address };
        self.expect_create_actor = Some(a);
    }

    #[allow(dead_code)]
    pub fn set_caller(&mut self, code_id: Cid, address: Address) {
        self.message = UnsignedMessage::builder()
            .to(self.message.to().clone())
            .from(address.clone())
            .value(self.message.value().clone())
            .build()
            .unwrap();
        self.caller_type = code_id.clone();
        self.actor_code_cids.insert(address, code_id);
    }

    #[allow(dead_code)]
    pub fn set_value(&mut self, value: TokenAmount) {
        self.message = UnsignedMessage::builder()
            .to(self.message.to().clone())
            .from(self.message.from().clone())
            .value(value)
            .build()
            .unwrap();
    }
}

impl<BS> Runtime<BS> for MockRuntime<'_, BS>
where
    BS: BlockStore,
{
    fn message(&self) -> &UnsignedMessage {
        self.require_in_call();
        &self.message
    }

    fn curr_epoch(&self) -> ChainEpoch {
        self.require_in_call();
        self.epoch
    }

    fn validate_immediate_caller_accept_any(&self) {
        self.require_in_call();
        assert!(
            self.expect_validate_caller_any.get(),
            "unexpected validate-caller-any"
        );
        self.expect_validate_caller_any.set(false);
    }

    fn validate_immediate_caller_is<'a, I>(&self, addresses: I) -> Result<(), ActorError>
    where
        I: IntoIterator<Item = &'a Address>,
    {
        self.require_in_call();

        let addrs: Vec<Address> = addresses.into_iter().cloned().collect();

        self.check_argument(addrs.len() > 0, "addrs must be non-empty".to_owned())?;

        assert!(
            self.expect_validate_caller_addr.borrow().is_some(),
            "unexpected validate caller addrs"
        );
        assert!(
            &addrs == self.expect_validate_caller_addr.borrow().as_ref().unwrap(),
            "unexpected validate caller addrs {:?}, expected {:?}",
            addrs,
            self.expect_validate_caller_addr.borrow().as_ref()
        );

        for expected in &addrs {
            if self.message().from() == expected {
                *self.expect_validate_caller_addr.borrow_mut() = None;
                return Ok(());
            }
        }
        *self.expect_validate_caller_addr.borrow_mut() = None;
        return Err(ActorError::new(
            ExitCode::ErrForbidden,
            format!(
                "caller address {:?} forbidden, allowed: {:?}",
                self.message().from(),
                &addrs
            ),
        ));
    }
    fn validate_immediate_caller_type<'a, I>(&self, types: I) -> Result<(), ActorError>
    where
        I: IntoIterator<Item = &'a Cid>,
    {
        self.require_in_call();
        let types: Vec<Cid> = types.into_iter().cloned().collect();

        self.check_argument(types.len() > 0, "types must be non-empty".to_owned())?;

        assert!(
            self.expect_validate_caller_type.borrow().is_some(),
            "unexpected validate caller code"
        );
        assert!(
            &types == self.expect_validate_caller_type.borrow().as_ref().unwrap(),
            "unexpected validate caller code {:?}, expected {:?}",
            types,
            self.expect_validate_caller_type
        );

        *self.expect_validate_caller_type.borrow_mut() = None;

        for expected in &types {
            if &self.caller_type == expected {
                *self.expect_validate_caller_type.borrow_mut() = None;
                return Ok(());
            }
        }

        Err(self.abort(
            ExitCode::ErrForbidden,
            format!(
                "caller type {:?} forbidden, allowed: {:?}",
                self.caller_type, types
            ),
        ))
    }

    fn current_balance(&self) -> Result<TokenAmount, ActorError> {
        self.require_in_call();
        Ok(self.balance.clone())
    }

    fn resolve_address(&self, address: &Address) -> Result<Address, ActorError> {
        self.require_in_call();
        if address.protocol() == address::Protocol::ID {
            return Ok(address.clone());
        }

        self.id_addresses
            .get(&address)
            .cloned()
            .ok_or(ActorError::new(
                ExitCode::ErrIllegalArgument,
                "Address not found".to_string(),
            ))
    }

    fn get_actor_code_cid(&self, addr: &Address) -> Result<Cid, ActorError> {
        self.require_in_call();
<<<<<<< HEAD
        if let Some(ret) = self.actor_code_cids.get(&addr) {
            return Ok(ret.clone());
        }
        Err(ActorError::new(
            ExitCode::ErrIllegalArgument,
            "Actor address is not found".to_string(),
        ))
=======

        self.actor_code_cids
            .get(&addr)
            .cloned()
            .ok_or(ActorError::new(
                ExitCode::ErrIllegalArgument,
                "Actor address is not found".to_string(),
            ))
>>>>>>> 9c561287
    }

    fn get_randomness(
        &self,
        _personalization: DomainSeparationTag,
        _rand_epoch: ChainEpoch,
        _entropy: &[u8],
    ) -> Result<Randomness, ActorError> {
        unimplemented!()
    }

    fn create<C: Cbor>(&mut self, obj: &C) -> Result<(), ActorError> {
        if self.state.is_some() == true {
            return Err(self.abort(
                ExitCode::SysErrorIllegalActor,
                "state already constructed".to_owned(),
            ));
        }
        self.state = Some(self.store.put(obj, Blake2b256).unwrap());
        Ok(())
    }

    fn state<C: Cbor>(&self) -> Result<C, ActorError> {
        Ok(self
            .store
            .get(&self.state.as_ref().unwrap())
            .unwrap()
            .unwrap())
    }

    fn transaction<C: Cbor, R, F>(&mut self, f: F) -> Result<R, ActorError>
    where
        F: FnOnce(&mut C, &mut Self) -> R,
    {
        if self.in_transaction {
            return Err(self.abort(ExitCode::SysErrorIllegalActor, "nested transaction"));
        }
        let mut read_only = self.state()?;
        self.in_transaction = true;
        let ret = f(&mut read_only, self);
        self.state = Some(self.put(&read_only).unwrap());
        self.in_transaction = false;
        Ok(ret)
    }

    fn store(&self) -> &BS {
        self.store
    }

    fn send(
        &mut self,
        to: &Address,
        method: MethodNum,
        params: &Serialized,
        value: &TokenAmount,
    ) -> Result<Serialized, ActorError> {
        self.require_in_call();
        if self.in_transaction {
            return Err(self.abort(
                ExitCode::SysErrorIllegalActor,
                "side-effect within transaction",
            ));
        }
        assert!(
            !self.expect_sends.is_empty(),
            "unexpected expectedMessage to: {:?} method: {:?}, value: {:?}, params: {:?}",
            to,
            method,
            value,
            params
        );

        let expected_msg = self.expect_sends.pop_front().unwrap();

        assert!(&expected_msg.to == to && expected_msg.method == method && &expected_msg.params == params && &expected_msg.value == value, "expectedMessage being sent does not match expectation.\nMessage -\t to: {:?} method: {:?} value: {:?} params: {:?}\nExpected -\t {:?}", to, method, value, params, self.expect_sends[0]);

        if value > &self.balance {
            return Err(self.abort(
                ExitCode::SysErrSenderStateInvalid,
                format!(
                    "cannot send value: {:?} exceeds balance: {:?}",
                    value, self.balance
                ),
            ));
        }
        self.balance -= value;

        match expected_msg.exit_code {
            ExitCode::Ok => return Ok(expected_msg.send_return),
            x => {
                return Err(ActorError::new(x, "Expected message Fail".to_string()));
            }
        }
    }

    fn abort<S: AsRef<str>>(&self, exit_code: ExitCode, msg: S) -> ActorError {
        ActorError::new(exit_code, msg.as_ref().to_owned())
    }

    fn new_actor_address(&mut self) -> Result<Address, ActorError> {
        self.require_in_call();
        let ret = self
            .new_actor_addr
            .as_ref()
            .expect("unexpected call to new actor address")
            .clone();
        self.new_actor_addr = None;
        return Ok(ret);
    }

    fn create_actor(&mut self, code_id: &Cid, address: &Address) -> Result<(), ActorError> {
        self.require_in_call();
        if self.in_transaction {
            return Err(self.abort(
                ExitCode::SysErrorIllegalActor,
                "side-effect within transaction".to_owned(),
            ));
        }
        let expect_create_actor = self
            .expect_create_actor
            .take()
            .expect("unexpected call to create actor");

        assert!(&expect_create_actor.code_id == code_id && &expect_create_actor.address == address, "unexpected actor being created, expected code: {:?} address: {:?}, actual code: {:?} address: {:?}", expect_create_actor.code_id, expect_create_actor.address, code_id, address);
        Ok(())
    }

    fn delete_actor(&mut self, _beneficiary: &Address) -> Result<(), ActorError> {
        self.require_in_call();
        if self.in_transaction {
            return Err(self.abort(
                ExitCode::SysErrorIllegalActor,
                "side-effect within transaction".to_owned(),
            ));
        }
        todo!("implement me???")
    }

    fn total_fil_circ_supply(&self) -> Result<TokenAmount, ActorError> {
        unimplemented!();
    }

    fn syscalls(&self) -> &dyn Syscalls {
        self
<<<<<<< HEAD
=======
    }
}

impl<BS> Syscalls for MockRuntime<'_, BS>
where
    BS: BlockStore,
{
    fn verify_signature(
        &self,
        signature: &Signature,
        signer: &Address,
        plaintext: &[u8],
    ) -> Result<(), Box<dyn StdError>> {
        let op_exp = self.expect_verify_sig.replace(Option::None);

        if let Some(exp) = op_exp {
            if exp.sig == *signature && exp.signer == *signer && &exp.plaintext[..] == plaintext {
                if exp.result == ExitCode::Ok {
                    return Ok(());
                } else {
                    return Err(Box::new(ActorError::new(
                        exp.result,
                        "Expected failure".to_string(),
                    )));
                }
            } else {
                return Err(Box::new(ActorError::new(
                    ExitCode::ErrIllegalState,
                    "Signatures did not match".to_string(),
                )));
            }
        } else {
            return Err(Box::new(ActorError::new(
                ExitCode::ErrPlaceholder,
                "Expected verify sig not there ".to_string(),
            )));
        }
>>>>>>> 9c561287
    }
}

<<<<<<< HEAD
impl<BS> Syscalls for MockRuntime<'_, BS>
where
    BS: BlockStore,
{
    fn verify_signature(
        &self,
        _signature: &Signature,
        _signer: &Address,
        _plaintext: &[u8],
    ) -> Result<(), Box<dyn StdError>> {
        let op_exp = self.expect_verify_sig.replace(Option::None);

        if let Some(exp) = op_exp {
            if exp.sig == *_signature
                && exp.signer == *_signer
                && (exp.plaintext[..]) == *_plaintext
            {
                if exp.result == ExitCode::Ok {
                    return Ok(());
                } else {
                    return Err(Box::new(ActorError::new(
                        exp.result,
                        "Expected failure".to_string(),
                    )));
                }
            } else {
                return Err(Box::new(ActorError::new(
                    ExitCode::ErrIllegalState,
                    "Signatures did not match".to_string(),
                )));
            }
        } else {
            return Err(Box::new(ActorError::new(
                ExitCode::ErrPlaceholder,
                "Expected verify sig not there ".to_string(),
            )));
        }
    }

    fn hash_blake2b(&self, _data: &[u8]) -> Result<[u8; 32], Box<dyn StdError>> {
        Ok(blake2b_256(&_data))
=======
    fn hash_blake2b(&self, data: &[u8]) -> Result<[u8; 32], Box<dyn StdError>> {
        Ok(blake2b_256(&data))
>>>>>>> 9c561287
    }
    fn compute_unsealed_sector_cid(
        &self,
        _reg: RegisteredSealProof,
        _pieces: &[PieceInfo],
    ) -> Result<Cid, Box<dyn StdError>> {
        unimplemented!();
    }
    fn verify_seal(&self, _vi: &SealVerifyInfo) -> Result<(), Box<dyn StdError>> {
<<<<<<< HEAD
        let op_exp = self.expect_verify_seal.replace(Option::None);
        if let Some(exp) = op_exp {
            if exp.seal == *_vi {
                if exp.result == ExitCode::Ok {
                    return Ok(());
                } else {
                    return Err(Box::new(ActorError::new(
                        exp.result,
                        "Expected failure".to_string(),
                    )));
                }
            } else {
                return Err(Box::new(ActorError::new(
                    ExitCode::ErrIllegalState,
                    "Seal did not match".to_string(),
                )));
            }
        } else {
            return Err(Box::new(ActorError::new(
                ExitCode::ErrPlaceholder,
                "Expected verify seal not there ".to_string(),
            )));
        }
    }
    fn batch_verify_seals(
        &self,
        vis: &[(Address, Vec<SealVerifyInfo>)],
    ) -> Result<HashMap<Address, Vec<bool>>, Box<dyn StdError>> {
        let mut out: HashMap<Address, Vec<bool>> = HashMap::new();
        for (k, v) in vis {
            out.insert(*k, vec![true; v.len()]);
        }
        Ok(out)
    }

    fn verify_post(&self, _vi: &WindowPoStVerifyInfo) -> Result<(), Box<dyn StdError>> {
        let op_exp = self.expect_verify_post.replace(Option::None);
        if let Some(exp) = op_exp {
            if exp.post == *_vi {
                if exp.result == ExitCode::Ok {
                    return Ok(());
                } else {
                    return Err(Box::new(ActorError::new(
                        exp.result,
                        "Expected failure".to_string(),
                    )));
                }
            } else {
                return Err(Box::new(ActorError::new(
                    ExitCode::ErrIllegalState,
                    "Post did not match".to_string(),
                )));
            }
        } else {
            return Err(Box::new(ActorError::new(
                ExitCode::ErrPlaceholder,
                "Expected verify post not there ".to_string(),
            )));
        }
    }
    fn verify_consensus_fault(
        &self,
        h1: &[u8],
        h2: &[u8],
        extra: &[u8],
=======
        unimplemented!();
    }
    fn verify_post(&self, _vi: &WindowPoStVerifyInfo) -> Result<(), Box<dyn StdError>> {
        unimplemented!();
    }
    fn verify_consensus_fault(
        &self,
        _h1: &[u8],
        _h2: &[u8],
        _extra: &[u8],
>>>>>>> 9c561287
    ) -> Result<Option<ConsensusFault>, Box<dyn StdError>> {
        unimplemented!();
    }
}<|MERGE_RESOLUTION|>--- conflicted
+++ resolved
@@ -10,12 +10,7 @@
 use cid::{multihash::Blake2b256, Cid};
 use clock::ChainEpoch;
 use crypto::{DomainSeparationTag, Signature};
-<<<<<<< HEAD
-use encoding::blake2b_256;
-use encoding::{de::DeserializeOwned, Cbor};
-=======
 use encoding::{blake2b_256, de::DeserializeOwned, Cbor};
->>>>>>> 9c561287
 use fil_types::{PieceInfo, RegisteredSealProof, SealVerifyInfo, WindowPoStVerifyInfo};
 use ipld_blockstore::BlockStore;
 use message::{Message, UnsignedMessage};
@@ -57,11 +52,8 @@
     pub expect_sends: VecDeque<ExpectedMessage>,
     pub expect_create_actor: Option<ExpectCreateActor>,
     pub expect_verify_sig: RefCell<Option<ExpectedVerifySig>>,
-<<<<<<< HEAD
     pub expect_verify_seal: RefCell<Option<ExpectedVerifySeal>>,
     pub expect_verify_post: RefCell<Option<ExpectedVerifyPost>>,
-=======
->>>>>>> 9c561287
 }
 
 #[derive(Clone, Debug)]
@@ -83,7 +75,6 @@
 
 #[derive(Clone, Debug)]
 pub struct ExpectedVerifySig {
-<<<<<<< HEAD
     sig: Signature,
     signer: Address,
     plaintext: Vec<u8>,
@@ -99,12 +90,6 @@
 pub struct ExpectedVerifyPost {
     post: WindowPoStVerifyInfo,
     result: ExitCode,
-=======
-    pub sig: Signature,
-    pub signer: Address,
-    pub plaintext: Vec<u8>,
-    pub result: ExitCode,
->>>>>>> 9c561287
 }
 
 impl<'a, BS> MockRuntime<'a, BS>
@@ -139,11 +124,8 @@
             expect_sends: VecDeque::new(),
             expect_create_actor: None,
             expect_verify_sig: RefCell::new(None),
-<<<<<<< HEAD
             expect_verify_seal: RefCell::new(None),
             expect_verify_post: RefCell::new(None),
-=======
->>>>>>> 9c561287
         }
     }
     fn require_in_call(&self) {
@@ -180,7 +162,6 @@
     }
 
     #[allow(dead_code)]
-<<<<<<< HEAD
     pub fn expect_validate_caller_type(&self, ids: &[Cid]) {
         assert!(ids.len() > 0, "addrs must be non-empty");
         *self.expect_validate_caller_type.borrow_mut() = Some(ids.to_vec());
@@ -200,16 +181,6 @@
             plaintext: plaintext,
             result: result,
         }));
-=======
-    pub fn expect_verify_signature(&self, exp: ExpectedVerifySig) {
-        *self.expect_verify_sig.borrow_mut() = Some(exp);
-    }
-
-    #[allow(dead_code)]
-    pub fn expect_validate_caller_type(&self, types: &[Cid]) {
-        assert!(types.len() > 0, "addrs must be non-empty");
-        *self.expect_validate_caller_type.borrow_mut() = Some(types.to_vec());
->>>>>>> 9c561287
     }
 
     #[allow(dead_code)]
@@ -306,10 +277,7 @@
         *self.expect_validate_caller_type.borrow_mut() = None;
         self.expect_create_actor = None;
         *self.expect_verify_sig.borrow_mut() = None;
-<<<<<<< HEAD
         self.expect_sends.clear();
-=======
->>>>>>> 9c561287
     }
 
     #[allow(dead_code)]
@@ -481,16 +449,6 @@
 
     fn get_actor_code_cid(&self, addr: &Address) -> Result<Cid, ActorError> {
         self.require_in_call();
-<<<<<<< HEAD
-        if let Some(ret) = self.actor_code_cids.get(&addr) {
-            return Ok(ret.clone());
-        }
-        Err(ActorError::new(
-            ExitCode::ErrIllegalArgument,
-            "Actor address is not found".to_string(),
-        ))
-=======
-
         self.actor_code_cids
             .get(&addr)
             .cloned()
@@ -498,7 +456,6 @@
                 ExitCode::ErrIllegalArgument,
                 "Actor address is not found".to_string(),
             ))
->>>>>>> 9c561287
     }
 
     fn get_randomness(
@@ -643,50 +600,9 @@
 
     fn syscalls(&self) -> &dyn Syscalls {
         self
-<<<<<<< HEAD
-=======
     }
 }
 
-impl<BS> Syscalls for MockRuntime<'_, BS>
-where
-    BS: BlockStore,
-{
-    fn verify_signature(
-        &self,
-        signature: &Signature,
-        signer: &Address,
-        plaintext: &[u8],
-    ) -> Result<(), Box<dyn StdError>> {
-        let op_exp = self.expect_verify_sig.replace(Option::None);
-
-        if let Some(exp) = op_exp {
-            if exp.sig == *signature && exp.signer == *signer && &exp.plaintext[..] == plaintext {
-                if exp.result == ExitCode::Ok {
-                    return Ok(());
-                } else {
-                    return Err(Box::new(ActorError::new(
-                        exp.result,
-                        "Expected failure".to_string(),
-                    )));
-                }
-            } else {
-                return Err(Box::new(ActorError::new(
-                    ExitCode::ErrIllegalState,
-                    "Signatures did not match".to_string(),
-                )));
-            }
-        } else {
-            return Err(Box::new(ActorError::new(
-                ExitCode::ErrPlaceholder,
-                "Expected verify sig not there ".to_string(),
-            )));
-        }
->>>>>>> 9c561287
-    }
-}
-
-<<<<<<< HEAD
 impl<BS> Syscalls for MockRuntime<'_, BS>
 where
     BS: BlockStore,
@@ -728,10 +644,6 @@
 
     fn hash_blake2b(&self, _data: &[u8]) -> Result<[u8; 32], Box<dyn StdError>> {
         Ok(blake2b_256(&_data))
-=======
-    fn hash_blake2b(&self, data: &[u8]) -> Result<[u8; 32], Box<dyn StdError>> {
-        Ok(blake2b_256(&data))
->>>>>>> 9c561287
     }
     fn compute_unsealed_sector_cid(
         &self,
@@ -741,7 +653,6 @@
         unimplemented!();
     }
     fn verify_seal(&self, _vi: &SealVerifyInfo) -> Result<(), Box<dyn StdError>> {
-<<<<<<< HEAD
         let op_exp = self.expect_verify_seal.replace(Option::None);
         if let Some(exp) = op_exp {
             if exp.seal == *_vi {
@@ -807,18 +718,6 @@
         h1: &[u8],
         h2: &[u8],
         extra: &[u8],
-=======
-        unimplemented!();
-    }
-    fn verify_post(&self, _vi: &WindowPoStVerifyInfo) -> Result<(), Box<dyn StdError>> {
-        unimplemented!();
-    }
-    fn verify_consensus_fault(
-        &self,
-        _h1: &[u8],
-        _h2: &[u8],
-        _extra: &[u8],
->>>>>>> 9c561287
     ) -> Result<Option<ConsensusFault>, Box<dyn StdError>> {
         unimplemented!();
     }
