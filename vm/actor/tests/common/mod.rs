// Copyright 2020 ChainSafe Systems
// SPDX-License-Identifier: Apache-2.0, MIT

use actor::{
    self, ACCOUNT_ACTOR_CODE_ID, CRON_ACTOR_CODE_ID, INIT_ACTOR_CODE_ID, MARKET_ACTOR_CODE_ID,
    MINER_ACTOR_CODE_ID, MULTISIG_ACTOR_CODE_ID, PAYCH_ACTOR_CODE_ID, POWER_ACTOR_CODE_ID,
    REWARD_ACTOR_CODE_ID, SYSTEM_ACTOR_CODE_ID, VERIFIED_ACTOR_CODE_ID,
};
use address::Address;
use cid::{multihash::Blake2b256, Cid};
use clock::ChainEpoch;
use crypto::{DomainSeparationTag, Signature};
use encoding::{blake2b_256, de::DeserializeOwned, Cbor};
use fil_types::{PieceInfo, RegisteredSealProof, SealVerifyInfo, WindowPoStVerifyInfo};
use ipld_blockstore::BlockStore;
use message::{Message, UnsignedMessage};
use runtime::{ActorCode, ConsensusFault, Runtime, Syscalls};
use std::cell::{Cell, RefCell};
use std::collections::{HashMap, VecDeque};
use std::error::Error as StdError;
use vm::{ActorError, ExitCode, MethodNum, Randomness, Serialized, TokenAmount};

pub struct MockRuntime<'a, BS: BlockStore> {
    pub epoch: ChainEpoch,
    pub caller_type: Cid,
    pub miner: Address,
    //pub value_received: TokenAmount,
    pub id_addresses: HashMap<Address, Address>,
    pub actor_code_cids: HashMap<Address, Cid>,
    pub new_actor_addr: Option<Address>,
    pub message: UnsignedMessage,

    // TODO: syscalls: syscaller

    // Actor State
    pub state: Option<Cid>,
    pub balance: TokenAmount,
    pub received: TokenAmount,

    // VM Impl
    pub in_call: bool,
    pub store: &'a BS,
    pub in_transaction: bool,

    // Expectations
    pub expect_validate_caller_any: Cell<bool>,
    pub expect_validate_caller_addr: RefCell<Option<Vec<Address>>>,
    pub expect_validate_caller_type: RefCell<Option<Vec<Cid>>>,
    pub expect_sends: VecDeque<ExpectedMessage>,
    pub expect_create_actor: Option<ExpectCreateActor>,
    pub expect_verify_sig: RefCell<Option<ExpectedVerifySig>>,
}

#[derive(Clone, Debug)]
pub struct ExpectCreateActor {
    pub code_id: Cid,
    pub address: Address,
}
#[derive(Clone, Debug)]
pub struct ExpectedMessage {
    pub to: Address,
    pub method: MethodNum,
    pub params: Serialized,
    pub value: TokenAmount,

    // returns from applying expectedMessage
    pub send_return: Serialized,
    pub exit_code: ExitCode,
}

#[derive(Clone, Debug)]
pub struct ExpectedVerifySig {
    sig: Signature,
    signer: Address,
    plaintext: Vec<u8>,
    result: ExitCode,
}

impl<'a, BS> MockRuntime<'a, BS>
where
    BS: BlockStore,
{
    pub fn new(bs: &'a BS, message: UnsignedMessage) -> Self {
        MockRuntime {
            epoch: 0,
            caller_type: Cid::default(),

            miner: Address::new_id(0),

            id_addresses: HashMap::new(),
            actor_code_cids: HashMap::new(),
            new_actor_addr: None,

            message: message,
            state: None,
            balance: 0u8.into(),
            received: 0u8.into(),

            // VM Impl
            in_call: false,
            store: bs,
            in_transaction: false,

            // Expectations
            expect_validate_caller_any: Cell::new(false),
            expect_validate_caller_addr: RefCell::new(None),
            expect_validate_caller_type: RefCell::new(None),
            expect_sends: VecDeque::new(),
            expect_create_actor: None,
            expect_verify_sig: RefCell::new(None),
        }
    }
    fn require_in_call(&self) {
        assert!(
            self.in_call,
            "invalid runtime invocation outside of method call",
        )
    }
    fn check_argument(&self, predicate: bool, msg: String) -> Result<(), ActorError> {
        if !predicate {
            return Err(ActorError::new(ExitCode::SysErrorIllegalArgument, msg));
        }
        Ok(())
    }
    fn put<C: Cbor>(&self, o: &C) -> Result<Cid, ActorError> {
        Ok(self.store.put(&o, Blake2b256).unwrap())
    }
    fn _get<T: DeserializeOwned>(&self, cid: Cid) -> Result<T, ActorError> {
        Ok(self.store.get(&cid).unwrap().unwrap())
    }

    #[allow(dead_code)]
    pub fn get_state<T: DeserializeOwned>(&self) -> Result<T, ActorError> {
        let data: T = self
            .store
            .get(&self.state.as_ref().unwrap())
            .unwrap()
            .unwrap();
        Ok(data)
    }
    pub fn expect_validate_caller_addr(&self, addr: &[Address]) {
        assert!(addr.len() > 0, "addrs must be non-empty");
        *self.expect_validate_caller_addr.borrow_mut() = Some(addr.to_vec());
    }

    #[allow(dead_code)]
<<<<<<< HEAD
    pub fn expect_validate_caller_type(&self, ids: &[Cid]) {
        assert!(ids.len() > 0, "addrs must be non-empty");
        *self.expect_validate_caller_type.borrow_mut() = Some(ids.to_vec());
    }

    #[allow(dead_code)]
    pub fn expect_verify_signature(
        &mut self,
        sig: Signature,
        signer: Address,
        plaintext: Vec<u8>,
        result: ExitCode,
    ) {
        *(self.expect_verify_sig.get_mut()) = Some(ExpectedVerifySig {
            sig: sig,
            signer: signer,
            plaintext: plaintext,
            result: result,
        });
=======
    pub fn expect_validate_caller_type(&self, types: &[Cid]) {
        assert!(types.len() > 0, "addrs must be non-empty");
        *self.expect_validate_caller_type.borrow_mut() = Some(types.to_vec());
>>>>>>> 8de380d2
    }

    #[allow(dead_code)]
    pub fn expect_validate_caller_any(&self) {
        self.expect_validate_caller_any.set(true);
    }

    pub fn call(
        &mut self,
        to_code: &Cid,
        method_num: MethodNum,
        params: &Serialized,
    ) -> Result<Serialized, ActorError> {
        self.in_call = true;
        let prev_state = self.state.clone();

        let res = match to_code {
            x if x == &*SYSTEM_ACTOR_CODE_ID => {
                actor::system::Actor.invoke_method(self, method_num, params)
            }
            x if x == &*INIT_ACTOR_CODE_ID => {
                actor::init::Actor.invoke_method(self, method_num, params)
            }
            x if x == &*CRON_ACTOR_CODE_ID => {
                actor::cron::Actor.invoke_method(self, method_num, params)
            }
            x if x == &*ACCOUNT_ACTOR_CODE_ID => {
                actor::account::Actor.invoke_method(self, method_num, params)
            }
            x if x == &*POWER_ACTOR_CODE_ID => {
                actor::power::Actor.invoke_method(self, method_num, params)
            }
            x if x == &*MINER_ACTOR_CODE_ID => {
                actor::miner::Actor.invoke_method(self, method_num, params)
            }
            x if x == &*MARKET_ACTOR_CODE_ID => {
                actor::market::Actor.invoke_method(self, method_num, params)
            }
            x if x == &*PAYCH_ACTOR_CODE_ID => {
                actor::paych::Actor.invoke_method(self, method_num, params)
            }
            x if x == &*MULTISIG_ACTOR_CODE_ID => {
                actor::multisig::Actor.invoke_method(self, method_num, params)
            }
            x if x == &*REWARD_ACTOR_CODE_ID => {
                actor::reward::Actor.invoke_method(self, method_num, params)
            }
            x if x == &*VERIFIED_ACTOR_CODE_ID => {
                actor::verifreg::Actor.invoke_method(self, method_num, params)
            }
            _ => Err(ActorError::new(
                ExitCode::SysErrForbidden,
                "invalid method id".to_owned(),
            )),
        };

        if res.is_err() {
            self.state = prev_state;
        }
        self.in_call = false;
        return res;
    }
    pub fn verify(&mut self) {
        assert!(
            !self.expect_validate_caller_any.get(),
            "expected ValidateCallerAny, not received"
        );
        assert!(
            self.expect_validate_caller_addr.borrow().as_ref().is_none(),
            "expected ValidateCallerAddr {:?}, not received",
            self.expect_validate_caller_addr.borrow().as_ref().unwrap()
        );
        assert!(
            self.expect_validate_caller_type.borrow().as_ref().is_none(),
            "expected ValidateCallerType {:?}, not received",
            self.expect_validate_caller_type.borrow().as_ref().unwrap()
        );
        assert!(
            self.expect_sends.is_empty(),
            "expected all message to be send, unsent messages {:?}",
            self.expect_sends
        );
        assert!(
            self.expect_create_actor.is_none(),
            "expected actor to be created, uncreated actor: {:?}",
            self.expect_create_actor
        );

        self.reset();
    }
    pub fn reset(&mut self) {
        self.expect_validate_caller_any.set(false);
        *self.expect_validate_caller_addr.borrow_mut() = None;
        *self.expect_validate_caller_type.borrow_mut() = None;
        self.expect_create_actor = None;
        *self.expect_verify_sig.borrow_mut() = None;
    }

    #[allow(dead_code)]
    pub fn expect_send(
        &mut self,
        to: Address,
        method: MethodNum,
        params: Serialized,
        value: TokenAmount,
        send_return: Serialized,
        exit_code: ExitCode,
    ) {
        self.expect_sends.push_back(ExpectedMessage {
            to,
            method,
            params,
            value,
            send_return,
            exit_code,
        })
    }

    #[allow(dead_code)]
    pub fn expect_create_actor(&mut self, code_id: Cid, address: Address) {
        let a = ExpectCreateActor { code_id, address };
        self.expect_create_actor = Some(a);
    }

    #[allow(dead_code)]
    pub fn set_caller(&mut self, code_id: Cid, address: Address) {
        self.message = UnsignedMessage::builder()
            .to(self.message.to().clone())
            .from(address.clone())
            .value(self.message.value().clone())
            .build()
            .unwrap();
        self.caller_type = code_id.clone();
        self.actor_code_cids.insert(address, code_id);
    }

    #[allow(dead_code)]
    pub fn set_value(&mut self, value: TokenAmount) {
        self.message = UnsignedMessage::builder()
            .to(self.message.to().clone())
            .from(self.message.from().clone())
            .value(value)
            .build()
            .unwrap();
    }
}

impl<BS> Runtime<BS> for MockRuntime<'_, BS>
where
    BS: BlockStore,
{
    fn message(&self) -> &UnsignedMessage {
        self.require_in_call();
        &self.message
    }

    fn curr_epoch(&self) -> ChainEpoch {
        self.require_in_call();
        self.epoch
    }

    fn validate_immediate_caller_accept_any(&self) {
        self.require_in_call();
        assert!(
            self.expect_validate_caller_any.get(),
            "unexpected validate-caller-any"
        );
        self.expect_validate_caller_any.set(false);
    }

    fn validate_immediate_caller_is<'a, I>(&self, addresses: I) -> Result<(), ActorError>
    where
        I: IntoIterator<Item = &'a Address>,
    {
        self.require_in_call();

        let addrs: Vec<Address> = addresses.into_iter().cloned().collect();

        self.check_argument(addrs.len() > 0, "addrs must be non-empty".to_owned())?;

        assert!(
            self.expect_validate_caller_addr.borrow().is_some(),
            "unexpected validate caller addrs"
        );
        assert!(
            &addrs == self.expect_validate_caller_addr.borrow().as_ref().unwrap(),
            "unexpected validate caller addrs {:?}, expected {:?}",
            addrs,
            self.expect_validate_caller_addr.borrow().as_ref()
        );

        for expected in &addrs {
            if self.message().from() == expected {
                *self.expect_validate_caller_addr.borrow_mut() = None;
                return Ok(());
            }
        }
        *self.expect_validate_caller_addr.borrow_mut() = None;
        return Err(ActorError::new(
            ExitCode::ErrForbidden,
            format!(
                "caller address {:?} forbidden, allowed: {:?}",
                self.message().from(),
                &addrs
            ),
        ));
    }
    fn validate_immediate_caller_type<'a, I>(&self, types: I) -> Result<(), ActorError>
    where
        I: IntoIterator<Item = &'a Cid>,
    {
        self.require_in_call();
        let types: Vec<Cid> = types.into_iter().cloned().collect();

        self.check_argument(types.len() > 0, "types must be non-empty".to_owned())?;

        assert!(
            self.expect_validate_caller_type.borrow().is_some(),
            "unexpected validate caller code"
        );
        assert!(
            &types == self.expect_validate_caller_type.borrow().as_ref().unwrap(),
            "unexpected validate caller code {:?}, expected {:?}",
            types,
            self.expect_validate_caller_type
        );

        for expected in &types {
            if &self.caller_type == expected {
                *self.expect_validate_caller_type.borrow_mut() = None;
                return Ok(());
            }
        }

        *self.expect_validate_caller_type.borrow_mut() = None;

        Err(self.abort(
            ExitCode::ErrForbidden,
            format!(
                "caller type {:?} forbidden, allowed: {:?}",
                self.caller_type, types
            ),
        ))
    }

    fn current_balance(&self) -> Result<TokenAmount, ActorError> {
        self.require_in_call();
        Ok(self.balance.clone())
    }

    fn resolve_address(&self, address: &Address) -> Result<Address, ActorError> {
        self.require_in_call();
        if address.protocol() == address::Protocol::ID {
            return Ok(address.clone());
        }

        self.id_addresses
            .get(&address)
            .cloned()
            .ok_or(ActorError::new(
                ExitCode::ErrIllegalArgument,
                "Address not found".to_string(),
            ))
    }

    fn get_actor_code_cid(&self, addr: &Address) -> Result<Cid, ActorError> {
        self.require_in_call();

        self.actor_code_cids
            .get(&addr)
            .map(|x| x.to_owned())
            .ok_or(ActorError::new(
                ExitCode::ErrIllegalArgument,
                "Actor address is not found".to_string(),
            ))
    }

    fn get_randomness(
        &self,
        _personalization: DomainSeparationTag,
        _rand_epoch: ChainEpoch,
        _entropy: &[u8],
    ) -> Result<Randomness, ActorError> {
        unimplemented!()
    }

    fn create<C: Cbor>(&mut self, obj: &C) -> Result<(), ActorError> {
        if self.state.is_some() == true {
            return Err(self.abort(
                ExitCode::SysErrorIllegalActor,
                "state already constructed".to_owned(),
            ));
        }
        self.state = Some(self.store.put(obj, Blake2b256).unwrap());
        Ok(())
    }

    fn state<C: Cbor>(&self) -> Result<C, ActorError> {
        Ok(self
            .store
            .get(&self.state.as_ref().unwrap())
            .unwrap()
            .unwrap())
    }

    fn transaction<C: Cbor, R, F>(&mut self, f: F) -> Result<R, ActorError>
    where
        F: FnOnce(&mut C, &mut Self) -> R,
    {
        if self.in_transaction {
            return Err(self.abort(ExitCode::SysErrorIllegalActor, "nested transaction"));
        }
        let mut read_only = self.state()?;
        self.in_transaction = true;
        let ret = f(&mut read_only, self);
        self.state = Some(self.put(&read_only).unwrap());
        self.in_transaction = false;
        Ok(ret)
    }

    fn store(&self) -> &BS {
        self.store
    }

    fn send(
        &mut self,
        to: &Address,
        method: MethodNum,
        params: &Serialized,
        value: &TokenAmount,
    ) -> Result<Serialized, ActorError> {
        self.require_in_call();
        if self.in_transaction {
            return Err(self.abort(
                ExitCode::SysErrorIllegalActor,
                "side-effect within transaction",
            ));
        }

        assert!(
            !self.expect_sends.is_empty(),
            "unexpected expectedMessage to: {:?} method: {:?}, value: {:?}, params: {:?}",
            to,
            method,
            value,
            params
        );

        let expected_msg = self.expect_sends.pop_front().unwrap();

        assert!(&expected_msg.to == to && expected_msg.method == method && &expected_msg.params == params && &expected_msg.value == value, "expectedMessage being sent does not match expectation.\nMessage -\t to: {:?} method: {:?} value: {:?} params: {:?}\nExpected -\t {:?}", to, method, value, params, self.expect_sends[0]);

        if value > &self.balance {
            return Err(self.abort(
                ExitCode::SysErrSenderStateInvalid,
                format!(
                    "cannot send value: {:?} exceeds balance: {:?}",
                    value, self.balance
                ),
            ));
        }
        self.balance -= value;

        match expected_msg.exit_code {
            ExitCode::Ok => return Ok(expected_msg.send_return),
            x => {
                return Err(ActorError::new(x, "Expected message Fail".to_string()));
            }
        }
    }

    fn abort<S: AsRef<str>>(&self, exit_code: ExitCode, msg: S) -> ActorError {
        ActorError::new(exit_code, msg.as_ref().to_owned())
    }

    fn new_actor_address(&mut self) -> Result<Address, ActorError> {
        self.require_in_call();
        let ret = self
            .new_actor_addr
            .as_ref()
            .expect("unexpected call to new actor address")
            .clone();
        self.new_actor_addr = None;
        return Ok(ret);
    }

    fn create_actor(&mut self, code_id: &Cid, address: &Address) -> Result<(), ActorError> {
        self.require_in_call();
        if self.in_transaction {
            return Err(self.abort(
                ExitCode::SysErrorIllegalActor,
                "side-effect within transaction".to_owned(),
            ));
        }
        let expect_create_actor = self
            .expect_create_actor
            .take()
            .expect("unexpected call to create actor");

        assert!(&expect_create_actor.code_id == code_id && &expect_create_actor.address == address, "unexpected actor being created, expected code: {:?} address: {:?}, actual code: {:?} address: {:?}", expect_create_actor.code_id, expect_create_actor.address, code_id, address);
        Ok(())
    }

    fn delete_actor(&mut self, _beneficiary: &Address) -> Result<(), ActorError> {
        self.require_in_call();
        if self.in_transaction {
            return Err(self.abort(
                ExitCode::SysErrorIllegalActor,
                "side-effect within transaction".to_owned(),
            ));
        }
        todo!("implement me???")
    }

    fn total_fil_circ_supply(&self) -> Result<TokenAmount, ActorError> {
        unimplemented!();
    }

    fn syscalls(&self) -> &dyn Syscalls {
        self
    }
}

impl<BS> Syscalls for MockRuntime<'_, BS>
where
    BS: BlockStore,
{
    fn verify_signature(
        &self,
        signature: &Signature,
        signer: &Address,
        plaintext: &[u8],
    ) -> Result<(), Box<dyn StdError>> {
        let op_exp = self.expect_verify_sig.replace(Option::None);

        if let Some(exp) = op_exp {
            if exp.sig == *signature && exp.signer == *signer && &exp.plaintext[..] == plaintext {
                if exp.result == ExitCode::Ok {
                    return Ok(());
                } else {
                    return Err(Box::new(ActorError::new(
                        exp.result,
                        "Expected failure".to_string(),
                    )));
                }
            } else {
                return Err(Box::new(ActorError::new(
                    ExitCode::ErrIllegalState,
                    "Signatures did not match".to_string(),
                )));
            }
        } else {
            return Err(Box::new(ActorError::new(
                ExitCode::ErrPlaceholder,
                "Expected verify sig not there ".to_string(),
            )));
        }
    }

    fn hash_blake2b(&self, data: &[u8]) -> Result<[u8; 32], Box<dyn StdError>> {
        Ok(blake2b_256(&data))
    }
    fn compute_unsealed_sector_cid(
        &self,
        _reg: RegisteredSealProof,
        _pieces: &[PieceInfo],
    ) -> Result<Cid, Box<dyn StdError>> {
        unimplemented!();
    }
    fn verify_seal(&self, _vi: &SealVerifyInfo) -> Result<(), Box<dyn StdError>> {
        unimplemented!();
    }
    fn verify_post(&self, _vi: &WindowPoStVerifyInfo) -> Result<(), Box<dyn StdError>> {
        unimplemented!();
    }
    fn verify_consensus_fault(
        &self,
        _h1: &[u8],
        _h2: &[u8],
        _extra: &[u8],
    ) -> Result<Option<ConsensusFault>, Box<dyn StdError>> {
        unimplemented!();
    }
}<|MERGE_RESOLUTION|>--- conflicted
+++ resolved
@@ -144,31 +144,9 @@
     }
 
     #[allow(dead_code)]
-<<<<<<< HEAD
-    pub fn expect_validate_caller_type(&self, ids: &[Cid]) {
-        assert!(ids.len() > 0, "addrs must be non-empty");
-        *self.expect_validate_caller_type.borrow_mut() = Some(ids.to_vec());
-    }
-
-    #[allow(dead_code)]
-    pub fn expect_verify_signature(
-        &mut self,
-        sig: Signature,
-        signer: Address,
-        plaintext: Vec<u8>,
-        result: ExitCode,
-    ) {
-        *(self.expect_verify_sig.get_mut()) = Some(ExpectedVerifySig {
-            sig: sig,
-            signer: signer,
-            plaintext: plaintext,
-            result: result,
-        });
-=======
     pub fn expect_validate_caller_type(&self, types: &[Cid]) {
         assert!(types.len() > 0, "addrs must be non-empty");
         *self.expect_validate_caller_type.borrow_mut() = Some(types.to_vec());
->>>>>>> 8de380d2
     }
 
     #[allow(dead_code)]
