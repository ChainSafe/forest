// Copyright 2020 ChainSafe Systems
// SPDX-License-Identifier: Apache-2.0, MIT

mod common;

use address::Address;
use clock::EPOCH_UNDEFINED;
use common::*;
use fil_types::HAMT_BIT_WIDTH;
use forest_actor::{
<<<<<<< HEAD
    make_map_with_bitwidth,
    market::{Method, State, WithdrawBalanceParams, PROPOSALS_AMT_BITWIDTH, STATES_AMT_BITWIDTH},
    miner::{GetControlAddressesReturn, Method as MinerMethod},
    util::BALANCE_TABLE_BITWIDTH,
    BalanceTable, SetMultimap, ACCOUNT_ACTOR_CODE_ID, CALLER_TYPES_SIGNABLE,
    INIT_ACTOR_CODE_ID, MARKET_ACTOR_CODE_ID, MINER_ACTOR_CODE_ID, MULTISIG_ACTOR_CODE_ID,
    STORAGE_MARKET_ACTOR_ADDR, SYSTEM_ACTOR_ADDR,
=======
    make_empty_map,
    market::{Method, State, WithdrawBalanceParams, PROPOSALS_AMT_BITWIDTH, STATES_AMT_BITWIDTH},
    miner::{GetControlAddressesReturn, Method as MinerMethod},
    util::BALANCE_TABLE_BITWIDTH,
    BalanceTable, SetMultimap, ACCOUNT_ACTOR_CODE_ID, CALLER_TYPES_SIGNABLE, INIT_ACTOR_CODE_ID,
    MARKET_ACTOR_CODE_ID, MINER_ACTOR_CODE_ID, MULTISIG_ACTOR_CODE_ID, STORAGE_MARKET_ACTOR_ADDR,
    SYSTEM_ACTOR_ADDR,
>>>>>>> 4d663116
};
use ipld_amt::Amt;
use num_bigint::bigint_ser::BigIntDe;
use runtime::Runtime;
use std::collections::HashMap;
use vm::{ActorError, ExitCode, Serialized, TokenAmount, METHOD_CONSTRUCTOR, METHOD_SEND};

const OWNER_ID: u64 = 101;
const PROVIDER_ID: u64 = 102;
const WORKER_ID: u64 = 103;
const CLIENT_ID: u64 = 104;

fn setup() -> MockRuntime {
    let mut actor_code_cids = HashMap::default();
    actor_code_cids.insert(Address::new_id(OWNER_ID), ACCOUNT_ACTOR_CODE_ID.clone());
    actor_code_cids.insert(Address::new_id(WORKER_ID), ACCOUNT_ACTOR_CODE_ID.clone());
    actor_code_cids.insert(Address::new_id(PROVIDER_ID), MINER_ACTOR_CODE_ID.clone());
    actor_code_cids.insert(Address::new_id(CLIENT_ID), ACCOUNT_ACTOR_CODE_ID.clone());

    let mut rt = MockRuntime {
        receiver: *STORAGE_MARKET_ACTOR_ADDR,
        caller: *SYSTEM_ACTOR_ADDR,
        caller_type: INIT_ACTOR_CODE_ID.clone(),
        actor_code_cids,
        ..Default::default()
    };
    construct_and_verify(&mut rt);

    rt
}

fn get_escrow_balance(rt: &MockRuntime, addr: &Address) -> Result<TokenAmount, ActorError> {
    let st: State = rt.get_state()?;

    let et = BalanceTable::from_root(rt.store(), &st.escrow_table).unwrap();

    Ok(et.get(addr).unwrap().clone())
}

// TODO add array stuff
#[test]
fn simple_construction() {
    let mut rt = MockRuntime {
        receiver: Address::new_id(100),
        caller: *SYSTEM_ACTOR_ADDR,
        caller_type: INIT_ACTOR_CODE_ID.clone(),
        ..Default::default()
    };

    rt.expect_validate_caller_addr(vec![SYSTEM_ACTOR_ADDR.clone()]);

    assert_eq!(
        Serialized::default(),
        rt.call(
            &*MARKET_ACTOR_CODE_ID,
            METHOD_CONSTRUCTOR,
            &Serialized::default(),
        )
        .unwrap()
    );

    rt.verify();

    let store = &rt.store;

<<<<<<< HEAD
    let empty_balance_table = make_map_with_bitwidth::<_, BigIntDe>(store, BALANCE_TABLE_BITWIDTH)
        .flush()
        .unwrap();
    let empty_map = make_map_with_bitwidth::<_, ()>(store, HAMT_BIT_WIDTH)
=======
    let empty_balance_table = make_empty_map::<_, BigIntDe>(store, BALANCE_TABLE_BITWIDTH)
        .flush()
        .unwrap();
    let empty_map = make_empty_map::<_, ()>(store, HAMT_BIT_WIDTH)
>>>>>>> 4d663116
        .flush()
        .unwrap();
    let empty_proposals_array = Amt::<(), _>::new_with_bit_width(store, PROPOSALS_AMT_BITWIDTH)
        .flush()
        .unwrap();
    let empty_states_array = Amt::<(), _>::new_with_bit_width(store, STATES_AMT_BITWIDTH)
        .flush()
        .unwrap();
    let empty_multimap = SetMultimap::new(store).root().unwrap();

    let state_data: State = rt.get_state().unwrap();

    assert_eq!(empty_proposals_array, state_data.proposals);
    assert_eq!(empty_states_array, state_data.states);
    assert_eq!(empty_map, state_data.pending_proposals);
    assert_eq!(empty_balance_table, state_data.escrow_table);
    assert_eq!(empty_balance_table, state_data.locked_table);
    assert_eq!(0, state_data.next_id);
    assert_eq!(empty_multimap, state_data.deal_ops_by_epoch);
    assert_eq!(state_data.last_cron, EPOCH_UNDEFINED);
}

#[ignore]
#[test]
fn add_provider_escrow_funds() {
    // First element of tuple is the delta the second element is the total after the delta change
    let test_cases = vec![(10, 10), (20, 30), (40, 70)];

    let owner_addr = Address::new_id(OWNER_ID);
    let worker_addr = Address::new_id(WORKER_ID);
    let provider_addr = Address::new_id(PROVIDER_ID);

    for caller_addr in vec![owner_addr, worker_addr] {
        let mut rt = setup();

        for test_case in test_cases.clone() {
            rt.set_caller(ACCOUNT_ACTOR_CODE_ID.clone(), caller_addr);

            let amount = TokenAmount::from(test_case.0 as u64);
            // rt.balance = rt.balance + amount.clone();
            rt.set_value(amount);

            expect_provider_control_address(&mut rt, provider_addr, owner_addr, worker_addr);

            assert!(rt
                .call(
                    &MARKET_ACTOR_CODE_ID.clone(),
                    Method::AddBalance as u64,
                    &Serialized::serialize(provider_addr.clone()).unwrap(),
                )
                .is_ok());
            rt.verify();

            assert_eq!(
                get_escrow_balance(&rt, &provider_addr).unwrap(),
                TokenAmount::from(test_case.1 as u64)
            );
        }
    }
}

#[ignore]
#[test]
fn account_actor_check() {
    let mut rt = setup();

    let amount = TokenAmount::from(10u8);
    rt.set_value(amount);

    let owner_addr = Address::new_id(OWNER_ID);
    let worker_addr = Address::new_id(WORKER_ID);
    let provider_addr = Address::new_id(PROVIDER_ID);

    expect_provider_control_address(&mut rt, provider_addr, owner_addr, worker_addr);
    rt.set_caller(MINER_ACTOR_CODE_ID.clone(), provider_addr.clone());

    assert_eq!(
        ExitCode::ErrForbidden,
        rt.call(
            &MARKET_ACTOR_CODE_ID.clone(),
            Method::AddBalance as u64,
            &Serialized::serialize(provider_addr).unwrap(),
        )
        .unwrap_err()
        .exit_code()
    );

    rt.verify();
}

#[ignore]
#[test]
fn add_non_provider_funds() {
    // First element of tuple is the delta the second element is the total after the delta change
    let test_cases = vec![(10, 10), (20, 30), (40, 70)];

    let client_addr = Address::new_id(CLIENT_ID);
    let worker_addr = Address::new_id(WORKER_ID);

    for caller_addr in vec![client_addr, worker_addr] {
        let mut rt = setup();

        for test_case in test_cases.clone() {
            rt.set_caller(ACCOUNT_ACTOR_CODE_ID.clone(), caller_addr);

            let amount = TokenAmount::from(test_case.0 as u64);
            rt.set_value(amount);
            rt.expect_validate_caller_type(CALLER_TYPES_SIGNABLE.to_vec());

            assert!(rt
                .call(
                    &MARKET_ACTOR_CODE_ID.clone(),
                    Method::AddBalance as u64,
                    &Serialized::serialize(caller_addr.clone()).unwrap(),
                )
                .is_ok());

            rt.verify();

            assert_eq!(
                get_escrow_balance(&rt, &caller_addr).unwrap(),
                TokenAmount::from(test_case.1 as u8)
            );
        }
    }
}

#[ignore]
#[test]
fn withdraw_provider_to_owner() {
    let mut rt = setup();

    let owner_addr = Address::new_id(OWNER_ID);
    let worker_addr = Address::new_id(WORKER_ID);
    let provider_addr = Address::new_id(PROVIDER_ID);

    let amount = TokenAmount::from(20u8);
    add_provider_funds(
        &mut rt,
        provider_addr.clone(),
        owner_addr.clone(),
        worker_addr.clone(),
        amount.clone(),
    );

    assert_eq!(amount, get_escrow_balance(&rt, &provider_addr).unwrap());

    rt.set_caller(ACCOUNT_ACTOR_CODE_ID.clone(), worker_addr.clone());
    expect_provider_control_address(&mut rt, provider_addr, owner_addr, worker_addr);

    let withdraw_amount = TokenAmount::from(1u8);

    rt.expect_send(
        owner_addr.clone(),
        METHOD_SEND,
        Serialized::default(),
        withdraw_amount.clone(),
        Serialized::default(),
        ExitCode::Ok,
    );

    let params = WithdrawBalanceParams {
        provider_or_client: provider_addr.clone(),
        amount: withdraw_amount.clone(),
    };

    assert!(rt
        .call(
            &MARKET_ACTOR_CODE_ID.clone(),
            Method::WithdrawBalance as u64,
            &Serialized::serialize(params).unwrap(),
        )
        .is_ok());

    rt.verify();

    assert_eq!(
        get_escrow_balance(&rt, &provider_addr).unwrap(),
        TokenAmount::from(19u8)
    );
}

#[ignore]
#[test]
fn withdraw_non_provider() {
    // Test is currently failing because curr_epoch  is 0. When subtracted by 1, it goe snmegative causing a overflow error
    let mut rt = setup();

    let client_addr = Address::new_id(CLIENT_ID);

    let amount = TokenAmount::from(20u8);
    add_participant_funds(&mut rt, client_addr.clone(), amount.clone());

    assert_eq!(amount, get_escrow_balance(&rt, &client_addr).unwrap());

    rt.set_caller(ACCOUNT_ACTOR_CODE_ID.clone(), client_addr.clone());
    rt.expect_validate_caller_type(vec![
        ACCOUNT_ACTOR_CODE_ID.clone(),
        MULTISIG_ACTOR_CODE_ID.clone(),
    ]);

    let withdraw_amount = TokenAmount::from(1u8);

    rt.expect_send(
        client_addr.clone(),
        METHOD_SEND,
        Serialized::default(),
        withdraw_amount.clone(),
        Serialized::default(),
        ExitCode::Ok,
    );

    let params = WithdrawBalanceParams {
        provider_or_client: client_addr.clone(),
        amount: withdraw_amount.clone(),
    };

    assert!(rt
        .call(
            &MARKET_ACTOR_CODE_ID.clone(),
            Method::WithdrawBalance as u64,
            &Serialized::serialize(params).unwrap(),
        )
        .is_ok());

    rt.verify();

    assert_eq!(
        get_escrow_balance(&rt, &client_addr).unwrap(),
        TokenAmount::from(19u8)
    );
}

#[ignore]
#[test]
fn client_withdraw_more_than_available() {
    let mut rt = setup();

    let client_addr = Address::new_id(CLIENT_ID);

    let amount = TokenAmount::from(20u8);
    add_participant_funds(&mut rt, client_addr.clone(), amount.clone());

    rt.set_caller(ACCOUNT_ACTOR_CODE_ID.clone(), client_addr.clone());
    rt.expect_validate_caller_type(vec![
        ACCOUNT_ACTOR_CODE_ID.clone(),
        MULTISIG_ACTOR_CODE_ID.clone(),
    ]);

    let withdraw_amount = TokenAmount::from(25u8);

    rt.expect_send(
        client_addr.clone(),
        METHOD_SEND,
        Serialized::default(),
        amount.clone(),
        Serialized::default(),
        ExitCode::Ok,
    );

    let params = WithdrawBalanceParams {
        provider_or_client: client_addr.clone(),
        amount: withdraw_amount.clone(),
    };

    assert!(rt
        .call(
            &MARKET_ACTOR_CODE_ID.clone(),
            Method::WithdrawBalance as u64,
            &Serialized::serialize(params).unwrap(),
        )
        .is_ok());

    rt.verify();

    assert_eq!(
        get_escrow_balance(&rt, &client_addr).unwrap(),
        TokenAmount::from(0u8)
    );
}

#[ignore]
#[test]
fn worker_withdraw_more_than_available() {
    let mut rt = setup();

    let owner_addr = Address::new_id(OWNER_ID);
    let worker_addr = Address::new_id(WORKER_ID);
    let provider_addr = Address::new_id(PROVIDER_ID);

    let amount = TokenAmount::from(20u8);
    add_provider_funds(
        &mut rt,
        provider_addr.clone(),
        owner_addr.clone(),
        worker_addr.clone(),
        amount.clone(),
    );

    assert_eq!(amount, get_escrow_balance(&rt, &provider_addr).unwrap());

    rt.set_caller(ACCOUNT_ACTOR_CODE_ID.clone(), worker_addr.clone());
    expect_provider_control_address(&mut rt, provider_addr, owner_addr, worker_addr);

    let withdraw_amount = TokenAmount::from(25u8);

    rt.expect_send(
        owner_addr.clone(),
        METHOD_SEND,
        Serialized::default(),
        amount.clone(),
        Serialized::default(),
        ExitCode::Ok,
    );

    let params = WithdrawBalanceParams {
        provider_or_client: provider_addr.clone(),
        amount: withdraw_amount.clone(),
    };

    assert!(rt
        .call(
            &MARKET_ACTOR_CODE_ID.clone(),
            Method::WithdrawBalance as u64,
            &Serialized::serialize(params).unwrap(),
        )
        .is_ok());

    rt.verify();

    assert_eq!(
        get_escrow_balance(&rt, &provider_addr).unwrap(),
        TokenAmount::from(0u8)
    );
}

fn expect_provider_control_address(
    rt: &mut MockRuntime,
    provider: Address,
    owner: Address,
    worker: Address,
) {
    rt.expect_validate_caller_addr(vec![owner.clone(), worker.clone()]);

    let return_value = GetControlAddressesReturn {
        owner: owner.clone(),
        worker: worker.clone(),
        control_addresses: Vec::new(),
    };

    rt.expect_send(
        provider.clone(),
        MinerMethod::ControlAddresses as u64,
        Serialized::default(),
        TokenAmount::from(0u8),
        Serialized::serialize(return_value).unwrap(),
        ExitCode::Ok,
    );
}

fn add_provider_funds(
    rt: &mut MockRuntime,
    provider: Address,
    owner: Address,
    worker: Address,
    amount: TokenAmount,
) {
    rt.set_value(amount.clone());

    rt.set_caller(ACCOUNT_ACTOR_CODE_ID.clone(), owner.clone());
    expect_provider_control_address(rt, provider, owner, worker);

    assert!(rt
        .call(
            &MARKET_ACTOR_CODE_ID.clone(),
            Method::AddBalance as u64,
            &Serialized::serialize(provider.clone()).unwrap(),
        )
        .is_ok());

    rt.verify();

    rt.balance = rt.balance.clone() + amount;
}

fn add_participant_funds(rt: &mut MockRuntime, addr: Address, amount: TokenAmount) {
    rt.set_value(amount.clone());

    rt.set_caller(ACCOUNT_ACTOR_CODE_ID.clone(), addr.clone());

    rt.expect_validate_caller_type(vec![
        ACCOUNT_ACTOR_CODE_ID.clone(),
        MULTISIG_ACTOR_CODE_ID.clone(),
    ]);

    assert!(rt
        .call(
            &MARKET_ACTOR_CODE_ID.clone(),
            Method::AddBalance as u64,
            &Serialized::serialize(addr.clone()).unwrap(),
        )
        .is_ok());

    rt.verify();

    rt.balance = rt.balance.clone() + amount;
}

fn construct_and_verify(rt: &mut MockRuntime) {
    rt.expect_validate_caller_addr(vec![SYSTEM_ACTOR_ADDR.clone()]);
    assert_eq!(
        Serialized::default(),
        rt.call(
            &*MARKET_ACTOR_CODE_ID,
            METHOD_CONSTRUCTOR,
            &Serialized::default(),
        )
        .unwrap()
    );
    rt.verify();
}<|MERGE_RESOLUTION|>--- conflicted
+++ resolved
@@ -8,15 +8,6 @@
 use common::*;
 use fil_types::HAMT_BIT_WIDTH;
 use forest_actor::{
-<<<<<<< HEAD
-    make_map_with_bitwidth,
-    market::{Method, State, WithdrawBalanceParams, PROPOSALS_AMT_BITWIDTH, STATES_AMT_BITWIDTH},
-    miner::{GetControlAddressesReturn, Method as MinerMethod},
-    util::BALANCE_TABLE_BITWIDTH,
-    BalanceTable, SetMultimap, ACCOUNT_ACTOR_CODE_ID, CALLER_TYPES_SIGNABLE,
-    INIT_ACTOR_CODE_ID, MARKET_ACTOR_CODE_ID, MINER_ACTOR_CODE_ID, MULTISIG_ACTOR_CODE_ID,
-    STORAGE_MARKET_ACTOR_ADDR, SYSTEM_ACTOR_ADDR,
-=======
     make_empty_map,
     market::{Method, State, WithdrawBalanceParams, PROPOSALS_AMT_BITWIDTH, STATES_AMT_BITWIDTH},
     miner::{GetControlAddressesReturn, Method as MinerMethod},
@@ -24,7 +15,6 @@
     BalanceTable, SetMultimap, ACCOUNT_ACTOR_CODE_ID, CALLER_TYPES_SIGNABLE, INIT_ACTOR_CODE_ID,
     MARKET_ACTOR_CODE_ID, MINER_ACTOR_CODE_ID, MULTISIG_ACTOR_CODE_ID, STORAGE_MARKET_ACTOR_ADDR,
     SYSTEM_ACTOR_ADDR,
->>>>>>> 4d663116
 };
 use ipld_amt::Amt;
 use num_bigint::bigint_ser::BigIntDe;
@@ -90,17 +80,10 @@
 
     let store = &rt.store;
 
-<<<<<<< HEAD
-    let empty_balance_table = make_map_with_bitwidth::<_, BigIntDe>(store, BALANCE_TABLE_BITWIDTH)
-        .flush()
-        .unwrap();
-    let empty_map = make_map_with_bitwidth::<_, ()>(store, HAMT_BIT_WIDTH)
-=======
     let empty_balance_table = make_empty_map::<_, BigIntDe>(store, BALANCE_TABLE_BITWIDTH)
         .flush()
         .unwrap();
     let empty_map = make_empty_map::<_, ()>(store, HAMT_BIT_WIDTH)
->>>>>>> 4d663116
         .flush()
         .unwrap();
     let empty_proposals_array = Amt::<(), _>::new_with_bit_width(store, PROPOSALS_AMT_BITWIDTH)
