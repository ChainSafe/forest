--- conflicted
+++ resolved
@@ -164,10 +164,6 @@
             rt.set_caller(ACCOUNT_ACTOR_CODE_ID.clone(), caller_addr);
 
             let amount = TokenAmount::from(test_case.0 as u64);
-<<<<<<< HEAD
-=======
-            // rt.balance = rt.balance + amount.clone();
->>>>>>> 907eda8f
             rt.set_value(amount);
             rt.expect_validate_caller_type(CALLER_TYPES_SIGNABLE.to_vec());
 
