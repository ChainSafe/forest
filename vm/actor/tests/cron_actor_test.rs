// Copyright 2020 ChainSafe Systems
// SPDX-License-Identifier: Apache-2.0, MIT

mod common;
use actor::{
    cron::{ConstructorParams, Entry, State},
    CRON_ACTOR_CODE_ID, SYSTEM_ACTOR_ADDR, SYSTEM_ACTOR_CODE_ID,
};
use address::Address;
use common::*;
use vm::{ExitCode, Serialized};

fn construct_runtime() -> MockRuntime {
    MockRuntime {
        receiver: Address::new_id(100),
        caller: SYSTEM_ACTOR_ADDR.clone(),
        caller_type: SYSTEM_ACTOR_CODE_ID.clone(),
        ..Default::default()
    }
}
#[test]
fn construct_with_empty_entries() {
    let mut rt = construct_runtime();

    construct_and_verify(&mut rt, &ConstructorParams { entries: vec![] });
    let state: State = rt.get_state().unwrap();

    assert_eq!(state.entries, vec![]);
}

#[test]
fn construct_with_entries() {
    let mut rt = construct_runtime();

    let entry1 = Entry {
        receiver: Address::new_id(1001),
        method_num: 1001,
    };
    let entry2 = Entry {
        receiver: Address::new_id(1002),
        method_num: 1002,
    };
    let entry3 = Entry {
        receiver: Address::new_id(1003),
        method_num: 1003,
    };
    let entry4 = Entry {
        receiver: Address::new_id(1004),
        method_num: 1004,
    };

    let params = ConstructorParams {
        entries: vec![entry1, entry2, entry3, entry4],
    };

    construct_and_verify(&mut rt, &params);

    let state: State = rt.get_state().unwrap();

    assert_eq!(state.entries, params.entries);
}

#[test]
fn epoch_tick_with_empty_entries() {
    let mut rt = construct_runtime();

    construct_and_verify(&mut rt, &ConstructorParams { entries: vec![] });
    epoch_tick_and_verify(&mut rt);
}
#[test]
fn epoch_tick_with_entries() {
    let mut rt = construct_runtime();

    let entry1 = Entry {
        receiver: Address::new_id(1001),
        method_num: 1001,
    };
    let entry2 = Entry {
        receiver: Address::new_id(1002),
        method_num: 1002,
    };
    let entry3 = Entry {
        receiver: Address::new_id(1003),
        method_num: 1003,
    };
    let entry4 = Entry {
        receiver: Address::new_id(1004),
        method_num: 1004,
    };

    let params = ConstructorParams {
        entries: vec![
            entry1.clone(),
            entry2.clone(),
            entry3.clone(),
            entry4.clone(),
        ],
    };

    construct_and_verify(&mut rt, &params);

    // ExitCodes dont matter here
    rt.expect_send(
        entry1.receiver.clone(),
        entry1.method_num,
        Serialized::default(),
        0u8.into(),
        Serialized::default(),
        ExitCode::Ok,
    );
    rt.expect_send(
        entry2.receiver.clone(),
        entry2.method_num,
        Serialized::default(),
        0u8.into(),
        Serialized::default(),
        ExitCode::ErrIllegalArgument,
    );
    rt.expect_send(
        entry3.receiver.clone(),
        entry3.method_num,
        Serialized::default(),
        0u8.into(),
        Serialized::default(),
        ExitCode::Ok,
    );
    rt.expect_send(
        entry4.receiver.clone(),
        entry4.method_num,
        Serialized::default(),
        0u8.into(),
        Serialized::default(),
        ExitCode::Ok,
    );

    epoch_tick_and_verify(&mut rt);
}

fn construct_and_verify(rt: &mut MockRuntime, params: &ConstructorParams) {
<<<<<<< HEAD
    rt.expect_validate_caller_addr(vec![*SYSTEM_ACTOR_ADDR]);
=======
    rt.expect_validate_caller_addr(&[*SYSTEM_ACTOR_ADDR]);
>>>>>>> 7cb6cecd
    let ret = rt
        .call(
            &*CRON_ACTOR_CODE_ID,
            1,
            &Serialized::serialize(&params).unwrap(),
        )
        .unwrap();
    assert_eq!(Serialized::default(), ret);
    rt.verify();
}

fn epoch_tick_and_verify(rt: &mut MockRuntime) {
<<<<<<< HEAD
    rt.expect_validate_caller_addr(vec![*SYSTEM_ACTOR_ADDR]);
=======
    rt.expect_validate_caller_addr(&[*SYSTEM_ACTOR_ADDR]);
>>>>>>> 7cb6cecd
    let ret = rt
        .call(&*CRON_ACTOR_CODE_ID, 2, &Serialized::default())
        .unwrap();
    assert_eq!(Serialized::default(), ret);
    rt.verify();
}<|MERGE_RESOLUTION|>--- conflicted
+++ resolved
@@ -137,11 +137,7 @@
 }
 
 fn construct_and_verify(rt: &mut MockRuntime, params: &ConstructorParams) {
-<<<<<<< HEAD
-    rt.expect_validate_caller_addr(vec![*SYSTEM_ACTOR_ADDR]);
-=======
     rt.expect_validate_caller_addr(&[*SYSTEM_ACTOR_ADDR]);
->>>>>>> 7cb6cecd
     let ret = rt
         .call(
             &*CRON_ACTOR_CODE_ID,
@@ -154,11 +150,7 @@
 }
 
 fn epoch_tick_and_verify(rt: &mut MockRuntime) {
-<<<<<<< HEAD
-    rt.expect_validate_caller_addr(vec![*SYSTEM_ACTOR_ADDR]);
-=======
     rt.expect_validate_caller_addr(&[*SYSTEM_ACTOR_ADDR]);
->>>>>>> 7cb6cecd
     let ret = rt
         .call(&*CRON_ACTOR_CODE_ID, 2, &Serialized::default())
         .unwrap();
