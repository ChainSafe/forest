// Copyright 2020 ChainSafe Systems
// SPDX-License-Identifier: Apache-2.0, MIT

mod common;

use actor::{
    reward::{AwardBlockRewardParams, Method},
    REWARD_ACTOR_ADDR, REWARD_ACTOR_CODE_ID, SYSTEM_ACTOR_ADDR, SYSTEM_ACTOR_CODE_ID,
};
use address::Address;
use common::*;
use db::MemoryDB;
use interpreter::DefaultSyscalls;
use ipld_blockstore::BlockStore;
use message::UnsignedMessage;
<<<<<<< HEAD
use runtime::Syscalls;
use vm::{ExitCode, Serialized, TokenAmount, METHOD_CONSTRUCTOR};
=======
use std::panic;
use vm::{Serialized, TokenAmount, METHOD_CONSTRUCTOR};
>>>>>>> 418c2fed

fn construct_runtime<'a, BS: BlockStore>(bs: &'a BS) -> MockRuntime<'a, BS> {
    let message = UnsignedMessage::builder()
        .to(*REWARD_ACTOR_ADDR)
        .from(*SYSTEM_ACTOR_ADDR)
        .build()
        .unwrap();

    let mut rt = MockRuntime::new(bs, message);
    rt.caller_type = SYSTEM_ACTOR_CODE_ID.clone();
    return rt;
}

#[test]
#[should_panic(expected = "actor current balance 0 insufficient to pay gas reward 10")]
fn balance_less_than_reward() {
    let bs = MemoryDB::default();
    let mut rt = construct_runtime(&bs);
    construct_and_verify(&mut rt);

    let miner = Address::new_id(1000);
    let gas_reward = TokenAmount::from(10u8);

    rt.expect_validate_caller_addr(&[*SYSTEM_ACTOR_ADDR]);

    let params = AwardBlockRewardParams {
        miner: miner,
        penalty: TokenAmount::from(0u8),
        gas_reward: gas_reward,
        ticket_count: 0,
    };

    //Expect call to fail because actor doesnt have enough tokens to reward
    let _res = rt.call(
        &*REWARD_ACTOR_CODE_ID,
        Method::AwardBlockReward as u64,
        &Serialized::serialize(&params).unwrap(),
    );

    rt.verify()
}

fn construct_and_verify<'a, BS: BlockStore>(rt: &mut MockRuntime<'a, BS>) {
    rt.expect_validate_caller_addr(&[SYSTEM_ACTOR_ADDR.clone()]);
    let ret = rt
        .call(
            &*REWARD_ACTOR_CODE_ID,
            METHOD_CONSTRUCTOR,
            &Serialized::default(),
        )
        .unwrap();

    assert_eq!(Serialized::default(), ret);
    rt.verify();
}<|MERGE_RESOLUTION|>--- conflicted
+++ resolved
@@ -13,13 +13,9 @@
 use interpreter::DefaultSyscalls;
 use ipld_blockstore::BlockStore;
 use message::UnsignedMessage;
-<<<<<<< HEAD
-use runtime::Syscalls;
-use vm::{ExitCode, Serialized, TokenAmount, METHOD_CONSTRUCTOR};
-=======
+
 use std::panic;
 use vm::{Serialized, TokenAmount, METHOD_CONSTRUCTOR};
->>>>>>> 418c2fed
 
 fn construct_runtime<'a, BS: BlockStore>(bs: &'a BS) -> MockRuntime<'a, BS> {
     let message = UnsignedMessage::builder()
