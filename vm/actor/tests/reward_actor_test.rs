--- conflicted
+++ resolved
@@ -49,11 +49,7 @@
 }
 
 fn construct_and_verify(rt: &mut MockRuntime) {
-<<<<<<< HEAD
-    rt.expect_validate_caller_addr(vec![SYSTEM_ACTOR_ADDR.clone()]);
-=======
     rt.expect_validate_caller_addr(&[SYSTEM_ACTOR_ADDR.clone()]);
->>>>>>> 7cb6cecd
     let ret = rt
         .call(
             &*REWARD_ACTOR_CODE_ID,
