// Copyright 2020 ChainSafe Systems
// SPDX-License-Identifier: Apache-2.0, MIT

mod common;

use actor::{account::State, ACCOUNT_ACTOR_CODE_ID, SYSTEM_ACTOR_ADDR, SYSTEM_ACTOR_CODE_ID};
use address::Address;
use common::*;
use vm::{ExitCode, Serialized};

macro_rules! account_tests {
    ($($name:ident: $value:expr,)*) => {
        $(
            #[test]
            fn $name() {
                let (addr, exit_code) = $value;

                let mut rt = MockRuntime {
                    receiver: Address::new_id(100),
                    caller: SYSTEM_ACTOR_ADDR.clone(),
                    caller_type: SYSTEM_ACTOR_CODE_ID.clone(),
                    ..Default::default()
                };
<<<<<<< HEAD
                rt.expect_validate_caller_addr(vec![*SYSTEM_ACTOR_ADDR]);
=======
                rt.expect_validate_caller_addr(&[*SYSTEM_ACTOR_ADDR]);
>>>>>>> 7cb6cecd

                if exit_code.is_success() {
                    rt
                    .call(
                        &*ACCOUNT_ACTOR_CODE_ID,
                        1,
                        &Serialized::serialize(addr).unwrap(),
                    )
                    .unwrap();

                    let state: State = rt.get_state().unwrap();

                    assert_eq!(state.address, addr);
                    rt.expect_validate_caller_any();

                    let pk: Address = rt
                        .call(&*ACCOUNT_ACTOR_CODE_ID, 2, &Serialized::default())
                        .unwrap()
                        .deserialize()
                        .unwrap();
                    assert_eq!(pk, addr);
                } else {
                    let res = rt.call(
                        &*ACCOUNT_ACTOR_CODE_ID,
                        1,
                        &Serialized::serialize(addr).unwrap(),
                    ).map_err(|e| e.exit_code());
                    assert_eq!(res, Err(exit_code))
                }
                rt.verify();
            }
        )*
    }
}

account_tests! {
    happy_construct_secp256k1_address: (
        Address::new_secp256k1(&[2; address::SECP_PUB_LEN]).unwrap(),
        ExitCode::Ok
    ),
    happy_construct_bls_address: (
        Address::new_bls(&[1; address::BLS_PUB_LEN]).unwrap(),
        ExitCode::Ok
    ),
    fail_construct_id_address: (
        Address::new_id(1),
        ExitCode::ErrIllegalArgument
    ),
    fail_construct_actor_address: (
        Address::new_actor(&[1, 2, 3]),
        ExitCode::ErrIllegalArgument
    ),
}<|MERGE_RESOLUTION|>--- conflicted
+++ resolved
@@ -21,11 +21,7 @@
                     caller_type: SYSTEM_ACTOR_CODE_ID.clone(),
                     ..Default::default()
                 };
-<<<<<<< HEAD
-                rt.expect_validate_caller_addr(vec![*SYSTEM_ACTOR_ADDR]);
-=======
                 rt.expect_validate_caller_addr(&[*SYSTEM_ACTOR_ADDR]);
->>>>>>> 7cb6cecd
 
                 if exit_code.is_success() {
                     rt
