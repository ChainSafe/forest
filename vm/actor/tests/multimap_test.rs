// Copyright 2020 ChainSafe Systems
// SPDX-License-Identifier: Apache-2.0, MIT

use actor::Multimap;
use address::Address;
use ipld_amt::Amt;

#[test]
fn basic_add() {
    let store = db::MemoryDB::default();
    let mut mm = Multimap::new(&store);

    let addr = Address::new_id(100).unwrap();
    assert_eq!(mm.get::<u64>(&addr.to_bytes()), Ok(None));

    mm.add(addr.to_bytes().into(), 8).unwrap();
    let arr: Amt<u64, _> = mm.get(&addr.to_bytes()).unwrap().unwrap();
    assert_eq!(arr.get(0), Ok(Some(8)));

    mm.add(addr.to_bytes().into(), 2).unwrap();
    mm.add(addr.to_bytes().into(), 78).unwrap();
}

#[test]
fn for_each() {
    let store = db::MemoryDB::default();
    let mut mm = Multimap::new(&store);

    let addr = Address::new_id(100).unwrap();
    assert_eq!(mm.get::<u64>(&addr.to_bytes()), Ok(None));

    mm.add(addr.to_bytes().into(), 8).unwrap();
    mm.add(addr.to_bytes().into(), 2).unwrap();
    mm.add(addr.to_bytes().into(), 3).unwrap();
    mm.add("Some other string".into(), 7).unwrap();

    let mut vals: Vec<(u64, u64)> = Vec::new();
<<<<<<< HEAD
    mm.for_each(&addr.to_bytes(), |i, v| {
        vals.push((i, v));
=======
    mm.for_each(&addr.hash_key(), |i, v| {
        vals.push((i, *v));
>>>>>>> 35f3c973
        Ok(())
    })
    .unwrap();

    assert_eq!(&vals, &[(0, 8), (1, 2), (2, 3)])
}

#[test]
fn remove_all() {
    let store = db::MemoryDB::default();
    let mut mm = Multimap::new(&store);

    let addr1 = Address::new_id(100).unwrap();
    let addr2 = Address::new_id(101).unwrap();

    mm.add(addr1.to_bytes().into(), 8).unwrap();
    mm.add(addr1.to_bytes().into(), 88).unwrap();
    mm.add(addr2.to_bytes().into(), 1).unwrap();

    let arr: Amt<u64, _> = mm.get(&addr1.to_bytes()).unwrap().unwrap();
    assert_eq!(arr.get(1), Ok(Some(88)));

<<<<<<< HEAD
    mm.remove_all(&addr1.to_bytes()).unwrap();
    assert_eq!(mm.get::<u64>(&addr1.to_bytes()), Ok(None));

    assert!(mm.get::<u64>(&addr2.to_bytes()).unwrap().is_some());
    mm.remove_all(&addr2.to_bytes()).unwrap();
    assert_eq!(mm.get::<u64>(&addr2.to_bytes()), Ok(None));
=======
    mm.remove_all(&addr1.hash_key()).unwrap();
    assert_eq!(mm.get::<u64>(&addr1.hash_key()), Ok(None));

    assert!(mm.get::<u64>(&addr2.hash_key()).unwrap().is_some());
    mm.remove_all(&addr2.hash_key()).unwrap();
    assert_eq!(mm.get::<u64>(&addr2.hash_key()), Ok(None));
>>>>>>> 35f3c973
}<|MERGE_RESOLUTION|>--- conflicted
+++ resolved
@@ -35,13 +35,8 @@
     mm.add("Some other string".into(), 7).unwrap();
 
     let mut vals: Vec<(u64, u64)> = Vec::new();
-<<<<<<< HEAD
     mm.for_each(&addr.to_bytes(), |i, v| {
-        vals.push((i, v));
-=======
-    mm.for_each(&addr.hash_key(), |i, v| {
         vals.push((i, *v));
->>>>>>> 35f3c973
         Ok(())
     })
     .unwrap();
@@ -64,19 +59,10 @@
     let arr: Amt<u64, _> = mm.get(&addr1.to_bytes()).unwrap().unwrap();
     assert_eq!(arr.get(1), Ok(Some(88)));
 
-<<<<<<< HEAD
     mm.remove_all(&addr1.to_bytes()).unwrap();
     assert_eq!(mm.get::<u64>(&addr1.to_bytes()), Ok(None));
 
     assert!(mm.get::<u64>(&addr2.to_bytes()).unwrap().is_some());
     mm.remove_all(&addr2.to_bytes()).unwrap();
     assert_eq!(mm.get::<u64>(&addr2.to_bytes()), Ok(None));
-=======
-    mm.remove_all(&addr1.hash_key()).unwrap();
-    assert_eq!(mm.get::<u64>(&addr1.hash_key()), Ok(None));
-
-    assert!(mm.get::<u64>(&addr2.hash_key()).unwrap().is_some());
-    mm.remove_all(&addr2.hash_key()).unwrap();
-    assert_eq!(mm.get::<u64>(&addr2.hash_key()), Ok(None));
->>>>>>> 35f3c973
 }