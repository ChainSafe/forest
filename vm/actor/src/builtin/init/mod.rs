--- conflicted
+++ resolved
@@ -43,12 +43,8 @@
         BS: BlockStore,
         RT: Runtime<BS>,
     {
-<<<<<<< HEAD
         let sys_ref: &Address = &SYSTEM_ACTOR_ADDR;
         rt.validate_immediate_caller_is(std::iter::once(sys_ref))?;
-=======
-        rt.validate_immediate_caller_is(std::iter::once(&*SYSTEM_ACTOR_ADDR));
->>>>>>> 618cf4ab
         let mut empty_map = make_map(rt.store());
         let root = empty_map.flush().map_err(|err| {
             rt.abort(
