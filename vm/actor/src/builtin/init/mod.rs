--- conflicted
+++ resolved
@@ -13,6 +13,7 @@
 use address::Address;
 use cid::Cid;
 use ipld_blockstore::BlockStore;
+use forest_ipld::Ipld;
 use message::Message;
 use num_derive::FromPrimitive;
 use num_traits::FromPrimitive;
@@ -58,11 +59,7 @@
     }
 
     /// Exec init actor
-<<<<<<< HEAD
-    pub fn exec<BS, RT>(rt: &mut RT, params: ExecParams) -> ExecReturn
-=======
-    pub fn exec<BS, RT>(rt: &RT, params: ExecParams) -> Result<ExecReturn, ActorError>
->>>>>>> c97033c0
+    pub fn exec<BS, RT>(rt: &mut RT, params: ExecParams) -> Result<ExecReturn, ActorError>
     where
         BS: BlockStore,
         RT: Runtime<BS>,
@@ -103,23 +100,13 @@
         rt.create_actor(&params.code_cid, &id_address);
 
         // Invoke constructor
-<<<<<<< HEAD
-        let send_msg = rt.message().clone();
-        let (_, exit_code) = rt.send(
-            &id_address,
-            MethodNum::new(METHOD_CONSTRUCTOR as u64),
-            &params.constructor_params,
-            send_msg.value(),
-        );
-=======
         rt.send::<Ipld>(
             &id_address,
             MethodNum::new(METHOD_CONSTRUCTOR as u64),
             &params.constructor_params,
-            rt.message().value(),
+            rt.message().clone().value(),
         )
         .map_err(|err| rt.abort(err.exit_code(), "constructor failed"))?;
->>>>>>> c97033c0
 
         Ok(ExecReturn {
             id_address,
@@ -131,17 +118,10 @@
 impl ActorCode for Actor {
     fn invoke_method<BS, RT>(
         &self,
-<<<<<<< HEAD
         rt: &mut RT,
         method: MethodNum,
         params: &Serialized,
-    ) -> Serialized
-=======
-        rt: &RT,
-        method: MethodNum,
-        params: &Serialized,
     ) -> Result<Serialized, ActorError>
->>>>>>> c97033c0
     where
         BS: BlockStore,
         RT: Runtime<BS>,
