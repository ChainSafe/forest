--- conflicted
+++ resolved
@@ -7,13 +7,8 @@
 pub use self::state::State;
 pub use self::types::*;
 use crate::{
-<<<<<<< HEAD
-    make_empty_map, ActorDowncast, MINER_ACTOR_CODE_ID, MULTISIG_ACTOR_CODE_ID,
-    PAYCH_ACTOR_CODE_ID, POWER_ACTOR_CODE_ID, SYSTEM_ACTOR_ADDR,
-=======
     ActorDowncast, MINER_ACTOR_CODE_ID, MULTISIG_ACTOR_CODE_ID, PAYCH_ACTOR_CODE_ID,
     POWER_ACTOR_CODE_ID, SYSTEM_ACTOR_ADDR,
->>>>>>> 0b63a93f
 };
 use address::Address;
 use cid::Cid;
@@ -45,17 +40,11 @@
     {
         let sys_ref: &Address = &SYSTEM_ACTOR_ADDR;
         rt.validate_immediate_caller_is(std::iter::once(sys_ref))?;
-<<<<<<< HEAD
-        let mut empty_map = make_empty_map::<_, ()>(rt.store(), HAMT_BIT_WIDTH);
-        let root = empty_map.flush().map_err(|err| {
-            err.downcast_default(ExitCode::ErrIllegalState, "failed to construct state")
-=======
         let state = State::new(rt.store(), params.network_name).map_err(|e| {
             e.downcast_default(
                 ExitCode::ErrIllegalState,
                 "failed to construct init actor state",
             )
->>>>>>> 0b63a93f
         })?;
 
         rt.create(&state)?;
