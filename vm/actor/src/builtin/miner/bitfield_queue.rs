--- conflicted
+++ resolved
@@ -42,12 +42,8 @@
         let bitfield = self
             .amt
             .get(epoch as u64)
-<<<<<<< HEAD
             .map_err(|e| e.downcast_wrap(format!("failed to lookup queue epoch {}", epoch)))?
-=======
-            .map_err(|e| format!("failed to lookup queue epoch {}: {:?}", epoch, e))?
             .cloned()
->>>>>>> 2561c51c
             .unwrap_or_default();
 
         self.amt
