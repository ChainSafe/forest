// Copyright 2020 ChainSafe Systems
// SPDX-License-Identifier: Apache-2.0, MIT

use super::policy::*;
use super::state::Deadlines;
use bitfield::BitField;
use clock::ChainEpoch;

/// Deadline calculations with respect to a current epoch.
/// "Deadline" refers to the window during which proofs may be submitted.
/// Windows are non-overlapping ranges [Open, Close), but the challenge epoch for a window occurs before
/// the window opens.
#[derive(Default, Debug, PartialEq)]
pub struct DeadlineInfo {
    /// Epoch at which this info was calculated.
    pub current_epoch: ChainEpoch,
    /// First epoch of the proving period (<= CurrentEpoch).
    pub period_start: ChainEpoch,
    /// Current deadline index, in [0..WPoStProvingPeriodDeadlines).
    pub index: usize,
    /// First epoch from which a proof may be submitted, inclusive (>= CurrentEpoch).
    pub open: ChainEpoch,
    /// First epoch from which a proof may no longer be submitted, exclusive (>= Open).
    pub close: ChainEpoch,
    /// Epoch at which to sample the chain for challenge (< Open).
    pub challenge: ChainEpoch,
    /// First epoch at which a fault declaration is rejected (< Open).
    pub fault_cutoff: ChainEpoch,
}

impl DeadlineInfo {
    pub fn new(period_start: ChainEpoch, deadline_idx: usize, current_epoch: ChainEpoch) -> Self {
        if deadline_idx < WPOST_PERIOD_DEADLINES {
            let deadline_open = period_start + (deadline_idx as i64 * WPOST_CHALLENGE_WINDOW);
            Self {
                current_epoch,
                period_start,
                index: deadline_idx,
                open: deadline_open,
                close: deadline_open + WPOST_CHALLENGE_WINDOW,
                challenge: deadline_open - WPOST_CHALLENGE_LOOKBACK,
                fault_cutoff: deadline_open - FAULT_DECLARATION_CUTOFF,
            }
        } else {
            let after_last_deadline = period_start + WPOST_PROVING_PERIOD;
            Self {
                current_epoch,
                period_start,
                index: deadline_idx,
                open: after_last_deadline,
                close: after_last_deadline,
                challenge: after_last_deadline,
                fault_cutoff: 0,
            }
        }
    }
    /// Whether the proving period has begun.
    pub fn period_started(&self) -> bool {
        self.current_epoch >= self.period_start
    }
    /// Whether the proving period has elapsed.
    pub fn period_elapsed(&self) -> bool {
        self.current_epoch >= self.next_period_start()
    }
    /// Whether the current deadline is currently open.
    pub fn is_open(&self) -> bool {
        self.current_epoch >= self.open && self.current_epoch < self.close
    }
    /// Whether the current deadline has already closed.
    pub fn has_elapsed(&self) -> bool {
        self.current_epoch >= self.close
    }
    /// Whether the deadline's fault cutoff has passed.
    pub fn fault_cutoff_passed(&self) -> bool {
        self.current_epoch >= self.fault_cutoff
    }
    /// The last epoch in the proving period.
    pub fn period_end(&self) -> ChainEpoch {
        self.period_start + WPOST_PROVING_PERIOD - 1
    }
    /// The first epoch in the next proving period.
    pub fn next_period_start(&self) -> ChainEpoch {
        self.period_start + WPOST_PROVING_PERIOD
    }
}
/// Calculates the deadline at some epoch for a proving period and returns the deadline-related calculations.
pub fn compute_proving_period_deadline(
    period_start: ChainEpoch,
    current_epoch: ChainEpoch,
) -> DeadlineInfo {
    let period_progress = current_epoch - period_start;
    if period_progress >= WPOST_PROVING_PERIOD {
        // Proving period has completely elapsed.
        return DeadlineInfo::new(period_start, WPOST_PERIOD_DEADLINES, current_epoch);
    }
    let mut deadline_idx = period_progress / WPOST_CHALLENGE_WINDOW;
    if period_progress < 0 {
        deadline_idx = 0;
    }
    DeadlineInfo::new(period_start, deadline_idx as usize, current_epoch)
}
/// Computes the first partition index and number of sectors for a deadline.
/// Partitions are numbered globally for the miner, not per-deadline.
/// If the deadline has no sectors, the first partition index is the index that a partition at that deadline would
/// have, if non-empty (and sectorCount is zero).
pub fn partitions_for_deadline(
    d: &mut Deadlines,
    partition_size: usize,
    deadline_idx: usize,
) -> Result<(u64, u64), String> {
    if deadline_idx >= WPOST_PERIOD_DEADLINES {
        return Err(format!(
            "invalid deadline index {} for {} deadlines",
            deadline_idx, WPOST_PERIOD_DEADLINES
        ));
    }
    let mut partition_count_so_far: u64 = 0;
    for i in 0..WPOST_PERIOD_DEADLINES {
        let (partition_count, sector_count) = deadline_count(d, partition_size, i)?;
        if i == deadline_idx {
            return Ok((partition_count_so_far, sector_count as u64));
        }
        partition_count_so_far += partition_count as u64;
    }
    Ok((0, 0))
}
/// Counts the partitions (including up to one partial) and sectors at a deadline.
pub fn deadline_count(
    d: &mut Deadlines,
    partition_size: usize,
    deadline_idx: usize,
) -> Result<(usize, usize), String> {
    if deadline_idx >= WPOST_PERIOD_DEADLINES {
        return Err(format!(
            "invalid deadline index {} for {} deadlines",
            deadline_idx, WPOST_PERIOD_DEADLINES
        ));
    }
<<<<<<< HEAD
    // TODO update when bitfield comes in
    let sector_count = d.due.get_mut(deadline_idx).unwrap().count()?;
    let mut partition_count = sector_count / partition_size;
    if sector_count % partition_size != 0 {
        partition_count += 1;
    };
=======

    let sector_count = d.due[deadline_idx].len();
    let partition_count = (sector_count + partition_size - 1) / partition_size;
>>>>>>> 95a2fcc1
    Ok((partition_count, sector_count))
}
/// Computes a bitfield of the sector numbers included in a sequence of partitions due at some deadline.
/// Fails if any partition is not due at the provided deadline.
pub fn compute_partitions_sector(
    mut d: Deadlines,
    partition_size: u64,
    deadline_idx: usize,
    partitions: &[u64],
) -> Result<Vec<BitField>, String> {
    let (deadline_first_partition, deadline_sector_count) =
        partitions_for_deadline(&mut d, partition_size as usize, deadline_idx)?;
    let deadline_partition_count = (deadline_sector_count + partition_size - 1) / partition_size;
    // Work out which sector numbers the partitions correspond to.
    let deadline_sectors = d
        .due
        .get(deadline_idx)
        .ok_or(format!("unable to find deadline: {}", deadline_idx))?;
    let partitions_sectors = partitions
        .iter()
        .map(|&p_idx| {
            if p_idx < deadline_first_partition
                || p_idx >= deadline_first_partition + deadline_partition_count
            {
                return Err(format!(
                    "invalid partition {} at deadline {} with first {}, count {}",
                    p_idx, deadline_idx, deadline_first_partition, deadline_partition_count
                ));
            }
            // Slice out the sectors corresponding to this partition from the deadline's sector bitfield.
            let sector_offset = (p_idx - deadline_first_partition) * partition_size;
            let sector_count = std::cmp::min(partition_size, deadline_sector_count - sector_offset);
            let partition_sectors =
                deadline_sectors.slice(sector_offset as usize, sector_count as usize)?;
            Ok(partition_sectors)
        })
        .collect::<Result<_, _>>()?;
    Ok(partitions_sectors)
}
/// Assigns a sequence of sector numbers to deadlines by:
/// - filling any non-full partitions, in round-robin order across the deadlines
/// - repeatedly adding a new partition to the deadline with the fewest partitions
/// When multiple partitions share the minimal sector count, one is chosen at random (from a seed).
pub fn assign_new_sectors(
    deadlines: &mut Deadlines,
    partition_size: usize,
<<<<<<< HEAD
    new_sectors: &[u64],
=======
    new_sectors: &[usize],
    _seed: Randomness,
>>>>>>> 95a2fcc1
) -> Result<(), String> {
    let mut next_new_sector: usize = 0;
    // The first deadline is left empty since it's more difficult for a miner to orchestrate proofs.
    // The set of sectors due at the deadline isn't known until the proving period actually starts and any
    // new sectors are assigned to it (here).
    // Practically, a miner must also wait for some probabilistic finality after that before beginning proof
    // calculations.
    // It's left empty so a miner has at least one challenge duration to prepare for proving after new sectors
    // are assigned.
    let first_assignable_deadline: usize = 1;

    // Assigns up to `count` sectors to `deadline` and advances `nextNewSector`.
    let assign_to_deadline = |count: usize,
                              deadline: usize,
                              next_new_sector: &mut usize,
                              deadlines: &mut Deadlines|
     -> Result<(), String> {
        let count_to_add = std::cmp::min(count, new_sectors.len() - *next_new_sector);
        let limit = *next_new_sector + count_to_add;
        let sectors_to_add = &new_sectors[*next_new_sector..limit];
        deadlines.add_to_deadline(deadline, sectors_to_add)?;
        *next_new_sector += count_to_add;
        Ok(())
    };
    // Iterate deadlines and fill any partial partitions. There's no great advantage to filling more- or less-
    // full ones first, so they're filled in sequence order.
    // Meanwhile, record the partition count at each deadline.
    let mut deadline_partitions_counts = [0usize; WPOST_PERIOD_DEADLINES];
    let mut i: usize = 0;
    
    //println!("i:: {}, WPOST_PERIOD_DEADLINES:: {}, next_new_sector:: {}, new_sectors.len():: {}", i,WPOST_PERIOD_DEADLINES ,next_new_sector,new_sectors.len());
    while i < WPOST_PERIOD_DEADLINES && next_new_sector < new_sectors.len() {
        if i < first_assignable_deadline {
            // Mark unassignable deadlines as "full" so nothing more will be assigned.
            deadline_partitions_counts[i] = u64::max_value() as usize;
            i += 1;
            continue;
        }
        let (partition_count, sector_count) = deadline_count(deadlines, partition_size, i)?;
        deadline_partitions_counts[i] = partition_count;
        let gap = partition_size - (sector_count % partition_size);
        if gap != partition_size {
            assign_to_deadline(gap, i, &mut next_new_sector, deadlines)?;
        }
        i += 1;
    }

    // While there remain new sectors to assign, fill a new partition in one of the deadlines that is least full.
    // Do this by maintaining a slice of deadline indexes sorted by partition count.
    // Shuffling this slice to re-sort as weights change is O(n^2).
    // For a large number of partitions, a heap would be the way to do this in O(n*log n), but for small numbers
    // is probably overkill.
    // A miner onboarding a monumental 1EiB of 32GiB sectors uniformly throughout a year will fill 40 partitions
    // per proving period (40^2=1600). With 64GiB sectors, half that (20^2=400).
    // TODO: randomize assignment among equally-full deadlines https://github.com/filecoin-project/specs-actors/issues/432
    let mut dl_idxs = [0usize; WPOST_PERIOD_DEADLINES];
    for (i, v) in (0..).zip(dl_idxs.iter_mut()) {
        *v = i;
    }
    // TODO revisit this, go function is sorting while also indexing the slice being sorted
    // and is unclear what functionality is intended.
    let sort_deadlines = |deadl: &[usize; WPOST_PERIOD_DEADLINES],
                          dl_idxs: &mut [usize; WPOST_PERIOD_DEADLINES]| {
        let mut cloned_idxs = *dl_idxs;
        // TODO remove reverse
        cloned_idxs.reverse();
        dl_idxs.sort_by(|i, j| {
            let (idx_i, idx_j) = (cloned_idxs[*i], cloned_idxs[*j]);
            let (count_i, count_j) = (deadl[idx_i], deadl[idx_j]);
            if count_i == count_j {
                idx_i.cmp(&idx_j)
            } else {
                count_i.cmp(&count_j)
            }
        })
        //dl_idxs.sort_by_key(|i| deadl[cloned_idxs[*i as usize] as usize])
    };
    sort_deadlines(&deadline_partitions_counts, &mut dl_idxs);
    while next_new_sector < new_sectors.len() {
        // Assign a full partition to the least-full deadline.
        let target_deadline = dl_idxs[0];
        assign_to_deadline(
            partition_size as usize,
            target_deadline,
            &mut next_new_sector,
            deadlines,
        )?;

        deadline_partitions_counts[target_deadline] += 1;
        // Re-sort the queue.
        // Only the first element has changed, the remainder is still sorted, so with an insertion-sort under
        // the hood this will be linear.
        sort_deadlines(&deadline_partitions_counts, &mut dl_idxs);
    }
    
    Ok(())
}<|MERGE_RESOLUTION|>--- conflicted
+++ resolved
@@ -136,18 +136,12 @@
             deadline_idx, WPOST_PERIOD_DEADLINES
         ));
     }
-<<<<<<< HEAD
-    // TODO update when bitfield comes in
-    let sector_count = d.due.get_mut(deadline_idx).unwrap().count()?;
-    let mut partition_count = sector_count / partition_size;
+
+    let sector_count = d.due[deadline_idx].len();
+    let mut partition_count = (sector_count + partition_size - 1) / partition_size;
     if sector_count % partition_size != 0 {
         partition_count += 1;
     };
-=======
-
-    let sector_count = d.due[deadline_idx].len();
-    let partition_count = (sector_count + partition_size - 1) / partition_size;
->>>>>>> 95a2fcc1
     Ok((partition_count, sector_count))
 }
 /// Computes a bitfield of the sector numbers included in a sequence of partitions due at some deadline.
@@ -194,12 +188,7 @@
 pub fn assign_new_sectors(
     deadlines: &mut Deadlines,
     partition_size: usize,
-<<<<<<< HEAD
     new_sectors: &[u64],
-=======
-    new_sectors: &[usize],
-    _seed: Randomness,
->>>>>>> 95a2fcc1
 ) -> Result<(), String> {
     let mut next_new_sector: usize = 0;
     // The first deadline is left empty since it's more difficult for a miner to orchestrate proofs.
@@ -220,7 +209,7 @@
         let count_to_add = std::cmp::min(count, new_sectors.len() - *next_new_sector);
         let limit = *next_new_sector + count_to_add;
         let sectors_to_add = &new_sectors[*next_new_sector..limit];
-        deadlines.add_to_deadline(deadline, sectors_to_add)?;
+        deadlines.add_to_deadline(deadline, sectors_to_add as usize)?;
         *next_new_sector += count_to_add;
         Ok(())
     };
@@ -229,7 +218,7 @@
     // Meanwhile, record the partition count at each deadline.
     let mut deadline_partitions_counts = [0usize; WPOST_PERIOD_DEADLINES];
     let mut i: usize = 0;
-    
+
     //println!("i:: {}, WPOST_PERIOD_DEADLINES:: {}, next_new_sector:: {}, new_sectors.len():: {}", i,WPOST_PERIOD_DEADLINES ,next_new_sector,new_sectors.len());
     while i < WPOST_PERIOD_DEADLINES && next_new_sector < new_sectors.len() {
         if i < first_assignable_deadline {
@@ -294,6 +283,6 @@
         // the hood this will be linear.
         sort_deadlines(&deadline_partitions_counts, &mut dl_idxs);
     }
-    
+
     Ok(())
 }