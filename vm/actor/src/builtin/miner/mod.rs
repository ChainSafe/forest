// Copyright 2019-2022 ChainSafe Systems
// SPDX-License-Identifier: Apache-2.0, MIT

use log::{error, info, warn};

mod bitfield_queue;
mod deadline_assignment;
mod deadline_state;
mod deadlines;
mod expiration_queue;
mod monies;
mod partition_state;
mod policy;
mod sector_map;
mod sectors;
mod state;
mod termination;
mod types;
mod vesting_state;

pub use bitfield_queue::*;
pub use deadline_assignment::*;
pub use deadline_state::*;
pub use deadlines::*;
pub use expiration_queue::*;
pub use monies::*;
pub use partition_state::*;
pub use policy::*;
pub use sector_map::*;
pub use sectors::*;
pub use state::*;
pub use termination::*;
pub use types::*;
pub use vesting_state::*;

use crate::{
    account::Method as AccountMethod,
    actor_error,
    market::{self, ActivateDealsParams, ComputeDataCommitmentReturn, SectorDataSpec, SectorDeals},
    power::MAX_MINER_PROVE_COMMITS_PER_EPOCH,
};
use crate::{
    is_principal, smooth::FilterEstimate, ACCOUNT_ACTOR_CODE_ID, BURNT_FUNDS_ACTOR_ADDR,
    CALLER_TYPES_SIGNABLE, INIT_ACTOR_ADDR, REWARD_ACTOR_ADDR, STORAGE_MARKET_ACTOR_ADDR,
    STORAGE_POWER_ACTOR_ADDR,
};
use crate::{
    market::{
        ComputeDataCommitmentParamsRef, Method as MarketMethod, OnMinerSectorsTerminateParams,
        OnMinerSectorsTerminateParamsRef, VerifyDealsForActivationParamsRef,
        VerifyDealsForActivationReturn,
    },
    power::CurrentTotalPowerReturn,
};
use crate::{
    power::{EnrollCronEventParams, Method as PowerMethod},
    reward::ThisEpochRewardReturn,
    ActorDowncast,
};
use address::{Address, Payload, Protocol};
use bitfield::{BitField, UnvalidatedBitField, Validate};
use byteorder::{BigEndian, ByteOrder, WriteBytesExt};
use cid::{Cid, Code::Blake2b256, Prefix};
use clock::ChainEpoch;
use crypto::DomainSeparationTag::{
    self, InteractiveSealChallengeSeed, SealRandomness, WindowedPoStChallengeSeed,
};
use encoding::{from_slice, BytesDe, Cbor};
use fil_types::{
    deadlines::DeadlineInfo, AggregateSealVerifyInfo, AggregateSealVerifyProofAndInfos,
    InteractiveSealRandomness, PoStProof, PoStRandomness, RegisteredSealProof,
    SealRandomness as SealRandom, SealVerifyInfo, SealVerifyParams, SectorID, SectorInfo,
    SectorNumber, SectorSize, WindowPoStVerifyInfo, MAX_SECTOR_NUMBER, RANDOMNESS_LENGTH,
};
use ipld_blockstore::BlockStore;
use num_bigint::BigInt;
use num_bigint::{bigint_ser::BigIntSer, Integer};
use num_derive::FromPrimitive;
use num_traits::{FromPrimitive, Signed, Zero};
use runtime::{ActorCode, Runtime};
use std::collections::{hash_map::Entry, HashMap};
use std::error::Error as StdError;
use std::{iter, ops::Neg};
use vm::{
    ActorError, DealID, ExitCode, MethodNum, Serialized, TokenAmount, METHOD_CONSTRUCTOR,
    METHOD_SEND,
};

// The first 1000 actor-specific codes are left open for user error, i.e. things that might
// actually happen without programming error in the actor code.

// The following errors are particular cases of illegal state.
// They're not expected to ever happen, but if they do, distinguished codes can help us
// diagnose the problem.
use ExitCode::ErrPlaceholder as ErrBalanceInvariantBroken;

// * Updated to specs-actors commit: 17d3c602059e5c48407fb3c34343da87e6ea6586 (v0.9.12)

/// Storage Miner actor methods available
#[derive(FromPrimitive)]
#[repr(u64)]
pub enum Method {
    Constructor = METHOD_CONSTRUCTOR,
    ControlAddresses = 2,
    ChangeWorkerAddress = 3,
    ChangePeerID = 4,
    SubmitWindowedPoSt = 5,
    PreCommitSector = 6,
    ProveCommitSector = 7,
    ExtendSectorExpiration = 8,
    TerminateSectors = 9,
    DeclareFaults = 10,
    DeclareFaultsRecovered = 11,
    OnDeferredCronEvent = 12,
    CheckSectorProven = 13,
    ApplyRewards = 14,
    ReportConsensusFault = 15,
    WithdrawBalance = 16,
    ConfirmSectorProofsValid = 17,
    ChangeMultiaddrs = 18,
    CompactPartitions = 19,
    CompactSectorNumbers = 20,
    ConfirmUpdateWorkerKey = 21,
    RepayDebt = 22,
    ChangeOwnerAddress = 23,
    DisputeWindowedPoSt = 24,
    PreCommitSectorBatch = 25,
    ProveCommitAggregate = 26,
}

/// Miner Actor
/// here in order to update the Power Actor to v3.
pub struct Actor;

impl Actor {
    pub fn constructor<BS, RT>(
        rt: &mut RT,
        params: MinerConstructorParams,
    ) -> Result<(), ActorError>
    where
        BS: BlockStore,
        RT: Runtime<BS>,
    {
        rt.validate_immediate_caller_is(&[*INIT_ACTOR_ADDR])?;

        check_control_addresses(&params.control_addresses)?;
        check_peer_info(&params.peer_id, &params.multi_addresses)?;

        let owner = resolve_control_address(rt, params.owner)?;
        let worker = resolve_worker_address(rt, params.worker)?;
        let control_addresses: Vec<_> = params
            .control_addresses
            .into_iter()
            .map(|address| resolve_control_address(rt, address))
            .collect::<Result<_, _>>()?;

        let current_epoch = rt.curr_epoch();
        let blake2b = |b: &[u8]| rt.hash_blake2b(b);
        let offset = assign_proving_period_offset(*rt.message().receiver(), current_epoch, blake2b)
            .map_err(|e| {
                e.downcast_default(
                    ExitCode::ErrSerialization,
                    "failed to assign proving period offset",
                )
            })?;

        let period_start = current_proving_period_start(current_epoch, offset);
        if period_start > current_epoch {
            return Err(actor_error!(
                ErrIllegalState,
                "computed proving period start {} after current epoch {}",
                period_start,
                current_epoch
            ));
        }

        let deadline_idx = current_deadline_index(current_epoch, period_start);
        if deadline_idx >= WPOST_PERIOD_DEADLINES as usize {
            return Err(actor_error!(
                ErrIllegalState,
                "computed proving deadline index {} invalid",
                deadline_idx
            ));
        }

        let info = MinerInfo::new(
            owner,
            worker,
            control_addresses,
            params.peer_id,
            params.multi_addresses,
            params.window_post_proof_type,
        )
        .map_err(|e| {
            actor_error!(
                ErrIllegalState,
                "failed to construct initial miner info: {}",
                e
            )
        })?;
        let info_cid = rt.store().put(&info, Blake2b256).map_err(|e| {
            e.downcast_default(
                ExitCode::ErrIllegalState,
                "failed to construct illegal state",
            )
        })?;

        let st = State::new(rt.store(), info_cid, period_start, deadline_idx).map_err(|e| {
            e.downcast_default(ExitCode::ErrIllegalState, "failed to construct state")
        })?;
        rt.create(&st)?;

        Ok(())
    }

    fn control_addresses<BS, RT>(rt: &mut RT) -> Result<GetControlAddressesReturn, ActorError>
    where
        BS: BlockStore,
        RT: Runtime<BS>,
    {
        rt.validate_immediate_caller_accept_any()?;
        let state: State = rt.state()?;
        let info = get_miner_info(rt.store(), &state)?;
        Ok(GetControlAddressesReturn {
            owner: info.owner,
            worker: info.worker,
            control_addresses: info.control_addresses,
        })
    }

    /// Will ALWAYS overwrite the existing control addresses with the control addresses passed in the params.
    /// If an empty addresses vector is passed, the control addresses will be cleared.
    /// A worker change will be scheduled if the worker passed in the params is different from the existing worker.
    fn change_worker_address<BS, RT>(
        rt: &mut RT,
        params: ChangeWorkerAddressParams,
    ) -> Result<(), ActorError>
    where
        BS: BlockStore,
        RT: Runtime<BS>,
    {
        check_control_addresses(&params.new_control_addresses)?;

        let new_worker = resolve_worker_address(rt, params.new_worker)?;
        let control_addresses: Vec<Address> = params
            .new_control_addresses
            .into_iter()
            .map(|address| resolve_control_address(rt, address))
            .collect::<Result<_, _>>()?;

        rt.transaction(|state: &mut State, rt| {
            let mut info = get_miner_info(rt.store(), state)?;

            // Only the Owner is allowed to change the new_worker and control addresses.
            rt.validate_immediate_caller_is(std::iter::once(&info.owner))?;

            // save the new control addresses
            info.control_addresses = control_addresses;

            // save new_worker addr key change request
            if new_worker != info.worker && info.pending_worker_key.is_none() {
                info.pending_worker_key = Some(WorkerKeyChange {
                    new_worker,
                    effective_at: rt.curr_epoch() + WORKER_KEY_CHANGE_DELAY,
                })
            }

            state.save_info(rt.store(), &info).map_err(|e| {
                e.downcast_default(ExitCode::ErrIllegalState, "could not save miner info")
            })?;

            Ok(())
        })?;

        Ok(())
    }

    /// Triggers a worker address change if a change has been requested and its effective epoch has arrived.
    fn confirm_update_worker_key<BS, RT>(rt: &mut RT) -> Result<(), ActorError>
    where
        BS: BlockStore,
        RT: Runtime<BS>,
    {
        rt.transaction(|state: &mut State, rt| {
            let mut info = get_miner_info(rt.store(), state)?;

            rt.validate_immediate_caller_is(std::iter::once(&info.owner))?;

            process_pending_worker(&mut info, rt, state)?;

            Ok(())
        })
    }

    /// Proposes or confirms a change of owner address.
    /// If invoked by the current owner, proposes a new owner address for confirmation. If the proposed address is the
    /// current owner address, revokes any existing proposal.
    /// If invoked by the previously proposed address, with the same proposal, changes the current owner address to be
    /// that proposed address.
    fn change_owner_address<BS, RT>(rt: &mut RT, new_address: Address) -> Result<(), ActorError>
    where
        BS: BlockStore,
        RT: Runtime<BS>,
    {
        // * Cannot match go checking for undef address, does go impl allow this to be
        // * deserialized over the wire? If so, a workaround will be needed

        if !matches!(new_address.protocol(), Protocol::ID) {
            return Err(actor_error!(
                ErrIllegalArgument,
                "owner address must be an ID address"
            ));
        }

        rt.transaction(|state: &mut State, rt| {
            let mut info = get_miner_info(rt.store(), state)?;

            if rt.message().caller() == &info.owner || info.pending_owner_address.is_none() {
                rt.validate_immediate_caller_is(std::iter::once(&info.owner))?;
                info.pending_owner_address = Some(new_address);
            } else {
                let pending_address = info.pending_owner_address.unwrap();
                rt.validate_immediate_caller_is(std::iter::once(&pending_address))?;
                if new_address != pending_address {
                    return Err(actor_error!(
                        ErrIllegalArgument,
                        "expected confirmation of {} got {}",
                        pending_address,
                        new_address
                    ));
                }
                info.owner = pending_address;
            }

            // Clear any no-op change
            if let Some(p_addr) = info.pending_owner_address {
                if p_addr == info.owner {
                    info.pending_owner_address = None;
                }
            }

            state.save_info(rt.store(), &info).map_err(|e| {
                e.downcast_default(ExitCode::ErrIllegalState, "failed to save miner info")
            })?;

            Ok(())
        })
    }

    fn change_peer_id<BS, RT>(rt: &mut RT, params: ChangePeerIDParams) -> Result<(), ActorError>
    where
        BS: BlockStore,
        RT: Runtime<BS>,
    {
        check_peer_info(&params.new_id, &[])?;

        rt.transaction(|state: &mut State, rt| {
            let mut info = get_miner_info(rt.store(), state)?;

            rt.validate_immediate_caller_is(
                info.control_addresses
                    .iter()
                    .chain(&[info.worker, info.owner]),
            )?;

            info.peer_id = params.new_id;
            state.save_info(rt.store(), &info).map_err(|e| {
                e.downcast_default(ExitCode::ErrIllegalState, "could not save miner info")
            })?;

            Ok(())
        })?;
        Ok(())
    }

    fn change_multiaddresses<BS, RT>(
        rt: &mut RT,
        params: ChangeMultiaddrsParams,
    ) -> Result<(), ActorError>
    where
        BS: BlockStore,
        RT: Runtime<BS>,
    {
        check_peer_info(&[], &params.new_multi_addrs)?;

        rt.transaction(|state: &mut State, rt| {
            let mut info = get_miner_info(rt.store(), state)?;

            rt.validate_immediate_caller_is(
                info.control_addresses
                    .iter()
                    .chain(&[info.worker, info.owner]),
            )?;

            info.multi_address = params.new_multi_addrs;
            state.save_info(rt.store(), &info).map_err(|e| {
                e.downcast_default(ExitCode::ErrIllegalState, "could not save miner info")
            })?;

            Ok(())
        })?;
        Ok(())
    }

    /// Invoked by miner's worker address to submit their fallback post
    fn submit_windowed_post<BS, RT>(
        rt: &mut RT,
        mut params: SubmitWindowedPoStParams,
    ) -> Result<(), ActorError>
    where
        BS: BlockStore,
        RT: Runtime<BS>,
    {
        let current_epoch = rt.curr_epoch();

        if params.deadline >= WPOST_PERIOD_DEADLINES as usize {
            return Err(actor_error!(
                ErrIllegalArgument,
                "invalid deadline {} of {}",
                params.deadline,
                WPOST_PERIOD_DEADLINES
            ));
        }

        if params.chain_commit_rand.0.len() > RANDOMNESS_LENGTH {
            return Err(actor_error!(
                ErrIllegalArgument,
                "expected at most {} bytes of randomness, got {}",
                RANDOMNESS_LENGTH,
                params.chain_commit_rand.0.len()
            ));
        }

        let post_result = rt.transaction(|state: &mut State, rt| {
            let info = get_miner_info(rt.store(), state)?;

            let max_proof_size = info.window_post_proof_type.proof_size().map_err(|e| {
                actor_error!(
                    ErrIllegalState,
                    "failed to determine max window post proof size: {}",
                    e
                )
            })?;

            rt.validate_immediate_caller_is(
                info.control_addresses
                    .iter()
                    .chain(&[info.worker, info.owner]),
            )?;

            // Verify that the miner has passed exactly 1 proof.
            if params.proofs.len() != 1 {
                return Err(actor_error!(
                    ErrIllegalArgument,
                    "expected exactly one proof, got {}",
                    params.proofs.len()
                ));
            }

            // Make sure the miner is using the correct proof type.
            if params.proofs[0].post_proof != info.window_post_proof_type {
                return Err(actor_error!(
                    ErrIllegalArgument,
                    "expected proof of type {:?}, got {:?}",
                    params.proofs[0].post_proof,
                    info.window_post_proof_type
                ));
            }

            // Make sure the proof size doesn't exceed the max. We could probably check for an exact match, but this is safer.
            let max_size = max_proof_size * params.partitions.len();
            if params.proofs[0].proof_bytes.len() > max_size {
                return Err(actor_error!(
                    ErrIllegalArgument,
                    "expect proof to be smaller than {} bytes",
                    max_size
                ));
            }

            // Validate that the miner didn't try to prove too many partitions at once.
            let submission_partition_limit =
                load_partitions_sectors_max(info.window_post_partition_sectors);
            if params.partitions.len() as u64 > submission_partition_limit {
                return Err(actor_error!(
                    ErrIllegalArgument,
                    "too many partitions {}, limit {}",
                    params.partitions.len(),
                    submission_partition_limit
                ));
            }

            let current_deadline = state.deadline_info(current_epoch);

            // Check that the miner state indicates that the current proving deadline has started.
            // This should only fail if the cron actor wasn't invoked, and matters only in case that it hasn't been
            // invoked for a whole proving period, and hence the missed PoSt submissions from the prior occurrence
            // of this deadline haven't been processed yet.
            if !current_deadline.is_open() {
                return Err(actor_error!(
                    ErrIllegalState,
                    "proving period {} not yet open at {}",
                    current_deadline.period_start,
                    current_epoch
                ));
            }

            // The miner may only submit a proof for the current deadline.
            if params.deadline != current_deadline.index as usize {
                return Err(actor_error!(
                    ErrIllegalArgument,
                    "invalid deadline {} at epoch {}, expected {}",
                    params.deadline,
                    current_epoch,
                    current_deadline.index
                ));
            }

            // Verify that the PoSt was committed to the chain at most
            // WPoStChallengeLookback+WPoStChallengeWindow in the past.
            if params.chain_commit_epoch < current_deadline.challenge {
                return Err(actor_error!(
                    ErrIllegalArgument,
                    "expected chain commit epoch {} to be after {}",
                    params.chain_commit_epoch,
                    current_deadline.challenge
                ));
            }

            if params.chain_commit_epoch >= current_epoch {
                return Err(actor_error!(
                    ErrIllegalArgument,
                    "chain commit epoch {} must be less tha the current epoch {}",
                    params.chain_commit_epoch,
                    current_epoch
                ));
            }

            // Verify the chain commit randomness
            let comm_rand = rt.get_randomness_from_tickets(
                DomainSeparationTag::PoStChainCommit,
                params.chain_commit_epoch,
                &[],
            )?;
            if comm_rand != params.chain_commit_rand {
                return Err(actor_error!(
                    ErrIllegalArgument,
                    "post commit randomness mismatched"
                ));
            }

            let sectors = Sectors::load(rt.store(), &state.sectors).map_err(|e| {
                e.downcast_default(ExitCode::ErrIllegalState, "failed to load sectors")
            })?;

            let mut deadlines = state
                .load_deadlines(rt.store())
                .map_err(|e| e.wrap("failed to load deadlines"))?;

            let mut deadline = deadlines
                .load_deadline(rt.store(), params.deadline)
                .map_err(|e| {
                    e.downcast_default(
                        ExitCode::ErrIllegalState,
                        format!("failed to load deadline {}", params.deadline),
                    )
                })?;

            // Record proven sectors/partitions, returning updates to power and the final set of sectors
            // proven/skipped.
            //
            // NOTE: This function does not actually check the proofs but does assume that they're correct. Instead,
            // it snapshots the deadline's state and the submitted proofs at the end of the challenge window and
            // allows third-parties to dispute these proofs.
            //
            // While we could perform _all_ operations at the end of challenge window, we do as we can here to avoid
            // overloading cron.
            let fault_expiration = current_deadline.last() + FAULT_MAX_AGE;
            let post_result = deadline
                .record_proven_sectors(
                    rt.store(),
                    &sectors,
                    info.sector_size,
                    current_deadline.quant_spec(),
                    fault_expiration,
                    &mut params.partitions,
                )
                .map_err(|e| {
                    e.downcast_default(
                        ExitCode::ErrIllegalState,
                        format!(
                            "failed to process post submission for deadline {}",
                            params.deadline
                        ),
                    )
                })?;

            // Make sure we actually proved something.
            let proven_sectors = &post_result.sectors - &post_result.ignored_sectors;
            if proven_sectors.is_empty() {
                // Abort verification if all sectors are (now) faults. There's nothing to prove.
                // It's not rational for a miner to submit a Window PoSt marking *all* non-faulty sectors as skipped,
                // since that will just cause them to pay a penalty at deadline end that would otherwise be zero
                // if they had *not* declared them.
                return Err(actor_error!(
                    ErrIllegalArgument,
                    "cannot prove partitions with no active sectors"
                ));
            }

            // If we're not recovering power, record the proof for optimistic verification.
            if post_result.recovered_power.is_zero() {
                deadline
                    .record_post_proofs(rt.store(), &post_result.partitions, &params.proofs)
                    .map_err(|e| {
                        e.downcast_default(
                            ExitCode::ErrIllegalState,
                            "failed to record proof for optimistic verification",
                        )
                    })?
            } else {
                // Load sector infos for proof, substituting a known-good sector for known-faulty sectors.
                // Note: this is slightly sub-optimal, loading info for the recovering sectors again after they were already
                // loaded above.
                let sector_infos = sectors
                    .load_for_proof(&post_result.sectors, &post_result.ignored_sectors)
                    .map_err(|e| {
                        e.downcast_default(
                            ExitCode::ErrIllegalState,
                            "failed to load sectors for post verification",
                        )
                    })?;
                verify_windowed_post(rt, current_deadline.challenge, &sector_infos, params.proofs)
                    .map_err(|e| e.wrap("window post failed"))?;
            }

            let deadline_idx = params.deadline;
            deadlines
                .update_deadline(rt.store(), params.deadline, &deadline)
                .map_err(|e| {
                    e.downcast_default(
                        ExitCode::ErrIllegalState,
                        format!("failed to update deadline {}", deadline_idx),
                    )
                })?;

            state.save_deadlines(rt.store(), deadlines).map_err(|e| {
                e.downcast_default(ExitCode::ErrIllegalState, "failed to save deadlines")
            })?;

            Ok(post_result)
        })?;

        // Restore power for recovered sectors. Remove power for new faults.
        // NOTE: It would be permissible to delay the power loss until the deadline closes, but that would require
        // additional accounting state.
        // https://github.com/filecoin-project/specs-actors/issues/414
        request_update_power(rt, post_result.power_delta)?;

        let state: State = rt.state()?;
        state
            .check_balance_invariants(&rt.current_balance()?)
            .map_err(|e| {
                ActorError::new(
                    ErrBalanceInvariantBroken,
                    format!("balance invariants broken: {}", e),
                )
            })?;

        Ok(())
    }
    /// Checks state of the corresponding sector pre-commitments and verifies aggregate proof of replication
    /// of these sectors. If valid, the sectors' deals are activated, sectors are assigned a deadline and charged pledge
    /// and precommit state is removed.
    fn prove_commit_aggregate<BS, RT>(
        rt: &mut RT,
        mut params: ProveCommitAggregateParams,
    ) -> Result<(), ActorError>
    where
        BS: BlockStore,
        RT: Runtime<BS>,
    {
        let sector_numbers = params
            .sector_numbers
            .validate()
            .map_err(|e| actor_error!(ErrIllegalArgument, "Invalid Bitfield argument:{}", e))?;
        let agg_sectors_count = sector_numbers.len();

        if agg_sectors_count > MAX_AGGREGATED_SECTORS {
            return Err(actor_error!(
                ErrIllegalArgument,
                "too many sectors addressed, addressed {} want <= {}",
                agg_sectors_count,
                MAX_AGGREGATED_SECTORS
            ));
        } else if agg_sectors_count < MIN_AGGREGATED_SECTORS {
            return Err(actor_error!(
                ErrIllegalArgument,
                "too few sectors addressed, addressed {} want >= {}",
                agg_sectors_count,
                MIN_AGGREGATED_SECTORS
            ));
        }

        if params.aggregate_proof.len() > MAX_AGGREGATED_PROOF_SIZE {
            return Err(actor_error!(
                ErrIllegalArgument,
                "sector prove-commit proof of size {} exceeds max size of {}",
                params.aggregate_proof.len(),
                MAX_AGGREGATED_PROOF_SIZE
            ));
        }
        let state: State = rt.state()?;
        let info = get_miner_info(rt.store(), &state)?;
        rt.validate_immediate_caller_is(
            info.control_addresses
                .iter()
                .chain(&[info.worker, info.owner]),
        )?;
        let store = rt.store();
        let precommits = state
            .get_all_precommitted_sectors(store, sector_numbers)
            .map_err(|e| {
                e.downcast_default(ExitCode::ErrIllegalState, "failed to get precommits")
            })?;

        // compute data commitments and validate each precommit
        let mut compute_data_commitments_inputs = Vec::with_capacity(precommits.len());
        let mut precommits_to_confirm = Vec::new();
        for (i, precommit) in precommits.iter().enumerate() {
            let msd = max_prove_commit_duration(precommit.info.seal_proof).ok_or_else(|| {
                actor_error!(
                    ErrIllegalState,
                    "no max seal duration for proof type: {}",
                    i64::from(precommit.info.seal_proof)
                )
            })?;
            let prove_commit_due = precommit.pre_commit_epoch + msd;
            if rt.curr_epoch() > prove_commit_due {
                log::warn!(
                    "skipping commitment for sector {}, too late at {}, due {}",
                    precommit.info.sector_number,
                    rt.curr_epoch(),
                    prove_commit_due,
                )
            } else {
                precommits_to_confirm.push(precommit.clone());
            }
            // All seal proof types should match
            if i >= 1 {
                let prev_seal_proof = precommits[i - 1].info.seal_proof;
                if prev_seal_proof != precommit.info.seal_proof {
                    return Err(actor_error!(
                        ErrIllegalState,
                        "aggregate contains mismatched seal proofs {} and {}",
                        i64::from(prev_seal_proof),
                        i64::from(precommit.info.seal_proof)
                    ));
                }
            }

            compute_data_commitments_inputs.push(SectorDataSpec {
                deal_ids: precommit.info.deal_ids.clone(),
                sector_type: precommit.info.seal_proof,
            });
        }

        let comm_ds = request_unsealed_sector_cids(rt, &compute_data_commitments_inputs)?;
        let mut svis = Vec::new();
        let miner_actor_id: u64 = if let Payload::ID(i) = rt.message().receiver().payload() {
            *i
        } else {
            return Err(actor_error!(
                ErrIllegalState,
                "runtime provided non-ID receiver address {}",
                rt.message().receiver()
            ));
        };
        let receiver_bytes = rt.message().receiver().marshal_cbor().map_err(|e| {
            ActorError::from(e).wrap("failed to marshal address for seal verification challenge")
        })?;

        for (i, precommit) in precommits.iter().enumerate() {
            let interactive_epoch = precommit.pre_commit_epoch + PRE_COMMIT_CHALLENGE_DELAY;
            if rt.curr_epoch() <= interactive_epoch {
                return Err(actor_error!(
                    ErrForbidden,
                    "too early to prove sector {}",
                    precommit.info.sector_number
                ));
            }
            let sv_info_randomness = rt.get_randomness_from_tickets(
                SealRandomness,
                precommit.info.seal_rand_epoch,
                &receiver_bytes,
            )?;
            let sv_info_interactive_randomness = rt.get_randomness_from_beacon(
                InteractiveSealChallengeSeed,
                interactive_epoch,
                &receiver_bytes,
            )?;
            let svi = AggregateSealVerifyInfo {
                sector_number: precommit.info.sector_number,
                randomness: sv_info_randomness,
                interactive_randomness: sv_info_interactive_randomness,
                sealed_cid: precommit.info.sealed_cid,
                unsealed_cid: comm_ds[i],
            };
            svis.push(svi);
        }

        let seal_proof = precommits[0].info.seal_proof;
        if precommits.is_empty() {
            return Err(actor_error!(
                ErrIllegalState,
                "bitfield non-empty but zero precommits read from state"
            ));
        }
        rt.verify_aggregate_seals(&AggregateSealVerifyProofAndInfos {
            miner: miner_actor_id,
            seal_proof,
            aggregate_proof: fil_types::RegisteredAggregateProof::SnarkPackV1,
            proof: params.aggregate_proof,
            infos: svis,
        })
        .map_err(|e| {
            e.downcast_default(ExitCode::ErrIllegalArgument, "aggregate seal verify failed")
        })?;
        let rew = request_current_epoch_block_reward(rt)?;
        let pwr = request_current_total_power(rt)?;
        confirm_sector_proofs_valid_internal(
            rt,
            precommits_to_confirm.clone(),
            &rew.this_epoch_baseline_power,
            &rew.this_epoch_reward_smoothed,
            &pwr.quality_adj_power_smoothed,
        )?;

        // Compute and burn the aggregate network fee. We need to re-load the state as
        // confirmSectorProofsValid can change it.
        let state: State = rt.state()?;
        let aggregate_fee =
            aggregate_prove_commit_network_fee(precommits_to_confirm.len() as i64, rt.base_fee());
        let unlocked_balance = state
            .get_unlocked_balance(&rt.current_balance()?)
            .map_err(|_e| actor_error!(ErrIllegalState, "failed to determine unlocked balance"))?;
        if unlocked_balance < aggregate_fee {
            return Err(actor_error!(
                ErrInsufficientFunds,
                "remaining unlocked funds after prove-commit {} are insufficient to pay aggregation fee of {}",
                unlocked_balance,
                aggregate_fee
            ));
        }
        burn_funds(rt, aggregate_fee)?;
        state
            .check_balance_invariants(&rt.current_balance()?)
            .map_err(|e| {
                ActorError::new(
                    ErrBalanceInvariantBroken,
                    format!("balance invariants broken: {}", e),
                )
            })?;
        Ok(())
    }

    fn dispute_windowed_post<BS, RT>(
        rt: &mut RT,
        params: DisputeWindowedPoStParams,
    ) -> Result<(), ActorError>
    where
        BS: BlockStore,
        RT: Runtime<BS>,
    {
        rt.validate_immediate_caller_type(CALLER_TYPES_SIGNABLE.iter())?;
        let reporter = *rt.message().caller();

        if params.deadline >= WPOST_PERIOD_DEADLINES as usize {
            return Err(actor_error!(
                ErrIllegalArgument,
                "invalid deadline {} of {}",
                params.deadline,
                WPOST_PERIOD_DEADLINES
            ));
        }
        let current_epoch = rt.curr_epoch();

        // Note: these are going to be slightly inaccurate as time
        // will have moved on from when the post was actually
        // submitted.
        //
        // However, these are estimates _anyways_.
        let epoch_reward = request_current_epoch_block_reward(rt)?;
        let power_total = request_current_total_power(rt)?;

        let (pledge_delta, mut to_burn, power_delta, to_reward) =
            rt.transaction(|st: &mut State, rt| {
                let dl_info = st.deadline_info(current_epoch);

                if !deadline_available_for_optimistic_post_dispute(
                    dl_info.period_start,
                    params.deadline,
                    current_epoch,
                ) {
                    return Err(actor_error!(
                        ErrForbidden,
                        "can only dispute window posts during the dispute window\
                    ({} epochs after the challenge window closes)",
                        WPOST_DISPUTE_WINDOW
                    ));
                }

                let info = get_miner_info(rt.store(), st)?;
                // --- check proof ---

                // Find the proving period start for the deadline in question.
                let mut pp_start = dl_info.period_start;
                if dl_info.index < params.deadline as u64 {
                    pp_start -= WPOST_PROVING_PERIOD
                }
                let target_deadline = new_deadline_info(pp_start, params.deadline, current_epoch);
                // Load the target deadline
                let mut deadlines_current = st
                    .load_deadlines(rt.store())
                    .map_err(|e| e.wrap("failed to load deadlines"))?;

                let mut dl_current = deadlines_current
                    .load_deadline(rt.store(), params.deadline)
                    .map_err(|e| {
                        e.downcast_default(ExitCode::ErrIllegalState, "failed to load deadline")
                    })?;

                // Take the post from the snapshot for dispute.
                // This operation REMOVES the PoSt from the snapshot so
                // it can't be disputed again. If this method fails,
                // this operation must be rolled back.
                let (partitions, proofs) = dl_current
                    .take_post_proofs(rt.store(), params.post_index)
                    .map_err(|e| {
                        e.downcast_default(
                            ExitCode::ErrIllegalState,
                            "failed to load proof for dispute",
                        )
                    })?;

                // Load the partition info we need for the dispute.
                let mut dispute_info = dl_current
                    .load_partitions_for_dispute(rt.store(), partitions)
                    .map_err(|e| {
                        e.downcast_default(
                            ExitCode::ErrIllegalState,
                            "failed to load partition for dispute",
                        )
                    })?;

                // This includes power that is no longer active (e.g., due to sector terminations).
                // It must only be used for penalty calculations, not power adjustments.
                let penalised_power = dispute_info.disputed_power.clone();

                // Load sectors for the dispute.
                let sectors = Sectors::load(rt.store(), &st.sectors).map_err(|e| {
                    e.downcast_default(ExitCode::ErrIllegalState, "failed to load sectors array")
                })?;
                let sector_infos = sectors
                    .load_for_proof(
                        &dispute_info.all_sector_nos,
                        &dispute_info.ignored_sector_nos,
                    )
                    .map_err(|e| {
                        e.downcast_default(
                            ExitCode::ErrIllegalState,
                            "failed to load sectors to dispute window post",
                        )
                    })?;

                // Check proof, we fail if validation succeeds.
                match verify_windowed_post(rt, target_deadline.challenge, &sector_infos, proofs) {
                    Ok(()) => {
                        return Err(actor_error!(
                            ErrIllegalArgument,
                            "failed to dispute valid post"
                        ));
                    }
                    Err(e) => {
                        info!("Successfully disputed: {}", e);
                    }
                }

                // Ok, now we record faults. This always works because
                // we don't allow compaction/moving sectors during the
                // challenge window.
                //
                // However, some of these sectors may have been
                // terminated. That's fine, we'll skip them.
                let fault_expiration_epoch = target_deadline.last() + FAULT_MAX_AGE;
                let power_delta = dl_current
                    .record_faults(
                        rt.store(),
                        &sectors,
                        info.sector_size,
                        quant_spec_for_deadline(&target_deadline),
                        fault_expiration_epoch,
                        &mut dispute_info.disputed_sectors,
                    )
                    .map_err(|e| {
                        e.downcast_default(ExitCode::ErrIllegalState, "failed to declare faults")
                    })?;

                deadlines_current
                    .update_deadline(rt.store(), params.deadline, &dl_current)
                    .map_err(|e| {
                        e.downcast_default(
                            ExitCode::ErrIllegalState,
                            format!("failed to update deadline {}", params.deadline),
                        )
                    })?;

                st.save_deadlines(rt.store(), deadlines_current)
                    .map_err(|e| {
                        e.downcast_default(ExitCode::ErrIllegalState, "failed to save deadlines")
                    })?;

                // --- penalties ---

                // Calculate the base penalty.
                let penalty_base = pledge_penalty_for_invalid_windowpost(
                    &epoch_reward.this_epoch_reward_smoothed,
                    &power_total.quality_adj_power_smoothed,
                    &penalised_power.qa,
                );

                // Calculate the target reward.
                let reward_target =
                    reward_for_disputed_window_post(info.window_post_proof_type, penalised_power);

                // Compute the target penalty by adding the
                // base penalty to the target reward. We don't
                // take reward out of the penalty as the miner
                // could end up receiving a substantial
                // portion of their fee back as a reward.
                let penalty_target = &penalty_base + &reward_target;
                st.apply_penalty(&penalty_target)
                    .map_err(|e| actor_error!(ErrIllegalState, "failed to apply penalty {}", e))?;
                let (penalty_from_vesting, penalty_from_balance) = st
                    .repay_partial_debt_in_priority_order(
                        rt.store(),
                        current_epoch,
                        &rt.current_balance()?,
                    )
                    .map_err(|e| {
                        e.downcast_default(ExitCode::ErrIllegalState, "failed to pay debt")
                    })?;

                let to_burn = &penalty_from_vesting + &penalty_from_balance;

                // Now, move as much of the target reward as
                // we can from the burn to the reward.
                let to_reward = std::cmp::min(&to_burn, &reward_target);
                let to_burn = &to_burn - to_reward;
                let pledge_delta = penalty_from_vesting.neg();

                Ok((pledge_delta, to_burn, power_delta, to_reward.clone()))
            })?;

        request_update_power(rt, power_delta)?;
        if !to_reward.is_zero() {
            if let Err(e) = rt.send(
                reporter,
                METHOD_SEND,
                Serialized::default(),
                to_reward.clone(),
            ) {
                error!("failed to send reward: {}", e);
                to_burn += to_reward;
            }
        }

        burn_funds(rt, to_burn)?;
        notify_pledge_changed(rt, &pledge_delta)?;

        let st: State = rt.state()?;
        st.check_balance_invariants(&rt.current_balance()?)
            .map_err(|e| {
                ActorError::new(
                    ErrBalanceInvariantBroken,
                    format!("balance invariants broken: {}", e),
                )
            })?;
        Ok(())
    }

    /// Pledges to seal and commit a single sector.
    /// See PreCommitSectorBatch for details.
    /// This method may be deprecated and removed in the future
    fn pre_commit_sector<BS, RT>(
        rt: &mut RT,
        params: PreCommitSectorParams,
    ) -> Result<(), ActorError>
    where
        BS: BlockStore,
        RT: Runtime<BS>,
    {
        let batch_params = PreCommitSectorBatchParams {
            sectors: vec![params],
        };
        Self::pre_commit_sector_batch(rt, batch_params)
    }

    /// Pledges the miner to seal and commit some new sectors.
    /// The caller specifies sector numbers, sealed sector data CIDs, seal randomness epoch, expiration, and the IDs
    /// of any storage deals contained in the sector data. The storage deal proposals must be already submitted
    /// to the storage market actor.
    /// A pre-commitment may specify an existing committed-capacity sector that the committed sector will replace
    /// when proven.
    /// This method calculates the sector's power, locks a pre-commit deposit for the sector, stores information about the
    /// sector in state and waits for it to be proven or expire.
    fn pre_commit_sector_batch<BS, RT>(
        rt: &mut RT,
        params: PreCommitSectorBatchParams,
    ) -> Result<(), ActorError>
    where
        BS: BlockStore,
        RT: Runtime<BS>,
    {
        let curr_epoch = rt.curr_epoch();
        if params.sectors.is_empty() {
            return Err(actor_error!(ErrIllegalArgument, "batch empty"));
        } else if params.sectors.len() > PRE_COMMIT_SECTOR_BATCH_MAX_SIZE {
            return Err(actor_error!(
                ErrIllegalArgument,
                "batch of {} too large, max {}",
                params.sectors.len(),
                PRE_COMMIT_SECTOR_BATCH_MAX_SIZE
            ));
        }
        // Check per-sector preconditions before opening state transaction or sending other messages.
        let challenge_earliest = curr_epoch - MAX_PRE_COMMIT_RANDOMNESS_LOOKBACK;
        let mut sectors_deals = Vec::with_capacity(params.sectors.len());
        let mut sector_numbers = BitField::new();
        for precommit in params.sectors.iter() {
            let set = sector_numbers.get(precommit.sector_number as usize);
            if set {
                return Err(actor_error!(
                    ErrIllegalArgument,
                    "duplicate sector number {}",
                    precommit.sector_number
                ));
            }
            sector_numbers.set(precommit.sector_number as usize);
            if !can_pre_commit_seal_proof(precommit.seal_proof) {
                return Err(actor_error!(
                    ErrIllegalArgument,
                    "unsupported seal proof type {}",
                    i64::from(precommit.seal_proof)
                ));
            }
            if precommit.sector_number > MAX_SECTOR_NUMBER {
                return Err(actor_error!(
                    ErrIllegalArgument,
                    "sector number {} out of range 0..(2^63-1)",
                    precommit.sector_number
                ));
            }
            // Skip checking if CID is defined because it cannot be so in Rust

            if Prefix::from(precommit.sealed_cid) != SEALED_CID_PREFIX {
                return Err(actor_error!(
                    ErrIllegalArgument,
                    "sealed CID had wrong prefix"
                ));
            }
            if precommit.seal_rand_epoch >= curr_epoch {
                return Err(actor_error!(
                    ErrIllegalArgument,
                    "seal challenge epoch {} must be before now {}",
                    precommit.seal_rand_epoch,
                    curr_epoch
                ));
            }
            if precommit.seal_rand_epoch < challenge_earliest {
                return Err(actor_error!(
                    ErrIllegalArgument,
                    "seal challenge epoch {} too old, must be after {}",
                    precommit.seal_rand_epoch,
                    challenge_earliest
                ));
            }

            // Require sector lifetime meets minimum by assuming activation happens at last epoch permitted for seal proof.
            // This could make sector maximum lifetime validation more lenient if the maximum sector limit isn't hit first.
            let max_activation =
                curr_epoch + max_prove_commit_duration(precommit.seal_proof).unwrap_or_default();
            validate_expiration(
                rt,
                max_activation,
                precommit.expiration,
                precommit.seal_proof,
            )?;

            if precommit.replace_capacity && precommit.deal_ids.is_empty() {
                return Err(actor_error!(
                    ErrIllegalArgument,
                    "cannot replace sector without committing deals"
                ));
            }
            if precommit.replace_sector_deadline as u64 >= WPOST_PERIOD_DEADLINES {
                return Err(actor_error!(
                    ErrIllegalArgument,
                    "invalid deadline {}",
                    precommit.replace_sector_deadline
                ));
            }
            if precommit.replace_sector_number > MAX_SECTOR_NUMBER {
                return Err(actor_error!(
                    ErrIllegalArgument,
                    "invalid sector number {}",
                    precommit.replace_sector_number
                ));
            }
            sectors_deals.push(SectorDeals {
                sector_expiry: precommit.expiration,
                deal_ids: precommit.deal_ids.clone(),
            })
        }
        // gather information from other actors
        let reward_stats = request_current_epoch_block_reward(rt)?;
        let power_total = request_current_total_power(rt)?;
        let deal_weights = request_deal_weights(rt, &sectors_deals)?;
        if deal_weights.sectors.len() != params.sectors.len() {
            return Err(actor_error!(
                ErrIllegalState,
                "deal weight request returned {} records, expected {}",
                deal_weights.sectors.len(),
                params.sectors.len()
            ));
        }
        let mut fee_to_burn = TokenAmount::from(0);
        let mut needs_cron = false;
        rt.transaction(|state: &mut State, rt|{
            // Aggregate fee applies only when batching.
            if !params.sectors.is_empty() {
                let aggregate_fee = aggregate_pre_commit_network_fee(params.sectors.len() as i64, rt.base_fee());
                // AggregateFee applied to fee debt to consolidate burn with outstanding debts
                state.apply_penalty(&aggregate_fee)
                .map_err(|e| {
                    actor_error!(
                        ErrIllegalState,
                        "failed to apply penalty: {}",
                        e
                    )
                })?;
            }
            // available balance already accounts for fee debt so it is correct to call
            // this before RepayDebts. We would have to
            // subtract fee debt explicitly if we called this after.
            let available_balance = state
                .get_available_balance(&rt.current_balance()?)
                .map_err(|e| {
                    actor_error!(
                        ErrIllegalState,
                        "failed to calculate available balance: {}",
                        e
                    )
                })?;
            fee_to_burn = repay_debts_or_abort(rt, state)?;

            let info = get_miner_info(rt.store(), state)?;

            rt.validate_immediate_caller_is(
                info.control_addresses
                    .iter()
                    .chain(&[info.worker, info.owner]),
            )?;
            let store = rt.store();
            if consensus_fault_active(&info, curr_epoch) {
                return Err(actor_error!(ErrForbidden, "pre-commit not allowed during active consensus fault"));
            }

            let mut chain_infos = Vec::with_capacity(params.sectors.len());
            let mut total_deposit_required= BigInt::zero();
            let mut clean_up_events: HashMap<ChainEpoch,Vec<u64>> = HashMap::new();
            let deal_count_max = sector_deals_max(info.sector_size);

            for (i, precommit) in params.sectors.iter().enumerate() {
                // Sector must have the same Window PoSt proof type as the miner's recorded seal type.
                let sector_wpost_proof = precommit.seal_proof
                .registered_window_post_proof()
                .map_err(|_e|
                    actor_error!(
                        ErrIllegalArgument,
                        "failed to lookup Window PoSt proof type for sector seal proof {}",
                        i64::from(precommit.seal_proof)
                    ))?;
                if sector_wpost_proof != info.window_post_proof_type {
                    return Err(actor_error!(ErrIllegalArgument, "sector Window PoSt proof type %d must match miner Window PoSt proof type {} (seal proof type {})", i64::from(sector_wpost_proof), i64::from(info.window_post_proof_type)));
                }
                if precommit.deal_ids.len() > deal_count_max as usize {
                    return Err(actor_error!(ErrIllegalArgument, "too many deals for sector {} > {}", precommit.deal_ids.len(), deal_count_max));
                }

                // Ensure total deal space does not exceed sector size.
                let deal_weight = &deal_weights.sectors[i];
                if deal_weight.deal_space > info.sector_size as u64 {
                    return Err(actor_error!(ErrIllegalArgument, "deals too large to fit in sector {} > {}", deal_weight.deal_space, info.sector_size));
                }
                if precommit.replace_capacity {
                    validate_replace_sector(state, store, precommit)?
                }
                // Estimate the sector weight using the current epoch as an estimate for activation,
            	// and compute the pre-commit deposit using that weight.
		    	// The sector's power will be recalculated when it's proven.
                let duration = precommit.expiration - curr_epoch;
                let sector_weight = qa_power_for_weight(info.sector_size, duration, &deal_weight.deal_weight, &deal_weight.verified_deal_weight);
                let deposit_req = pre_commit_deposit_for_power(&reward_stats.this_epoch_reward_smoothed,&power_total.quality_adj_power_smoothed , &sector_weight);
                // Build on-chain record.
                chain_infos.push(SectorPreCommitOnChainInfo{
                    info: precommit.clone(),
                    pre_commit_deposit: deposit_req.clone(),
                    pre_commit_epoch: curr_epoch,
                    deal_weight: deal_weight.deal_weight.clone(),
                    verified_deal_weight: deal_weight.verified_deal_weight.clone(),
                });
                total_deposit_required += deposit_req;

                // Calculate pre-commit cleanup
                let msd = max_prove_commit_duration(precommit.seal_proof)
                .ok_or_else(|| actor_error!(ErrIllegalArgument, "no max seal duration set for proof type: {}", i64::from(precommit.seal_proof)))?;
                // PreCommitCleanUpDelay > 0 here is critical for the batch verification of proofs. Without it, if a proof arrived exactly on the
			    // due epoch, ProveCommitSector would accept it, then the expiry event would remove it, and then
			    // ConfirmSectorProofsValid would fail to find it.
                let clean_up_bound = curr_epoch + msd + EXPIRED_PRE_COMMIT_CLEAN_UP_DELAY;
                if let Some(cleanups) = clean_up_events.get_mut(&clean_up_bound) {
                    cleanups.push(precommit.sector_number);
                } else {
                    clean_up_events.insert(clean_up_bound, vec![precommit.sector_number]);
                }
            }
            // Batch update actor state.
            if available_balance < total_deposit_required {
                return Err(actor_error!(ErrInsufficientFunds, "insufficient funds {} for pre-commit deposit: {}", available_balance, total_deposit_required));
            }
            state.add_pre_commit_deposit(&total_deposit_required)
                .map_err(|e|
                    actor_error!(
                        ErrIllegalState,
                        "failed to add pre-commit deposit {}: {}",
                        total_deposit_required, e
                ))?;
            state.allocate_sector_numbers(store, &sector_numbers, CollisionPolicy::DenyCollisions)
                .map_err(|e|
                     e.wrap("failed to allocate sector numbers")
                )?;
            state.put_precommitted_sectors(store, chain_infos)
                .map_err(|e|
                    e.downcast_default(ExitCode::ErrIllegalState, "failed to write pre-committed sectors")
                )?;
            state.add_pre_commit_clean_ups(store, clean_up_events)
                .map_err(|e| {
                    e.downcast_default(ExitCode::ErrIllegalState, "failed to add pre-commit expiry to queue")
                })?;
            // Activate miner cron
            needs_cron = !state.deadline_cron_active;
            state.deadline_cron_active = true;
            Ok(())
        })?;
        burn_funds(rt, fee_to_burn)?;
        let state: State = rt.state()?;
        state
            .check_balance_invariants(&rt.current_balance()?)
            .map_err(|e| {
                ActorError::new(
                    ErrBalanceInvariantBroken,
                    format!("balance invariant broken: {}", e),
                )
            })?;
        if needs_cron {
            let new_dl_info = state.deadline_info(curr_epoch);
            enroll_cron_event(
                rt,
                new_dl_info.last(),
                CronEventPayload {
                    event_type: CRON_EVENT_PROVING_DEADLINE,
                },
            )?;
        }
        Ok(())
    }

    /// Checks state of the corresponding sector pre-commitment, then schedules the proof to be verified in bulk
    /// by the power actor.
    /// If valid, the power actor will call ConfirmSectorProofsValid at the end of the same epoch as this message.
    fn prove_commit_sector<BS, RT>(
        rt: &mut RT,
        params: ProveCommitSectorParams,
    ) -> Result<(), ActorError>
    where
        BS: BlockStore,
        RT: Runtime<BS>,
    {
        rt.validate_immediate_caller_accept_any()?;

        if params.sector_number > MAX_SECTOR_NUMBER {
            return Err(actor_error!(
                ErrIllegalArgument,
                "sector number greater than maximum"
            ));
        }

        let sector_number = params.sector_number;

        let st: State = rt.state()?;
        let precommit = st
            .get_precommitted_sector(rt.store(), sector_number)
            .map_err(|e| {
                e.downcast_default(
                    ExitCode::ErrIllegalState,
                    format!("failed to load pre-committed sector {}", sector_number),
                )
            })?
            .ok_or_else(|| actor_error!(ErrNotFound, "no pre-commited sector {}", sector_number))?;

        let max_proof_size = precommit.info.seal_proof.proof_size().map_err(|e| {
            actor_error!(
                ErrIllegalState,
                "failed to determine max proof size for sector {}: {}",
                sector_number,
                e
            )
        })?;
        if params.proof.len() > max_proof_size {
            return Err(actor_error!(
                ErrIllegalArgument,
                "sector prove-commit proof of size {} exceeds max size of {}",
                params.proof.len(),
                max_proof_size
            ));
        }

        let msd = max_prove_commit_duration(precommit.info.seal_proof).ok_or_else(|| {
            actor_error!(
                ErrIllegalState,
                "no max seal duration set for proof type: {:?}",
                precommit.info.seal_proof
            )
        })?;
        let prove_commit_due = precommit.pre_commit_epoch + msd;
        if rt.curr_epoch() > prove_commit_due {
            return Err(actor_error!(
                ErrIllegalArgument,
                "commitment proof for {} too late at {}, due {}",
                sector_number,
                rt.curr_epoch(),
                prove_commit_due
            ));
        }

        let svi = get_verify_info(
            rt,
            SealVerifyParams {
                sealed_cid: precommit.info.sealed_cid,
                interactive_epoch: precommit.pre_commit_epoch + PRE_COMMIT_CHALLENGE_DELAY,
                seal_rand_epoch: precommit.info.seal_rand_epoch,
                proof: params.proof,
                deal_ids: precommit.info.deal_ids.clone(),
                sector_num: precommit.info.sector_number,
                registered_seal_proof: precommit.info.seal_proof,
            },
        )?;

        rt.send(
            *STORAGE_POWER_ACTOR_ADDR,
            PowerMethod::SubmitPoRepForBulkVerify as u64,
            Serialized::serialize(&svi)?,
            BigInt::zero(),
        )?;

        Ok(())
    }

    fn confirm_sector_proofs_valid<BS, RT>(
        rt: &mut RT,
        params: ConfirmSectorProofsParams,
    ) -> Result<(), ActorError>
    where
        BS: BlockStore,
        RT: Runtime<BS>,
    {
        rt.validate_immediate_caller_is(iter::once(&*STORAGE_POWER_ACTOR_ADDR))?;

        // This should be enforced by the power actor. We log here just in case
        // something goes wrong.
        if params.sectors.len() > MAX_MINER_PROVE_COMMITS_PER_EPOCH {
            warn!(
                "confirmed more prove commits in an epoch than permitted: {} > {}",
                params.sectors.len(),
                MAX_MINER_PROVE_COMMITS_PER_EPOCH
            );
        }
        let st: State = rt.state()?;
        let store = rt.store();
        // This skips missing pre-commits.
        let precommited_sectors = st
            .find_precommitted_sectors(store, &params.sectors)
            .map_err(|e| {
                e.downcast_default(
                    ExitCode::ErrIllegalState,
                    "failed to load pre-committed sectors",
                )
            })?;
        confirm_sector_proofs_valid_internal(
            rt,
            precommited_sectors,
            &params.reward_baseline_power,
            &params.reward_smoothed,
            &params.quality_adj_power_smoothed,
        )
    }

    fn check_sector_proven<BS, RT>(
        rt: &mut RT,
        params: CheckSectorProvenParams,
    ) -> Result<(), ActorError>
    where
        BS: BlockStore,
        RT: Runtime<BS>,
    {
        rt.validate_immediate_caller_accept_any()?;

        if params.sector_number > MAX_SECTOR_NUMBER {
            return Err(actor_error!(
                ErrIllegalArgument,
                "sector number out of range"
            ));
        }

        let st: State = rt.state()?;

        match st.get_sector(rt.store(), params.sector_number) {
            Err(e) => Err(actor_error!(
                ErrIllegalState,
                "failed to load proven sector {}: {}",
                params.sector_number,
                e
            )),
            Ok(None) => Err(actor_error!(
                ErrNotFound,
                "sector {} not proven",
                params.sector_number
            )),
            Ok(Some(_sector)) => Ok(()),
        }
    }

    /// Changes the expiration epoch for a sector to a new, later one.
    /// The sector must not be terminated or faulty.
    /// The sector's power is recomputed for the new expiration.
    fn extend_sector_expiration<BS, RT>(
        rt: &mut RT,
        mut params: ExtendSectorExpirationParams,
    ) -> Result<(), ActorError>
    where
        BS: BlockStore,
        RT: Runtime<BS>,
    {
        if params.extensions.len() as u64 > DELCARATIONS_MAX {
            return Err(actor_error!(
                ErrIllegalArgument,
                "too many declarations {}, max {}",
                params.extensions.len(),
                DELCARATIONS_MAX
            ));
        }

        // limit the number of sectors declared at once
        // https://github.com/filecoin-project/specs-actors/issues/416
        let mut sector_count: u64 = 0;

        for decl in &mut params.extensions {
            if decl.deadline >= WPOST_PERIOD_DEADLINES as usize {
                return Err(actor_error!(
                    ErrIllegalArgument,
                    "deadline {} not in range 0..{}",
                    decl.deadline,
                    WPOST_PERIOD_DEADLINES
                ));
            }

            let sectors = match decl.sectors.validate() {
                Ok(sectors) => sectors,
                Err(e) => {
                    return Err(actor_error!(
                        ErrIllegalArgument,
                        "failed to validate sectors for deadline {}, partition {}: {}",
                        decl.deadline,
                        decl.partition,
                        e
                    ))
                }
            };

            match sector_count.checked_add(sectors.len() as u64) {
                Some(sum) => sector_count = sum,
                None => {
                    return Err(actor_error!(
                        ErrIllegalArgument,
                        "sector bitfield integer overflow"
                    ));
                }
            }
        }

        if sector_count > ADDRESSED_SECTORS_MAX {
            return Err(actor_error!(
                ErrIllegalArgument,
                "too many sectors for declaration {}, max {}",
                sector_count,
                ADDRESSED_SECTORS_MAX
            ));
        }
        let curr_epoch = rt.curr_epoch();

        let (power_delta, pledge_delta) = rt.transaction(|state: &mut State, rt| {
            let info = get_miner_info(rt.store(), state)?;
            let nv = rt.network_version();
            rt.validate_immediate_caller_is(
                info.control_addresses
                    .iter()
                    .chain(&[info.worker, info.owner]),
            )?;

            let store = rt.store();

            let mut deadlines = state
                .load_deadlines(rt.store())
                .map_err(|e| e.wrap("failed to load deadlines"))?;

            // Group declarations by deadline, and remember iteration order.
            let mut decls_by_deadline = HashMap::<usize, Vec<ExpirationExtension>>::new();
            let mut deadlines_to_load = Vec::<usize>::new();

            for decl in params.extensions {
                decls_by_deadline
                    .entry(decl.deadline)
                    .or_insert_with(|| {
                        deadlines_to_load.push(decl.deadline);
                        Vec::new()
                    })
                    .push(decl);
            }

            let mut sectors = Sectors::load(rt.store(), &state.sectors).map_err(|e| {
                e.downcast_default(ExitCode::ErrIllegalState, "failed to load sectors array")
            })?;

            let mut power_delta = PowerPair::zero();
            let mut pledge_delta = TokenAmount::zero();

            for deadline_idx in deadlines_to_load {
                let mut deadline = deadlines.load_deadline(store, deadline_idx).map_err(|e| {
                    e.downcast_default(
                        ExitCode::ErrIllegalState,
                        format!("failed to load deadline {}", deadline_idx),
                    )
                })?;

                let mut partitions = deadline.partitions_amt(store).map_err(|e| {
                    e.downcast_default(
                        ExitCode::ErrIllegalState,
                        format!("failed to load partitions for deadline {}", deadline_idx),
                    )
                })?;

                let quant = state.quant_spec_for_deadline(deadline_idx);

                // Group modified partitions by epoch to which they are extended. Duplicates are ok.
                let mut partitions_by_new_epoch = HashMap::<ChainEpoch, Vec<usize>>::new();
                let mut epochs_to_reschedule = Vec::<ChainEpoch>::new();

                for decl in decls_by_deadline.get_mut(&deadline_idx).unwrap() {
                    let key = PartitionKey {
                        deadline: deadline_idx,
                        partition: decl.partition,
                    };

                    let mut partition = partitions
                        .get(decl.partition)
                        .map_err(|e| {
                            e.downcast_default(
                                ExitCode::ErrIllegalState,
                                format!("failed to load partition {:?}", key),
                            )
                        })?
                        .cloned()
                        .ok_or_else(|| actor_error!(ErrNotFound, "no such partition {:?}", key))?;

                    let old_sectors = sectors
                        .load_sector(&mut decl.sectors)
                        .map_err(|e| e.wrap("failed to load sectors"))?;

                    let new_sectors: Vec<SectorOnChainInfo> = old_sectors
                        .iter()
                        .map(|sector| {
                            if !can_extend_seal_proof_type(sector.seal_proof, nv) {
                                return Err(actor_error!(
                                    ErrForbidden,
                                    "cannot extend expiration for sector {} with unsupported \
                                    seal type {:?}",
                                    sector.sector_number,
                                    sector.seal_proof
                                ));
                            }

                            // This can happen if the sector should have already expired, but hasn't
                            // because the end of its deadline hasn't passed yet.
                            if sector.expiration < rt.curr_epoch() {
                                return Err(actor_error!(
                                    ErrForbidden,
                                    "cannot extend expiration for expired sector {} at {}",
                                    sector.sector_number,
                                    sector.expiration
                                ));
                            }

                            if decl.new_expiration < sector.expiration {
                                return Err(actor_error!(
                                    ErrIllegalArgument,
                                    "cannot reduce sector {} expiration to {} from {}",
                                    sector.sector_number,
                                    decl.new_expiration,
                                    sector.expiration
                                ));
                            }

                            validate_expiration(
                                rt,
                                sector.activation,
                                decl.new_expiration,
                                sector.seal_proof,
                            )?;
                            // Remove "spent" deal weights
                            let new_deal_weight = (&sector.deal_weight
                                * (sector.expiration - curr_epoch))
                                .div_floor(&BigInt::from(sector.expiration - sector.activation));

                            let new_verified_deal_weight = (&sector.verified_deal_weight
                                * (sector.expiration - curr_epoch))
                                .div_floor(&BigInt::from(sector.expiration - sector.activation));

                            let mut sector = sector.clone();
                            sector.expiration = decl.new_expiration;
                            sector.deal_weight = new_deal_weight;
                            sector.verified_deal_weight = new_verified_deal_weight;

                            Ok(sector)
                        })
                        .collect::<Result<_, _>>()?;

                    // Overwrite sector infos.
                    sectors.store(new_sectors.clone()).map_err(|e| {
                        e.downcast_default(
                            ExitCode::ErrIllegalState,
                            format!("failed to update sectors {:?}", decl.sectors),
                        )
                    })?;

                    // Remove old sectors from partition and assign new sectors.
                    let (partition_power_delta, partition_pledge_delta) = partition
                        .replace_sectors(store, &old_sectors, &new_sectors, info.sector_size, quant)
                        .map_err(|e| {
                            e.downcast_default(
                                ExitCode::ErrIllegalState,
                                format!("failed to replace sector expirations at {:?}", key),
                            )
                        })?;

                    power_delta += &partition_power_delta;
                    pledge_delta += partition_pledge_delta; // expected to be zero, see note below.

                    partitions.set(decl.partition, partition).map_err(|e| {
                        e.downcast_default(
                            ExitCode::ErrIllegalState,
                            format!("failed to save partition {:?}", key),
                        )
                    })?;

                    // Record the new partition expiration epoch for setting outside this loop
                    // over declarations.
                    let prev_epoch_partitions = partitions_by_new_epoch.entry(decl.new_expiration);
                    let not_exists = matches!(prev_epoch_partitions, Entry::Vacant(_));

                    // Add declaration partition
                    prev_epoch_partitions
                        .or_insert_with(Vec::new)
                        .push(decl.partition);
                    if not_exists {
                        // reschedule epoch if the partition for new epoch didn't already exist
                        epochs_to_reschedule.push(decl.new_expiration);
                    }
                }

                deadline.partitions = partitions.flush().map_err(|e| {
                    e.downcast_default(
                        ExitCode::ErrIllegalState,
                        format!("failed to save partitions for deadline {}", deadline_idx),
                    )
                })?;

                // Record partitions in deadline expiration queue
                for epoch in epochs_to_reschedule {
                    let p_idxs = partitions_by_new_epoch.get(&epoch).unwrap();
                    deadline
                        .add_expiration_partitions(store, epoch, p_idxs, quant)
                        .map_err(|e| {
                            e.downcast_default(
                                ExitCode::ErrIllegalState,
                                format!(
                                    "failed to add expiration partitions to \
                                        deadline {} epoch {}",
                                    deadline_idx, epoch
                                ),
                            )
                        })?;
                }

                deadlines
                    .update_deadline(store, deadline_idx, &deadline)
                    .map_err(|e| {
                        e.downcast_default(
                            ExitCode::ErrIllegalState,
                            format!("failed to save deadline {}", deadline_idx),
                        )
                    })?;
            }

            state.sectors = sectors.amt.flush().map_err(|e| {
                e.downcast_default(ExitCode::ErrIllegalState, "failed to save sectors")
            })?;
            state.save_deadlines(store, deadlines).map_err(|e| {
                e.downcast_default(ExitCode::ErrIllegalState, "failed to save deadlines")
            })?;

            Ok((power_delta, pledge_delta))
        })?;

        request_update_power(rt, power_delta)?;

        // Note: the pledge delta is expected to be zero, since pledge is not re-calculated for the extension.
        // But in case that ever changes, we can do the right thing here.
        notify_pledge_changed(rt, &pledge_delta)?;
        Ok(())
    }

    /// Marks some sectors as terminated at the present epoch, earlier than their
    /// scheduled termination, and adds these sectors to the early termination queue.
    /// This method then processes up to AddressedSectorsMax sectors and
    /// AddressedPartitionsMax partitions from the early termination queue,
    /// terminating deals, paying fines, and returning pledge collateral. While
    /// sectors remain in this queue:
    ///
    ///  1. The miner will be unable to withdraw funds.
    ///  2. The chain will process up to AddressedSectorsMax sectors and
    ///     AddressedPartitionsMax per epoch until the queue is empty.
    ///
    /// The sectors are immediately ignored for Window PoSt proofs, and should be
    /// masked in the same way as faulty sectors. A miner may not terminate sectors in the
    /// current deadline or the next deadline to be proven.
    ///
    /// This function may be invoked with no new sectors to explicitly process the
    /// next batch of sectors.
    fn terminate_sectors<BS, RT>(
        rt: &mut RT,
        params: TerminateSectorsParams,
    ) -> Result<TerminateSectorsReturn, ActorError>
    where
        BS: BlockStore,
        RT: Runtime<BS>,
    {
        // Note: this cannot terminate pre-committed but un-proven sectors.
        // They must be allowed to expire (and deposit burnt).

        if params.terminations.len() as u64 > DELCARATIONS_MAX {
            return Err(actor_error!(
                ErrIllegalArgument,
                "too many declarations when terminating sectors: {} > {}",
                params.terminations.len(),
                DELCARATIONS_MAX
            ));
        }

        let mut to_process = DeadlineSectorMap::new();

        for term in params.terminations {
            let deadline = term.deadline;
            let partition = term.partition;

            to_process
                .add(deadline, partition, term.sectors)
                .map_err(|e| {
                    actor_error!(
                        ErrIllegalArgument,
                        "failed to process deadline {}, partition {}: {}",
                        deadline,
                        partition,
                        e
                    )
                })?;
        }

        to_process
            .check(ADDRESSED_PARTITIONS_MAX, ADDRESSED_SECTORS_MAX)
            .map_err(|e| {
                actor_error!(
                    ErrIllegalArgument,
                    "cannot process requested parameters: {}",
                    e
                )
            })?;

        let (had_early_terminations, power_delta) = rt.transaction(|state: &mut State, rt| {
            let had_early_terminations = have_pending_early_terminations(state);

            let info = get_miner_info(rt.store(), state)?;

            rt.validate_immediate_caller_is(
                info.control_addresses
                    .iter()
                    .chain(&[info.worker, info.owner]),
            )?;

            let store = rt.store();
            let curr_epoch = rt.curr_epoch();
            let mut power_delta = PowerPair::zero();

            let mut deadlines = state
                .load_deadlines(store)
                .map_err(|e| e.wrap("failed to load deadlines"))?;

            // We're only reading the sectors, so there's no need to save this back.
            // However, we still want to avoid re-loading this array per-partition.
            let sectors = Sectors::load(store, &state.sectors).map_err(|e| {
                e.downcast_default(ExitCode::ErrIllegalState, "failed to load sectors")
            })?;

            for (deadline_idx, partition_sectors) in to_process.iter() {
                // If the deadline the current or next deadline to prove, don't allow terminating sectors.
                // We assume that deadlines are immutable when being proven.
                if !deadline_is_mutable(
                    state.current_proving_period_start(curr_epoch),
                    deadline_idx,
                    curr_epoch,
                ) {
                    return Err(actor_error!(
                        ErrIllegalArgument,
                        "cannot terminate sectors in immutable deadline {}",
                        deadline_idx
                    ));
                }

                let quant = state.quant_spec_for_deadline(deadline_idx);
                let mut deadline = deadlines.load_deadline(store, deadline_idx).map_err(|e| {
                    e.downcast_default(
                        ExitCode::ErrIllegalState,
                        format!("failed to load deadline {}", deadline_idx),
                    )
                })?;

                let removed_power = deadline
                    .terminate_sectors(
                        store,
                        &sectors,
                        curr_epoch,
                        partition_sectors,
                        info.sector_size,
                        quant,
                    )
                    .map_err(|e| {
                        e.downcast_default(
                            ExitCode::ErrIllegalState,
                            format!("failed to terminate sectors in deadline {}", deadline_idx),
                        )
                    })?;

                state.early_terminations.set(deadline_idx as usize);
                power_delta -= &removed_power;

                deadlines
                    .update_deadline(store, deadline_idx, &deadline)
                    .map_err(|e| {
                        e.downcast_default(
                            ExitCode::ErrIllegalState,
                            format!("failed to update deadline {}", deadline_idx),
                        )
                    })?;
            }

            state.save_deadlines(store, deadlines).map_err(|e| {
                e.downcast_default(ExitCode::ErrIllegalState, "failed to save deadlines")
            })?;

            Ok((had_early_terminations, power_delta))
        })?;
        let epoch_reward = request_current_epoch_block_reward(rt)?;
        let pwr_total = request_current_total_power(rt)?;

        // Now, try to process these sectors.
        let more = process_early_terminations(
            rt,
            &epoch_reward.this_epoch_reward_smoothed,
            &pwr_total.quality_adj_power_smoothed,
        )?;

        if more && !had_early_terminations {
            // We have remaining terminations, and we didn't _previously_
            // have early terminations to process, schedule a cron job.
            // NOTE: This isn't quite correct. If we repeatedly fill, empty,
            // fill, and empty, the queue, we'll keep scheduling new cron
            // jobs. However, in practice, that shouldn't be all that bad.
            schedule_early_termination_work(rt)?;
        }
        let state: State = rt.state()?;
        state
            .check_balance_invariants(&rt.current_balance()?)
            .map_err(|e| {
                ActorError::new(
                    ErrBalanceInvariantBroken,
                    format!("balance invariant broken: {}", e),
                )
            })?;

        request_update_power(rt, power_delta)?;
        Ok(TerminateSectorsReturn { done: !more })
    }

    fn declare_faults<BS, RT>(rt: &mut RT, params: DeclareFaultsParams) -> Result<(), ActorError>
    where
        BS: BlockStore,
        RT: Runtime<BS>,
    {
        if params.faults.len() as u64 > DELCARATIONS_MAX {
            return Err(actor_error!(
                ErrIllegalArgument,
                "too many fault declarations for a single message: {} > {}",
                params.faults.len(),
                DELCARATIONS_MAX
            ));
        }

        let mut to_process = DeadlineSectorMap::new();

        for term in params.faults {
            let deadline = term.deadline;
            let partition = term.partition;

            to_process
                .add(deadline, partition, term.sectors)
                .map_err(|e| {
                    actor_error!(
                        ErrIllegalArgument,
                        "failed to process deadline {}, partition {}: {}",
                        deadline,
                        partition,
                        e
                    )
                })?;
        }

        to_process
            .check(ADDRESSED_PARTITIONS_MAX, ADDRESSED_SECTORS_MAX)
            .map_err(|e| {
                actor_error!(
                    ErrIllegalArgument,
                    "cannot process requested parameters: {}",
                    e
                )
            })?;

        let power_delta = rt.transaction(|state: &mut State, rt| {
            let info = get_miner_info(rt.store(), state)?;

            rt.validate_immediate_caller_is(
                info.control_addresses
                    .iter()
                    .chain(&[info.worker, info.owner]),
            )?;

            let store = rt.store();

            let mut deadlines = state
                .load_deadlines(store)
                .map_err(|e| e.wrap("failed to load deadlines"))?;

            let sectors = Sectors::load(store, &state.sectors).map_err(|e| {
                e.downcast_default(ExitCode::ErrIllegalState, "failed to load sectors array")
            })?;

            let mut new_fault_power_total = PowerPair::zero();
            let curr_epoch = rt.curr_epoch();
            for (deadline_idx, partition_map) in to_process.iter() {
                let target_deadline = declaration_deadline_info(
                    state.current_proving_period_start(curr_epoch),
                    deadline_idx,
                    curr_epoch,
                )
                .map_err(|e| {
                    actor_error!(
                        ErrIllegalArgument,
                        "invalid fault declaration deadline {}: {}",
                        deadline_idx,
                        e
                    )
                })?;

                validate_fr_declaration_deadline(&target_deadline).map_err(|e| {
                    actor_error!(
                        ErrIllegalArgument,
                        "failed fault declaration at deadline {}: {}",
                        deadline_idx,
                        e
                    )
                })?;

                let mut deadline = deadlines.load_deadline(store, deadline_idx).map_err(|e| {
                    e.downcast_default(
                        ExitCode::ErrIllegalState,
                        format!("failed to load deadline {}", deadline_idx),
                    )
                })?;

                let fault_expiration_epoch = target_deadline.last() + FAULT_MAX_AGE;

                let deadline_power_delta = deadline
                    .record_faults(
                        store,
                        &sectors,
                        info.sector_size,
                        target_deadline.quant_spec(),
                        fault_expiration_epoch,
                        partition_map,
                    )
                    .map_err(|e| {
                        e.downcast_default(
                            ExitCode::ErrIllegalState,
                            format!("failed to declare faults for deadline {}", deadline_idx),
                        )
                    })?;

                deadlines
                    .update_deadline(store, deadline_idx, &deadline)
                    .map_err(|e| {
                        e.downcast_default(
                            ExitCode::ErrIllegalState,
                            format!("failed to store deadline {} partitions", deadline_idx),
                        )
                    })?;

                new_fault_power_total += &deadline_power_delta;
            }

            state.save_deadlines(store, deadlines).map_err(|e| {
                e.downcast_default(ExitCode::ErrIllegalState, "failed to save deadlines")
            })?;

            Ok(new_fault_power_total)
        })?;

        // Remove power for new faulty sectors.
        // NOTE: It would be permissible to delay the power loss until the deadline closes, but that would require
        // additional accounting state.
        // https://github.com/filecoin-project/specs-actors/issues/414
        request_update_power(rt, power_delta)?;

        // Payment of penalty for declared faults is deferred to the deadline cron.
        Ok(())
    }

    fn declare_faults_recovered<BS, RT>(
        rt: &mut RT,
        params: DeclareFaultsRecoveredParams,
    ) -> Result<(), ActorError>
    where
        BS: BlockStore,
        RT: Runtime<BS>,
    {
        if params.recoveries.len() as u64 > DELCARATIONS_MAX {
            return Err(actor_error!(
                ErrIllegalArgument,
                "too many recovery declarations for a single message: {} > {}",
                params.recoveries.len(),
                DELCARATIONS_MAX
            ));
        }

        let mut to_process = DeadlineSectorMap::new();

        for term in params.recoveries {
            let deadline = term.deadline;
            let partition = term.partition;

            to_process
                .add(deadline, partition, term.sectors)
                .map_err(|e| {
                    actor_error!(
                        ErrIllegalArgument,
                        "failed to process deadline {}, partition {}: {}",
                        deadline,
                        partition,
                        e
                    )
                })?;
        }

        to_process
            .check(ADDRESSED_PARTITIONS_MAX, ADDRESSED_SECTORS_MAX)
            .map_err(|e| {
                actor_error!(
                    ErrIllegalArgument,
                    "cannot process requested parameters: {}",
                    e
                )
            })?;

        let fee_to_burn = rt.transaction(|state: &mut State, rt| {
            // Verify unlocked funds cover both InitialPledgeRequirement and FeeDebt
            // and repay fee debt now.
            let fee_to_burn = repay_debts_or_abort(rt, state)?;

            let info = get_miner_info(rt.store(), state)?;

            rt.validate_immediate_caller_is(
                info.control_addresses
                    .iter()
                    .chain(&[info.worker, info.owner]),
            )?;

            if consensus_fault_active(&info, rt.curr_epoch()) {
                return Err(actor_error!(
                    ErrForbidden,
                    "recovery not allowed during active consensus fault"
                ));
            }

            let store = rt.store();

            let mut deadlines = state
                .load_deadlines(store)
                .map_err(|e| e.wrap("failed to load deadlines"))?;

            let sectors = Sectors::load(store, &state.sectors).map_err(|e| {
                e.downcast_default(ExitCode::ErrIllegalState, "failed to load sectors array")
            })?;
            let curr_epoch = rt.curr_epoch();
            for (deadline_idx, partition_map) in to_process.iter() {
                let target_deadline = declaration_deadline_info(
                    state.current_proving_period_start(curr_epoch),
                    deadline_idx,
                    curr_epoch,
                )
                .map_err(|e| {
                    actor_error!(
                        ErrIllegalArgument,
                        "invalid recovery declaration deadline {}: {}",
                        deadline_idx,
                        e
                    )
                })?;

                validate_fr_declaration_deadline(&target_deadline).map_err(|e| {
                    actor_error!(
                        ErrIllegalArgument,
                        "failed recovery declaration at deadline {}: {}",
                        deadline_idx,
                        e
                    )
                })?;

                let mut deadline = deadlines.load_deadline(store, deadline_idx).map_err(|e| {
                    e.downcast_default(
                        ExitCode::ErrIllegalState,
                        format!("failed to load deadline {}", deadline_idx),
                    )
                })?;

                deadline
                    .declare_faults_recovered(store, &sectors, info.sector_size, partition_map)
                    .map_err(|e| {
                        e.downcast_default(
                            ExitCode::ErrIllegalState,
                            format!("failed to declare recoveries for deadline {}", deadline_idx),
                        )
                    })?;

                deadlines
                    .update_deadline(store, deadline_idx, &deadline)
                    .map_err(|e| {
                        e.downcast_default(
                            ExitCode::ErrIllegalState,
                            format!("failed to store deadline {}", deadline_idx),
                        )
                    })?;
            }

            state.save_deadlines(store, deadlines).map_err(|e| {
                e.downcast_default(ExitCode::ErrIllegalState, "failed to save deadlines")
            })?;

            Ok(fee_to_burn)
        })?;

        burn_funds(rt, fee_to_burn)?;
        let state: State = rt.state()?;
        state
            .check_balance_invariants(&rt.current_balance()?)
            .map_err(|e| {
                ActorError::new(
                    ErrBalanceInvariantBroken,
                    format!("balance invariants broken: {}", e),
                )
            })?;

        // Power is not restored yet, but when the recovered sectors are successfully PoSted.
        Ok(())
    }

    /// Compacts a number of partitions at one deadline by removing terminated sectors, re-ordering the remaining sectors,
    /// and assigning them to new partitions so as to completely fill all but one partition with live sectors.
    /// The addressed partitions are removed from the deadline, and new ones appended.
    /// The final partition in the deadline is always included in the compaction, whether or not explicitly requested.
    /// Removed sectors are removed from state entirely.
    /// May not be invoked if the deadline has any un-processed early terminations.
    fn compact_partitions<BS, RT>(
        rt: &mut RT,
        mut params: CompactPartitionsParams,
    ) -> Result<(), ActorError>
    where
        BS: BlockStore,
        RT: Runtime<BS>,
    {
        if params.deadline >= WPOST_PERIOD_DEADLINES as usize {
            return Err(actor_error!(
                ErrIllegalArgument,
                "invalid deadline {}",
                params.deadline
            ));
        }

        let partitions = params.partitions.validate().map_err(|e| {
            actor_error!(
                ErrIllegalArgument,
                "failed to parse partitions bitfield: {}",
                e
            )
        })?;
        let partition_count = partitions.len() as u64;

        let params_deadline = params.deadline;

        rt.transaction(|state: &mut State, rt| {
            let info = get_miner_info(rt.store(), state)?;

            rt.validate_immediate_caller_is(
                info.control_addresses
                    .iter()
                    .chain(&[info.worker, info.owner]),
            )?;

            let store = rt.store();

            if !deadline_available_for_compaction(
                state.current_proving_period_start(rt.curr_epoch()),
                params_deadline,
                rt.curr_epoch(),
            ) {
                return Err(actor_error!(
                    ErrForbidden,
                    "cannot compact deadline {} during its challenge window, \
                    or the prior challenge window,
                    or before {} epochs have passed since its last challenge window ended",
                    params_deadline,
                    WPOST_DISPUTE_WINDOW
                ));
            }

            let submission_partition_limit =
                load_partitions_sectors_max(info.window_post_partition_sectors);
            if partition_count > submission_partition_limit {
                return Err(actor_error!(
                    ErrIllegalArgument,
                    "too many partitions {}, limit {}",
                    partition_count,
                    submission_partition_limit
                ));
            }

            let quant = state.quant_spec_for_deadline(params_deadline);
            let mut deadlines = state
                .load_deadlines(store)
                .map_err(|e| e.wrap("failed to load deadlines"))?;

            let mut deadline = deadlines
                .load_deadline(store, params_deadline)
                .map_err(|e| {
                    e.downcast_default(
                        ExitCode::ErrIllegalState,
                        format!("failed to load deadline {}", params_deadline),
                    )
                })?;

            let (live, dead, removed_power) = deadline
                .remove_partitions(store, partitions, quant)
                .map_err(|e| {
                    e.downcast_default(
                        ExitCode::ErrIllegalState,
                        format!(
                            "failed to remove partitions from deadline {}",
                            params_deadline
                        ),
                    )
                })?;

            state.delete_sectors(store, &dead).map_err(|e| {
                e.downcast_default(ExitCode::ErrIllegalState, "failed to delete dead sectors")
            })?;

            let sectors = state.load_sector_infos(store, &live).map_err(|e| {
                e.downcast_default(ExitCode::ErrIllegalState, "failed to load moved sectors")
            })?;
            let proven = true;
            let added_power = deadline
                .add_sectors(
                    store,
                    info.window_post_partition_sectors,
                    proven,
                    &sectors,
                    info.sector_size,
                    quant,
                )
                .map_err(|e| {
                    e.downcast_default(
                        ExitCode::ErrIllegalState,
                        "failed to add back moved sectors",
                    )
                })?;

            if removed_power != added_power {
                return Err(actor_error!(
                    ErrIllegalState,
                    "power changed when compacting partitions: was {:?}, is now {:?}",
                    removed_power,
                    added_power
                ));
            }

            deadlines
                .update_deadline(store, params_deadline, &deadline)
                .map_err(|e| {
                    e.downcast_default(
                        ExitCode::ErrIllegalState,
                        format!("failed to update deadline {}", params_deadline),
                    )
                })?;

            state.save_deadlines(store, deadlines).map_err(|e| {
                e.downcast_default(
                    ExitCode::ErrIllegalState,
                    format!("failed to save deadline {}", params_deadline),
                )
            })?;

            Ok(())
        })?;

        Ok(())
    }

    /// Compacts sector number allocations to reduce the size of the allocated sector
    /// number bitfield.
    ///
    /// When allocating sector numbers sequentially, or in sequential groups, this
    /// bitfield should remain fairly small. However, if the bitfield grows large
    /// enough such that PreCommitSector fails (or becomes expensive), this method
    /// can be called to mask out (throw away) entire ranges of unused sector IDs.
    /// For example, if sectors 1-99 and 101-200 have been allocated, sector number
    /// 99 can be masked out to collapse these two ranges into one.
    fn compact_sector_numbers<BS, RT>(
        rt: &mut RT,
        mut params: CompactSectorNumbersParams,
    ) -> Result<(), ActorError>
    where
        BS: BlockStore,
        RT: Runtime<BS>,
    {
        let mask_sector_numbers = params
            .mask_sector_numbers
            .validate()
            .map_err(|e| actor_error!(ErrIllegalArgument, "invalid mask bitfield: {}", e))?;

        let last_sector_number = mask_sector_numbers
            .iter()
            .last()
            .ok_or_else(|| actor_error!(ErrIllegalArgument, "invalid mask bitfield"))?
            as SectorNumber;

        #[allow(clippy::absurd_extreme_comparisons)]
        if last_sector_number > MAX_SECTOR_NUMBER {
            return Err(actor_error!(
                ErrIllegalArgument,
                "masked sector number {} exceeded max sector number",
                last_sector_number
            ));
        }

        rt.transaction(|state: &mut State, rt| {
            let info = get_miner_info(rt.store(), state)?;

            rt.validate_immediate_caller_is(
                info.control_addresses
                    .iter()
                    .chain(&[info.worker, info.owner]),
            )?;

            state.allocate_sector_numbers(
                rt.store(),
                mask_sector_numbers,
                CollisionPolicy::AllowCollisions,
            )
        })?;

        Ok(())
    }

    /// Locks up some amount of a the miner's unlocked balance (including funds received alongside the invoking message).
    fn apply_rewards<BS, RT>(rt: &mut RT, params: ApplyRewardParams) -> Result<(), ActorError>
    where
        BS: BlockStore,
        RT: Runtime<BS>,
    {
        if params.reward.is_negative() {
            return Err(actor_error!(
                ErrIllegalArgument,
                "cannot lock up a negative amount of funds"
            ));
        }
        if params.penalty.is_negative() {
            return Err(actor_error!(
                ErrIllegalArgument,
                "cannot penalize a negative amount of funds"
            ));
        }

        let (pledge_delta_total, to_burn) = rt.transaction(|st: &mut State, rt| {
            let mut pledge_delta_total = TokenAmount::zero();

            rt.validate_immediate_caller_is(std::iter::once(&*REWARD_ACTOR_ADDR))?;

            let (reward_to_lock, locked_reward_vesting_spec) =
                locked_reward_from_reward(params.reward);

            // This ensures the miner has sufficient funds to lock up amountToLock.
            // This should always be true if reward actor sends reward funds with the message.
            let unlocked_balance =
                st.get_unlocked_balance(&rt.current_balance()?)
                    .map_err(|e| {
                        actor_error!(
                            ErrIllegalState,
                            "failed to calculate unlocked balance: {}",
                            e
                        )
                    })?;

            if unlocked_balance < reward_to_lock {
                return Err(actor_error!(
                    ErrInsufficientFunds,
                    "insufficient funds to lock, available: {}, requested: {}",
                    unlocked_balance,
                    reward_to_lock
                ));
            }

            let newly_vested = st
                .add_locked_funds(
                    rt.store(),
                    rt.curr_epoch(),
                    &reward_to_lock,
                    locked_reward_vesting_spec,
                )
                .map_err(|e| {
                    actor_error!(
                        ErrIllegalState,
                        "failed to lock funds in vesting table: {}",
                        e
                    )
                })?;
            pledge_delta_total -= &newly_vested;
            pledge_delta_total += &reward_to_lock;

            st.apply_penalty(&params.penalty)
                .map_err(|e| actor_error!(ErrIllegalState, "failed to apply penalty: {}", e))?;

            // Attempt to repay all fee debt in this call. In most cases the miner will have enough
            // funds in the *reward alone* to cover the penalty. In the rare case a miner incurs more
            // penalty than it can pay for with reward and existing funds, it will go into fee debt.
            let (penalty_from_vesting, penalty_from_balance) = st
                .repay_partial_debt_in_priority_order(
                    rt.store(),
                    rt.curr_epoch(),
                    &rt.current_balance()?,
                )
                .map_err(|e| {
                    e.downcast_default(ExitCode::ErrIllegalState, "failed to repay penalty")
                })?;
            pledge_delta_total -= &penalty_from_vesting;
            let to_burn = penalty_from_vesting + penalty_from_balance;
            Ok((pledge_delta_total, to_burn))
        })?;

        notify_pledge_changed(rt, &pledge_delta_total)?;
        burn_funds(rt, to_burn)?;
        let st: State = rt.state()?;
        st.check_balance_invariants(&rt.current_balance()?)
            .map_err(|e| {
                ActorError::new(
                    ErrBalanceInvariantBroken,
                    format!("balance invariants broken: {}", e),
                )
            })?;
        Ok(())
    }

    fn report_consensus_fault<BS, RT>(
        rt: &mut RT,
        params: ReportConsensusFaultParams,
    ) -> Result<(), ActorError>
    where
        BS: BlockStore,
        RT: Runtime<BS>,
    {
        // Note: only the first report of any fault is processed because it sets the
        // ConsensusFaultElapsed state variable to an epoch after the fault, and reports prior to
        // that epoch are no longer valid
        rt.validate_immediate_caller_type(CALLER_TYPES_SIGNABLE.iter())?;
        let reporter = *rt.message().caller();

        let fault = rt
            .verify_consensus_fault(&params.header1, &params.header2, &params.header_extra)
            .map_err(|e| e.downcast_default(ExitCode::ErrIllegalArgument, "fault not verified"))?
            .ok_or_else(|| actor_error!(ErrIllegalArgument, "No consensus fault found"))?;
        if fault.target != *rt.message().receiver() {
            return Err(actor_error!(
                ErrIllegalArgument,
                "fault by {} reported to miner {}",
                fault.target,
                rt.message().receiver()
            ));
        }

        // Elapsed since the fault (i.e. since the higher of the two blocks)
        let fault_age = rt.curr_epoch() - fault.epoch;
        if fault_age <= 0 {
            return Err(actor_error!(
                ErrIllegalArgument,
                "invalid fault epoch {} ahead of current {}",
                fault.epoch,
                rt.curr_epoch()
            ));
        }

        // Reward reporter with a share of the miner's current balance.
        let reward_stats = request_current_epoch_block_reward(rt)?;

        // The policy amounts we should burn and send to reporter
        // These may differ from actual funds send when miner goes into fee debt
        let this_epoch_reward = reward_stats.this_epoch_reward_smoothed.estimate();
        let fault_penalty = consensus_fault_penalty(this_epoch_reward.clone());
        let slasher_reward = reward_for_consensus_slash_report(&this_epoch_reward);

        let mut pledge_delta = TokenAmount::from(0);

        let (burn_amount, reward_amount) = rt.transaction(|st: &mut State, rt| {
            let mut info = get_miner_info(rt.store(), st)?;

            // Verify miner hasn't already been faulted
            if fault.epoch < info.consensus_fault_elapsed {
                return Err(actor_error!(
                    ErrForbidden,
                    "fault epoch {} is too old, last exclusion period ended at {}",
                    fault.epoch,
                    info.consensus_fault_elapsed
                ));
            }

            st.apply_penalty(&fault_penalty).map_err(|e| {
                actor_error!(ErrIllegalState, format!("failed to apply penalty: {}", e))
            })?;

            // Pay penalty
            let (penalty_from_vesting, penalty_from_balance) = st
                .repay_partial_debt_in_priority_order(
                    rt.store(),
                    rt.curr_epoch(),
                    &rt.current_balance()?,
                )
                .map_err(|e| e.downcast_default(ExitCode::ErrIllegalState, "failed to pay fees"))?;

            let mut burn_amount = &penalty_from_vesting + &penalty_from_balance;
            pledge_delta -= penalty_from_vesting;

            // clamp reward at funds burnt
            let reward_amount = std::cmp::min(&burn_amount, &slasher_reward).clone();
            burn_amount -= &reward_amount;

            info.consensus_fault_elapsed = rt.curr_epoch() + CONSENSUS_FAULT_INELIGIBILITY_DURATION;

            st.save_info(rt.store(), &info).map_err(|e| {
                e.downcast_default(ExitCode::ErrSerialization, "failed to save miner info")
            })?;

            Ok((burn_amount, reward_amount))
        })?;

        if let Err(e) = rt.send(reporter, METHOD_SEND, Serialized::default(), reward_amount) {
            error!("failed to send reward: {}", e);
        }

        burn_funds(rt, burn_amount)?;
        notify_pledge_changed(rt, &pledge_delta)?;

        let state: State = rt.state()?;
        state
            .check_balance_invariants(&rt.current_balance()?)
            .map_err(|e| {
                ActorError::new(
                    ErrBalanceInvariantBroken,
                    format!("balance invariants broken: {}", e),
                )
            })?;
        Ok(())
    }

    fn withdraw_balance<BS, RT>(
        rt: &mut RT,
        params: WithdrawBalanceParams,
    ) -> Result<WithdrawBalanceReturn, ActorError>
    where
        BS: BlockStore,
        RT: Runtime<BS>,
    {
        if params.amount_requested.is_negative() {
            return Err(actor_error!(
                ErrIllegalArgument,
                "negative fund requested for withdrawal: {}",
                params.amount_requested
            ));
        }

        let (info, newly_vested, fee_to_burn, available_balance, state) =
            rt.transaction(|state: &mut State, rt| {
                let info = get_miner_info(rt.store(), state)?;

                // Only the owner is allowed to withdraw the balance as it belongs to/is controlled by the owner
                // and not the worker.
                rt.validate_immediate_caller_is(&[info.owner])?;

                // Ensure we don't have any pending terminations.
                if !state.early_terminations.is_empty() {
                    return Err(actor_error!(
                        ErrForbidden,
                        "cannot withdraw funds while {} deadlines have terminated sectors \
                        with outstanding fees",
                        state.early_terminations.len()
                    ));
                }

                // Unlock vested funds so we can spend them.
                let newly_vested = state
                    .unlock_vested_funds(rt.store(), rt.curr_epoch())
                    .map_err(|e| {
                        e.downcast_default(ExitCode::ErrIllegalState, "Failed to vest fund")
                    })?;

                // available balance already accounts for fee debt so it is correct to call
                // this before RepayDebts. We would have to
                // subtract fee debt explicitly if we called this after.
                let available_balance = state
                    .get_available_balance(&rt.current_balance()?)
                    .map_err(|e| {
                        actor_error!(
                            ErrIllegalState,
                            format!("failed to calculate available balance: {}", e)
                        )
                    })?;

                // Verify unlocked funds cover both InitialPledgeRequirement and FeeDebt
                // and repay fee debt now.
                let fee_to_burn = repay_debts_or_abort(rt, state)?;

                Ok((
                    info,
                    newly_vested,
                    fee_to_burn,
                    available_balance,
                    state.clone(),
                ))
            })?;

        let amount_withdrawn = std::cmp::min(&available_balance, &params.amount_requested);
        assert!(!amount_withdrawn.is_negative());
        if amount_withdrawn.is_negative() {
            return Err(actor_error!(
                ErrIllegalState,
                "negative amount to withdraw: {}",
                amount_withdrawn
            ));
        }
        if amount_withdrawn > &available_balance {
            return Err(actor_error!(
                ErrIllegalState,
                "amount to withdraw {} < available {}",
                amount_withdrawn,
                available_balance
            ));
        }

        if amount_withdrawn.is_positive() {
            rt.send(
                info.owner,
                METHOD_SEND,
                Serialized::default(),
                amount_withdrawn.clone(),
            )?;
        }

        burn_funds(rt, fee_to_burn)?;
        notify_pledge_changed(rt, &newly_vested.neg())?;

        state
            .check_balance_invariants(&rt.current_balance()?)
            .map_err(|e| {
                ActorError::new(
                    ErrBalanceInvariantBroken,
                    format!("balance invariants broken: {}", e),
                )
            })?;
        Ok(WithdrawBalanceReturn {
            amount_withdrawn: amount_withdrawn.clone(),
        })
    }

    fn repay_debt<BS, RT>(rt: &mut RT) -> Result<(), ActorError>
    where
        BS: BlockStore,
        RT: Runtime<BS>,
    {
        let (from_vesting, from_balance, state) = rt.transaction(|state: &mut State, rt| {
            let info = get_miner_info(rt.store(), state)?;
            rt.validate_immediate_caller_is(
                info.control_addresses
                    .iter()
                    .chain(&[info.worker, info.owner]),
            )?;

            // Repay as much fee debt as possible.
            let (from_vesting, from_balance) = state
                .repay_partial_debt_in_priority_order(
                    rt.store(),
                    rt.curr_epoch(),
                    &rt.current_balance()?,
                )
                .map_err(|e| {
                    e.downcast_default(ExitCode::ErrIllegalState, "failed to unlock fee debt")
                })?;

            Ok((from_vesting, from_balance, state.clone()))
        })?;

        let burn_amount = from_balance + &from_vesting;
        notify_pledge_changed(rt, &from_vesting.neg())?;
        burn_funds(rt, burn_amount)?;

        state
            .check_balance_invariants(&rt.current_balance()?)
            .map_err(|e| {
                ActorError::new(
                    ErrBalanceInvariantBroken,
                    format!("balance invariants broken: {}", e),
                )
            })?;
        Ok(())
    }

    fn on_deferred_cron_event<BS, RT>(
        rt: &mut RT,
        params: DeferredCronEventParams,
    ) -> Result<(), ActorError>
    where
        BS: BlockStore,
        RT: Runtime<BS>,
    {
        rt.validate_immediate_caller_is(std::iter::once(&*STORAGE_POWER_ACTOR_ADDR))?;

<<<<<<< HEAD
        let payload: CronEventPayload = from_slice(&params.event_payload).map_err(|_e| {
=======
        let payload: CronEventPayload = from_slice(&params.event_payload).map_err(|e| {
>>>>>>> 547a3102
            actor_error!(
                ErrIllegalState,
                "failed to unmarshal miner cron payload into expected structure"
            )
        })?;
        match payload.event_type {
            CRON_EVENT_PROVING_DEADLINE => handle_proving_deadline(
                rt,
                &params.reward_smoothed,
                &params.quality_adj_power_smoothed,
            )?,
            CRON_EVENT_PROCESS_EARLY_TERMINATIONS => {
                if process_early_terminations(
                    rt,
                    &params.reward_smoothed,
                    &params.quality_adj_power_smoothed,
                )? {
                    schedule_early_termination_work(rt)?
                }
            }
            _ => {
                error!(
                    "onDeferredCronEvent invalid event type: {}",
                    payload.event_type
                );
            }
        };
        let state: State = rt.state()?;
        state
            .check_balance_invariants(&rt.current_balance()?)
            .map_err(|e| {
                ActorError::new(
                    ErrBalanceInvariantBroken,
                    format!("balance invariants broken: {}", e),
                )
            })?;
        Ok(())
    }
}

// TODO: We're using the current power+epoch reward. Technically, we
// should use the power/reward at the time of termination.
// https://github.com/filecoin-project/specs-actors/v6/pull/648
fn process_early_terminations<BS, RT>(
    rt: &mut RT,
    reward_smoothed: &FilterEstimate,
    quality_adj_power_smoothed: &FilterEstimate,
) -> Result</* more */ bool, ActorError>
where
    BS: BlockStore,
    RT: Runtime<BS>,
{
    // XXX: why are these unused right now?
    let _reward_stats = request_current_epoch_block_reward(rt)?;
    let _power_total = request_current_total_power(rt)?;
    let (result, more, deals_to_terminate, penalty, pledge_delta) =
        rt.transaction(|state: &mut State, rt| {
            let store = rt.store();

            let (result, more) = state
                .pop_early_terminations(store, ADDRESSED_PARTITIONS_MAX, ADDRESSED_SECTORS_MAX)
                .map_err(|e| {
                    e.downcast_default(
                        ExitCode::ErrIllegalState,
                        "failed to pop early terminations",
                    )
                })?;

            // Nothing to do, don't waste any time.
            // This can happen if we end up processing early terminations
            // before the cron callback fires.
            if result.is_empty() {
                info!("no early terminations (maybe cron callback hasn't happened yet?)");
                return Ok((
                    result,
                    more,
                    Vec::new(),
                    TokenAmount::zero(),
                    TokenAmount::zero(),
                ));
            }

            let info = get_miner_info(rt.store(), state)?;
            let sectors = Sectors::load(store, &state.sectors).map_err(|e| {
                e.downcast_default(ExitCode::ErrIllegalState, "failed to load sectors array")
            })?;

            let mut total_initial_pledge = TokenAmount::zero();
            let mut deals_to_terminate =
                Vec::<OnMinerSectorsTerminateParams>::with_capacity(result.sectors.len());
            let mut penalty = TokenAmount::zero();

            for (epoch, sector_numbers) in result.iter() {
                let sectors = sectors
                    .load_sector(sector_numbers)
                    .map_err(|e| e.wrap("failed to load sector infos"))?;

                penalty += termination_penalty(
                    info.sector_size,
                    epoch,
                    reward_smoothed,
                    quality_adj_power_smoothed,
                    &sectors,
                );

                // estimate ~one deal per sector.
                let mut deal_ids = Vec::<DealID>::with_capacity(sectors.len());
                for sector in sectors {
                    deal_ids.extend(sector.deal_ids);
                    total_initial_pledge += sector.initial_pledge;
                }

                let params = OnMinerSectorsTerminateParams { epoch, deal_ids };
                deals_to_terminate.push(params);
            }

            // Pay penalty
            state
                .apply_penalty(&penalty)
                .map_err(|e| actor_error!(ErrIllegalState, "failed to apply penalty: {}", e))?;

            // Remove pledge requirement.
            let mut pledge_delta = -total_initial_pledge;
            state.add_initial_pledge(&pledge_delta).map_err(|e| {
                actor_error!(
                    ErrIllegalState,
                    "failed to add initial pledge {}: {}",
                    pledge_delta,
                    e
                )
            })?;

            // Use unlocked pledge to pay down outstanding fee debt
            let (penalty_from_vesting, penalty_from_balance) = state
                .repay_partial_debt_in_priority_order(
                    rt.store(),
                    rt.curr_epoch(),
                    &rt.current_balance()?,
                )
                .map_err(|e| {
                    e.downcast_default(ExitCode::ErrIllegalState, "failed to repay penalty")
                })?;

            penalty = &penalty_from_vesting + penalty_from_balance;
            pledge_delta -= penalty_from_vesting;

            Ok((result, more, deals_to_terminate, penalty, pledge_delta))
        })?;

    // We didn't do anything, abort.
    if result.is_empty() {
        info!("no early terminations");
        return Ok(more);
    }

    // Burn penalty.
    log::debug!(
        "storage provider {} penalized {} for sector termination",
        rt.message().receiver(),
        penalty
    );
    burn_funds(rt, penalty)?;

    // Return pledge.
    notify_pledge_changed(rt, &pledge_delta)?;

    // Terminate deals.
    for params in deals_to_terminate {
        request_terminate_deals(rt, params.epoch, params.deal_ids)?;
    }

    // reschedule cron worker, if necessary.
    Ok(more)
}

/// Invoked at the end of the last epoch for each proving deadline.
fn handle_proving_deadline<BS, RT>(
    rt: &mut RT,
    reward_smoothed: &FilterEstimate,
    quality_adj_power_smoothed: &FilterEstimate,
) -> Result<(), ActorError>
where
    BS: BlockStore,
    RT: Runtime<BS>,
{
    let curr_epoch = rt.curr_epoch();

    let mut had_early_terminations = false;

    let mut power_delta_total = PowerPair::zero();
    let mut penalty_total = TokenAmount::zero();
    let mut pledge_delta_total = TokenAmount::zero();
    let mut continue_cron = false;

    let state: State = rt.transaction(|state: &mut State, rt| {
        // Vest locked funds.
        // This happens first so that any subsequent penalties are taken
        // from locked vesting funds before funds free this epoch.
        let newly_vested = state
            .unlock_vested_funds(rt.store(), rt.curr_epoch())
            .map_err(|e| e.downcast_default(ExitCode::ErrIllegalState, "failed to vest funds"))?;

        pledge_delta_total -= newly_vested;

        // Process pending worker change if any
        let mut info = get_miner_info(rt.store(), state)?;
        process_pending_worker(&mut info, rt, state)?;

        let deposit_to_burn = state
            .cleanup_expired_pre_commits(rt.store(), rt.curr_epoch())
            .map_err(|e| {
                e.downcast_default(
                    ExitCode::ErrIllegalState,
                    "failed to expire pre-committed sectors",
                )
            })?;

        state
            .apply_penalty(&deposit_to_burn)
            .map_err(|e| actor_error!(ErrIllegalState, "failed to apply penalty: {}", e))?;
        log::debug!(
            "storage provider {} penalized {} for expired pre commits",
            rt.message().receiver(),
            deposit_to_burn
        );

        // Record whether or not we _had_ early terminations in the queue before this method.
        // That way, don't re-schedule a cron callback if one is already scheduled.
        had_early_terminations = have_pending_early_terminations(state);

        let result = state
            .advance_deadline(rt.store(), rt.curr_epoch())
            .map_err(|e| {
                e.downcast_default(ExitCode::ErrIllegalState, "failed to advance deadline")
            })?;

        // Faults detected by this missed PoSt pay no penalty, but sectors that were already faulty
        // and remain faulty through this deadline pay the fault fee.
        let penalty_target = pledge_penalty_for_continued_fault(
            reward_smoothed,
            quality_adj_power_smoothed,
            &result.previously_faulty_power.qa,
        );

        power_delta_total += &result.power_delta;
        pledge_delta_total += &result.pledge_delta;

        state
            .apply_penalty(&penalty_target)
            .map_err(|e| actor_error!(ErrIllegalState, "failed to apply penalty: {}", e))?;
        log::debug!(
            "storage provider {} penalized {} for continued fault",
            rt.message().receiver(),
            penalty_target
        );

        let (penalty_from_vesting, penalty_from_balance) = state
            .repay_partial_debt_in_priority_order(
                rt.store(),
                rt.curr_epoch(),
                &rt.current_balance()?,
            )
            .map_err(|e| {
                e.downcast_default(ExitCode::ErrIllegalState, "failed to unlock penalty")
            })?;

        penalty_total = &penalty_from_vesting + penalty_from_balance;
        pledge_delta_total -= penalty_from_vesting;

        continue_cron = state.continue_deadline_cron();
        if !continue_cron {
            state.deadline_cron_active = false;
        }

        Ok(state.clone())
    })?;

    // Remove power for new faults, and burn penalties.
    request_update_power(rt, power_delta_total)?;
    burn_funds(rt, penalty_total)?;
    notify_pledge_changed(rt, &pledge_delta_total)?;

    // Schedule cron callback for next deadline's last epoch.
    if continue_cron {
        let new_deadline_info = state.deadline_info(curr_epoch + 1);
        enroll_cron_event(
            rt,
            new_deadline_info.last(),
            CronEventPayload {
                event_type: CRON_EVENT_PROVING_DEADLINE,
            },
        )?;
    } else {
        info!(
            "miner {} going inactive, deadline cron discontinued",
            rt.message().receiver()
        )
    }

    // Record whether or not we _have_ early terminations now.
    let has_early_terminations = have_pending_early_terminations(&state);

    // If we didn't have pending early terminations before, but we do now,
    // handle them at the next epoch.
    if !had_early_terminations && has_early_terminations {
        // First, try to process some of these terminations.
        if process_early_terminations(rt, reward_smoothed, quality_adj_power_smoothed)? {
            // If that doesn't work, just defer till the next epoch.
            schedule_early_termination_work(rt)?;
        }

        // Note: _don't_ process early terminations if we had a cron
        // callback already scheduled. In that case, we'll already have
        // processed AddressedSectorsMax terminations this epoch.
    }

    Ok(())
}

/// Check expiry is exactly *the epoch before* the start of a proving period.
fn validate_expiration<BS, RT>(
    rt: &RT,
    activation: ChainEpoch,
    expiration: ChainEpoch,
    seal_proof: RegisteredSealProof,
) -> Result<(), ActorError>
where
    BS: BlockStore,
    RT: Runtime<BS>,
{
    // Expiration must be after activation. Check this explicitly to avoid an underflow below.
    if expiration <= activation {
        return Err(actor_error!(
            ErrIllegalArgument,
            "sector expiration {} must be after activation {}",
            expiration,
            activation
        ));
    }

    // expiration cannot be less than minimum after activation
    if expiration - activation < MIN_SECTOR_EXPIRATION {
        return Err(actor_error!(
            ErrIllegalArgument,
            "invalid expiration {}, total sector lifetime ({}) must exceed {} after activation {}",
            expiration,
            expiration - activation,
            MIN_SECTOR_EXPIRATION,
            activation
        ));
    }

    // expiration cannot exceed MaxSectorExpirationExtension from now
    if expiration > rt.curr_epoch() + MAX_SECTOR_EXPIRATION_EXTENSION {
        return Err(actor_error!(
            ErrIllegalArgument,
            "invalid expiration {}, cannot be more than {} past current epoch {}",
            expiration,
            MAX_SECTOR_EXPIRATION_EXTENSION,
            rt.curr_epoch()
        ));
    }

    // total sector lifetime cannot exceed SectorMaximumLifetime for the sector's seal proof
    let max_lifetime = seal_proof_sector_maximum_lifetime(seal_proof, rt.network_version())
        .ok_or_else(|| {
            actor_error!(
                ErrIllegalArgument,
                "unrecognized seal proof type {:?}",
                seal_proof
            )
        })?;
    if expiration - activation > max_lifetime {
        return Err(actor_error!(
            ErrIllegalArgument,
            "invalid expiration {}, total sector lifetime ({}) cannot exceed {} after activation {}",
            expiration,
            expiration - activation,
            max_lifetime,
            activation
        ));
    }

    Ok(())
}

fn validate_replace_sector<BS>(
    state: &State,
    store: &BS,
    params: &SectorPreCommitInfo,
) -> Result<(), ActorError>
where
    BS: BlockStore,
{
    let replace_sector = state
        .get_sector(store, params.replace_sector_number)
        .map_err(|e| {
            e.downcast_default(
                ExitCode::ErrIllegalState,
                format!("failed to load sector {}", params.replace_sector_number),
            )
        })?
        .ok_or_else(|| {
            actor_error!(
                ErrNotFound,
                "no such sector {} to replace",
                params.replace_sector_number
            )
        })?;

    if !replace_sector.deal_ids.is_empty() {
        return Err(actor_error!(
            ErrIllegalArgument,
            "cannot replace sector {} which has deals",
            params.replace_sector_number
        ));
    }

    // From network version 7, the new sector's seal type must have the same Window PoSt proof type as the one
    // being replaced, rather than be exactly the same seal type.
    // This permits replacing sectors with V1 seal types with V1_1 seal types.
    let replace_w_post_proof = replace_sector
        .seal_proof
        .registered_window_post_proof()
        .map_err(|e| {
            actor_error!(
                ErrIllegalState,
                "failed to lookup Window PoSt proof type for sector seal proof {:?}: {}",
                replace_sector.seal_proof,
                e
            )
        })?;
    let new_w_post_proof = params
        .seal_proof
        .registered_window_post_proof()
        .map_err(|e| {
            actor_error!(
                ErrIllegalArgument,
                "failed to lookup Window PoSt proof type for new seal proof {:?}: {}",
                replace_sector.seal_proof,
                e
            )
        })?;

    if replace_w_post_proof != new_w_post_proof {
        return Err(actor_error!(
                ErrIllegalArgument,
                "new sector window PoSt proof type {:?} must match replaced proof type {:?} (seal proof type {:?})",
                replace_w_post_proof,
                new_w_post_proof,
                params.seal_proof
            ));
    }

    if params.expiration < replace_sector.expiration {
        return Err(actor_error!(
            ErrIllegalArgument,
            "cannot replace sector {} expiration {} with sooner expiration {}",
            params.replace_sector_number,
            replace_sector.expiration,
            params.expiration
        ));
    }

    state
        .check_sector_health(
            store,
            params.replace_sector_deadline,
            params.replace_sector_partition,
            params.replace_sector_number,
        )
        .map_err(|e| {
            e.downcast_default(
                ExitCode::ErrIllegalState,
                format!("failed to replace sector {}", params.replace_sector_number),
            )
        })?;

    Ok(())
}

fn enroll_cron_event<BS, RT>(
    rt: &mut RT,
    event_epoch: ChainEpoch,
    cb: CronEventPayload,
) -> Result<(), ActorError>
where
    BS: BlockStore,
    RT: Runtime<BS>,
{
    let payload = Serialized::serialize(cb)
        .map_err(|e| ActorError::from(e).wrap("failed to serialize payload: {}"))?;

    let ser_params = Serialized::serialize(EnrollCronEventParams {
        event_epoch,
        payload,
    })?;
    rt.send(
        *STORAGE_POWER_ACTOR_ADDR,
        PowerMethod::EnrollCronEvent as u64,
        ser_params,
        TokenAmount::zero(),
    )?;

    Ok(())
}

fn request_update_power<BS, RT>(rt: &mut RT, delta: PowerPair) -> Result<(), ActorError>
where
    BS: BlockStore,
    RT: Runtime<BS>,
{
    if delta.is_zero() {
        return Ok(());
    }

    let delta_clone = delta.clone();

    rt.send(
        *STORAGE_POWER_ACTOR_ADDR,
        crate::power::Method::UpdateClaimedPower as MethodNum,
        Serialized::serialize(crate::power::UpdateClaimedPowerParams {
            raw_byte_delta: delta.raw,
            quality_adjusted_delta: delta.qa,
        })?,
        TokenAmount::zero(),
    )
    .map_err(|e| e.wrap(format!("failed to update power with {:?}", delta_clone)))?;

    Ok(())
}

fn request_terminate_deals<BS, RT>(
    rt: &mut RT,
    epoch: ChainEpoch,
    deal_ids: Vec<DealID>,
) -> Result<(), ActorError>
where
    BS: BlockStore,
    RT: Runtime<BS>,
{
    const MAX_LENGTH: usize = 8192;

    for chunk in deal_ids.chunks(MAX_LENGTH) {
        rt.send(
            *STORAGE_MARKET_ACTOR_ADDR,
            MarketMethod::OnMinerSectorsTerminate as u64,
            Serialized::serialize(OnMinerSectorsTerminateParamsRef {
                epoch,
                deal_ids: chunk,
            })?,
            TokenAmount::zero(),
        )?;
    }

    Ok(())
}

fn schedule_early_termination_work<BS, RT>(rt: &mut RT) -> Result<(), ActorError>
where
    BS: BlockStore,
    RT: Runtime<BS>,
{
    info!("scheduling early terminations with cron...");
    enroll_cron_event(
        rt,
        rt.curr_epoch() + 1,
        CronEventPayload {
            event_type: CRON_EVENT_PROCESS_EARLY_TERMINATIONS,
        },
    )
}

fn have_pending_early_terminations(state: &State) -> bool {
    let no_early_terminations = state.early_terminations.is_empty();
    !no_early_terminations
}

fn verify_windowed_post<BS, RT>(
    rt: &RT,
    challenge_epoch: ChainEpoch,
    sectors: &[SectorOnChainInfo],
    proofs: Vec<PoStProof>,
) -> Result<(), ActorError>
where
    BS: BlockStore,
    RT: Runtime<BS>,
{
    let miner_actor_id: u64 = if let Payload::ID(i) = rt.message().receiver().payload() {
        *i
    } else {
        return Err(actor_error!(
            ErrIllegalState,
            "runtime provided bad receiver address {}",
            rt.message().receiver()
        ));
    };

    // Regenerate challenge randomness, which must match that generated for the proof.
    let entropy = rt.message().receiver().marshal_cbor().map_err(|e| {
        ActorError::from(e).wrap("failed to marshal address for window post challenge")
    })?;
    let randomness: PoStRandomness =
        rt.get_randomness_from_beacon(WindowedPoStChallengeSeed, challenge_epoch, &entropy)?;

    let challenged_sectors = sectors
        .iter()
        .map(|s| SectorInfo {
            proof: s.seal_proof,
            sector_number: s.sector_number,
            sealed_cid: s.sealed_cid,
        })
        .collect();

    // get public inputs
    let pv_info = WindowPoStVerifyInfo {
        randomness,
        proofs,
        challenged_sectors,
        prover: miner_actor_id,
    };

    // verify the post proof
    rt.verify_post(&pv_info).map_err(|e| {
        e.downcast_default(
            ExitCode::ErrIllegalArgument,
            format!(
                "invalid PoSt: proofs({:?}), randomness({:?})",
                pv_info.proofs, pv_info.randomness
            ),
        )
    })?;

    Ok(())
}

fn get_verify_info<BS, RT>(
    rt: &mut RT,
    params: SealVerifyParams,
) -> Result<SealVerifyInfo, ActorError>
where
    BS: BlockStore,
    RT: Runtime<BS>,
{
    if rt.curr_epoch() <= params.interactive_epoch {
        return Err(actor_error!(ErrForbidden, "too early to prove sector"));
    }

    let commds = request_unsealed_sector_cids(
        rt,
        &[SectorDataSpec {
            deal_ids: params.deal_ids.clone(),
            sector_type: params.registered_seal_proof,
        }],
    )?;

    let miner_actor_id: u64 = if let Payload::ID(i) = rt.message().receiver().payload() {
        *i
    } else {
        return Err(actor_error!(
            ErrIllegalState,
            "runtime provided non ID receiver address {}",
            rt.message().receiver()
        ));
    };
    let entropy =
        rt.message().receiver().marshal_cbor().map_err(|e| {
            ActorError::from(e).wrap("failed to marshal address for get verify info")
        })?;
    let randomness: SealRandom =
        rt.get_randomness_from_tickets(SealRandomness, params.seal_rand_epoch, &entropy)?;
    let interactive_randomness: InteractiveSealRandomness = rt.get_randomness_from_beacon(
        InteractiveSealChallengeSeed,
        params.interactive_epoch,
        &entropy,
    )?;

    Ok(SealVerifyInfo {
        registered_proof: params.registered_seal_proof,
        sector_id: SectorID {
            miner: miner_actor_id,
            number: params.sector_num,
        },
        deal_ids: params.deal_ids,
        interactive_randomness,
        proof: params.proof,
        randomness,
        sealed_cid: params.sealed_cid,
        unsealed_cid: commds[0],
    })
}

/// Requests the storage market actor compute the unsealed sector CID from a sector's deals.
fn request_unsealed_sector_cids<BS, RT>(
    rt: &mut RT,
    data_commitment_inputs: &[SectorDataSpec],
) -> Result<Vec<Cid>, ActorError>
where
    BS: BlockStore,
    RT: Runtime<BS>,
{
    if data_commitment_inputs.is_empty() {
        return Ok(vec![]);
    }
    let ret: ComputeDataCommitmentReturn = rt
        .send(
            *STORAGE_MARKET_ACTOR_ADDR,
            MarketMethod::ComputeDataCommitment as u64,
            Serialized::serialize(ComputeDataCommitmentParamsRef {
                inputs: data_commitment_inputs,
            })?,
            TokenAmount::zero(),
        )?
        .deserialize()?;
    if data_commitment_inputs.len() != ret.commds.len() {
        return Err(actor_error!(ErrIllegalState,
            "number of data commitments computed {} does not match number of data commitment inputs {}",
            ret.commds.len(), data_commitment_inputs.len()
        ));
    }

    Ok(ret.commds)
}

fn request_deal_weights<BS, RT>(
    rt: &mut RT,
    sectors: &[market::SectorDeals],
) -> Result<VerifyDealsForActivationReturn, ActorError>
where
    BS: BlockStore,
    RT: Runtime<BS>,
{
    // Short-circuit if there are no deals in any of the sectors.
    let mut deal_count = 0;
    for sector in sectors {
        deal_count += sector.deal_ids.len();
    }
    if deal_count == 0 {
        let mut empty_result = VerifyDealsForActivationReturn {
            sectors: Vec::with_capacity(sectors.len()),
        };
        for _ in 0..sectors.len() {
            empty_result.sectors.push(market::SectorWeights {
                deal_space: 0,
                deal_weight: 0.into(),
                verified_deal_weight: 0.into(),
            });
        }
        return Ok(empty_result);
    }
    let serialized = rt.send(
        *STORAGE_MARKET_ACTOR_ADDR,
        MarketMethod::VerifyDealsForActivation as u64,
        Serialized::serialize(VerifyDealsForActivationParamsRef { sectors })?,
        TokenAmount::zero(),
    )?;

    Ok(serialized.deserialize()?)
}

/// Requests the current epoch target block reward from the reward actor.
/// return value includes reward, smoothed estimate of reward, and baseline power
fn request_current_epoch_block_reward<BS, RT>(
    rt: &mut RT,
) -> Result<ThisEpochRewardReturn, ActorError>
where
    BS: BlockStore,
    RT: Runtime<BS>,
{
    let ret = rt
        .send(
            *REWARD_ACTOR_ADDR,
            crate::reward::Method::ThisEpochReward as MethodNum,
            Default::default(),
            TokenAmount::zero(),
        )
        .map_err(|e| e.wrap("failed to check epoch baseline power"))?;

    let ret: ThisEpochRewardReturn = ret
        .deserialize()
        .map_err(|e| ActorError::from(e).wrap("failed to unmarshal target power value"))?;

    Ok(ret)
}

/// Requests the current network total power and pledge from the power actor.
fn request_current_total_power<BS, RT>(rt: &mut RT) -> Result<CurrentTotalPowerReturn, ActorError>
where
    BS: BlockStore,
    RT: Runtime<BS>,
{
    let ret = rt
        .send(
            *STORAGE_POWER_ACTOR_ADDR,
            crate::power::Method::CurrentTotalPower as MethodNum,
            Default::default(),
            TokenAmount::zero(),
        )
        .map_err(|e| e.wrap("failed to check current power"))?;

    let power: CurrentTotalPowerReturn = ret
        .deserialize()
        .map_err(|e| ActorError::from(e).wrap("failed to unmarshal power total value"))?;

    Ok(power)
}

/// Resolves an address to an ID address and verifies that it is address of an account or multisig actor.
fn resolve_control_address<BS, RT>(rt: &RT, raw: Address) -> Result<Address, ActorError>
where
    BS: BlockStore,
    RT: Runtime<BS>,
{
    let resolved = rt
        .resolve_address(&raw)?
        .ok_or_else(|| actor_error!(ErrIllegalArgument, "unable to resolve address: {}", raw))?;

    let owner_code = rt
        .get_actor_code_cid(&resolved)?
        .ok_or_else(|| actor_error!(ErrIllegalArgument, "no code for address: {}", resolved))?;
    if !is_principal(&owner_code) {
        return Err(actor_error!(
            ErrIllegalArgument,
            "owner actor type must be a principal, was {}",
            owner_code
        ));
    }

    Ok(resolved)
}

/// Resolves an address to an ID address and verifies that it is address of an account actor with an associated BLS key.
/// The worker must be BLS since the worker key will be used alongside a BLS-VRF.
fn resolve_worker_address<BS, RT>(rt: &mut RT, raw: Address) -> Result<Address, ActorError>
where
    BS: BlockStore,
    RT: Runtime<BS>,
{
    let resolved = rt
        .resolve_address(&raw)?
        .ok_or_else(|| actor_error!(ErrIllegalArgument, "unable to resolve address: {}", raw))?;

    let worker_code = rt
        .get_actor_code_cid(&resolved)?
        .ok_or_else(|| actor_error!(ErrIllegalArgument, "no code for address: {}", resolved))?;
    if worker_code != *ACCOUNT_ACTOR_CODE_ID {
        return Err(actor_error!(
            ErrIllegalArgument,
            "worker actor type must be an account, was {}",
            worker_code
        ));
    }

    if raw.protocol() != Protocol::BLS {
        let ret = rt.send(
            resolved,
            AccountMethod::PubkeyAddress as u64,
            Serialized::default(),
            TokenAmount::zero(),
        )?;
        let pub_key: Address = ret.deserialize().map_err(|e| {
            ActorError::from(e).wrap(format!("failed to deserialize address result: {:?}", ret))
        })?;
        if pub_key.protocol() != Protocol::BLS {
            return Err(actor_error!(
                ErrIllegalArgument,
                "worker account {} must have BLS pubkey, was {}",
                resolved,
                pub_key.protocol()
            ));
        }
    }
    Ok(resolved)
}

fn burn_funds<BS, RT>(rt: &mut RT, amount: TokenAmount) -> Result<(), ActorError>
where
    BS: BlockStore,
    RT: Runtime<BS>,
{
    log::debug!(
        "storage provder {} burning {}",
        rt.message().receiver(),
        amount
    );
    if amount.is_positive() {
        rt.send(
            *BURNT_FUNDS_ACTOR_ADDR,
            METHOD_SEND,
            Serialized::default(),
            amount,
        )?;
    }
    Ok(())
}

fn notify_pledge_changed<BS, RT>(rt: &mut RT, pledge_delta: &BigInt) -> Result<(), ActorError>
where
    BS: BlockStore,
    RT: Runtime<BS>,
{
    if !pledge_delta.is_zero() {
        rt.send(
            *STORAGE_POWER_ACTOR_ADDR,
            PowerMethod::UpdatePledgeTotal as u64,
            Serialized::serialize(BigIntSer(pledge_delta))?,
            TokenAmount::zero(),
        )?;
    }
    Ok(())
}

/// Assigns proving period offset randomly in the range [0, WPoStProvingPeriod) by hashing
/// the actor's address and current epoch.
fn assign_proving_period_offset(
    addr: Address,
    current_epoch: ChainEpoch,
    blake2b: impl FnOnce(&[u8]) -> Result<[u8; 32], Box<dyn StdError>>,
) -> Result<ChainEpoch, Box<dyn StdError>> {
    let mut my_addr = addr.marshal_cbor()?;
    my_addr.write_i64::<BigEndian>(current_epoch)?;

    let digest = blake2b(&my_addr)?;

    let mut offset: u64 = BigEndian::read_u64(&digest);
    offset %= WPOST_PROVING_PERIOD as u64;

    // Conversion from i64 to u64 is safe because it's % WPOST_PROVING_PERIOD which is i64
    Ok(offset as ChainEpoch)
}

/// Computes the epoch at which a proving period should start such that it is greater than the current epoch, and
/// has a defined offset from being an exact multiple of WPoStProvingPeriod.
/// A miner is exempt from Winow PoSt until the first full proving period starts.
fn current_proving_period_start(current_epoch: ChainEpoch, offset: ChainEpoch) -> ChainEpoch {
    let curr_modulus = current_epoch % WPOST_PROVING_PERIOD;

    let period_progress = if curr_modulus >= offset {
        curr_modulus - offset
    } else {
        WPOST_PROVING_PERIOD - (offset - curr_modulus)
    };

    current_epoch - period_progress
}

fn current_deadline_index(current_epoch: ChainEpoch, period_start: ChainEpoch) -> usize {
    ((current_epoch - period_start) / WPOST_CHALLENGE_WINDOW) as usize
}

/// Computes deadline information for a fault or recovery declaration.
/// If the deadline has not yet elapsed, the declaration is taken as being for the current proving period.
/// If the deadline has elapsed, it's instead taken as being for the next proving period after the current epoch.
fn declaration_deadline_info(
    period_start: ChainEpoch,
    deadline_idx: usize,
    current_epoch: ChainEpoch,
) -> Result<DeadlineInfo, String> {
    if deadline_idx >= WPOST_PERIOD_DEADLINES as usize {
        return Err(format!(
            "invalid deadline {}, must be < {}",
            deadline_idx, WPOST_PERIOD_DEADLINES
        ));
    }

    let deadline = new_deadline_info(period_start, deadline_idx, current_epoch).next_not_elapsed();
    Ok(deadline)
}

/// Checks that a fault or recovery declaration at a specific deadline is outside the exclusion window for the deadline.
fn validate_fr_declaration_deadline(deadline: &DeadlineInfo) -> Result<(), String> {
    if deadline.fault_cutoff_passed() {
        Err("late fault or recovery declaration".to_string())
    } else {
        Ok(())
    }
}

/// Validates that a partition contains the given sectors.
fn validate_partition_contains_sectors(
    partition: &Partition,
    sectors: &mut UnvalidatedBitField,
) -> Result<(), String> {
    let sectors = sectors
        .validate()
        .map_err(|e| format!("failed to check sectors: {}", e))?;

    // Check that the declared sectors are actually assigned to the partition.
    if partition.sectors.contains_all(sectors) {
        Ok(())
    } else {
        Err("not all sectors are assigned to the partition".to_string())
    }
}

fn termination_penalty(
    sector_size: SectorSize,
    current_epoch: ChainEpoch,
    reward_estimate: &FilterEstimate,
    network_qa_power_estimate: &FilterEstimate,
    sectors: &[SectorOnChainInfo],
) -> TokenAmount {
    let mut total_fee = TokenAmount::zero();

    for sector in sectors {
        let sector_power = qa_power_for_sector(sector_size, sector);
        let fee = pledge_penalty_for_termination(
            &sector.expected_day_reward,
            current_epoch - sector.activation,
            &sector.expected_storage_pledge,
            network_qa_power_estimate,
            &sector_power,
            reward_estimate,
            &sector.replaced_day_reward,
            sector.replaced_sector_age,
        );
        total_fee += fee;
    }

    total_fee
}

fn consensus_fault_active(info: &MinerInfo, curr_epoch: ChainEpoch) -> bool {
    // For penalization period to last for exactly finality epochs
    // consensus faults are active until currEpoch exceeds ConsensusFaultElapsed
    curr_epoch <= info.consensus_fault_elapsed
}

fn power_for_sector(sector_size: SectorSize, sector: &SectorOnChainInfo) -> PowerPair {
    PowerPair {
        raw: BigInt::from(sector_size as u64),
        qa: qa_power_for_sector(sector_size, sector),
    }
}

/// Returns the sum of the raw byte and quality-adjusted power for sectors.
fn power_for_sectors(sector_size: SectorSize, sectors: &[SectorOnChainInfo]) -> PowerPair {
    let qa = sectors
        .iter()
        .map(|s| qa_power_for_sector(sector_size, s))
        .sum();

    PowerPair {
        raw: BigInt::from(sector_size as u64) * BigInt::from(sectors.len()),
        qa,
    }
}

fn get_miner_info<BS>(store: &BS, state: &State) -> Result<MinerInfo, ActorError>
where
    BS: BlockStore,
{
    state
        .get_info(store)
        .map_err(|e| e.downcast_default(ExitCode::ErrIllegalState, "could not read miner info"))
}

fn process_pending_worker<BS, RT>(
    info: &mut MinerInfo,
    rt: &RT,
    state: &mut State,
) -> Result<(), ActorError>
where
    BS: BlockStore,
    RT: Runtime<BS>,
{
    let pending_worker_key = if let Some(k) = &info.pending_worker_key {
        k
    } else {
        return Ok(());
    };

    if rt.curr_epoch() < pending_worker_key.effective_at {
        return Ok(());
    }

    info.worker = pending_worker_key.new_worker;
    info.pending_worker_key = None;

    state
        .save_info(rt.store(), info)
        .map_err(|e| e.downcast_default(ExitCode::ErrIllegalState, "failed to save miner info"))
}

/// Repays all fee debt and then verifies that the miner has amount needed to cover
/// the pledge requirement after burning all fee debt.  If not aborts.
/// Returns an amount that must be burnt by the actor.
/// Note that this call does not compute recent vesting so reported unlocked balance
/// may be slightly lower than the true amount. Computing vesting here would be
/// almost always redundant since vesting is quantized to ~daily units.  Vesting
/// will be at most one proving period old if computed in the cron callback.
fn repay_debts_or_abort<BS, RT>(rt: &RT, state: &mut State) -> Result<TokenAmount, ActorError>
where
    BS: BlockStore,
    RT: Runtime<BS>,
{
    let res = state.repay_debts(&rt.current_balance()?).map_err(|e| {
        e.downcast_default(
            ExitCode::ErrIllegalState,
            "unlocked balance can not repay fee debt",
        )
    })?;
    info!("RepayDebtsOrAbort was called and succeeded");
    Ok(res)
}

fn replaced_sector_parameters(
    curr_epoch: ChainEpoch,
    precommit: &SectorPreCommitOnChainInfo,
    replaced_by_num: &HashMap<SectorNumber, SectorOnChainInfo>,
) -> Result<(TokenAmount, ChainEpoch, TokenAmount), ActorError> {
    if !precommit.info.replace_capacity {
        return Ok(Default::default());
    }

    let replaced = replaced_by_num
        .get(&precommit.info.replace_sector_number)
        .ok_or_else(|| {
            actor_error!(
                ErrNotFound,
                "no such sector {} to replace",
                precommit.info.replace_sector_number
            )
        })?;

    let age = std::cmp::max(0, curr_epoch - replaced.activation);

    // The sector will actually be active for the period between activation and its next
    // proving deadline, but this covers the period for which we will be looking to the old sector
    // for termination fees.
    Ok((
        replaced.initial_pledge.clone(),
        age,
        replaced.expected_day_reward.clone(),
    ))
}

fn check_control_addresses(control_addrs: &[Address]) -> Result<(), ActorError> {
    if control_addrs.len() > MAX_CONTROL_ADDRESSES {
        return Err(actor_error!(
            ErrIllegalArgument,
            "control addresses length {} exceeds max control addresses length {}",
            control_addrs.len(),
            MAX_CONTROL_ADDRESSES
        ));
    }

    Ok(())
}

fn check_peer_info(peer_id: &[u8], multiaddrs: &[BytesDe]) -> Result<(), ActorError> {
    if peer_id.len() > MAX_PEER_ID_LENGTH {
        return Err(actor_error!(
            ErrIllegalArgument,
            "peer ID size of {} exceeds maximum size of {}",
            peer_id.len(),
            MAX_PEER_ID_LENGTH
        ));
    }

    let mut total_size = 0;
    for ma in multiaddrs {
        if ma.0.is_empty() {
            return Err(actor_error!(ErrIllegalArgument, "invalid empty multiaddr"));
        }
        total_size += ma.0.len();
    }

    if total_size > MAX_MULTIADDR_DATA {
        return Err(actor_error!(
            ErrIllegalArgument,
            "multiaddr size of {} exceeds maximum of {}",
            total_size,
            MAX_MULTIADDR_DATA
        ));
    }

    Ok(())
}
fn confirm_sector_proofs_valid_internal<BS, RT>(
    rt: &mut RT,
    pre_commits: Vec<SectorPreCommitOnChainInfo>,
    this_epoch_baseline_power: &BigInt,
    this_epoch_reward_smoothed: &FilterEstimate,
    quality_adj_power_smoothed: &FilterEstimate,
) -> Result<(), ActorError>
where
    BS: BlockStore,
    RT: Runtime<BS>,
{
    // get network stats from other actors
    let circulating_supply = rt.total_fil_circ_supply()?;

    // Ideally, we'd combine some of these operations, but at least we have
    // a constant number of them.
    // Committed-capacity sectors licensed for early removal by new sectors being proven.
    let mut replace_sectors = DeadlineSectorMap::new();
    let activation = rt.curr_epoch();
    // Pre-commits for new sectors.
    let mut valid_pre_commits = Vec::<SectorPreCommitOnChainInfo>::new();

    for pre_commit in pre_commits {
        if !pre_commit.info.deal_ids.is_empty() {
            // Check (and activate) storage deals associated to sector. Abort if checks failed.
            let res = rt.send(
                *STORAGE_MARKET_ACTOR_ADDR,
                crate::market::Method::ActivateDeals as MethodNum,
                Serialized::serialize(ActivateDealsParams {
                    deal_ids: pre_commit.info.deal_ids.clone(),
                    sector_expiry: pre_commit.info.expiration,
                })?,
                TokenAmount::zero(),
            );

            if let Err(e) = res {
                info!(
                    "failed to activate deals on sector {}, dropping from prove commit set: {}",
                    pre_commit.info.sector_number,
                    e.msg()
                );
                continue;
            }
        }
        if pre_commit.info.replace_capacity {
            replace_sectors
                .add_values(
                    pre_commit.info.replace_sector_deadline,
                    pre_commit.info.replace_sector_partition,
                    &[pre_commit.info.replace_sector_number],
                )
                .map_err(|e| {
                    actor_error!(
                        ErrIllegalArgument,
                        "failed to record sectors for replacement: {}",
                        e
                    )
                })?;
        }
        valid_pre_commits.push(pre_commit);
    }

    // When all prove commits have failed abort early
    if valid_pre_commits.is_empty() {
        return Err(actor_error!(
            ErrIllegalArgument,
            "all prove commits failed to validate"
        ));
    }

    let (total_pledge, newly_vested) = rt.transaction(|state: &mut State, rt| {
        let store = rt.store();
        let info = get_miner_info(store, state)?;
        // Schedule expiration for replaced sectors to the end of their next deadline window.
        // They can't be removed right now because we want to challenge them immediately before termination.
        let replaced = state
            .reschedule_sector_expirations(
                store,
                rt.curr_epoch(),
                info.sector_size,
                replace_sectors,
            )
            .map_err(|e| {
                e.downcast_default(
                    ExitCode::ErrIllegalState,
                    "failed to replace sector expirations",
                )
            })?;

        let replaced_by_sector_number: HashMap<u64, SectorOnChainInfo> =
            replaced.into_iter().map(|s| (s.sector_number, s)).collect();

        let mut new_sector_numbers = Vec::<SectorNumber>::with_capacity(valid_pre_commits.len());
        let mut deposit_to_unlock = TokenAmount::zero();
        let mut new_sectors = Vec::<SectorOnChainInfo>::new();
        let mut total_pledge = TokenAmount::zero();

        for pre_commit in valid_pre_commits {
            // compute initial pledge
            let duration = pre_commit.info.expiration - activation;

            // This should have been caught in precommit, but don't let other sectors fail because of it.
            if duration < MIN_SECTOR_EXPIRATION {
                warn!(
                    "precommit {} has lifetime {} less than minimum {}. ignoring",
                    pre_commit.info.sector_number, duration, MIN_SECTOR_EXPIRATION,
                );
            }

            let power = qa_power_for_weight(
                info.sector_size,
                duration,
                &pre_commit.deal_weight,
                &pre_commit.verified_deal_weight,
            );

            let day_reward = expected_reward_for_power(
                this_epoch_reward_smoothed,
                quality_adj_power_smoothed,
                &power,
                crate::EPOCHS_IN_DAY,
            );

            // The storage pledge is recorded for use in computing the penalty if this sector is terminated
            // before its declared expiration.
            // It's not capped to 1 FIL, so can exceed the actual initial pledge requirement.
            let storage_pledge = expected_reward_for_power(
                this_epoch_reward_smoothed,
                quality_adj_power_smoothed,
                &power,
                INITIAL_PLEDGE_PROJECTION_PERIOD,
            );

            let mut initial_pledge = initial_pledge_for_power(
                &power,
                this_epoch_baseline_power,
                this_epoch_reward_smoothed,
                quality_adj_power_smoothed,
                &circulating_supply,
            );

            // Lower-bound the pledge by that of the sector being replaced.
            // Record the replaced age and reward rate for termination fee calculations.
            let (replaced_pledge, replaced_sector_age, replaced_day_reward) =
                replaced_sector_parameters(
                    rt.curr_epoch(),
                    &pre_commit,
                    &replaced_by_sector_number,
                )?;
            initial_pledge = std::cmp::max(initial_pledge, replaced_pledge);

            deposit_to_unlock += &pre_commit.pre_commit_deposit;
            total_pledge += &initial_pledge;

            let new_sector_info = SectorOnChainInfo {
                sector_number: pre_commit.info.sector_number,
                seal_proof: pre_commit.info.seal_proof,
                sealed_cid: pre_commit.info.sealed_cid,
                deal_ids: pre_commit.info.deal_ids,
                expiration: pre_commit.info.expiration,
                activation,
                deal_weight: pre_commit.deal_weight,
                verified_deal_weight: pre_commit.verified_deal_weight,
                initial_pledge,
                expected_day_reward: day_reward,
                expected_storage_pledge: storage_pledge,
                replaced_sector_age,
                replaced_day_reward,
            };

            new_sector_numbers.push(new_sector_info.sector_number);
            new_sectors.push(new_sector_info);
        }

        state.put_sectors(store, new_sectors.clone()).map_err(|e| {
            e.downcast_default(ExitCode::ErrIllegalState, "failed to put new sectors")
        })?;

        state
            .delete_precommitted_sectors(store, &new_sector_numbers)
            .map_err(|e| {
                e.downcast_default(
                    ExitCode::ErrIllegalState,
                    "failed to delete precommited sectors",
                )
            })?;

        state
            .assign_sectors_to_deadlines(
                store,
                rt.curr_epoch(),
                new_sectors,
                info.window_post_partition_sectors,
                info.sector_size,
            )
            .map_err(|e| {
                e.downcast_default(
                    ExitCode::ErrIllegalState,
                    "failed to assign new sectors to deadlines",
                )
            })?;

        let newly_vested = TokenAmount::zero();

        // Unlock deposit for successful proofs, make it available for lock-up as initial pledge.
        state
            .add_pre_commit_deposit(&(-deposit_to_unlock))
            .map_err(|e| actor_error!(ErrIllegalState, "failed to add precommit deposit: {}", e))?;

        let unlocked_balance = state
            .get_unlocked_balance(&rt.current_balance()?)
            .map_err(|e| {
                actor_error!(
                    ErrIllegalState,
                    "failed to calculate unlocked balance: {}",
                    e
                )
            })?;
        if unlocked_balance < total_pledge {
            return Err(actor_error!(
                ErrInsufficientFunds,
                "insufficient funds for aggregate initial pledge requirement {}, available: {}",
                total_pledge,
                unlocked_balance
            ));
        }

        state
            .add_initial_pledge(&total_pledge)
            .map_err(|e| actor_error!(ErrIllegalState, "failed to add initial pledge: {}", e))?;

        state
            .check_balance_invariants(&rt.current_balance()?)
            .map_err(|e| {
                ActorError::new(
                    ErrBalanceInvariantBroken,
                    format!("balance invariant broken: {}", e),
                )
            })?;

        Ok((total_pledge, newly_vested))
    })?;

    // Request pledge update for activated sector.
    notify_pledge_changed(rt, &(total_pledge - newly_vested))?;

    Ok(())
}

impl ActorCode for Actor {
    fn invoke_method<BS, RT>(
        rt: &mut RT,
        method: MethodNum,
        params: &Serialized,
    ) -> Result<Serialized, ActorError>
    where
        BS: BlockStore,
        RT: Runtime<BS>,
    {
        match FromPrimitive::from_u64(method) {
            Some(Method::Constructor) => {
                Self::constructor(rt, rt.deserialize_params(params)?)?;
                Ok(Serialized::default())
            }
            Some(Method::ControlAddresses) => {
                let res = Self::control_addresses(rt)?;
                Ok(Serialized::serialize(&res)?)
            }
            Some(Method::ChangeWorkerAddress) => {
                Self::change_worker_address(rt, rt.deserialize_params(params)?)?;
                Ok(Serialized::default())
            }
            Some(Method::ChangePeerID) => {
                Self::change_peer_id(rt, rt.deserialize_params(params)?)?;
                Ok(Serialized::default())
            }
            Some(Method::SubmitWindowedPoSt) => {
                Self::submit_windowed_post(rt, rt.deserialize_params(params)?)?;
                Ok(Serialized::default())
            }
            Some(Method::PreCommitSector) => {
                Self::pre_commit_sector(rt, rt.deserialize_params(params)?)?;
                Ok(Serialized::default())
            }
            Some(Method::ProveCommitSector) => {
                Self::prove_commit_sector(rt, rt.deserialize_params(params)?)?;
                Ok(Serialized::default())
            }
            Some(Method::ExtendSectorExpiration) => {
                Self::extend_sector_expiration(rt, rt.deserialize_params(params)?)?;
                Ok(Serialized::default())
            }
            Some(Method::TerminateSectors) => {
                let ret = Self::terminate_sectors(rt, rt.deserialize_params(params)?)?;
                Ok(Serialized::serialize(ret)?)
            }
            Some(Method::DeclareFaults) => {
                Self::declare_faults(rt, rt.deserialize_params(params)?)?;
                Ok(Serialized::default())
            }
            Some(Method::DeclareFaultsRecovered) => {
                Self::declare_faults_recovered(rt, rt.deserialize_params(params)?)?;
                Ok(Serialized::default())
            }
            Some(Method::OnDeferredCronEvent) => {
                Self::on_deferred_cron_event(rt, rt.deserialize_params(params)?)?;
                Ok(Serialized::default())
            }
            Some(Method::CheckSectorProven) => {
                Self::check_sector_proven(rt, rt.deserialize_params(params)?)?;
                Ok(Serialized::default())
            }
            Some(Method::ApplyRewards) => {
                Self::apply_rewards(rt, rt.deserialize_params(params)?)?;
                Ok(Serialized::default())
            }
            Some(Method::ReportConsensusFault) => {
                Self::report_consensus_fault(rt, rt.deserialize_params(params)?)?;
                Ok(Serialized::default())
            }
            Some(Method::WithdrawBalance) => {
                let res = Self::withdraw_balance(rt, rt.deserialize_params(params)?)?;
                Ok(Serialized::serialize(&res)?)
            }
            Some(Method::ConfirmSectorProofsValid) => {
                Self::confirm_sector_proofs_valid(rt, rt.deserialize_params(params)?)?;
                Ok(Serialized::default())
            }
            Some(Method::ChangeMultiaddrs) => {
                Self::change_multiaddresses(rt, rt.deserialize_params(params)?)?;
                Ok(Serialized::default())
            }
            Some(Method::CompactPartitions) => {
                Self::compact_partitions(rt, rt.deserialize_params(params)?)?;
                Ok(Serialized::default())
            }
            Some(Method::CompactSectorNumbers) => {
                Self::compact_sector_numbers(rt, rt.deserialize_params(params)?)?;
                Ok(Serialized::default())
            }
            Some(Method::ConfirmUpdateWorkerKey) => {
                Self::confirm_update_worker_key(rt)?;
                Ok(Serialized::default())
            }
            Some(Method::RepayDebt) => {
                Self::repay_debt(rt)?;
                Ok(Serialized::default())
            }
            Some(Method::ChangeOwnerAddress) => {
                Self::change_owner_address(rt, rt.deserialize_params(params)?)?;
                Ok(Serialized::default())
            }
            Some(Method::DisputeWindowedPoSt) => {
                Self::dispute_windowed_post(rt, rt.deserialize_params(params)?)?;
                Ok(Serialized::default())
            }
            Some(Method::PreCommitSectorBatch) => {
                Self::pre_commit_sector_batch(rt, rt.deserialize_params(params)?)?;
                Ok(Serialized::default())
            }
            Some(Method::ProveCommitAggregate) => {
                Self::prove_commit_aggregate(rt, rt.deserialize_params(params)?)?;
                Ok(Serialized::default())
            }
            None => Err(actor_error!(SysErrInvalidMethod, "Invalid method")),
        }
    }
}<|MERGE_RESOLUTION|>--- conflicted
+++ resolved
@@ -2896,11 +2896,7 @@
     {
         rt.validate_immediate_caller_is(std::iter::once(&*STORAGE_POWER_ACTOR_ADDR))?;
 
-<<<<<<< HEAD
-        let payload: CronEventPayload = from_slice(&params.event_payload).map_err(|_e| {
-=======
         let payload: CronEventPayload = from_slice(&params.event_payload).map_err(|e| {
->>>>>>> 547a3102
             actor_error!(
                 ErrIllegalState,
                 "failed to unmarshal miner cron payload into expected structure"
@@ -2953,9 +2949,8 @@
     BS: BlockStore,
     RT: Runtime<BS>,
 {
-    // XXX: why are these unused right now?
-    let _reward_stats = request_current_epoch_block_reward(rt)?;
-    let _power_total = request_current_total_power(rt)?;
+    let reward_stats = request_current_epoch_block_reward(rt)?;
+    let power_total = request_current_total_power(rt)?;
     let (result, more, deals_to_terminate, penalty, pledge_delta) =
         rt.transaction(|state: &mut State, rt| {
             let store = rt.store();
