--- conflicted
+++ resolved
@@ -43,19 +43,15 @@
         Ok(sector_infos)
     }
 
-<<<<<<< HEAD
     pub fn get(
         &self,
         sector_number: SectorNumber,
     ) -> Result<Option<SectorOnChainInfo>, Box<dyn StdError>> {
         Ok(self
             .amt
-=======
-    pub fn get(&self, sector_number: SectorNumber) -> Result<Option<&SectorOnChainInfo>, String> {
-        self.amt
->>>>>>> 2561c51c
             .get(sector_number)
-            .map_err(|e| e.downcast_wrap(format!("failed to get sector {}", sector_number)))?)
+            .map_err(|e| e.downcast_wrap(format!("failed to get sector {}", sector_number)))?
+            .cloned())
     }
 
     pub fn store(&mut self, infos: Vec<SectorOnChainInfo>) -> Result<(), Box<dyn StdError>> {
@@ -78,14 +74,10 @@
         Ok(())
     }
 
-<<<<<<< HEAD
     pub fn must_get(
         &self,
         sector_number: SectorNumber,
     ) -> Result<SectorOnChainInfo, Box<dyn StdError>> {
-=======
-    pub fn must_get(&self, sector_number: SectorNumber) -> Result<&SectorOnChainInfo, String> {
->>>>>>> 2561c51c
         self.get(sector_number)?
             .ok_or_else(|| format!("sector {} not found", sector_number).into())
     }
