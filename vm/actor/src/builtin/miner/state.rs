// Copyright 2020 ChainSafe Systems
// SPDX-License-Identifier: Apache-2.0, MIT

use super::deadlines::{compute_proving_period_deadline, DeadlineInfo};
use super::policy::*;
use super::types::*;
use crate::{power, u64_key, BytesKey, HAMT_BIT_WIDTH};
use address::Address;
use ahash::AHashSet;
use bitfield::BitField;
use cid::{multihash::Blake2b256, Cid};
use clock::ChainEpoch;
use encoding::{serde_bytes, tuple::*, Cbor};
use fil_types::{RegisteredSealProof, SectorInfo, SectorNumber, SectorSize};
use ipld_amt::{Amt, Error as AmtError};
use ipld_blockstore::BlockStore;
use ipld_hamt::{Error as HamtError, Hamt};
use num_bigint::biguint_ser::{self, BigUintDe};
use num_bigint::BigUint;
use num_traits::ToPrimitive;
use num_traits::Zero;
use vm::TokenAmount;

// Balance of Miner Actor should be greater than or equal to
// the sum of PreCommitDeposits and LockedFunds.
// Excess balance as computed by st.GetAvailableBalance will be
// withdrawable or usable for pre-commit deposit or pledge lock-up.
#[derive(Serialize_tuple, Deserialize_tuple)]
pub struct State {
    /// Contains static info about this miner
    // TODO revisit as will likely change to Cid in future
    pub info: MinerInfo,

    /// Total funds locked as pre_commit_deposit
    #[serde(with = "biguint_ser")]
    pub pre_commit_deposit: TokenAmount,
    /// Total unvested funds locked as pledge collateral
    #[serde(with = "biguint_ser")]
    pub locked_funds: TokenAmount,
    /// Array, AMT[ChainEpoch]TokenAmount
    vesting_funds: Cid,

    /// Sectors that have been pre-committed but not yet proven.
    /// Map, HAMT<SectorNumber, SectorPreCommitOnChainInfo>
    pub pre_committed_sectors: Cid,

    /// Sectors this miner has committed
    /// Array, AMT<SectorOnChainInfo>
    pub sectors: Cid,

    /// The first epoch in this miner's current proving period. This is the first epoch in which a PoSt for a
    /// partition at the miner's first deadline may arrive. Alternatively, it is after the last epoch at which
    /// a PoSt for the previous window is valid.
    /// Always greater than zero, his may be greater than the current epoch for genesis miners in the first
    /// WPoStProvingPeriod epochs of the chain; the epochs before the first proving period starts are exempt from Window
    /// PoSt requirements.
    /// Updated at the end of every period by a power actor cron event.
    pub proving_period_start: ChainEpoch,

    /// Sector numbers prove-committed since period start, to be added to Deadlines at next proving period boundary.
    pub new_sectors: BitField,

    /// Sector numbers indexed by expiry epoch (which are on proving period boundaries).
    /// Invariant: Keys(Sectors) == union(SectorExpirations.Values())
    /// Array, AMT[ChainEpoch]Bitfield
    pub sector_expirations: Cid,

    /// The sector numbers due for PoSt at each deadline in the current proving period, frozen at period start.
    /// New sectors are added and expired ones removed at proving period boundary.
    /// Faults are not subtracted from this in state, but on the fly.
    pub deadlines: Cid,

    /// All currently known faulty sectors, mutated eagerly.
    /// These sectors are exempt from inclusion in PoSt.
    pub faults: BitField,

    /// Faulty sector numbers indexed by the start epoch of the proving period in which detected.
    /// Used to track fault durations for eventual sector termination.
    /// At most 14 entries, b/c sectors faulty longer expire.
    /// Invariant: Faults == union(FaultEpochs.Values())
    /// AMT[ChainEpoch]Bitfield
    pub fault_epochs: Cid,

    /// Faulty sectors that will recover when next included in a valid PoSt.
    /// Invariant: Recoveries ⊆ Faults.
    pub recoveries: BitField,

    /// Records successful PoSt submission in the current proving period by partition number.
    /// The presence of a partition number indicates on-time PoSt received.
    pub post_submissions: BitField,

    /// The index of the next deadline for which faults should been detected and processed (after it's closed).
    /// The proving period cron handler will always reset this to 0, for the subsequent period.
    /// Eager fault detection processing on fault/recovery declarations or PoSt may set a smaller number,
    /// indicating partial progress, from which subsequent processing should continue.
    /// In the range [0, WPoStProvingPeriodDeadlines).
    pub next_deadline_to_process_faults: usize,
}

impl Cbor for State {}

impl State {
    #[allow(clippy::too_many_arguments)]
    pub fn new(
        empty_arr: Cid,
        empty_map: Cid,
        empty_deadlines: Cid,
        owner: Address,
        worker: Address,
        peer_id: Vec<u8>,
        multi_address: Vec<u8>,
        seal_proof_type: RegisteredSealProof,
        period_start: ChainEpoch,
    ) -> Result<Self, String> {
        let sector_size = seal_proof_type.sector_size()?;
        let window_post_partition_sectors = seal_proof_type.window_post_partitions_sector()?;
        Ok(Self {
            info: MinerInfo {
                owner,
                worker,
                pending_worker_key: None,
                peer_id,
                multi_address,
                seal_proof_type,
                sector_size,
                window_post_partition_sectors,
            },
            pre_commit_deposit: TokenAmount::default(),
            locked_funds: TokenAmount::default(),
            vesting_funds: empty_arr.clone(),
            pre_committed_sectors: empty_map,
            sectors: empty_arr.clone(),
            proving_period_start: period_start,
            new_sectors: BitField::default(),
            sector_expirations: empty_arr.clone(),
            deadlines: empty_deadlines,
            faults: BitField::default(),
            fault_epochs: empty_arr,
            recoveries: BitField::default(),
            post_submissions: BitField::default(),
            next_deadline_to_process_faults: 0,
        })
    }
    /// Returns worker address
    pub fn get_worker(&self) -> &Address {
        &self.info.worker
    }
    /// Returns sector size
    pub fn get_sector_size(&self) -> &SectorSize {
        &self.info.sector_size
    }
    /// Returns deadline calculations for the current proving period.
    pub fn deadline_info(&self, current_epoch: ChainEpoch) -> DeadlineInfo {
        compute_proving_period_deadline(self.proving_period_start, current_epoch)
    }
    pub fn sector_count<BS: BlockStore>(&self, store: &BS) -> Result<u64, AmtError> {
        let arr = Amt::<SectorOnChainInfo, _>::load(&self.sectors, store)?;

        Ok(arr.count())
    }
    pub fn get_max_allowed_faults<BS: BlockStore>(&self, store: &BS) -> Result<u64, AmtError> {
        let sector_count = self.sector_count(store)?;
        Ok(2 * sector_count)
    }
    pub fn put_precommitted_sector<BS: BlockStore>(
        &mut self,
        store: &BS,
        info: SectorPreCommitOnChainInfo,
    ) -> Result<(), HamtError> {
        let mut precommitted =
            Hamt::load_with_bit_width(&self.pre_committed_sectors, store, HAMT_BIT_WIDTH)?;
        precommitted.set(u64_key(info.info.sector_number), info)?;

        self.pre_committed_sectors = precommitted.flush()?;
        Ok(())
    }
    pub fn get_precommitted_sector<BS: BlockStore>(
        &self,
        store: &BS,
        sector_num: SectorNumber,
    ) -> Result<Option<SectorPreCommitOnChainInfo>, HamtError> {
        let precommitted = Hamt::<BytesKey, _>::load_with_bit_width(
            &self.pre_committed_sectors,
            store,
            HAMT_BIT_WIDTH,
        )?;
        precommitted.get(&u64_key(sector_num))
    }
    pub fn delete_precommitted_sector<BS: BlockStore>(
        &mut self,
        store: &BS,
        sector_num: SectorNumber,
    ) -> Result<(), HamtError> {
        let mut precommitted = Hamt::<BytesKey, _>::load_with_bit_width(
            &self.pre_committed_sectors,
            store,
            HAMT_BIT_WIDTH,
        )?;
        precommitted.delete(&u64_key(sector_num))?;

        self.pre_committed_sectors = precommitted.flush()?;
        Ok(())
    }
    pub fn has_sector_number<BS: BlockStore>(
        &self,
        store: &BS,
        sector_num: SectorNumber,
    ) -> Result<bool, AmtError> {
        let sectors = Amt::<SectorOnChainInfo, _>::load(&self.sectors, store)?;
        Ok(sectors.get(sector_num)?.is_some())
    }
    pub fn put_sector<BS: BlockStore>(
        &mut self,
        store: &BS,
        sector: SectorOnChainInfo,
    ) -> Result<(), AmtError> {
        let mut sectors = Amt::load(&self.sectors, store)?;
        sectors.set(sector.info.sector_number, sector)?;

        self.sectors = sectors.flush()?;
        Ok(())
    }
    pub fn get_sector<BS: BlockStore>(
        &self,
        store: &BS,
        sector_num: SectorNumber,
    ) -> Result<Option<SectorOnChainInfo>, AmtError> {
        let sectors = Amt::<SectorOnChainInfo, _>::load(&self.sectors, store)?;
        sectors.get(sector_num)
    }
    pub fn delete_sector<BS: BlockStore>(
        &mut self,
        store: &BS,
        sector_nos: &BitField,
    ) -> Result<(), AmtError> {
        let mut sectors = Amt::<SectorOnChainInfo, _>::load(&self.sectors, store)?;

        for sector_num in sector_nos.iter() {
            sectors
                .delete(sector_num as u64)
                .map_err(|e| AmtError::Other(format!("could not delete sector number: {}", e)))?;
        }

        self.sectors = sectors.flush()?;
        Ok(())
    }
    pub fn for_each_sector<BS: BlockStore, F>(&self, store: &BS, mut f: F) -> Result<(), String>
    where
        F: FnMut(&SectorOnChainInfo) -> Result<(), String>,
    {
        let sectors = Amt::<SectorOnChainInfo, _>::load(&self.sectors, store)?;
        sectors.for_each(|_, v| f(&v))
    }
    /// Adds some sector numbers to the new sectors bitfield.
    pub fn add_new_sectors(&mut self, sector_nos: &[SectorNumber]) -> Result<(), String> {
        let mut ns = BitField::new();
        for &sector in sector_nos {
            ns.set(sector as usize)
        }
        self.new_sectors |= &ns;

        let len = self.new_sectors.len();
        if len > NEW_SECTORS_PER_PERIOD_MAX {
            return Err(format!(
                "too many new sectors {}, max {}",
                len, NEW_SECTORS_PER_PERIOD_MAX
            ));
        }

        Ok(())
    }
    /// Removes some sector numbers from the new sectors bitfield, if present.
    pub fn remove_new_sectors(&mut self, sector_nos: &BitField) {
        self.new_sectors -= &sector_nos;
    }
    /// Gets the sector numbers expiring at some epoch.
    pub fn get_sector_expirations<BS: BlockStore>(
        &self,
        store: &BS,
        expiry: ChainEpoch,
    ) -> Result<BitField, String> {
        let sectors = Amt::<BitField, _>::load(&self.sector_expirations, store)?;
        Ok(sectors.get(expiry as u64)?.ok_or("unable to find sector")?)
    }
    /// Iterates sector expiration groups in order.
    /// Note that the sectors bitfield provided to the callback is not safe to store.
    pub fn for_each_sector_expiration<BS: BlockStore, F>(
        &self,
        store: &BS,
        mut f: F,
    ) -> Result<(), String>
    where
        F: FnMut(ChainEpoch, &BitField) -> Result<(), String>,
    {
        let sector_arr = Amt::<BitField, _>::load(&self.sector_expirations, store)?;
        sector_arr.for_each(|i, v| f(i as i64, v))
    }
    /// Adds some sector numbers to the set expiring at an epoch.
    /// The sector numbers are given as uint64s to avoid pointless conversions.
    pub fn add_sector_expirations<BS: BlockStore>(
        &mut self,
        store: &BS,
        expiry: ChainEpoch,
        sectors: &[u64],
    ) -> Result<(), String> {
        let mut sector_arr = Amt::<BitField, _>::load(&self.sector_expirations, store)?;
<<<<<<< HEAD
        let mut bf: BitField = sector_arr
            .get(expiry as u64)?
            .ok_or("unable to find sector")?;
        bf.merge_assign(&BitField::new_from_set(sectors))?;
        let count = bf.count()?;
        if count > SECTORS_MAX {
=======
        let mut bf: BitField = sector_arr.get(expiry)?.ok_or("unable to find sector")?;
        for &sector in sectors {
            bf.set(sector as usize);
        }
        let len = bf.len();
        if len > SECTORS_MAX {
>>>>>>> 95a2fcc1
            return Err(format!(
                "too many sectors at expiration {}, {}, max {}",
                expiry, len, SECTORS_MAX
            ));
        }

        sector_arr.set(expiry as u64, bf)?;

        self.sector_expirations = sector_arr.flush()?;
        Ok(())
    }
    /// Removes some sector numbers from the set expiring at an epoch.
    pub fn remove_sector_expirations<BS: BlockStore>(
        &mut self,
        store: &BS,
        expiry: ChainEpoch,
        sectors: &[u64],
    ) -> Result<(), String> {
        let mut sector_arr = Amt::<BitField, _>::load(&self.sector_expirations, store)?;

<<<<<<< HEAD
        let bf: BitField = sector_arr
            .get(expiry as u64)?
            .ok_or("unable to find sector")?;
        bf.clone()
            .subtract_assign(&BitField::new_from_set(sectors))?;
=======
        let mut bf = sector_arr.get(expiry)?.ok_or("unable to find sector")?;
        for &sector in sectors {
            bf.unset(sector as usize);
        }
>>>>>>> 95a2fcc1

        sector_arr.set(expiry as u64, bf)?;

        self.sector_expirations = sector_arr.flush()?;

        Ok(())
    }
    /// Removes all sector numbers from the set expiring some epochs.
    pub fn clear_sector_expirations<BS: BlockStore>(
        &mut self,
        store: &BS,
        expirations: &[ChainEpoch],
    ) -> Result<(), String> {
        let mut sector_arr = Amt::<BitField, _>::load(&self.sector_expirations, store)?;

        for &exp in expirations {
            sector_arr.delete(exp as u64)?;
        }

        self.sector_expirations = sector_arr.flush()?;

        Ok(())
    }
    /// Adds sectors numbers to faults and fault epochs.
    pub fn add_faults<BS: BlockStore>(
        &mut self,
        store: &BS,
        sector_nos: &BitField,
        fault_epoch: ChainEpoch,
    ) -> Result<(), String> {
        if sector_nos.is_empty() {
            return Err(format!("sectors are empty: {:?}", sector_nos));
        }

        self.faults |= sector_nos;

        let len = self.faults.len();
        if len > SECTORS_MAX {
            return Err(format!("too many faults {}, max {}", len, SECTORS_MAX));
        }

        let mut epoch_fault_arr = Amt::<BitField, _>::load(&self.fault_epochs, store)?;
        let mut bf: BitField = epoch_fault_arr
            .get(fault_epoch as u64)?
            .ok_or("unable to find sector")?;

        bf |= sector_nos;

        epoch_fault_arr.set(fault_epoch as u64, bf)?;

        self.fault_epochs = epoch_fault_arr.flush()?;

        Ok(())
    }
    /// Removes sector numbers from faults and fault epochs, if present.
    pub fn remove_faults<BS: BlockStore>(
        &mut self,
        store: &BS,
        sector_nos: &BitField,
    ) -> Result<(), String> {
        if sector_nos.is_empty() {
            return Err(format!("sectors are empty: {:?}", sector_nos));
        }

        self.faults -= sector_nos;

        let mut sector_arr = Amt::<BitField, _>::load(&self.fault_epochs, store)?;

        let mut changed: Vec<(u64, BitField)> = Vec::new();

        sector_arr.for_each(|i, bf1: &BitField| {
            let c1 = bf1.clone().len();
            let bf2 = bf1 - sector_nos;
            let c2 = bf2.len();

            if c1 != c2 {
                changed.push((i, bf2));
            }

            Ok(())
        })?;

        for (k, v) in changed.into_iter() {
            sector_arr.set(k, v)?;
        }

        self.fault_epochs = sector_arr.flush()?;

        Ok(())
    }
    /// Iterates faults by declaration epoch, in order.
    pub fn for_each_fault_epoch<BS: BlockStore, F>(
        &self,
        store: &BS,
        mut f: F,
    ) -> Result<(), String>
    where
        F: FnMut(ChainEpoch, &BitField) -> Result<(), String>,
    {
        let sector_arr = Amt::<BitField, _>::load(&self.fault_epochs, store)?;
        // TODO AMT and Node for_each should be i64
        sector_arr.for_each(|i, v| f(i as i64, v))
    }
    pub fn clear_fault_epochs<BS: BlockStore>(
        &mut self,
        store: &BS,
        epochs: &[ChainEpoch],
    ) -> Result<(), String> {
        let mut epoch_fault_arr = Amt::<BitField, _>::load(&self.fault_epochs, store)?;

        for &exp in epochs {
            epoch_fault_arr.delete(exp as u64)?;
        }

        self.fault_epochs = epoch_fault_arr.flush()?;

        Ok(())
    }
    /// Adds sectors to recoveries.
    pub fn add_recoveries(&mut self, sector_nos: &BitField) -> Result<(), String> {
        if sector_nos.is_empty() {
            return Err(format!("sectors are empty: {:?}", sector_nos));
        }

        self.recoveries |= sector_nos;

        let len = self.recoveries.len();
        if len > SECTORS_MAX {
            return Err(format!("too many recoveries {}, max {}", len, SECTORS_MAX));
        }

        Ok(())
    }
    /// Removes sectors from recoveries, if present.
    pub fn remove_recoveries(&mut self, sector_nos: &BitField) -> Result<(), String> {
        if sector_nos.is_empty() {
            return Err(format!("sectors are empty: {:?}", sector_nos));
        }
        self.recoveries -= sector_nos;

        Ok(())
    }
    /// Loads sector info for a sequence of sectors.
    pub fn load_sector_infos<BS: BlockStore>(
        &self,
        store: &BS,
        sectors: &BitField,
    ) -> Result<Vec<SectorOnChainInfo>, String> {
        let mut sector_infos: Vec<SectorOnChainInfo> = Vec::new();
        for i in sectors.iter() {
            let key = i as u64;
            let sector_on_chain = self
                .get_sector(store, key)?
                .ok_or(format!("sector not found: {}", i))?;
            sector_infos.push(sector_on_chain);
        }
        Ok(sector_infos)
    }

    /// Loads info for a set of sectors to be proven.
    /// If any of the sectors are declared faulty and not to be recovered, info for the first non-faulty sector is substituted instead.
    /// If any of the sectors are declared recovered, they are returned from this method.
    pub fn load_sector_infos_for_proof<BS: BlockStore>(
        &mut self,
        store: &BS,
        proven_sectors: BitField,
    ) -> Result<(Vec<SectorOnChainInfo>, BitField), String> {
        // Extract a fault set relevant to the sectors being submitted, for expansion into a map.
        let declared_faults = &self.faults & &proven_sectors;
        let recoveries = &self.recoveries & &declared_faults;
        let expected_faults = &declared_faults - &recoveries;
        let non_faults = &expected_faults - &proven_sectors;

        // Select a non-faulty sector as a substitute for faulty ones.
        let good_sector_no = non_faults
            .first()
            .ok_or("no non-faulty sectors in partitions")?;

        // load sector infos
        let sector_infos = self.load_sector_infos_with_fault_mask(
            store,
            &proven_sectors,
            &expected_faults,
            good_sector_no as u64,
        )?;

        Ok((sector_infos, recoveries))
    }
    /// Loads sector info for a sequence of sectors, substituting info for a stand-in sector for any that are faulty.
    fn load_sector_infos_with_fault_mask<BS: BlockStore>(
        &self,
        store: &BS,
        sectors: &BitField,
        faults: &BitField,
        fault_stand_in: SectorNumber,
    ) -> Result<Vec<SectorOnChainInfo>, String> {
        let sector_on_chain = self
            .get_sector(store, fault_stand_in)?
            .ok_or(format!("can't find stand-in sector {}", fault_stand_in))?;

        // Expand faults into a map for quick lookups.
        // The faults bitfield should already be a subset of the sectors bitfield.
        let fault_max = sectors.len();
        let fault_set: AHashSet<_> = faults.bounded_iter(fault_max)?.collect();

        // Load the sector infos, masking out fault sectors with a good one.
        let mut sector_infos: Vec<SectorOnChainInfo> = Vec::new();
        for i in sectors.iter() {
            let sector = if fault_set.contains(&i) {
                sector_on_chain.clone()
            } else {
                self.get_sector(store, fault_stand_in)
                    .unwrap()
                    .ok_or(format!("unable to find sector: {}", i))
                    .unwrap()
            };

            sector_infos.push(sector);
        }
        Ok(sector_infos)
    }
    /// Adds partition numbers to the set of PoSt submissions
    pub fn add_post_submissions(&mut self, partition_nos: BitField) -> Result<(), String> {
        self.post_submissions |= &partition_nos;
        Ok(())
    }
    /// Removes all PoSt submissions
    pub fn clear_post_submissions(&mut self) -> Result<(), String> {
        self.post_submissions = BitField::new();
        Ok(())
    }
    pub fn load_deadlines<BS: BlockStore>(&self, store: &BS) -> Result<Deadlines, String> {
        if let Some(deadlines) = store
            .get::<Deadlines>(&self.deadlines)
            .map_err(|e| e.to_string())?
        {
            Ok(deadlines)
        } else {
            Err(format!("failed to load deadlines: {}", self.deadlines))
        }
    }
    pub fn save_deadlines<BS: BlockStore>(
        &mut self,
        store: &BS,
        deadlines: Deadlines,
    ) -> Result<(), String> {
        let c = store
            .put(&deadlines, Blake2b256)
            .map_err(|e| e.to_string())?;
        self.deadlines = c;
        Ok(())
    }

    //
    // Funds and vesting
    //

    pub fn add_pre_commit_deposit(&mut self, amount: &TokenAmount) {
        self.pre_commit_deposit += amount
    }

    pub fn subtract_pre_commit_deposit(&mut self, amount: &TokenAmount) {
        self.pre_commit_deposit -= amount
    }

    pub fn add_locked_funds<BS: BlockStore>(
        &mut self,
        store: &BS,
        current_epoch: ChainEpoch,
        vesting_sum: &TokenAmount,
        spec: VestSpec,
    ) -> Result<(), AmtError> {
        let mut vesting_funds: Amt<u64, _> = Amt::load(&self.vesting_funds, store)?;

        // Nothing unlocks here, this is just the start of the clock
        let vest_begin = current_epoch + spec.initial_delay;
        let vest_period = BigUint::from(spec.vest_period as u64);
        let mut e = vest_begin + spec.step_duration;
        let mut vested_so_far = BigUint::zero();

        while &vested_so_far < vesting_sum {
            let vest_epoch = quantize_up(e, spec.quantization);
            let elapsed = vest_epoch - vest_begin;

            let target_vest = if elapsed < spec.vest_period {
                // Linear vesting, PARAM_FINISH
                (vesting_sum * elapsed as u64) / &vest_period
            } else {
                vesting_sum.clone()
            };

            let vest_this_time = &target_vest - vested_so_far;
            vested_so_far = target_vest;

            // Load existing entry, else set a new one
            if let Some(locked_fund_entry) = vesting_funds.get(vest_epoch as u64)? {
                let mut locked_funds = BigUint::from(locked_fund_entry);
                locked_funds += vest_this_time;

                let num = ToPrimitive::to_u64(&locked_funds)
                    .ok_or("unable to convert to u64")
                    .unwrap();
                vesting_funds.set(vest_epoch as u64, num)?;
            }
            e += spec.step_duration;
        }
        self.vesting_funds = vesting_funds.flush()?;
        self.locked_funds += vesting_sum;

        Ok(())
    }

    /// Unlocks an amount of funds that have *not yet vested*, if possible.
    /// The soonest-vesting entries are unlocked first.
    /// Returns the amount actually unlocked.
    pub fn unlock_unvested_funds<BS: BlockStore>(
        &mut self,
        store: &BS,
        current_epoch: ChainEpoch,
        target: TokenAmount,
    ) -> Result<TokenAmount, String> {
        let mut vesting_funds: Amt<BigUintDe, _> = Amt::load(&self.vesting_funds, store)?;

        let mut amount_unlocked = TokenAmount::default();
        let mut to_del: Vec<u64> = Vec::new();

        let mut set: Vec<(u64, BigUintDe)> = Vec::new();
        // TODO should AMT closure be i64?
        vesting_funds.for_each(|k, v| {
            if amount_unlocked > target {
                if k >= current_epoch as u64 {
                    let BigUintDe(mut locked_entry) = v.clone();
                    let unlock_amount =
                        std::cmp::min(target.clone() - &amount_unlocked, locked_entry.clone());
                    amount_unlocked += &unlock_amount;
                    locked_entry -= &unlock_amount;

                    if locked_entry.is_zero() {
                        to_del.push(k);
                    } else {
                        set.push((k, BigUintDe(locked_entry)));
                    }
                }
            } else {
                // stop iterating
                return Err("finished".to_string());
            }
            Ok(())
        })?;

        for (k, v) in set {
            vesting_funds.set(k, v)?;
        }

        delete_many(&mut vesting_funds, &to_del)?;

        self.locked_funds -= &amount_unlocked;
        self.vesting_funds = vesting_funds.flush()?;

        Ok(amount_unlocked)
    }

    /// Unlocks all vesting funds that have vested before the provided epoch.
    /// Returns the amount unlocked.
    pub fn unlock_vested_funds<BS: BlockStore>(
        &mut self,
        store: &BS,
        current_epoch: ChainEpoch,
    ) -> Result<TokenAmount, String> {
        let mut vesting_funds: Amt<BigUintDe, _> = Amt::load(&self.vesting_funds, store)?;

        let mut amount_unlocked = TokenAmount::default();
        let mut to_del: Vec<u64> = Vec::new();

        vesting_funds.for_each(|k, v| {
            // TODO should AMT fn closure be i64
            if k < current_epoch as u64 {
                let BigUintDe(locked_entry) = v;
                amount_unlocked += locked_entry;
                to_del.push(k);
            } else {
                // stop iterating
                return Err("finished".to_string());
            }
            Ok(())
        })?;

        delete_many(&mut vesting_funds, &to_del)?;

        self.locked_funds -= &amount_unlocked;
        self.vesting_funds = vesting_funds.flush()?;

        Ok(amount_unlocked)
    }

    /// CheckVestedFunds returns the amount of vested funds that have vested before the provided epoch.
    pub fn check_vested_funds<BS: BlockStore>(
        &self,
        store: &BS,
        current_epoch: ChainEpoch,
    ) -> Result<TokenAmount, String> {
        let vesting_funds: Amt<BigUintDe, _> = Amt::load(&self.vesting_funds, store)?;

        let mut amount_unlocked = TokenAmount::default();
        vesting_funds.for_each(|k, v| {
            if k < current_epoch as u64 {
                let BigUintDe(locked_entry) = v.clone();
                amount_unlocked += locked_entry;
            } else {
                // stop iterating
                return Err("finished".to_string());
            }
            Ok(())
        })?;

        Ok(amount_unlocked)
    }

    pub fn get_available_balance(&self, actor_balance: &TokenAmount) -> TokenAmount {
        (actor_balance - &self.locked_funds) - &self.pre_commit_deposit
    }

    pub fn assert_balance_invariants(&self, balance: &TokenAmount) {
        assert!(balance > &(&self.pre_commit_deposit + &self.locked_funds));
    }
}

/// Static information about miner
#[derive(Debug, PartialEq, Serialize_tuple, Deserialize_tuple)]
pub struct MinerInfo {
    /// Account that owns this miner
    /// - Income and returned collateral are paid to this address
    /// - This address is also allowed to change the worker address for the miner
    pub owner: Address,

    /// Worker account for this miner
    /// This will be the key that is used to sign blocks created by this miner, and
    /// sign messages sent on behalf of this miner to commit sectors, submit PoSts, and
    /// other day to day miner activities
    pub worker: Address,

    /// Optional worker key to update at an epoch
    pub pending_worker_key: Option<WorkerKeyChange>,

    /// Libp2p identity that should be used when connecting to this miner
    #[serde(with = "serde_bytes")]
    pub peer_id: Vec<u8>,
    /// Slice of byte arrays representing Libp2p multi-addresses used for establishing a connection with this miner.
    #[serde(with = "serde_bytes")]
    pub multi_address: Vec<u8>,

    /// The proof type used by this miner for sealing sectors.
    pub seal_proof_type: RegisteredSealProof,

    /// Amount of space in each sector committed to the network by this miner
    pub sector_size: SectorSize,

    /// The number of sectors in each Window PoSt partition (proof).
    /// This is computed from the proof type and represented here redundantly.
    pub window_post_partition_sectors: u64,
}

impl SectorOnChainInfo {
    pub fn new(
        info: SectorPreCommitInfo,
        activation_epoch: ChainEpoch,
        deal_weight: BigUint,
        verified_deal_weight: BigUint,
    ) -> Self {
        Self {
            info,
            activation_epoch,
            deal_weight,
            verified_deal_weight,
        }
    }
    pub fn to_sector_info(&self) -> SectorInfo {
        SectorInfo {
            proof: self.info.registered_proof,
            sector_number: self.info.sector_number,
            sealed_cid: self.info.sealed_cid.clone(),
        }
    }
}

pub fn to_storage_weight_desc(
    sector_size: SectorSize,
    sector_info: &SectorOnChainInfo,
) -> power::SectorStorageWeightDesc {
    power::SectorStorageWeightDesc {
        sector_size,
        deal_weight: sector_info.deal_weight.clone(),
        verified_deal_weight: sector_info.verified_deal_weight.clone(),
        duration: sector_info.info.expiration - sector_info.activation_epoch,
    }
}

//
// PoSt Deadlines and partitions
//
#[derive(Debug, Clone, Serialize_tuple, Deserialize_tuple)]
pub struct Deadlines {
    /// A bitfield of sector numbers due at each deadline.
    /// The sectors for each deadline are logically grouped into sequential partitions for proving.
    pub due: Vec<BitField>,
}

impl Default for Deadlines {
    fn default() -> Self {
        Self::new()
    }
}

impl Deadlines {
    pub fn new() -> Self {
        Self {
            due: vec![BitField::new(); WPOST_PERIOD_DEADLINES],
        }
    }

    /// Adds sector numbers to a deadline.
<<<<<<< HEAD
    /// The sector numbers are given as uint64 to avoid pointless conversions for bitfield use.
    pub fn add_to_deadline(&mut self, deadline: usize, new_sectors: &[u64]) -> Result<(), String> {
        println!("new sectors:::: {:?}", new_sectors);
        let ns = BitField::new_from_set(new_sectors);
=======
    pub fn add_to_deadline(
        &mut self,
        deadline: usize,
        new_sectors: &[usize],
    ) -> Result<(), String> {
        let ns: BitField = new_sectors.iter().copied().collect();
>>>>>>> 95a2fcc1
        let sec = self
            .due
            .get_mut(deadline)
            .ok_or(format!("unable to find deadline: {}", deadline))?;
<<<<<<< HEAD
        sec.merge_assign(&ns)?;
        println!("addded to deadline: {:?}", ns);
=======
        *sec |= &ns;
>>>>>>> 95a2fcc1
        Ok(())
    }
    /// Removes sector numbers from all deadlines.
    pub fn remove_from_all_deadlines(&mut self, sector_nos: &BitField) -> Result<(), String> {
        for d in self.due.iter_mut() {
            *d -= sector_nos;
        }
        Ok(())
    }
}

//
// Misc helpers
//

fn delete_many<BS: BlockStore>(amt: &mut Amt<BigUintDe, BS>, keys: &[u64]) -> Result<(), AmtError> {
    for &i in keys {
        amt.delete(i)?;
    }
    Ok(())
}

/// Rounds e to the nearest exact multiple of the quantization unit, rounding up.
/// Precondition: unit >= 0 else behaviour is undefined
fn quantize_up(e: ChainEpoch, unit: ChainEpoch) -> ChainEpoch {
    let rem = e % unit;
    if rem == 0 {
        return e;
    }
    e - rem + unit
}

#[cfg(test)]
mod tests {
    use super::*;
    use encoding::{from_slice, to_vec};
    use libp2p::PeerId;

    #[test]
    fn miner_info_serialize() {
        let info = MinerInfo {
            owner: Address::new_id(2),
            worker: Address::new_id(3),
            pending_worker_key: None,
            peer_id: PeerId::random().into_bytes(),
            multi_address: PeerId::random().into_bytes(),
            sector_size: SectorSize::_2KiB,
            seal_proof_type: RegisteredSealProof::from(1),
            window_post_partition_sectors: 0,
        };
        let bz = to_vec(&info).unwrap();
        assert_eq!(from_slice::<MinerInfo>(&bz).unwrap(), info);
    }
}<|MERGE_RESOLUTION|>--- conflicted
+++ resolved
@@ -304,21 +304,14 @@
         sectors: &[u64],
     ) -> Result<(), String> {
         let mut sector_arr = Amt::<BitField, _>::load(&self.sector_expirations, store)?;
-<<<<<<< HEAD
         let mut bf: BitField = sector_arr
-            .get(expiry as u64)?
+            .get(expiry as i64)?
             .ok_or("unable to find sector")?;
-        bf.merge_assign(&BitField::new_from_set(sectors))?;
-        let count = bf.count()?;
-        if count > SECTORS_MAX {
-=======
-        let mut bf: BitField = sector_arr.get(expiry)?.ok_or("unable to find sector")?;
         for &sector in sectors {
             bf.set(sector as usize);
         }
         let len = bf.len();
         if len > SECTORS_MAX {
->>>>>>> 95a2fcc1
             return Err(format!(
                 "too many sectors at expiration {}, {}, max {}",
                 expiry, len, SECTORS_MAX
@@ -339,18 +332,12 @@
     ) -> Result<(), String> {
         let mut sector_arr = Amt::<BitField, _>::load(&self.sector_expirations, store)?;
 
-<<<<<<< HEAD
-        let bf: BitField = sector_arr
-            .get(expiry as u64)?
+        let mut bf = sector_arr
+            .get(expiry as i64)?
             .ok_or("unable to find sector")?;
-        bf.clone()
-            .subtract_assign(&BitField::new_from_set(sectors))?;
-=======
-        let mut bf = sector_arr.get(expiry)?.ok_or("unable to find sector")?;
         for &sector in sectors {
             bf.unset(sector as usize);
         }
->>>>>>> 95a2fcc1
 
         sector_arr.set(expiry as u64, bf)?;
 
@@ -872,29 +859,17 @@
     }
 
     /// Adds sector numbers to a deadline.
-<<<<<<< HEAD
-    /// The sector numbers are given as uint64 to avoid pointless conversions for bitfield use.
-    pub fn add_to_deadline(&mut self, deadline: usize, new_sectors: &[u64]) -> Result<(), String> {
-        println!("new sectors:::: {:?}", new_sectors);
-        let ns = BitField::new_from_set(new_sectors);
-=======
     pub fn add_to_deadline(
         &mut self,
         deadline: usize,
         new_sectors: &[usize],
     ) -> Result<(), String> {
         let ns: BitField = new_sectors.iter().copied().collect();
->>>>>>> 95a2fcc1
         let sec = self
             .due
             .get_mut(deadline)
             .ok_or(format!("unable to find deadline: {}", deadline))?;
-<<<<<<< HEAD
-        sec.merge_assign(&ns)?;
-        println!("addded to deadline: {:?}", ns);
-=======
         *sec |= &ns;
->>>>>>> 95a2fcc1
         Ok(())
     }
     /// Removes sector numbers from all deadlines.
