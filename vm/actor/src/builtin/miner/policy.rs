--- conflicted
+++ resolved
@@ -12,8 +12,6 @@
 use std::cmp;
 use vm::TokenAmount;
 
-<<<<<<< HEAD
-=======
 /// Maximum amount of sectors that can be aggregated.
 pub const MAX_AGGREGATED_SECTORS: usize = 819;
 /// Minimum amount of sectors that can be aggregated.
@@ -21,7 +19,6 @@
 /// Maximum total aggregated proof size.
 pub const MAX_AGGREGATED_PROOF_SIZE: usize = 192000;
 
->>>>>>> 1e88b095
 /// The maximum number of sector pre-commitments in a single batch.
 /// 32 sectors per epoch would support a single miner onboarding 1EiB of 32GiB sectors in 1 year.
 pub const PRE_COMMIT_SECTOR_BATCH_MAX_SIZE: usize = 256;
@@ -29,16 +26,7 @@
 /// stay in state for a period of time creating a grace period during which a late-running aggregated prove-commit
 /// can still prove its non-expired precommits without resubmitting a message
 pub const EXPIRED_PRE_COMMIT_CLEAN_UP_DELAY: i64 = 8 * EPOCHS_IN_HOUR;
-<<<<<<< HEAD
-/// Maximum amount of sectors that can be aggregated.
-pub const MAX_AGGREGATED_SECTORS: usize = 819;
-/// Minimum amount of sectors that can be aggregated.
-pub const MIN_AGGREGATED_SECTORS: usize = 4;
-/// Maximum total aggregated proof size.
-pub const MAX_AGGREGATED_PROOF_SIZE: usize = 81960;
-=======
-
->>>>>>> 1e88b095
+
 /// The period over which all a miner's active sectors will be challenged.
 pub const WPOST_PROVING_PERIOD: ChainEpoch = EPOCHS_IN_DAY;
 /// The duration of a deadline's challenge window, the period before a deadline when the challenge is available.
@@ -142,11 +130,7 @@
         StackedDRG32GiBV1 | StackedDRG2KiBV1 | StackedDRG8MiBV1 | StackedDRG512MiBV1
         | StackedDRG64GiBV1 => Some(EPOCHS_IN_DAY + PRE_COMMIT_CHALLENGE_DELAY),
         StackedDRG32GiBV1P1 | StackedDRG64GiBV1P1 | StackedDRG512MiBV1P1 | StackedDRG8MiBV1P1
-<<<<<<< HEAD
-        | StackedDRG2KiBV1P1 => Some(30 * EPOCHS_IN_DAY + PRE_COMMIT_CHALLENGE_DELAY),
-=======
         | StackedDRG2KiBV1P1 => Some(6 * EPOCHS_IN_DAY + PRE_COMMIT_CHALLENGE_DELAY),
->>>>>>> 1e88b095
         _ => None,
     }
 }
