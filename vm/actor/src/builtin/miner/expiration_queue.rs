--- conflicted
+++ resolved
@@ -686,12 +686,8 @@
         Ok(self
             .amt
             .get(key as u64)
-<<<<<<< HEAD
             .map_err(|e| e.downcast_wrap(format!("failed to lookup queue epoch {}", key)))?
-=======
-            .map_err(|e| format!("failed to lookup queue epoch {}: {:?}", key, e))?
             .cloned()
->>>>>>> 2561c51c
             .unwrap_or_default())
     }
 
@@ -699,14 +695,9 @@
         Ok(self
             .amt
             .get(key as u64)
-<<<<<<< HEAD
             .map_err(|e| e.downcast_wrap(format!("failed to lookup queue epoch {}", key)))?
-            .ok_or_else(|| format!("missing expected expiration set at epoch {}", key))?)
-=======
-            .map_err(|e| format!("failed to lookup queue epoch {}: {:?}", key, e))?
-            .cloned()
-            .ok_or_else(|| format!("missing expected expiration set at epoch {}", key))
->>>>>>> 2561c51c
+            .ok_or_else(|| format!("missing expected expiration set at epoch {}", key))?
+            .clone())
     }
 
     fn must_update(
