--- conflicted
+++ resolved
@@ -11,12 +11,8 @@
     pub static ref CRON_ACTOR_ADDR: Address           = Address::new_id(3);
     pub static ref STORAGE_POWER_ACTOR_ADDR: Address  = Address::new_id(4);
     pub static ref STORAGE_MARKET_ACTOR_ADDR: Address = Address::new_id(5);
-<<<<<<< HEAD
-    pub static ref VERIFREG_ACTOR_ADDR: Address       = Address::new_id(6);
-=======
     pub static ref VERIFIED_REGISTRY_ACTOR_ADDR: Address = Address::new_id(6);
 
->>>>>>> 1ff34dbc
     // Distinguished AccountActor that is the destination of all burnt funds.
     pub static ref BURNT_FUNDS_ACTOR_ADDR: Address    = Address::new_id(99);
 }
