// Copyright 2020 ChainSafe Systems
// SPDX-License-Identifier: Apache-2.0, MIT

mod state;
mod types;

pub use self::state::{LaneState, Merge, State};
pub use self::types::*;
use crate::{check_empty_params, ACCOUNT_ACTOR_CODE_ID, INIT_ACTOR_CODE_ID};
use address::Address;
<<<<<<< HEAD
use clock::ChainEpoch;
=======
use cid::Cid;
>>>>>>> 661f52aa
use encoding::to_vec;
use ipld_blockstore::BlockStore;
use message::Message;
use num_bigint::BigInt;
use num_derive::FromPrimitive;
use num_traits::{CheckedSub, FromPrimitive, Zero};
use runtime::{ActorCode, Runtime};
use vm::{
    ActorError, ExitCode, MethodNum, Serialized, TokenAmount, METHOD_CONSTRUCTOR, METHOD_SEND,
};

/// Payment Channel actor methods available
#[derive(FromPrimitive)]
pub enum Method {
    Constructor = METHOD_CONSTRUCTOR,
    UpdateChannelState = 2,
    Settle = 3,
    Collect = 4,
}

impl Method {
    /// Converts a method number into an Method enum
    fn from_method_num(m: MethodNum) -> Option<Method> {
        FromPrimitive::from_u64(u64::from(m))
    }
}

/// Payment Channel actor
pub struct Actor;
impl Actor {
    /// Constructor for Payment channel actor
    pub fn constructor<BS, RT>(rt: &RT, params: ConstructorParams) -> Result<(), ActorError>
    where
        BS: BlockStore,
        RT: Runtime<BS>,
    {
        // Only InitActor can create a payment channel actor. It creates the actor on
        // behalf of the payer/payee.
        rt.validate_immediate_caller_type(std::iter::once(&*INIT_ACTOR_CODE_ID));

        // Check both parties are capable of signing vouchers
        let to = Self::resolve_account(rt, &params.to)
            .map_err(|e| rt.abort(ExitCode::ErrIllegalArgument, e))?;

        let from = Self::resolve_account(rt, &params.from)
            .map_err(|e| rt.abort(ExitCode::ErrIllegalArgument, e))?;

        rt.create(&State::new(from, to));
        Ok(())
    }

    /// Resolves an address to a canonical ID address and requires it to address an account actor.
    /// The account actor constructor checks that the embedded address is associated with an appropriate key.
    /// An alternative (more expensive) would be to send a message to the actor to fetch its key.
    fn resolve_account<BS, RT>(rt: &RT, raw: &Address) -> Result<Address, String>
    where
        BS: BlockStore,
        RT: Runtime<BS>,
    {
        let resolved = rt
            .resolve_address(raw)
            .ok_or(format!("failed to resolve address {}", raw))?;

        let code_cid = rt
            .get_actor_code_cid(&resolved)
            .ok_or(format!("no code for address {}", resolved))?;

        if code_cid != *ACCOUNT_ACTOR_CODE_ID {
            Err(format!(
                "actor {} must be an account ({}), was {}",
                raw, *ACCOUNT_ACTOR_CODE_ID, code_cid
            ))
        } else {
            Ok(resolved)
        }
    }

    pub fn update_channel_state<BS, RT>(
        rt: &RT,
        params: UpdateChannelStateParams,
    ) -> Result<(), ActorError>
    where
        BS: BlockStore,
        RT: Runtime<BS>,
    {
        let st: State = rt.state();

        rt.validate_immediate_caller_is([st.from.clone(), st.to.clone()].iter());
        let signer = if rt.message().from() == &st.from {
            st.to
        } else {
            st.from
        };

        let mut sv = params.sv;

        // Pull signature from signed voucher
        let sig = sv
            .signature
            .take()
            .ok_or_else(|| rt.abort(ExitCode::ErrIllegalArgument, "voucher has no signature"))?;

        // Generate unsigned bytes
        let sv_bz = to_vec(&sv).map_err(|_| {
            rt.abort(
                ExitCode::ErrIllegalArgument,
                "failed to serialize SignedVoucher",
            )
        })?;

        // Validate signature
        rt.syscalls()
            .verify_signature(&sig, &signer, &sv_bz)
            .map_err(|e| {
                rt.abort(
                    ExitCode::ErrIllegalArgument,
                    format!("voucher signature invalid: {}", e),
                )
            })?;

        if rt.curr_epoch() < sv.time_lock_min {
            return Err(rt.abort(ExitCode::ErrIllegalArgument, "cannot use this voucher yet"));
        }

        if sv.time_lock_max != 0 && rt.curr_epoch() > sv.time_lock_max {
            return Err(rt.abort(ExitCode::ErrIllegalArgument, "this voucher has expired"));
        }

        if !sv.secret_pre_image.is_empty() {
            let hashed_secret: &[u8] = &rt.syscalls().hash_blake2b(&params.secret);
            if hashed_secret != sv.secret_pre_image.as_slice() {
                return Err(rt.abort(ExitCode::ErrIllegalArgument, "incorrect secret"));
            }
        }

        if let Some(extra) = &sv.extra {
            rt.send(
                &extra.actor,
                extra.method,
                &Serialized::serialize(PaymentVerifyParams {
                    extra: extra.data.clone(),
                    proof: params.proof,
                })?,
                &TokenAmount::from(0u8),
            )?;
        }

        rt.transaction(|st: &mut State| {
            // Find the voucher lane, create and insert it in sorted order if necessary.
            let (idx, exists) = find_lane(&st.lane_states, sv.lane);
            if !exists {
                if st.lane_states.len() >= LANE_LIMIT {
                    return Err(rt.abort(ExitCode::ErrIllegalArgument, "lane limit exceeded"));
                }
                let tmp_ls = LaneState {
                    id: sv.lane,
                    redeemed: BigInt::zero(),
                    nonce: 0,
                };
                st.lane_states.insert(idx, tmp_ls);
            };
            // let mut ls = st.lane_states[idx].clone();

            if st.lane_states[idx].nonce > sv.nonce {
                return Err(rt.abort(
                    ExitCode::ErrIllegalArgument,
                    "voucher has an outdated nonce, cannot redeem",
                ));
            }

            // The next section actually calculates the payment amounts to update the payment channel state
            // 1. (optional) sum already redeemed value of all merging lanes
            let mut redeemed = BigInt::default();
            for merge in sv.merges {
                if merge.lane == sv.lane {
                    return Err(rt.abort(
                        ExitCode::ErrIllegalArgument,
                        "voucher cannot merge lanes into it's own lane",
                    ));
                }
                let (idx, exists) = find_lane(&st.lane_states, merge.lane);
                if exists {
                    if st.lane_states[idx].nonce >= merge.nonce {
                        return Err(rt.abort(
                            ExitCode::ErrIllegalArgument,
                            "merged lane in voucher has outdated nonce, cannot redeem",
                        ));
                    }

                    redeemed += &st.lane_states[idx].redeemed;
                    st.lane_states[idx].nonce = merge.nonce;
                } else {
                    return Err(rt.abort(
                        ExitCode::ErrIllegalArgument,
                        format!("voucher specifies invalid merge lane {}", merge.lane),
                    ));
                }
            }

            // 2. To prevent double counting, remove already redeemed amounts (from
            // voucher or other lanes) from the voucher amount
            st.lane_states[idx].nonce = sv.nonce;
            let balance_delta = &sv.amount - redeemed + &st.lane_states[idx].redeemed;

            // 3. set new redeemed value for merged-into lane
            st.lane_states[idx].redeemed = sv.amount;

            // 4. check operation validity
<<<<<<< HEAD
            let new_send_balance = st.to_send.checked_add_bigint(balance_delta).map_err(|_| {
                rt.abort(
                    ExitCode::ErrIllegalState,
                    "voucher would leave channel balance negative",
                )
            })?;
=======
            let new_send_balance = (BigInt::from(st.to_send.clone()) + balance_delta)
                .to_biguint()
                .ok_or_else(|| {
                    rt.abort(
                        ExitCode::ErrIllegalState,
                        "voucher would leave channel balance negative",
                    )
                })?;
>>>>>>> 661f52aa

            if new_send_balance > rt.current_balance() {
                return Err(rt.abort(
                    ExitCode::ErrIllegalState,
                    "not enough funds in channel to cover voucher",
                ));
            }

            // 5. add new redemption ToSend
            st.to_send = new_send_balance;

            // update channel settlingAt and MinSettleHeight if delayed by voucher
            if sv.min_settle_height != 0 {
                if st.settling_at != 0 && st.settling_at < sv.min_settle_height {
                    st.settling_at = sv.min_settle_height;
                }
                if st.min_settle_height < sv.min_settle_height {
                    st.min_settle_height = sv.min_settle_height;
                }
            }
            Ok(())
        })
    }

    pub fn settle<BS, RT>(rt: &RT) -> Result<(), ActorError>
    where
        BS: BlockStore,
        RT: Runtime<BS>,
    {
        rt.transaction(|st: &mut State| {
            rt.validate_immediate_caller_is([st.from.clone(), st.to.clone()].iter());

            if st.settling_at != 0 {
                return Err(rt.abort(ExitCode::ErrIllegalState, "channel already settling"));
            }

            st.settling_at = rt.curr_epoch() + SETTLE_DELAY;
            if st.settling_at < st.min_settle_height {
                st.settling_at = st.min_settle_height;
            }

            Ok(())
        })
    }

    pub fn collect<BS, RT>(rt: &RT) -> Result<(), ActorError>
    where
        BS: BlockStore,
        RT: Runtime<BS>,
    {
        let st: State = rt.state();
        rt.validate_immediate_caller_is([st.from.clone(), st.to.clone()].iter());

        if st.settling_at == 0 || rt.curr_epoch() < st.settling_at {
            return Err(rt.abort(
                ExitCode::ErrForbidden,
                "payment channel not settling or settled",
            ));
        }

        // TODO revisit: Spec doesn't check this, could be possible balance is below to_send?
        let rem_bal = rt
            .current_balance()
            .checked_sub(&st.to_send)
            .ok_or_else(|| {
                rt.abort(
                    ExitCode::ErrInsufficientFunds,
                    "Cannot send more than remaining balance",
                )
            })?;

        // send remaining balance to `from`
        rt.send(
            &st.from,
            MethodNum(METHOD_SEND as u64),
            &Serialized::default(),
            &rem_bal,
        )?;

        // send ToSend to `to`
        rt.send(
            &st.to,
            MethodNum(METHOD_SEND as u64),
            &Serialized::default(),
            &st.to_send,
        )?;

        rt.transaction(|st: &mut State| {
            st.to_send = TokenAmount::from(0u8);

            Ok(())
        })
    }
}

#[inline]
fn find_lane(lanes: &[LaneState], id: u64) -> (usize, bool) {
    match lanes.binary_search_by(|lane| lane.id.cmp(&id)) {
        Ok(idx) => (idx, true),
        Err(idx) => (idx, false),
    }
}

impl ActorCode for Actor {
    fn invoke_method<BS, RT>(
        &self,
        rt: &RT,
        method: MethodNum,
        params: &Serialized,
    ) -> Result<Serialized, ActorError>
    where
        BS: BlockStore,
        RT: Runtime<BS>,
    {
        match Method::from_method_num(method) {
            Some(Method::Constructor) => {
                Self::constructor(rt, params.deserialize().unwrap())?;
                Ok(Serialized::default())
            }
            Some(Method::Settle) => {
                check_empty_params(params)?;
                Self::settle(rt)?;
                Ok(Serialized::default())
            }
            Some(Method::Collect) => {
                check_empty_params(params)?;
                Self::collect(rt)?;
                Ok(Serialized::default())
            }
            _ => Err(rt.abort(ExitCode::SysErrInvalidMethod, "Invalid method")),
        }
    }
}<|MERGE_RESOLUTION|>--- conflicted
+++ resolved
@@ -8,11 +8,6 @@
 pub use self::types::*;
 use crate::{check_empty_params, ACCOUNT_ACTOR_CODE_ID, INIT_ACTOR_CODE_ID};
 use address::Address;
-<<<<<<< HEAD
-use clock::ChainEpoch;
-=======
-use cid::Cid;
->>>>>>> 661f52aa
 use encoding::to_vec;
 use ipld_blockstore::BlockStore;
 use message::Message;
@@ -221,14 +216,6 @@
             st.lane_states[idx].redeemed = sv.amount;
 
             // 4. check operation validity
-<<<<<<< HEAD
-            let new_send_balance = st.to_send.checked_add_bigint(balance_delta).map_err(|_| {
-                rt.abort(
-                    ExitCode::ErrIllegalState,
-                    "voucher would leave channel balance negative",
-                )
-            })?;
-=======
             let new_send_balance = (BigInt::from(st.to_send.clone()) + balance_delta)
                 .to_biguint()
                 .ok_or_else(|| {
@@ -237,7 +224,6 @@
                         "voucher would leave channel balance negative",
                     )
                 })?;
->>>>>>> 661f52aa
 
             if new_send_balance > rt.current_balance() {
                 return Err(rt.abort(
