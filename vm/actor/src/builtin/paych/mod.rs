--- conflicted
+++ resolved
@@ -97,11 +97,7 @@
         // Pull signature from signed voucher
         let sig = sv
             .signature
-<<<<<<< HEAD
-            .clone()
-=======
             .as_ref()
->>>>>>> 9c561287
             .ok_or_else(|| rt.abort(ExitCode::ErrIllegalArgument, "voucher has no signature"))?;
 
         // Generate unsigned bytes
@@ -353,11 +349,7 @@
                 Ok(Serialized::default())
             }
             Some(Method::UpdateChannelState) => {
-<<<<<<< HEAD
-                Self::update_channel_state(rt, params.deserialize().unwrap())?;
-=======
                 Self::update_channel_state(rt, params.deserialize()?)?;
->>>>>>> 9c561287
                 Ok(Serialized::default())
             }
             _ => Err(rt.abort(ExitCode::SysErrInvalidMethod, "Invalid method")),
