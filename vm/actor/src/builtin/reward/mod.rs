--- conflicted
+++ resolved
@@ -62,17 +62,10 @@
 impl ActorCode for Actor {
     fn invoke_method<BS, RT>(
         &self,
-<<<<<<< HEAD
         rt: &mut RT,
         method: MethodNum,
         params: &Serialized,
-    ) -> Serialized
-=======
-        rt: &RT,
-        method: MethodNum,
-        params: &Serialized,
     ) -> Result<Serialized, ActorError>
->>>>>>> c97033c0
     where
         BS: BlockStore,
         RT: Runtime<BS>,
