// Copyright 2020 ChainSafe Systems
// SPDX-License-Identifier: Apache-2.0, MIT

<<<<<<< HEAD
use crate::{ActorID, CodeID, FIRST_NON_SINGLETON_ADDR};
use vm::{ExitCode, MethodNum, Serialized, METHOD_CONSTRUCTOR, METHOD_PLACEHOLDER};
=======
use vm::{
    ActorID, CodeID, ExitCode, MethodNum, Serialized, METHOD_CONSTRUCTOR, METHOD_PLACEHOLDER,
};
>>>>>>> 125a9a24

use address::Address;
use cid::Cid;
use ipld_blockstore::BlockStore;
use ipld_hamt::{Error as HamtError, Hamt};
use num_derive::FromPrimitive;
use num_traits::FromPrimitive;
use runtime::{ActorCode, Runtime};
use serde::{Deserialize, Serialize};

/// InitActorState is reponsible for creating
// TODO implement actual serialize and deserialize to match
#[derive(Default, Serialize, Deserialize)]
pub struct InitActorState {
    address_map: Cid,
    next_id: ActorID,
}

impl InitActorState {
    pub fn new(address_map: Cid) -> Self {
        Self {
            address_map,
            next_id: FIRST_NON_SINGLETON_ADDR,
        }
    }
    /// Assigns next available ID and incremenets the next_id value from state
    pub fn map_address_to_new_id<BS: BlockStore>(
        &mut self,
        store: &BS,
        addr: &Address,
    ) -> Result<Address, HamtError> {
        let id = self.next_id;
        self.next_id += 1;

        let mut map: Hamt<String, _> = Hamt::load_with_bit_width(&self.address_map, store, 5)?;
        map.set(String::from_utf8_lossy(&addr.to_bytes()).to_string(), id)?;
        self.address_map = map.flush()?;

        Ok(Address::new_id(id.0).expect("Id Address should be created without Error"))
    }

    /// Resolve address
    pub fn resolve_address<BS: BlockStore>(
        &self,
        _store: &BS,
        _addr: &Address,
    ) -> Result<Address, String> {
        // TODO implement address resolution
        todo!()
    }
}

#[derive(FromPrimitive)]
pub enum InitMethod {
    Constructor = METHOD_CONSTRUCTOR,
    Exec = METHOD_PLACEHOLDER,
    GetActorIDForAddress = METHOD_PLACEHOLDER + 1,
}

impl InitMethod {
    /// from_method_num converts a method number into an InitMethod enum
    fn from_method_num(m: MethodNum) -> Option<InitMethod> {
        FromPrimitive::from_u64(u64::from(m))
    }
}

pub struct InitActorCode;
impl InitActorCode {
    fn constructor<RT: Runtime>(_rt: &RT) {
        // Acquire state
        // Update actor substate
    }
    fn exec<RT: Runtime>(_rt: &RT, _code: CodeID, _params: &Serialized) {
        todo!()
    }
    fn get_actor_id_for_address<RT: Runtime>(_rt: &RT, _address: Address) {
        // TODO
        todo!()
    }
}

impl ActorCode for InitActorCode {
    fn invoke_method<RT: Runtime>(&self, rt: &RT, method: MethodNum, params: &Serialized) {
        // Create mutable copy of params for usage in functions
        let params: &mut Serialized = &mut params.clone();
        match InitMethod::from_method_num(method) {
            Some(InitMethod::Constructor) => {
                // TODO unfinished spec

                Self::constructor(rt)
            }
            Some(InitMethod::Exec) => {
                // TODO deserialize CodeID on finished spec
                Self::exec(rt, CodeID::Init, params)
            }
            Some(InitMethod::GetActorIDForAddress) => {
                // Unmarshall address parameter
                // TODO unfinished spec

                // Errors checked, get actor by address
                Self::get_actor_id_for_address(rt, Address::default())
            }
            _ => {
                // Method number does not match available, abort in runtime
                rt.abort(ExitCode::SysErrInvalidMethod, "Invalid method".to_owned());
                unreachable!();
            }
        }
    }
}

#[cfg(test)]
mod test {

    #[test]
    fn assign_id() {
        // TODO replace with new functionality test on full impl
    }
}<|MERGE_RESOLUTION|>--- conflicted
+++ resolved
@@ -1,14 +1,10 @@
 // Copyright 2020 ChainSafe Systems
 // SPDX-License-Identifier: Apache-2.0, MIT
 
-<<<<<<< HEAD
-use crate::{ActorID, CodeID, FIRST_NON_SINGLETON_ADDR};
-use vm::{ExitCode, MethodNum, Serialized, METHOD_CONSTRUCTOR, METHOD_PLACEHOLDER};
-=======
+use crate::FIRST_NON_SINGLETON_ADDR;
 use vm::{
     ActorID, CodeID, ExitCode, MethodNum, Serialized, METHOD_CONSTRUCTOR, METHOD_PLACEHOLDER,
 };
->>>>>>> 125a9a24
 
 use address::Address;
 use cid::Cid;
@@ -21,7 +17,7 @@
 
 /// InitActorState is reponsible for creating
 // TODO implement actual serialize and deserialize to match
-#[derive(Default, Serialize, Deserialize)]
+#[derive(Serialize, Deserialize)]
 pub struct InitActorState {
     address_map: Cid,
     next_id: ActorID,
