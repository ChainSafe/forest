--- conflicted
+++ resolved
@@ -54,62 +54,6 @@
     }
 }
 
-<<<<<<< HEAD
-impl Serialize for DealProposal {
-    fn serialize<S>(&self, serializer: S) -> Result<S::Ok, S::Error>
-    where
-        S: Serializer,
-    {
-        (
-            &self.piece_cid,
-            &self.piece_size,
-            &self.verified_deal,
-            &self.client,
-            &self.provider,
-            &self.start_epoch,
-            &self.end_epoch,
-            BigUintSer(&self.storage_price_per_epoch),
-            BigUintSer(&self.provider_collateral),
-            BigUintSer(&self.client_collateral),
-        )
-            .serialize(serializer)
-    }
-}
-
-impl<'de> Deserialize<'de> for DealProposal {
-    fn deserialize<D>(deserializer: D) -> Result<Self, D::Error>
-    where
-        D: Deserializer<'de>,
-    {
-        let (
-            piece_cid,
-            piece_size,
-            verified_deal,
-            client,
-            provider,
-            start_epoch,
-            end_epoch,
-            BigUintDe(storage_price_per_epoch),
-            BigUintDe(provider_collateral),
-            BigUintDe(client_collateral),
-        ) = Deserialize::deserialize(deserializer)?;
-        Ok(Self {
-            piece_cid,
-            piece_size,
-            verified_deal,
-            client,
-            provider,
-            start_epoch,
-            end_epoch,
-            storage_price_per_epoch,
-            provider_collateral,
-            client_collateral,
-        })
-    }
-}
-
-=======
->>>>>>> bb982fbb
 /// ClientDealProposal is a DealProposal signed by a client
 #[derive(Clone, Debug, PartialEq, Serialize_tuple, Deserialize_tuple)]
 pub struct ClientDealProposal {
