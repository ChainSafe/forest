--- conflicted
+++ resolved
@@ -34,13 +34,9 @@
     pub next_id: DealID,
     /// Metadata cached for efficient iteration over deals.
     /// SetMultimap<Address>
-<<<<<<< HEAD
-    pub deal_ids_by_party: Cid,
+    pub deal_ops_by_epoch: Cid,
     pub last_cron: OptionalEpoch,
-=======
-    pub deal_ops_by_epoch: Cid,
-    pub last_cron: ChainEpoch,
->>>>>>> 1ff34dbc
+
 }
 
 impl State {
@@ -51,13 +47,9 @@
             escrow_table: empty_map.clone(),
             locked_table: empty_map,
             next_id: 0,
-<<<<<<< HEAD
-            deal_ids_by_party: empty_mset,
+            deal_ops_by_epoch: empty_mset,
             last_cron: OptionalEpoch::default(),
-=======
-            deal_ops_by_epoch: empty_mset,
-            last_cron: ChainEpoch::default(),
->>>>>>> 1ff34dbc
+
         }
     }
 
@@ -303,7 +295,7 @@
 
         Ok(())
     }
-    fn get_escrow_balance<BS: BlockStore>(
+    pub fn get_escrow_balance<BS: BlockStore>(
         &self,
         store: &BS,
         a: &Address,
@@ -432,219 +424,10 @@
         amount: &TokenAmount,
     ) -> Result<(), String> {
         // Subtract from locked and escrow tables
-<<<<<<< HEAD
-        et.must_subtract(addr, &amount).map_err(|e| {
-            ActorError::new(
-                ExitCode::ErrIllegalState,
-                format!("subtract from escrow: {}", e),
-            )
-        })?;
-        lt.must_subtract(addr, &amount).map_err(|e| {
-            ActorError::new(
-                ExitCode::ErrIllegalState,
-                format!("subtract from escrow: {}", e),
-            )
-        })?;
-
-        // Update locked and escrow roots
-        self.locked_table = lt
-            .root()
-            .map_err(|e| ActorError::new(ExitCode::ErrIllegalState, e.into()))?;
-        self.escrow_table = et
-            .root()
-            .map_err(|e| ActorError::new(ExitCode::ErrIllegalState, e.into()))?;
-        Ok(())
-    }
-
-    ////////////////////////////////////////////////////////////////////////////////
-    // Deal state operations
-    ////////////////////////////////////////////////////////////////////////////////
-
-    #[allow(dead_code)]
-    pub(super) fn update_pending_deal_states_for_party<BS, RT>(
-        &mut self,
-        rt: &RT,
-        addr: &Address,
-    ) -> Result<TokenAmount, ActorError>
-    where
-        BS: BlockStore,
-        RT: Runtime<BS>,
-    {
-        // TODO check if rt curr_epoch can be 0
-        let epoch = rt.curr_epoch() - 1;
-        let dbp = SetMultimap::from_root(rt.store(), &self.deal_ids_by_party)
-            .map_err(|e| ActorError::new(ExitCode::ErrIllegalState, e.into()))?;
-
-        let mut extracted_ids = Vec::new();
-        dbp.for_each(addr, |id| {
-            extracted_ids.push(id);
-            Ok(())
-        })
-        .map_err(|e| ActorError::new(ExitCode::ErrIllegalState, e))?;
-
-        self.update_pending_deal_states(rt.store(), extracted_ids, epoch)
-    }
-
-    #[allow(dead_code)]
-
-    pub(super) fn update_pending_deal_states<BS>(
-        &mut self,
-        store: &BS,
-        deal_ids: Vec<DealID>,
-        epoch: ChainEpoch,
-    ) -> Result<TokenAmount, ActorError>
-    where
-        BS: BlockStore,
-    {
-        let mut amount_slashed_total = TokenAmount::zero();
-
-        for deal in deal_ids {
-            amount_slashed_total += self.update_pending_deal_state(store, deal, epoch)?.0;
-        }
-
-        Ok(amount_slashed_total)
-    }
-
-    pub(super) fn update_pending_deal_state<BS>(
-        &mut self,
-        store: &BS,
-        deal_id: DealID,
-        epoch: ChainEpoch,
-    ) -> Result<(TokenAmount, OptionalEpoch), ActorError>
-    where
-        BS: BlockStore,
-    {
-        let deal = self.must_get_deal(store, deal_id)?;
-        let mut state = self.must_get_deal_state(store, deal_id)?;
-
-        let ever_updated = state.last_updated_epoch.is_some();
-        let ever_slashed = state.slash_epoch.is_some();
-
-        if ever_updated && state.last_updated_epoch.unwrap() > epoch {
-            return Err(ActorError::new(
-                ExitCode::ErrIllegalState,
-                "Deal was updated in the future".to_owned(),
-            ));
-        }
-
-        if state.sector_start_epoch.is_none() {
-            if epoch > deal.start_epoch {
-                return Ok((
-                    self.process_deal_init_timed_out(store, deal_id, deal, state)
-                        .unwrap(),
-                    OptionalEpoch::default(),
-                ));
-            }
-            return Ok((TokenAmount::zero(), OptionalEpoch(None)));
-        }
-
-        assert!(
-            deal.start_epoch <= epoch,
-            "Deal start cannot exceed current epoch"
-        );
-
-        let deal_end = if ever_slashed {
-            assert!(
-                state.slash_epoch.unwrap() <= deal.end_epoch,
-                "Epoch slashed must be less or equal to the end epoch"
-            );
-            state.slash_epoch.unwrap()
-        } else {
-            deal.end_epoch
-        };
-
-        let elapsed_start = if ever_updated && state.last_updated_epoch.unwrap() > deal.start_epoch
-        {
-            state.last_updated_epoch.unwrap()
-        } else {
-            deal.start_epoch
-        };
-
-        let elapsed_end = if epoch < deal_end { epoch } else { deal_end };
-
-        let num_epochs_elapsed = elapsed_end - elapsed_start;
-
-        self.transfer_balance(
-            store,
-            &deal.client,
-            &deal.provider,
-            &(deal.storage_price_per_epoch.clone() * num_epochs_elapsed),
-        )?;
-
-        if ever_slashed {
-            let payment_remaining = deal_get_payment_remaining(&deal, state.slash_epoch.unwrap());
-            self.unlock_balance(
-                store,
-                &deal.client,
-                &(payment_remaining + &deal.client_collateral),
-            )?;
-
-            let slashed = deal.provider_collateral.clone();
-            self.slash_balance(store, &deal.provider, &slashed)?;
-
-            self.delete_deal(store, deal_id, deal)?;
-            return Ok((slashed, OptionalEpoch(None)));
-        }
-
-        if epoch >= deal.end_epoch {
-            self.process_deal_expired(store, deal_id, deal, state)?;
-            return Ok((TokenAmount::zero(), OptionalEpoch(None)));
-        }
-
-        state.last_updated_epoch = OptionalEpoch(Some(epoch));
-
-        let next = epoch + DEAL_UPDATES_INTERVAL;
-        let next = if next > deal.end_epoch {
-            deal.end_epoch as ChainEpoch
-        } else {
-            next as ChainEpoch
-        };
-
-        // Update states array
-        let mut states = Amt::<DealState, _>::load(&self.states, store)
-            .map_err(|e| ActorError::new(ExitCode::ErrIllegalState, e.into()))?;
-        states
-            .set(deal_id, state)
-            .map_err(|e| ActorError::new(ExitCode::ErrIllegalState, e.into()))?;
-        self.states = states
-            .flush()
-            .map_err(|e| ActorError::new(ExitCode::ErrIllegalState, e.into()))?;
-
-        Ok((TokenAmount::zero(), OptionalEpoch(Some(next))))
-    }
-
-    pub(super) fn delete_deal<BS>(
-        &mut self,
-        store: &BS,
-        deal_id: DealID,
-        deal: DealProposal,
-    ) -> Result<(), ActorError>
-    where
-        BS: BlockStore,
-    {
-        let mut proposals = Amt::<DealState, _>::load(&self.proposals, store)
-            .map_err(|e| ActorError::new(ExitCode::ErrIllegalState, e.into()))?;
-        proposals
-            .delete(deal_id)
-            .map_err(|e| ActorError::new(ExitCode::ErrPlaceholder, e.into()))?;
-
-        let mut dbp = SetMultimap::from_root(store, &self.deal_ids_by_party)
-            .map_err(|e| ActorError::new(ExitCode::ErrIllegalState, e.into()))?;
-        dbp.remove(&deal.client, deal_id)
-            .map_err(|e| ActorError::new(ExitCode::ErrIllegalState, e))?;
-
-        // Update roots of update
-        self.proposals = proposals
-            .flush()
-            .map_err(|e| ActorError::new(ExitCode::ErrPlaceholder, e.into()))?;
-        self.deal_ids_by_party = dbp
-            .root()
-            .map_err(|e| ActorError::new(ExitCode::ErrPlaceholder, e.into()))?;
-=======
+
         et.must_subtract(addr, &amount)?;
         lt.must_subtract(addr, &amount)?;
 
->>>>>>> 1ff34dbc
         Ok(())
     }
 
@@ -691,13 +474,6 @@
     }
 }
 
-<<<<<<< HEAD
-////////////////////////////////////////////////////////////////////////////////
-// State utility functions
-////////////////////////////////////////////////////////////////////////////////
-///
-///
-=======
 fn mutate_balance_table<BS, F>(store: &BS, c: &mut Cid, f: F) -> Result<(), String>
 where
     F: FnOnce(&mut BalanceTable<BS>) -> Result<(), String>,
@@ -710,7 +486,6 @@
     *c = t.root()?;
     Ok(())
 }
->>>>>>> 1ff34dbc
 
 fn deal_get_payment_remaining(deal: &DealProposal, epoch: ChainEpoch) -> TokenAmount {
     assert!(
