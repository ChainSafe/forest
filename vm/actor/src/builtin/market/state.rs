--- conflicted
+++ resolved
@@ -244,11 +244,7 @@
     // Deal state operations
     ////////////////////////////////////////////////////////////////////////////////
 
-<<<<<<< HEAD
-    pub(super) fn update_pending_deal_states_for_party<BS>(
-=======
     pub(super) fn update_pending_deal_states_for_party<BS, RT>(
->>>>>>> 8f8fd1e3
         &mut self,
         rt: &RT,
         addr: &Address,
