// Copyright 2020 ChainSafe Systems
// SPDX-License-Identifier: Apache-2.0, MIT

use super::deal::ClientDealProposal;
use address::Address;
use clock::ChainEpoch;
<<<<<<< HEAD
use fil_types::RegisteredProof;
use num_bigint::biguint_ser::{BigUintDe, BigUintSer};
use serde::{Deserialize, Deserializer, Serialize, Serializer};
use vm::{DealID, TokenAmount};

use crate::DealWeight;

=======
use encoding::tuple::*;
use fil_types::{RegisteredProof, SectorSize};
use num_bigint::biguint_ser;
use vm::{DealID, TokenAmount};

#[derive(Serialize_tuple, Deserialize_tuple)]
>>>>>>> bb982fbb
pub struct WithdrawBalanceParams {
    pub provider_or_client: Address,
    #[serde(with = "biguint_ser")]
    pub amount: TokenAmount,
}

#[derive(Serialize_tuple, Deserialize_tuple)]
pub struct OnMinerSectorsTerminateParams {
    pub deal_ids: Vec<DealID>,
}

#[derive(Serialize_tuple, Deserialize_tuple)]
pub struct HandleExpiredDealsParams {
    pub deal_ids: Vec<DealID>,
}

#[derive(Serialize_tuple, Deserialize_tuple)]
pub struct PublishStorageDealsParams {
    pub deals: Vec<ClientDealProposal>,
}

#[derive(Serialize_tuple, Deserialize_tuple)]
pub struct PublishStorageDealsReturn {
    pub ids: Vec<DealID>,
}

#[derive(Serialize_tuple, Deserialize_tuple)]
pub struct VerifyDealsOnSectorProveCommitParams {
    pub deal_ids: Vec<DealID>,
    pub sector_expiry: ChainEpoch,
}

<<<<<<< HEAD
impl Serialize for VerifyDealsOnSectorProveCommitParams {
    fn serialize<S>(&self, serializer: S) -> Result<S::Ok, S::Error>
    where
        S: Serializer,
    {
        (&self.deal_ids, &self.sector_expiry).serialize(serializer)
    }
}

impl<'de> Deserialize<'de> for VerifyDealsOnSectorProveCommitParams {
    fn deserialize<D>(deserializer: D) -> Result<Self, D::Error>
    where
        D: Deserializer<'de>,
    {
        let (deal_ids, sector_expiry) = Deserialize::deserialize(deserializer)?;
        Ok(Self {
            deal_ids,
            sector_expiry,
        })
    }
}

pub struct VerifyDealsOnSectorProveCommitReturn {
    pub deal_weight: DealWeight,
    pub verified_deal_weight: DealWeight,
}

// impl Serialize for VerifyDealsOnSectorProveCommitReturn {
//     fn serialize<S>(&self, serializer: S) -> Result<S::Ok, S::Error>
//     where
//         S: Serializer,
//     {
//        // (&self.deal_weight, &self.verified_deal_weight).serialize(serializer)
//        (&self.deal_weight, &self.verified_deal_weight).serialize(serializer) ;
//        //BigInt.serialize(&self.deal_weight);
//     }
// }

// impl<'de> Deserialize<'de> for VerifyDealsOnSectorProveCommitReturn {
//     fn deserialize<D>(deserializer: D) -> Result<Self, D::Error>
//     where
//         D: Deserializer<'de>,
//     {
//         let (deal_weight, verified_deal_weight) = Deserialize::deserialize(deserializer)?;
//         Ok(Self {
//             deal_weight,
//             verified_deal_weight,
//         })
//     }
// }

=======
#[derive(Serialize_tuple, Deserialize_tuple)]
>>>>>>> bb982fbb
pub struct ComputeDataCommitmentParams {
    pub deal_ids: Vec<DealID>,
    pub sector_type: RegisteredProof,
}<|MERGE_RESOLUTION|>--- conflicted
+++ resolved
@@ -2,24 +2,15 @@
 // SPDX-License-Identifier: Apache-2.0, MIT
 
 use super::deal::ClientDealProposal;
+use crate::DealWeight;
 use address::Address;
 use clock::ChainEpoch;
-<<<<<<< HEAD
+use encoding::tuple::*;
 use fil_types::RegisteredProof;
-use num_bigint::biguint_ser::{BigUintDe, BigUintSer};
-use serde::{Deserialize, Deserializer, Serialize, Serializer};
-use vm::{DealID, TokenAmount};
-
-use crate::DealWeight;
-
-=======
-use encoding::tuple::*;
-use fil_types::{RegisteredProof, SectorSize};
-use num_bigint::biguint_ser;
+use num_bigint::{bigint_ser, biguint_ser};
 use vm::{DealID, TokenAmount};
 
 #[derive(Serialize_tuple, Deserialize_tuple)]
->>>>>>> bb982fbb
 pub struct WithdrawBalanceParams {
     pub provider_or_client: Address,
     #[serde(with = "biguint_ser")]
@@ -52,61 +43,15 @@
     pub sector_expiry: ChainEpoch,
 }
 
-<<<<<<< HEAD
-impl Serialize for VerifyDealsOnSectorProveCommitParams {
-    fn serialize<S>(&self, serializer: S) -> Result<S::Ok, S::Error>
-    where
-        S: Serializer,
-    {
-        (&self.deal_ids, &self.sector_expiry).serialize(serializer)
-    }
-}
-
-impl<'de> Deserialize<'de> for VerifyDealsOnSectorProveCommitParams {
-    fn deserialize<D>(deserializer: D) -> Result<Self, D::Error>
-    where
-        D: Deserializer<'de>,
-    {
-        let (deal_ids, sector_expiry) = Deserialize::deserialize(deserializer)?;
-        Ok(Self {
-            deal_ids,
-            sector_expiry,
-        })
-    }
-}
-
+#[derive(Serialize_tuple, Deserialize_tuple)]
 pub struct VerifyDealsOnSectorProveCommitReturn {
+    #[serde(with = "bigint_ser")]
     pub deal_weight: DealWeight,
+    #[serde(with = "bigint_ser")]
     pub verified_deal_weight: DealWeight,
 }
 
-// impl Serialize for VerifyDealsOnSectorProveCommitReturn {
-//     fn serialize<S>(&self, serializer: S) -> Result<S::Ok, S::Error>
-//     where
-//         S: Serializer,
-//     {
-//        // (&self.deal_weight, &self.verified_deal_weight).serialize(serializer)
-//        (&self.deal_weight, &self.verified_deal_weight).serialize(serializer) ;
-//        //BigInt.serialize(&self.deal_weight);
-//     }
-// }
-
-// impl<'de> Deserialize<'de> for VerifyDealsOnSectorProveCommitReturn {
-//     fn deserialize<D>(deserializer: D) -> Result<Self, D::Error>
-//     where
-//         D: Deserializer<'de>,
-//     {
-//         let (deal_weight, verified_deal_weight) = Deserialize::deserialize(deserializer)?;
-//         Ok(Self {
-//             deal_weight,
-//             verified_deal_weight,
-//         })
-//     }
-// }
-
-=======
 #[derive(Serialize_tuple, Deserialize_tuple)]
->>>>>>> bb982fbb
 pub struct ComputeDataCommitmentParams {
     pub deal_ids: Vec<DealID>,
     pub sector_type: RegisteredProof,
