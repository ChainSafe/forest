--- conflicted
+++ resolved
@@ -12,17 +12,10 @@
 pub use self::types::*;
 use crate::{
     make_map, request_miner_control_addrs,
-<<<<<<< HEAD
-    verifreg::{Method as VerifregMethod, RestoreBytesParams, UseBytesParams},
-    BalanceTable, DealID, OptionalEpoch, SetMultimap, BURNT_FUNDS_ACTOR_ADDR,
-    CALLER_TYPES_SIGNABLE, CRON_ACTOR_ADDR, MINER_ACTOR_CODE_ID, SYSTEM_ACTOR_ADDR,
-    VERIFREG_ACTOR_ADDR,
-=======
-    verifreg::{BytesParams, Method as VerifregMethod},
+    verifreg::{BytesParams, RestoreBytesParams, UseBytesParams, Method as VerifregMethod},
     BalanceTable, DealID, OptionalEpoch, SetMultimap, BURNT_FUNDS_ACTOR_ADDR,
     CALLER_TYPES_SIGNABLE, CRON_ACTOR_ADDR, MINER_ACTOR_CODE_ID, SYSTEM_ACTOR_ADDR,
     VERIFIED_REGISTRY_ACTOR_ADDR,
->>>>>>> 1ff34dbc
 };
 use address::Address;
 use cid::Cid;
@@ -137,14 +130,10 @@
         let amount_slashed_total = TokenAmount::zero();
         let amount_extracted =
             rt.transaction::<_, Result<TokenAmount, ActorError>, _>(|st: &mut State, rt| {
-<<<<<<< HEAD
-                // Before any operations that check the balance tables for funds, execute all deferred
-                // deal state updates.
-=======
+
                 // The withdrawable amount might be slightly less than nominal
                 // depending on whether or not all relevant entries have been processed
                 // by cron
->>>>>>> 1ff34dbc
 
                 let min_balance = st.get_locked_balance(rt.store(), &nominal)?;
 
@@ -216,21 +205,7 @@
         }
 
         for deal in &params.deals {
-<<<<<<< HEAD
-            if deal.proposal.verified_deal {
-                let verif_params = UseBytesParams {
-                    address: deal.proposal.client,
-                    deal_size: BigUint::from(deal.proposal.piece_size.0),
-                };
-                rt.send(
-                    &VERIFREG_ACTOR_ADDR,
-                    VerifregMethod::UseBytes as u64,
-                    &Serialized::serialize(verif_params).unwrap(),
-                    &TokenAmount::from(0u8),
-                )?;
-            }
-        }
-=======
+
             // Check VerifiedClient allowed cap and deduct PieceSize from cap.
             // Either the DealSize is within the available DataCap of the VerifiedClient
             // or this message will fail. We do not allow a deal that is partially verified.
@@ -251,7 +226,6 @@
         // All deals should have the same provider so get worker once
         let provider_raw = params.deals[0].proposal.provider;
         let provider = rt.resolve_address(&provider_raw)?;
->>>>>>> 1ff34dbc
 
         let mut new_deal_ids: Vec<DealID> = Vec::new();
         rt.transaction(|st: &mut State, rt| {
@@ -263,7 +237,7 @@
             for mut deal in params.deals {
                 validate_deal(rt, &deal)?;
 
-                if deal.proposal.provider != provider && deal.proposal.provider != *provider_raw {
+                if deal.proposal.provider != provider && deal.proposal.provider != provider_raw {
                     return Err(ActorError::new(
                         ExitCode::ErrIllegalArgument,
                         "Cannot publish deals from different providers at the same time."
@@ -289,21 +263,13 @@
 
                 let id = st.generate_storage_deal_id();
 
-<<<<<<< HEAD
-                prop.set(id, deal.proposal.clone())
-                    .map_err(|e| ActorError::new(ExitCode::ErrIllegalState, e.into()))?;
-
-                let key = Address::new_id(deal.proposal.start_epoch);
-                dbp.put(&key, id)
-                    .map_err(|e| ActorError::new(ExitCode::ErrIllegalState, e))?;
-=======
+
                 deal_ops
                     .put(deal.proposal.start_epoch, id)
                     .map_err(|e| ActorError::new(ExitCode::ErrIllegalState, e))?;
 
                 prop.set(id, deal.proposal)
                     .map_err(|e| ActorError::new(ExitCode::ErrIllegalState, e.into()))?;
->>>>>>> 1ff34dbc
 
                 new_deal_ids.push(id);
             }
@@ -509,29 +475,14 @@
 
         Ok(commd)
     }
-<<<<<<< HEAD
-=======
-
->>>>>>> 1ff34dbc
+
     fn cron_tick<BS, RT>(rt: &mut RT) -> Result<(), ActorError>
     where
         BS: BlockStore,
         RT: Runtime<BS>,
     {
         rt.validate_immediate_caller_is(std::iter::once(&*CRON_ACTOR_ADDR))?;
-<<<<<<< HEAD
-
-        let mut amount_slashed = TokenAmount::from(0u8);
-        let mut timed_out_verif_deals: Vec<DealProposal> = vec![];
-
-        rt.transaction::<_, Result<(), ActorError>, _>(|st: &mut State, rt| {
-            let mut dbe = SetMultimap::from_root(rt.store(), &st.deal_ids_by_party)
-                .map_err(|e| ActorError::new(ExitCode::ErrIllegalState, e.into()))?;
-
-            let mut updates_needed: HashMap<ChainEpoch, Vec<DealID>> = HashMap::new();
-
-            let mut states: Amt<DealState, BS> = Amt::load(&st.states, rt.store())
-=======
+
         let mut amount_slashed = BigUint::zero();
         let mut timed_out_verified_deals: Vec<DealProposal> = Vec::new();
 
@@ -547,7 +498,6 @@
             let mut updates_needed: Vec<(ChainEpoch, DealID)> = Vec::new();
 
             let mut states = Amt::load(&st.states, rt.store())
->>>>>>> 1ff34dbc
                 .map_err(|e| ActorError::new(ExitCode::ErrIllegalState, e.into()))?;
 
             let mut et = BalanceTable::from_root(rt.store(), &st.escrow_table)
@@ -556,33 +506,8 @@
             let mut lt = BalanceTable::from_root(rt.store(), &st.locked_table)
                 .map_err(|e| ActorError::new(ExitCode::ErrIllegalState, e.into()))?;
 
-<<<<<<< HEAD
-            for i in st.last_cron.unwrap() + 1..rt.curr_epoch() {
-                let loop_result = dbe.for_each(&Address::new_id(i), |deal_id| {
-                    let state_option = states.get(deal_id)?;
-                    if state_option.is_none() {
-                        return Ok(());
-                    }
-                    let mut state = state_option.unwrap();
-                    let deal = st.must_get_deal(rt.store(), deal_id).unwrap();
-
-                    if state.sector_start_epoch.is_none() {
-                        assert!(rt.curr_epoch() >= deal.start_epoch);
-                        let slashed = st
-                            .process_deal_init_timed_out(rt.store(), deal_id, deal.clone(), state)
-                            .unwrap();
-                        amount_slashed += slashed;
-                        if deal.verified_deal {
-                            timed_out_verif_deals.push(deal);
-                        }
-                        return Ok(());
-                    }
-                    let (slash_amount, next_epoch) = st
-                        .update_pending_deal_state(rt.store(), deal_id, rt.curr_epoch())
-                        .unwrap();
-
-=======
-            let mut i = st.last_cron + 1;
+
+            let mut i = st.last_cron.unwrap() + 1;
             while i <= rt.curr_epoch() {
                 dbe.for_each(i, |id| {
                     let mut state: DealState = states
@@ -627,71 +552,11 @@
                         &mut lt,
                         rt.curr_epoch(),
                     )?;
->>>>>>> 1ff34dbc
                     amount_slashed += slash_amount;
 
                     if next_epoch.is_some() {
                         assert!(next_epoch.unwrap() > rt.curr_epoch());
-<<<<<<< HEAD
-                        let v = rt.curr_epoch();
-                        state.last_updated_epoch = OptionalEpoch(Some(v));
-                        states.set(deal_id, state)?;
-                        let key = next_epoch.unwrap();
-                        if updates_needed.get(&key).is_none() {
-                            updates_needed
-                                .get_mut(&key)
-                                .get_or_insert(&mut vec![deal_id]);
-                        } else {
-                            updates_needed.get_mut(&key).unwrap().push(deal_id);
-                        }
-                    }
-
-                    Ok(())
-                });
-
-                if loop_result.is_err() {
-                    return Err(ActorError::new(
-                        ExitCode::ErrIllegalState,
-                        "failed to iterate deals for epoch".to_string(),
-                    ));
-                }
-
-                if dbe.remove_all(&Address::new_id(i)).is_err() {
-                    return Err(ActorError::new(
-                        ExitCode::ErrIllegalState,
-                        "failed to delete deals from set".to_string(),
-                    ));
-                }
-            }
-
-            for deals in updates_needed {
-                if dbe.put_many(&Address::new_id(deals.0), &deals.1).is_err() {
-                    return Err(ActorError::new(
-                        ExitCode::ErrIllegalState,
-                        "failed to reinsert deal IDs into epoch set".to_string(),
-                    ));
-                }
-            }
-
-            st.deal_ids_by_party = dbe.root().unwrap();
-            st.locked_table = lt.root().unwrap();
-            st.escrow_table = et.root().unwrap();
-            st.last_cron = OptionalEpoch(Some(rt.curr_epoch()));
-            Ok(())
-        })??;
-
-        for deal in timed_out_verif_deals {
-            let params = RestoreBytesParams {
-                address: deal.client,
-                deal_size: deal.storage_price_per_epoch,
-            };
-
-            rt.send(
-                &VERIFREG_ACTOR_ADDR.clone(),
-                VerifregMethod::RestoreBytes as u64,
-                &Serialized::serialize(params).unwrap(),
-                &TokenAmount::from(0u8),
-=======
+
 
                         // TODO: can we avoid having this field?
                         state.last_updated_epoch = OptionalEpoch(Some(rt.curr_epoch()));
@@ -751,7 +616,7 @@
 
             st.deal_ops_by_epoch = nd_bec;
 
-            st.last_cron = rt.curr_epoch();
+            st.last_cron = OptionalEpoch(Some(rt.curr_epoch()));
 
             Ok(())
         })??;
@@ -766,24 +631,15 @@
                 VerifregMethod::RestoreBytes as u64,
                 &ser_params,
                 &TokenAmount::zero(),
->>>>>>> 1ff34dbc
             )?;
         }
 
         rt.send(
-<<<<<<< HEAD
-            &BURNT_FUNDS_ACTOR_ADDR.clone(),
-=======
             &*BURNT_FUNDS_ACTOR_ADDR,
->>>>>>> 1ff34dbc
             METHOD_SEND,
             &Serialized::default(),
             &amount_slashed,
         )?;
-<<<<<<< HEAD
-=======
-
->>>>>>> 1ff34dbc
         Ok(())
     }
 }
@@ -974,10 +830,6 @@
                 Self::withdraw_balance(rt, params.deserialize()?)?;
                 Ok(Serialized::default())
             }
-<<<<<<< HEAD
-
-=======
->>>>>>> 1ff34dbc
             Some(Method::PublishStorageDeals) => {
                 let res = Self::publish_storage_deals(rt, params.deserialize()?)?;
                 Ok(Serialized::serialize(res)?)
