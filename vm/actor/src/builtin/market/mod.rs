--- conflicted
+++ resolved
@@ -1343,14 +1343,14 @@
     }
 
     if proposal.end_epoch <= proposal.start_epoch {
-<<<<<<< HEAD
-        return Err(format!("proposal end before start"));
-=======
+// <<<<<<< HEAD
+//         return Err(format!("proposal end before start"));
+// =======
         return Err(actor_error!(
             ErrIllegalArgument,
             "proposal end before proposal start"
         ));
->>>>>>> 77843b32
+//>>>>>>> 77843b326d64f072a8db37bb6e94c15ae4b32042
     }
 
     if rt.curr_epoch() > proposal.start_epoch {
