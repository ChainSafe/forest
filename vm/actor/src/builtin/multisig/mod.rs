// Copyright 2020 ChainSafe Systems
// SPDX-License-Identifier: Apache-2.0, MIT

mod state;
mod types;

pub use self::state::State;
pub use self::types::*;
use crate::{make_map, CALLER_TYPES_SIGNABLE, INIT_ACTOR_ADDR};
use address::Address;
use ipld_blockstore::BlockStore;
use message::Message;
use num_derive::FromPrimitive;
use num_traits::FromPrimitive;
use runtime::{ActorCode, Runtime};
use vm::{ActorError, ExitCode, MethodNum, Serialized, TokenAmount, METHOD_CONSTRUCTOR};

/// Multisig actor methods available
#[derive(FromPrimitive)]
pub enum Method {
    Constructor = METHOD_CONSTRUCTOR,
    Propose = 2,
    Approve = 3,
    Cancel = 4,
    // TODO verify on finished spec this not needed
    // ClearCompleted = 5,
    AddSigner = 6,
    RemoveSigner = 7,
    SwapSigner = 8,
    ChangeNumApprovalsThreshold = 9,
}

impl Method {
    /// Converts a method number into a Method enum
    fn from_method_num(m: MethodNum) -> Option<Method> {
        FromPrimitive::from_u64(u64::from(m))
    }
}

/// Multisig Actor
pub struct Actor;
impl Actor {
    /// Constructor for Multisig actor
    pub fn constructor<BS, RT>(rt: &RT, params: ConstructorParams) -> Result<(), ActorError>
    where
        BS: BlockStore,
        RT: Runtime<BS>,
    {
        let sys_ref: &Address = &INIT_ACTOR_ADDR;
        rt.validate_immediate_caller_is(std::iter::once(sys_ref));

        if params.signers.is_empty() {
            return Err(rt.abort(
                ExitCode::ErrIllegalArgument,
                "Must have at least one signer".to_owned(),
            ));
        }

        let empty_root = make_map(rt.store()).flush().map_err(|err| {
            rt.abort(
                ExitCode::ErrIllegalState,
                format!("Failed to create empty map: {}", err),
            )
        })?;

        let mut st: State = State {
            signers: params.signers,
            num_approvals_threshold: params.num_approvals_threshold,
            pending_txs: empty_root,
            initial_balance: TokenAmount::new(0),
            next_tx_id: Default::default(),
            start_epoch: Default::default(),
            unlock_duration: Default::default(),
        };

        if params.unlock_duration.0 != 0 {
            st.initial_balance = rt.message().value().clone();
            st.unlock_duration = params.unlock_duration;
            st.start_epoch = rt.curr_epoch();
        }
        rt.create(&st);

        Ok(())
    }

    /// Multisig actor propose function
<<<<<<< HEAD
    pub fn propose<BS, RT>(rt: &mut RT, params: ProposeParams) -> TxnID
=======
    pub fn propose<BS, RT>(rt: &RT, params: ProposeParams) -> Result<TxnID, ActorError>
>>>>>>> c97033c0
    where
        BS: BlockStore,
        RT: Runtime<BS>,
    {
        rt.validate_immediate_caller_type(CALLER_TYPES_SIGNABLE.iter());
        let caller_addr: &Address = rt.message().from();

        let tx_id = rt.transaction::<State, _, _>(|st| {
            Self::validate_signer(rt, &st, &caller_addr)?;
            let t_id = st.next_tx_id;
            st.next_tx_id.0 += 1;

            if let Err(err) = st.put_pending_transaction(
                rt.store(),
                t_id,
                Transaction {
                    to: params.to,
                    value: params.value,
                    method: params.method,
                    params: params.params,
                    approved: Vec::new(),
                },
            ) {
                return Err(rt.abort(
                    ExitCode::ErrIllegalState,
                    format!("Failed to put transaction for reason: {}", err),
                ));
            }
            // Return the tx id
            Ok(t_id)
        })?;

        // Proposal implicitly includes approval of a transaction
        Self::approve_transaction(rt, tx_id)?;

        // TODO revisit issue referenced in spec:
        // Note: this ID may not be stable across chain re-orgs.
        // https://github.com/filecoin-project/specs-actors/issues/7

        Ok(tx_id)
    }

    /// Multisig actor approve function
<<<<<<< HEAD
    pub fn approve<BS, RT>(rt: &mut RT, params: TxnIDParams)
=======
    pub fn approve<BS, RT>(rt: &RT, params: TxnIDParams) -> Result<(), ActorError>
>>>>>>> c97033c0
    where
        BS: BlockStore,
        RT: Runtime<BS>,
    {
        rt.validate_immediate_caller_type(CALLER_TYPES_SIGNABLE.iter());
        let caller_addr: &Address = rt.message().from();

        // Validate signer
        rt.transaction::<State, _, _>(|st| Self::validate_signer(rt, &st, &caller_addr))?;

        Self::approve_transaction(rt, params.id)
    }

    /// Multisig actor cancel function
    pub fn cancel<BS, RT>(rt: &RT, params: TxnIDParams) -> Result<(), ActorError>
    where
        BS: BlockStore,
        RT: Runtime<BS>,
    {
        rt.validate_immediate_caller_type(CALLER_TYPES_SIGNABLE.iter());
        let caller_addr: &Address = rt.message().from();

        rt.transaction::<State, _, _>(|st| {
            Self::validate_signer(rt, &st, caller_addr)?;

            // Get transaction to cancel
            let tx = st
                .get_pending_transaction(rt.store(), params.id)
                .map_err(|err| {
                    rt.abort(
                        ExitCode::ErrNotFound,
                        format!("Failed to get transaction for cancel: {}", err),
                    )
                })?;

            // Check to make sure transaction proposer is caller address
            if tx.approved.get(0) != Some(&caller_addr) {
                return Err(rt.abort(
                    ExitCode::ErrForbidden,
                    "Cannot cancel another signers transaction",
                ));
            }

            // Remove transaction
            if let Err(e) = st.delete_pending_transaction(rt.store(), params.id) {
                return Err(rt.abort(
                    ExitCode::ErrIllegalState,
                    format!("Failed to delete transaction for cancel: {}", e),
                ));
            }

            Ok(())
        })
    }

    /// Multisig actor function to add signers to multisig
    pub fn add_signer<BS, RT>(rt: &RT, params: AddSignerParams) -> Result<(), ActorError>
    where
        BS: BlockStore,
        RT: Runtime<BS>,
    {
        rt.validate_immediate_caller_is(std::iter::once(rt.message().to()));

        rt.transaction::<State, _, _>(|st| {
            // Check if signer to add is already signer
            if st.is_signer(&params.signer) {
                return Err(rt.abort(ExitCode::ErrIllegalArgument, "Party is already a signer"));
            }

            // Add signer and increase threshold if set
            st.signers.push(params.signer);
            if params.increase {
                st.num_approvals_threshold += 1;
            }

            Ok(())
        })
    }

    /// Multisig actor function to remove signers to multisig
    pub fn remove_signer<BS, RT>(rt: &RT, params: RemoveSignerParams) -> Result<(), ActorError>
    where
        BS: BlockStore,
        RT: Runtime<BS>,
    {
        rt.validate_immediate_caller_is(std::iter::once(rt.message().to()));

        rt.transaction::<State, _, _>(|st| {
            // Check that signer to remove exists
            if !st.is_signer(&params.signer) {
                return Err(rt.abort(ExitCode::ErrNotFound, "Party not found"));
            }

            if st.signers.len() == 1 {
                rt.abort(
                    ExitCode::ErrForbidden,
                    "Cannot remove only signer".to_owned(),
                );
            }

            // Remove signer from state
            st.signers.retain(|s| s != &params.signer);

            // Decrease approvals threshold if decrease param or below threshold
            if params.decrease || st.signers.len() - 1 < st.num_approvals_threshold as usize {
                st.num_approvals_threshold -= 1;
            }
            Ok(())
        })
    }

    /// Multisig actor function to swap signers to multisig
    pub fn swap_signer<BS, RT>(rt: &RT, params: SwapSignerParams) -> Result<(), ActorError>
    where
        BS: BlockStore,
        RT: Runtime<BS>,
    {
        rt.validate_immediate_caller_is(std::iter::once(rt.message().to()));

        rt.transaction::<State, _, _>(|st| {
            // Check that signer to remove exists
            if !st.is_signer(&params.from) {
                return Err(rt.abort(ExitCode::ErrNotFound, "Party not found"));
            }

            // Check if signer to add is already signer
            if st.is_signer(&params.to) {
                return Err(rt.abort(
                    ExitCode::ErrIllegalArgument,
                    "Party already present".to_owned(),
                ));
            }

            // Remove signer from state
            st.signers.retain(|s| s != &params.from);

            // Add new signer
            st.signers.push(params.to);

            Ok(())
        })
    }

    /// Multisig actor function to change number of approvals needed
    pub fn change_num_approvals_threshold<BS, RT>(
        rt: &RT,
        params: ChangeNumApprovalsThresholdParams,
    ) -> Result<(), ActorError>
    where
        BS: BlockStore,
        RT: Runtime<BS>,
    {
        rt.validate_immediate_caller_is(std::iter::once(rt.message().to()));

        rt.transaction::<State, _, _>(|st| {
            // Check if valid threshold value
            if params.new_threshold <= 0 || params.new_threshold as usize > st.signers.len() {
                return Err(rt.abort(
                    ExitCode::ErrIllegalArgument,
                    "New threshold value not supported",
                ));
            }

            // Update threshold on state
            st.num_approvals_threshold = params.new_threshold;
            Ok(())
        })
    }

<<<<<<< HEAD
    fn approve_transaction<BS, RT>(rt: &mut RT, tx_id: TxnID)
=======
    fn approve_transaction<BS, RT>(rt: &RT, tx_id: TxnID) -> Result<(), ActorError>
>>>>>>> c97033c0
    where
        BS: BlockStore,
        RT: Runtime<BS>,
    {
        // Approval transaction
        let (tx, threshold_met): (Transaction, bool) = rt.transaction::<State, _, _>(|st| {
            let mut txn = match st.get_pending_transaction(rt.store(), tx_id) {
                Ok(t) => t,
                Err(e) => {
                    rt.abort(
                        ExitCode::ErrIllegalState,
                        format!("Failed to get transaction for approval: {}", e),
                    );
                    unreachable!()
                }
            };

            // abort duplicate approval
            for previous_approver in &txn.approved {
                if previous_approver == rt.message().from() {
                    return Err(
                        rt.abort(ExitCode::ErrIllegalState, "Already approved this message")
                    );
                }
            }

            // update approved on the transaction
            txn.approved.push(rt.message().from().clone());

            if let Err(e) = st.put_pending_transaction(rt.store(), tx_id, txn.clone()) {
                return Err(rt.abort(
                    ExitCode::ErrIllegalState,
                    format!("Failed to put transaction for approval: {}", e),
                ));
            }

            // Check if number approvals is met
            if txn.approved.len() >= st.num_approvals_threshold as usize {
                // Ensure sufficient funds
                if let Err(e) =
                    st.check_available(rt.current_balance(), txn.value.clone(), rt.curr_epoch())
                {
                    return Err(rt.abort(
                        ExitCode::ErrInsufficientFunds,
                        format!("Insufficient funds unlocked: {}", e),
                    ));
                }

                // Delete pending transaction
                if let Err(e) = st.delete_pending_transaction(rt.store(), tx_id) {
                    return Err(rt.abort(
                        ExitCode::ErrIllegalState,
                        format!("failed to delete transaction for cleanup: {}", e),
                    ));
                }

                Ok((txn, true))
            } else {
                // Number of approvals required not met, do not relay message
                Ok((txn, false))
            }
        })?;

        // Sufficient number of approvals have arrived, relay message
        if threshold_met {
<<<<<<< HEAD
            rt.send(&tx.to, tx.method, &tx.params, &tx.value);
=======
            rt.send::<Serialized>(&tx.to, tx.method, &tx.params, &tx.value)?;
>>>>>>> c97033c0
        }

        Ok(())
    }

    fn validate_signer<BS, RT>(rt: &RT, st: &State, address: &Address) -> Result<(), ActorError>
    where
        BS: BlockStore,
        RT: Runtime<BS>,
    {
        if !st.is_signer(address) {
            return Err(rt.abort(ExitCode::ErrForbidden, "Party not a signer"));
        }

        Ok(())
    }
}

impl ActorCode for Actor {
    fn invoke_method<BS, RT>(
        &self,
<<<<<<< HEAD
        rt: &mut RT,
        method: MethodNum,
        params: &Serialized,
    ) -> Serialized
=======
        rt: &RT,
        method: MethodNum,
        params: &Serialized,
    ) -> Result<Serialized, ActorError>
>>>>>>> c97033c0
    where
        BS: BlockStore,
        RT: Runtime<BS>,
    {
        match Method::from_method_num(method) {
            Some(Method::Constructor) => {
                Self::constructor(rt, params.deserialize()?)?;
                Ok(Serialized::default())
            }
            Some(Method::Propose) => {
                let res = Self::propose(rt, params.deserialize()?)?;
                Ok(Serialized::serialize(res)?)
            }
            Some(Method::Approve) => {
                Self::approve(rt, params.deserialize()?)?;
                Ok(Serialized::default())
            }
            Some(Method::Cancel) => {
                Self::cancel(rt, params.deserialize()?)?;
                Ok(Serialized::default())
            }
            Some(Method::AddSigner) => {
                Self::add_signer(rt, params.deserialize()?)?;
                Ok(Serialized::default())
            }
            Some(Method::RemoveSigner) => {
                Self::remove_signer(rt, params.deserialize()?)?;
                Ok(Serialized::default())
            }
            Some(Method::SwapSigner) => {
                Self::swap_signer(rt, params.deserialize()?)?;
                Ok(Serialized::default())
            }
            Some(Method::ChangeNumApprovalsThreshold) => {
                Self::change_num_approvals_threshold(rt, params.deserialize()?)?;
                Ok(Serialized::default())
            }
            _ => Err(rt.abort(ExitCode::SysErrInvalidMethod, "Invalid method".to_owned())),
        }
    }
}<|MERGE_RESOLUTION|>--- conflicted
+++ resolved
@@ -84,11 +84,7 @@
     }
 
     /// Multisig actor propose function
-<<<<<<< HEAD
-    pub fn propose<BS, RT>(rt: &mut RT, params: ProposeParams) -> TxnID
-=======
-    pub fn propose<BS, RT>(rt: &RT, params: ProposeParams) -> Result<TxnID, ActorError>
->>>>>>> c97033c0
+    pub fn propose<BS, RT>(rt: &mut RT, params: ProposeParams) -> Result<TxnID, ActorError>
     where
         BS: BlockStore,
         RT: Runtime<BS>,
@@ -132,11 +128,7 @@
     }
 
     /// Multisig actor approve function
-<<<<<<< HEAD
-    pub fn approve<BS, RT>(rt: &mut RT, params: TxnIDParams)
-=======
-    pub fn approve<BS, RT>(rt: &RT, params: TxnIDParams) -> Result<(), ActorError>
->>>>>>> c97033c0
+    pub fn approve<BS, RT>(rt: &mut RT, params: TxnIDParams) -> Result<(), ActorError>
     where
         BS: BlockStore,
         RT: Runtime<BS>,
@@ -306,11 +298,7 @@
         })
     }
 
-<<<<<<< HEAD
-    fn approve_transaction<BS, RT>(rt: &mut RT, tx_id: TxnID)
-=======
-    fn approve_transaction<BS, RT>(rt: &RT, tx_id: TxnID) -> Result<(), ActorError>
->>>>>>> c97033c0
+    fn approve_transaction<BS, RT>(rt: &mut RT, tx_id: TxnID) -> Result<(), ActorError>
     where
         BS: BlockStore,
         RT: Runtime<BS>,
@@ -376,11 +364,7 @@
 
         // Sufficient number of approvals have arrived, relay message
         if threshold_met {
-<<<<<<< HEAD
-            rt.send(&tx.to, tx.method, &tx.params, &tx.value);
-=======
             rt.send::<Serialized>(&tx.to, tx.method, &tx.params, &tx.value)?;
->>>>>>> c97033c0
         }
 
         Ok(())
@@ -402,17 +386,10 @@
 impl ActorCode for Actor {
     fn invoke_method<BS, RT>(
         &self,
-<<<<<<< HEAD
         rt: &mut RT,
         method: MethodNum,
         params: &Serialized,
-    ) -> Serialized
-=======
-        rt: &RT,
-        method: MethodNum,
-        params: &Serialized,
     ) -> Result<Serialized, ActorError>
->>>>>>> c97033c0
     where
         BS: BlockStore,
         RT: Runtime<BS>,
