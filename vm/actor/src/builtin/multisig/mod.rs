// Copyright 2020 ChainSafe Systems
// SPDX-License-Identifier: Apache-2.0, MIT

mod state;
mod types;

pub use self::state::State;
pub use self::types::*;
use crate::{make_map, CALLER_TYPES_SIGNABLE, INIT_ACTOR_ADDR};
use address::Address;
use forest_ipld::Ipld;
use ipld_blockstore::BlockStore;
use message::Message;
use num_derive::FromPrimitive;
use num_traits::FromPrimitive;
use runtime::{ActorCode, Runtime};
use vm::{ActorError, ExitCode, MethodNum, Serialized, TokenAmount, METHOD_CONSTRUCTOR};

/// Multisig actor methods available
#[derive(FromPrimitive)]
#[repr(u64)]
pub enum Method {
    Constructor = METHOD_CONSTRUCTOR,
    Propose = 2,
    Approve = 3,
    Cancel = 4,
    // TODO verify on finished spec this not needed
    // ClearCompleted = 5,
    AddSigner = 6,
    RemoveSigner = 7,
    SwapSigner = 8,
    ChangeNumApprovalsThreshold = 9,
}

impl Method {
    /// Converts a method number into a Method enum
    fn from_method_num(m: MethodNum) -> Option<Method> {
        FromPrimitive::from_u64(m)
    }
}

/// Multisig Actor
pub struct Actor;
impl Actor {
    /// Constructor for Multisig actor
    pub fn constructor<BS, RT>(rt: &RT, params: ConstructorParams) -> Result<(), ActorError>
    where
        BS: BlockStore,
        RT: Runtime<BS>,
    {
        let sys_ref: &Address = &INIT_ACTOR_ADDR;
        rt.validate_immediate_caller_is(std::iter::once(sys_ref))?;

        if params.signers.is_empty() {
            return Err(rt.abort(
                ExitCode::ErrIllegalArgument,
                "Must have at least one signer".to_owned(),
            ));
        }

        let empty_root = make_map(rt.store()).flush().map_err(|err| {
            rt.abort(
                ExitCode::ErrIllegalState,
                format!("Failed to create empty map: {}", err),
            )
        })?;

        let mut st: State = State {
            signers: params.signers,
            num_approvals_threshold: params.num_approvals_threshold,
            pending_txs: empty_root,
            initial_balance: TokenAmount::from(0u8),
            next_tx_id: Default::default(),
            start_epoch: Default::default(),
            unlock_duration: Default::default(),
        };

        if params.unlock_duration != 0 {
            st.initial_balance = rt.message().value().clone();
            st.unlock_duration = params.unlock_duration;
            st.start_epoch = rt.curr_epoch();
        }
        rt.create(&st);

        Ok(())
    }

    /// Multisig actor propose function
    pub fn propose<BS, RT>(rt: &mut RT, params: ProposeParams) -> Result<TxnID, ActorError>
    where
        BS: BlockStore,
        RT: Runtime<BS>,
    {
        rt.validate_immediate_caller_type(CALLER_TYPES_SIGNABLE.iter())?;
        let caller_addr: &Address = rt.message().from();

        let tx_id = rt.transaction::<State, _, _>(|st| {
            Self::validate_signer(rt, &st, &caller_addr)?;
            let t_id = st.next_tx_id;
            st.next_tx_id.0 += 1;

            if let Err(err) = st.put_pending_transaction(
                rt.store(),
                t_id,
                Transaction {
                    to: params.to,
                    value: params.value,
                    method: params.method,
                    params: params.params,
                    approved: Vec::new(),
                },
            ) {
                return Err(rt.abort(
                    ExitCode::ErrIllegalState,
                    format!("Failed to put transaction for reason: {}", err),
                ));
            }
            // Return the tx id
            Ok(t_id)
        })?;

        // Proposal implicitly includes approval of a transaction
        Self::approve_transaction(rt, tx_id)?;

        // TODO revisit issue referenced in spec:
        // Note: this ID may not be stable across chain re-orgs.
        // https://github.com/filecoin-project/specs-actors/issues/7

        Ok(tx_id)
    }

    /// Multisig actor approve function
    pub fn approve<BS, RT>(rt: &mut RT, params: TxnIDParams) -> Result<(), ActorError>
    where
        BS: BlockStore,
        RT: Runtime<BS>,
    {
        rt.validate_immediate_caller_type(CALLER_TYPES_SIGNABLE.iter())?;
        let caller_addr: &Address = rt.message().from();

        // Validate signer
        rt.transaction::<State, _, _>(|st| Self::validate_signer(rt, &st, &caller_addr))?;

        Self::approve_transaction(rt, params.id)
    }

    /// Multisig actor cancel function
    pub fn cancel<BS, RT>(rt: &RT, params: TxnIDParams) -> Result<(), ActorError>
    where
        BS: BlockStore,
        RT: Runtime<BS>,
    {
        rt.validate_immediate_caller_type(CALLER_TYPES_SIGNABLE.iter())?;
        let caller_addr: &Address = rt.message().from();

        rt.transaction::<State, _, _>(|st| {
            Self::validate_signer(rt, &st, caller_addr)?;

            // Get transaction to cancel
            let tx = st
                .get_pending_transaction(rt.store(), params.id)
                .map_err(|err| {
                    rt.abort(
                        ExitCode::ErrNotFound,
                        format!("Failed to get transaction for cancel: {}", err),
                    )
                })?;

            // Check to make sure transaction proposer is caller address
            if tx.approved.get(0) != Some(&caller_addr) {
                return Err(rt.abort(
                    ExitCode::ErrForbidden,
                    "Cannot cancel another signers transaction",
                ));
            }

            // Remove transaction
            if let Err(e) = st.delete_pending_transaction(rt.store(), params.id) {
                return Err(rt.abort(
                    ExitCode::ErrIllegalState,
                    format!("Failed to delete transaction for cancel: {}", e),
                ));
            }

            Ok(())
        })
    }

    /// Multisig actor function to add signers to multisig
    pub fn add_signer<BS, RT>(rt: &RT, params: AddSignerParams) -> Result<(), ActorError>
    where
        BS: BlockStore,
        RT: Runtime<BS>,
    {
        rt.validate_immediate_caller_is(std::iter::once(rt.message().to()))?;

        rt.transaction::<State, _, _>(|st| {
            // Check if signer to add is already signer
            if st.is_signer(&params.signer) {
                return Err(rt.abort(ExitCode::ErrIllegalArgument, "Party is already a signer"));
            }

            // Add signer and increase threshold if set
            st.signers.push(params.signer);
            if params.increase {
                st.num_approvals_threshold += 1;
            }

            Ok(())
        })
    }

    /// Multisig actor function to remove signers to multisig
    pub fn remove_signer<BS, RT>(rt: &RT, params: RemoveSignerParams) -> Result<(), ActorError>
    where
        BS: BlockStore,
        RT: Runtime<BS>,
    {
        rt.validate_immediate_caller_is(std::iter::once(rt.message().to()))?;

        rt.transaction::<State, _, _>(|st| {
            // Check that signer to remove exists
            if !st.is_signer(&params.signer) {
                return Err(rt.abort(ExitCode::ErrNotFound, "Party not found"));
            }

            if st.signers.len() == 1 {
                rt.abort(
                    ExitCode::ErrForbidden,
                    "Cannot remove only signer".to_owned(),
                );
            }

            // Remove signer from state
            st.signers.retain(|s| s != &params.signer);

            // Decrease approvals threshold if decrease param or below threshold
            if params.decrease || st.signers.len() - 1 < st.num_approvals_threshold as usize {
                st.num_approvals_threshold -= 1;
            }
            Ok(())
        })
    }

    /// Multisig actor function to swap signers to multisig
    pub fn swap_signer<BS, RT>(rt: &RT, params: SwapSignerParams) -> Result<(), ActorError>
    where
        BS: BlockStore,
        RT: Runtime<BS>,
    {
        rt.validate_immediate_caller_is(std::iter::once(rt.message().to()))?;

        rt.transaction::<State, _, _>(|st| {
            // Check that signer to remove exists
            if !st.is_signer(&params.from) {
                return Err(rt.abort(ExitCode::ErrNotFound, "Party not found"));
            }

            // Check if signer to add is already signer
            if st.is_signer(&params.to) {
                return Err(rt.abort(
                    ExitCode::ErrIllegalArgument,
                    "Party already present".to_owned(),
                ));
            }

            // Remove signer from state
            st.signers.retain(|s| s != &params.from);

            // Add new signer
            st.signers.push(params.to);

            Ok(())
        })
    }

    /// Multisig actor function to change number of approvals needed
    pub fn change_num_approvals_threshold<BS, RT>(
        rt: &RT,
        params: ChangeNumApprovalsThresholdParams,
    ) -> Result<(), ActorError>
    where
        BS: BlockStore,
        RT: Runtime<BS>,
    {
        rt.validate_immediate_caller_is(std::iter::once(rt.message().to()))?;

        rt.transaction::<State, _, _>(|st| {
            // Check if valid threshold value
            if params.new_threshold <= 0 || params.new_threshold as usize > st.signers.len() {
                return Err(rt.abort(
                    ExitCode::ErrIllegalArgument,
                    "New threshold value not supported",
                ));
            }

            // Update threshold on state
            st.num_approvals_threshold = params.new_threshold;
            Ok(())
        })
    }

    fn approve_transaction<BS, RT>(rt: &mut RT, tx_id: TxnID) -> Result<(), ActorError>
    where
        BS: BlockStore,
        RT: Runtime<BS>,
    {
        // Approval transaction
        let (tx, threshold_met): (Transaction, bool) = rt.transaction::<State, _, _>(|st| {
            let mut txn = match st.get_pending_transaction(rt.store(), tx_id) {
                Ok(t) => t,
                Err(e) => {
                    rt.abort(
                        ExitCode::ErrIllegalState,
                        format!("Failed to get transaction for approval: {}", e),
                    );
                    unreachable!()
                }
            };

            // abort duplicate approval
            for previous_approver in &txn.approved {
                if previous_approver == rt.message().from() {
                    return Err(
                        rt.abort(ExitCode::ErrIllegalState, "Already approved this message")
                    );
                }
            }

            // update approved on the transaction
            txn.approved.push(rt.message().from().clone());

            if let Err(e) = st.put_pending_transaction(rt.store(), tx_id, txn.clone()) {
                return Err(rt.abort(
                    ExitCode::ErrIllegalState,
                    format!("Failed to put transaction for approval: {}", e),
                ));
            }

            // Check if number approvals is met
            if txn.approved.len() >= st.num_approvals_threshold as usize {
                // Ensure sufficient funds
                if let Err(e) =
                    st.check_available(rt.current_balance()?, txn.value.clone(), rt.curr_epoch())
                {
                    return Err(rt.abort(
                        ExitCode::ErrInsufficientFunds,
                        format!("Insufficient funds unlocked: {}", e),
                    ));
                }

                // Delete pending transaction
                if let Err(e) = st.delete_pending_transaction(rt.store(), tx_id) {
                    return Err(rt.abort(
                        ExitCode::ErrIllegalState,
                        format!("failed to delete transaction for cleanup: {}", e),
                    ));
                }

                Ok((txn, true))
            } else {
                // Number of approvals required not met, do not relay message
                Ok((txn, false))
            }
        })?;

        // Sufficient number of approvals have arrived, relay message
        if threshold_met {
<<<<<<< HEAD
            rt.send(&tx.to, tx.method, &tx.params, &tx.value)?;
=======
            rt.send::<Ipld>(&tx.to, tx.method, &tx.params, &tx.value)?;
>>>>>>> 6d2bf0e0
        }

        Ok(())
    }

    fn validate_signer<BS, RT>(rt: &RT, st: &State, address: &Address) -> Result<(), ActorError>
    where
        BS: BlockStore,
        RT: Runtime<BS>,
    {
        if !st.is_signer(address) {
            return Err(rt.abort(ExitCode::ErrForbidden, "Party not a signer"));
        }

        Ok(())
    }
}

impl ActorCode for Actor {
    fn invoke_method<BS, RT>(
        &self,
        rt: &mut RT,
        method: MethodNum,
        params: &Serialized,
    ) -> Result<Serialized, ActorError>
    where
        BS: BlockStore,
        RT: Runtime<BS>,
    {
        match Method::from_method_num(method) {
            Some(Method::Constructor) => {
                Self::constructor(rt, params.deserialize()?)?;
                Ok(Serialized::default())
            }
            Some(Method::Propose) => {
                let res = Self::propose(rt, params.deserialize()?)?;
                Ok(Serialized::serialize(res)?)
            }
            Some(Method::Approve) => {
                Self::approve(rt, params.deserialize()?)?;
                Ok(Serialized::default())
            }
            Some(Method::Cancel) => {
                Self::cancel(rt, params.deserialize()?)?;
                Ok(Serialized::default())
            }
            Some(Method::AddSigner) => {
                Self::add_signer(rt, params.deserialize()?)?;
                Ok(Serialized::default())
            }
            Some(Method::RemoveSigner) => {
                Self::remove_signer(rt, params.deserialize()?)?;
                Ok(Serialized::default())
            }
            Some(Method::SwapSigner) => {
                Self::swap_signer(rt, params.deserialize()?)?;
                Ok(Serialized::default())
            }
            Some(Method::ChangeNumApprovalsThreshold) => {
                Self::change_num_approvals_threshold(rt, params.deserialize()?)?;
                Ok(Serialized::default())
            }
            _ => Err(rt.abort(ExitCode::SysErrInvalidMethod, "Invalid method".to_owned())),
        }
    }
}<|MERGE_RESOLUTION|>--- conflicted
+++ resolved
@@ -366,11 +366,7 @@
 
         // Sufficient number of approvals have arrived, relay message
         if threshold_met {
-<<<<<<< HEAD
             rt.send(&tx.to, tx.method, &tx.params, &tx.value)?;
-=======
-            rt.send::<Ipld>(&tx.to, tx.method, &tx.params, &tx.value)?;
->>>>>>> 6d2bf0e0
         }
 
         Ok(())
