// Copyright 2020 ChainSafe Systems
// SPDX-License-Identifier: Apache-2.0, MIT

mod state;
mod types;

pub use self::state::*;
pub use self::types::*;
use crate::{
<<<<<<< HEAD
    make_map_with_bitwidth, make_map_with_root, resolve_to_id_addr, ActorDowncast, Map,
=======
    make_empty_map, make_map_with_root, resolve_to_id_addr, ActorDowncast, Map,
>>>>>>> 0289e349
    CALLER_TYPES_SIGNABLE, INIT_ACTOR_ADDR,
};
use address::Address;
use encoding::to_vec;
<<<<<<< HEAD
use fil_types::HAMT_BIT_WIDTH;
=======
use fil_types::{NetworkVersion, HAMT_BIT_WIDTH};
>>>>>>> 0289e349
use ipld_blockstore::BlockStore;
use num_bigint::Sign;
use num_derive::FromPrimitive;
use num_traits::{FromPrimitive, Signed};
use runtime::{ActorCode, Runtime, Syscalls};
use std::collections::HashSet;
use std::error::Error as StdError;
use vm::{
    actor_error, ActorError, ExitCode, MethodNum, Serialized, TokenAmount, METHOD_CONSTRUCTOR,
};

// * Updated to specs-actors commit: e195950ba98adb8ce362030356bf4a3809b7ec77 (v3.0.0)

/// Multisig actor methods available
#[derive(FromPrimitive)]
#[repr(u64)]
pub enum Method {
    Constructor = METHOD_CONSTRUCTOR,
    Propose = 2,
    Approve = 3,
    Cancel = 4,
    AddSigner = 5,
    RemoveSigner = 6,
    SwapSigner = 7,
    ChangeNumApprovalsThreshold = 8,
    LockBalance = 9,
}

/// Multisig Actor
pub struct Actor;
impl Actor {
    /// Constructor for Multisig actor
    pub fn constructor<BS, RT>(rt: &mut RT, params: ConstructorParams) -> Result<(), ActorError>
    where
        BS: BlockStore,
        RT: Runtime<BS>,
    {
        rt.validate_immediate_caller_is(std::iter::once(&*INIT_ACTOR_ADDR))?;

        if params.signers.is_empty() {
            return Err(actor_error!(ErrIllegalArgument; "Must have at least one signer"));
        }

        if params.signers.len() > SIGNERS_MAX {
            return Err(actor_error!(
                ErrIllegalArgument,
                "cannot add more than {} signers",
                SIGNERS_MAX
            ));
        }

        // resolve signer addresses and do not allow duplicate signers
        let mut resolved_signers = Vec::with_capacity(params.signers.len());
        let mut dedup_signers = HashSet::with_capacity(params.signers.len());
        for signer in &params.signers {
            let resolved = resolve_to_id_addr(rt, signer).map_err(|e| {
                e.downcast_default(
                    ExitCode::ErrIllegalState,
                    format!("failed to resolve addr {} to ID addr", signer),
                )
            })?;
            if dedup_signers.contains(&resolved) {
                return Err(
                    actor_error!(ErrIllegalArgument; "duplicate signer not allowed: {}", signer),
                );
            }
            resolved_signers.push(resolved);
            dedup_signers.insert(resolved);
        }

        if params.num_approvals_threshold > params.signers.len() {
            return Err(
                actor_error!(ErrIllegalArgument; "must not require more approvals than signers"),
            );
        }

        if params.num_approvals_threshold < 1 {
            return Err(actor_error!(ErrIllegalArgument; "must require at least one approval"));
        }

        if params.unlock_duration < 0 {
            return Err(actor_error!(ErrIllegalArgument; "negative unlock duration disallowed"));
        }

<<<<<<< HEAD
        let empty_root = make_map_with_bitwidth::<_, ()>(rt.store(), HAMT_BIT_WIDTH)
=======
        let empty_root = make_empty_map::<_, ()>(rt.store(), HAMT_BIT_WIDTH)
>>>>>>> 0289e349
            .flush()
            .map_err(|e| {
                e.downcast_default(ExitCode::ErrIllegalState, "Failed to create empty map")
            })?;

        let mut st: State = State {
            signers: resolved_signers,
            num_approvals_threshold: params.num_approvals_threshold,
            pending_txs: empty_root,
            initial_balance: TokenAmount::from(0),
            next_tx_id: Default::default(),
            start_epoch: Default::default(),
            unlock_duration: Default::default(),
        };

        if params.unlock_duration != 0 {
            st.set_locked(
                params.start_epoch,
                params.unlock_duration,
                rt.message().value_received().clone(),
            );
        }
        rt.create(&st)?;

        Ok(())
    }

    /// Multisig actor propose function
    pub fn propose<BS, RT>(rt: &mut RT, params: ProposeParams) -> Result<ProposeReturn, ActorError>
    where
        BS: BlockStore,
        RT: Runtime<BS>,
    {
        rt.validate_immediate_caller_type(CALLER_TYPES_SIGNABLE.iter())?;
        let proposer: Address = *rt.message().caller();

        if params.value.sign() == Sign::Minus {
            return Err(actor_error!(
                ErrIllegalArgument,
                "proposed value must be non-negative, was {}",
                params.value
            ));
        }

        let (txn_id, txn) = rt.transaction(|st: &mut State, rt| {
            if !st.is_signer(&proposer) {
                return Err(actor_error!(ErrForbidden, "{} is not a signer", proposer));
            }

            let mut ptx = make_map_with_root(&st.pending_txs, rt.store()).map_err(|e| {
                e.downcast_default(
                    ExitCode::ErrIllegalState,
                    "failed to load pending transactions",
                )
            })?;

            let t_id = st.next_tx_id;
            st.next_tx_id.0 += 1;

            let txn = Transaction {
                to: params.to,
                value: params.value,
                method: params.method,
                params: params.params,
                approved: Vec::new(),
            };

            ptx.set(t_id.key(), txn.clone()).map_err(|e| {
                e.downcast_default(
                    ExitCode::ErrIllegalState,
                    "failed to put transaction for propose",
                )
            })?;

            st.pending_txs = ptx.flush().map_err(|e| {
                e.downcast_default(
                    ExitCode::ErrIllegalState,
                    "failed to flush pending transactions",
                )
            })?;

            Ok((t_id, txn))
        })?;

        let (applied, ret, code) = Self::approve_transaction(rt, txn_id, txn)?;

        Ok(ProposeReturn {
            txn_id,
            applied,
            code,
            ret,
        })
    }

    /// Multisig actor approve function
    pub fn approve<BS, RT>(rt: &mut RT, params: TxnIDParams) -> Result<ApproveReturn, ActorError>
    where
        BS: BlockStore,
        RT: Runtime<BS>,
    {
        rt.validate_immediate_caller_type(CALLER_TYPES_SIGNABLE.iter())?;
        let approver: Address = *rt.message().caller();

        let id = params.id;
        let (st, txn) = rt.transaction(|st: &mut State, rt| {
            if !st.is_signer(&approver) {
                return Err(actor_error!(ErrForbidden; "{} is not a signer", approver));
            }

            let ptx = make_map_with_root(&st.pending_txs, rt.store()).map_err(|e| {
                e.downcast_default(
                    ExitCode::ErrIllegalState,
                    "failed to load pending transactions",
                )
            })?;

            let txn = get_transaction(rt, &ptx, params.id, params.proposal_hash, true)?;

            // Go implementation holds reference to state after transaction so state must be cloned
            // to match to handle possible exit code inconsistency
            Ok((st.clone(), txn.clone()))
        })?;

        let (applied, ret, code) = execute_transaction_if_approved(rt, &st, id, &txn)?;
        if !applied {
            // if the transaction hasn't already been approved, "process" the approval
            // and see if the transaction can be executed
            let (applied, ret, code) = Self::approve_transaction(rt, id, txn)?;
            Ok(ApproveReturn { applied, code, ret })
        } else {
            Ok(ApproveReturn { applied, code, ret })
        }
    }

    /// Multisig actor cancel function
    pub fn cancel<BS, RT>(rt: &mut RT, params: TxnIDParams) -> Result<(), ActorError>
    where
        BS: BlockStore,
        RT: Runtime<BS>,
    {
        rt.validate_immediate_caller_type(CALLER_TYPES_SIGNABLE.iter())?;
        let caller_addr: Address = *rt.message().caller();

        rt.transaction(|st: &mut State, rt| {
            if !st.is_signer(&caller_addr) {
                return Err(actor_error!(ErrForbidden; "{} is not a signer", caller_addr));
            }

            let mut ptx = make_map_with_root::<_, Transaction>(&st.pending_txs, rt.store())
                .map_err(|e| {
                    e.downcast_default(
                        ExitCode::ErrIllegalState,
                        "failed to load pending transactions",
                    )
                })?;

            let (_, tx) = ptx
                .delete(&params.id.key())
                .map_err(|e| {
                    e.downcast_default(
                        ExitCode::ErrIllegalState,
                        format!("failed to pop transaction {:?} for cancel", params.id),
                    )
                })?
                .ok_or_else(|| {
                    actor_error!(ErrNotFound, "no such transaction {:?} to cancel", params.id)
                })?;

            // Check to make sure transaction proposer is caller address
            if tx.approved.get(0) != Some(&caller_addr) {
                return Err(
                    actor_error!(ErrForbidden; "Cannot cancel another signers transaction"),
                );
            }

            let calculated_hash = compute_proposal_hash(&tx, rt).map_err(|e| {
                e.downcast_default(
                    ExitCode::ErrIllegalState,
                    format!("failed to compute proposal hash for (tx: {:?})", params.id),
                )
            })?;

            if !params.proposal_hash.is_empty() && params.proposal_hash != calculated_hash {
                return Err(actor_error!(
                    ErrIllegalState,
                    "hash does not match proposal params"
                ));
            }

            st.pending_txs = ptx.flush().map_err(|e| {
                e.downcast_default(
                    ExitCode::ErrIllegalState,
                    "failed to flush pending transactions",
                )
            })?;

            Ok(())
        })
    }

    /// Multisig actor function to add signers to multisig
    pub fn add_signer<BS, RT>(rt: &mut RT, params: AddSignerParams) -> Result<(), ActorError>
    where
        BS: BlockStore,
        RT: Runtime<BS>,
    {
        let receiver = *rt.message().receiver();
        rt.validate_immediate_caller_is(std::iter::once(&receiver))?;
        let resolved_new_signer = resolve_to_id_addr(rt, &params.signer).map_err(|e| {
            e.downcast_default(
                ExitCode::ErrIllegalState,
                format!("failed to resolve address {}", params.signer),
            )
        })?;

        rt.transaction(|st: &mut State, _| {
            if st.signers.len() >= SIGNERS_MAX {
                return Err(actor_error!(
                    ErrForbidden,
                    "cannot add more than {} signers",
                    SIGNERS_MAX
                ));
            }
            if st.is_signer(&resolved_new_signer) {
                return Err(actor_error!(
                    ErrForbidden,
                    "{} is already a signer",
                    resolved_new_signer
                ));
            }

            // Add signer and increase threshold if set
            st.signers.push(resolved_new_signer);
            if params.increase {
                st.num_approvals_threshold += 1;
            }

            Ok(())
        })
    }

    /// Multisig actor function to remove signers to multisig
    pub fn remove_signer<BS, RT>(rt: &mut RT, params: RemoveSignerParams) -> Result<(), ActorError>
    where
        BS: BlockStore,
        RT: Runtime<BS>,
    {
        let receiver = *rt.message().receiver();
        rt.validate_immediate_caller_is(std::iter::once(&receiver))?;
        let resolved_old_signer = resolve_to_id_addr(rt, &params.signer).map_err(|e| {
            e.downcast_default(
                ExitCode::ErrIllegalState,
                format!("failed to resolve address {}", params.signer),
            )
        })?;

        rt.transaction(|st: &mut State, rt| {
            if !st.is_signer(&resolved_old_signer) {
                return Err(actor_error!(
                    ErrForbidden,
                    "{} is not a signer",
                    resolved_old_signer
                ));
            }

            if st.signers.len() == 1 {
                return Err(actor_error!(ErrForbidden; "Cannot remove only signer"));
            }

            if !params.decrease && st.signers.len() < st.num_approvals_threshold {
                return Err(actor_error!(
                    ErrIllegalArgument,
                    "can't reduce signers to {} below threshold {} with decrease=false",
                    st.signers.len(),
                    st.num_approvals_threshold
                ));
            }

            if params.decrease {
                if st.num_approvals_threshold < 2 {
                    return Err(actor_error!(
                        ErrIllegalArgument,
                        "can't decrease approvals from {} to {}",
                        st.num_approvals_threshold,
                        st.num_approvals_threshold - 1
                    ));
                }
                st.num_approvals_threshold -= 1;
            }

            // Remove approvals from removed signer
            st.purge_approvals(rt.store(), &resolved_old_signer)
                .map_err(|e| {
                    e.downcast_default(
                        ExitCode::ErrIllegalState,
                        "failed to purge approvals of removed signer",
                    )
                })?;
            st.signers.retain(|s| s != &resolved_old_signer);

            Ok(())
        })?;

        Ok(())
    }

    /// Multisig actor function to swap signers to multisig
    pub fn swap_signer<BS, RT>(rt: &mut RT, params: SwapSignerParams) -> Result<(), ActorError>
    where
        BS: BlockStore,
        RT: Runtime<BS>,
    {
        let receiver = *rt.message().receiver();
        rt.validate_immediate_caller_is(std::iter::once(&receiver))?;
        let from_resolved = resolve_to_id_addr(rt, &params.from).map_err(|e| {
            e.downcast_default(
                ExitCode::ErrIllegalState,
                format!("failed to resolve address {}", params.from),
            )
        })?;
        let to_resolved = resolve_to_id_addr(rt, &params.to).map_err(|e| {
            e.downcast_default(
                ExitCode::ErrIllegalState,
                format!("failed to resolve address {}", params.to),
            )
        })?;

        rt.transaction(|st: &mut State, rt| {
            if !st.is_signer(&from_resolved) {
                return Err(actor_error!(ErrForbidden; "{} is not a signer", from_resolved));
            }

            if st.is_signer(&to_resolved) {
                return Err(
                    actor_error!(ErrIllegalArgument; "{} is already a signer", to_resolved),
                );
            }

            // Remove signer from state (retain preserves order of elements)
            st.signers.retain(|s| s != &from_resolved);

            // Add new signer
            st.signers.push(to_resolved);

            st.purge_approvals(rt.store(), &from_resolved)
                .map_err(|e| {
                    e.downcast_default(
                        ExitCode::ErrIllegalState,
                        "failed to purge approvals of removed signer",
                    )
                })?;
            Ok(())
        })?;

        Ok(())
    }

    /// Multisig actor function to change number of approvals needed
    pub fn change_num_approvals_threshold<BS, RT>(
        rt: &mut RT,
        params: ChangeNumApprovalsThresholdParams,
    ) -> Result<(), ActorError>
    where
        BS: BlockStore,
        RT: Runtime<BS>,
    {
        let receiver = *rt.message().receiver();
        rt.validate_immediate_caller_is(std::iter::once(&receiver))?;

        rt.transaction(|st: &mut State, _| {
            // Check if valid threshold value
            if params.new_threshold == 0 || params.new_threshold > st.signers.len() {
                return Err(actor_error!(ErrIllegalArgument; "New threshold value not supported"));
            }

            // Update threshold on state
            st.num_approvals_threshold = params.new_threshold;
            Ok(())
        })?;

        Ok(())
    }

    /// Multisig actor function to change number of approvals needed
    pub fn lock_balance<BS, RT>(rt: &mut RT, params: LockBalanceParams) -> Result<(), ActorError>
    where
        BS: BlockStore,
        RT: Runtime<BS>,
    {
        let receiver = *rt.message().receiver();
        rt.validate_immediate_caller_is(std::iter::once(&receiver))?;

        if params.unlock_duration <= 0 {
            return Err(actor_error!(
                ErrIllegalArgument,
                "unlock duration must be positive"
            ));
        }

        if params.amount.is_negative() {
            return Err(actor_error!(
                ErrIllegalArgument,
                "amount to lock must be positive"
            ));
        }

        rt.transaction(|st: &mut State, _| {
            if st.unlock_duration != 0 {
                return Err(actor_error!(
                    ErrForbidden,
                    "modification of unlock disallowed"
                ));
            }
            st.set_locked(params.start_epoch, params.unlock_duration, params.amount);
            Ok(())
        })?;

        Ok(())
    }

    fn approve_transaction<BS, RT>(
        rt: &mut RT,
        tx_id: TxnID,
        mut txn: Transaction,
    ) -> Result<(bool, Serialized, ExitCode), ActorError>
    where
        BS: BlockStore,
        RT: Runtime<BS>,
    {
        for previous_approver in &txn.approved {
            if previous_approver == rt.message().caller() {
                return Err(actor_error!(
                    ErrForbidden,
                    "{} already approved this message",
                    previous_approver
                ));
            }
        }

        let st = rt.transaction(|st: &mut State, rt| {
            let mut ptx = make_map_with_root(&st.pending_txs, rt.store()).map_err(|e| {
                e.downcast_default(
                    ExitCode::ErrIllegalState,
                    "failed to load pending transactions",
                )
            })?;

            // update approved on the transaction
            txn.approved.push(*rt.message().caller());

            ptx.set(tx_id.key(), txn.clone()).map_err(|e| {
                e.downcast_default(
                    ExitCode::ErrIllegalState,
                    format!("failed to put transaction {} for approval", tx_id.0),
                )
            })?;

            st.pending_txs = ptx.flush().map_err(|e| {
                e.downcast_default(
                    ExitCode::ErrIllegalState,
                    "failed to flush pending transactions",
                )
            })?;

            // Go implementation holds reference to state after transaction so this must be cloned
            // to match to handle possible exit code inconsistency
            Ok(st.clone())
        })?;

        execute_transaction_if_approved(rt, &st, tx_id, &txn)
    }
}

fn execute_transaction_if_approved<BS, RT>(
    rt: &mut RT,
    st: &State,
    txn_id: TxnID,
    txn: &Transaction,
) -> Result<(bool, Serialized, ExitCode), ActorError>
where
    BS: BlockStore,
    RT: Runtime<BS>,
{
    let mut out = Serialized::default();
    let mut code = ExitCode::Ok;
    let mut applied = false;
    let threshold_met = txn.approved.len() >= st.num_approvals_threshold;
    if threshold_met {
        st.check_available(rt.current_balance()?, &txn.value, rt.curr_epoch())
            .map_err(|e| {
                actor_error!(ErrInsufficientFunds, "insufficient funds unlocked: {}", e)
            })?;

        match rt.send(txn.to, txn.method, txn.params.clone(), txn.value.clone()) {
            Ok(ser) => {
                out = ser;
            }
            Err(e) => {
                code = e.exit_code();
            }
        }
        applied = true;

        rt.transaction(|st: &mut State, rt| {
            let mut ptx = make_map_with_root::<_, Transaction>(&st.pending_txs, rt.store())
                .map_err(|e| {
                    e.downcast_default(
                        ExitCode::ErrIllegalState,
                        "failed to load pending transactions",
                    )
                })?;

            ptx.delete(&txn_id.key())
                .map_err(|e| {
                    e.downcast_default(
                        ExitCode::ErrIllegalState,
                        "failed to delete transaction for cleanup",
                    )
                })?
                .ok_or_else(|| {
                    actor_error!(
                        ErrIllegalState,
                        "failed to delete transaction for cleanup: does not exist"
                    )
                })?;

            st.pending_txs = ptx.flush().map_err(|e| {
                e.downcast_default(
                    ExitCode::ErrIllegalState,
                    "failed to flush pending transactions",
                )
            })?;
            Ok(())
        })?;
    }

    Ok((applied, out, code))
}

fn get_transaction<'bs, 'm, BS, RT>(
    rt: &RT,
    ptx: &'m Map<'bs, BS, Transaction>,
    txn_id: TxnID,
    proposal_hash: Vec<u8>,
    check_hash: bool,
) -> Result<&'m Transaction, ActorError>
where
    BS: BlockStore,
    RT: Runtime<BS>,
{
    let txn = ptx
        .get(&txn_id.key())
        .map_err(|e| {
            e.downcast_default(
                ExitCode::ErrIllegalState,
                format!("failed to load transaction {:?} for approval", txn_id),
            )
        })?
        .ok_or_else(|| {
            actor_error!(ErrNotFound, "no such transaction {:?} for approval", txn_id)
        })?;

    if check_hash {
        let calculated_hash = compute_proposal_hash(&txn, rt).map_err(|e| {
            e.downcast_default(
                ExitCode::ErrIllegalState,
                format!("failed to compute proposal hash for (tx: {:?})", txn_id),
            )
        })?;

        if !proposal_hash.is_empty() && proposal_hash != calculated_hash {
            return Err(actor_error!(
                ErrIllegalArgument,
                "hash does not match proposal params (ensure requester is an ID address)"
            ));
        }
    }

    Ok(txn)
}

/// Computes a digest of a proposed transaction. This digest is used to confirm identity
/// of the transaction associated with an ID, which might change under chain re-orgs.
fn compute_proposal_hash(
    txn: &Transaction,
    sys: &dyn Syscalls,
) -> Result<[u8; 32], Box<dyn StdError>> {
    let proposal_hash = ProposalHashData {
        requester: txn.approved.get(0),
        to: &txn.to,
        value: &txn.value,
        method: &txn.method,
        params: &txn.params,
    };
    let data = to_vec(&proposal_hash)
        .map_err(|e| ActorError::from(e).wrap("failed to construct multisig approval hash"))?;

    sys.hash_blake2b(&data)
}

impl ActorCode for Actor {
    fn invoke_method<BS, RT>(
        rt: &mut RT,
        method: MethodNum,
        params: &Serialized,
    ) -> Result<Serialized, ActorError>
    where
        BS: BlockStore,
        RT: Runtime<BS>,
    {
        match FromPrimitive::from_u64(method) {
            Some(Method::Constructor) => {
                Self::constructor(rt, rt.deserialize_params(params)?)?;
                Ok(Serialized::default())
            }
            Some(Method::Propose) => {
                let res = Self::propose(rt, rt.deserialize_params(params)?)?;
                Ok(Serialized::serialize(res)?)
            }
            Some(Method::Approve) => {
                let res = Self::approve(rt, rt.deserialize_params(params)?)?;
                Ok(Serialized::serialize(res)?)
            }
            Some(Method::Cancel) => {
                Self::cancel(rt, rt.deserialize_params(params)?)?;
                Ok(Serialized::default())
            }
            Some(Method::AddSigner) => {
                Self::add_signer(rt, rt.deserialize_params(params)?)?;
                Ok(Serialized::default())
            }
            Some(Method::RemoveSigner) => {
                Self::remove_signer(rt, rt.deserialize_params(params)?)?;
                Ok(Serialized::default())
            }
            Some(Method::SwapSigner) => {
                Self::swap_signer(rt, rt.deserialize_params(params)?)?;
                Ok(Serialized::default())
            }
            Some(Method::ChangeNumApprovalsThreshold) => {
                Self::change_num_approvals_threshold(rt, rt.deserialize_params(params)?)?;
                Ok(Serialized::default())
            }
            Some(Method::LockBalance) => {
                Self::lock_balance(rt, rt.deserialize_params(params)?)?;
                Ok(Serialized::default())
            }
            None => Err(actor_error!(SysErrInvalidMethod, "Invalid method")),
        }
    }
}<|MERGE_RESOLUTION|>--- conflicted
+++ resolved
@@ -7,20 +7,12 @@
 pub use self::state::*;
 pub use self::types::*;
 use crate::{
-<<<<<<< HEAD
-    make_map_with_bitwidth, make_map_with_root, resolve_to_id_addr, ActorDowncast, Map,
-=======
     make_empty_map, make_map_with_root, resolve_to_id_addr, ActorDowncast, Map,
->>>>>>> 0289e349
     CALLER_TYPES_SIGNABLE, INIT_ACTOR_ADDR,
 };
 use address::Address;
 use encoding::to_vec;
-<<<<<<< HEAD
 use fil_types::HAMT_BIT_WIDTH;
-=======
-use fil_types::{NetworkVersion, HAMT_BIT_WIDTH};
->>>>>>> 0289e349
 use ipld_blockstore::BlockStore;
 use num_bigint::Sign;
 use num_derive::FromPrimitive;
@@ -105,11 +97,7 @@
             return Err(actor_error!(ErrIllegalArgument; "negative unlock duration disallowed"));
         }
 
-<<<<<<< HEAD
-        let empty_root = make_map_with_bitwidth::<_, ()>(rt.store(), HAMT_BIT_WIDTH)
-=======
         let empty_root = make_empty_map::<_, ()>(rt.store(), HAMT_BIT_WIDTH)
->>>>>>> 0289e349
             .flush()
             .map_err(|e| {
                 e.downcast_default(ExitCode::ErrIllegalState, "Failed to create empty map")
