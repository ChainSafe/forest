// Copyright 2020 ChainSafe Systems
// SPDX-License-Identifier: Apache-2.0, MIT

mod state;
mod types;

pub use self::state::*;
pub use self::types::*;
use crate::{
    make_empty_map, make_map_with_root, resolve_to_id_addr, ActorDowncast, Map,
    CALLER_TYPES_SIGNABLE, INIT_ACTOR_ADDR,
};
use address::Address;
use encoding::to_vec;
use fil_types::HAMT_BIT_WIDTH;
use ipld_blockstore::BlockStore;
use num_bigint::Sign;
use num_derive::FromPrimitive;
use num_traits::{FromPrimitive, Signed};
use runtime::{ActorCode, Runtime, Syscalls};
use std::collections::HashSet;
use std::error::Error as StdError;
use vm::{
    actor_error, ActorError, ExitCode, MethodNum, Serialized, TokenAmount, METHOD_CONSTRUCTOR,
};

<<<<<<< HEAD
// * Updated to specs-actors commit: e195950ba98adb8ce362030356bf4a3809b7ec77 (v3.0.0)
=======
// * Updated to specs-actors commit: 845089a6d2580e46055c24415a6c32ee688e5186 (v3.0.0)
>>>>>>> 0b63a93f

/// Multisig actor methods available
#[derive(FromPrimitive)]
#[repr(u64)]
pub enum Method {
    Constructor = METHOD_CONSTRUCTOR,
    Propose = 2,
    Approve = 3,
    Cancel = 4,
    AddSigner = 5,
    RemoveSigner = 6,
    SwapSigner = 7,
    ChangeNumApprovalsThreshold = 8,
    LockBalance = 9,
}

/// Multisig Actor
pub struct Actor;
impl Actor {
    /// Constructor for Multisig actor
    pub fn constructor<BS, RT>(rt: &mut RT, params: ConstructorParams) -> Result<(), ActorError>
    where
        BS: BlockStore,
        RT: Runtime<BS>,
    {
        rt.validate_immediate_caller_is(std::iter::once(&*INIT_ACTOR_ADDR))?;

        if params.signers.is_empty() {
            return Err(actor_error!(ErrIllegalArgument; "Must have at least one signer"));
        }

        if params.signers.len() > SIGNERS_MAX {
            return Err(actor_error!(
                ErrIllegalArgument,
                "cannot add more than {} signers",
                SIGNERS_MAX
            ));
        }

        // resolve signer addresses and do not allow duplicate signers
        let mut resolved_signers = Vec::with_capacity(params.signers.len());
        let mut dedup_signers = HashSet::with_capacity(params.signers.len());
        for signer in &params.signers {
            let resolved = resolve_to_id_addr(rt, signer).map_err(|e| {
                e.downcast_default(
                    ExitCode::ErrIllegalState,
                    format!("failed to resolve addr {} to ID addr", signer),
                )
            })?;
            if dedup_signers.contains(&resolved) {
                return Err(
                    actor_error!(ErrIllegalArgument; "duplicate signer not allowed: {}", signer),
                );
            }
            resolved_signers.push(resolved);
            dedup_signers.insert(resolved);
        }

        if params.num_approvals_threshold > params.signers.len() {
            return Err(
                actor_error!(ErrIllegalArgument; "must not require more approvals than signers"),
            );
        }

        if params.num_approvals_threshold < 1 {
            return Err(actor_error!(ErrIllegalArgument; "must require at least one approval"));
        }

        if params.unlock_duration < 0 {
            return Err(actor_error!(ErrIllegalArgument; "negative unlock duration disallowed"));
        }

        let empty_root = make_empty_map::<_, ()>(rt.store(), HAMT_BIT_WIDTH)
            .flush()
            .map_err(|e| {
                e.downcast_default(ExitCode::ErrIllegalState, "Failed to create empty map")
            })?;

        let mut st: State = State {
            signers: resolved_signers,
            num_approvals_threshold: params.num_approvals_threshold,
            pending_txs: empty_root,
            initial_balance: TokenAmount::from(0),
            next_tx_id: Default::default(),
            start_epoch: Default::default(),
            unlock_duration: Default::default(),
        };

        if params.unlock_duration != 0 {
            st.set_locked(
                params.start_epoch,
                params.unlock_duration,
                rt.message().value_received().clone(),
            );
        }
        rt.create(&st)?;

        Ok(())
    }

    /// Multisig actor propose function
    pub fn propose<BS, RT>(rt: &mut RT, params: ProposeParams) -> Result<ProposeReturn, ActorError>
    where
        BS: BlockStore,
        RT: Runtime<BS>,
    {
        rt.validate_immediate_caller_type(CALLER_TYPES_SIGNABLE.iter())?;
        let proposer: Address = *rt.message().caller();

        if params.value.sign() == Sign::Minus {
            return Err(actor_error!(
                ErrIllegalArgument,
                "proposed value must be non-negative, was {}",
                params.value
            ));
        }

        let (txn_id, txn) = rt.transaction(|st: &mut State, rt| {
            if !st.is_signer(&proposer) {
                return Err(actor_error!(ErrForbidden, "{} is not a signer", proposer));
            }

            let mut ptx = make_map_with_root(&st.pending_txs, rt.store()).map_err(|e| {
                e.downcast_default(
                    ExitCode::ErrIllegalState,
                    "failed to load pending transactions",
                )
            })?;

            let t_id = st.next_tx_id;
            st.next_tx_id.0 += 1;

            let txn = Transaction {
                to: params.to,
                value: params.value,
                method: params.method,
                params: params.params,
                approved: Vec::new(),
            };

            ptx.set(t_id.key(), txn.clone()).map_err(|e| {
                e.downcast_default(
                    ExitCode::ErrIllegalState,
                    "failed to put transaction for propose",
                )
            })?;

            st.pending_txs = ptx.flush().map_err(|e| {
                e.downcast_default(
                    ExitCode::ErrIllegalState,
                    "failed to flush pending transactions",
                )
            })?;

            Ok((t_id, txn))
        })?;

        let (applied, ret, code) = Self::approve_transaction(rt, txn_id, txn)?;

        Ok(ProposeReturn {
            txn_id,
            applied,
            code,
            ret,
        })
    }

    /// Multisig actor approve function
    pub fn approve<BS, RT>(rt: &mut RT, params: TxnIDParams) -> Result<ApproveReturn, ActorError>
    where
        BS: BlockStore,
        RT: Runtime<BS>,
    {
        rt.validate_immediate_caller_type(CALLER_TYPES_SIGNABLE.iter())?;
        let approver: Address = *rt.message().caller();

        let id = params.id;
        let (st, txn) = rt.transaction(|st: &mut State, rt| {
            if !st.is_signer(&approver) {
                return Err(actor_error!(ErrForbidden; "{} is not a signer", approver));
            }

            let ptx = make_map_with_root(&st.pending_txs, rt.store()).map_err(|e| {
                e.downcast_default(
                    ExitCode::ErrIllegalState,
                    "failed to load pending transactions",
                )
            })?;

            let txn = get_transaction(rt, &ptx, params.id, params.proposal_hash, true)?;

            // Go implementation holds reference to state after transaction so state must be cloned
            // to match to handle possible exit code inconsistency
            Ok((st.clone(), txn.clone()))
        })?;

        let (applied, ret, code) = execute_transaction_if_approved(rt, &st, id, &txn)?;
        if !applied {
            // if the transaction hasn't already been approved, "process" the approval
            // and see if the transaction can be executed
            let (applied, ret, code) = Self::approve_transaction(rt, id, txn)?;
            Ok(ApproveReturn { applied, code, ret })
        } else {
            Ok(ApproveReturn { applied, code, ret })
        }
    }

    /// Multisig actor cancel function
    pub fn cancel<BS, RT>(rt: &mut RT, params: TxnIDParams) -> Result<(), ActorError>
    where
        BS: BlockStore,
        RT: Runtime<BS>,
    {
        rt.validate_immediate_caller_type(CALLER_TYPES_SIGNABLE.iter())?;
        let caller_addr: Address = *rt.message().caller();

        rt.transaction(|st: &mut State, rt| {
            if !st.is_signer(&caller_addr) {
                return Err(actor_error!(ErrForbidden; "{} is not a signer", caller_addr));
            }

            let mut ptx = make_map_with_root::<_, Transaction>(&st.pending_txs, rt.store())
                .map_err(|e| {
                    e.downcast_default(
                        ExitCode::ErrIllegalState,
                        "failed to load pending transactions",
                    )
                })?;

            let (_, tx) = ptx
                .delete(&params.id.key())
                .map_err(|e| {
                    e.downcast_default(
                        ExitCode::ErrIllegalState,
                        format!("failed to pop transaction {:?} for cancel", params.id),
                    )
                })?
                .ok_or_else(|| {
                    actor_error!(ErrNotFound, "no such transaction {:?} to cancel", params.id)
                })?;

            // Check to make sure transaction proposer is caller address
            if tx.approved.get(0) != Some(&caller_addr) {
                return Err(
                    actor_error!(ErrForbidden; "Cannot cancel another signers transaction"),
                );
            }

            let calculated_hash = compute_proposal_hash(&tx, rt).map_err(|e| {
                e.downcast_default(
                    ExitCode::ErrIllegalState,
                    format!("failed to compute proposal hash for (tx: {:?})", params.id),
                )
            })?;

            if !params.proposal_hash.is_empty() && params.proposal_hash != calculated_hash {
                return Err(actor_error!(
                    ErrIllegalState,
                    "hash does not match proposal params"
                ));
            }

            st.pending_txs = ptx.flush().map_err(|e| {
                e.downcast_default(
                    ExitCode::ErrIllegalState,
                    "failed to flush pending transactions",
                )
            })?;

            Ok(())
        })
    }

    /// Multisig actor function to add signers to multisig
    pub fn add_signer<BS, RT>(rt: &mut RT, params: AddSignerParams) -> Result<(), ActorError>
    where
        BS: BlockStore,
        RT: Runtime<BS>,
    {
        let receiver = *rt.message().receiver();
        rt.validate_immediate_caller_is(std::iter::once(&receiver))?;
        let resolved_new_signer = resolve_to_id_addr(rt, &params.signer).map_err(|e| {
            e.downcast_default(
                ExitCode::ErrIllegalState,
                format!("failed to resolve address {}", params.signer),
            )
        })?;

        rt.transaction(|st: &mut State, _| {
            if st.signers.len() >= SIGNERS_MAX {
                return Err(actor_error!(
                    ErrForbidden,
                    "cannot add more than {} signers",
                    SIGNERS_MAX
                ));
            }
            if st.is_signer(&resolved_new_signer) {
                return Err(actor_error!(
                    ErrForbidden,
                    "{} is already a signer",
                    resolved_new_signer
                ));
            }

            // Add signer and increase threshold if set
            st.signers.push(resolved_new_signer);
            if params.increase {
                st.num_approvals_threshold += 1;
            }

            Ok(())
        })
    }

    /// Multisig actor function to remove signers to multisig
    pub fn remove_signer<BS, RT>(rt: &mut RT, params: RemoveSignerParams) -> Result<(), ActorError>
    where
        BS: BlockStore,
        RT: Runtime<BS>,
    {
        let receiver = *rt.message().receiver();
        rt.validate_immediate_caller_is(std::iter::once(&receiver))?;
        let resolved_old_signer = resolve_to_id_addr(rt, &params.signer).map_err(|e| {
            e.downcast_default(
                ExitCode::ErrIllegalState,
                format!("failed to resolve address {}", params.signer),
            )
        })?;

        rt.transaction(|st: &mut State, rt| {
            if !st.is_signer(&resolved_old_signer) {
                return Err(actor_error!(
                    ErrForbidden,
                    "{} is not a signer",
                    resolved_old_signer
                ));
            }

            if st.signers.len() == 1 {
                return Err(actor_error!(ErrForbidden; "Cannot remove only signer"));
            }

            if !params.decrease && st.signers.len() < st.num_approvals_threshold {
                return Err(actor_error!(
                    ErrIllegalArgument,
                    "can't reduce signers to {} below threshold {} with decrease=false",
                    st.signers.len(),
                    st.num_approvals_threshold
                ));
            }

            if params.decrease {
                if st.num_approvals_threshold < 2 {
                    return Err(actor_error!(
                        ErrIllegalArgument,
                        "can't decrease approvals from {} to {}",
                        st.num_approvals_threshold,
                        st.num_approvals_threshold - 1
                    ));
                }
                st.num_approvals_threshold -= 1;
            }

            // Remove approvals from removed signer
            st.purge_approvals(rt.store(), &resolved_old_signer)
                .map_err(|e| {
                    e.downcast_default(
                        ExitCode::ErrIllegalState,
                        "failed to purge approvals of removed signer",
                    )
                })?;
            st.signers.retain(|s| s != &resolved_old_signer);

            Ok(())
        })?;

        Ok(())
    }

    /// Multisig actor function to swap signers to multisig
    pub fn swap_signer<BS, RT>(rt: &mut RT, params: SwapSignerParams) -> Result<(), ActorError>
    where
        BS: BlockStore,
        RT: Runtime<BS>,
    {
        let receiver = *rt.message().receiver();
        rt.validate_immediate_caller_is(std::iter::once(&receiver))?;
        let from_resolved = resolve_to_id_addr(rt, &params.from).map_err(|e| {
            e.downcast_default(
                ExitCode::ErrIllegalState,
                format!("failed to resolve address {}", params.from),
            )
        })?;
        let to_resolved = resolve_to_id_addr(rt, &params.to).map_err(|e| {
            e.downcast_default(
                ExitCode::ErrIllegalState,
                format!("failed to resolve address {}", params.to),
            )
        })?;

        rt.transaction(|st: &mut State, rt| {
            if !st.is_signer(&from_resolved) {
                return Err(actor_error!(ErrForbidden; "{} is not a signer", from_resolved));
            }

            if st.is_signer(&to_resolved) {
                return Err(
                    actor_error!(ErrIllegalArgument; "{} is already a signer", to_resolved),
                );
            }

            // Remove signer from state (retain preserves order of elements)
            st.signers.retain(|s| s != &from_resolved);

            // Add new signer
            st.signers.push(to_resolved);

            st.purge_approvals(rt.store(), &from_resolved)
                .map_err(|e| {
                    e.downcast_default(
                        ExitCode::ErrIllegalState,
                        "failed to purge approvals of removed signer",
                    )
                })?;
            Ok(())
        })?;

        Ok(())
    }

    /// Multisig actor function to change number of approvals needed
    pub fn change_num_approvals_threshold<BS, RT>(
        rt: &mut RT,
        params: ChangeNumApprovalsThresholdParams,
    ) -> Result<(), ActorError>
    where
        BS: BlockStore,
        RT: Runtime<BS>,
    {
        let receiver = *rt.message().receiver();
        rt.validate_immediate_caller_is(std::iter::once(&receiver))?;

        rt.transaction(|st: &mut State, _| {
            // Check if valid threshold value
            if params.new_threshold == 0 || params.new_threshold > st.signers.len() {
                return Err(actor_error!(ErrIllegalArgument; "New threshold value not supported"));
            }

            // Update threshold on state
            st.num_approvals_threshold = params.new_threshold;
            Ok(())
        })?;

        Ok(())
    }

    /// Multisig actor function to change number of approvals needed
    pub fn lock_balance<BS, RT>(rt: &mut RT, params: LockBalanceParams) -> Result<(), ActorError>
    where
        BS: BlockStore,
        RT: Runtime<BS>,
    {
        let receiver = *rt.message().receiver();
        rt.validate_immediate_caller_is(std::iter::once(&receiver))?;

        if params.unlock_duration <= 0 {
            return Err(actor_error!(
                ErrIllegalArgument,
                "unlock duration must be positive"
            ));
        }

        if params.amount.is_negative() {
            return Err(actor_error!(
                ErrIllegalArgument,
                "amount to lock must be positive"
            ));
        }

        rt.transaction(|st: &mut State, _| {
            if st.unlock_duration != 0 {
                return Err(actor_error!(
                    ErrForbidden,
                    "modification of unlock disallowed"
                ));
            }
            st.set_locked(params.start_epoch, params.unlock_duration, params.amount);
            Ok(())
        })?;

        Ok(())
    }

    fn approve_transaction<BS, RT>(
        rt: &mut RT,
        tx_id: TxnID,
        mut txn: Transaction,
    ) -> Result<(bool, Serialized, ExitCode), ActorError>
    where
        BS: BlockStore,
        RT: Runtime<BS>,
    {
        for previous_approver in &txn.approved {
            if previous_approver == rt.message().caller() {
                return Err(actor_error!(
                    ErrForbidden,
                    "{} already approved this message",
                    previous_approver
                ));
            }
        }

        let st = rt.transaction(|st: &mut State, rt| {
            let mut ptx = make_map_with_root(&st.pending_txs, rt.store()).map_err(|e| {
                e.downcast_default(
                    ExitCode::ErrIllegalState,
                    "failed to load pending transactions",
                )
            })?;

            // update approved on the transaction
            txn.approved.push(*rt.message().caller());

            ptx.set(tx_id.key(), txn.clone()).map_err(|e| {
                e.downcast_default(
                    ExitCode::ErrIllegalState,
                    format!("failed to put transaction {} for approval", tx_id.0),
                )
            })?;

            st.pending_txs = ptx.flush().map_err(|e| {
                e.downcast_default(
                    ExitCode::ErrIllegalState,
                    "failed to flush pending transactions",
                )
            })?;

            // Go implementation holds reference to state after transaction so this must be cloned
            // to match to handle possible exit code inconsistency
            Ok(st.clone())
        })?;

        execute_transaction_if_approved(rt, &st, tx_id, &txn)
    }
}

fn execute_transaction_if_approved<BS, RT>(
    rt: &mut RT,
    st: &State,
    txn_id: TxnID,
    txn: &Transaction,
) -> Result<(bool, Serialized, ExitCode), ActorError>
where
    BS: BlockStore,
    RT: Runtime<BS>,
{
    let mut out = Serialized::default();
    let mut code = ExitCode::Ok;
    let mut applied = false;
    let threshold_met = txn.approved.len() >= st.num_approvals_threshold;
    if threshold_met {
        st.check_available(rt.current_balance()?, &txn.value, rt.curr_epoch())
            .map_err(|e| {
                actor_error!(ErrInsufficientFunds, "insufficient funds unlocked: {}", e)
            })?;

        match rt.send(txn.to, txn.method, txn.params.clone(), txn.value.clone()) {
            Ok(ser) => {
                out = ser;
            }
            Err(e) => {
                code = e.exit_code();
            }
        }
        applied = true;

        rt.transaction(|st: &mut State, rt| {
            let mut ptx = make_map_with_root::<_, Transaction>(&st.pending_txs, rt.store())
                .map_err(|e| {
                    e.downcast_default(
                        ExitCode::ErrIllegalState,
                        "failed to load pending transactions",
                    )
                })?;

            ptx.delete(&txn_id.key())
                .map_err(|e| {
                    e.downcast_default(
                        ExitCode::ErrIllegalState,
                        "failed to delete transaction for cleanup",
                    )
                })?
                .ok_or_else(|| {
                    actor_error!(
                        ErrIllegalState,
                        "failed to delete transaction for cleanup: does not exist"
                    )
                })?;

            st.pending_txs = ptx.flush().map_err(|e| {
                e.downcast_default(
                    ExitCode::ErrIllegalState,
                    "failed to flush pending transactions",
                )
            })?;
            Ok(())
        })?;
    }

    Ok((applied, out, code))
}

fn get_transaction<'bs, 'm, BS, RT>(
    rt: &RT,
    ptx: &'m Map<'bs, BS, Transaction>,
    txn_id: TxnID,
    proposal_hash: Vec<u8>,
    check_hash: bool,
) -> Result<&'m Transaction, ActorError>
where
    BS: BlockStore,
    RT: Runtime<BS>,
{
    let txn = ptx
        .get(&txn_id.key())
        .map_err(|e| {
            e.downcast_default(
                ExitCode::ErrIllegalState,
                format!("failed to load transaction {:?} for approval", txn_id),
            )
        })?
        .ok_or_else(|| {
            actor_error!(ErrNotFound, "no such transaction {:?} for approval", txn_id)
        })?;

    if check_hash {
        let calculated_hash = compute_proposal_hash(&txn, rt).map_err(|e| {
            e.downcast_default(
                ExitCode::ErrIllegalState,
                format!("failed to compute proposal hash for (tx: {:?})", txn_id),
            )
        })?;

        if !proposal_hash.is_empty() && proposal_hash != calculated_hash {
            return Err(actor_error!(
                ErrIllegalArgument,
                "hash does not match proposal params (ensure requester is an ID address)"
            ));
        }
    }

    Ok(txn)
}

/// Computes a digest of a proposed transaction. This digest is used to confirm identity
/// of the transaction associated with an ID, which might change under chain re-orgs.
fn compute_proposal_hash(
    txn: &Transaction,
    sys: &dyn Syscalls,
) -> Result<[u8; 32], Box<dyn StdError>> {
    let proposal_hash = ProposalHashData {
        requester: txn.approved.get(0),
        to: &txn.to,
        value: &txn.value,
        method: &txn.method,
        params: &txn.params,
    };
    let data = to_vec(&proposal_hash)
        .map_err(|e| ActorError::from(e).wrap("failed to construct multisig approval hash"))?;

    sys.hash_blake2b(&data)
}

impl ActorCode for Actor {
    fn invoke_method<BS, RT>(
        rt: &mut RT,
        method: MethodNum,
        params: &Serialized,
    ) -> Result<Serialized, ActorError>
    where
        BS: BlockStore,
        RT: Runtime<BS>,
    {
        match FromPrimitive::from_u64(method) {
            Some(Method::Constructor) => {
                Self::constructor(rt, rt.deserialize_params(params)?)?;
                Ok(Serialized::default())
            }
            Some(Method::Propose) => {
                let res = Self::propose(rt, rt.deserialize_params(params)?)?;
                Ok(Serialized::serialize(res)?)
            }
            Some(Method::Approve) => {
                let res = Self::approve(rt, rt.deserialize_params(params)?)?;
                Ok(Serialized::serialize(res)?)
            }
            Some(Method::Cancel) => {
                Self::cancel(rt, rt.deserialize_params(params)?)?;
                Ok(Serialized::default())
            }
            Some(Method::AddSigner) => {
                Self::add_signer(rt, rt.deserialize_params(params)?)?;
                Ok(Serialized::default())
            }
            Some(Method::RemoveSigner) => {
                Self::remove_signer(rt, rt.deserialize_params(params)?)?;
                Ok(Serialized::default())
            }
            Some(Method::SwapSigner) => {
                Self::swap_signer(rt, rt.deserialize_params(params)?)?;
                Ok(Serialized::default())
            }
            Some(Method::ChangeNumApprovalsThreshold) => {
                Self::change_num_approvals_threshold(rt, rt.deserialize_params(params)?)?;
                Ok(Serialized::default())
            }
            Some(Method::LockBalance) => {
                Self::lock_balance(rt, rt.deserialize_params(params)?)?;
                Ok(Serialized::default())
            }
            None => Err(actor_error!(SysErrInvalidMethod, "Invalid method")),
        }
    }
}<|MERGE_RESOLUTION|>--- conflicted
+++ resolved
@@ -24,11 +24,7 @@
     actor_error, ActorError, ExitCode, MethodNum, Serialized, TokenAmount, METHOD_CONSTRUCTOR,
 };
 
-<<<<<<< HEAD
-// * Updated to specs-actors commit: e195950ba98adb8ce362030356bf4a3809b7ec77 (v3.0.0)
-=======
 // * Updated to specs-actors commit: 845089a6d2580e46055c24415a6c32ee688e5186 (v3.0.0)
->>>>>>> 0b63a93f
 
 /// Multisig actor methods available
 #[derive(FromPrimitive)]
