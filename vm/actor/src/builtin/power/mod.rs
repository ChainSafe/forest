// Copyright 2019-2022 ChainSafe Systems
// SPDX-License-Identifier: Apache-2.0, MIT

mod policy;
mod state;
mod types;

pub use self::policy::*;
pub use self::state::*;
pub use self::types::*;
use crate::miner::DeferredCronEventParams;
use crate::miner::MinerConstructorParams;
use crate::reward::ThisEpochRewardReturn;
use crate::{
    init, miner, ActorDowncast, Multimap, CALLER_TYPES_SIGNABLE, CRON_ACTOR_ADDR, INIT_ACTOR_ADDR,
    MINER_ACTOR_CODE_ID, REWARD_ACTOR_ADDR, SYSTEM_ACTOR_ADDR,
};
use crate::{make_map_with_root_and_bitwidth, reward::Method as RewardMethod};
use address::Address;
use ahash::AHashSet;
use fil_types::{SealVerifyInfo, HAMT_BIT_WIDTH};
use indexmap::IndexMap;
use ipld_blockstore::BlockStore;
use log::info;
use log::{debug, error};
use num_bigint::bigint_ser::{BigIntDe, BigIntSer};
use num_derive::FromPrimitive;
use num_traits::{FromPrimitive, Signed, Zero};
<<<<<<< HEAD
//use runtime::Syscalls;
=======
use runtime::Syscalls;
>>>>>>> 547a3102
use runtime::{ActorCode, Runtime};
use vm::{
    actor_error, ActorError, ExitCode, MethodNum, Serialized, TokenAmount, METHOD_CONSTRUCTOR,
};

// * Updated to specs-actors commit: 999e57a151cc7ada020ca2844b651499ab8c0dec (v3.0.1)

/// GasOnSubmitVerifySeal is amount of gas charged for SubmitPoRepForBulkVerify
/// This number is empirically determined
const GAS_ON_SUBMIT_VERIFY_SEAL: i64 = 34721049;

/// Storage power actor methods available
#[derive(FromPrimitive)]
#[repr(u64)]
pub enum Method {
    /// Constructor for Storage Power Actor
    Constructor = METHOD_CONSTRUCTOR,
    CreateMiner = 2,
    UpdateClaimedPower = 3,
    EnrollCronEvent = 4,
    OnEpochTickEnd = 5,
    UpdatePledgeTotal = 6,
    // * Deprecated in v2
    // OnConsensusFault = 7,
    SubmitPoRepForBulkVerify = 8,
    CurrentTotalPower = 9,
}

/// Storage Power Actor
pub struct Actor;
impl Actor {
    /// Constructor for StoragePower actor
    fn constructor<BS, RT>(rt: &mut RT) -> Result<(), ActorError>
    where
        BS: BlockStore,
        RT: Runtime<BS>,
    {
        rt.validate_immediate_caller_is(std::iter::once(&*SYSTEM_ACTOR_ADDR))?;

        let st = State::new(rt.store()).map_err(|e| {
            e.downcast_default(
                ExitCode::ErrIllegalState,
                "Failed to create power actor state",
            )
        })?;
        rt.create(&st)?;
        Ok(())
    }

    fn create_miner<BS, RT>(
        rt: &mut RT,
        params: CreateMinerParams,
    ) -> Result<CreateMinerReturn, ActorError>
    where
        BS: BlockStore,
        RT: Runtime<BS>,
    {
        rt.validate_immediate_caller_type(CALLER_TYPES_SIGNABLE.iter())?;
        let value = rt.message().value_received().clone();

        let constructor_params = Serialized::serialize(MinerConstructorParams {
            owner: params.owner,
            worker: params.worker,
            window_post_proof_type: params.window_post_proof_type,
            peer_id: params.peer,
            multi_addresses: params.multiaddrs,
            control_addresses: Default::default(),
        })?;

        let init::ExecReturn {
            id_address,
            robust_address,
        } = rt
            .send(
                *INIT_ACTOR_ADDR,
                init::Method::Exec as u64,
                Serialized::serialize(init::ExecParams {
                    code_cid: *MINER_ACTOR_CODE_ID,
                    constructor_params,
                })?,
                value,
            )?
            .deserialize()?;

        let window_post_proof_type = params.window_post_proof_type;
        rt.transaction(|st: &mut State, rt| {
            let mut claims =
                make_map_with_root_and_bitwidth(&st.claims, rt.store(), HAMT_BIT_WIDTH).map_err(
                    |e| e.downcast_default(ExitCode::ErrIllegalState, "failed to load claims"),
                )?;
            set_claim(
                &mut claims,
                &id_address,
                Claim {
                    window_post_proof_type,
                    quality_adj_power: Default::default(),
                    raw_byte_power: Default::default(),
                },
            )
            .map_err(|e| {
                e.downcast_default(
                    ExitCode::ErrIllegalState,
                    "failed to put power in claimed table while creating miner",
                )
            })?;
            st.miner_count += 1;

            st.update_stats_for_new_miner(window_post_proof_type)
                .map_err(|e| {
                    actor_error!(
                        ErrIllegalState,
                        "failed to update power stats for new miner {}: {}",
                        &id_address,
                        e
                    )
                })?;

            st.claims = claims.flush().map_err(|e| {
                e.downcast_default(ExitCode::ErrIllegalState, "failed to flush claims")
            })?;
            Ok(())
        })?;
        Ok(CreateMinerReturn {
            id_address,
            robust_address,
        })
    }

    /// Adds or removes claimed power for the calling actor.
    /// May only be invoked by a miner actor.
    fn update_claimed_power<BS, RT>(
        rt: &mut RT,
        params: UpdateClaimedPowerParams,
    ) -> Result<(), ActorError>
    where
        BS: BlockStore,
        RT: Runtime<BS>,
    {
        rt.validate_immediate_caller_type(std::iter::once(&*MINER_ACTOR_CODE_ID))?;
        let miner_addr = *rt.message().caller();

        rt.transaction(|st: &mut State, rt| {
            let mut claims =
                make_map_with_root_and_bitwidth(&st.claims, rt.store(), HAMT_BIT_WIDTH).map_err(
                    |e| e.downcast_default(ExitCode::ErrIllegalState, "failed to load claims"),
                )?;

            st.add_to_claim(
                &mut claims,
                &miner_addr,
                &params.raw_byte_delta,
                &params.quality_adjusted_delta,
            )
            .map_err(|e| {
                e.downcast_default(
                    ExitCode::ErrIllegalState,
                    format!(
                        "failed to update power raw {}, qa {}",
                        params.raw_byte_delta, params.quality_adjusted_delta,
                    ),
                )
            })?;

            st.claims = claims.flush().map_err(|e| {
                e.downcast_default(ExitCode::ErrIllegalState, "failed to flush claims")
            })?;
            Ok(())
        })
    }

    fn enroll_cron_event<BS, RT>(
        rt: &mut RT,
        params: EnrollCronEventParams,
    ) -> Result<(), ActorError>
    where
        BS: BlockStore,
        RT: Runtime<BS>,
    {
        rt.validate_immediate_caller_type(std::iter::once(&*MINER_ACTOR_CODE_ID))?;
        let miner_event = CronEvent {
            miner_addr: *rt.message().caller(),
            callback_payload: params.payload.clone(),
        };

        // Ensure it is not possible to enter a large negative number which would cause
        // problems in cron processing.
        if params.event_epoch < 0 {
            return Err(actor_error!(ErrIllegalArgument;
                "cron event epoch {} cannot be less than zero", params.event_epoch));
        }

        rt.transaction(|st: &mut State, rt| {
            let mut events = Multimap::from_root(
                rt.store(),
                &st.cron_event_queue,
                CRON_QUEUE_HAMT_BITWIDTH,
                CRON_QUEUE_AMT_BITWIDTH,
            )
            .map_err(|e| {
                e.downcast_default(ExitCode::ErrIllegalState, "failed to load cron events")
            })?;

            st.append_cron_event(&mut events, params.event_epoch, miner_event)
                .map_err(|e| {
                    e.downcast_default(ExitCode::ErrIllegalState, "failed to enroll cron event")
                })?;

            st.cron_event_queue = events.root().map_err(|e| {
                e.downcast_default(ExitCode::ErrIllegalState, "failed to flush cron events")
            })?;
            Ok(())
        })?;
        Ok(())
    }

    fn on_epoch_tick_end<BS, RT>(rt: &mut RT) -> Result<(), ActorError>
    where
        BS: BlockStore,
        RT: Runtime<BS>,
    {
        rt.validate_immediate_caller_is(std::iter::once(&*CRON_ACTOR_ADDR))?;

        let rewret: ThisEpochRewardReturn = rt
            .send(
                *REWARD_ACTOR_ADDR,
                crate::reward::Method::ThisEpochReward as MethodNum,
                Serialized::default(),
                TokenAmount::zero(),
            )
            .map_err(|e| e.wrap("failed to check epoch baseline power"))?
            .deserialize()?;

        if let Err(e) = Self::process_batch_proof_verifies(rt, &rewret) {
            error!("unexpected error processing batch proof verifies: {}. Skipping all verification for epoch {}", e, rt.curr_epoch());
        }
        Self::process_deferred_cron_events(rt, rewret.clone())?;

        let this_epoch_raw_byte_power = rt.transaction(|st: &mut State, _| {
            let (raw_byte_power, qa_power) = st.current_total_power();
            st.this_epoch_pledge_collateral = st.total_pledge_collateral.clone();
            st.this_epoch_quality_adj_power = qa_power;
            st.this_epoch_raw_byte_power = raw_byte_power;
            // Can assume delta is one since cron is invoked every epoch.
            st.update_smoothed_estimate(1);

            Ok(Serialized::serialize(&BigIntSer(
                &st.this_epoch_raw_byte_power,
            )))
        })?;

        // Update network KPA in reward actor
        rt.send(
            *REWARD_ACTOR_ADDR,
            RewardMethod::UpdateNetworkKPI as MethodNum,
            this_epoch_raw_byte_power?,
            TokenAmount::from(0),
        )
        .map_err(|e| e.wrap("failed to update network KPI with reward actor"))?;

        Ok(())
    }

    fn update_pledge_total<BS, RT>(rt: &mut RT, pledge_delta: TokenAmount) -> Result<(), ActorError>
    where
        BS: BlockStore,
        RT: Runtime<BS>,
    {
        rt.validate_immediate_caller_type(std::iter::once(&*MINER_ACTOR_CODE_ID))?;
        rt.transaction(|st: &mut State, rt| {
            st.validate_miner_has_claim(rt.store(), rt.message().caller())?;
            st.add_pledge_total(pledge_delta);
            if st.total_pledge_collateral.is_negative() {
                return Err(actor_error!(
                    ErrIllegalState,
                    "negative total pledge collateral {}",
                    st.total_pledge_collateral
                ));
            }
            Ok(())
        })
    }

    fn submit_porep_for_bulk_verify<BS, RT>(
        rt: &mut RT,
        seal_info: SealVerifyInfo,
    ) -> Result<(), ActorError>
    where
        BS: BlockStore,
        RT: Runtime<BS>,
    {
        rt.validate_immediate_caller_type(std::iter::once(&*MINER_ACTOR_CODE_ID))?;

        rt.transaction(|st: &mut State, rt| {
            st.validate_miner_has_claim(rt.store(), rt.message().caller())?;

            let mut mmap = if let Some(ref batch) = st.proof_validation_batch {
                Multimap::from_root(
                    rt.store(),
                    batch,
                    HAMT_BIT_WIDTH,
                    PROOF_VALIDATION_BATCH_AMT_BITWIDTH,
                )
                .map_err(|e| {
                    e.downcast_default(
                        ExitCode::ErrIllegalState,
                        "failed to load proof batching set",
                    )
                })?
            } else {
                debug!("ProofValidationBatch created");
                Multimap::new(
                    rt.store(),
                    HAMT_BIT_WIDTH,
                    PROOF_VALIDATION_BATCH_AMT_BITWIDTH,
                )
            };
            let miner_addr = rt.message().caller();
            let arr = mmap
                .get::<SealVerifyInfo>(&miner_addr.to_bytes())
                .map_err(|e| {
                    e.downcast_default(
                        ExitCode::ErrIllegalState,
                        format!("failed to get seal verify infos at addr {}", miner_addr),
                    )
                })?;
            if let Some(arr) = arr {
                if arr.count() >= MAX_MINER_PROVE_COMMITS_PER_EPOCH {
                    return Err(actor_error!(ErrTooManyProveCommits;
                        "miner {} attempting to prove commit over {} sectors in epoch",
                        miner_addr, MAX_MINER_PROVE_COMMITS_PER_EPOCH));
                }
            }

            mmap.add(miner_addr.to_bytes().into(), seal_info)
                .map_err(|e| {
                    e.downcast_default(ExitCode::ErrIllegalState, "failed to insert proof into set")
                })?;

            let mmrc = mmap.root().map_err(|e| {
                e.downcast_default(
                    ExitCode::ErrIllegalState,
                    "failed to flush proofs batch map",
                )
            })?;

            rt.charge_gas("OnSubmitVerifySeal", GAS_ON_SUBMIT_VERIFY_SEAL)?;
            st.proof_validation_batch = Some(mmrc);
            Ok(())
        })?;

        Ok(())
    }

    /// Returns the total power and pledge recorded by the power actor.
    /// The returned values are frozen during the cron tick before this epoch
    /// so that this method returns consistent values while processing all messages
    /// of an epoch.
    fn current_total_power<BS, RT>(rt: &mut RT) -> Result<CurrentTotalPowerReturn, ActorError>
    where
        BS: BlockStore,
        RT: Runtime<BS>,
    {
        rt.validate_immediate_caller_accept_any()?;
        let st: State = rt.state()?;

        Ok(CurrentTotalPowerReturn {
            raw_byte_power: st.this_epoch_raw_byte_power,
            quality_adj_power: st.this_epoch_quality_adj_power,
            pledge_collateral: st.this_epoch_pledge_collateral,
            quality_adj_power_smoothed: st.this_epoch_qa_power_smoothed,
        })
    }

    fn process_batch_proof_verifies<BS, RT>(
        rt: &mut RT,
        rewret: &ThisEpochRewardReturn,
    ) -> Result<(), String>
    where
        BS: BlockStore,
        RT: Runtime<BS>,
    {
        // Index map is needed here to preserve insertion order, miners must be iterated based
        // on order iterated through multimap.
        let mut verifies = IndexMap::new();
        let mut st_err: Option<String> = None;
        let state: State = rt.state().map_err(|e| {
            format!(
                "failed to load state in process batch proof verification: {}",
                e
            )
        })?;
        rt.transaction(|st: &mut State, rt| {
            if st.proof_validation_batch.is_none() {
                debug!("ProofValidationBatch was nil, quitting verification");
                return Ok(());
            }
            let mmap = match Multimap::from_root(
                rt.store(),
                st.proof_validation_batch.as_ref().unwrap(),
                HAMT_BIT_WIDTH,
                PROOF_VALIDATION_BATCH_AMT_BITWIDTH,
            ) {
                Ok(mmap) => mmap,
                Err(e) => {
                    st_err = Some(format!("failed to load proofs validation batch {}", e));
                    return Ok(());
                }
            };

            let claims = match make_map_with_root_and_bitwidth::<_, Claim>(
                &st.claims,
                rt.store(),
                HAMT_BIT_WIDTH,
            ) {
                Ok(claims) => claims,
                Err(e) => {
                    st_err = Some(format!("failed to load claims: {}", e));
                    return Ok(());
                }
            };

            if let Err(e) = mmap.for_all::<_, SealVerifyInfo>(|k, arr| {
                let addr = match Address::from_bytes(&k.0) {
                    Ok(addr) => addr,
                    Err(e) => {
                        return Err(format!("failed to parse address key: {}", e).into());
                    }
                };

                let contains_claim = match claims.contains_key(&addr.to_bytes()) {
                    Ok(contains_claim) => contains_claim,
                    Err(e) => return Err(format!("failed to look up claim: {}", e).into()),
                };

                if !contains_claim {
                    debug!("skipping batch verifies for unknown miner: {}", addr);
                    return Ok(());
                }

                let mut infos = Vec::new();
                arr.for_each(|_, svi| {
                    infos.push(svi.clone());
                    Ok(())
                })
<<<<<<< HEAD
                .map_err(|_e| {
=======
                .map_err(|e| {
>>>>>>> 547a3102
                    format!(
                        "failed to iterate over proof verify array for miner {}",
                        addr
                    )
                })?;

                verifies.insert(addr, infos);
                Ok(())
            }) {
                // Do not return immediately, all runs that get this far should wipe the ProofValidationBatchQueue.
                // If we leave the validation batch then in the case of a repeating state error the queue
                // will quickly fill up and repeated traversals will start ballooning cron execution time.
                st_err = Some(format!("failed to iterate proof batch: {}", e));
            }

            st.proof_validation_batch = None;
            Ok(())
        })
        .map_err(|e| {
            format!(
                "failed to do transaction in process batch proof verifies: {}",
                e
            )
        })?;
        if let Some(st_err) = st_err {
            return Err(st_err);
        }

        // TODO if verifies is ever Rayon compatible, this won't be needed
        let verif_arr: Vec<(&Address, &Vec<SealVerifyInfo>)> = verifies.iter().collect();
        let res = rt
            .batch_verify_seals(verif_arr.as_slice())
<<<<<<< HEAD
            .map_err(|_e| "failed to batch verify".to_owned())?;
=======
            .map_err(|e| "failed to batch verify".to_owned())?;
>>>>>>> 547a3102

        for (m, verifs) in verifies.iter() {
            let vres = res.get(m).ok_or_else(
                || format!("batch verify seals syscall implemented incorrectly, result not found for miner: {}", m)
            )?;

            let mut seen = AHashSet::<_>::new();
            let mut successful = Vec::new();
            for (i, &r) in vres.iter().enumerate() {
                if r {
                    let snum = verifs[i].sector_id.number;
                    if seen.contains(&snum) {
                        info!("skipped over a duplicate proof");
                        continue;
                    }
                    seen.insert(snum);
                    successful.push(snum);
                }
            }
            // Result intentionally ignored
            if !successful.is_empty() {
                if let Err(e) = rt.send(
                    *m,
                    miner::Method::ConfirmSectorProofsValid as MethodNum,
                    Serialized::serialize(&miner::ConfirmSectorProofsParams {
                        sectors: successful,
                        reward_smoothed: rewret.this_epoch_reward_smoothed.clone(),
                        reward_baseline_power: rewret.this_epoch_baseline_power.clone(),
                        quality_adj_power_smoothed: state.this_epoch_qa_power_smoothed.clone(),
                    })
                    .map_err(|e| format!("failed to serialize ConfirmSectorProofsParams: {}", e))?,
                    Default::default(),
                ) {
                    error!(
                        "failed to confirm sector proof validity to {}, error code {}",
                        m, e
                    );
                }
            }
        }
        Ok(())
    }

    fn process_deferred_cron_events<BS, RT>(
        rt: &mut RT,
        rewret: ThisEpochRewardReturn,
    ) -> Result<(), ActorError>
    where
        BS: BlockStore,
        RT: Runtime<BS>,
    {
        let rt_epoch = rt.curr_epoch();
        let mut cron_events = Vec::new();
        let st: State = rt.state()?;
        rt.transaction(|st: &mut State, rt| {
            let mut events = Multimap::from_root(
                rt.store(),
                &st.cron_event_queue,
                CRON_QUEUE_HAMT_BITWIDTH,
                CRON_QUEUE_AMT_BITWIDTH,
            )
            .map_err(|e| {
                e.downcast_default(ExitCode::ErrIllegalState, "failed to load cron events")
            })?;

            let claims =
                make_map_with_root_and_bitwidth::<_, Claim>(&st.claims, rt.store(), HAMT_BIT_WIDTH)
                    .map_err(|e| {
                        e.downcast_default(ExitCode::ErrIllegalState, "failed to load claims")
                    })?;
            for epoch in st.first_cron_epoch..=rt_epoch {
                let epoch_events = load_cron_events(&events, epoch).map_err(|e| {
                    e.downcast_default(
                        ExitCode::ErrIllegalState,
                        format!("failed to load cron events at {}", epoch),
                    )
                })?;

                if epoch_events.is_empty() {
                    continue;
                }

                for evt in epoch_events.into_iter() {
                    let miner_has_claim =
                        claims
                            .contains_key(&evt.miner_addr.to_bytes())
                            .map_err(|e| {
                                e.downcast_default(
                                    ExitCode::ErrIllegalState,
                                    "failed to look up claim",
                                )
                            })?;
                    if !miner_has_claim {
                        debug!("skipping cron event for unknown miner: {}", evt.miner_addr);
                        continue;
                    }
                    cron_events.push(evt);
                }

                events.remove_all(&epoch_key(epoch)).map_err(|e| {
                    e.downcast_default(
                        ExitCode::ErrIllegalState,
                        format!("failed to clear cron events at {}", epoch),
                    )
                })?;
            }

            st.first_cron_epoch = rt_epoch + 1;
            st.cron_event_queue = events.root().map_err(|e| {
                e.downcast_default(ExitCode::ErrIllegalState, "failed to flush events")
            })?;

            Ok(())
        })?;

        let mut failed_miner_crons = Vec::new();
        for event in cron_events {
            let params = Serialized::serialize(DeferredCronEventParams {
                event_payload: event.callback_payload.bytes().to_owned(),
                reward_smoothed: rewret.this_epoch_reward_smoothed.clone(),
                quality_adj_power_smoothed: st.this_epoch_qa_power_smoothed.clone(),
            })?;
            let res = rt.send(
                event.miner_addr,
                miner::Method::OnDeferredCronEvent as MethodNum,
                params,
                Default::default(),
            );
            // If a callback fails, this actor continues to invoke other callbacks
            // and persists state removing the failed event from the event queue. It won't be tried again.
            // Failures are unexpected here but will result in removal of miner power
            // A log message would really help here.
            if let Err(e) = res {
                error!(
                    "OnDeferredCronEvent failed for miner {}: res {}",
                    event.miner_addr, e
                );
                failed_miner_crons.push(event.miner_addr)
            }
        }

        if !failed_miner_crons.is_empty() {
            rt.transaction(|st: &mut State, rt| {
                let mut claims =
                    make_map_with_root_and_bitwidth(&st.claims, rt.store(), HAMT_BIT_WIDTH)
                        .map_err(|e| {
                            e.downcast_default(ExitCode::ErrIllegalState, "failed to load claims")
                        })?;

                // Remove power and leave miner frozen
                for miner_addr in failed_miner_crons {
                    if let Err(e) = st.delete_claim(&mut claims, &miner_addr) {
                        error!(
                            "failed to delete claim for miner {} after\
                            failing on deferred cron event: {}",
                            miner_addr, e
                        );
                        continue;
                    }
                }

                st.claims = claims.flush().map_err(|e| {
                    e.downcast_default(ExitCode::ErrIllegalState, "failed to flush claims")
                })?;
                Ok(())
            })?;
        }
        Ok(())
    }
}

impl ActorCode for Actor {
    fn invoke_method<BS, RT>(
        rt: &mut RT,
        method: MethodNum,
        params: &Serialized,
    ) -> Result<Serialized, ActorError>
    where
        BS: BlockStore,
        RT: Runtime<BS>,
    {
        match FromPrimitive::from_u64(method) {
            Some(Method::Constructor) => {
                Self::constructor(rt)?;
                Ok(Serialized::default())
            }
            Some(Method::CreateMiner) => {
                let res = Self::create_miner(rt, rt.deserialize_params(params)?)?;
                Ok(Serialized::serialize(res)?)
            }
            Some(Method::UpdateClaimedPower) => {
                Self::update_claimed_power(rt, rt.deserialize_params(params)?)?;
                Ok(Serialized::default())
            }
            Some(Method::EnrollCronEvent) => {
                Self::enroll_cron_event(rt, rt.deserialize_params(params)?)?;
                Ok(Serialized::default())
            }
            Some(Method::OnEpochTickEnd) => {
                Self::on_epoch_tick_end(rt)?;
                Ok(Serialized::default())
            }
            Some(Method::UpdatePledgeTotal) => {
                let BigIntDe(param) = rt.deserialize_params(params)?;
                Self::update_pledge_total(rt, param)?;
                Ok(Serialized::default())
            }
            Some(Method::SubmitPoRepForBulkVerify) => {
                Self::submit_porep_for_bulk_verify(rt, rt.deserialize_params(params)?)?;
                Ok(Serialized::default())
            }
            Some(Method::CurrentTotalPower) => {
                let res = Self::current_total_power(rt)?;
                Ok(Serialized::serialize(res)?)
            }
            None => Err(actor_error!(SysErrInvalidMethod; "Invalid method")),
        }
    }
}<|MERGE_RESOLUTION|>--- conflicted
+++ resolved
@@ -26,11 +26,7 @@
 use num_bigint::bigint_ser::{BigIntDe, BigIntSer};
 use num_derive::FromPrimitive;
 use num_traits::{FromPrimitive, Signed, Zero};
-<<<<<<< HEAD
-//use runtime::Syscalls;
-=======
 use runtime::Syscalls;
->>>>>>> 547a3102
 use runtime::{ActorCode, Runtime};
 use vm::{
     actor_error, ActorError, ExitCode, MethodNum, Serialized, TokenAmount, METHOD_CONSTRUCTOR,
@@ -475,11 +471,7 @@
                     infos.push(svi.clone());
                     Ok(())
                 })
-<<<<<<< HEAD
-                .map_err(|_e| {
-=======
                 .map_err(|e| {
->>>>>>> 547a3102
                     format!(
                         "failed to iterate over proof verify array for miner {}",
                         addr
@@ -512,11 +504,7 @@
         let verif_arr: Vec<(&Address, &Vec<SealVerifyInfo>)> = verifies.iter().collect();
         let res = rt
             .batch_verify_seals(verif_arr.as_slice())
-<<<<<<< HEAD
-            .map_err(|_e| "failed to batch verify".to_owned())?;
-=======
             .map_err(|e| "failed to batch verify".to_owned())?;
->>>>>>> 547a3102
 
         for (m, verifs) in verifies.iter() {
             let vres = res.get(m).ok_or_else(
