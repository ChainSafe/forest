// Copyright 2020 ChainSafe Systems
// SPDX-License-Identifier: Apache-2.0, MIT

mod policy;
mod state;
mod types;

pub use self::policy::*;
pub use self::state::*;
pub use self::types::*;
use crate::reward::Method as RewardMethod;
use crate::{
    check_empty_params, init, make_map_with_root, miner, ActorDowncast, Multimap,
    CALLER_TYPES_SIGNABLE, CRON_ACTOR_ADDR, INIT_ACTOR_ADDR, MINER_ACTOR_CODE_ID,
    REWARD_ACTOR_ADDR, SYSTEM_ACTOR_ADDR,
};
<<<<<<< HEAD
use crate::{make_map_with_bitwidth, miner::MinerConstructorParams};
=======
use crate::{make_empty_map, miner::MinerConstructorParams};
>>>>>>> 0289e349
use address::Address;
use ahash::AHashSet;
use fil_types::{NetworkVersion, SealVerifyInfo, HAMT_BIT_WIDTH};
use indexmap::IndexMap;
use ipld_blockstore::BlockStore;
use num_bigint::bigint_ser::{BigIntDe, BigIntSer};
use num_derive::FromPrimitive;
use num_traits::FromPrimitive;
use runtime::{ActorCode, Runtime};
use vm::{
    actor_error, ActorError, ExitCode, MethodNum, Serialized, TokenAmount, METHOD_CONSTRUCTOR,
};

// * Updated to specs-actors commit: e195950ba98adb8ce362030356bf4a3809b7ec77 (v2.3.2)

/// GasOnSubmitVerifySeal is amount of gas charged for SubmitPoRepForBulkVerify
/// This number is empirically determined
const GAS_ON_SUBMIT_VERIFY_SEAL: i64 = 34721049;

/// Storage power actor methods available
#[derive(FromPrimitive)]
#[repr(u64)]
pub enum Method {
    /// Constructor for Storage Power Actor
    Constructor = METHOD_CONSTRUCTOR,
    CreateMiner = 2,
    UpdateClaimedPower = 3,
    EnrollCronEvent = 4,
    OnEpochTickEnd = 5,
    UpdatePledgeTotal = 6,
    // * Deprecated in v2
    // OnConsensusFault = 7,
    SubmitPoRepForBulkVerify = 8,
    CurrentTotalPower = 9,
}

/// Storage Power Actor
pub struct Actor;
impl Actor {
    /// Constructor for StoragePower actor
    fn constructor<BS, RT>(rt: &mut RT) -> Result<(), ActorError>
    where
        BS: BlockStore,
        RT: Runtime<BS>,
    {
        rt.validate_immediate_caller_is(std::iter::once(&*SYSTEM_ACTOR_ADDR))?;

<<<<<<< HEAD
        let empty_map = make_map_with_bitwidth::<_, ()>(rt.store(), HAMT_BIT_WIDTH)
=======
        let empty_map = make_empty_map::<_, ()>(rt.store(), HAMT_BIT_WIDTH)
>>>>>>> 0289e349
            .flush()
            .map_err(|e| {
                e.downcast_default(
                    ExitCode::ErrIllegalState,
                    "Failed to create storage power state",
                )
            })?;

        let empty_mmap = Multimap::new(rt.store()).root().map_err(|e| {
            e.downcast_default(
                ExitCode::ErrIllegalState,
                "Failed to get empty multimap cid",
            )
        })?;

        let st = State::new(empty_map, empty_mmap);
        rt.create(&st)?;
        Ok(())
    }

    fn create_miner<BS, RT>(
        rt: &mut RT,
        params: CreateMinerParams,
    ) -> Result<CreateMinerReturn, ActorError>
    where
        BS: BlockStore,
        RT: Runtime<BS>,
    {
        rt.validate_immediate_caller_type(CALLER_TYPES_SIGNABLE.iter())?;
        let value = rt.message().value_received().clone();

        let constructor_params = Serialized::serialize(MinerConstructorParams {
            owner: params.owner,
            worker: params.worker,
            seal_proof_type: params.seal_proof_type,
            peer_id: params.peer,
            multi_addresses: params.multiaddrs,
            control_addresses: Default::default(),
        })?;

        let init::ExecReturn {
            id_address,
            robust_address,
        } = rt
            .send(
                *INIT_ACTOR_ADDR,
                init::Method::Exec as u64,
                Serialized::serialize(init::ExecParams {
                    code_cid: *MINER_ACTOR_CODE_ID,
                    constructor_params,
                })?,
                value,
            )?
            .deserialize()?;

        let seal_proof_type = params.seal_proof_type;
        rt.transaction(|st: &mut State, rt| {
            let mut claims = make_map_with_root(&st.claims, rt.store()).map_err(|e| {
                e.downcast_default(ExitCode::ErrIllegalState, "failed to load claims")
            })?;
            set_claim(
                &mut claims,
                &id_address,
                Claim {
                    seal_proof_type,
                    quality_adj_power: Default::default(),
                    raw_byte_power: Default::default(),
                },
            )
            .map_err(|e| {
                e.downcast_default(
                    ExitCode::ErrIllegalState,
                    "failed to put power in claimed table while creating miner",
                )
            })?;
            st.miner_count += 1;

            if rt.network_version() >= NetworkVersion::V7 {
                st.update_stats_for_new_miner(seal_proof_type)
                    .map_err(|e| {
                        actor_error!(
                            ErrIllegalState,
                            "failed to update power stats for new miner {}: {}",
                            &id_address,
                            e
                        )
                    })?;
            }

            st.claims = claims.flush().map_err(|e| {
                e.downcast_default(ExitCode::ErrIllegalState, "failed to flush claims")
            })?;
            Ok(())
        })?;
        Ok(CreateMinerReturn {
            id_address,
            robust_address,
        })
    }

    /// Adds or removes claimed power for the calling actor.
    /// May only be invoked by a miner actor.
    fn update_claimed_power<BS, RT>(
        rt: &mut RT,
        params: UpdateClaimedPowerParams,
    ) -> Result<(), ActorError>
    where
        BS: BlockStore,
        RT: Runtime<BS>,
    {
        rt.validate_immediate_caller_type(std::iter::once(&*MINER_ACTOR_CODE_ID))?;
        let miner_addr = *rt.message().caller();

        rt.transaction(|st: &mut State, rt| {
            let mut claims = make_map_with_root(&st.claims, rt.store()).map_err(|e| {
                e.downcast_default(ExitCode::ErrIllegalState, "failed to load claims")
            })?;

            st.add_to_claim(
                &mut claims,
                &miner_addr,
                &params.raw_byte_delta,
                &params.quality_adjusted_delta,
            )
            .map_err(|e| {
                e.downcast_default(
                    ExitCode::ErrIllegalState,
                    format!(
                        "failed to update power raw {}, qa {}",
                        params.raw_byte_delta, params.quality_adjusted_delta,
                    ),
                )
            })?;

            st.claims = claims.flush().map_err(|e| {
                e.downcast_default(ExitCode::ErrIllegalState, "failed to flush claims")
            })?;
            Ok(())
        })
    }

    fn enroll_cron_event<BS, RT>(
        rt: &mut RT,
        params: EnrollCronEventParams,
    ) -> Result<(), ActorError>
    where
        BS: BlockStore,
        RT: Runtime<BS>,
    {
        rt.validate_immediate_caller_type(std::iter::once(&*MINER_ACTOR_CODE_ID))?;
        let miner_event = CronEvent {
            miner_addr: *rt.message().caller(),
            callback_payload: params.payload.clone(),
        };

        // Ensure it is not possible to enter a large negative number which would cause
        // problems in cron processing.
        if params.event_epoch < 0 {
            return Err(actor_error!(ErrIllegalArgument;
                "cron event epoch {} cannot be less than zero", params.event_epoch));
        }

        rt.transaction(|st: &mut State, rt| {
            let mut events =
                Multimap::from_root(rt.store(), &st.cron_event_queue).map_err(|e| {
                    e.downcast_default(ExitCode::ErrIllegalState, "failed to load cron events")
                })?;

            st.append_cron_event(&mut events, params.event_epoch, miner_event)
                .map_err(|e| {
                    e.downcast_default(ExitCode::ErrIllegalState, "failed to enroll cron event")
                })?;

            st.cron_event_queue = events.root().map_err(|e| {
                e.downcast_default(ExitCode::ErrIllegalState, "failed to flush cron events")
            })?;
            Ok(())
        })?;
        Ok(())
    }

    fn on_epoch_tick_end<BS, RT>(rt: &mut RT) -> Result<(), ActorError>
    where
        BS: BlockStore,
        RT: Runtime<BS>,
    {
        rt.validate_immediate_caller_is(std::iter::once(&*CRON_ACTOR_ADDR))?;

        Self::process_batch_proof_verifies(rt)?;
        Self::process_deferred_cron_events(rt)?;

        let this_epoch_raw_byte_power = rt.transaction(|st: &mut State, _| {
            let (raw_byte_power, qa_power) = st.current_total_power();
            st.this_epoch_pledge_collateral = st.total_pledge_collateral.clone();
            st.this_epoch_quality_adj_power = qa_power;
            st.this_epoch_raw_byte_power = raw_byte_power;
            // Can assume delta is one since cron is invoked every epoch.
            st.update_smoothed_estimate(1);

            Ok(Serialized::serialize(&BigIntSer(
                &st.this_epoch_raw_byte_power,
            )))
        })?;

        // Update network KPA in reward actor
        rt.send(
            *REWARD_ACTOR_ADDR,
            RewardMethod::UpdateNetworkKPI as MethodNum,
            this_epoch_raw_byte_power?,
            TokenAmount::from(0),
        )
        .map_err(|e| e.wrap("failed to update network KPI with reward actor"))?;

        Ok(())
    }

    fn update_pledge_total<BS, RT>(rt: &mut RT, pledge_delta: TokenAmount) -> Result<(), ActorError>
    where
        BS: BlockStore,
        RT: Runtime<BS>,
    {
        rt.validate_immediate_caller_type(std::iter::once(&*MINER_ACTOR_CODE_ID))?;
        rt.transaction(|st: &mut State, rt| {
            st.validate_miner_has_claim(rt.store(), rt.message().caller())?;
            st.add_pledge_total(pledge_delta);
            Ok(())
        })
    }

    fn submit_porep_for_bulk_verify<BS, RT>(
        rt: &mut RT,
        seal_info: SealVerifyInfo,
    ) -> Result<(), ActorError>
    where
        BS: BlockStore,
        RT: Runtime<BS>,
    {
        rt.validate_immediate_caller_type(std::iter::once(&*MINER_ACTOR_CODE_ID))?;

        rt.transaction(|st: &mut State, rt| {
            st.validate_miner_has_claim(rt.store(), rt.message().caller())?;

            let mut mmap = if let Some(ref batch) = st.proof_validation_batch {
                Multimap::from_root(rt.store(), batch).map_err(|e| {
                    e.downcast_default(
                        ExitCode::ErrIllegalState,
                        "failed to load proof batching set",
                    )
                })?
            } else {
                Multimap::new(rt.store())
            };
            let miner_addr = rt.message().caller();
            let arr = mmap
                .get::<SealVerifyInfo>(&miner_addr.to_bytes())
                .map_err(|e| {
                    e.downcast_default(
                        ExitCode::ErrIllegalState,
                        format!("failed to get seal verify infos at addr {}", miner_addr),
                    )
                })?;
            if let Some(arr) = arr {
                if arr.count() >= MAX_MINER_PROVE_COMMITS_PER_EPOCH {
                    return Err(actor_error!(ErrTooManyProveCommits;
                        "miner {} attempting to prove commit over {} sectors in epoch",
                        miner_addr, MAX_MINER_PROVE_COMMITS_PER_EPOCH));
                }
            }

            mmap.add(miner_addr.to_bytes().into(), seal_info)
                .map_err(|e| {
                    e.downcast_default(ExitCode::ErrIllegalState, "failed to insert proof into set")
                })?;

            let mmrc = mmap.root().map_err(|e| {
                e.downcast_default(
                    ExitCode::ErrIllegalState,
                    "failed to flush proofs batch map",
                )
            })?;

            rt.charge_gas("OnSubmitVerifySeal", GAS_ON_SUBMIT_VERIFY_SEAL)?;
            st.proof_validation_batch = Some(mmrc);
            Ok(())
        })?;

        Ok(())
    }

    /// Returns the total power and pledge recorded by the power actor.
    /// The returned values are frozen during the cron tick before this epoch
    /// so that this method returns consistent values while processing all messages
    /// of an epoch.
    fn current_total_power<BS, RT>(rt: &mut RT) -> Result<CurrentTotalPowerReturn, ActorError>
    where
        BS: BlockStore,
        RT: Runtime<BS>,
    {
        rt.validate_immediate_caller_accept_any()?;
        let st: State = rt.state()?;

        Ok(CurrentTotalPowerReturn {
            raw_byte_power: st.this_epoch_raw_byte_power,
            quality_adj_power: st.this_epoch_quality_adj_power,
            pledge_collateral: st.this_epoch_pledge_collateral,
            quality_adj_power_smoothed: st.this_epoch_qa_power_smoothed,
        })
    }

    fn process_batch_proof_verifies<BS, RT>(rt: &mut RT) -> Result<(), ActorError>
    where
        BS: BlockStore,
        RT: Runtime<BS>,
    {
        // Index map is needed here to preserve insertion order, miners must be iterated based
        // on order iterated through multimap.
        let mut verifies = IndexMap::new();
        rt.transaction(|st: &mut State, rt| {
            if st.proof_validation_batch.is_none() {
                return Ok(());
            }
            let mmap = Multimap::from_root(rt.store(), st.proof_validation_batch.as_ref().unwrap())
                .map_err(|e| {
                    e.downcast_default(
                        ExitCode::ErrIllegalState,
                        "failed to load proofs validation batch",
                    )
                })?;

            let claims = make_map_with_root::<_, Claim>(&st.claims, rt.store()).map_err(|e| {
                e.downcast_default(ExitCode::ErrIllegalState, "failed to load claims")
            })?;
            mmap.for_all::<_, SealVerifyInfo>(|k, arr| {
                let addr = Address::from_bytes(&k.0).map_err(|e| {
                    actor_error!(ErrIllegalState, "failed to parse address key: {}", e)
                })?;

                let contains_claim = claims.contains_key(&addr.to_bytes()).map_err(|e| {
                    e.downcast_default(ExitCode::ErrIllegalState, "failed to look up claim")
                })?;
                if !contains_claim {
                    log::debug!("skipping batch verifies for unknown miner: {}", addr);
                    return Ok(());
                }

                let mut infos = Vec::new();
                arr.for_each(|_, svi| {
                    infos.push(svi.clone());
                    Ok(())
                })
                .map_err(|e| {
                    e.downcast_default(
                        ExitCode::ErrIllegalState,
                        format!(
                            "failed to iterate over proof verify array for miner {}",
                            addr
                        ),
                    )
                })?;

                verifies.insert(addr, infos);
                Ok(())
            })
            .map_err(|e| {
                e.downcast_default(ExitCode::ErrIllegalState, "failed to iterate proof batch")
            })?;

            st.proof_validation_batch = None;
            Ok(())
        })?;

        // TODO if verifies is ever Rayon compatible, this won't be needed
        let verif_arr: Vec<(&Address, &Vec<SealVerifyInfo>)> = verifies.iter().collect();
        let res = rt
            .batch_verify_seals(verif_arr.as_slice())
            .map_err(|e| e.downcast_default(ExitCode::ErrIllegalState, "failed to batch verify"))?;

        for (m, verifs) in verifies.iter() {
            let vres = res.get(m).ok_or_else(
                || actor_error!(ErrNotFound; "batch verify seals syscall implemented incorrectly"),
            )?;

            let mut seen = AHashSet::<_>::new();
            let mut successful = Vec::new();
            for (i, &r) in vres.iter().enumerate() {
                if r {
                    let snum = verifs[i].sector_id.number;
                    if seen.contains(&snum) {
                        continue;
                    }
                    seen.insert(snum);
                    successful.push(snum);
                }
            }
            // Result intentionally ignored
            let _ = rt.send(
                *m,
                miner::Method::ConfirmSectorProofsValid as MethodNum,
                Serialized::serialize(&miner::ConfirmSectorProofsParams {
                    sectors: successful,
                })?,
                Default::default(),
            );
        }
        Ok(())
    }

    fn process_deferred_cron_events<BS, RT>(rt: &mut RT) -> Result<(), ActorError>
    where
        BS: BlockStore,
        RT: Runtime<BS>,
    {
        let rt_epoch = rt.curr_epoch();
        let mut cron_events = Vec::new();
        rt.transaction(|st: &mut State, rt| {
            let mut events =
                Multimap::from_root(rt.store(), &st.cron_event_queue).map_err(|e| {
                    e.downcast_default(ExitCode::ErrIllegalState, "failed to load cron events")
                })?;

            let claims = make_map_with_root::<_, Claim>(&st.claims, rt.store()).map_err(|e| {
                e.downcast_default(ExitCode::ErrIllegalState, "failed to load claims")
            })?;
            for epoch in st.first_cron_epoch..=rt_epoch {
                let epoch_events = load_cron_events(&events, epoch).map_err(|e| {
                    e.downcast_default(
                        ExitCode::ErrIllegalState,
                        format!("failed to load cron events at {}", epoch),
                    )
                })?;

                if epoch_events.is_empty() {
                    continue;
                }

                for evt in epoch_events.into_iter() {
                    let miner_has_claim =
                        claims
                            .contains_key(&evt.miner_addr.to_bytes())
                            .map_err(|e| {
                                e.downcast_default(
                                    ExitCode::ErrIllegalState,
                                    "failed to look up claim",
                                )
                            })?;
                    if !miner_has_claim {
                        log::debug!("skipping cron event for unknown miner: {}", evt.miner_addr);
                        continue;
                    }
                    cron_events.push(evt);
                }

                events.remove_all(&epoch_key(epoch)).map_err(|e| {
                    e.downcast_default(
                        ExitCode::ErrIllegalState,
                        format!("failed to clear cron events at {}", epoch),
                    )
                })?;
            }

            st.first_cron_epoch = rt_epoch + 1;
            st.cron_event_queue = events.root().map_err(|e| {
                e.downcast_default(ExitCode::ErrIllegalState, "failed to flush events")
            })?;

            Ok(())
        })?;

        let mut failed_miner_crons = Vec::new();
        for event in cron_events {
            let res = rt.send(
                event.miner_addr,
                miner::Method::OnDeferredCronEvent as MethodNum,
                event.callback_payload,
                Default::default(),
            );
            // If a callback fails, this actor continues to invoke other callbacks
            // and persists state removing the failed event from the event queue. It won't be tried again.
            // Failures are unexpected here but will result in removal of miner power
            // A log message would really help here.
            if let Err(e) = res {
                log::debug!(
                    "OnDeferredCronEvent failed for miner {}: res {}",
                    event.miner_addr,
                    e
                );
                failed_miner_crons.push(event.miner_addr)
            }
        }

        if !failed_miner_crons.is_empty() {
            rt.transaction(|st: &mut State, rt| {
                let mut claims = make_map_with_root(&st.claims, rt.store()).map_err(|e| {
                    e.downcast_default(ExitCode::ErrIllegalState, "failed to load claims")
                })?;

                // Remove power and leave miner frozen
                for miner_addr in failed_miner_crons {
                    if let Err(e) = st.delete_claim(&mut claims, &miner_addr) {
                        log::error!(
                            "failed to delete claim for miner {} after\
                            failing on deferred cron event: {}",
                            miner_addr,
                            e
                        );
                        continue;
                    }

                    // On version 7, decrement miner count to keep stats consistent.
                    if rt.network_version() >= NetworkVersion::V7 {
                        st.miner_count -= 1;
                    }
                }

                st.claims = claims.flush().map_err(|e| {
                    e.downcast_default(ExitCode::ErrIllegalState, "failed to flush claims")
                })?;
                Ok(())
            })?;
        }
        Ok(())
    }
}

impl ActorCode for Actor {
    fn invoke_method<BS, RT>(
        rt: &mut RT,
        method: MethodNum,
        params: &Serialized,
    ) -> Result<Serialized, ActorError>
    where
        BS: BlockStore,
        RT: Runtime<BS>,
    {
        match FromPrimitive::from_u64(method) {
            Some(Method::Constructor) => {
                check_empty_params(params)?;
                Self::constructor(rt)?;
                Ok(Serialized::default())
            }
            Some(Method::CreateMiner) => {
                let res = Self::create_miner(rt, rt.deserialize_params(params)?)?;
                Ok(Serialized::serialize(res)?)
            }
            Some(Method::UpdateClaimedPower) => {
                Self::update_claimed_power(rt, rt.deserialize_params(params)?)?;
                Ok(Serialized::default())
            }
            Some(Method::EnrollCronEvent) => {
                Self::enroll_cron_event(rt, rt.deserialize_params(params)?)?;
                Ok(Serialized::default())
            }
            Some(Method::OnEpochTickEnd) => {
                check_empty_params(params)?;
                Self::on_epoch_tick_end(rt)?;
                Ok(Serialized::default())
            }
            Some(Method::UpdatePledgeTotal) => {
                let BigIntDe(param) = rt.deserialize_params(params)?;
                Self::update_pledge_total(rt, param)?;
                Ok(Serialized::default())
            }
            Some(Method::SubmitPoRepForBulkVerify) => {
                Self::submit_porep_for_bulk_verify(rt, rt.deserialize_params(params)?)?;
                Ok(Serialized::default())
            }
            Some(Method::CurrentTotalPower) => {
                check_empty_params(params)?;
                let res = Self::current_total_power(rt)?;
                Ok(Serialized::serialize(res)?)
            }
            None => Err(actor_error!(SysErrInvalidMethod; "Invalid method")),
        }
    }
}<|MERGE_RESOLUTION|>--- conflicted
+++ resolved
@@ -14,11 +14,7 @@
     CALLER_TYPES_SIGNABLE, CRON_ACTOR_ADDR, INIT_ACTOR_ADDR, MINER_ACTOR_CODE_ID,
     REWARD_ACTOR_ADDR, SYSTEM_ACTOR_ADDR,
 };
-<<<<<<< HEAD
-use crate::{make_map_with_bitwidth, miner::MinerConstructorParams};
-=======
 use crate::{make_empty_map, miner::MinerConstructorParams};
->>>>>>> 0289e349
 use address::Address;
 use ahash::AHashSet;
 use fil_types::{NetworkVersion, SealVerifyInfo, HAMT_BIT_WIDTH};
@@ -66,11 +62,7 @@
     {
         rt.validate_immediate_caller_is(std::iter::once(&*SYSTEM_ACTOR_ADDR))?;
 
-<<<<<<< HEAD
-        let empty_map = make_map_with_bitwidth::<_, ()>(rt.store(), HAMT_BIT_WIDTH)
-=======
         let empty_map = make_empty_map::<_, ()>(rt.store(), HAMT_BIT_WIDTH)
->>>>>>> 0289e349
             .flush()
             .map_err(|e| {
                 e.downcast_default(
