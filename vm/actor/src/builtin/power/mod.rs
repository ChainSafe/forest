--- conflicted
+++ resolved
@@ -8,18 +8,6 @@
 pub use self::policy::*;
 pub use self::state::*;
 pub use self::types::*;
-<<<<<<< HEAD
-use crate::reward::Method as RewardMethod;
-use crate::{
-    check_empty_params, init, make_map_with_root, miner, ActorDowncast, Multimap,
-    CALLER_TYPES_SIGNABLE, CRON_ACTOR_ADDR, INIT_ACTOR_ADDR, MINER_ACTOR_CODE_ID,
-    REWARD_ACTOR_ADDR, SYSTEM_ACTOR_ADDR,
-};
-use crate::{make_empty_map, miner::MinerConstructorParams};
-use address::Address;
-use ahash::AHashSet;
-use fil_types::{NetworkVersion, SealVerifyInfo, HAMT_BIT_WIDTH};
-=======
 use crate::miner::MinerConstructorParams;
 use crate::{
     check_empty_params, init, miner, ActorDowncast, Multimap, CALLER_TYPES_SIGNABLE,
@@ -29,7 +17,6 @@
 use address::Address;
 use ahash::AHashSet;
 use fil_types::{SealVerifyInfo, HAMT_BIT_WIDTH};
->>>>>>> 0b63a93f
 use indexmap::IndexMap;
 use ipld_blockstore::BlockStore;
 use num_bigint::bigint_ser::{BigIntDe, BigIntSer};
@@ -74,32 +61,12 @@
     {
         rt.validate_immediate_caller_is(std::iter::once(&*SYSTEM_ACTOR_ADDR))?;
 
-<<<<<<< HEAD
-        let empty_map = make_empty_map::<_, ()>(rt.store(), HAMT_BIT_WIDTH)
-            .flush()
-            .map_err(|e| {
-                e.downcast_default(
-                    ExitCode::ErrIllegalState,
-                    "Failed to create storage power state",
-                )
-            })?;
-
-        let empty_mmap = Multimap::new(rt.store()).root().map_err(|e| {
-            e.downcast_default(
-                ExitCode::ErrIllegalState,
-                "Failed to get empty multimap cid",
-            )
-        })?;
-
-        let st = State::new(empty_map, empty_mmap);
-=======
         let st = State::new(rt.store()).map_err(|e| {
             e.downcast_default(
                 ExitCode::ErrIllegalState,
                 "Failed to create power actor state",
             )
         })?;
->>>>>>> 0b63a93f
         rt.create(&st)?;
         Ok(())
     }
