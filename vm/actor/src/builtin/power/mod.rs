--- conflicted
+++ resolved
@@ -14,11 +14,7 @@
     CALLER_TYPES_SIGNABLE, CRON_ACTOR_ADDR, INIT_ACTOR_ADDR, MINER_ACTOR_CODE_ID,
     REWARD_ACTOR_ADDR, SYSTEM_ACTOR_ADDR,
 };
-<<<<<<< HEAD
-use crate::{make_map_with_bitwidth, miner::MinerConstructorParams};
-=======
 use crate::{make_empty_map, miner::MinerConstructorParams};
->>>>>>> 4d663116
 use address::Address;
 use ahash::AHashSet;
 use fil_types::{NetworkVersion, SealVerifyInfo, HAMT_BIT_WIDTH};
@@ -66,29 +62,9 @@
     {
         rt.validate_immediate_caller_is(std::iter::once(&*SYSTEM_ACTOR_ADDR))?;
 
-<<<<<<< HEAD
         let st = State::new(rt.store()).map_err(|e|{
             e.downcast_default(ExitCode::ErrIllegalState, "Failed to create power actor state")
         })?;
-=======
-        let empty_map = make_empty_map::<_, ()>(rt.store(), HAMT_BIT_WIDTH)
-            .flush()
-            .map_err(|e| {
-                e.downcast_default(
-                    ExitCode::ErrIllegalState,
-                    "Failed to create storage power state",
-                )
-            })?;
-
-        let empty_mmap = Multimap::new(rt.store()).root().map_err(|e| {
-            e.downcast_default(
-                ExitCode::ErrIllegalState,
-                "Failed to get empty multimap cid",
-            )
-        })?;
-
-        let st = State::new(empty_map, empty_mmap);
->>>>>>> 4d663116
         rt.create(&st)?;
         Ok(())
     }
