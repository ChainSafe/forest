// Copyright 2020 ChainSafe Systems
// SPDX-License-Identifier: Apache-2.0, MIT

mod state;

pub use self::state::{Entry, State};
use crate::{check_empty_params, SYSTEM_ACTOR_ADDR};
use address::Address;
use forest_ipld::Ipld;
use ipld_blockstore::BlockStore;
use num_derive::FromPrimitive;
use num_traits::FromPrimitive;
use runtime::{ActorCode, Runtime};
use serde::{Deserialize, Deserializer, Serialize, Serializer};
use vm::{ActorError, ExitCode, MethodNum, Serialized, TokenAmount, METHOD_CONSTRUCTOR};

/// Cron actor methods available
#[derive(FromPrimitive)]
#[repr(u64)]
pub enum Method {
    Constructor = METHOD_CONSTRUCTOR,
    EpochTick = 2,
}

impl Method {
    /// Converts a method number into an Method enum
    fn from_method_num(m: MethodNum) -> Option<Method> {
        FromPrimitive::from_u64(m)
    }
}

/// Constructor parameters for Cron actor, contains entries
/// of actors and methods to call on each epoch
#[derive(Default)]
pub struct ConstructorParams {
    /// Entries is a set of actors (and corresponding methods) to call during EpochTick.
    pub entries: Vec<Entry>,
}

impl Serialize for ConstructorParams {
    fn serialize<S>(&self, serializer: S) -> Result<S::Ok, S::Error>
    where
        S: Serializer,
    {
        self.entries.serialize(serializer)
    }
}

impl<'de> Deserialize<'de> for ConstructorParams {
    fn deserialize<D>(deserializer: D) -> Result<Self, D::Error>
    where
        D: Deserializer<'de>,
    {
        let entries: Vec<Entry> = Deserialize::deserialize(deserializer)?;
        Ok(Self { entries })
    }
}

/// Cron actor
pub struct Actor;
impl Actor {
    /// Constructor for Cron actor
    fn constructor<BS, RT>(rt: &RT, params: ConstructorParams) -> Result<(), ActorError>
    where
        BS: BlockStore,
        RT: Runtime<BS>,
    {
        let sys_ref: &Address = &SYSTEM_ACTOR_ADDR;
        rt.validate_immediate_caller_is(std::iter::once(sys_ref))?;
        rt.create(&State {
            entries: params.entries,
        });
        Ok(())
    }
    /// Executes built-in periodic actions, run at every Epoch.
    /// epoch_tick(r) is called after all other messages in the epoch have been applied.
    /// This can be seen as an implicit last message.
    fn epoch_tick<BS, RT>(rt: &mut RT) -> Result<(), ActorError>
    where
        BS: BlockStore,
        RT: Runtime<BS>,
    {
        let sys_ref: &Address = &SYSTEM_ACTOR_ADDR;
        rt.validate_immediate_caller_is(std::iter::once(sys_ref))?;

        let st: State = rt.state();
        for entry in st.entries {
<<<<<<< HEAD
            rt.send(
=======
            rt.send::<Ipld>(
>>>>>>> 6d2bf0e0
                &entry.receiver,
                entry.method_num,
                &Serialized::default(),
                &TokenAmount::from(0u8),
            )?;
        }
        Ok(())
    }
}

impl ActorCode for Actor {
    fn invoke_method<BS, RT>(
        &self,
        rt: &mut RT,
        method: MethodNum,
        params: &Serialized,
    ) -> Result<Serialized, ActorError>
    where
        BS: BlockStore,
        RT: Runtime<BS>,
    {
        match Method::from_method_num(method) {
            Some(Method::Constructor) => {
                Self::constructor(rt, params.deserialize()?)?;
                Ok(Serialized::default())
            }
            Some(Method::EpochTick) => {
                check_empty_params(params)?;
                Self::epoch_tick(rt)?;
                Ok(Serialized::default())
            }
            _ => Err(rt.abort(ExitCode::SysErrInvalidMethod, "Invalid method")),
        }
    }
}<|MERGE_RESOLUTION|>--- conflicted
+++ resolved
@@ -85,11 +85,7 @@
 
         let st: State = rt.state();
         for entry in st.entries {
-<<<<<<< HEAD
             rt.send(
-=======
-            rt.send::<Ipld>(
->>>>>>> 6d2bf0e0
                 &entry.receiver,
                 entry.method_num,
                 &Serialized::default(),
