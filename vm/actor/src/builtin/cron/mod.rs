// Copyright 2020 ChainSafe Systems
// SPDX-License-Identifier: Apache-2.0, MIT

mod state;

pub use self::state::{Entry, State};
use crate::{check_empty_params, SYSTEM_ACTOR_ADDR};
use address::Address;
use forest_ipld::Ipld;
use ipld_blockstore::BlockStore;
use num_derive::FromPrimitive;
use num_traits::FromPrimitive;
use runtime::{ActorCode, Runtime};
use serde::{Deserialize, Deserializer, Serialize, Serializer};
use vm::{ActorError, ExitCode, MethodNum, Serialized, TokenAmount, METHOD_CONSTRUCTOR};

/// Cron actor methods available
#[derive(FromPrimitive)]
pub enum Method {
    Constructor = METHOD_CONSTRUCTOR,
    EpochTick = 2,
}

impl Method {
    /// Converts a method number into an Method enum
    fn from_method_num(m: MethodNum) -> Option<Method> {
        FromPrimitive::from_u64(u64::from(m))
    }
}

/// Constructor parameters for Cron actor, contains entries
/// of actors and methods to call on each epoch
#[derive(Default)]
pub struct ConstructorParams {
    /// Entries is a set of actors (and corresponding methods) to call during EpochTick.
    pub entries: Vec<Entry>,
}

impl Serialize for ConstructorParams {
    fn serialize<S>(&self, serializer: S) -> Result<S::Ok, S::Error>
    where
        S: Serializer,
    {
        self.entries.serialize(serializer)
    }
}

impl<'de> Deserialize<'de> for ConstructorParams {
    fn deserialize<D>(deserializer: D) -> Result<Self, D::Error>
    where
        D: Deserializer<'de>,
    {
        let entries: Vec<Entry> = Deserialize::deserialize(deserializer)?;
        Ok(Self { entries })
    }
}

/// Cron actor
pub struct Actor;
impl Actor {
    /// Constructor for Cron actor
    fn constructor<BS, RT>(rt: &RT, params: ConstructorParams) -> Result<(), ActorError>
    where
        BS: BlockStore,
        RT: Runtime<BS>,
    {
        let sys_ref: &Address = &SYSTEM_ACTOR_ADDR;
        rt.validate_immediate_caller_is(std::iter::once(sys_ref));
        rt.create(&State {
            entries: params.entries,
        });
        Ok(())
    }
    /// Executes built-in periodic actions, run at every Epoch.
    /// epoch_tick(r) is called after all other messages in the epoch have been applied.
    /// This can be seen as an implicit last message.
    fn epoch_tick<BS, RT>(rt: &RT) -> Result<(), ActorError>
    where
        BS: BlockStore,
        RT: Runtime<BS>,
    {
        let sys_ref: &Address = &SYSTEM_ACTOR_ADDR;
        rt.validate_immediate_caller_is(std::iter::once(sys_ref));

        let st: State = rt.state();
        for entry in st.entries {
<<<<<<< HEAD
            rt.send(
=======
            rt.send::<Ipld>(
>>>>>>> 7e8bd6f2
                &entry.receiver,
                entry.method_num,
                &Serialized::default(),
                &TokenAmount::new(0),
            )?;
        }
        Ok(())
    }
}

impl ActorCode for Actor {
    fn invoke_method<BS, RT>(
        &self,
        rt: &RT,
        method: MethodNum,
        params: &Serialized,
    ) -> Result<Serialized, ActorError>
    where
        BS: BlockStore,
        RT: Runtime<BS>,
    {
        match Method::from_method_num(method) {
            Some(Method::Constructor) => {
                Self::constructor(rt, params.deserialize()?)?;
                Ok(Serialized::default())
            }
            Some(Method::EpochTick) => {
                check_empty_params(params)?;
                Self::epoch_tick(rt)?;
                Ok(Serialized::default())
            }
            _ => Err(rt.abort(ExitCode::SysErrInvalidMethod, "Invalid method")),
        }
    }
}<|MERGE_RESOLUTION|>--- conflicted
+++ resolved
@@ -84,11 +84,7 @@
 
         let st: State = rt.state();
         for entry in st.entries {
-<<<<<<< HEAD
             rt.send(
-=======
-            rt.send::<Ipld>(
->>>>>>> 7e8bd6f2
                 &entry.receiver,
                 entry.method_num,
                 &Serialized::default(),
