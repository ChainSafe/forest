--- conflicted
+++ resolved
@@ -5,10 +5,6 @@
 
 pub use self::state::{Entry, State};
 use crate::{check_empty_params, SYSTEM_ACTOR_ADDR};
-<<<<<<< HEAD
-use address::Address;
-=======
->>>>>>> 618cf4ab
 use ipld_blockstore::BlockStore;
 use num_derive::FromPrimitive;
 use num_traits::FromPrimitive;
@@ -67,12 +63,7 @@
         BS: BlockStore,
         RT: Runtime<BS>,
     {
-<<<<<<< HEAD
-        let sys_ref: &Address = &SYSTEM_ACTOR_ADDR;
-        rt.validate_immediate_caller_is(std::iter::once(sys_ref))?;
-=======
-        rt.validate_immediate_caller_is(std::iter::once(&*SYSTEM_ACTOR_ADDR));
->>>>>>> 618cf4ab
+        rt.validate_immediate_caller_is(std::iter::once(&*SYSTEM_ACTOR_ADDR))?;
         rt.create(&State {
             entries: params.entries,
         })?;
@@ -86,12 +77,7 @@
         BS: BlockStore,
         RT: Runtime<BS>,
     {
-<<<<<<< HEAD
-        let sys_ref: &Address = &SYSTEM_ACTOR_ADDR;
-        rt.validate_immediate_caller_is(std::iter::once(sys_ref))?;
-=======
-        rt.validate_immediate_caller_is(std::iter::once(&*SYSTEM_ACTOR_ADDR));
->>>>>>> 618cf4ab
+        rt.validate_immediate_caller_is(std::iter::once(&*SYSTEM_ACTOR_ADDR))?;
 
         let st: State = rt.state()?;
         for entry in st.entries {
