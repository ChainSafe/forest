--- conflicted
+++ resolved
@@ -14,11 +14,8 @@
 pub use self::util::*;
 pub use vm::{actor_error, ActorError, ActorState, DealID, ExitCode, Serialized};
 
-<<<<<<< HEAD
-=======
 use cid::Cid;
 use encoding::Error as EncodingError;
->>>>>>> 0c0b617c
 use ipld_blockstore::BlockStore;
 use ipld_hamt::{BytesKey, Error as HamtError, Hamt};
 use num_bigint::BigUint;
