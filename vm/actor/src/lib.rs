--- conflicted
+++ resolved
@@ -12,11 +12,7 @@
 
 pub use self::builtin::*;
 pub use self::util::*;
-<<<<<<< HEAD
-pub use vm::{ActorState, DealID, Serialized, TokenAmount};
-=======
-pub use vm::{actor_error, ActorError, ActorState, DealID, ExitCode, Serialized};
->>>>>>> 4783a670
+pub use vm::{actor_error, ActorError, ActorState, DealID, ExitCode, Serialized, TokenAmount};
 
 use cid::Cid;
 use ipld_blockstore::BlockStore;
@@ -25,10 +21,6 @@
 use unsigned_varint::decode::Error as UVarintError;
 
 const HAMT_BIT_WIDTH: u8 = 5;
-
-<<<<<<< HEAD
-type EmptyType = [u8; 0];
-const EMPTY_VALUE: EmptyType = [];
 
 lazy_static! {
     /// The maximum supply of Filecoin that will ever exist (in token units)
@@ -43,8 +35,6 @@
 /// Map type to be used within actors. The underlying type is a hamt.
 pub type Map<'bs, BS> = Hamt<'bs, BytesKey, BS>;
 
-=======
->>>>>>> 4783a670
 /// Deal weight
 type DealWeight = BigInt;
 
