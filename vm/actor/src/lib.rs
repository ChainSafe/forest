// Copyright 2020 ChainSafe Systems
// SPDX-License-Identifier: Apache-2.0, MIT

#[macro_use]
extern crate lazy_static;

// workaround for a compiler bug, see https://github.com/rust-lang/rust/issues/55779
extern crate serde;

mod builtin;
pub mod util;

pub use self::builtin::*;
pub use self::util::*;
pub use ipld_amt;
pub use ipld_hamt;
pub use vm::{
    actor_error, ActorError, ActorState, DealID, ExitCode, MethodNum, Serialized, TokenAmount,
};

use cid::Cid;
use fil_types::HAMT_BIT_WIDTH;
use ipld_blockstore::BlockStore;
use ipld_hamt::{BytesKey, Error as HamtError, Hamt};
use num_bigint::BigInt;
use runtime::{ActorCode, Runtime};
use serde::{de::DeserializeOwned, Serialize};
use unsigned_varint::decode::Error as UVarintError;

/// Map type to be used within actors. The underlying type is a hamt.
pub type Map<'bs, BS, V> = Hamt<'bs, BS, V, BytesKey>;

/// Deal weight
pub type DealWeight = BigInt;

/// Used when invocation requires parameters to be an empty array of bytes
pub fn check_empty_params(params: &Serialized) -> Result<(), ActorError> {
    if !params.is_empty() {
        Err(actor_error!(ErrSerialization;
                "params expected to be empty, was: {}", base64::encode(params.bytes())))
    } else {
        Ok(())
    }
}

/// Create a hamt with a custom bitwidth.
#[inline]
pub fn make_empty_map<BS, V>(store: &'_ BS, bitwidth: u32) -> Map<'_, BS, V>
where
    BS: BlockStore,
    V: DeserializeOwned + Serialize,
{
    Map::<_, V>::new_with_bit_width(store, bitwidth)
<<<<<<< HEAD
}

/// Create a hamt with a custom bitwidth.
#[inline]
pub fn make_map_with_bitwidth<BS, V>(store: &'_ BS, bitwidth: u32) -> Map<'_, BS, V>
where
    BS: BlockStore,
    V: DeserializeOwned + Serialize,
{
    Map::<_, V>::new_with_bit_width(store, bitwidth)
=======
>>>>>>> 0b63a93f
}

/// Create a map with a root cid.
#[inline]
pub fn make_map_with_root<'bs, BS, V>(
    root: &Cid,
    store: &'bs BS,
) -> Result<Map<'bs, BS, V>, HamtError>
where
    BS: BlockStore,
    V: DeserializeOwned + Serialize,
{
    Map::<_, V>::load_with_bit_width(root, store, HAMT_BIT_WIDTH)
}

/// Create a map with a root cid.
#[inline]
pub fn make_map_with_root_and_bitwidth<'bs, BS, V>(
    root: &Cid,
    store: &'bs BS,
    bitwidth: u32,
) -> Result<Map<'bs, BS, V>, HamtError>
where
    BS: BlockStore,
    V: DeserializeOwned + Serialize,
{
    Map::<_, V>::load_with_bit_width(root, store, bitwidth)
}

pub fn u64_key(k: u64) -> BytesKey {
    let mut bz = unsigned_varint::encode::u64_buffer();
    let slice = unsigned_varint::encode::u64(k, &mut bz);
    slice.to_vec().into()
}

pub fn parse_uint_key(s: &[u8]) -> Result<u64, UVarintError> {
    let (v, _) = unsigned_varint::decode::u64(s)?;
    Ok(v)
}

pub fn invoke_code<RT, BS>(
    code: &Cid,
    rt: &mut RT,
    method_num: MethodNum,
    params: &Serialized,
) -> Option<Result<Serialized, ActorError>>
where
    BS: BlockStore,
    RT: Runtime<BS>,
{
    if code == &*SYSTEM_ACTOR_CODE_ID {
        Some(system::Actor::invoke_method(rt, method_num, params))
    } else if code == &*INIT_ACTOR_CODE_ID {
        Some(init::Actor::invoke_method(rt, method_num, params))
    } else if code == &*CRON_ACTOR_CODE_ID {
        Some(cron::Actor::invoke_method(rt, method_num, params))
    } else if code == &*ACCOUNT_ACTOR_CODE_ID {
        Some(account::Actor::invoke_method(rt, method_num, params))
    } else if code == &*POWER_ACTOR_CODE_ID {
        Some(power::Actor::invoke_method(rt, method_num, params))
    } else if code == &*MINER_ACTOR_CODE_ID {
        Some(miner::Actor::invoke_method(rt, method_num, params))
    } else if code == &*MARKET_ACTOR_CODE_ID {
        Some(market::Actor::invoke_method(rt, method_num, params))
    } else if code == &*PAYCH_ACTOR_CODE_ID {
        Some(paych::Actor::invoke_method(rt, method_num, params))
    } else if code == &*MULTISIG_ACTOR_CODE_ID {
        Some(multisig::Actor::invoke_method(rt, method_num, params))
    } else if code == &*REWARD_ACTOR_CODE_ID {
        Some(reward::Actor::invoke_method(rt, method_num, params))
    } else if code == &*VERIFREG_ACTOR_CODE_ID {
        Some(verifreg::Actor::invoke_method(rt, method_num, params))
    } else {
        None
    }
}<|MERGE_RESOLUTION|>--- conflicted
+++ resolved
@@ -51,19 +51,6 @@
     V: DeserializeOwned + Serialize,
 {
     Map::<_, V>::new_with_bit_width(store, bitwidth)
-<<<<<<< HEAD
-}
-
-/// Create a hamt with a custom bitwidth.
-#[inline]
-pub fn make_map_with_bitwidth<BS, V>(store: &'_ BS, bitwidth: u32) -> Map<'_, BS, V>
-where
-    BS: BlockStore,
-    V: DeserializeOwned + Serialize,
-{
-    Map::<_, V>::new_with_bit_width(store, bitwidth)
-=======
->>>>>>> 0b63a93f
 }
 
 /// Create a map with a root cid.
