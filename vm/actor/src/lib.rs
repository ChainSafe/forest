--- conflicted
+++ resolved
@@ -49,13 +49,8 @@
 
 /// Create a hamt configured with constant bit width.
 #[inline]
-<<<<<<< HEAD
-pub fn make_map<BS: BlockStore>(store: &'_ BS) -> Hamt<'_, BytesKey, BS> {
-    Hamt::new_with_bit_width(store, HAMT_BIT_WIDTH)
-=======
 fn make_map<BS: BlockStore>(store: &'_ BS) -> Map<'_, BS> {
     Hamt::<_>::new_with_bit_width(store, HAMT_BIT_WIDTH)
->>>>>>> 2b54a873
 }
 
 /// Create a map with a root cid.
