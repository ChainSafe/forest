// Copyright 2020 ChainSafe Systems
// SPDX-License-Identifier: Apache-2.0, MIT

#[macro_use]
extern crate lazy_static;

// workaround for a compiler bug, see https://github.com/rust-lang/rust/issues/55779
extern crate serde;

mod builtin;
mod util;

pub use self::builtin::*;
pub use self::util::*;
pub use vm::{actor_error, ActorError, ActorState, DealID, ExitCode, Serialized, TokenAmount};

use cid::Cid;
use ipld_blockstore::BlockStore;
use ipld_hamt::{BytesKey, Error as HamtError, Hamt};
use num_bigint::BigInt;
use unsigned_varint::decode::Error as UVarintError;

const HAMT_BIT_WIDTH: u8 = 5;

<<<<<<< HEAD
=======
lazy_static! {
    /// The maximum supply of Filecoin that will ever exist (in token units)
    pub static ref TOTAL_FILECOIN: TokenAmount = TokenAmount::from(2_000_000_000) * TOKEN_PRECISION;
}

/// Number of token units in an abstract "FIL" token.
/// The network works purely in the indivisible token amounts.
/// This constant converts to a fixed decimal with more human-friendly scale.
const TOKEN_PRECISION: u64 = 1_000_000_000_000_000_000;

>>>>>>> 90353963
/// Map type to be used within actors. The underlying type is a hamt.
pub type Map<'bs, BS> = Hamt<'bs, BytesKey, BS>;

/// Deal weight
type DealWeight = BigInt;

/// Used when invocation requires parameters to be an empty array of bytes
fn check_empty_params(params: &Serialized) -> Result<(), ActorError> {
    if !params.is_empty() {
        Err(actor_error!(ErrSerialization;
                "params expected to be empty, was: {}", base64::encode(params.bytes())))
    } else {
        Ok(())
    }
}

/// Create a hamt configured with constant bit width.
#[inline]
fn make_map<BS: BlockStore>(store: &'_ BS) -> Hamt<'_, BytesKey, BS> {
    Hamt::new_with_bit_width(store, HAMT_BIT_WIDTH)
}

/// Create a map with a root cid.
#[inline]
fn make_map_with_root<'bs, BS: BlockStore>(
    root: &Cid,
    store: &'bs BS,
) -> Result<Hamt<'bs, BytesKey, BS>, HamtError> {
    Hamt::load_with_bit_width(root, store, HAMT_BIT_WIDTH)
}

pub fn u64_key(k: u64) -> BytesKey {
    let mut bz = unsigned_varint::encode::u64_buffer();
    unsigned_varint::encode::u64(k, &mut bz);
    bz.to_vec().into()
}

pub fn parse_uint_key(s: &[u8]) -> Result<u64, UVarintError> {
    let (v, _) = unsigned_varint::decode::u64(s)?;
    Ok(v)
}<|MERGE_RESOLUTION|>--- conflicted
+++ resolved
@@ -22,8 +22,6 @@
 
 const HAMT_BIT_WIDTH: u8 = 5;
 
-<<<<<<< HEAD
-=======
 lazy_static! {
     /// The maximum supply of Filecoin that will ever exist (in token units)
     pub static ref TOTAL_FILECOIN: TokenAmount = TokenAmount::from(2_000_000_000) * TOKEN_PRECISION;
@@ -34,7 +32,6 @@
 /// This constant converts to a fixed decimal with more human-friendly scale.
 const TOKEN_PRECISION: u64 = 1_000_000_000_000_000_000;
 
->>>>>>> 90353963
 /// Map type to be used within actors. The underlying type is a hamt.
 pub type Map<'bs, BS> = Hamt<'bs, BytesKey, BS>;
 
