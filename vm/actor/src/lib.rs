// Copyright 2020 ChainSafe Systems
// SPDX-License-Identifier: Apache-2.0, MIT

#[macro_use]
extern crate lazy_static;

mod builtin;
mod util;

pub use self::builtin::*;
pub use self::util::*;
pub use vm::{ActorState, DealID, Serialized};

use encoding::Error as EncodingError;
use ipld_blockstore::BlockStore;
use ipld_hamt::{Hamt, Hash};
use num_bigint::BigInt;
use serde::{Deserialize, Deserializer, Serialize, Serializer};
use std::borrow::Borrow;
use std::hash::Hasher;
use std::ops::Deref;
use std::str;
use unsigned_varint::decode::Error as UVarintError;

const HAMT_BIT_WIDTH: u8 = 5;

type EmptyType = [u8; 0];
const EMPTY_VALUE: EmptyType = [];

/// Storage power unit, could possibly be a BigUint
type StoragePower = BigInt;

/// Deal weight
type DealWeight = BigInt;

/// Used when invocation requires parameters to be an empty array of bytes
#[inline]
fn check_empty_params(params: &Serialized) -> Result<(), EncodingError> {
    params.deserialize::<[u8; 0]>().map(|_| ())
}

/// Create a map
#[inline]
fn make_map<BS: BlockStore>(store: &'_ BS) -> Hamt<'_, BytesKey, BS> {
    Hamt::new_with_bit_width(store, HAMT_BIT_WIDTH)
}

<<<<<<< HEAD
pub fn deal_key(d: DealID) -> BytesKey {
    let mut bz = unsigned_varint::encode::u64_buffer();
    unsigned_varint::encode::u64(d, &mut bz);
    bz.to_vec().into()
=======
pub fn u64_key(v: u64) -> String {
    let mut bz = unsigned_varint::encode::u64_buffer();
    unsigned_varint::encode::u64(v, &mut bz);
    String::from_utf8_lossy(&bz).to_string()
>>>>>>> 35f3c973
}

pub fn parse_uint_key(s: &[u8]) -> Result<u64, UVarintError> {
    let (v, _) = unsigned_varint::decode::u64(s)?;
    Ok(v)
}

/// Key type to be used to isolate usage of unsafe code and allow non utf-8 bytes to be
/// serialized as a string.
// TODO revisit to change serialization in spec or find a non-unsafe way to do this
#[derive(Eq, PartialOrd, Clone, Debug)]
pub struct BytesKey(pub Vec<u8>);

impl PartialEq for BytesKey {
    fn eq(&self, other: &Self) -> bool {
        self.0 == other.0
    }
}

impl Hash for BytesKey {
    fn hash<H: Hasher>(&self, state: &mut H) {
        state.write(&self.0);
    }
}

impl Borrow<[u8]> for BytesKey {
    fn borrow(&self) -> &[u8] {
        &self.0
    }
}

impl Borrow<Vec<u8>> for BytesKey {
    fn borrow(&self) -> &Vec<u8> {
        &self.0
    }
}

impl Deref for BytesKey {
    type Target = Vec<u8>;
    fn deref(&self) -> &Self::Target {
        &self.0
    }
}

impl Serialize for BytesKey {
    fn serialize<S>(&self, serializer: S) -> Result<S::Ok, S::Error>
    where
        S: Serializer,
    {
        unsafe { str::from_utf8_unchecked(&self.0) }.serialize(serializer)
    }
}

impl<'de> Deserialize<'de> for BytesKey {
    fn deserialize<D>(deserializer: D) -> Result<Self, D::Error>
    where
        D: Deserializer<'de>,
    {
        let non_utf: String = Deserialize::deserialize(deserializer)?;
        Ok(BytesKey(non_utf.into_bytes()))
    }
}

impl From<Vec<u8>> for BytesKey {
    fn from(bz: Vec<u8>) -> Self {
        BytesKey(bz)
    }
}

impl From<&[u8]> for BytesKey {
    fn from(s: &[u8]) -> Self {
        Self(s.to_vec())
    }
}

impl From<&str> for BytesKey {
    fn from(s: &str) -> Self {
        Self::from(s.as_bytes())
    }
}<|MERGE_RESOLUTION|>--- conflicted
+++ resolved
@@ -45,17 +45,10 @@
     Hamt::new_with_bit_width(store, HAMT_BIT_WIDTH)
 }
 
-<<<<<<< HEAD
-pub fn deal_key(d: DealID) -> BytesKey {
+pub fn u64_key(d: DealID) -> BytesKey {
     let mut bz = unsigned_varint::encode::u64_buffer();
     unsigned_varint::encode::u64(d, &mut bz);
     bz.to_vec().into()
-=======
-pub fn u64_key(v: u64) -> String {
-    let mut bz = unsigned_varint::encode::u64_buffer();
-    unsigned_varint::encode::u64(v, &mut bz);
-    String::from_utf8_lossy(&bz).to_string()
->>>>>>> 35f3c973
 }
 
 pub fn parse_uint_key(s: &[u8]) -> Result<u64, UVarintError> {
