// Copyright 2020 ChainSafe Systems
// SPDX-License-Identifier: Apache-2.0, MIT

use super::Set;
<<<<<<< HEAD
use crate::{deal_key, parse_uint_key, BytesKey, DealID, HAMT_BIT_WIDTH};
=======
use crate::{parse_uint_key, u64_key, DealID, HAMT_BIT_WIDTH};
>>>>>>> 35f3c973
use address::Address;
use cid::Cid;
use ipld_blockstore::BlockStore;
use ipld_hamt::{Error, Hamt};
use std::borrow::Borrow;

/// SetMultimap is a hamt with values that are also a hamt but are of the set variant.
/// This allows hash sets to be indexable by an address.
pub struct SetMultimap<'a, BS>(Hamt<'a, BytesKey, BS>);
impl<'a, BS> SetMultimap<'a, BS>
where
    BS: BlockStore,
{
    /// Initializes a new empty SetMultimap.
    pub fn new(bs: &'a BS) -> Self {
        Self(Hamt::new_with_bit_width(bs, HAMT_BIT_WIDTH))
    }

    /// Initializes a SetMultimap from a root Cid.
    pub fn from_root(bs: &'a BS, cid: &Cid) -> Result<Self, Error> {
        Ok(Self(Hamt::load_with_bit_width(cid, bs, HAMT_BIT_WIDTH)?))
    }

    /// Retrieve root from the SetMultimap.
    #[inline]
    pub fn root(&mut self) -> Result<Cid, Error> {
        self.0.flush()
    }

    /// Puts the DealID in the hash set of the key.
    pub fn put(&mut self, key: &Address, value: DealID) -> Result<(), String> {
        // Get construct amt from retrieved cid or create new
        let mut set = self.get(key)?.unwrap_or_else(|| Set::new(self.0.store()));

        set.put(u64_key(value))?;

        // Save and calculate new root
        let new_root = set.root()?;

        // Set hamt node to set new root
        Ok(self.0.set(key.to_bytes().into(), &new_root)?)
    }

    /// Gets the set at the given index of the `SetMultimap`
    #[inline]
    pub fn get(&self, key: &Address) -> Result<Option<Set<'a, BS>>, String> {
        match self.0.get(&key.to_bytes())? {
            Some(cid) => Ok(Some(Set::from_root(self.0.store(), &cid)?)),
            None => Ok(None),
        }
    }

    /// Removes a DealID from a key hash set.
    #[inline]
    pub fn remove(&mut self, key: &Address, v: DealID) -> Result<(), String> {
        // Get construct amt from retrieved cid and return if no set exists
        let mut set = match self.get(key)? {
            Some(s) => s,
            None => return Ok(()),
        };

<<<<<<< HEAD
        set.delete(deal_key(v).borrow())?;
=======
        set.delete(&u64_key(v))?;
>>>>>>> 35f3c973

        // Save and calculate new root
        let new_root = set.root()?;

        Ok(self.0.set(key.to_bytes().into(), &new_root)?)
    }

    /// Removes set at index.
    #[inline]
    pub fn remove_all(&mut self, key: &Address) -> Result<(), String> {
        // Remove entry from table
        self.0.delete(&key.to_bytes())?;

        Ok(())
    }

    /// Iterates through keys and converts them to a DealID to call a function on each.
    pub fn for_each<F>(&self, key: &Address, mut f: F) -> Result<(), String>
    where
        F: FnMut(DealID) -> Result<(), String>,
    {
        // Get construct amt from retrieved cid and return if no set exists
        let set = match self.get(key)? {
            Some(s) => s,
            None => return Ok(()),
        };

        set.for_each(|k| {
            let v = parse_uint_key(&k)
                .map_err(|e| format!("Could not parse key: {:?}, ({})", &k.0, e))?;

            // Run function on all parsed keys
            f(v)
        })
    }
}<|MERGE_RESOLUTION|>--- conflicted
+++ resolved
@@ -2,11 +2,7 @@
 // SPDX-License-Identifier: Apache-2.0, MIT
 
 use super::Set;
-<<<<<<< HEAD
-use crate::{deal_key, parse_uint_key, BytesKey, DealID, HAMT_BIT_WIDTH};
-=======
-use crate::{parse_uint_key, u64_key, DealID, HAMT_BIT_WIDTH};
->>>>>>> 35f3c973
+use crate::{parse_uint_key, u64_key, BytesKey, DealID, HAMT_BIT_WIDTH};
 use address::Address;
 use cid::Cid;
 use ipld_blockstore::BlockStore;
@@ -68,11 +64,7 @@
             None => return Ok(()),
         };
 
-<<<<<<< HEAD
-        set.delete(deal_key(v).borrow())?;
-=======
-        set.delete(&u64_key(v))?;
->>>>>>> 35f3c973
+        set.delete(u64_key(v).borrow())?;
 
         // Save and calculate new root
         let new_root = set.root()?;
