// Copyright 2020 ChainSafe Systems
// SPDX-License-Identifier: Apache-2.0, MIT

<<<<<<< HEAD
use crate::{make_map_with_bitwidth, make_map_with_root, BytesKey, Map};
=======
use crate::{make_empty_map, make_map_with_root, BytesKey, Map};
>>>>>>> 0289e349
use cid::Cid;
use fil_types::HAMT_BIT_WIDTH;
use ipld_blockstore::BlockStore;
use ipld_hamt::Error;
use std::error::Error as StdError;

/// Set is a Hamt with empty values for the purpose of acting as a hash set.
#[derive(Debug)]
pub struct Set<'a, BS>(Map<'a, BS, ()>);

impl<'a, BS: BlockStore> PartialEq for Set<'a, BS> {
    fn eq(&self, other: &Self) -> bool {
        self.0 == other.0
    }
}

impl<'a, BS> Set<'a, BS>
where
    BS: BlockStore,
{
    /// Initializes a new empty Set with the default bitwidth.
    pub fn new(bs: &'a BS) -> Self {
<<<<<<< HEAD
        Self(make_map_with_bitwidth(bs, HAMT_BIT_WIDTH))
=======
        Self(make_empty_map(bs, HAMT_BIT_WIDTH))
>>>>>>> 0289e349
    }

    /// Initializes a new empty Set given a bitwidth.
    pub fn new_set_with_bitwidth(bs: &'a BS, bitwidth: u32) -> Self {
<<<<<<< HEAD
        Self(make_map_with_bitwidth(bs, bitwidth))
=======
        Self(make_empty_map(bs, bitwidth))
>>>>>>> 0289e349
    }

    /// Initializes a Set from a root Cid.
    pub fn from_root(bs: &'a BS, cid: &Cid) -> Result<Self, Error> {
        Ok(Self(make_map_with_root(cid, bs)?))
    }

    /// Retrieve root from the Set.
    #[inline]
    pub fn root(&mut self) -> Result<Cid, Error> {
        self.0.flush()
    }

    /// Adds key to the set.
    #[inline]
    pub fn put(&mut self, key: BytesKey) -> Result<(), Error> {
        // Set hamt node to array root
        self.0.set(key, ())?;
        Ok(())
    }

    /// Checks if key exists in the set.
    #[inline]
    pub fn has(&self, key: &[u8]) -> Result<bool, Error> {
        self.0.contains_key(key)
    }

    /// Deletes key from set.
    #[inline]
    pub fn delete(&mut self, key: &[u8]) -> Result<Option<()>, Error> {
        match self.0.delete(key)? {
            Some(_) => Ok(Some(())),
            None => Ok(None),
        }
    }

    /// Iterates through all keys in the set.
    pub fn for_each<F>(&self, mut f: F) -> Result<(), Box<dyn StdError>>
    where
        F: FnMut(&BytesKey) -> Result<(), Box<dyn StdError>>,
    {
        // Calls the for each function on the hamt with ignoring the value
        self.0.for_each(|s, _: &()| f(s))
    }

    /// Collects all keys from the set into a vector.
    pub fn collect_keys(&self) -> Result<Vec<BytesKey>, Error> {
        let mut ret_keys = Vec::new();

        self.for_each(|k| {
            ret_keys.push(k.clone());
            Ok(())
        })?;

        Ok(ret_keys)
    }
}<|MERGE_RESOLUTION|>--- conflicted
+++ resolved
@@ -1,11 +1,7 @@
 // Copyright 2020 ChainSafe Systems
 // SPDX-License-Identifier: Apache-2.0, MIT
 
-<<<<<<< HEAD
-use crate::{make_map_with_bitwidth, make_map_with_root, BytesKey, Map};
-=======
 use crate::{make_empty_map, make_map_with_root, BytesKey, Map};
->>>>>>> 0289e349
 use cid::Cid;
 use fil_types::HAMT_BIT_WIDTH;
 use ipld_blockstore::BlockStore;
@@ -28,20 +24,12 @@
 {
     /// Initializes a new empty Set with the default bitwidth.
     pub fn new(bs: &'a BS) -> Self {
-<<<<<<< HEAD
-        Self(make_map_with_bitwidth(bs, HAMT_BIT_WIDTH))
-=======
         Self(make_empty_map(bs, HAMT_BIT_WIDTH))
->>>>>>> 0289e349
     }
 
     /// Initializes a new empty Set given a bitwidth.
     pub fn new_set_with_bitwidth(bs: &'a BS, bitwidth: u32) -> Self {
-<<<<<<< HEAD
-        Self(make_map_with_bitwidth(bs, bitwidth))
-=======
         Self(make_empty_map(bs, bitwidth))
->>>>>>> 0289e349
     }
 
     /// Initializes a Set from a root Cid.
