[package]
name = "actor"
version = "0.1.0"
authors = ["ChainSafe Systems <info@chainsafe.io>"]
edition = "2018"

[dependencies]
vm = { package = "forest_vm", path = "../../vm" }
address = { package = "forest_address", path = "../address" }
runtime = { path = "../runtime" }
num-bigint = { path = "../../utils/bigint", package = "forest_bigint" }
encoding = { package = "forest_encoding", path = "../../encoding" }
num-traits = "0.2"
num-derive = "0.3.0"
clock = { path = "../../node/clock" }
cid = { package = "forest_cid", path = "../../ipld/cid", features = ["cbor"] }
serde = { version = "1.0", features = ["derive"] }
lazy_static = "1.4.0"
ipld_blockstore = { path = "../../ipld/blockstore" }
ipld_hamt = { path = "../../ipld/hamt" }
ipld_amt = { path = "../../ipld/amt" }
forest_ipld = { path = "../../ipld" }
message = { package = "forest_message", path = "../message" }
unsigned-varint = "0.5"
integer-encoding = "1.1.5"
crypto = { package = "forest_crypto", path = "../../crypto" }
bitfield = { path = "../../utils/bitfield" }
fil_types = { path = "../../types" }
derive_builder = "0.9"
byteorder = "1.3.4"
ahash = "0.4"
base64 = "0.12.1"
log = "0.4.8"
indexmap = { version = "1.3.2", features = ["serde-1"] }

[dev-dependencies]
db = { path = "../../node/db" }
hex = "0.4.2"
<<<<<<< HEAD
libp2p = "0.23.0"
=======
libp2p = "0.24"
>>>>>>> 6029b716
<|MERGE_RESOLUTION|>--- conflicted
+++ resolved
@@ -36,8 +36,4 @@
 [dev-dependencies]
 db = { path = "../../node/db" }
 hex = "0.4.2"
-<<<<<<< HEAD
-libp2p = "0.23.0"
-=======
-libp2p = "0.24"
->>>>>>> 6029b716
+libp2p = "0.24"