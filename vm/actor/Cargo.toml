[package]
name = "forest_actor"
description = "Actors for the Filecoin protocol"
version = "0.1.0"
license = "MIT OR Apache-2.0"
authors = ["ChainSafe Systems <info@chainsafe.io>"]
edition = "2018"
repository = "https://github.com/ChainSafe/forest"

[dependencies]
vm = { package = "forest_vm", path = "../../vm", version = "0.3" }
address = { package = "forest_address", path = "../address", version = "0.3" }
runtime = { package = "forest_runtime", path = "../runtime", version = "0.1" }
num-bigint = { path = "../../utils/bigint", package = "forest_bigint", version = "0.1.1" }
encoding = { package = "forest_encoding", path = "../../encoding", version = "0.2.1" }
num-traits = "0.2"
num-derive = "0.3.0"
clock = { package = "fil_clock", path = "../../node/clock", version = "0.1" }
cid = { package = "forest_cid", path = "../../ipld/cid", features = ["cbor"], version = "0.3" }
serde = { version = "1.0", features = ["derive"] }
lazy_static = "1.4.0"
<<<<<<< HEAD
ipld_blockstore = { path = "../../ipld/blockstore" }
ipld_hamt = { path = "../../ipld/hamt", features = ["go-interop", "v2"] }
ipld_amt = { path = "../../ipld/amt", features = ["go-interop"] }
forest_ipld = { path = "../../ipld" }
=======
ipld_blockstore = { path = "../../ipld/blockstore", version = "0.1" }
ipld_hamt = { path = "../../ipld/hamt", features = ["go-interop"], version = "0.2" }
ipld_amt = { path = "../../ipld/amt", features = ["go-interop"], version = "0.2" }
forest_ipld = { path = "../../ipld", version = "0.1" }
>>>>>>> 85e96837
unsigned-varint = "0.5"
integer-encoding = { version = "2.1", default-features = false }
crypto = { package = "forest_crypto", path = "../../crypto", version = "0.4" }
bitfield = { package = "forest_bitfield", path = "../../utils/bitfield", version = "0.1" }
fil_types = { path = "../../types", version = "0.1" }
byteorder = "1.3.4"
ahash = "0.5"
base64 = "0.13"
log = "0.4.8"
commcid = { path = "../../utils/commcid", version = "0.1.1" }
indexmap = { version = "1.3.2", features = ["serde-1"] }

[dev-dependencies]
derive_builder = "0.9"
db = { package = "forest_db", path = "../../node/db" }
hex = "0.4.2"
libp2p = { version = "0.24", default-features = false }<|MERGE_RESOLUTION|>--- conflicted
+++ resolved
@@ -19,17 +19,10 @@
 cid = { package = "forest_cid", path = "../../ipld/cid", features = ["cbor"], version = "0.3" }
 serde = { version = "1.0", features = ["derive"] }
 lazy_static = "1.4.0"
-<<<<<<< HEAD
-ipld_blockstore = { path = "../../ipld/blockstore" }
-ipld_hamt = { path = "../../ipld/hamt", features = ["go-interop", "v2"] }
-ipld_amt = { path = "../../ipld/amt", features = ["go-interop"] }
-forest_ipld = { path = "../../ipld" }
-=======
 ipld_blockstore = { path = "../../ipld/blockstore", version = "0.1" }
-ipld_hamt = { path = "../../ipld/hamt", features = ["go-interop"], version = "0.2" }
+ipld_hamt = { path = "../../ipld/hamt", features = ["go-interop", "v2"], version = "0.2" }
 ipld_amt = { path = "../../ipld/amt", features = ["go-interop"], version = "0.2" }
 forest_ipld = { path = "../../ipld", version = "0.1" }
->>>>>>> 85e96837
 unsigned-varint = "0.5"
 integer-encoding = { version = "2.1", default-features = false }
 crypto = { package = "forest_crypto", path = "../../crypto", version = "0.4" }
