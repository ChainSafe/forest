--- conflicted
+++ resolved
@@ -153,19 +153,11 @@
     }
 
     /// Get actor state from an address. Will be resolved to ID address.
-<<<<<<< HEAD
-    pub fn get_actor(&self, addr: &Address) -> Result<Option<vm::ActorState>, anyhow::Error> {
-        Ok(self.fvm_executor.state_tree().get_actor(addr)?)
-=======
     pub fn get_actor(
         &self,
         addr: &Address,
-    ) -> Result<Option<fvm::state_tree::ActorState>, anyhow::Error> {
-        match self.fvm_executor.state_tree().get_actor(addr) {
-            Ok(opt_state) => Ok(opt_state.map(fvm::state_tree::ActorState::from)),
-            Err(err) => anyhow::bail!("failed to get actor: {}", err),
-        }
->>>>>>> 3d149dcd
+    ) -> Result<Option<forest_vm::ActorState>, anyhow::Error> {
+        Ok(self.fvm_executor.state_tree().get_actor(addr)?)
     }
 
     pub fn run_cron(
