--- conflicted
+++ resolved
@@ -83,38 +83,13 @@
 
 /// Interpreter which handles execution of state transitioning messages and returns receipts
 /// from the vm execution.
-<<<<<<< HEAD
 pub struct VM<DB: BlockStore + 'static, P = DefaultNetworkParams> {
-    registered_actors: HashSet<Cid>,
-=======
-pub struct VM<DB: BlockStore + 'static, V = FullVerifier, P = DefaultNetworkParams> {
->>>>>>> e6beff0b
     fvm_executor: fvm::executor::DefaultExecutor<ForestKernel<DB>>,
     params: PhantomData<P>,
     heights: Heights,
 }
 
-<<<<<<< HEAD
-pub fn import_actors(blockstore: &impl BlockStore) -> BTreeMap<NetworkVersion, Cid> {
-    let bundles = [
-        (NetworkVersion::V14, actors_v6::BUNDLE_CAR),
-        (NetworkVersion::V15, actors_v7::BUNDLE_CAR),
-    ];
-    bundles
-        .into_iter()
-        .map(|(nv, car)| {
-            let roots =
-                async_std::task::block_on(async { load_car(blockstore, car).await.unwrap() });
-            assert_eq!(roots.len(), 1);
-            (nv, roots[0])
-        })
-        .collect()
-}
-
 impl<DB, P> VM<DB, P>
-=======
-impl<DB, V, P> VM<DB, V, P>
->>>>>>> e6beff0b
 where
     DB: BlockStore,
     P: NetworkParams,
