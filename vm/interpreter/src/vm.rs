--- conflicted
+++ resolved
@@ -178,8 +178,7 @@
         Ok(receipts)
     }
 
-<<<<<<< HEAD
-    fn apply_implicit_message(&mut self, msg: &UnsignedMessage) -> ApplyRet {
+    pub fn apply_implicit_message(&mut self, msg: &UnsignedMessage) -> ApplyRet {
         let (return_data, _, act_err) = self.send(msg, None);
 
         ApplyRet {
@@ -189,17 +188,6 @@
                     err.exit_code()
                 } else {
                     ExitCode::Ok
-=======
-    pub fn apply_implicit_message(&mut self, msg: &UnsignedMessage) -> ApplyRet {
-        let (ret_data, _, act_err) = self.send(msg, 0);
-
-        if let Some(err) = act_err {
-            return ApplyRet::new(
-                MessageReceipt {
-                    return_data: ret_data,
-                    exit_code: err.exit_code(),
-                    gas_used: 0,
->>>>>>> 907eda8f
                 },
                 gas_used: 0,
             },
@@ -412,33 +400,9 @@
 /// Apply message return data
 #[derive(Clone)]
 pub struct ApplyRet {
-<<<<<<< HEAD
     pub msg_receipt: MessageReceipt,
     pub act_error: Option<ActorError>,
     pub penalty: BigInt,
-=======
-    msg_receipt: MessageReceipt,
-    penalty: BigInt,
-    act_error: Option<ActorError>,
-}
-
-impl ApplyRet {
-    fn new(msg_receipt: MessageReceipt, penalty: BigInt, act_error: Option<ActorError>) -> Self {
-        Self {
-            msg_receipt,
-            penalty,
-            act_error,
-        }
-    }
-
-    pub fn msg_receipt(&self) -> &MessageReceipt {
-        &self.msg_receipt
-    }
-
-    pub fn act_error(&self) -> Option<&ActorError> {
-        self.act_error.as_ref()
-    }
->>>>>>> 907eda8f
 }
 
 /// Does some basic checks on the Message to see if the fields are valid.
