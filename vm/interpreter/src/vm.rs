// Copyright 2020 ChainSafe Systems
// SPDX-License-Identifier: Apache-2.0, MIT

use super::{gas_tracker::price_list_by_epoch, vm_send, DefaultRuntime, Rand};
use actor::{
    cron, reward, ACCOUNT_ACTOR_CODE_ID, BURNT_FUNDS_ACTOR_ADDR, CRON_ACTOR_ADDR,
    REWARD_ACTOR_ADDR, SYSTEM_ACTOR_ADDR,
};
use blocks::FullTipset;
use cid::Cid;
use clock::ChainEpoch;
use fil_types::{DevnetParams, NetworkParams};
use forest_encoding::Cbor;
use ipld_blockstore::BlockStore;
use log::warn;
use message::{Message, MessageReceipt, UnsignedMessage};
use num_bigint::BigInt;
use num_traits::Zero;
use runtime::Syscalls;
use state_tree::StateTree;
use std::collections::HashSet;
use std::convert::TryFrom;
use std::error::Error as StdError;
use std::marker::PhantomData;
use vm::{actor_error, ActorError, ExitCode, Serialized, TokenAmount};

const GAS_OVERUSE_NUM: i64 = 11;
const GAS_OVERUSE_DENOM: i64 = 10;

/// Interpreter which handles execution of state transitioning messages and returns receipts
/// from the vm execution.
pub struct VM<'db, 'r, DB, SYS, R, P = DevnetParams> {
    state: StateTree<'db, DB>,
    store: &'db DB,
    epoch: ChainEpoch,
    syscalls: SYS,
<<<<<<< HEAD
    rand: &'r R,
=======
    rand: &'r ChainRand,
    base_fee: BigInt,
>>>>>>> bbd20ccf
    params: PhantomData<P>,
}

impl<'db, 'r, DB, SYS, R, P> VM<'db, 'r, DB, SYS, R, P>
where
    DB: BlockStore,
    SYS: Syscalls,
    P: NetworkParams,
    R: Rand,
{
    pub fn new(
        root: &Cid,
        store: &'db DB,
        epoch: ChainEpoch,
        syscalls: SYS,
<<<<<<< HEAD
        rand: &'r R,
=======
        rand: &'r ChainRand,
        base_fee: BigInt,
>>>>>>> bbd20ccf
    ) -> Result<Self, String> {
        let state = StateTree::new_from_root(store, root)?;
        Ok(VM {
            state,
            store,
            epoch,
            syscalls,
            rand,
            base_fee,
            params: PhantomData,
        })
    }

    /// Flush stores in VM and return state root.
    pub fn flush(&mut self) -> Result<Cid, String> {
        self.state.flush()
    }

    /// Returns ChainEpoch
    fn epoch(&self) -> ChainEpoch {
        self.epoch
    }

    pub fn state(&self) -> &StateTree<'_, DB> {
        &self.state
    }

    /// Apply all messages from a tipset
    /// Returns the receipts from the transactions.
    pub fn apply_tipset_messages(
        &mut self,
        tipset: &FullTipset,
        mut callback: Option<impl FnMut(Cid, UnsignedMessage, ApplyRet) -> Result<(), String>>,
    ) -> Result<Vec<MessageReceipt>, Box<dyn StdError>> {
        let mut receipts = Vec::new();
        let mut processed = HashSet::<Cid>::default();

        for block in tipset.blocks() {
            let mut penalty = BigInt::zero();
            let mut gas_reward = BigInt::zero();

            let mut process_msg = |msg: &UnsignedMessage| -> Result<(), Box<dyn StdError>> {
                let cid = msg.cid()?;
                // Ensure no duplicate processing of a message
                if processed.contains(&cid) {
                    return Ok(());
                }
                let ret = self.apply_message(msg)?;

                // Update totals
                gas_reward += ret.miner_tip;
                penalty += ret.penalty;
                receipts.push(ret.msg_receipt);

                // Add callback here if needed in future

                // Add processed Cid to set of processed messages
                processed.insert(cid);
                Ok(())
            };

            for msg in block.bls_msgs() {
                process_msg(msg)?;
            }
            for msg in block.secp_msgs() {
                process_msg(msg.message())?;
            }

            // Generate reward transaction for the miner of the block
            let params = Serialized::serialize(reward::AwardBlockRewardParams {
                miner: *block.header().miner_address(),
                penalty,
                gas_reward,
                // TODO revisit this if/when removed from go clients
                win_count: 1,
            })?;

            // TODO change this just just one get and update sequence in memory after interop
            let sys_act = self
                .state
                .get_actor(&*SYSTEM_ACTOR_ADDR)?
                .ok_or_else(|| "Failed to query system actor".to_string())?;

            let rew_msg = UnsignedMessage::builder()
                .from(*SYSTEM_ACTOR_ADDR)
                .to(*REWARD_ACTOR_ADDR)
                .sequence(sys_act.sequence)
                .value(BigInt::zero())
                .gas_premium(BigInt::zero())
                .gas_fee_cap(BigInt::zero())
                .gas_limit(1 << 30)
                .params(params)
                .method_num(reward::Method::AwardBlockReward as u64)
                .build()?;

            // TODO revisit this ApplyRet structure, doesn't match go logic 1:1 and can be cleaner
            let ret = self.apply_implicit_message(&rew_msg);
            if let Some(err) = ret.act_error {
                return Err(format!(
                    "failed to apply reward message for miner {}: {}",
                    block.header().miner_address(),
                    err
                )
                .into());
            }

            if let Some(callback) = &mut callback {
                callback(rew_msg.cid()?, rew_msg, ret)?;
            }
        }

        // TODO same as above, unnecessary state retrieval
        let sys_act = self
            .state
            .get_actor(&*SYSTEM_ACTOR_ADDR)?
            .ok_or_else(|| "Failed to query system actor".to_string())?;

        let cron_msg = UnsignedMessage::builder()
            .from(*SYSTEM_ACTOR_ADDR)
            .to(*CRON_ACTOR_ADDR)
            .sequence(sys_act.sequence)
            .value(BigInt::zero())
            .gas_premium(BigInt::zero())
            .gas_fee_cap(BigInt::zero())
            .gas_limit(1 << 30)
            .method_num(cron::Method::EpochTick as u64)
            .params(Serialized::default())
            .build()?;

        let ret = self.apply_implicit_message(&cron_msg);
        if let Some(err) = ret.act_error {
            return Err(format!("failed to apply block cron message: {}", err).into());
        }

        if let Some(mut callback) = callback {
            callback(cron_msg.cid()?, cron_msg, ret)?;
        }
        Ok(receipts)
    }

    pub fn apply_implicit_message(&mut self, msg: &UnsignedMessage) -> ApplyRet {
        let (return_data, _, act_err) = self.send(msg, None);

        ApplyRet {
            msg_receipt: MessageReceipt {
                return_data,
                exit_code: if let Some(err) = act_err {
                    err.exit_code()
                } else {
                    ExitCode::Ok
                },
                gas_used: 0,
            },
            act_error: None,
            penalty: BigInt::zero(),
            miner_tip: BigInt::zero(),
        }
    }

    /// Applies the state transition for a single message
    /// Returns ApplyRet structure which contains the message receipt and some meta data.
    pub fn apply_message(&mut self, msg: &UnsignedMessage) -> Result<ApplyRet, String> {
        check_message(msg)?;

        let pl = price_list_by_epoch(self.epoch());
        let ser_msg = &msg.marshal_cbor().map_err(|e| e.to_string())?;
        let msg_gas_cost = pl.on_chain_message(ser_msg.len());

        if msg_gas_cost > msg.gas_limit() {
            return Ok(ApplyRet {
                msg_receipt: MessageReceipt {
                    return_data: Serialized::default(),
                    exit_code: ExitCode::SysErrOutOfGas,
                    gas_used: 0,
                },
                act_error: Some(actor_error!(SysErrOutOfGas;
                    "Out of gas ({} > {})", msg_gas_cost, msg.gas_limit())),
                penalty: &self.base_fee * msg_gas_cost,
                miner_tip: BigInt::zero(),
            });
        }

        let miner_penalty_amount = &self.base_fee * msg.gas_limit();
        let mut from_act = match self.state.get_actor(msg.from()) {
            Ok(from_act) => from_act.ok_or("Failed to retrieve actor state")?,
            Err(_) => {
                return Ok(ApplyRet {
                    msg_receipt: MessageReceipt {
                        return_data: Serialized::default(),
                        exit_code: ExitCode::SysErrSenderInvalid,
                        gas_used: 0,
                    },
                    penalty: miner_penalty_amount,
                    act_error: Some(actor_error!(SysErrSenderInvalid; "Sender invalid")),
                    miner_tip: 0.into(),
                });
            }
        };

        if from_act.code != *ACCOUNT_ACTOR_CODE_ID {
            return Ok(ApplyRet {
                msg_receipt: MessageReceipt {
                    return_data: Serialized::default(),
                    exit_code: ExitCode::SysErrSenderInvalid,
                    gas_used: 0,
                },
                penalty: miner_penalty_amount,
                act_error: Some(actor_error!(SysErrSenderInvalid; "send not from account actor")),
                miner_tip: 0.into(),
            });
        };

        // TODO revisit if this is removed in future
        if msg.sequence() != from_act.sequence {
            return Ok(ApplyRet {
                msg_receipt: MessageReceipt {
                    return_data: Serialized::default(),
                    exit_code: ExitCode::SysErrSenderStateInvalid,
                    gas_used: 0,
                },
                penalty: miner_penalty_amount,
                act_error: Some(actor_error!(SysErrSenderStateInvalid;
                    "actor sequence invalid: {} != {}", msg.sequence(), from_act.sequence)),
                miner_tip: 0.into(),
            });
        };

        let gas_cost = msg.gas_fee_cap() * msg.gas_limit();
        let total_cost = &gas_cost + msg.value();
        if from_act.balance < total_cost {
            return Ok(ApplyRet {
                msg_receipt: MessageReceipt {
                    return_data: Serialized::default(),
                    exit_code: ExitCode::SysErrSenderStateInvalid,
                    gas_used: 0,
                },
                penalty: miner_penalty_amount,
                act_error: Some(actor_error!(SysErrSenderStateInvalid;
                    "actor balance less than needed: {} < {}", from_act.balance, total_cost)),
                miner_tip: 0.into(),
            });
        };

        self.state.mutate_actor(msg.from(), |act| {
            from_act.deduct_funds(&gas_cost)?;
            act.sequence += 1;
            Ok(())
        })?;

        let snapshot = self.state.snapshot()?;

        let (mut ret_data, rt, mut act_err) = self.send(msg, Some(msg_gas_cost));
        if let Some(err) = &act_err {
            if err.is_fatal() {
                return Err(format!(
                    "[from={}, to={}, seq={}, m={}, h={}] fatal error: {}",
                    msg.from(),
                    msg.to(),
                    msg.sequence(),
                    msg.method_num(),
                    self.epoch,
                    err
                ));
            } else {
                warn!(
                    "[from={}, to={}, seq={}, m={}] send error: {}",
                    msg.from(),
                    msg.to(),
                    msg.sequence(),
                    msg.method_num(),
                    err
                );
                if !ret_data.is_empty() {
                    return Err(format!(
                        "message invocation errored, but had a return value anyway: {}",
                        err
                    ));
                }
            }
        }

        let gas_used = if let Some(mut rt) = rt {
            if !ret_data.is_empty() {
                if let Err(e) = rt.charge_gas(rt.price_list().on_chain_return_value(ret_data.len()))
                {
                    act_err = Some(e);
                    ret_data = Serialized::default();
                }
            }
            if rt.gas_used() < 0 {
                0
            } else {
                rt.gas_used()
            }
        } else {
            return Err(format!("send returned None runtime: {:?}", act_err));
        };

        if let Some(err) = &act_err {
            if !err.is_ok() {
                // Revert all state changes on error.
                self.state.revert_to_snapshot(&snapshot)?;
            }
        }

        let gas_outputs = compute_gas_outputs(
            gas_used,
            msg.gas_limit(),
            &self.base_fee,
            msg.gas_fee_cap(),
            msg.gas_premium().clone(),
        );
        self.state.mutate_actor(&*BURNT_FUNDS_ACTOR_ADDR, |act| {
            act.deposit_funds(&gas_outputs.base_fee_burn);
            Ok(())
        })?;
        self.state.mutate_actor(&*BURNT_FUNDS_ACTOR_ADDR, |act| {
            act.deposit_funds(&gas_outputs.over_estimation_burn);
            Ok(())
        })?;

        // refund unused gas
        self.state.mutate_actor(msg.from(), |act| {
            act.deposit_funds(&gas_outputs.refund);
            Ok(())
        })?;

        self.state.mutate_actor(&*REWARD_ACTOR_ADDR, |act| {
            act.deposit_funds(&gas_outputs.miner_tip);
            Ok(())
        })?;

        if &gas_outputs.base_fee_burn
            + gas_outputs.over_estimation_burn
            + &gas_outputs.refund
            + &gas_outputs.miner_tip
            != gas_cost
        {
            return Err("Gas handling math is wrong".to_owned());
        }

        Ok(ApplyRet {
            msg_receipt: MessageReceipt {
                return_data: ret_data,
                exit_code: ExitCode::Ok,
                gas_used,
            },
            penalty: gas_outputs.miner_penalty,
            act_error: None,
            miner_tip: gas_outputs.miner_tip,
        })
    }
    /// Instantiates a new Runtime, and calls internal_send to do the execution.
    #[allow(clippy::type_complexity)]
    fn send<'m>(
        &mut self,
        msg: &'m UnsignedMessage,
        gas_cost: Option<i64>,
    ) -> (
        Serialized,
        Option<DefaultRuntime<'db, 'm, '_, '_, '_, DB, SYS, R, P>>,
        Option<ActorError>,
    ) {
        let res = DefaultRuntime::new(
            &mut self.state,
            self.store,
            &self.syscalls,
            gas_cost.unwrap_or_default(),
            &msg,
            self.epoch,
            *msg.from(),
            msg.sequence(),
            0,
            self.rand,
        );

        match res {
            Ok(mut rt) => match vm_send(&mut rt, msg, gas_cost) {
                Ok(ser) => (ser, Some(rt), None),
                Err(actor_err) => (Serialized::default(), Some(rt), Some(actor_err)),
            },
            Err(e) => (Serialized::default(), None, Some(e)),
        }
    }
}

#[derive(Clone, Default)]
struct GasOutputs {
    pub base_fee_burn: TokenAmount,
    pub over_estimation_burn: TokenAmount,
    pub miner_penalty: TokenAmount,
    pub miner_tip: TokenAmount,
    pub refund: TokenAmount,

    pub gas_refund: i64,
    pub gas_burned: i64,
}

fn compute_gas_outputs(
    gas_used: i64,
    gas_limit: i64,
    base_fee: &TokenAmount,
    fee_cap: &TokenAmount,
    gas_premium: TokenAmount,
) -> GasOutputs {
    let gas_used_big: BigInt = 0.into();
    let mut base_fee_to_pay = base_fee;
    let mut out = GasOutputs::default();

    if base_fee > fee_cap {
        base_fee_to_pay = fee_cap;
        out.miner_penalty = (base_fee - fee_cap) * gas_used_big
    }
    let mut miner_tip = gas_premium;
    if &(base_fee_to_pay + &miner_tip) > fee_cap {
        miner_tip = fee_cap - base_fee_to_pay;
    }
    out.miner_tip = &miner_tip * gas_limit;
    let (out_gas_refund, out_gas_burned) = compute_gas_overestimation_burn(gas_used, gas_limit);
    out.gas_refund = out_gas_refund;
    out.gas_burned = out_gas_burned;

    if out.gas_burned != 0 {
        out.over_estimation_burn = base_fee_to_pay * out.gas_burned;
        out.miner_penalty += (base_fee - base_fee_to_pay) * out.gas_burned;
    }
    let required_funds = fee_cap * gas_limit;
    let refund = required_funds - &out.base_fee_burn - &out.miner_tip - &out.over_estimation_burn;
    out.refund = refund;

    out
}

pub fn compute_gas_overestimation_burn(gas_used: i64, gas_limit: i64) -> (i64, i64) {
    if gas_used == 0 {
        return (0, gas_limit);
    }

    let mut over = gas_limit - (GAS_OVERUSE_NUM * gas_used) / GAS_OVERUSE_DENOM;
    if over < 0 {
        return (gas_limit - gas_used, 0);
    }

    if over > gas_used {
        over = gas_used;
    }

    let mut gas_to_burn: BigInt = (gas_limit - gas_used).into();
    gas_to_burn *= over;
    gas_to_burn /= gas_used;

    (
        i64::try_from(gas_limit - gas_used - &gas_to_burn).unwrap(),
        i64::try_from(gas_to_burn).unwrap(),
    )
}

/// Apply message return data
#[derive(Clone)]
pub struct ApplyRet {
    pub msg_receipt: MessageReceipt,
    pub act_error: Option<ActorError>,
    pub penalty: BigInt,
    pub miner_tip: BigInt,
}

/// Does some basic checks on the Message to see if the fields are valid.
fn check_message(msg: &UnsignedMessage) -> Result<(), &'static str> {
    if msg.gas_limit() == 0 {
        return Err("Message has no gas limit set");
    }
    if msg.gas_limit() < 0 {
        return Err("Message has negative gas limit");
    }

    Ok(())
}<|MERGE_RESOLUTION|>--- conflicted
+++ resolved
@@ -34,12 +34,8 @@
     store: &'db DB,
     epoch: ChainEpoch,
     syscalls: SYS,
-<<<<<<< HEAD
-    rand: &'r R,
-=======
-    rand: &'r ChainRand,
+rand: &'r R,
     base_fee: BigInt,
->>>>>>> bbd20ccf
     params: PhantomData<P>,
 }
 
@@ -55,12 +51,8 @@
         store: &'db DB,
         epoch: ChainEpoch,
         syscalls: SYS,
-<<<<<<< HEAD
-        rand: &'r R,
-=======
-        rand: &'r ChainRand,
+rand: &'r R,
         base_fee: BigInt,
->>>>>>> bbd20ccf
     ) -> Result<Self, String> {
         let state = StateTree::new_from_root(store, root)?;
         Ok(VM {
