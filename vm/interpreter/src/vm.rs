// Copyright 2019-2023 ChainSafe Systems
// SPDX-License-Identifier: Apache-2.0, MIT

use std::sync::Arc;

use ahash::HashSet;
use cid::Cid;
use fil_actor_interface::{cron, reward, AwardBlockRewardParams};
use forest_message::ChainMessage;
use forest_networks::ChainConfig;
use forest_shim::{
    address::Address,
    econ::TokenAmount,
    error::ExitCode,
    executor::{ApplyRet, Receipt},
<<<<<<< HEAD
    externs::{Rand, RandWrapper},
=======
    machine::MultiEngine,
>>>>>>> c42a85ce
    message::{Message, Message_v3},
    state_tree::ActorState,
    version::NetworkVersion,
    Inner,
};
use fvm::{
    executor::{DefaultExecutor, Executor},
<<<<<<< HEAD
    machine::{DefaultMachine, Machine, MultiEngine as MultiEngine_v2, NetworkConfig},
=======
    externs::Rand,
    machine::{DefaultMachine, Machine, NetworkConfig},
>>>>>>> c42a85ce
};
use fvm3::{
    executor::{DefaultExecutor as DefaultExecutor_v3, Executor as Executor_v3},
    machine::{
        DefaultMachine as DefaultMachine_v3, Machine as Machine_v3,
        NetworkConfig as NetworkConfig_v3,
    },
};
use fvm_ipld_blockstore::Blockstore;
use fvm_ipld_encoding::Cbor;
use fvm_ipld_encoding3::RawBytes;
use fvm_shared::{clock::ChainEpoch, BLOCK_GAS_LIMIT, METHOD_SEND};
use num::Zero;

use crate::{fvm::ForestExternsV2, fvm3::ForestExterns as ForestExterns_v3};

pub(crate) type ForestMachine<DB> = DefaultMachine<DB, ForestExternsV2<DB>>;
pub(crate) type ForestMachineV3<DB> = DefaultMachine_v3<DB, ForestExterns_v3<DB>>;

#[cfg(not(feature = "instrumented_kernel"))]
type ForestKernel<DB> =
    fvm::DefaultKernel<fvm::call_manager::DefaultCallManager<ForestMachine<DB>>>;

type ForestKernelV3<DB> =
    fvm3::DefaultKernel<fvm3::call_manager::DefaultCallManager<ForestMachineV3<DB>>>;

#[cfg(not(feature = "instrumented_kernel"))]
type ForestExecutor<DB> = DefaultExecutor<ForestKernel<DB>>;

type ForestExecutorV3<DB> = DefaultExecutor_v3<ForestKernelV3<DB>>;

#[cfg(feature = "instrumented_kernel")]
type ForestExecutor<DB> = DefaultExecutor<crate::instrumented_kernel::ForestInstrumentedKernel<DB>>;

/// Contains all messages to process through the VM as well as miner information
/// for block rewards.
#[derive(Debug)]
pub struct BlockMessages {
    pub miner: Address,
    pub messages: Vec<ChainMessage>,
    pub win_count: i64,
}

/// Allows the generation of a reward message based on gas fees and penalties.
///
/// This should facilitate custom consensus protocols using their own economic
/// incentives.
pub trait RewardCalc: Send + Sync + 'static {
    /// Construct a reward message, if rewards are applicable.
    fn reward_message(
        &self,
        epoch: ChainEpoch,
        miner: Address,
        win_count: i64,
        penalty: TokenAmount,
        gas_reward: TokenAmount,
    ) -> Result<Option<Message>, anyhow::Error>;
}

/// Interpreter which handles execution of state transitioning messages and
/// returns receipts from the VM execution.
pub enum VM<DB: Blockstore + 'static> {
    VM2 {
        fvm_executor: ForestExecutor<DB>,
        reward_calc: Arc<dyn RewardCalc>,
    },
    VM3 {
        fvm_executor: ForestExecutorV3<DB>,
        reward_calc: Arc<dyn RewardCalc>,
    },
}

impl<DB> VM<DB>
where
    DB: Blockstore + Clone,
{
    #[allow(clippy::too_many_arguments)]
    pub fn new(
        root: Cid,
        store: DB,
        epoch: ChainEpoch,
        rand: impl Rand + 'static,
        base_fee: TokenAmount,
        circ_supply: TokenAmount,
        reward_calc: Arc<dyn RewardCalc>,
        lb_fn: Box<dyn Fn(ChainEpoch) -> anyhow::Result<Cid>>,
        multi_engine: &MultiEngine,
        chain_config: Arc<ChainConfig>,
        timestamp: u64,
    ) -> Result<Self, anyhow::Error> {
        let network_version = chain_config.network_version(epoch);
        if network_version >= NetworkVersion::V18 {
            let mut config = NetworkConfig_v3::new(network_version.into());
            // ChainId defines the chain ID used in the Ethereum JSON-RPC endpoint.
            config.chain_id(chain_config.eth_chain_id.into());

            let engine = multi_engine.v3.get(&config)?;
            let mut context = config.for_epoch(epoch, timestamp, root);
            context.set_base_fee(base_fee.into());
            context.set_circulating_supply(circ_supply.into());
            let fvm: fvm3::machine::DefaultMachine<DB, ForestExterns_v3<DB>> =
                fvm3::machine::DefaultMachine::new(
                    &context,
                    store.clone(),
                    ForestExterns_v3::new(
                        RandWrapper { chain_rand: rand },
                        epoch,
                        root,
                        lb_fn,
                        store,
                        chain_config,
                    ),
                )?;
            let exec: ForestExecutorV3<DB> = DefaultExecutor_v3::new(engine, fvm)?;
            Ok(VM::VM3 {
                fvm_executor: exec,
                reward_calc,
            })
        } else {
            let config = NetworkConfig::new(network_version.into());
            let engine = multi_engine.v2.get(&config)?;
            let mut context = config.for_epoch(epoch, root);
            context.set_base_fee(base_fee.into());
            context.set_circulating_supply(circ_supply.into());
            let fvm: fvm::machine::DefaultMachine<DB, ForestExternsV2<DB>> =
                fvm::machine::DefaultMachine::new(
                    &engine,
                    &context,
                    store.clone(),
                    ForestExternsV2::new(
                        RandWrapper { chain_rand: rand },
                        epoch,
                        root,
                        lb_fn,
                        store,
                        chain_config,
                    ),
                )?;
            let exec: ForestExecutor<DB> = DefaultExecutor::new(fvm);
            Ok(VM::VM2 {
                fvm_executor: exec,
                reward_calc,
            })
        }
    }

    /// Flush stores in VM and return state root.
    pub fn flush(&mut self) -> anyhow::Result<Cid> {
        match self {
            VM::VM2 { fvm_executor, .. } => Ok(fvm_executor.flush()?),
            VM::VM3 { fvm_executor, .. } => Ok(fvm_executor.flush()?),
        }
    }

    /// Get actor state from an address. Will be resolved to ID address.
    pub fn get_actor(&self, addr: &Address) -> Result<Option<ActorState>, anyhow::Error> {
        match self {
            VM::VM2 { fvm_executor, .. } => Ok(fvm_executor
                .state_tree()
                .get_actor(&addr.into())?
                .map(ActorState::from)),
            VM::VM3 { fvm_executor, .. } => {
                if let Some(id) = fvm_executor.state_tree().lookup_id(&addr.into())? {
                    Ok(fvm_executor
                        .state_tree()
                        .get_actor(id)?
                        .map(ActorState::from))
                } else {
                    Ok(None)
                }
            }
        }
    }

    pub fn run_cron(
        &mut self,
        epoch: ChainEpoch,
        callback: Option<
            &mut impl FnMut(&Cid, &ChainMessage, &ApplyRet) -> Result<(), anyhow::Error>,
        >,
    ) -> Result<(), anyhow::Error> {
        let cron_msg: Message = Message_v3 {
            from: Address::SYSTEM_ACTOR.into(),
            to: Address::CRON_ACTOR.into(),
            // Epoch as sequence is intentional
            sequence: epoch as u64,
            // Arbitrarily large gas limit for cron (matching Lotus value)
            gas_limit: BLOCK_GAS_LIMIT as u64 * 10000,
            method_num: cron::Method::EpochTick as u64,
            params: Default::default(),
            value: Default::default(),
            version: Default::default(),
            gas_fee_cap: Default::default(),
            gas_premium: Default::default(),
        }
        .into();

        let ret = self.apply_implicit_message(&cron_msg)?;
        if let Some(err) = ret.failure_info() {
            anyhow::bail!("failed to apply block cron message: {}", err);
        }

        if let Some(callback) = callback {
            callback(&(cron_msg.cid()?), &ChainMessage::Unsigned(cron_msg), &ret)?;
        }
        Ok(())
    }

    /// Apply block messages from a Tipset.
    /// Returns the receipts from the transactions.
    pub fn apply_block_messages(
        &mut self,
        messages: &[BlockMessages],
        epoch: ChainEpoch,
        mut callback: Option<
            impl FnMut(&Cid, &ChainMessage, &ApplyRet) -> Result<(), anyhow::Error>,
        >,
    ) -> Result<Vec<Receipt>, anyhow::Error> {
        let mut receipts = Vec::new();
        let mut processed = HashSet::<Cid>::default();

        for block in messages.iter() {
            let mut penalty = TokenAmount::zero();
            let mut gas_reward = TokenAmount::zero();

            let mut process_msg = |msg: &ChainMessage| -> Result<(), anyhow::Error> {
                let cid = msg.cid()?;
                // Ensure no duplicate processing of a message
                if processed.contains(&cid) {
                    return Ok(());
                }
                let ret = self.apply_message(msg)?;

                if let Some(cb) = &mut callback {
                    cb(&cid, msg, &ret)?;
                }

                // Update totals
                gas_reward += ret.miner_tip();
                penalty += ret.penalty();
                receipts.push(ret.msg_receipt());

                // Add processed Cid to set of processed messages
                processed.insert(cid);
                Ok(())
            };

            for msg in block.messages.iter() {
                process_msg(msg)?;
            }

            // Generate reward transaction for the miner of the block
            if let Some(rew_msg) =
                self.reward_message(epoch, block.miner, block.win_count, penalty, gas_reward)?
            {
                let ret = self.apply_implicit_message(&rew_msg)?;
                if let Some(err) = ret.failure_info() {
                    anyhow::bail!(
                        "failed to apply reward message for miner {}: {}",
                        block.miner,
                        err
                    );
                }
                // This is more of a sanity check, this should not be able to be hit.
                if !ret.msg_receipt().exit_code().is_success() {
                    anyhow::bail!(
                        "reward application message failed (exit: {:?})",
                        ret.msg_receipt().exit_code()
                    );
                }
                if let Some(callback) = &mut callback {
                    callback(&(rew_msg.cid()?), &ChainMessage::Unsigned(rew_msg), &ret)?;
                }
            }
        }

        if let Err(e) = self.run_cron(epoch, callback.as_mut()) {
            log::error!("End of epoch cron failed to run: {}", e);
        }
        Ok(receipts)
    }

    /// Applies single message through VM and returns result from execution.
    pub fn apply_implicit_message(&mut self, msg: &Message) -> Result<ApplyRet, anyhow::Error> {
        // raw_length is not used for Implicit messages.
        let raw_length = msg.marshal_cbor().expect("encoding error").len();

        match self {
            VM::VM2 { fvm_executor, .. } => {
                let ret = fvm_executor.execute_message(
                    msg.into(),
                    fvm::executor::ApplyKind::Implicit,
                    raw_length,
                )?;
                Ok(ret.into())
            }
            VM::VM3 { fvm_executor, .. } => {
                let ret = fvm_executor.execute_message(
                    msg.into(),
                    fvm3::executor::ApplyKind::Implicit,
                    raw_length,
                )?;
                Ok(ret.into())
            }
        }
    }

    /// Applies the state transition for a single message.
    /// Returns `ApplyRet` structure which contains the message receipt and some
    /// meta data.
    pub fn apply_message(&mut self, msg: &ChainMessage) -> Result<ApplyRet, anyhow::Error> {
        // Basic validity check
        msg.message().check()?;

        let unsigned = msg.message().clone();
        let raw_length = msg.marshal_cbor().expect("encoding error").len();
        let ret: ApplyRet = match self {
            VM::VM2 { fvm_executor, .. } => fvm_executor
                .execute_message(
                    unsigned.into(),
                    fvm::executor::ApplyKind::Explicit,
                    raw_length,
                )?
                .into(),
            VM::VM3 { fvm_executor, .. } => fvm_executor
                .execute_message(
                    unsigned.into(),
                    fvm3::executor::ApplyKind::Explicit,
                    raw_length,
                )?
                .into(),
        };

        let exit_code = ret.msg_receipt().exit_code();

        if !exit_code.is_success() {
            match exit_code.value() {
                1..=<ExitCode as Inner>::FVM::FIRST_USER_EXIT_CODE => {
                    log::debug!(
                        "Internal message execution failure. Exit code was {}",
                        exit_code
                    )
                }
                _ => {
                    log::warn!("Message execution failed with exit code {}", exit_code)
                }
            };
        }

        Ok(ret)
    }

    fn reward_message(
        &self,
        epoch: ChainEpoch,
        miner: Address,
        win_count: i64,
        penalty: TokenAmount,
        gas_reward: TokenAmount,
    ) -> Result<Option<Message>, anyhow::Error> {
        match self {
            VM::VM2 { reward_calc, .. } => {
                reward_calc.reward_message(epoch, miner, win_count, penalty, gas_reward)
            }
            VM::VM3 { reward_calc, .. } => {
                reward_calc.reward_message(epoch, miner, win_count, penalty, gas_reward)
            }
        }
    }
}

/// Default reward working with the Filecoin Reward Actor.
pub struct RewardActorMessageCalc;

impl RewardCalc for RewardActorMessageCalc {
    fn reward_message(
        &self,
        epoch: ChainEpoch,
        miner: Address,
        win_count: i64,
        penalty: TokenAmount,
        gas_reward: TokenAmount,
    ) -> Result<Option<Message>, anyhow::Error> {
        let params = RawBytes::serialize(AwardBlockRewardParams {
            miner: miner.into(),
            penalty: penalty.into(),
            gas_reward: gas_reward.into(),
            win_count,
        })?;

        let rew_msg = Message_v3 {
            from: Address::SYSTEM_ACTOR.into(),
            to: Address::REWARD_ACTOR.into(),
            method_num: reward::Method::AwardBlockReward as u64,
            params,
            // Epoch as sequence is intentional
            sequence: epoch as u64,
            gas_limit: 1 << 30,
            value: Default::default(),
            version: Default::default(),
            gas_fee_cap: Default::default(),
            gas_premium: Default::default(),
        };

        Ok(Some(rew_msg.into()))
    }
}

/// Not giving any reward for block creation.
pub struct NoRewardCalc;

impl RewardCalc for NoRewardCalc {
    fn reward_message(
        &self,
        _epoch: ChainEpoch,
        _miner: Address,
        _win_count: i64,
        _penalty: TokenAmount,
        _gas_reward: TokenAmount,
    ) -> Result<Option<Message>, anyhow::Error> {
        Ok(None)
    }
}

/// Giving a fixed amount of coins for each block produced directly to the
/// miner, on top of the gas spent, so the circulating supply isn't burned.
/// Ignores penalties.
pub struct FixedRewardCalc {
    pub reward: TokenAmount,
}

impl RewardCalc for FixedRewardCalc {
    fn reward_message(
        &self,
        epoch: ChainEpoch,
        miner: Address,
        _win_count: i64,
        _penalty: TokenAmount,
        gas_reward: TokenAmount,
    ) -> Result<Option<Message>, anyhow::Error> {
        let msg = Message_v3 {
            from: Address::REWARD_ACTOR.into(),
            to: miner.into(),
            method_num: METHOD_SEND,
            params: Default::default(),
            // Epoch as sequence is intentional
            sequence: epoch as u64,
            gas_limit: 1 << 30,
            value: (gas_reward + &self.reward).into(),
            version: Default::default(),
            gas_fee_cap: Default::default(),
            gas_premium: Default::default(),
        };

        Ok(Some(msg.into()))
    }
}<|MERGE_RESOLUTION|>--- conflicted
+++ resolved
@@ -13,11 +13,8 @@
     econ::TokenAmount,
     error::ExitCode,
     executor::{ApplyRet, Receipt},
-<<<<<<< HEAD
     externs::{Rand, RandWrapper},
-=======
     machine::MultiEngine,
->>>>>>> c42a85ce
     message::{Message, Message_v3},
     state_tree::ActorState,
     version::NetworkVersion,
@@ -25,12 +22,7 @@
 };
 use fvm::{
     executor::{DefaultExecutor, Executor},
-<<<<<<< HEAD
-    machine::{DefaultMachine, Machine, MultiEngine as MultiEngine_v2, NetworkConfig},
-=======
-    externs::Rand,
     machine::{DefaultMachine, Machine, NetworkConfig},
->>>>>>> c42a85ce
 };
 use fvm3::{
     executor::{DefaultExecutor as DefaultExecutor_v3, Executor as Executor_v3},
