--- conflicted
+++ resolved
@@ -132,18 +132,13 @@
         lb_state: &LB,
         engine: Engine,
         heights: Heights,
-<<<<<<< HEAD
-    ) -> Result<Self, anyhow::Error> {
-        let state = StateTree::new_from_root(store, &root)?;
-=======
-    ) -> Result<Self, String>
+    ) -> Result<Self, anyhow::Error>
     where
         R: Rand + Clone + 'static,
         C: CircSupplyCalc,
         LB: LookbackStateGetter<'db, DB>,
     {
-        let state = StateTree::new_from_root(store, &root).map_err(|e| e.to_string())?;
->>>>>>> 82ddcaa6
+        let state = StateTree::new_from_root(store, &root)?;
         let registered_actors = HashSet::new();
         let circ_supply = circ_supply_calc.get_supply(epoch, &state).unwrap();
         // let fil_vested = circ_supply_calc.get_fil_vested(epoch, store).unwrap();
