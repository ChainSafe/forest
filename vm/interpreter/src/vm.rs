// Copyright 2020 ChainSafe Systems
// SPDX-License-Identifier: Apache-2.0, MIT

<<<<<<< HEAD
use super::ChainRand;
=======
use super::gas_tracker::price_list_by_epoch;
>>>>>>> b7f6f92a
use super::{internal_send, DefaultRuntime};
use actor::{
    cron, reward, ACCOUNT_ACTOR_CODE_ID, CRON_ACTOR_ADDR, REWARD_ACTOR_ADDR, SYSTEM_ACTOR_ADDR,
};
use blocks::FullTipset;
use cid::Cid;
use clock::ChainEpoch;
use forest_encoding::Cbor;
use ipld_blockstore::BlockStore;
use log::warn;
use message::{Message, MessageReceipt, UnsignedMessage};
use num_bigint::BigUint;
use num_traits::Zero;
use runtime::Syscalls;
use state_tree::StateTree;
use std::collections::HashSet;
use std::error::Error as StdError;
<<<<<<< HEAD
use vm::{price_list_by_epoch, ActorError, ExitCode, Serialized};
=======
use vm::{ActorError, ExitCode, Serialized};

>>>>>>> b7f6f92a
/// Interpreter which handles execution of state transitioning messages and returns receipts
/// from the vm execution.
pub struct VM<'db, DB, SYS> {
    state: StateTree<'db, DB>,
    // TODO revisit handling buffered store specifically in VM
    store: &'db DB,
    epoch: ChainEpoch,
    syscalls: SYS,
    rand: ChainRand,
    // TODO: missing fields
}

impl<'db, DB, SYS> VM<'db, DB, SYS>
where
    DB: BlockStore,
    SYS: Syscalls,
{
    pub fn new(
        root: &Cid,
        store: &'db DB,
        epoch: ChainEpoch,
        syscalls: SYS,
        rand: ChainRand,
    ) -> Result<Self, String> {
        let state = StateTree::new_from_root(store, root)?;
        Ok(VM {
            state,
            store,
            epoch,
            syscalls,
            rand,
        })
    }

    /// Flush stores in VM and return state root.
    pub fn flush(&mut self) -> Result<Cid, String> {
        self.state.flush()
    }

    /// Returns ChainEpoch
    fn epoch(&self) -> ChainEpoch {
        self.epoch
    }

    /// Apply all messages from a tipset
    /// Returns the receipts from the transactions.
    pub fn apply_tip_set_messages(
        &mut self,
        tipset: &FullTipset,
    ) -> Result<Vec<MessageReceipt>, Box<dyn StdError>> {
        let mut receipts = Vec::new();
        let mut processed = HashSet::<Cid>::default();

        for block in tipset.blocks() {
            let mut penalty = BigUint::zero();
            let mut gas_reward = BigUint::zero();

            let mut process_msg = |msg: &UnsignedMessage| -> Result<(), Box<dyn StdError>> {
                let cid = msg.cid()?;
                // Ensure no duplicate processing of a message
                if processed.contains(&cid) {
                    return Ok(());
                }
                let ret = self.apply_message(msg)?;

                // Update totals
                gas_reward += msg.gas_price() * ret.msg_receipt.gas_used;
                penalty += ret.penalty;
                receipts.push(ret.msg_receipt);

                // Add callback here if needed in future

                // Add processed Cid to set of processed messages
                processed.insert(cid);
                Ok(())
            };

            for msg in block.bls_msgs() {
                process_msg(msg)?;
            }
            for msg in block.secp_msgs() {
                process_msg(msg.message())?;
            }

            // Generate reward transaction for the miner of the block
            let params = Serialized::serialize(reward::AwardBlockRewardParams {
                miner: *block.header().miner_address(),
                penalty,
                gas_reward,
                // TODO revisit this if/when removed from go clients
                ticket_count: 1,
            })?;

            // TODO change this just just one get and update sequence in memory after interop
            let sys_act = self
                .state
                .get_actor(&*SYSTEM_ACTOR_ADDR)?
                .ok_or_else(|| "Failed to query system actor".to_string())?;

            let rew_msg = UnsignedMessage::builder()
                .from(*SYSTEM_ACTOR_ADDR)
                .to(*REWARD_ACTOR_ADDR)
                .sequence(sys_act.sequence)
                .value(BigUint::zero())
                .gas_price(BigUint::zero())
                .gas_limit(1 << 30)
                .method_num(reward::Method::AwardBlockReward as u64)
                .params(params)
                .build()?;

            // TODO revisit this ApplyRet structure, doesn't match go logic 1:1 and can be cleaner
            let ret = self.apply_implicit_message(&rew_msg);
            if let Some(err) = ret.act_error {
                return Err(format!(
                    "failed to apply reward message for miner {}: {}",
                    block.header().miner_address(),
                    err
                )
                .into());
            }

            // Add callback here for reward message if needed
        }

        // TODO same as above, unnecessary state retrieval
        let sys_act = self
            .state
            .get_actor(&*SYSTEM_ACTOR_ADDR)?
            .ok_or_else(|| "Failed to query system actor".to_string())?;

        let cron_msg = UnsignedMessage::builder()
            .from(*SYSTEM_ACTOR_ADDR)
            .to(*CRON_ACTOR_ADDR)
            .sequence(sys_act.sequence)
            .value(BigUint::zero())
            .gas_price(BigUint::zero())
            .gas_limit(1 << 30)
            .method_num(cron::Method::EpochTick as u64)
            .params(Serialized::default())
            .build()?;

        let ret = self.apply_implicit_message(&cron_msg);
        if let Some(err) = ret.act_error {
            return Err(format!("failed to apply block cron message: {}", err).into());
        }

        // Add callback here for cron message if needed
        Ok(receipts)
    }

    fn apply_implicit_message(&mut self, msg: &UnsignedMessage) -> ApplyRet {
        let (ret_data, _, act_err) = self.send(msg, 0);

        if let Some(err) = act_err {
            return ApplyRet::new(
                MessageReceipt {
                    return_data: ret_data,
                    exit_code: err.exit_code(),
                    gas_used: 0,
                },
                BigUint::zero(),
                Some(err),
            );
        };

        ApplyRet::new(
            MessageReceipt {
                return_data: ret_data,
                exit_code: ExitCode::Ok,
                gas_used: 0,
            },
            BigUint::zero(),
            None,
        )
    }

    /// Applies the state transition for a single message
    /// Returns ApplyRet structure which contains the message receipt and some meta data.
    fn apply_message(&mut self, msg: &UnsignedMessage) -> Result<ApplyRet, String> {
        check_message(msg)?;

        let pl = price_list_by_epoch(self.epoch());
        let ser_msg = &msg.marshal_cbor().map_err(|e| e.to_string())?;
        let msg_gas_cost = pl.on_chain_message(ser_msg.len() as i64) as u64;

        if msg_gas_cost > msg.gas_limit() {
            return Ok(ApplyRet::new(
                MessageReceipt {
                    return_data: Serialized::default(),
                    exit_code: ExitCode::SysErrOutOfGas,
                    gas_used: 0,
                },
                msg.gas_price() * msg_gas_cost,
                Some(ActorError::new(
                    ExitCode::SysErrOutOfGas,
                    "Out of gas".to_owned(),
                )),
            ));
        }

        let miner_penalty_amount = msg.gas_price() * msg_gas_cost;
        let mut from_act = match self.state.get_actor(msg.from()) {
            Ok(from_act) => from_act.ok_or("Failed to retrieve actor state")?,
            Err(_) => {
                return Ok(ApplyRet::new(
                    MessageReceipt {
                        return_data: Serialized::default(),
                        exit_code: ExitCode::SysErrSenderInvalid,
                        gas_used: 0,
                    },
                    msg.gas_price() * msg_gas_cost,
                    Some(ActorError::new(
                        ExitCode::SysErrSenderInvalid,
                        "Sender invalid".to_owned(),
                    )),
                ));
            }
        };

        if from_act.code != *ACCOUNT_ACTOR_CODE_ID {
            return Ok(ApplyRet::new(
                MessageReceipt {
                    return_data: Serialized::default(),
                    exit_code: ExitCode::SysErrSenderInvalid,
                    gas_used: 0,
                },
                miner_penalty_amount,
                Some(ActorError::new(
                    ExitCode::SysErrSenderInvalid,
                    "Sender invalid".to_owned(),
                )),
            ));
        };

        if msg.sequence() != from_act.sequence {
            return Ok(ApplyRet::new(
                MessageReceipt {
                    return_data: Serialized::default(),
                    exit_code: ExitCode::SysErrSenderStateInvalid,
                    gas_used: 0,
                },
                miner_penalty_amount,
                Some(ActorError::new(
                    ExitCode::SysErrSenderStateInvalid,
                    "Sender state invalid".to_owned(),
                )),
            ));
        };

        let gas_cost = msg.gas_price() * msg.gas_limit();
        // TODO requires network_tx_fee to be added as per the spec
        let total_cost = &gas_cost + msg.value();
        if from_act.balance < total_cost {
            return Ok(ApplyRet::new(
                MessageReceipt {
                    return_data: Serialized::default(),
                    exit_code: ExitCode::SysErrSenderStateInvalid,
                    gas_used: 0,
                },
                miner_penalty_amount,
                Some(ActorError::new(
                    ExitCode::SysErrSenderStateInvalid,
                    "Sender state invalid".to_owned(),
                )),
            ));
        };

        self.state.mutate_actor(msg.from(), |act| {
            from_act.deduct_funds(&gas_cost)?;
            act.sequence += 1;
            Ok(())
        })?;

        let snapshot = self.state.snapshot()?;

        // scoped to deal with mutable reference borrowing
        let (ret_data, gas_used, act_err) = {
            let (ret_data, mut rt, act_err) = self.send(msg, msg_gas_cost as i64);
            rt.charge_gas(rt.price_list().on_chain_return_value(ret_data.len()))
                .map_err(|e| e.to_string())?;
            (ret_data, rt.gas_used(), act_err)
        };

        if let Some(err) = act_err {
            if err.is_fatal() {
                return Err(format!("Fatal send actor error occurred, err: {:?}", err));
            };
            if err.exit_code() != ExitCode::Ok {
                // revert all state changes since snapshot
                if let Err(state_err) = self.state.revert_to_snapshot(&snapshot) {
                    return Err(format!("Revert state failed: {}", state_err));
                };
            }
            warn!("Send actor error: from:{}, to:{}", msg.from(), msg.to());
        }
        let gas_used = if gas_used < 0 { 0 } else { gas_used as u64 };
        // refund unused gas
        let refund = (msg.gas_limit() - gas_used) * msg.gas_price();
        self.state.mutate_actor(msg.from(), |act| {
            act.deposit_funds(&refund);
            Ok(())
        })?;

        let gas_reward = msg.gas_price() * BigUint::from(gas_used);
        self.state.mutate_actor(&*REWARD_ACTOR_ADDR, |act| {
            act.deposit_funds(&gas_reward);
            Ok(())
        })?;

        if refund + gas_reward != gas_cost {
            return Err("Gas handling math is wrong".to_owned());
        }

        Ok(ApplyRet::new(
            MessageReceipt {
                return_data: ret_data,
                exit_code: ExitCode::Ok,
                gas_used,
            },
            BigUint::zero(),
            None,
        ))
    }
    /// Instantiates a new Runtime, and calls internal_send to do the execution.
    fn send<'m>(
        &mut self,
        msg: &'m UnsignedMessage,
        gas_cost: i64,
    ) -> (
        Serialized,
        DefaultRuntime<'db, 'm, '_, '_, DB, SYS>,
        Option<ActorError>,
    ) {
        let mut rt = DefaultRuntime::new(
            &mut self.state,
            self.store,
            &self.syscalls,
            gas_cost,
            &msg,
            self.epoch,
            *msg.from(),
            msg.sequence(),
            0,
            self.rand.clone(),
        );

        let ser = match internal_send(&mut rt, msg, gas_cost) {
            Ok(ser) => ser,
            Err(actor_err) => return (Serialized::default(), rt, Some(actor_err)),
        };
        (ser, rt, None)
    }
}

// TODO remove allow dead_code
#[allow(dead_code)]
/// Apply message return data
pub struct ApplyRet {
    msg_receipt: MessageReceipt,
    penalty: BigUint,
    act_error: Option<ActorError>,
}

impl ApplyRet {
    fn new(msg_receipt: MessageReceipt, penalty: BigUint, act_error: Option<ActorError>) -> Self {
        Self {
            msg_receipt,
            penalty,
            act_error,
        }
    }
}

/// Does some basic checks on the Message to see if the fields are valid.
fn check_message(msg: &UnsignedMessage) -> Result<(), String> {
    if msg.gas_limit() == 0 {
        return Err("Message has no gas limit set".to_owned());
    }
    if msg.value() == &BigUint::zero() {
        return Err("Message has no value set".to_owned());
    }
    if msg.gas_price() == &BigUint::zero() {
        return Err("Message has no gas price set".to_owned());
    }

    Ok(())
}<|MERGE_RESOLUTION|>--- conflicted
+++ resolved
@@ -1,12 +1,7 @@
 // Copyright 2020 ChainSafe Systems
 // SPDX-License-Identifier: Apache-2.0, MIT
 
-<<<<<<< HEAD
-use super::ChainRand;
-=======
-use super::gas_tracker::price_list_by_epoch;
->>>>>>> b7f6f92a
-use super::{internal_send, DefaultRuntime};
+use super::{gas_tracker::price_list_by_epoch, internal_send, ChainRand, DefaultRuntime};
 use actor::{
     cron, reward, ACCOUNT_ACTOR_CODE_ID, CRON_ACTOR_ADDR, REWARD_ACTOR_ADDR, SYSTEM_ACTOR_ADDR,
 };
@@ -23,12 +18,8 @@
 use state_tree::StateTree;
 use std::collections::HashSet;
 use std::error::Error as StdError;
-<<<<<<< HEAD
-use vm::{price_list_by_epoch, ActorError, ExitCode, Serialized};
-=======
 use vm::{ActorError, ExitCode, Serialized};
 
->>>>>>> b7f6f92a
 /// Interpreter which handles execution of state transitioning messages and returns receipts
 /// from the vm execution.
 pub struct VM<'db, DB, SYS> {
