--- conflicted
+++ resolved
@@ -3,18 +3,9 @@
 
 use super::gas_block_store::GasBlockStore;
 use super::gas_tracker::{price_list_by_epoch, GasCharge, GasTracker, PriceList};
-<<<<<<< HEAD
 use super::{CircSupplyCalc, Heights, LookbackStateGetter, Rand};
-use actor::{
-    account, actorv0, actorv2, actorv3, actorv4, actorv5,
-    actorv6::{self, ActorDowncast},
-    ActorVersion,
-};
-=======
-use super::{CircSupplyCalc, LookbackStateGetter, Rand};
 use actor::{account, ActorVersion};
 use actorv6::ActorDowncast;
->>>>>>> c2092863
 use address::{Address, Protocol};
 use blocks::BlockHeader;
 use byteorder::{BigEndian, WriteBytesExt};
