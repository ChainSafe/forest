--- conflicted
+++ resolved
@@ -24,10 +24,6 @@
 fvm                    = "1.1"
 fvm_ipld_amt           = "0.4.2"
 fvm_ipld_blockstore    = "0.1.1"
-<<<<<<< HEAD
-fvm_ipld_car           = "0.5.0"
-=======
->>>>>>> ef688e8c
 fvm_ipld_encoding      = "0.2"
 fvm_ipld_hamt          = "0.5.1"
 fvm_shared             = { version = "0.8.0", default-features = false }
