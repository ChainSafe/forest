[package]
name    = "interpreter"
version = "0.1.0"
authors = ["ChainSafe Systems <info@chainsafe.io>"]
edition = "2021"

[dependencies]
actor_interface     = { path = "../actor_interface" }
ahash               = "0.7"
anyhow              = "1.0"
async-std           = "1.9"
byteorder           = "1.3"
cid                 = { version = "0.8", default-features = false, features = ["std"] }
fil_actors_runtime  = "=8.0.0"
fil_types           = { version = "0.2", features = ["proofs"] }
forest_blocks       = { path = "../../blockchain/blocks" }
forest_crypto       = { default_features = false, version = "0.5", features = ["blst"] }
forest_db           = { version = "0.1" }
forest_encoding     = "0.2"
forest_message      = { default_features = false, version = "0.7", features = ["blst"] }
forest_vm           = "0.3"
fvm                 = "1.1"
fvm_ipld_amt        = "0.4.2"
fvm_ipld_blockstore = "0.1.1"
<<<<<<< HEAD
fil_actors_runtime = "=8.0.0"
serde_ipld_dagcbor = "0.1"
actor_interface = "0.1.0"
forest_message = { default_features = false, version = "0.7", features = [
    "blst",
] }
forest_blocks = "0.1.0"
forest_vm = "0.3"
ipld_blockstore = "0.1"
forest_encoding = "0.2"
fvm_ipld_car = "0.4.1"
forest_crypto = { default_features = false, version = "0.5", features = [
    "blst",
] }
num-traits = "0.2"
byteorder = "1.3"
log = "0.4"
forest_db = { version = "0.1" }
fil_types = { version = "0.2", features = ["proofs"] }
ahash = "0.7"
lazy_static = "1.4"
rayon = "1.3"
networks = "0.1.0"
num_cpus = "1.13"
state_migration = "0.1.0"
statediff = "0.1.0"
cid = { version = "0.8", default-features = false, features = ["std"] }
=======
fvm_ipld_car        = "0.4.1"
fvm_ipld_encoding   = "0.2"
fvm_ipld_hamt       = "0.5.1"
fvm_shared          = { version = "0.8.0", default-features = false }
ipld_blockstore     = "0.1"
lazy_static         = "1.4"
log                 = "0.4"
networks            = { path = "../../types/networks" }
num-traits          = "0.2"
num_cpus            = "1.13"
rayon               = "1.3"
serde_ipld_dagcbor  = "0.1"
state_migration     = { path = "../state_migration" }
statediff           = { path = "../../utils/statediff" }
>>>>>>> e9fcdaa7

[dev-dependencies]
interpreter = "0.1.0"

[features]
test_vectors = []<|MERGE_RESOLUTION|>--- conflicted
+++ resolved
@@ -5,67 +5,41 @@
 edition = "2021"
 
 [dependencies]
-actor_interface     = { path = "../actor_interface" }
-ahash               = "0.7"
-anyhow              = "1.0"
-async-std           = "1.9"
-byteorder           = "1.3"
-cid                 = { version = "0.8", default-features = false, features = ["std"] }
-fil_actors_runtime  = "=8.0.0"
-fil_types           = { version = "0.2", features = ["proofs"] }
-forest_blocks       = { path = "../../blockchain/blocks" }
-forest_crypto       = { default_features = false, version = "0.5", features = ["blst"] }
-forest_db           = { version = "0.1" }
-forest_encoding     = "0.2"
-forest_message      = { default_features = false, version = "0.7", features = ["blst"] }
-forest_vm           = "0.3"
-fvm                 = "1.1"
-fvm_ipld_amt        = "0.4.2"
-fvm_ipld_blockstore = "0.1.1"
-<<<<<<< HEAD
+actor_interface = "0.1.0"
+ahash = "0.7"
+anyhow = "1.0"
+async-std = "1.9"
+byteorder = "1.3"
+cid = { version = "0.8", default-features = false, features = ["std"] }
 fil_actors_runtime = "=8.0.0"
-serde_ipld_dagcbor = "0.1"
-actor_interface = "0.1.0"
+fil_types = { version = "0.2", features = ["proofs"] }
+forest_blocks = "0.1.0"
+forest_crypto = { default_features = false, version = "0.5", features = [
+    "blst",
+] }
+forest_db = { version = "0.1" }
+forest_encoding = "0.2"
 forest_message = { default_features = false, version = "0.7", features = [
     "blst",
 ] }
-forest_blocks = "0.1.0"
 forest_vm = "0.3"
+fvm = "1.1"
+fvm_ipld_amt = "0.4.2"
+fvm_ipld_blockstore = "0.1.1"
+fvm_ipld_car = "0.4.1"
+fvm_ipld_encoding = "0.2"
+fvm_ipld_hamt = "0.5.1"
+fvm_shared = { version = "0.8.0", default-features = false }
 ipld_blockstore = "0.1"
-forest_encoding = "0.2"
-fvm_ipld_car = "0.4.1"
-forest_crypto = { default_features = false, version = "0.5", features = [
-    "blst",
-] }
+lazy_static = "1.4"
+log = "0.4"
+networks = "0.1.0"
 num-traits = "0.2"
-byteorder = "1.3"
-log = "0.4"
-forest_db = { version = "0.1" }
-fil_types = { version = "0.2", features = ["proofs"] }
-ahash = "0.7"
-lazy_static = "1.4"
+num_cpus = "1.13"
 rayon = "1.3"
-networks = "0.1.0"
-num_cpus = "1.13"
+serde_ipld_dagcbor = "0.1"
 state_migration = "0.1.0"
 statediff = "0.1.0"
-cid = { version = "0.8", default-features = false, features = ["std"] }
-=======
-fvm_ipld_car        = "0.4.1"
-fvm_ipld_encoding   = "0.2"
-fvm_ipld_hamt       = "0.5.1"
-fvm_shared          = { version = "0.8.0", default-features = false }
-ipld_blockstore     = "0.1"
-lazy_static         = "1.4"
-log                 = "0.4"
-networks            = { path = "../../types/networks" }
-num-traits          = "0.2"
-num_cpus            = "1.13"
-rayon               = "1.3"
-serde_ipld_dagcbor  = "0.1"
-state_migration     = { path = "../state_migration" }
-statediff           = { path = "../../utils/statediff" }
->>>>>>> e9fcdaa7
 
 [dev-dependencies]
 interpreter = "0.1.0"
