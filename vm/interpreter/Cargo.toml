--- conflicted
+++ resolved
@@ -22,11 +22,7 @@
 state_tree = { path = "../state_tree" }
 log = "0.4.8"
 db = { path = "../../node/db" }
-<<<<<<< HEAD
 chain = { path = "../../blockchain/chain" }
-=======
 fil_types = { path = "../../types" }
-
->>>>>>> b7f6f92a
 [dev-dependencies]
 ipld_hamt = { path = "../../ipld/hamt" }