--- conflicted
+++ resolved
@@ -18,6 +18,7 @@
 #[test]
 fn transfer_test() {
     let store = MemoryDB::default();
+
     let mut state = StateTree::new(&store);
 
     let e_cid = Hamt::<_, String>::new_with_bit_width(&store, 5)
@@ -104,14 +105,11 @@
         actor_addr_2.clone(),
         0,
         0,
+        Default::default(),
+        Default::default(),
         &dummy_rand,
         &registered,
-<<<<<<< HEAD
-        None,
-        None,
-=======
         &None,
->>>>>>> f9ab4c20
     )
     .unwrap();
     let _serialized = vm_send(&mut runtime, &message, None).unwrap();
