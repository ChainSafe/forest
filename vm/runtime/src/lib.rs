// Copyright 2020 ChainSafe Systems
// SPDX-License-Identifier: Apache-2.0, MIT

mod actor_code;

pub use self::actor_code::*;

use address::Address;
use cid::Cid;
use clock::ChainEpoch;
use crypto::{DomainSeparationTag, Signature};
use forest_encoding::Cbor;
use ipld_blockstore::BlockStore;
use message::UnsignedMessage;
use vm::{
    ActorError, ExitCode, MethodNum, PieceInfo, PoStVerifyInfo, Randomness, RegisteredProof,
    SealVerifyInfo, Serialized, TokenAmount,
};

/// Runtime is the VM's internal runtime object.
/// this is everything that is accessible to actors, beyond parameters.
pub trait Runtime<BS: BlockStore> {
    /// Information related to the current message being executed.
    fn message(&self) -> &UnsignedMessage;

    /// The current chain epoch number. The genesis block has epoch zero.
    fn curr_epoch(&self) -> ChainEpoch;

    /// Validates the caller against some predicate.
    /// Exported actor methods must invoke at least one caller validation before returning.
    fn validate_immediate_caller_accept_any(&self);
    fn validate_immediate_caller_is<'a, I>(&self, addresses: I)
    where
        I: Iterator<Item = &'a Address>;
    fn validate_immediate_caller_type<'a, I>(&self, types: I)
    where
        I: Iterator<Item = &'a Cid>;

    /// The balance of the receiver.
    fn current_balance(&self) -> TokenAmount;

    /// Resolves an address of any protocol to an ID address (via the Init actor's table).
    /// This allows resolution of externally-provided SECP, BLS, or actor addresses to the canonical form.
    /// If the argument is an ID address it is returned directly.
    fn resolve_address(&self, address: &Address) -> Option<Address>;

    /// Look up the code ID at an actor address.
    fn get_actor_code_cid(&self, addr: &Address) -> Option<Cid>;

    /// Randomness returns a (pseudo)random byte array drawing from a
    /// random beacon at a given epoch and incorporating reequisite entropy
    fn get_randomness(
        personalization: DomainSeparationTag,
        rand_epoch: ChainEpoch,
        entropy: &[u8],
    ) -> Randomness;

    /// Initializes the state object.
    /// This is only valid in a constructor function and when the state has not yet been initialized.
    fn create<C: Cbor>(&self, obj: &C);

    /// Loads a readonly copy of the state of the receiver into the argument.
    ///
    /// Any modification to the state is illegal and will result in an abort.
    fn state<C: Cbor>(&self) -> C;

    /// Loads a mutable version of the state into the `obj` argument and protects
    /// the execution from side effects (including message send).
    ///
    /// The second argument is a function which allows the caller to mutate the state.
    /// The return value from that function will be returned from the call to Transaction().
    ///
    /// If the state is modified after this function returns, execution will abort.
    ///
    /// The gas cost of this method is that of a Store.Put of the mutated state object.
    fn transaction<C: Cbor, R, F>(&self, f: F) -> R
    where
        F: FnOnce(&mut C) -> R;

    /// Returns reference to blockstore
    fn store(&self) -> &BS;

    /// Sends a message to another actor, returning the exit code and return value envelope.
    /// If the invoked method does not return successfully, its state changes (and that of any messages it sent in turn)
    /// will be rolled back.
    fn send(
        &mut self,
        to: &Address,
        method: MethodNum,
        params: &Serialized,
        value: &TokenAmount,
<<<<<<< HEAD
    ) -> (Serialized, ExitCode);
=======
    ) -> Result<SR, ActorError>;
>>>>>>> c97033c0

    /// Halts execution upon an error from which the receiver cannot recover. The caller will receive the exitcode and
    /// an empty return value. State changes made within this call will be rolled back.
    /// This method does not return.
    /// The message and args are for diagnostic purposes and do not persist on chain.
    fn abort<S: AsRef<str>>(&self, exit_code: ExitCode, msg: S) -> ActorError;

    /// Computes an address for a new actor. The returned address is intended to uniquely refer to
    /// the actor even in the event of a chain re-org (whereas an ID-address might refer to a
    /// different actor after messages are re-ordered).
    /// Always an ActorExec address.
    fn new_actor_address(&self) -> Address;

    /// Creates an actor with code `codeID` and address `address`, with empty state. May only be called by Init actor.
    fn create_actor(&mut self, code_id: &Cid, address: &Address);

    /// Deletes the executing actor from the state tree. May only be called by the actor itself.
    fn delete_actor(&mut self);

    /// Provides the system call interface.
    fn syscalls(&self) -> Syscalls {
        // If syscalls need to be handled dynamically, switch to returning Box<dyn Syscalls>
        // If that is changed to a trait
        Syscalls
    }
}

/// Message information available to the actor about executing message.
pub trait MessageInfo {
    // The address of the immediate calling actor. Always an ID-address.
    fn caller(&self) -> Address;

    // The address of the actor receiving the message. Always an ID-address.
    fn receiver(&self) -> Address;

    // The value attached to the message being processed, implicitly added to current_balance() before method invocation.
    fn value_received(&self) -> TokenAmount;
}

/// Pure functions implemented as primitives by the runtime.
// TODO this may have to be a trait impl to handle dynamically
pub struct Syscalls;

impl Syscalls {
    /// Verifies that a signature is valid for an address and plaintext.
    pub fn verify_signature(
        _signature: Signature,
        _signer: Address,
        _plaintext: &[u8],
    ) -> Result<(), &'static str> {
        // TODO
        todo!()
    }
    /// Hashes input data using blake2b with 256 bit output.
    pub fn hash_blake_2b(_data: &[u8]) -> [u8; 32] {
        // TODO
        todo!()
    }
    /// Computes an unsealed sector CID (CommD) from its constituent piece CIDs (CommPs) and sizes.
    pub fn compute_unsealed_sector_cid(
        _reg: RegisteredProof,
        _pieces: &[PieceInfo],
    ) -> Result<Cid, &'static str> {
        // TODO
        todo!()
    }
    /// Verifies a sector seal proof.
    pub fn verify_seal(_vi: SealVerifyInfo) -> Result<(), &'static str> {
        // TODO
        todo!()
    }
    /// Verifies a proof of spacetime.
    pub fn verify_post(_vi: PoStVerifyInfo) -> Result<(), &'static str> {
        // TODO
        todo!()
    }
    /// Verifies that two block headers provide proof of a consensus fault:
    /// - both headers mined by the same actor
    /// - headers are different
    /// - first header is of the same or lower epoch as the second
    /// - at least one of the headers appears in the current chain at or after epoch `earliest`
    /// - the headers provide evidence of a fault (see the spec for the different fault types).
    /// The parameters are all serialized block headers. The third "extra" parameter is consulted only for
    /// the "parent grinding fault", in which case it must be the sibling of h1 (same parent tipset) and one of the
    /// blocks in the parent of h2 (i.e. h2's grandparent).
    /// Returns nil and an error if the headers don't prove a fault.
    pub fn verify_consensus_fault(
        _h1: &[u8],
        _h2: &[u8],
        _extra: &[u8],
        _earliest: ChainEpoch,
    ) -> Result<ConsensusFault, &'static str> {
        // TODO
        todo!()
    }
}

/// Result of checking two headers for a consensus fault.
pub struct ConsensusFault {
    /// Address of the miner at fault (always an ID address).
    pub target: Address,
    /// Epoch of the fault, which is the higher epoch of the two blocks causing it.
    pub epoch: ChainEpoch,
    /// Type of fault.
    pub fault_type: ConsensusFaultType,
}

/// Consensus fault types in VM.
pub enum ConsensusFaultType {
    DoubleForkMining = 1,
    ParentGrinding = 2,
    TimeOffsetMining = 3,
}<|MERGE_RESOLUTION|>--- conflicted
+++ resolved
@@ -83,17 +83,13 @@
     /// Sends a message to another actor, returning the exit code and return value envelope.
     /// If the invoked method does not return successfully, its state changes (and that of any messages it sent in turn)
     /// will be rolled back.
-    fn send(
+    fn send<SR: Cbor>(
         &mut self,
         to: &Address,
         method: MethodNum,
         params: &Serialized,
         value: &TokenAmount,
-<<<<<<< HEAD
-    ) -> (Serialized, ExitCode);
-=======
     ) -> Result<SR, ActorError>;
->>>>>>> c97033c0
 
     /// Halts execution upon an error from which the receiver cannot recover. The caller will receive the exitcode and
     /// an empty return value. State changes made within this call will be rolled back.
