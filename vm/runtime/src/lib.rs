--- conflicted
+++ resolved
@@ -11,14 +11,11 @@
 use crypto::{DomainSeparationTag, Signature};
 use forest_encoding::Cbor;
 use ipld_blockstore::BlockStore;
-<<<<<<< HEAD
+use message::UnsignedMessage;
 use vm::{
-    ExitCode, MethodNum, PieceInfo, PoStVerifyInfo, RegisteredProof, SealVerifyInfo, TokenAmount,
+    ExitCode, MethodNum, PieceInfo, PoStVerifyInfo, RegisteredProof, SealVerifyInfo, Serialized,
+    TokenAmount,
 };
-=======
-use message::UnsignedMessage;
-use vm::{ExitCode, MethodNum, Serialized, TokenAmount};
->>>>>>> 7c8fb8cf
 
 pub struct Randomness; // TODO
 
