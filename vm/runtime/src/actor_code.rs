--- conflicted
+++ resolved
@@ -14,26 +14,4 @@
         method: MethodNum,
         params: &Serialized,
     ) -> InvocOutput;
-<<<<<<< HEAD
-=======
-}
-
-/// This function will verify the parameters of a method invocation
-pub fn check_args<RT: Runtime>(_params: &MethodParams, rt: &RT, cond: bool) {
-    if !cond {
-        rt.abort_arg();
-    }
-    // TODO assume there will be params validation on finished spec
-}
-
-/// Will return the next serialized parameter from the parameters and abort if empty
-pub fn arg_pop<RT: Runtime>(params: &mut MethodParams, rt: &RT) -> Serialized {
-    check_args(params, rt, !params.is_empty());
-    params.remove(0)
-}
-
-/// Function will assert that there were no other parameters provided, and abort if so
-pub fn arg_end<RT: Runtime>(params: &MethodParams, rt: &RT) {
-    check_args(params, rt, params.is_empty())
->>>>>>> f025a9bb
 }