--- conflicted
+++ resolved
@@ -145,11 +145,7 @@
         run: cargo install cargo-spellcheck
       - name: Run Spellcheck
         run: |
-<<<<<<< HEAD
-          cargo spellcheck --code 1 --recursive blockchain encoding forest utils
-=======
-          cargo spellcheck --code 1 --recursive blockchain encoding forest node node/db crypto key_management
->>>>>>> b4a16e7f
+          cargo spellcheck --code 1 --recursive blockchain encoding forest node node/db crypto key_management utils
 
   build:
     name: Build
