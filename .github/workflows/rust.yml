--- conflicted
+++ resolved
@@ -24,8 +24,6 @@
     steps:
       - name: Checkout Sources
         uses: actions/checkout@v3
-      - name: Install Protoc
-        run: ./scripts/install_protoc_linux.sh
       - name: Setup sccache
         uses: hanabi1224/sccache-action@v1.2.0
         with:
@@ -47,8 +45,6 @@
     steps:
       - name: Checkout Sources
         uses: actions/checkout@v3
-      - name: Install Protoc
-        run: ./scripts/install_protoc_linux.sh
       - name: Apt Dependencies
         run: sudo make install-deps
       - uses: actions/cache@v3
@@ -78,13 +74,6 @@
     steps:
       - name: Checkout Sources
         uses: actions/checkout@v3
-<<<<<<< HEAD
-      - name: Install Protoc (Linux)
-        run: ./scripts/install_protoc_linux.sh
-        if: startsWith(matrix.os, 'Ubuntu')
-        # MacOS runners always get rate limited when calling gh api
-=======
->>>>>>> 974aa168
       - name: Install Protoc (MacOS)
         if: startsWith(matrix.os, 'macOS')
         run: |
@@ -124,8 +113,6 @@
         uses: actions/checkout@v3
         with:
           submodules: true
-      - name: Install Protoc
-        run: ./scripts/install_protoc_linux.sh
       - name: Apt Dependencies
         run: sudo make install-deps
       - name: Setup sccache
