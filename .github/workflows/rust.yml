name: Rust

on:
  workflow_dispatch:
  pull_request:
    branches:
      - main
  push:
    branches:
      - main
  schedule:
    - cron: "0 0 * * *"

env:
  CI: 1
  CARGO_INCREMENTAL: 1
  CACHE_TIMEOUT_MINUTES: 5
  SNAPSHOT_DIRECTORY: /tmp/snapshots

jobs:
  test:
    name: Test
    runs-on: buildjet-8vcpu-ubuntu-2204
    timeout-minutes: 30
    steps:
      - name: Checkout Sources
        uses: actions/checkout@v3
      - name: Setup sccache
        uses: hanabi1224/sccache-action@v1.2.0
        timeout-minutes: ${{ fromJSON(env.CACHE_TIMEOUT_MINUTES) }}
        continue-on-error: true
        with:
          release-name: v0.3.1
          cache-key: ${{ runner.os }}-sccache-test-${{ hashFiles('rust-toolchain.toml') }}
          cache-update: ${{ github.event_name != 'pull_request' }}
      - name: Apt Dependencies
        uses: nick-fields/retry@v2
        with:
          timeout_minutes: 5
          max_attempts: 3
          command: sudo make install-deps
      - name: install nextest
        uses: taiki-e/install-action@nextest
      - run: make test-all
        env:
          CC: "sccache clang"
          CXX: "sccache clang++"

  lint-all:
    name: All lint checks (lint audit spellcheck udeps)
    runs-on: ubuntu-22.04
    steps:
      - name: Checkout Sources
        uses: actions/checkout@v3
      - name: Apt Dependencies
<<<<<<< HEAD
        run: |
          sudo make install-deps
          sudo apt-get install -y libclang-dev # required dep for cargo-spellcheck
      - uses: hanabi1224/cache-cargo-bin-action@v1.0.0
=======
        uses: nick-fields/retry@v2
        with:
          timeout_minutes: 5
          max_attempts: 3
          command: |
            sudo make install-deps
            sudo apt-get install -y libclang-dev # required dep for cargo-spellcheck
      - uses: actions/cache@v3
        with:
          path: |
            ~/.cargo/bin/
          key: ${{ runner.os }}-lints-cargo-bin-${{ hashFiles('rust-toolchain.toml') }}
>>>>>>> 37340139
      - name: Install Lint tools
        run: make install-lint-tools
        env:
          RUSTFLAGS: "-Cstrip=symbols"
      - name: Setup sccache
        uses: hanabi1224/sccache-action@v1.2.0
        timeout-minutes: ${{ fromJSON(env.CACHE_TIMEOUT_MINUTES) }}
        continue-on-error: true
        with:
          release-name: v0.3.1
          cache-key: ${{ runner.os }}-sccache-lints-${{ hashFiles('rust-toolchain.toml') }}
          cache-update: ${{ github.event_name != 'pull_request' }}
      - run: make lint-all
        env:
          CC: "sccache clang"
          CXX: "sccache clang++"

  build:
    name: Build
    runs-on: ${{ matrix.os }}
    strategy:
      matrix:
        os: [ubuntu-22.04, macos-latest]
    steps:
      - name: Checkout Sources
        uses: actions/checkout@v3
      - name: Install Protoc (MacOS)
        if: startsWith(matrix.os, 'macOS')
        run: |
          brew install protobuf
          protoc --version
      - name: Setup sccache
        uses: hanabi1224/sccache-action@v1.2.0
        timeout-minutes: ${{ fromJSON(env.CACHE_TIMEOUT_MINUTES) }}
        continue-on-error: true
        with:
          # hard code release-name for macos, it always get rate limited when calling github api
          release-name: v0.3.1
          cache-key: ${{ runner.os }}-sccache-${{ hashFiles('rust-toolchain.toml') }}
          cache-update: ${{ github.event_name != 'pull_request' }}
      - name: Install Apt Dependencies
        if: startsWith(matrix.os, 'Ubuntu')
        run: |
          lscpu # the job may run on different CPUs, list cpu here for analysing build time
          sudo make install-deps
      - name: Cargo Check
        run: cargo check --timings
        env:
          CC: "sccache clang"
          CXX: "sccache clang++"
      - uses: actions/upload-artifact@v3
        with:
          name: build-timings
          path: |
            target/cargo-timings/*
          if-no-files-found: error

  calibnet-check:
    name: Calibnet sync check
    runs-on: ubuntu-latest
    steps:
      - name: Checkout Sources
        uses: actions/checkout@v3
        with:
          submodules: true
      - name: Apt Dependencies
        uses: nick-fields/retry@v2
        with:
          timeout_minutes: 5
          max_attempts: 3
          command: sudo make install-deps
      - name: Setup sccache
        uses: hanabi1224/sccache-action@v1.2.0
        timeout-minutes: ${{ fromJSON(env.CACHE_TIMEOUT_MINUTES) }}
        continue-on-error: true
        with:
          release-name: v0.3.1
          cache-key: ${{ runner.os }}-sccache-calibnet-check-${{ hashFiles('rust-toolchain.toml') }}
          cache-update: ${{ github.event_name != 'pull_request' }}
      - name: build and install binaries
        run: make install
        env:
          CC: "sccache clang"
          CXX: "sccache clang++"
      - name: fetch params
        run: forest-cli fetch-params --keys
      - name: download snapshot
        run: forest-cli --chain calibnet snapshot fetch --aria2 -s $SNAPSHOT_DIRECTORY
      - name: import snapshot and run Forest
        run: |
          forest --chain calibnet --target-peer-count 50 --encrypt-keystore false --halt-after-import --import-snapshot $SNAPSHOT_DIRECTORY/*.car
          forest-cli --chain calibnet db stats
          forest --chain calibnet --target-peer-count 50 --encrypt-keystore false --detach
      - name: Validate checkpoint tipset hashes
        run: forest-cli chain validate-tipset-checkpoints
      - name: wait for sync and check health
        run: |
          forest-cli sync wait
          forest-cli --chain calibnet db stats
      - name: export snapshot
        run: |
          forest-cli snapshot export
          sha256sum -c *.sha256sum
      - name: print forest logs
        run: |
          wget -O metrics.log http://localhost:6116/metrics
          pkill forest
          echo "--- Forest STDOUT ---"; cat forest.out
          echo "--- Forest STDERR ---"; cat forest.err
          echo "--- Forest Prometheus metrics ---"; cat metrics.log

  dependencies-duplicate-check:
    name: Check cargo files for duplicates
    runs-on: ubuntu-22.04
    steps:
      - uses: actions/checkout@v3
      - name: Set up Ruby
        uses: ruby/setup-ruby@v1
        with:
          ruby-version: "3.0"
      - name: Run duplicate find check
        run: |
          gem install toml-rb --no-document
          ruby scripts/find_duplicate_deps.rb<|MERGE_RESOLUTION|>--- conflicted
+++ resolved
@@ -53,12 +53,6 @@
       - name: Checkout Sources
         uses: actions/checkout@v3
       - name: Apt Dependencies
-<<<<<<< HEAD
-        run: |
-          sudo make install-deps
-          sudo apt-get install -y libclang-dev # required dep for cargo-spellcheck
-      - uses: hanabi1224/cache-cargo-bin-action@v1.0.0
-=======
         uses: nick-fields/retry@v2
         with:
           timeout_minutes: 5
@@ -66,12 +60,7 @@
           command: |
             sudo make install-deps
             sudo apt-get install -y libclang-dev # required dep for cargo-spellcheck
-      - uses: actions/cache@v3
-        with:
-          path: |
-            ~/.cargo/bin/
-          key: ${{ runner.os }}-lints-cargo-bin-${{ hashFiles('rust-toolchain.toml') }}
->>>>>>> 37340139
+      - uses: hanabi1224/cache-cargo-bin-action@v1.0.0
       - name: Install Lint tools
         run: make install-lint-tools
         env:
