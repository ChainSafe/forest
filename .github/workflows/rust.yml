name: Rust

on:
  workflow_dispatch:
  pull_request:
    branches:
      - main
  push:
    branches:
      - main
  schedule:
    - cron: "0 0 * * *"

env:
  CI: 1
  CARGO_INCREMENTAL: 1
  CACHE_TIMEOUT_MINUTES: 5

jobs:
  test:
    name: Test
    runs-on: buildjet-8vcpu-ubuntu-2204
    timeout-minutes: 30
    steps:
      - name: Checkout Sources
        uses: actions/checkout@v3
      - name: Setup sccache
        uses: hanabi1224/sccache-action@v1.2.0
        with:
          release-name: v0.3.1
          cache-key: ${{ runner.os }}-sccache-test-${{ hashFiles('rust-toolchain.toml') }}
          cache-update: ${{ github.event_name != 'pull_request' }}
      - name: Apt Dependencies
        run: sudo make install-deps
      - name: install nextest
        uses: taiki-e/install-action@nextest
      - run: make test-all
        env:
          CC: "sccache clang"
          CXX: "sccache clang++"

  lint-all:
    name: All lint checks (lint audit spellcheck udeps)
    runs-on: ubuntu-22.04
    steps:
      - name: Checkout Sources
        uses: actions/checkout@v3
      - name: Apt Dependencies
        run: sudo make install-deps
      - uses: actions/cache@v3
        with:
          path: |
            ~/.cargo/bin/
          key: ${{ runner.os }}-lints-cargo-bin-${{ hashFiles('rust-toolchain.toml') }}
      - run: make install-lint-tools
        continue-on-error: true
      - name: Setup sccache
        uses: hanabi1224/sccache-action@v1.2.0
        with:
          release-name: v0.3.1
          cache-key: ${{ runner.os }}-sccache-lints-${{ hashFiles('rust-toolchain.toml') }}
          cache-update: ${{ github.event_name != 'pull_request' }}
      - run: make lint-all
        env:
          CC: "sccache clang"
          CXX: "sccache clang++"

  build:
    name: Build
    runs-on: ${{ matrix.os }}
    strategy:
      matrix:
        os: [ubuntu-22.04, macos-latest]
    steps:
      - name: Checkout Sources
        uses: actions/checkout@v3
      - name: Install Protoc (MacOS)
        if: startsWith(matrix.os, 'macOS')
        run: |
          brew install protobuf
          protoc --version
      - name: Setup sccache
        uses: hanabi1224/sccache-action@v1.2.0
        with:
          # hard code release-name for macos, it always get rate limited when calling github api
          release-name: v0.3.1
          cache-key: ${{ runner.os }}-sccache-${{ hashFiles('rust-toolchain.toml') }}
          cache-update: ${{ github.event_name != 'pull_request' }}
      - name: Install Apt Dependencies
        if: startsWith(matrix.os, 'Ubuntu')
        run: |
          lscpu # the job may run on different CPUs, list cpu here for analysing build time
          sudo make install-deps
      - name: Cargo Check
        run: cargo check --timings
        env:
          CC: "sccache clang"
          CXX: "sccache clang++"
      - uses: actions/upload-artifact@v3
        with:
          name: build-timings
          path: |
            target/cargo-timings/*
          if-no-files-found: error

  calibnet-check:
    name: Calibnet sync check
    #if: ${{ false }}
<<<<<<< HEAD
    # runs-on: buildjet-8vcpu-ubuntu-2004
    # timeout-minutes: 30
    runs-on: ubuntu-latest
=======
    runs-on: buildjet-8vcpu-ubuntu-2204
    timeout-minutes: 30
>>>>>>> 9e896ef2
    steps:
      - name: Checkout Sources
        uses: actions/checkout@v3
        with:
          submodules: true
      - name: Apt Dependencies
        run: sudo make install-deps
      - name: Setup sccache
        uses: hanabi1224/sccache-action@v1.2.0
        with:
          release-name: v0.3.1
          cache-key: ${{ runner.os }}-sccache-calibnet-check-${{ hashFiles('rust-toolchain.toml') }}
          cache-update: ${{ github.event_name != 'pull_request' }}
      - name: build and install binaries
        run: make install
        env:
          CC: "sccache clang"
          CXX: "sccache clang++"
      - name: fetch params
        run: forest-cli fetch-params --keys
      - name: download snapshot
        run: forest-cli --chain calibnet snapshot fetch --aria2 -s /tmp/snapshots/
      - name: import snapshot and run Forest
        run: |
          forest --chain calibnet --target-peer-count 50 --encrypt-keystore false --halt-after-import --import-snapshot /tmp/snapshots/*.car
          forest-cli --chain calibnet db stats
          forest --chain calibnet --target-peer-count 50 --encrypt-keystore false --detach
      - name: wait for sync and check health
        run: |
          forest-cli sync wait
          forest-cli --chain calibnet db stats
      - name: kill Forest process, print forest logs
        run: |
          wget -O metrics.log http://localhost:6116/metrics
          pkill forest
          echo "--- Forest STDOUT ---"; cat forest.out
          echo "--- Forest STDERR ---"; cat forest.err
          echo "--- Forest Prometheus metrics ---"; cat metrics.log

  dependencies-duplicate-check:
    name: Check cargo files for duplicates
    runs-on: ubuntu-22.04
    steps:
      - uses: actions/checkout@v3
      - name: Set up Ruby
        uses: ruby/setup-ruby@v1
        with:
          ruby-version: "3.0"
      - name: Run duplicate find check
        run: |
          gem install toml-rb --no-document
          ruby scripts/find_duplicate_deps.rb<|MERGE_RESOLUTION|>--- conflicted
+++ resolved
@@ -105,15 +105,7 @@
 
   calibnet-check:
     name: Calibnet sync check
-    #if: ${{ false }}
-<<<<<<< HEAD
-    # runs-on: buildjet-8vcpu-ubuntu-2004
-    # timeout-minutes: 30
     runs-on: ubuntu-latest
-=======
-    runs-on: buildjet-8vcpu-ubuntu-2204
-    timeout-minutes: 30
->>>>>>> 9e896ef2
     steps:
       - name: Checkout Sources
         uses: actions/checkout@v3
