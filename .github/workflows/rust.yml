--- conflicted
+++ resolved
@@ -58,12 +58,7 @@
             ~/.cargo/bin/
           key: ${{ runner.os }}-lints-cargo-bin-${{ hashFiles('rust-toolchain.toml') }}
       - name: Install Lint tools
-<<<<<<< HEAD
-        run: (which cargo-quickinstall || cargo install cargo-quickinstall) && make install-lint-tools
-        continue-on-error: true
-=======
         run: make install-lint-tools
->>>>>>> ba8b8a33
         env:
           RUSTFLAGS: "-Cstrip=symbols"
       - name: Setup sccache
