--- conflicted
+++ resolved
@@ -35,8 +35,6 @@
           push: ${{ github.ref == 'refs/heads/main' }}
 
       - name: Image digest
-<<<<<<< HEAD
-=======
         run: echo ${{ steps.docker_build.outputs.digest }}
 
   build-and-push-snapshot-iac-image:
@@ -69,5 +67,4 @@
           push: ${{ github.ref == 'refs/heads/main' }}
 
       - name: Image digest
->>>>>>> 4c9918ba
         run: echo ${{ steps.docker_build.outputs.digest }}