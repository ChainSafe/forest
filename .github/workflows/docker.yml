--- conflicted
+++ resolved
@@ -22,15 +22,9 @@
     # This is done to limit the runner cost.
     # if: github.event.pull_request.draft == false
     name: Build images and push to GHCR
-<<<<<<< HEAD
-    # runs-on: buildjet-4vcpu-ubuntu-2204
-    runs-on: ubuntu-latest
-    timeout-minutes: 60
-=======
     # Change to `buildjet-8vcpu-ubuntu-2204` if `fuzzy` is down.
     runs-on: fuzzy
     timeout-minutes: 30
->>>>>>> db4dac19
     steps:
       - name: List cached docker images
         run: docker image ls
@@ -84,12 +78,12 @@
           push: ${{ github.ref == 'refs/heads/main' || startsWith(github.ref, 'refs/tags/v') }}
           # Compile Docker image only for ARM64 for a regular PR to save some CI time.
           platforms: ${{ (github.ref == 'refs/heads/main' || startsWith(github.ref, 'refs/tags/v')) && 'linux/amd64,linux/arm64' || 'linux/arm64' }}
-          # build-args: |
-          #   SCCACHE_ENABLED=true
-          #   SCCACHE_ENDPOINT=${{ vars.SCCACHE_ENDPOINT }}
-          #   SCCACHE_BUCKET=${{ vars.SCCACHE_BUCKET }}
-          #   SCCACHE_REGION=${{ vars.SCCACHE_REGION }}
-          #   AWS_ACCESS_KEY_ID=${{ secrets.AWS_ACCESS_KEY_ID }}
-          #   AWS_SECRET_ACCESS_KEY=${{ secrets.AWS_SECRET_ACCESS_KEY }}
+          build-args: |
+            SCCACHE_ENABLED=true
+            SCCACHE_ENDPOINT=${{ vars.SCCACHE_ENDPOINT }}
+            SCCACHE_BUCKET=${{ vars.SCCACHE_BUCKET }}
+            SCCACHE_REGION=${{ vars.SCCACHE_REGION }}
+            AWS_ACCESS_KEY_ID=${{ secrets.AWS_ACCESS_KEY_ID }}
+            AWS_SECRET_ACCESS_KEY=${{ secrets.AWS_SECRET_ACCESS_KEY }}
       - name: List docker images
         run: docker image ls