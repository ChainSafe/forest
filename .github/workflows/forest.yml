name: Integration tests
concurrency:
  group: "${{ github.workflow }}-${{ github.ref }}"
  cancel-in-progress: ${{ github.ref != 'refs/heads/main' }}
on:
  workflow_dispatch:
  merge_group:
  pull_request:
    branches:
      - main
    # This needs to be declared explicitly so that the RPC checks job is actually
    # run when PR is labeled.
    types: [opened, synchronize, reopened, labeled, unlabeled]
    paths-ignore:
      - "docs/**"
      - ".github/workflows/docs-*.yml"
  push:
    branches:
      - main
    paths-ignore:
      - "docs/**"
      - ".github/workflows/docs-*.yml"

env:
  CI: 1
  CARGO_INCREMENTAL: 0
  CACHE_TIMEOUT_MINUTES: 5
  SCRIPT_TIMEOUT_MINUTES: 30
  AWS_ACCESS_KEY_ID: "${{ secrets.AWS_ACCESS_KEY_ID }}"
  AWS_SECRET_ACCESS_KEY: "${{ secrets.AWS_SECRET_ACCESS_KEY }}"
  RUSTC_WRAPPER: sccache
  CC: sccache clang
  CXX: sccache clang++
  FIL_PROOFS_PARAMETER_CACHE: /var/tmp/filecoin-proof-parameters
  SHELL_IMAGE: busybox
jobs:
  build-macos:
    name: Build MacOS
    runs-on: macos-latest
    steps:
      - name: Configure SCCache variables
        run: |
          # External PRs do not have access to 'vars' or 'secrets'.
          if [[ "$AWS_ACCESS_KEY_ID" != "" ]]; then
            echo "SCCACHE_ENDPOINT=${{ vars.SCCACHE_ENDPOINT}}" >> $GITHUB_ENV
            echo "SCCACHE_BUCKET=${{ vars.SCCACHE_BUCKET}}" >> $GITHUB_ENV
            echo "SCCACHE_REGION=${{ vars.SCCACHE_REGION}}" >> $GITHUB_ENV
          fi
          echo "SCCACHE_S3_KEY_PREFIX=macos" >> $GITHUB_ENV
      - name: Checkout Sources
        uses: actions/checkout@v4
      - name: Setup sccache
        uses: mozilla-actions/sccache-action@v0.0.9
        timeout-minutes: ${{ fromJSON(env.CACHE_TIMEOUT_MINUTES) }}
        continue-on-error: true
      - uses: actions/setup-go@v5
        with:
          go-version-file: "go.work"
      - name: Cargo Check
        run: cargo check
  build-ubuntu:
    name: Build Ubuntu
    runs-on: ubuntu-24.04
    steps:
      - name: Configure SCCache variables
        run: |
          # External PRs do not have access to 'vars' or 'secrets'.
          if [[ "${{secrets.AWS_ACCESS_KEY_ID}}" != "" ]]; then
            echo "SCCACHE_ENDPOINT=${{ vars.SCCACHE_ENDPOINT}}" >> $GITHUB_ENV
            echo "SCCACHE_BUCKET=${{ vars.SCCACHE_BUCKET}}" >> $GITHUB_ENV
            echo "SCCACHE_REGION=${{ vars.SCCACHE_REGION}}" >> $GITHUB_ENV
          fi
      - run: lscpu
      - name: Show IP
        run: curl ifconfig.me
        continue-on-error: true
      - name: Checkout Sources
        uses: actions/checkout@v4
      - name: Setup sccache
        uses: mozilla-actions/sccache-action@v0.0.9
        timeout-minutes: ${{ fromJSON(env.CACHE_TIMEOUT_MINUTES) }}
        continue-on-error: true
      - uses: actions/setup-go@v5
        with:
          go-version-file: "go.work"
      - name: Cargo Install
        env:
          # To minimize compile times: https://nnethercote.github.io/perf-book/build-configuration.html#minimizing-compile-times
          RUSTFLAGS: "-C linker=clang -C link-arg=-fuse-ld=lld"
        run: make install-slim-quick
      - uses: actions/upload-artifact@v4
        with:
          name: "forest-${{ runner.os }}"
          path: |
            ~/.cargo/bin/forest*
          if-no-files-found: error
  cargo-publish-dry-run:
    runs-on: ubuntu-24.04
    steps:
      - name: Checkout Sources
        uses: actions/checkout@v4
      - name: Setup sccache
        uses: mozilla-actions/sccache-action@v0.0.9
        timeout-minutes: ${{ fromJSON(env.CACHE_TIMEOUT_MINUTES) }}
        continue-on-error: true
      - name: Install Apt Dependencies
        run: |
          sudo make install-deps
      - uses: actions/setup-go@v5
        with:
          go-version-file: "go.work"
      - run: cargo publish --dry-run
  forest-cli-check:
    needs:
      - build-ubuntu
    name: Forest CLI checks
    runs-on: ubuntu-24.04
    steps:
      - run: lscpu
      - uses: actions/cache@v4
        with:
          path: ${{ env.FIL_PROOFS_PARAMETER_CACHE }}
          key: proof-params-keys
      - uses: actions/checkout@v4
      - uses: actions/download-artifact@v4
        with:
          name: "forest-${{ runner.os }}"
          path: ~/.cargo/bin
      - name: Set permissions
        run: |
          chmod +x ~/.cargo/bin/forest*
      - name: forest-cli check
        run: ./scripts/tests/forest_cli_check.sh
        timeout-minutes: ${{ fromJSON(env.SCRIPT_TIMEOUT_MINUTES) }}
  calibnet-check:
    needs:
      - build-ubuntu
    name: Calibnet check
    runs-on: ubuntu-24.04
    steps:
      - run: lscpu
      - uses: actions/cache@v4
        with:
          path: "${{ env.FIL_PROOFS_PARAMETER_CACHE }}"
          key: proof-params-keys
      - uses: actions/checkout@v4
      - uses: actions/download-artifact@v4
        with:
          name: "forest-${{ runner.os }}"
          path: ~/.cargo/bin
      - uses: actions/download-artifact@v4
        with:
          name: "forest-${{ runner.os }}"
          path: ~/.cargo/bin
      - name: Set permissions
        run: |
          chmod +x ~/.cargo/bin/forest*
      - name: Other commands check
        run: ./scripts/tests/calibnet_other_check.sh
        timeout-minutes: ${{ fromJSON(env.SCRIPT_TIMEOUT_MINUTES) }}
        env:
          CC: clang
          CXX: clang++
  calibnet-stateless-mode-check:
    needs:
      - build-ubuntu
    name: Calibnet stateless mode check
    runs-on: ubuntu-24.04
    steps:
      - run: lscpu
      - uses: actions/cache@v4
        with:
          path: "${{ env.FIL_PROOFS_PARAMETER_CACHE }}"
          key: proof-params-keys
      - name: Checkout Sources
        uses: actions/checkout@v4
      - uses: actions/download-artifact@v4
        with:
          name: "forest-${{ runner.os }}"
          path: ~/.cargo/bin
      - uses: actions/download-artifact@v4
        with:
          name: "forest-${{ runner.os }}"
          path: ~/.cargo/bin
      - name: Set permissions
        run: |
          chmod +x ~/.cargo/bin/forest*
      - run: ./scripts/tests/calibnet_stateless_mode_check.sh
        timeout-minutes: ${{ fromJSON(env.SCRIPT_TIMEOUT_MINUTES) }}
  calibnet-stateless-rpc-check:
    needs:
      - build-ubuntu
    name: Calibnet stateless RPC check
    runs-on: ubuntu-24.04
    steps:
      - run: lscpu
      - uses: actions/cache@v4
        with:
          path: "${{ env.FIL_PROOFS_PARAMETER_CACHE }}"
          key: proof-params-keys
      - name: Checkout Sources
        uses: actions/checkout@v4
      - uses: actions/download-artifact@v4
        with:
          name: "forest-${{ runner.os }}"
          path: ~/.cargo/bin
      - uses: actions/download-artifact@v4
        with:
          name: "forest-${{ runner.os }}"
          path: ~/.cargo/bin
      - name: Set permissions
        run: |
          chmod +x ~/.cargo/bin/forest*
      - run: ./scripts/tests/calibnet_stateless_rpc_check.sh
        timeout-minutes: ${{ fromJSON(env.SCRIPT_TIMEOUT_MINUTES) }}
  state-migrations-check:
    needs:
      - build-ubuntu
    name: State migrations
    runs-on: ubuntu-24.04
    steps:
      - run: lscpu
      - uses: actions/cache@v4
        with:
          path: "${{ env.FIL_PROOFS_PARAMETER_CACHE }}"
          key: proof-params-keys
      - uses: actions/checkout@v4
      - uses: actions/download-artifact@v4
        with:
          name: "forest-${{ runner.os }}"
          path: ~/.cargo/bin
      - name: Set permissions
        run: |
          chmod +x ~/.cargo/bin/forest*
      - name: Migration Regression Tests
        run: ./scripts/tests/calibnet_migration_regression_tests.sh
        timeout-minutes: ${{ fromJSON(env.SCRIPT_TIMEOUT_MINUTES) }}
  calibnet-wallet-check:
    needs:
      - build-ubuntu
    name: Wallet tests
    runs-on: ubuntu-24.04
    steps:
      - run: lscpu
      - uses: actions/cache@v4
        with:
          path: "${{ env.FIL_PROOFS_PARAMETER_CACHE }}"
          key: proof-params-keys
      - uses: actions/checkout@v4
      - uses: actions/download-artifact@v4
        with:
          name: "forest-${{ runner.os }}"
          path: ~/.cargo/bin
      - name: Set permissions
        run: |
          chmod +x ~/.cargo/bin/forest*
      - name: Wallet commands check
        env:
          CALIBNET_WALLET: "${{ secrets.CALIBNET_WALLET }}"
        run: |
          if [[ "$CALIBNET_WALLET" != "" ]]; then
            ./scripts/tests/calibnet_wallet_check.sh "$CALIBNET_WALLET"
          fi
        timeout-minutes: ${{ fromJSON(env.SCRIPT_TIMEOUT_MINUTES) }}
  calibnet-export-check:
    needs:
      - build-ubuntu
    name: Snapshot export checks
    runs-on: ubuntu-24.04
    steps:
      - run: lscpu
      - uses: actions/cache@v4
        with:
          path: "${{ env.FIL_PROOFS_PARAMETER_CACHE }}"
          key: proof-params-keys
      - uses: actions/checkout@v4
      - uses: actions/download-artifact@v4
        with:
          name: "forest-${{ runner.os }}"
          path: ~/.cargo/bin
      - name: Set permissions
        run: |
          chmod +x ~/.cargo/bin/forest*
      - name: Snapshot export check v1
        run: ./scripts/tests/calibnet_export_check.sh v1
        timeout-minutes: ${{ fromJSON(env.SCRIPT_TIMEOUT_MINUTES) }}
  calibnet-export-check-v2:
    needs:
      - build-ubuntu
    name: Snapshot export checks v2 with F3 data
    runs-on: ubuntu-24.04
    steps:
      - run: lscpu
      - uses: actions/cache@v4
        with:
          path: "${{ env.FIL_PROOFS_PARAMETER_CACHE }}"
          key: proof-params-keys
      - uses: actions/checkout@v4
      - uses: actions/download-artifact@v4
        with:
          name: "forest-${{ runner.os }}"
          path: ~/.cargo/bin
      - name: Set permissions
        run: |
          chmod +x ~/.cargo/bin/forest*
      - name: Snapshot export check v2
        run: ./scripts/tests/calibnet_export_f3_check.sh
        timeout-minutes: ${{ fromJSON(env.SCRIPT_TIMEOUT_MINUTES) }}
  calibnet-unordered-export-check:
    needs:
      - build-ubuntu
    name: Snapshot unordered export checks
    runs-on: ubuntu-24.04
    steps:
      - run: lscpu
      - uses: actions/cache@v4
        with:
          path: "${{ env.FIL_PROOFS_PARAMETER_CACHE }}"
          key: proof-params-keys
      - uses: actions/checkout@v4
      - uses: actions/download-artifact@v4
        with:
          name: "forest-${{ runner.os }}"
          path: ~/.cargo/bin
      - name: Set permissions
        run: |
          chmod +x ~/.cargo/bin/forest*
      - name: Snapshot unordered export check
        run: ./scripts/tests/calibnet_export_unordered_check.sh
        timeout-minutes: ${{ fromJSON(env.SCRIPT_TIMEOUT_MINUTES) }}
  calibnet-no-discovery-checks:
    needs:
      - build-ubuntu
    name: Calibnet no discovery checks
    runs-on: ubuntu-24.04
    steps:
      - run: lscpu
      - uses: actions/cache@v4
        with:
          path: "${{ env.FIL_PROOFS_PARAMETER_CACHE }}"
          key: proof-params-keys
      - uses: actions/checkout@v4
      - uses: actions/download-artifact@v4
        with:
          name: "forest-${{ runner.os }}"
          path: ~/.cargo/bin
      - name: Set permissions
        run: |
          chmod +x ~/.cargo/bin/forest*
      - run: ./scripts/tests/calibnet_no_discovery_check.sh
        timeout-minutes: ${{ fromJSON(env.SCRIPT_TIMEOUT_MINUTES) }}
  calibnet-kademlia-checks:
    needs:
      - build-ubuntu
    name: Calibnet kademlia checks
    runs-on: ubuntu-24.04
    steps:
      - run: lscpu
      - uses: actions/cache@v4
        with:
          path: "${{ env.FIL_PROOFS_PARAMETER_CACHE }}"
          key: proof-params-keys
      - uses: actions/checkout@v4
      - uses: actions/download-artifact@v4
        with:
          name: "forest-${{ runner.os }}"
          path: ~/.cargo/bin
      - name: Set permissions
        run: |
          chmod +x ~/.cargo/bin/forest*
      - run: ./scripts/tests/calibnet_kademlia_check.sh
        timeout-minutes: ${{ fromJSON(env.SCRIPT_TIMEOUT_MINUTES) }}
  calibnet-eth-mapping-check:
    needs:
      - build-ubuntu
    name: Calibnet eth mapping check
    runs-on: ubuntu-24.04
    steps:
      - run: lscpu
      - uses: actions/cache@v4
        with:
          path: "${{ env.FIL_PROOFS_PARAMETER_CACHE }}"
          key: proof-params-keys
      - name: Checkout Sources
        uses: actions/checkout@v4
      - uses: actions/download-artifact@v4
        with:
          name: "forest-${{ runner.os }}"
          path: ~/.cargo/bin
      - uses: actions/download-artifact@v4
        with:
          name: "forest-${{ runner.os }}"
          path: ~/.cargo/bin
      - name: Set permissions
        run: |
          chmod +x ~/.cargo/bin/forest*
      - run: ./scripts/tests/calibnet_eth_mapping_check.sh
        timeout-minutes: ${{ fromJSON(env.SCRIPT_TIMEOUT_MINUTES) }}
  db-migration-checks:
    needs:
      - build-ubuntu
    runs-on: ubuntu-24.04
    steps:
      - uses: actions/cache@v4
        with:
          path: "${{ env.FIL_PROOFS_PARAMETER_CACHE }}"
          key: proof-params-keys
      - uses: actions/checkout@v4
      - uses: actions/download-artifact@v4
        with:
          name: "forest-${{ runner.os }}"
          path: ~/.cargo/bin
      - name: Set permissions
        run: |
          chmod +x ~/.cargo/bin/forest*
      - name: Database migration checks
        run: ./scripts/tests/calibnet_db_migration.sh
        timeout-minutes: ${{ fromJSON(env.SCRIPT_TIMEOUT_MINUTES) }}
  local-devnet-check:
    name: Devnet checks
    runs-on: ubuntu-24.04
    needs:
      - build-ubuntu
    env:
      # We use a custom Dockerfile for CI to speed up the build process.
      FOREST_DOCKERFILE_OVERRIDE: scripts/devnet/forest_ci.dockerfile
    steps:
      - uses: actions/cache@v4
        id: cache
        with:
          path: "${{ env.FIL_PROOFS_PARAMETER_CACHE }}"
          key: proof-params-2k
      - name: Load cache into volume
        if: steps.cache.outputs.cache-hit == 'true'
        run: |
          docker volume create devnet_filecoin-proofs
          docker run --rm \
            -v devnet_filecoin-proofs:/proofs \
            -v $FIL_PROOFS_PARAMETER_CACHE:/cache \
            $SHELL_IMAGE \
            sh -c "cp /cache/* /proofs"
      - uses: actions/checkout@v4
      - uses: actions/download-artifact@v4
        with:
          name: "forest-${{ runner.os }}"
      - name: Devnet setup
        run: ./scripts/devnet/setup.sh
        timeout-minutes: ${{ fromJSON(env.SCRIPT_TIMEOUT_MINUTES) }}
      - name: Devnet check
        run: ./scripts/devnet/check.sh
        timeout-minutes: ${{ fromJSON(env.SCRIPT_TIMEOUT_MINUTES) }}
      - name: Dump docker logs
        if: always()
        uses: jwalton/gh-docker-logs@v2
      - name: Prepare cache folder for uploading
        if: steps.cache.outputs.cache-hit != 'true'
        run: |
          docker run --rm \
            -v devnet_filecoin-proofs:/proofs \
            -v $FIL_PROOFS_PARAMETER_CACHE:/cache \
            $SHELL_IMAGE \
            sh -c "cp /proofs/* /cache"
          sudo chmod -R 755 $FIL_PROOFS_PARAMETER_CACHE
  local-devnet-curio-check:
    # Disabling this job as it is not providing any value until the curio setup is fixed. See: https://github.com/ChainSafe/forest/issues/5171
    if: false
    name: Devnet Curio checks
    runs-on: ubuntu-24.04
    needs:
      - build-ubuntu
    env:
      # We use a custom Dockerfile for CI to speed up the build process.
      FOREST_DOCKERFILE_OVERRIDE: scripts/devnet/forest_ci.dockerfile
    steps:
      - uses: actions/cache@v4
        id: cache
        with:
          path: "${{ env.FIL_PROOFS_PARAMETER_CACHE }}"
          key: proof-params-2k
      - name: Load cache into volume
        if: steps.cache.outputs.cache-hit == 'true'
        run: |
          docker volume create devnet_filecoin-proofs
          docker run --rm \
            -v devnet_filecoin-proofs:/proofs \
            -v $FIL_PROOFS_PARAMETER_CACHE:/cache \
            $SHELL_IMAGE \
            sh -c "cp /cache/* /proofs"
      - uses: actions/checkout@v4
      - uses: actions/download-artifact@v4
        with:
          name: "forest-${{ runner.os }}"
      - name: Devnet setup
        run: |
          cp ./scripts/devnet/setup.sh ./scripts/devnet-curio/setup.sh
          chmod +x ./scripts/devnet-curio/setup.sh
          ./scripts/devnet-curio/setup.sh
        timeout-minutes: ${{ fromJSON(env.SCRIPT_TIMEOUT_MINUTES) }}
      - name: Devnet check
        run: |
          cp ./scripts/devnet/check.sh ./scripts/devnet-curio/check.sh
          chmod +x ./scripts/devnet-curio/check.sh
          ./scripts/devnet-curio/check.sh
        timeout-minutes: ${{ fromJSON(env.SCRIPT_TIMEOUT_MINUTES) }}
      - name: Dump docker logs
        if: always()
        uses: jwalton/gh-docker-logs@v2
      - name: Prepare cache folder for uploading
        if: steps.cache.outputs.cache-hit != 'true'
        run: |
          docker run --rm \
            -v devnet_filecoin-proofs:/proofs \
            -v $FIL_PROOFS_PARAMETER_CACHE:/cache \
            $SHELL_IMAGE \
            sh -c "cp /proofs/* /cache"
          sudo chmod -R 755 $FIL_PROOFS_PARAMETER_CACHE
  bootstrap-checks-forest:
    needs:
      - build-ubuntu
    name: Bootstrap checks - Forest
    runs-on: ubuntu-24.04
    env:
      # We use a custom Dockerfile for CI to speed up the build process.
      FOREST_DOCKERFILE_OVERRIDE: scripts/devnet/forest_ci.dockerfile
    steps:
      - uses: actions/checkout@v4
      - uses: actions/download-artifact@v4
        with:
          name: "forest-${{ runner.os }}"
      - name: Run bootstrap tests
        run: ./scripts/tests/bootstrapper/test_bootstrapper.sh forest
        timeout-minutes: ${{ fromJSON(env.SCRIPT_TIMEOUT_MINUTES) }}
      - name: Dump docker logs
        if: always()
        uses: jwalton/gh-docker-logs@v2
  bootstrap-checks-lotus:
    needs:
      - build-ubuntu
    name: Bootstrap checks - Lotus
    runs-on: ubuntu-24.04
    env:
      # We use a custom Dockerfile for CI to speed up the build process.
      FOREST_DOCKERFILE_OVERRIDE: scripts/devnet/forest_ci.dockerfile
    steps:
      - uses: actions/checkout@v4
      - uses: actions/download-artifact@v4
        with:
          name: "forest-${{ runner.os }}"
      - name: Run bootstrap tests
        run: ./scripts/tests/bootstrapper/test_bootstrapper.sh lotus
        timeout-minutes: ${{ fromJSON(env.SCRIPT_TIMEOUT_MINUTES) }}
      - name: Dump docker logs
        if: always()
        uses: jwalton/gh-docker-logs@v2
  calibnet-rpc-checks-no-ops:
    name: Calibnet RPC checks
    runs-on: ubuntu-24.04-arm
    if: ${{ !contains(github.event.pull_request.labels.*.name, 'RPC') }}
    steps:
      - run: echo "No-op job to trigger the required calibnet RPC checks."
  calibnet-rpc-checks:
    if: ${{ contains(github.event.pull_request.labels.*.name, 'RPC') }}
    needs:
      - build-ubuntu
    name: Calibnet RPC checks
    runs-on: buildjet-8vcpu-ubuntu-2204
    env:
      # We use a custom Dockerfile for CI to speed up the build process.
      FOREST_DOCKERFILE_OVERRIDE: scripts/devnet/forest_ci.dockerfile
    steps:
      - uses: actions/checkout@v4
      - uses: actions/download-artifact@v4
        with:
          name: "forest-${{ runner.os }}"
      - name: Run api compare tests
        run: ./scripts/tests/api_compare/setup.sh
        timeout-minutes: ${{ fromJSON(env.SCRIPT_TIMEOUT_MINUTES) }}
      - name: Dump docker logs
        if: always()
        uses: jwalton/gh-docker-logs@v2
      - name: Dump Docker usage
        if: always()
        run: |
          sudo ls /var/lib/docker/volumes
          docker system df
          docker system df --verbose
          df -h
  # Umbrella job to aggregate all integration tests and get their status
  integration-tests-status:
    needs:
      - build-macos
      - build-ubuntu
      - cargo-publish-dry-run
      - forest-cli-check
      - calibnet-check
      - calibnet-stateless-mode-check
      - calibnet-stateless-rpc-check
      - state-migrations-check
      - calibnet-wallet-check
      - calibnet-export-check
      - calibnet-export-check-v2
<<<<<<< HEAD
      - calibnet-unordered-export-check
=======
>>>>>>> 091b114a
      - calibnet-no-discovery-checks
      - calibnet-kademlia-checks
      - calibnet-eth-mapping-check
      - db-migration-checks
      - local-devnet-check
      # - local-devnet-curio-check
      - bootstrap-checks-forest
      - bootstrap-checks-lotus
    name: Integration tests status
    runs-on: ubuntu-24.04
    steps:
      - run: echo "All integration tests passed."<|MERGE_RESOLUTION|>--- conflicted
+++ resolved
@@ -599,10 +599,7 @@
       - calibnet-wallet-check
       - calibnet-export-check
       - calibnet-export-check-v2
-<<<<<<< HEAD
       - calibnet-unordered-export-check
-=======
->>>>>>> 091b114a
       - calibnet-no-discovery-checks
       - calibnet-kademlia-checks
       - calibnet-eth-mapping-check
