--- conflicted
+++ resolved
@@ -112,27 +112,7 @@
           chmod +x ~/.cargo/bin/forest*
       - name: forest-cli check
         run: ./scripts/tests/forest_cli_check.sh
-<<<<<<< HEAD
-        timeout-minutes: 15
-=======
-        timeout-minutes: '${{ fromJSON(env.SCRIPT_TIMEOUT_MINUTES) }}'
-  forest-tool-check:
-    needs:
-      - build-ubuntu
-    name: Forest TOOL checks
-    runs-on: ubuntu-latest
-    steps:
-      - run: lscpu
-      - name: Checkout Sources
-        uses: actions/checkout@v4
-      - uses: actions/download-artifact@v4
-        with:
-          name: 'forest-${{ runner.os }}'
-          path: ~/.cargo/bin
-      - name: Set permissions
-        run: |
-          chmod +x ~/.cargo/bin/forest*
->>>>>>> 46baf954
+        timeout-minutes: '${{ fromJSON(env.SCRIPT_TIMEOUT_MINUTES) }}'
   calibnet-check:
     needs:
       - build-ubuntu
