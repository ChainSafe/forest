name: Integration tests

# Cancel workflow if there is a new change to the branch.
concurrency:
  group: ${{ github.workflow }}-${{ github.ref }}
  cancel-in-progress: ${{ github.ref != 'refs/heads/main' }}

on:
  workflow_dispatch:
  merge_group:
  pull_request:
    branches:
      - main
  push:
    branches:
      - main
  schedule:
    - cron: "0 0 * * *"

env:
  CI: 1
  CARGO_INCREMENTAL: 0
  CACHE_TIMEOUT_MINUTES: 5
  AWS_ACCESS_KEY_ID: ${{ secrets.AWS_ACCESS_KEY_ID }}
  AWS_SECRET_ACCESS_KEY: ${{ secrets.AWS_SECRET_ACCESS_KEY }}
  RUSTC_WRAPPER: "sccache"
  CC: "sccache clang"
  CXX: "sccache clang++"

jobs:
  build-macos:
    name: Build MacOS
    runs-on: macos-latest
    steps:
      - name: Configure SCCache variables
        run: |
          # External PRs do not have access to 'vars' or 'secrets'.
          if [[ "$AWS_ACCESS_KEY_ID" != "" ]]; then
            echo "SCCACHE_ENDPOINT=${{ vars.SCCACHE_ENDPOINT}}" >> $GITHUB_ENV
            echo "SCCACHE_BUCKET=${{ vars.SCCACHE_BUCKET}}" >> $GITHUB_ENV
            echo "SCCACHE_REGION=${{ vars.SCCACHE_REGION}}" >> $GITHUB_ENV
          fi
      - name: Checkout Sources
        uses: actions/checkout@v4
      - name: Setup sccache
        uses: mozilla-actions/sccache-action@v0.0.3
        timeout-minutes: ${{ fromJSON(env.CACHE_TIMEOUT_MINUTES) }}
        continue-on-error: true
      - name: Cargo Check
        run: cargo check

  build-ubuntu:
    name: Build Ubuntu
    runs-on: ubuntu-latest
    steps:
      - name: Configure SCCache variables
        run: |
          # External PRs do not have access to 'vars' or 'secrets'.
          if [[ "${{secrets.AWS_ACCESS_KEY_ID}}" != "" ]]; then
            echo "SCCACHE_ENDPOINT=${{ vars.SCCACHE_ENDPOINT}}" >> $GITHUB_ENV
            echo "SCCACHE_BUCKET=${{ vars.SCCACHE_BUCKET}}" >> $GITHUB_ENV
            echo "SCCACHE_REGION=${{ vars.SCCACHE_REGION}}" >> $GITHUB_ENV
          fi
      # To help investigate transient test failures
      - run: lscpu
      # find the nearest S3 space for storing cache files
      - name: Show IP
        run: curl ifconfig.me
        continue-on-error: true
      - name: Checkout Sources
        uses: actions/checkout@v4
      - name: Setup sccache
        uses: mozilla-actions/sccache-action@v0.0.3
        timeout-minutes: ${{ fromJSON(env.CACHE_TIMEOUT_MINUTES) }}
        continue-on-error: true
      - name: Install Apt Dependencies
        run: |
          sudo make install-deps
      - name: Cargo Install
        run: make install
      - uses: actions/upload-artifact@v4
        with:
          name: forest-${{ runner.os }}
          path: |
            ~/.cargo/bin/forest*
          if-no-files-found: error

  cargo-publish-dry-run:
    runs-on: ubuntu-latest
    steps:
      - name: Checkout Sources
        uses: actions/checkout@v4
      - name: Setup sccache
        uses: mozilla-actions/sccache-action@v0.0.3
        timeout-minutes: ${{ fromJSON(env.CACHE_TIMEOUT_MINUTES) }}
        continue-on-error: true
      - name: Install Apt Dependencies
        run: |
          sudo make install-deps
      - run: cargo publish --dry-run

  # cli-specific tests
  forest-cli-check:
    needs:
      - build-ubuntu
    name: Forest CLI checks
    runs-on: ubuntu-latest
    steps:
      # To help investigate transient test failures
      - run: lscpu
      - name: Checkout Sources
        uses: actions/checkout@v4
      - uses: actions/download-artifact@v4
        with:
          name: forest-${{ runner.os }}
          path: ~/.cargo/bin
      # Permissions are lost during artifact-upload
      # https://github.com/actions/upload-artifact#permission-loss
      - name: Set permissions
        run: |
          chmod +x ~/.cargo/bin/forest*
      - name: forest-cli check
        run: ./scripts/tests/forest_cli_check.sh
        timeout-minutes: 15

  # tool-specific tests
  forest-tool-check:
    needs:
      - build-ubuntu
    name: Forest TOOL checks
    runs-on: ubuntu-latest
    steps:
      # To help investigate transient test failures
      - run: lscpu
      - name: Checkout Sources
        uses: actions/checkout@v4
      - uses: actions/download-artifact@v4
        with:
          name: forest-${{ runner.os }}
          path: ~/.cargo/bin
      # Permissions are lost during artifact-upload
      # https://github.com/actions/upload-artifact#permission-loss
      - name: Set permissions
        run: |
          chmod +x ~/.cargo/bin/forest*

  # miscallenous tests done on calibnet
  calibnet-check:
    needs:
      - build-ubuntu
    name: Calibnet check
    runs-on: ubuntu-latest
    steps:
      # To help investigate transient test failures
      - run: lscpu
      - name: Checkout Sources
        uses: actions/checkout@v4
      - uses: actions/download-artifact@v4
        with:
          name: forest-${{ runner.os }}
          path: ~/.cargo/bin
      - uses: actions/download-artifact@v4
        with:
          name: forest-${{ runner.os }}
          path: ~/.cargo/bin
      # Permissions are lost during artifact-upload
      # https://github.com/actions/upload-artifact#permission-loss
      - name: Set permissions
        run: |
          chmod +x ~/.cargo/bin/forest*
      - name: Other commands check
        run: ./scripts/tests/calibnet_other_check.sh
        timeout-minutes: 15

  # forest stateless mode tests done on calibnet
  calibnet-stateless-mode-check:
    needs:
      - build-ubuntu
    name: Calibnet stateless mode check
    runs-on: ubuntu-latest
    steps:
      # To help investigate transient test failures
      - run: lscpu
      - name: Checkout Sources
        uses: actions/checkout@v4
      - uses: actions/download-artifact@v4
        with:
          name: forest-${{ runner.os }}
          path: ~/.cargo/bin
      - uses: actions/download-artifact@v4
        with:
          name: forest-${{ runner.os }}
          path: ~/.cargo/bin
      # Permissions are lost during artifact-upload
      # https://github.com/actions/upload-artifact#permission-loss
      - name: Set permissions
        run: |
          chmod +x ~/.cargo/bin/forest*
      - run: ./scripts/tests/calibnet_stateless_mode_check.sh
        timeout-minutes: 10

  # state migration regression tests
  state-migrations-check:
    needs:
      - build-ubuntu
    name: State migrations
    runs-on: ubuntu-latest
    steps:
      # To help investigate transient test failures
      - run: lscpu
      - name: Checkout Sources
        uses: actions/checkout@v4
      - uses: actions/download-artifact@v4
        with:
          name: forest-${{ runner.os }}
          path: ~/.cargo/bin
      # Permissions are lost during artifact-upload
      # https://github.com/actions/upload-artifact#permission-loss
      - name: Set permissions
        run: |
          chmod +x ~/.cargo/bin/forest*
      - name: Migration Regression Tests
        run: ./scripts/tests/calibnet_migration_regression_tests.sh
        timeout-minutes: 15

  # Wallet checks (sending, exporting key, balances...)
  calibnet-wallet-check:
    needs:
      - build-ubuntu
    name: Wallet tests
    runs-on: ubuntu-latest
    steps:
      # To help investigate transient test failures
      - run: lscpu
      - name: Checkout Sources
        uses: actions/checkout@v4
      - uses: actions/download-artifact@v4
        with:
          name: forest-${{ runner.os }}
          path: ~/.cargo/bin
      # Permissions are lost during artifact-upload
      # https://github.com/actions/upload-artifact#permission-loss
      - name: Set permissions
        run: |
          chmod +x ~/.cargo/bin/forest*
      - name: Wallet commands check
        env:
          CALIBNET_WALLET: ${{ secrets.CALIBNET_WALLET }}
        run: |
          if [[ "$CALIBNET_WALLET" != "" ]]; then
            ./scripts/tests/calibnet_wallet_check.sh "$CALIBNET_WALLET"
          fi
        timeout-minutes: 15

  # Snapshot export checks
  calibnet-export-check:
    needs:
      - build-ubuntu
    name: Snapshot export checks
    runs-on: ubuntu-latest
    steps:
      # To help investigate transient test failures
      - run: lscpu
      - name: Checkout Sources
        uses: actions/checkout@v4
      - uses: actions/download-artifact@v4
        with:
          name: forest-${{ runner.os }}
          path: ~/.cargo/bin
      # Permissions are lost during artifact-upload
      # https://github.com/actions/upload-artifact#permission-loss
      - name: Set permissions
        run: |
          chmod +x ~/.cargo/bin/forest*
      - name: Snapshot export check
        run: ./scripts/tests/calibnet_export_check.sh
        timeout-minutes: 15

  # Calibnet checks with discovery disabled
  calibnet-no-discovery-checks:
    needs:
      - build-ubuntu
    name: Calibnet no discovery checks
    runs-on: ubuntu-latest
    steps:
      # To help investigate transient test failures
      - run: lscpu
      - name: Checkout Sources
        uses: actions/checkout@v4
      - uses: actions/download-artifact@v4
        with:
          name: forest-${{ runner.os }}
          path: ~/.cargo/bin
      # Permissions are lost during artifact-upload
      # https://github.com/actions/upload-artifact#permission-loss
      - name: Set permissions
        run: |
          chmod +x ~/.cargo/bin/forest*
      - run: ./scripts/tests/calibnet_no_discovery_check.sh
        timeout-minutes: 10

  # Calibnet kademlia discovery checks
  calibnet-kademlia-checks:
    needs:
      - build-ubuntu
    name: Calibnet kademlia checks
    runs-on: ubuntu-latest
    steps:
      # To help investigate transient test failures
      - run: lscpu
      - name: Checkout Sources
        uses: actions/checkout@v4
      - uses: actions/download-artifact@v4
        with:
          name: forest-${{ runner.os }}
          path: ~/.cargo/bin
      # Permissions are lost during artifact-upload
      # https://github.com/actions/upload-artifact#permission-loss
      - name: Set permissions
        run: |
          chmod +x ~/.cargo/bin/forest*
      - run: ./scripts/tests/calibnet_kademlia_check.sh
        timeout-minutes: 10

  db-migration-checks:
    needs:
      - build-ubuntu
    runs-on: ubuntu-latest
    steps:
      - name: Checkout Sources
        uses: actions/checkout@v4
      - uses: actions/download-artifact@v4
        with:
          name: forest-${{ runner.os }}
          path: ~/.cargo/bin
      # Permissions are lost during artifact-upload
      # https://github.com/actions/upload-artifact#permission-loss
      - name: Set permissions
        run: |
          chmod +x ~/.cargo/bin/forest*
      - name: Database migration checks
        run: ./scripts/tests/calibnet_db_migration.sh
        timeout-minutes: 15

  db-migration-checks-car-db:
    needs:
      - build-ubuntu
    runs-on: ubuntu-latest
    steps:
      - name: Checkout Sources
        uses: actions/checkout@v4
      - uses: actions/download-artifact@v4
        with:
          name: forest-${{ runner.os }}
          path: ~/.cargo/bin
      # Permissions are lost during artifact-upload
      # https://github.com/actions/upload-artifact#permission-loss
      - name: Set permissions
        run: |
          chmod +x ~/.cargo/bin/forest*
      - name: Database migration checks with car_db folder
        run: ./scripts/tests/calibnet_db_migration_car_db.sh
        timeout-minutes: 15

  local-devnet-check:
    name: Devnet checks
    runs-on: ubuntu-latest
    needs:
      - build-ubuntu
    steps:
      - name: Checkout Sources
        uses: actions/checkout@v4
      - uses: actions/download-artifact@v4
        with:
          name: forest-${{ runner.os }}
      - name: Devnet setup
        run: ./scripts/devnet/ci_setup.sh
        timeout-minutes: 15
      - name: Devnet check
        run: ./scripts/devnet/ci_check.sh
        timeout-minutes: 15
      - name: Dump docker logs
<<<<<<< HEAD
        uses: jwalton/gh-docker-logs@v2

  # Offline rpc check on calibnet
  offline-rpc-check:
    needs:
      - build-ubuntu
    name: Offline RPC check
    runs-on: ubuntu-latest
    steps:
      # To help investigate transient test failures
      - run: lscpu
      - name: Checkout Sources
        uses: actions/checkout@v4
      - uses: actions/download-artifact@v4
        with:
          name: forest-${{ runner.os }}
          path: ~/.cargo/bin
      - uses: actions/download-artifact@v4
        with:
          name: forest-${{ runner.os }}
          path: ~/.cargo/bin
      # Permissions are lost during artifact-upload
      # https://github.com/actions/upload-artifact#permission-loss
      - name: Set permissions
        run: |
          chmod +x ~/.cargo/bin/forest*
      - name: RPC check
        run: ./scripts/tests/calibnet_offline_rpc_check.sh
        timeout-minutes: 20
=======
        if: always()
        uses: jwalton/gh-docker-logs@v2
>>>>>>> 9ce94503
<|MERGE_RESOLUTION|>--- conflicted
+++ resolved
@@ -380,7 +380,7 @@
         run: ./scripts/devnet/ci_check.sh
         timeout-minutes: 15
       - name: Dump docker logs
-<<<<<<< HEAD
+        if: always()
         uses: jwalton/gh-docker-logs@v2
 
   # Offline rpc check on calibnet
@@ -409,8 +409,4 @@
           chmod +x ~/.cargo/bin/forest*
       - name: RPC check
         run: ./scripts/tests/calibnet_offline_rpc_check.sh
-        timeout-minutes: 20
-=======
-        if: always()
-        uses: jwalton/gh-docker-logs@v2
->>>>>>> 9ce94503
+        timeout-minutes: 20