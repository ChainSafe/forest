name: Integration tests

# Cancel workflow if there is a new change to the branch.
concurrency:
  group: ${{ github.workflow }}-${{ github.ref }}
  cancel-in-progress: ${{ github.ref != 'refs/heads/main' }}

on:
  workflow_dispatch:
  merge_group:
  pull_request:
    branches:
      - main
  push:
    branches:
      - main
  schedule:
    - cron: "0 0 * * *"

env:
  CI: 1
  CARGO_INCREMENTAL: 0
  CACHE_TIMEOUT_MINUTES: 5
  SCCACHE_ENDPOINT: ${{ vars.SCCACHE_ENDPOINT }}
  SCCACHE_BUCKET: ${{ vars.SCCACHE_BUCKET }}
  SCCACHE_REGION: ${{ vars.SCCACHE_REGION }}
  AWS_ACCESS_KEY_ID: ${{ secrets.AWS_ACCESS_KEY_ID }}
  AWS_SECRET_ACCESS_KEY: ${{ secrets.AWS_SECRET_ACCESS_KEY }}
  RUSTC_WRAPPER: "sccache"
  CC: "sccache clang"
  CXX: "sccache clang++"

jobs:
  build-macos:
    name: Build MacOS
    runs-on: macos-latest
    steps:
      - name: Checkout Sources
        uses: actions/checkout@v4
      - run: ./assets/ci_download.sh
      - name: Setup sccache
        uses: mozilla-actions/sccache-action@v0.0.3
        timeout-minutes: ${{ fromJSON(env.CACHE_TIMEOUT_MINUTES) }}
        continue-on-error: true
      - name: Cargo Check
        run: cargo check

  build-ubuntu:
    name: Build Ubuntu
    runs-on: ubuntu-latest
    steps:
      # To help investigate transient test failures
      - run: lscpu
      # find the nearest S3 space for storing cache files
      - name: Show IP
        run: curl ifconfig.me
        continue-on-error: true
      - name: Checkout Sources
        uses: actions/checkout@v4
      - run: ./assets/ci_download.sh
      - name: Setup sccache
        uses: mozilla-actions/sccache-action@v0.0.3
        timeout-minutes: ${{ fromJSON(env.CACHE_TIMEOUT_MINUTES) }}
        continue-on-error: true
      - name: Install Apt Dependencies
        run: |
          sudo make install-deps
      - name: Cargo Install
        run: make install
      - uses: actions/upload-artifact@v3
        with:
          name: forest-${{ runner.os }}
          path: |
            ~/.cargo/bin/forest*
          if-no-files-found: error

  cargo-publish-dry-run:
    runs-on: ubuntu-latest
    steps:
      - name: Checkout Sources
        uses: actions/checkout@v4
      - run: ./assets/ci_download.sh
      - name: Setup sccache
        uses: mozilla-actions/sccache-action@v0.0.3
        timeout-minutes: ${{ fromJSON(env.CACHE_TIMEOUT_MINUTES) }}
        continue-on-error: true
      - name: Install Apt Dependencies
        run: |
          sudo make install-deps
      - run: cargo publish --dry-run --allow-dirty # assets are not pulled by git-lfs thus the repo is dirty.

  # cli-specific tests
  forest-cli-check:
    needs:
      - build-ubuntu
    name: Forest CLI checks
    runs-on: ubuntu-latest
    steps:
      # To help investigate transient test failures
      - run: lscpu
      - name: Checkout Sources
        uses: actions/checkout@v4
      - uses: actions/download-artifact@v3
        with:
          name: forest-${{ runner.os }}
          path: ~/.cargo/bin
      # Permissions are lost during artifact-upload
      # https://github.com/actions/upload-artifact#permission-loss
      - name: Set permissions
        run: |
          chmod +x ~/.cargo/bin/forest*
      - name: forest-cli check
        run: ./scripts/tests/forest_cli_check.sh

<<<<<<< HEAD
=======
  # tool-specific tests
  forest-tool-check:
    needs:
      - build-ubuntu
    name: Forest TOOL checks
    runs-on: ubuntu-latest
    steps:
      # To help investigate transient test failures
      - run: lscpu
      - name: Checkout Sources
        uses: actions/checkout@v4
      - uses: actions/download-artifact@v3
        with:
          name: forest-${{ runner.os }}
          path: ~/.cargo/bin
      # Permissions are lost during artifact-upload
      # https://github.com/actions/upload-artifact#permission-loss
      - name: Set permissions
        run: |
          chmod +x ~/.cargo/bin/forest*
      - name: forest-tool check
        run: ./scripts/tests/forest_tool_check.sh

>>>>>>> 0cc6012e
  # miscallenous tests done on calibnet
  calibnet-check:
    needs:
      - build-ubuntu
    name: Calibnet check
    runs-on: ubuntu-latest
    steps:
      # To help investigate transient test failures
      - run: lscpu
      - name: Checkout Sources
        uses: actions/checkout@v4
      - uses: actions/download-artifact@v3
        with:
          name: forest-${{ runner.os }}
          path: ~/.cargo/bin
      - uses: actions/download-artifact@v3
        with:
          name: forest-${{ runner.os }}
          path: ~/.cargo/bin
      # Permissions are lost during artifact-upload
      # https://github.com/actions/upload-artifact#permission-loss
      - name: Set permissions
        run: |
          chmod +x ~/.cargo/bin/forest*
      - name: Other commands check
        run: ./scripts/tests/calibnet_other_check.sh

  # state migration regression tests
  state-migrations-check:
    needs:
      - build-ubuntu
    name: State migrations
    runs-on: ubuntu-latest
    steps:
      # To help investigate transient test failures
      - run: lscpu
      - name: Checkout Sources
        uses: actions/checkout@v4
      - uses: actions/download-artifact@v3
        with:
          name: forest-${{ runner.os }}
          path: ~/.cargo/bin
      # Permissions are lost during artifact-upload
      # https://github.com/actions/upload-artifact#permission-loss
      - name: Set permissions
        run: |
          chmod +x ~/.cargo/bin/forest*
      - name: Migration Regression Tests
        run: ./scripts/tests/calibnet_migration_regression_tests.sh

  # Wallet checks (sending, exporting key, balances...)
  calibnet-wallet-check:
    needs:
      - build-ubuntu
    name: Wallet tests
    runs-on: ubuntu-latest
    steps:
      # To help investigate transient test failures
      - run: lscpu
      - name: Checkout Sources
        uses: actions/checkout@v4
      - uses: actions/download-artifact@v3
        with:
          name: forest-${{ runner.os }}
          path: ~/.cargo/bin
      # Permissions are lost during artifact-upload
      # https://github.com/actions/upload-artifact#permission-loss
      - name: Set permissions
        run: |
          chmod +x ~/.cargo/bin/forest*
      - name: Wallet commands check
        env:
          CALIBNET_WALLET: ${{ secrets.CALIBNET_WALLET }}
        run: ./scripts/tests/calibnet_wallet_check.sh "$CALIBNET_WALLET"

  # Snapshot export checks
  calibnet-export-check:
    needs:
      - build-ubuntu
    name: Snapshot export checks
    runs-on: ubuntu-latest
    steps:
      # To help investigate transient test failures
      - run: lscpu
      - name: Checkout Sources
        uses: actions/checkout@v4
      - uses: actions/download-artifact@v3
        with:
          name: forest-${{ runner.os }}
          path: ~/.cargo/bin
      # Permissions are lost during artifact-upload
      # https://github.com/actions/upload-artifact#permission-loss
      - name: Set permissions
        run: |
          chmod +x ~/.cargo/bin/forest*
      - name: Snapshot export check
        run: ./scripts/tests/calibnet_export_check.sh

  db-migration-checks:
    needs:
      - build-ubuntu
    runs-on: ubuntu-latest
    steps:
      - name: Checkout Sources
        uses: actions/checkout@v4
      - uses: actions/download-artifact@v3
        with:
          name: forest-${{ runner.os }}
          path: ~/.cargo/bin
      # Permissions are lost during artifact-upload
      # https://github.com/actions/upload-artifact#permission-loss
      - name: Set permissions
        run: |
          chmod +x ~/.cargo/bin/forest*
      - name: Database migration checks
        run: ./scripts/tests/calibnet_db_migration.sh

  local-devnet-check:
    name: Devnet checks
    runs-on: ubuntu-latest
    needs:
      - build-ubuntu
    steps:
      - name: Checkout Sources
        uses: actions/checkout@v4
      - uses: actions/download-artifact@v3
        with:
          name: forest-${{ runner.os }}
      - name: Devnet setup
        run: ./scripts/devnet/ci_setup.sh
      - name: Devnet check
        run: ./scripts/devnet/ci_check.sh
      - name: Dump docker logs on failure
        if: failure()
        uses: jwalton/gh-docker-logs@v2<|MERGE_RESOLUTION|>--- conflicted
+++ resolved
@@ -112,8 +112,6 @@
       - name: forest-cli check
         run: ./scripts/tests/forest_cli_check.sh
 
-<<<<<<< HEAD
-=======
   # tool-specific tests
   forest-tool-check:
     needs:
@@ -137,7 +135,6 @@
       - name: forest-tool check
         run: ./scripts/tests/forest_tool_check.sh
 
->>>>>>> 0cc6012e
   # miscallenous tests done on calibnet
   calibnet-check:
     needs:
