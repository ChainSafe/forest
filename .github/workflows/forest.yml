name: Integration tests
concurrency:
  group: '${{ github.workflow }}-${{ github.ref }}'
  cancel-in-progress: '${{ github.ref != ''refs/heads/main'' }}'
'on':
  workflow_dispatch: null
  merge_group: null
  pull_request:
    branches:
      - main
  push:
    branches:
      - main
  schedule:
    - cron: 0 0 * * *
env:
  CI: 1
  CARGO_INCREMENTAL: 0
  CACHE_TIMEOUT_MINUTES: 5
  AWS_ACCESS_KEY_ID: '${{ secrets.AWS_ACCESS_KEY_ID }}'
  AWS_SECRET_ACCESS_KEY: '${{ secrets.AWS_SECRET_ACCESS_KEY }}'
  RUSTC_WRAPPER: sccache
  CC: sccache clang
  CXX: sccache clang++
  FIL_PROOFS_PARAMETER_CACHE: /var/tmp/filecoin-proof-parameters
jobs:
  build-macos:
    name: Build MacOS
    runs-on: macos-latest
    steps:
      - name: Configure SCCache variables
        run: |
          # External PRs do not have access to 'vars' or 'secrets'.
          if [[ "$AWS_ACCESS_KEY_ID" != "" ]]; then
            echo "SCCACHE_ENDPOINT=${{ vars.SCCACHE_ENDPOINT}}" >> $GITHUB_ENV
            echo "SCCACHE_BUCKET=${{ vars.SCCACHE_BUCKET}}" >> $GITHUB_ENV
            echo "SCCACHE_REGION=${{ vars.SCCACHE_REGION}}" >> $GITHUB_ENV
          fi
      - name: Checkout Sources
        uses: actions/checkout@v4
      - name: Setup sccache
        uses: mozilla-actions/sccache-action@v0.0.3
        timeout-minutes: '${{ fromJSON(env.CACHE_TIMEOUT_MINUTES) }}'
        continue-on-error: true
      - name: Cargo Check
        run: cargo check
  build-ubuntu:
    name: Build Ubuntu
    runs-on: ubuntu-latest
    steps:
      - name: Configure SCCache variables
        run: |
          # External PRs do not have access to 'vars' or 'secrets'.
          if [[ "${{secrets.AWS_ACCESS_KEY_ID}}" != "" ]]; then
            echo "SCCACHE_ENDPOINT=${{ vars.SCCACHE_ENDPOINT}}" >> $GITHUB_ENV
            echo "SCCACHE_BUCKET=${{ vars.SCCACHE_BUCKET}}" >> $GITHUB_ENV
            echo "SCCACHE_REGION=${{ vars.SCCACHE_REGION}}" >> $GITHUB_ENV
          fi
      - run: lscpu
      - name: Show IP
        run: curl ifconfig.me
        continue-on-error: true
      - name: Checkout Sources
        uses: actions/checkout@v4
      - name: Setup sccache
        uses: mozilla-actions/sccache-action@v0.0.3
        timeout-minutes: '${{ fromJSON(env.CACHE_TIMEOUT_MINUTES) }}'
        continue-on-error: true
      - name: Install Apt Dependencies
        run: |
          sudo make install-deps
      - name: Cargo Install
        run: make install
      - uses: actions/upload-artifact@v4
        with:
          name: 'forest-${{ runner.os }}'
          path: |
            ~/.cargo/bin/forest*
          if-no-files-found: error
  cargo-publish-dry-run:
    runs-on: ubuntu-latest
    steps:
      - name: Checkout Sources
        uses: actions/checkout@v4
      - name: Setup sccache
        uses: mozilla-actions/sccache-action@v0.0.3
        timeout-minutes: '${{ fromJSON(env.CACHE_TIMEOUT_MINUTES) }}'
        continue-on-error: true
      - name: Install Apt Dependencies
        run: |
          sudo make install-deps
      - run: cargo publish --dry-run
  forest-cli-check:
    needs:
      - build-ubuntu
    name: Forest CLI checks
    runs-on: ubuntu-latest
    steps:
      - run: lscpu
      - uses: actions/cache@v4
        with:
          path: ${{ env.FIL_PROOFS_PARAMETER_CACHE }}
          key: proof-params-keys
      - uses: actions/checkout@v4
      - uses: actions/download-artifact@v4
        with:
          name: 'forest-${{ runner.os }}'
          path: ~/.cargo/bin
      - name: Set permissions
        run: |
          chmod +x ~/.cargo/bin/forest*
      - name: forest-cli check
        run: ./scripts/tests/forest_cli_check.sh
        timeout-minutes: 15
<<<<<<< HEAD

  # miscallenous tests done on calibnet
=======
  forest-tool-check:
    needs:
      - build-ubuntu
    name: Forest TOOL checks
    runs-on: ubuntu-latest
    steps:
      - run: lscpu
      - name: Checkout Sources
        uses: actions/checkout@v4
      - uses: actions/download-artifact@v4
        with:
          name: 'forest-${{ runner.os }}'
          path: ~/.cargo/bin
      - name: Set permissions
        run: |
          chmod +x ~/.cargo/bin/forest*
>>>>>>> c8e236eb
  calibnet-check:
    needs:
      - build-ubuntu
    name: Calibnet check
    runs-on: ubuntu-latest
    steps:
      - run: lscpu
      - uses: actions/cache@v4
        with:
          path: '${{ env.FIL_PROOFS_PARAMETER_CACHE }}'
          key: proof-params-keys
      - uses: actions/checkout@v4
      - uses: actions/download-artifact@v4
        with:
          name: 'forest-${{ runner.os }}'
          path: ~/.cargo/bin
      - uses: actions/download-artifact@v4
        with:
          name: 'forest-${{ runner.os }}'
          path: ~/.cargo/bin
      - name: Set permissions
        run: |
          chmod +x ~/.cargo/bin/forest*
      - name: Other commands check
        run: ./scripts/tests/calibnet_other_check.sh
        timeout-minutes: 15
  calibnet-stateless-mode-check:
    needs:
      - build-ubuntu
    name: Calibnet stateless mode check
    runs-on: ubuntu-latest
    steps:
      - run: lscpu
      - uses: actions/cache@v4
        with:
          path: '${{ env.FIL_PROOFS_PARAMETER_CACHE }}'
          key: proof-params-keys
      - name: Checkout Sources
        uses: actions/checkout@v4
      - uses: actions/download-artifact@v4
        with:
          name: 'forest-${{ runner.os }}'
          path: ~/.cargo/bin
      - uses: actions/download-artifact@v4
        with:
          name: 'forest-${{ runner.os }}'
          path: ~/.cargo/bin
      - name: Set permissions
        run: |
          chmod +x ~/.cargo/bin/forest*
      - run: ./scripts/tests/calibnet_stateless_mode_check.sh
        timeout-minutes: 10
  state-migrations-check:
    needs:
      - build-ubuntu
    name: State migrations
    runs-on: ubuntu-latest
    steps:
      - run: lscpu
      - uses: actions/cache@v4
        with:
          path: '${{ env.FIL_PROOFS_PARAMETER_CACHE }}'
          key: proof-params-keys
      - uses: actions/checkout@v4
      - uses: actions/download-artifact@v4
        with:
          name: 'forest-${{ runner.os }}'
          path: ~/.cargo/bin
      - name: Set permissions
        run: |
          chmod +x ~/.cargo/bin/forest*
      - name: Migration Regression Tests
        run: ./scripts/tests/calibnet_migration_regression_tests.sh
        timeout-minutes: 15
  calibnet-wallet-check:
    needs:
      - build-ubuntu
    name: Wallet tests
    runs-on: ubuntu-latest
    steps:
      - run: lscpu
      - uses: actions/cache@v4
        with:
          path: '${{ env.FIL_PROOFS_PARAMETER_CACHE }}'
          key: proof-params-keys
      - uses: actions/checkout@v4
      - uses: actions/download-artifact@v4
        with:
          name: 'forest-${{ runner.os }}'
          path: ~/.cargo/bin
      - name: Set permissions
        run: |
          chmod +x ~/.cargo/bin/forest*
      - name: Wallet commands check
        env:
          CALIBNET_WALLET: '${{ secrets.CALIBNET_WALLET }}'
        run: |
          if [[ "$CALIBNET_WALLET" != "" ]]; then
            ./scripts/tests/calibnet_wallet_check.sh "$CALIBNET_WALLET"
          fi
        timeout-minutes: 15
  calibnet-export-check:
    needs:
      - build-ubuntu
    name: Snapshot export checks
    runs-on: ubuntu-latest
    steps:
      - run: lscpu
      - uses: actions/cache@v4
        with:
          path: '${{ env.FIL_PROOFS_PARAMETER_CACHE }}'
          key: proof-params-keys
      - uses: actions/checkout@v4
      - uses: actions/download-artifact@v4
        with:
          name: 'forest-${{ runner.os }}'
          path: ~/.cargo/bin
      - name: Set permissions
        run: |
          chmod +x ~/.cargo/bin/forest*
      - name: Snapshot export check
        run: ./scripts/tests/calibnet_export_check.sh
        timeout-minutes: 15
  calibnet-no-discovery-checks:
    needs:
      - build-ubuntu
    name: Calibnet no discovery checks
    runs-on: ubuntu-latest
    steps:
      - run: lscpu
      - uses: actions/cache@v4
        with:
          path: '${{ env.FIL_PROOFS_PARAMETER_CACHE }}'
          key: proof-params-keys
      - uses: actions/checkout@v4
      - uses: actions/download-artifact@v4
        with:
          name: 'forest-${{ runner.os }}'
          path: ~/.cargo/bin
      - name: Set permissions
        run: |
          chmod +x ~/.cargo/bin/forest*
      - run: ./scripts/tests/calibnet_no_discovery_check.sh
        timeout-minutes: 10
  calibnet-kademlia-checks:
    needs:
      - build-ubuntu
    name: Calibnet kademlia checks
    runs-on: ubuntu-latest
    steps:
      - run: lscpu
      - uses: actions/cache@v4
        with:
          path: '${{ env.FIL_PROOFS_PARAMETER_CACHE }}'
          key: proof-params-keys
      - uses: actions/checkout@v4
      - uses: actions/download-artifact@v4
        with:
          name: 'forest-${{ runner.os }}'
          path: ~/.cargo/bin
      - name: Set permissions
        run: |
          chmod +x ~/.cargo/bin/forest*
      - run: ./scripts/tests/calibnet_kademlia_check.sh
        timeout-minutes: 10
  db-migration-checks:
    needs:
      - build-ubuntu
    runs-on: ubuntu-latest
    steps:
      - uses: actions/cache@v4
        with:
          path: '${{ env.FIL_PROOFS_PARAMETER_CACHE }}'
          key: proof-params-keys
      - uses: actions/checkout@v4
      - uses: actions/download-artifact@v4
        with:
          name: 'forest-${{ runner.os }}'
          path: ~/.cargo/bin
      - name: Set permissions
        run: |
          chmod +x ~/.cargo/bin/forest*
      - name: Database migration checks
        run: ./scripts/tests/calibnet_db_migration.sh
        timeout-minutes: 15
  db-migration-checks-car-db:
    needs:
      - build-ubuntu
    runs-on: ubuntu-latest
    steps:
      - uses: actions/cache@v4
        with:
          path: '${{ env.FIL_PROOFS_PARAMETER_CACHE }}'
          key: proof-params-keys
      - uses: actions/checkout@v4
      - uses: actions/download-artifact@v4
        with:
          name: 'forest-${{ runner.os }}'
          path: ~/.cargo/bin
      - name: Set permissions
        run: |
          chmod +x ~/.cargo/bin/forest*
      - name: Database migration checks with car_db folder
        run: ./scripts/tests/calibnet_db_migration_car_db.sh
        timeout-minutes: 15
  local-devnet-check:
    name: Devnet checks
    runs-on: ubuntu-latest
    needs:
      - build-ubuntu
    steps:
      - uses: actions/cache@v4
        id: cache
        with:
          path: '${{ env.FIL_PROOFS_PARAMETER_CACHE }}'
          key: proof-params-2k
      - name: Load cache into volume
        if: steps.cache.outputs.cache-hit == 'true'
        run: >
          docker volume create devnet_filecoin-proofs

          docker run --rm -v devnet_filecoin-proofs:/proofs -v
          $FIL_PROOFS_PARAMETER_CACHE:/cache ubuntu:focal bash -c "cp /cache/*
          /proofs"
      - uses: actions/checkout@v4
      - uses: actions/download-artifact@v4
        with:
          name: 'forest-${{ runner.os }}'
      - name: Devnet setup
        run: ./scripts/devnet/ci_setup.sh
        timeout-minutes: 15
      - name: Devnet check
        run: ./scripts/devnet/ci_check.sh
        timeout-minutes: 15
      - name: Dump docker logs
        if: always()
        uses: jwalton/gh-docker-logs@v2
      - name: Prepare cache folder for uploading
        if: steps.cache.outputs.cache-hit != 'true'
        run: >
          docker run --rm -v devnet_filecoin-proofs:/proofs -v
          $FIL_PROOFS_PARAMETER_CACHE:/cache ubuntu:focal bash -c "cp /proofs/*
          /cache"

          sudo chmod -R 755 $FIL_PROOFS_PARAMETER_CACHE
  # Temporarily disabling the job as it's flaky
  # Tracking issue: https://github.com/ChainSafe/forest/issues/3926
  offline-rpc-check:
    needs:
      - build-ubuntu
    name: Offline RPC check
    runs-on: ubuntu-latest
    if: false
    steps:
      - run: lscpu
      - name: Checkout Sources
        uses: actions/checkout@v4
      - uses: actions/download-artifact@v4
        with:
          name: 'forest-${{ runner.os }}'
          path: ~/.cargo/bin
      - uses: actions/download-artifact@v4
        with:
          name: 'forest-${{ runner.os }}'
          path: ~/.cargo/bin
      - name: Set permissions
        run: |
          chmod +x ~/.cargo/bin/forest*
      - name: RPC check
        run: ./scripts/tests/calibnet_offline_rpc_check.sh
        timeout-minutes: 20
<|MERGE_RESOLUTION|>--- conflicted
+++ resolved
@@ -112,27 +112,6 @@
       - name: forest-cli check
         run: ./scripts/tests/forest_cli_check.sh
         timeout-minutes: 15
-<<<<<<< HEAD
-
-  # miscallenous tests done on calibnet
-=======
-  forest-tool-check:
-    needs:
-      - build-ubuntu
-    name: Forest TOOL checks
-    runs-on: ubuntu-latest
-    steps:
-      - run: lscpu
-      - name: Checkout Sources
-        uses: actions/checkout@v4
-      - uses: actions/download-artifact@v4
-        with:
-          name: 'forest-${{ runner.os }}'
-          path: ~/.cargo/bin
-      - name: Set permissions
-        run: |
-          chmod +x ~/.cargo/bin/forest*
->>>>>>> c8e236eb
   calibnet-check:
     needs:
       - build-ubuntu
