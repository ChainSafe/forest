name: Rust CI

on:
  push:
    branches:
      - master
  pull_request:
    branches:
      - master

jobs:
  test:
    name: test
    runs-on: ubuntu-16.04
    steps:
      - uses: actions/checkout@v2

      - name: Update apt repositories
        run: sudo apt update

      - name: Install apt packages
        run: sudo apt install ocl-icd-opencl-dev

      - name: Install Protoc
        uses: arduino/setup-protoc@master
        with:
          version: '3.9.1'

      - name: Install Protoc
        uses: arduino/setup-protoc@master
        with:
          version: '3.9.1'

      - name: Toolchain setup
        uses: actions-rs/toolchain@v1
        with:	
          profile: minimal	
          toolchain: stable	
          override: true

      - name: Cargo Build Tests
        run: make test-all-verbose-no-run

      - name: Cargo test all
        run: make test-all-verbose

  fmt:
    name: rustfmt
    runs-on: ubuntu-16.04
    steps:
      - uses: actions/checkout@v2

      - name: Toolchain setup
        uses: actions-rs/toolchain@v1
        with:
          profile: minimal
          toolchain: stable
          override: true

      - run: rustup component add rustfmt
      - name: Run cargo fmt
        uses: actions-rs/cargo@v1
        with:
          command: fmt
          args: --all -- --check

      - name: Check license headers
        run: make license

  clippy:
    name: clippy
    runs-on: ubuntu-16.04
    steps:
      - uses: actions/checkout@v2
<<<<<<< HEAD
        with:
          submodules: 'recursive'

      - name: Cache cargo registry
        uses: actions/cache@v1
        with:
          path: ~/.cargo/registry
          key: ${{ runner.os }}-cargo-registry-v0-${{ github.sha }}
          restore-keys: ${{ runner.os }}-cargo-registry-v0-
      - name: Cache cargo index
        uses: actions/cache@v1
=======
>>>>>>> 5a0bf8d9
        with:
          submodules: 'recursive'

      - name: Install OpenCL
        run: sudo apt install ocl-icd-opencl-dev	

      - name: Install Protoc
        uses: arduino/setup-protoc@master
        with:
          version: '3.9.1'

      - name: Install Protoc
        uses: arduino/setup-protoc@master
        with:
          version: '3.9.1'

      - uses: actions-rs/toolchain@v1
        with:
          profile: minimal
          toolchain: stable
          override: true
      - run: rustup component add clippy

      - name: Run cargo clippy
        uses: actions-rs/cargo@v1
        with:
          command: clippy
          args: -- -D warnings

      - name: Check forest binary
        uses: actions-rs/cargo@v1
        with:
          command: check
          args: -p forest

  publish_docs:
    if: github.event_name == 'push' && github.event.ref == 'refs/heads/master'
    name: Publish Documentation
    needs: [clippy, test]
    runs-on: ubuntu-latest
    steps:
      - uses: actions/checkout@master
      - name: Install Rust
        run: rustup update beta && rustup default beta

      - name: Install OpenCL
        run: sudo apt install ocl-icd-opencl-dev	

      - name: Build documentation
        run: cargo doc --no-deps --all-features
      - name: Publish documentation
        run: |
          cd target/doc
          git init
          echo '<meta http-equiv="refresh" content="0; url=https://chainsafe.github.io/forest/node/index.html">' > index.html
          git add .
          git -c user.name='ci' -c user.email='ci' commit -m 'Deploy documentation'
          git push -f -q https://git:${{ secrets.github_token }}@github.com/${{ github.repository }} HEAD:gh-pages<|MERGE_RESOLUTION|>--- conflicted
+++ resolved
@@ -20,11 +20,6 @@
 
       - name: Install apt packages
         run: sudo apt install ocl-icd-opencl-dev
-
-      - name: Install Protoc
-        uses: arduino/setup-protoc@master
-        with:
-          version: '3.9.1'
 
       - name: Install Protoc
         uses: arduino/setup-protoc@master
@@ -72,30 +67,11 @@
     runs-on: ubuntu-16.04
     steps:
       - uses: actions/checkout@v2
-<<<<<<< HEAD
-        with:
-          submodules: 'recursive'
-
-      - name: Cache cargo registry
-        uses: actions/cache@v1
-        with:
-          path: ~/.cargo/registry
-          key: ${{ runner.os }}-cargo-registry-v0-${{ github.sha }}
-          restore-keys: ${{ runner.os }}-cargo-registry-v0-
-      - name: Cache cargo index
-        uses: actions/cache@v1
-=======
->>>>>>> 5a0bf8d9
         with:
           submodules: 'recursive'
 
       - name: Install OpenCL
         run: sudo apt install ocl-icd-opencl-dev	
-
-      - name: Install Protoc
-        uses: arduino/setup-protoc@master
-        with:
-          version: '3.9.1'
 
       - name: Install Protoc
         uses: arduino/setup-protoc@master
