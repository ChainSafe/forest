--- conflicted
+++ resolved
@@ -2,15 +2,9 @@
 
 ## Stats
 
-<<<<<<< HEAD
-- Forest method count: 47
+- Forest method count: 48
 - Lotus method count: 173
-- API coverage: 27.17%
-=======
-- Forest method count: 46
-- Lotus method count: 173
-- API coverage: 26.59%
->>>>>>> 9e617c50
+- API coverage: 27.75%
 
 ## Forest-only Methods
 
@@ -25,11 +19,8 @@
 - `Filecoin.ChainValidateTipSetCheckpoints`
 - `Filecoin.NetAddrsListen`
 - `Filecoin.NetPeers`
-<<<<<<< HEAD
 - `Filecoin.StartTime`
-=======
 - `Filecoin.StateFetchRoot`
->>>>>>> 9e617c50
 - `Filecoin.StateGetReceipt`
 - `Filecoin.Version`
 
