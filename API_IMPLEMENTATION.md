--- conflicted
+++ resolved
@@ -2,15 +2,9 @@
 
 ## Stats
 
-<<<<<<< HEAD
-- Forest method count: 47
+- Forest method count: 48
 - Lotus method count: 173
-- API coverage: 27.17%
-=======
-- Forest method count: 46
-- Lotus method count: 173
-- API coverage: 26.59%
->>>>>>> 46d476f2
+- API coverage: 27.75%
 
 ## Forest-only Methods
 
