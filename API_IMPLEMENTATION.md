--- conflicted
+++ resolved
@@ -2,15 +2,9 @@
 
 ## Stats
 
-<<<<<<< HEAD
 - Forest method count: 68
-- Lotus method count: 172
-- API coverage: 39.53%
-=======
-- Forest method count: 66
 - Lotus method count: 173
-- API coverage: 38.15%
->>>>>>> b40f8d11
+- API coverage: 39.31%
 
 ## Forest-only Methods
 
@@ -68,182 +62,6 @@
 | `Filecoin.WalletNew`                                 | `String` | `Address`
 
 ## Method Table
-<<<<<<< HEAD
-|   | Method                                             | Params | Result |
-| - | -------------------------------------------------- | ------ | ------
-✔️ | `Filecoin.BeaconGetEntry`                            | `(ChainEpoch)` | `BeaconEntryJson` |
-❌ | `Filecoin.ChainBlockstoreInfo`                       | `-` | `-` |
-❌ | `Filecoin.ChainCheckBlockstore`                      | `-` | `-` |
-❌ | `Filecoin.ChainDeleteObj`                            | `-` | `-` |
-✔️ | `Filecoin.ChainGetBlock`                             | `(CidJson)` | `BlockHeaderJson` |
-✔️ | `Filecoin.ChainGetBlockMessages`                     | `(CidJson)` | `BlockMessages` |
-✔️ | `Filecoin.ChainGetGenesis`                           | `()` | `Option<TipsetJson>` |
-✔️ | `Filecoin.ChainGetMessage`                           | `(CidJson)` | `UnsignedMessageJson` |
-❌ | `Filecoin.ChainGetMessagesInTipset`                  | `-` | `-` |
-❌ | `Filecoin.ChainGetNode`                              | `-` | `-` |
-❌ | `Filecoin.ChainGetParentMessages`                    | `-` | `-` |
-❌ | `Filecoin.ChainGetParentReceipts`                    | `-` | `-` |
-❌ | `Filecoin.ChainGetPath`                              | `-` | `-` |
-❌ | `Filecoin.ChainGetRandomnessFromBeacon`              | `-` | `-` |
-❌ | `Filecoin.ChainGetRandomnessFromTickets`             | `-` | `-` |
-✔️ | `Filecoin.ChainGetTipSet`                            | `(TipsetKeysJson)` | `TipsetJson` |
-❌ | `Filecoin.ChainGetTipSetByHeight`                    | `-` | `-` |
-✔️ | `Filecoin.ChainHasObj`                               | `(CidJson)` | `bool` |
-✔️ | `Filecoin.ChainHead`                                 | `()` | `TipsetJson` |
-✔️ | `Filecoin.ChainReadObj`                              | `(CidJson)` | `String` |
-❌ | `Filecoin.ChainSetHead`                              | `-` | `-` |
-❌ | `Filecoin.ChainStatObj`                              | `-` | `-` |
-✔️ | `Filecoin.ChainTipSetWeight`                         | `(TipsetKeysJson)` | `String` |
-❌ | `Filecoin.ClientCalcCommP`                           | `-` | `-` |
-❌ | `Filecoin.ClientCancelDataTransfer`                  | `-` | `-` |
-❌ | `Filecoin.ClientCancelRetrievalDeal`                 | `-` | `-` |
-❌ | `Filecoin.ClientDealPieceCID`                        | `-` | `-` |
-❌ | `Filecoin.ClientDealSize`                            | `-` | `-` |
-❌ | `Filecoin.ClientFindData`                            | `-` | `-` |
-❌ | `Filecoin.ClientGenCar`                              | `-` | `-` |
-❌ | `Filecoin.ClientGetDealInfo`                         | `-` | `-` |
-❌ | `Filecoin.ClientGetDealStatus`                       | `-` | `-` |
-❌ | `Filecoin.ClientHasLocal`                            | `-` | `-` |
-❌ | `Filecoin.ClientImport`                              | `-` | `-` |
-❌ | `Filecoin.ClientListDataTransfers`                   | `-` | `-` |
-❌ | `Filecoin.ClientListDeals`                           | `-` | `-` |
-❌ | `Filecoin.ClientListImports`                         | `-` | `-` |
-❌ | `Filecoin.ClientListRetrievals`                      | `-` | `-` |
-❌ | `Filecoin.ClientMinerQueryOffer`                     | `-` | `-` |
-❌ | `Filecoin.ClientQueryAsk`                            | `-` | `-` |
-❌ | `Filecoin.ClientRemoveImport`                        | `-` | `-` |
-❌ | `Filecoin.ClientRestartDataTransfer`                 | `-` | `-` |
-❌ | `Filecoin.ClientRetrieve`                            | `-` | `-` |
-❌ | `Filecoin.ClientRetrieveTryRestartInsufficientFunds` | `-` | `-` |
-❌ | `Filecoin.ClientStartDeal`                           | `-` | `-` |
-❌ | `Filecoin.ClientStatelessDeal`                       | `-` | `-` |
-❌ | `Filecoin.CreateBackup`                              | `-` | `-` |
-✔️ | `Filecoin.GasEstimateFeeCap`                         | `(UnsignedMessageJson, i64, TipsetKeysJson)` | `String` |
-✔️ | `Filecoin.GasEstimateGasLimit`                       | `(UnsignedMessageJson, TipsetKeysJson)` | `i64` |
-✔️ | `Filecoin.GasEstimateGasPremium`                     | `(u64, AddressJson, i64, TipsetKeysJson)` | `String` |
-✔️ | `Filecoin.GasEstimateMessageGas`                     | `(UnsignedMessageJson, Option<MessageSendSpec>, TipsetKeysJson)` | `UnsignedMessageJson` |
-❌ | `Filecoin.MarketAddBalance`                          | `-` | `-` |
-❌ | `Filecoin.MarketGetReserved`                         | `-` | `-` |
-❌ | `Filecoin.MarketReleaseFunds`                        | `-` | `-` |
-❌ | `Filecoin.MarketReserveFunds`                        | `-` | `-` |
-❌ | `Filecoin.MarketWithdraw`                            | `-` | `-` |
-✔️ | `Filecoin.MinerCreateBlock`                          | `(BlockTemplate)` | `BlockMsgJson` |
-✔️ | `Filecoin.MinerGetBaseInfo`                          | `(AddressJson, ChainEpoch, TipsetKeysJson)` | `Option<MiningBaseInfoJson>` |
-❌ | `Filecoin.MpoolBatchPush`                            | `-` | `-` |
-❌ | `Filecoin.MpoolBatchPushMessage`                     | `-` | `-` |
-❌ | `Filecoin.MpoolBatchPushUntrusted`                   | `-` | `-` |
-❌ | `Filecoin.MpoolCheckMessages`                        | `-` | `-` |
-❌ | `Filecoin.MpoolCheckPendingMessages`                 | `-` | `-` |
-❌ | `Filecoin.MpoolCheckReplaceMessages`                 | `-` | `-` |
-❌ | `Filecoin.MpoolClear`                                | `-` | `-` |
-❌ | `Filecoin.MpoolGetConfig`                            | `-` | `-` |
-✔️ | `Filecoin.MpoolGetNonce`                             | `(String)` | `u64` |
-✔️ | `Filecoin.MpoolPending`                              | `(CidJsonVec)` | `Vec<SignedMessage>` |
-✔️ | `Filecoin.MpoolPush`                                 | `(SignedMessageJson)` | `CidJson` |
-✔️ | `Filecoin.MpoolPushMessage`                          | `(UnsignedMessageJson, Option<MessageSendSpec>)` | `SignedMessageJson` |
-❌ | `Filecoin.MpoolPushUntrusted`                        | `-` | `-` |
-✔️ | `Filecoin.MpoolSelect`                               | `(TipsetKeysJson, f64)` | `Vec<SignedMessageJson>` |
-❌ | `Filecoin.MpoolSetConfig`                            | `-` | `-` |
-❌ | `Filecoin.MsigAddApprove`                            | `-` | `-` |
-❌ | `Filecoin.MsigAddCancel`                             | `-` | `-` |
-❌ | `Filecoin.MsigAddPropose`                            | `-` | `-` |
-❌ | `Filecoin.MsigApprove`                               | `-` | `-` |
-❌ | `Filecoin.MsigApproveTxnHash`                        | `-` | `-` |
-❌ | `Filecoin.MsigCancel`                                | `-` | `-` |
-❌ | `Filecoin.MsigCreate`                                | `-` | `-` |
-❌ | `Filecoin.MsigGetAvailableBalance`                   | `-` | `-` |
-❌ | `Filecoin.MsigGetPending`                            | `-` | `-` |
-❌ | `Filecoin.MsigGetVested`                             | `-` | `-` |
-❌ | `Filecoin.MsigGetVestingSchedule`                    | `-` | `-` |
-❌ | `Filecoin.MsigPropose`                               | `-` | `-` |
-❌ | `Filecoin.MsigRemoveSigner`                          | `-` | `-` |
-❌ | `Filecoin.MsigSwapApprove`                           | `-` | `-` |
-❌ | `Filecoin.MsigSwapCancel`                            | `-` | `-` |
-❌ | `Filecoin.MsigSwapPropose`                           | `-` | `-` |
-❌ | `Filecoin.NodeStatus`                                | `-` | `-` |
-❌ | `Filecoin.PaychAllocateLane`                         | `-` | `-` |
-❌ | `Filecoin.PaychAvailableFunds`                       | `-` | `-` |
-❌ | `Filecoin.PaychAvailableFundsByFromTo`               | `-` | `-` |
-❌ | `Filecoin.PaychCollect`                              | `-` | `-` |
-❌ | `Filecoin.PaychGet`                                  | `-` | `-` |
-❌ | `Filecoin.PaychGetWaitReady`                         | `-` | `-` |
-❌ | `Filecoin.PaychList`                                 | `-` | `-` |
-❌ | `Filecoin.PaychNewPayment`                           | `-` | `-` |
-❌ | `Filecoin.PaychSettle`                               | `-` | `-` |
-❌ | `Filecoin.PaychStatus`                               | `-` | `-` |
-❌ | `Filecoin.PaychVoucherAdd`                           | `-` | `-` |
-❌ | `Filecoin.PaychVoucherCheckSpendable`                | `-` | `-` |
-❌ | `Filecoin.PaychVoucherCheckValid`                    | `-` | `-` |
-❌ | `Filecoin.PaychVoucherCreate`                        | `-` | `-` |
-❌ | `Filecoin.PaychVoucherList`                          | `-` | `-` |
-❌ | `Filecoin.PaychVoucherSubmit`                        | `-` | `-` |
-✔️ | `Filecoin.StateAccountKey`                           | `(AddressJson, TipsetKeysJson)` | `Option<AddressJson>` |
-✔️ | `Filecoin.StateAllMinerFaults`                       | `(ChainEpoch, TipsetKeysJson)` | `Vec<Fault>` |
-✔️ | `Filecoin.StateCall`                                 | `(UnsignedMessageJson, TipsetKeysJson)` | `InvocResult` |
-❌ | `Filecoin.StateChangedActors`                        | `-` | `-` |
-❌ | `Filecoin.StateCirculatingSupply`                    | `-` | `-` |
-❌ | `Filecoin.StateCompute`                              | `-` | `-` |
-❌ | `Filecoin.StateDealProviderCollateralBounds`         | `-` | `-` |
-❌ | `Filecoin.StateDecodeParams`                         | `-` | `-` |
-✔️ | `Filecoin.StateGetActor`                             | `(AddressJson, TipsetKeysJson)` | `Option<ActorStateJson>` |
-✔️ | `Filecoin.StateListActors`                           | `(TipsetKeysJson)` | `Vec<AddressJson>` |
-❌ | `Filecoin.StateListMessages`                         | `-` | `-` |
-❌ | `Filecoin.StateListMiners`                           | `-` | `-` |
-❌ | `Filecoin.StateLookupID`                             | `-` | `-` |
-✔️ | `Filecoin.StateMarketBalance`                        | `(AddressJson, TipsetKeysJson)` | `MarketBalance` |
-✔️ | `Filecoin.StateMarketDeals`                          | `(TipsetKeysJson)` | `HashMap<String, MarketDeal>` |
-❌ | `Filecoin.StateMarketParticipants`                   | `-` | `-` |
-❌ | `Filecoin.StateMarketStorageDeal`                    | `-` | `-` |
-❌ | `Filecoin.StateMinerActiveSectors`                   | `-` | `-` |
-❌ | `Filecoin.StateMinerAvailableBalance`                | `-` | `-` |
-✔️ | `Filecoin.StateMinerDeadlines`                       | `(AddressJson, TipsetKeysJson)` | `Vec<Deadline>` |
-✔️ | `Filecoin.StateMinerFaults`                          | `(AddressJson, TipsetKeysJson)` | `BitFieldJson` |
-✔️ | `Filecoin.StateMinerInfo`                            | `(AddressJson, TipsetKeysJson)` | `MinerInfo` |
-✔️ | `Filecoin.StateMinerInitialPledgeCollateral`         | `(AddressJson, SectorPreCommitInfo, TipsetKeysJson)` | `String` |
-✔️ | `Filecoin.StateMinerPartitions`                      | `(AddressJson, u64, TipsetKeysJson)` | `Vec<Partition>` |
-✔️ | `Filecoin.StateMinerPower`                           | `(Option<AddressJson>, TipsetKeysJson)` | `MinerPower` |
-✔️ | `Filecoin.StateMinerPreCommitDepositForPower`        | `(AddressJson, SectorPreCommitInfo, TipsetKeysJson)` | `String` |
-✔️ | `Filecoin.StateMinerProvingDeadline`                 | `(AddressJson, TipsetKeysJson)` | `DeadlineInfo` |
-✔️ | `Filecoin.StateMinerRecoveries`                      | `(AddressJson, TipsetKeysJson)` | `BitFieldJson` |
-✔️ | `Filecoin.StateMinerSectorAllocated`                 | `(AddressJson, u64, TipsetKeysJson)` | `bool` |
-❌ | `Filecoin.StateMinerSectorCount`                     | `-` | `-` |
-✔️ | `Filecoin.StateMinerSectors`                         | `(AddressJson, BitFieldJson, TipsetKeysJson)` | `Vec<SectorOnChainInfo>` |
-✔️ | `Filecoin.StateNetworkName`                          | `()` | `String` |
-✔️ | `Filecoin.StateNetworkVersion`                       | `(TipsetKeysJson)` | `NetworkVersion` |
-❌ | `Filecoin.StateReadState`                            | `-` | `-` |
-✔️ | `Filecoin.StateReplay`                               | `(CidJson, TipsetKeysJson)` | `InvocResult` |
-❌ | `Filecoin.StateSearchMsg`                            | `-` | `-` |
-❌ | `Filecoin.StateSectorExpiration`                     | `-` | `-` |
-✔️ | `Filecoin.StateSectorGetInfo`                        | `(AddressJson, SectorNumber, TipsetKeysJson)` | `Option<SectorOnChainInfo>` |
-❌ | `Filecoin.StateSectorPartition`                      | `-` | `-` |
-❌ | `Filecoin.StateSectorPreCommitInfo`                  | `-` | `-` |
-❌ | `Filecoin.StateVMCirculatingSupplyInternal`          | `-` | `-` |
-❌ | `Filecoin.StateVerifiedClientStatus`                 | `-` | `-` |
-❌ | `Filecoin.StateVerifiedRegistryRootKey`              | `-` | `-` |
-❌ | `Filecoin.StateVerifierStatus`                       | `-` | `-` |
-✔️ | `Filecoin.StateWaitMsg`                              | `(CidJson, i64)` | `MessageLookup` |
-✔️ | `Filecoin.SyncCheckBad`                              | `(CidJson)` | `String` |
-❌ | `Filecoin.SyncCheckpoint`                            | `-` | `-` |
-❌ | `Filecoin.SyncMarkBad`                               | `-` | `-` |
-✔️ | `Filecoin.SyncState`                                 | `()` | `RPCSyncState` |
-❌ | `Filecoin.SyncSubmitBlock`                           | `-` | `-` |
-❌ | `Filecoin.SyncUnmarkAllBad`                          | `-` | `-` |
-❌ | `Filecoin.SyncUnmarkBad`                             | `-` | `-` |
-❌ | `Filecoin.SyncValidateTipset`                        | `-` | `-` |
-✔️ | `Filecoin.WalletBalance`                             | `(String)` | `String` |
-✔️ | `Filecoin.WalletDefaultAddress`                      | `()` | `String` |
-❌ | `Filecoin.WalletDelete`                              | `-` | `-` |
-✔️ | `Filecoin.WalletExport`                              | `(String)` | `KeyInfoJson` |
-✔️ | `Filecoin.WalletHas`                                 | `(String)` | `bool` |
-✔️ | `Filecoin.WalletImport`                              | `()` | `String` |
-✔️ | `Filecoin.WalletList`                                | `()` | `Vec<AddressJson>` |
-✔️ | `Filecoin.WalletNew`                                 | `(SignatureTypeJson)` | `String` |
-❌ | `Filecoin.WalletSetDefault`                          | `-` | `-` |
-✔️ | `Filecoin.WalletSign`                                | `(AddressJson, Vec<u8>)` | `SignatureJson` |
-✔️ | `Filecoin.WalletSignMessage`                         | `(String, UnsignedMessageJson)` | `SignedMessageJson` |
-❌ | `Filecoin.WalletValidateAddress`                     | `-` | `-` |
-✔️ | `Filecoin.WalletVerify`                              | `(String, String, SignatureJson)` | `bool` |
-=======
 | Present | Method                                               | Params | Result |
 | ------- | ---------------------------------------------------- | ------ | ------
 |   ✔️    | `Filecoin.BeaconGetEntry`                            | `(ChainEpoch)` | `BeaconEntryJson` |
@@ -362,7 +180,7 @@
 |   ❌    | `Filecoin.StateDealProviderCollateralBounds`         | `-` | `-` |
 |   ❌    | `Filecoin.StateDecodeParams`                         | `-` | `-` |
 |   ✔️    | `Filecoin.StateGetActor`                             | `(AddressJson, TipsetKeysJson)` | `Option<ActorStateJson>` |
-|   ❌    | `Filecoin.StateListActors`                           | `-` | `-` |
+|   ✔️    | `Filecoin.StateListActors`                           | `(TipsetKeysJson)` | `Vec<AddressJson>` |
 |   ❌    | `Filecoin.StateListMessages`                         | `-` | `-` |
 |   ❌    | `Filecoin.StateListMiners`                           | `-` | `-` |
 |   ❌    | `Filecoin.StateLookupID`                             | `-` | `-` |
@@ -377,7 +195,7 @@
 |   ✔️    | `Filecoin.StateMinerInfo`                            | `(AddressJson, TipsetKeysJson)` | `MinerInfo` |
 |   ✔️    | `Filecoin.StateMinerInitialPledgeCollateral`         | `(AddressJson, SectorPreCommitInfo, TipsetKeysJson)` | `String` |
 |   ✔️    | `Filecoin.StateMinerPartitions`                      | `(AddressJson, u64, TipsetKeysJson)` | `Vec<Partition>` |
-|   ❌    | `Filecoin.StateMinerPower`                           | `-` | `-` |
+|   ✔️    | `Filecoin.StateMinerPower`                           | `(Option<AddressJson>, TipsetKeysJson)` | `MinerPower` |
 |   ✔️    | `Filecoin.StateMinerPreCommitDepositForPower`        | `(AddressJson, SectorPreCommitInfo, TipsetKeysJson)` | `String` |
 |   ✔️    | `Filecoin.StateMinerProvingDeadline`                 | `(AddressJson, TipsetKeysJson)` | `DeadlineInfo` |
 |   ✔️    | `Filecoin.StateMinerRecoveries`                      | `(AddressJson, TipsetKeysJson)` | `BitFieldJson` |
@@ -419,7 +237,6 @@
 |   ✔️    | `Filecoin.WalletSignMessage`                         | `(String, UnsignedMessageJson)` | `SignedMessageJson` |
 |   ❌    | `Filecoin.WalletValidateAddress`                     | `-` | `-` |
 |   ✔️    | `Filecoin.WalletVerify`                              | `(String, String, SignatureJson)` | `bool` |
->>>>>>> b40f8d11
 
 ## Help & Contributions
 
