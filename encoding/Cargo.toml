[package]
name        = "forest_encoding"
description = "Filecoin encoding and decoding utilities for use in Forest"
license     = "MIT OR Apache-2.0"
version     = "0.2.2"
authors     = ["ChainSafe Systems <info@chainsafe.io>"]
edition     = "2021"
repository  = "https://github.com/ChainSafe/forest"

[dependencies]
<<<<<<< HEAD
blake2b_simd      = "1.0"
cs_serde_bytes    = "0.12.2"
fvm_ipld_encoding = "0.2.2"
fvm_shared        = { version = "0.8.0", default-features = false }
serde             = { version = "1.0", features = ["derive"] }
# cannot update as there is no `Error` struct which we re-export in forest_encoding
=======
blake2b_simd       = "1.0"
cs_serde_bytes     = "0.12.2"
serde              = { version = "1.0", features = ["derive"] }
>>>>>>> ef688e8c
serde_ipld_dagcbor = "0.1"
serde_repr         = "0.1"
serde_tuple        = "0.5"<|MERGE_RESOLUTION|>--- conflicted
+++ resolved
@@ -8,18 +8,9 @@
 repository  = "https://github.com/ChainSafe/forest"
 
 [dependencies]
-<<<<<<< HEAD
-blake2b_simd      = "1.0"
-cs_serde_bytes    = "0.12.2"
-fvm_ipld_encoding = "0.2.2"
-fvm_shared        = { version = "0.8.0", default-features = false }
-serde             = { version = "1.0", features = ["derive"] }
-# cannot update as there is no `Error` struct which we re-export in forest_encoding
-=======
 blake2b_simd       = "1.0"
 cs_serde_bytes     = "0.12.2"
 serde              = { version = "1.0", features = ["derive"] }
->>>>>>> ef688e8c
 serde_ipld_dagcbor = "0.1"
 serde_repr         = "0.1"
 serde_tuple        = "0.5"