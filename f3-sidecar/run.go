package main

import (
	"context"
	"errors"
	"fmt"
	"net"
	"net/http"
	"path/filepath"
	"time"

	"github.com/filecoin-project/go-f3"
	"github.com/filecoin-project/go-f3/blssig"
	"github.com/filecoin-project/go-f3/gpbft"
	"github.com/filecoin-project/go-f3/manifest"
	"github.com/filecoin-project/go-jsonrpc"
	"github.com/ipfs/go-cid"
	leveldb "github.com/ipfs/go-ds-leveldb"
)

func run(ctx context.Context, rpcEndpoint string, jwt string, f3RpcEndpoint string, initialPowerTable string, bootstrapEpoch int64, finality int64, f3Root string, contract_manifest_poll_interval_seconds uint64) error {
	api := FilecoinApi{}
	isJwtProvided := len(jwt) > 0
	closer, err := jsonrpc.NewClient(ctx, rpcEndpoint, "Filecoin", &api, nil)
	if err != nil {
		return err
	}
	defer closer()

	ec, err := NewForestEC(rpcEndpoint, jwt)
	if err != nil {
		return err
	}

	var rawNetwork string
	for {
		rawNetwork, err = ec.f3api.GetRawNetworkName(ctx)
		if err == nil {
			logger.Infoln("Forest RPC server is online")
			break
		} else {
			logger.Warnln("waiting for Forest RPC server")
			time.Sleep(5 * time.Second)
		}
	}
	listenAddrs, err := api.NetAddrsListen(ctx)
	if err != nil {
		return err
	}

<<<<<<< HEAD
	p2p, err := createP2PHost(ctx, network)
	if err != nil {
		return err
	}
	ec, err := NewForestEC(ctx, rpcEndpoint, jwt)
=======
	p2p, err := createP2PHost(ctx, rawNetwork)
>>>>>>> d13019fe
	if err != nil {
		return err
	}
	defer ec.Close()
	if _, err = ec.f3api.ProtectPeer(ctx, p2p.Host.ID()); err != nil {
		return err
	}
	err = p2p.Host.Connect(ctx, listenAddrs)
	if err != nil {
		return err
	}
	ds, err := leveldb.NewDatastore(filepath.Join(f3Root, "db"), nil)
	if err != nil {
		return err
	}
	verif := blssig.VerifierWithKeyOnG1()
	m := manifest.LocalDevnetManifest()
	switch initialPowerTable, err := cid.Parse(initialPowerTable); {
	case err == nil && isCidDefined(initialPowerTable):
		logger.Infof("InitialPowerTable is %s", initialPowerTable)
		m.InitialPowerTable = initialPowerTable
	default:
		logger.Warn("InitialPowerTable is undefined")
		m.InitialPowerTable = cid.Undef
	}
	// Use "filecoin" as the network name on mainnet, otherwise use the network name. Yes,
	// mainnet is called testnetnet in state.
	if rawNetwork == "testnetnet" {
		m.NetworkName = "filecoin"
	} else {
		m.NetworkName = gpbft.NetworkName(rawNetwork)
	}
	versionInfo, err := api.Version(ctx)
	if err != nil {
		return err
	}

	blockDelay := time.Duration(versionInfo.BlockDelay) * time.Second
	m.EC.Period = blockDelay
	m.EC.HeadLookback = 4
	m.EC.Finality = finality
	m.EC.Finalize = true
	m.CatchUpAlignment = blockDelay / 2
	m.BootstrapEpoch = bootstrapEpoch
	m.CertificateExchange.MinimumPollInterval = blockDelay
	m.CertificateExchange.MaximumPollInterval = 4 * blockDelay

	var manifestProvider manifest.ManifestProvider
	if err := m.Validate(); err == nil {
		logger.Infoln("Using static manifest")
		if manifestProvider, err = manifest.NewStaticManifestProvider(m); err != nil {
			return err
		}
	} else {
		logger.Infoln("Using contract manifest")
		if manifestProvider, err = NewContractManifestProvider(m, contract_manifest_poll_interval_seconds, &ec.f3api); err != nil {
			return err
		}
	}
	f3Module, err := f3.New(ctx, manifestProvider, ds,
		p2p.Host, p2p.PubSub, verif, &ec, f3Root)
	if err != nil {
		return err
	}
	if err := f3Module.Start(ctx); err != nil {
		return err
	}

	rpcServer := jsonrpc.NewServer()
	serverHandler := &F3ServerHandler{f3Module}
	rpcServer.Register("Filecoin", serverHandler)
	srv := &http.Server{
		Handler: rpcServer,
	}
	listener, err := net.Listen("tcp", f3RpcEndpoint)
	if err != nil {
		return err
	}
	go func() {
		if err := srv.Serve(listener); err != nil {
			panic(err)
		}
	}()

	var lastMsgToSignTimestamp time.Time
	var lastMsgToSign *gpbft.MessageBuilder
	lastMsgSigningMiners := make(map[uint64]struct{})

	// Send the last gpbft message for each new participant,
	// see <https://github.com/filecoin-project/lotus/pull/12577>
	if isJwtProvided {
		go func() {
			for {
				// Send only when no messages are received in the last 10s.
				// This is to avoid a deadlock situation where everyone is waiting
				// for the next round to participate, but we'll never get there
				// because not enough participants acted in the current round.
				if lastMsgToSign != nil && lastMsgToSignTimestamp.Add(10*time.Second).Before(time.Now()) {
					if miners, err := ec.f3api.GetParticipatingMinerIDs(ctx); err == nil {
						for _, miner := range miners {
							if _, ok := lastMsgSigningMiners[miner]; ok {
								continue
							} else if err := participate(ctx, f3Module, &ec, lastMsgToSign, miner); err != nil {
								logger.Warn(err)
							} else {
								lastMsgSigningMiners[miner] = struct{}{}
							}
						}
					}
				}

				time.Sleep(1 * time.Second)
			}
		}()
	}

	for {
		msgToSign := <-f3Module.MessagesToSign()
		lastMsgToSignTimestamp = time.Now()
		lastMsgToSign = msgToSign
		miners, err := ec.f3api.GetParticipatingMinerIDs(ctx)
		if err != nil {
			continue
		}
		// Clear the map
		clear(lastMsgSigningMiners)
		if !isJwtProvided && len(miners) > 0 {
			logger.Warn("Unable to sign messages, jwt for Forest RPC endpoint is not provided.")
		}
		if isJwtProvided && msgToSign != nil {
			for _, miner := range miners {
				if err := participate(ctx, f3Module, &ec, msgToSign, miner); err != nil {
					logger.Warn(err)
				} else {
					lastMsgSigningMiners[miner] = struct{}{}
				}
			}
		}
	}
}

func participate(ctx context.Context, f3Module *f3.F3, signer gpbft.Signer, msgToSign *gpbft.MessageBuilder, miner uint64) error {
	signatureBuilder, err := msgToSign.PrepareSigningInputs(gpbft.ActorID(miner))
	if err != nil {
		if errors.Is(err, gpbft.ErrNoPower) {
			// we don't have any power in F3, continue
			return fmt.Errorf("no power to participate in F3: %+v", err)
		} else {
			return fmt.Errorf("preparing signing inputs: %+v", err)
		}
	}
	payloadSig, vrfSig, err := signatureBuilder.Sign(ctx, signer)
	if err != nil {
		logger.Warnf("signing message: %+v", err)
	}
	logger.Debugf("miner with id %d is sending message in F3", miner)
	f3Module.Broadcast(ctx, signatureBuilder, payloadSig, vrfSig)
	return nil
}<|MERGE_RESOLUTION|>--- conflicted
+++ resolved
@@ -27,7 +27,7 @@
 	}
 	defer closer()
 
-	ec, err := NewForestEC(rpcEndpoint, jwt)
+	ec, err := NewForestEC(ctx, rpcEndpoint, jwt)
 	if err != nil {
 		return err
 	}
@@ -48,15 +48,7 @@
 		return err
 	}
 
-<<<<<<< HEAD
-	p2p, err := createP2PHost(ctx, network)
-	if err != nil {
-		return err
-	}
-	ec, err := NewForestEC(ctx, rpcEndpoint, jwt)
-=======
 	p2p, err := createP2PHost(ctx, rawNetwork)
->>>>>>> d13019fe
 	if err != nil {
 		return err
 	}
