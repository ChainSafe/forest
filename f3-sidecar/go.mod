--- conflicted
+++ resolved
@@ -48,7 +48,7 @@
 	github.com/hashicorp/golang-lru v1.0.2 // indirect
 	github.com/hashicorp/golang-lru/v2 v2.0.7 // indirect
 	github.com/huin/goupnp v1.3.0 // indirect
-	github.com/ipfs/boxo v0.29.0 // indirect
+	github.com/ipfs/boxo v0.29.1 // indirect
 	github.com/ipfs/go-datastore v0.8.2 // indirect
 	github.com/ipfs/go-log v1.0.5 // indirect
 	github.com/ipld/go-ipld-prime v0.21.0 // indirect
@@ -116,7 +116,7 @@
 	github.com/polydawn/refmt v0.89.0 // indirect
 	github.com/prometheus/client_golang v1.21.1 // indirect
 	github.com/prometheus/client_model v0.6.1 // indirect
-	github.com/prometheus/common v0.62.0 // indirect
+	github.com/prometheus/common v0.63.0 // indirect
 	github.com/prometheus/procfs v0.15.1 // indirect
 	github.com/quic-go/qpack v0.5.1 // indirect
 	github.com/quic-go/quic-go v0.50.0 // indirect
@@ -138,7 +138,6 @@
 	go.uber.org/mock v0.5.0 // indirect
 	go.uber.org/multierr v1.11.0 // indirect
 	go.uber.org/zap v1.27.0 // indirect
-<<<<<<< HEAD
 	golang.org/x/crypto v0.36.0 // indirect
 	golang.org/x/exp v0.0.0-20250305212735-054e65f0b394 // indirect
 	golang.org/x/mod v0.24.0 // indirect
@@ -147,16 +146,6 @@
 	golang.org/x/sys v0.31.0 // indirect
 	golang.org/x/text v0.23.0 // indirect
 	golang.org/x/tools v0.31.0 // indirect
-=======
-	golang.org/x/crypto v0.35.0 // indirect
-	golang.org/x/exp v0.0.0-20250218142911-aa4b98e5adaa // indirect
-	golang.org/x/mod v0.23.0 // indirect
-	golang.org/x/net v0.36.0 // indirect
-	golang.org/x/sync v0.11.0 // indirect
-	golang.org/x/sys v0.30.0 // indirect
-	golang.org/x/text v0.22.0 // indirect
-	golang.org/x/tools v0.30.0 // indirect
->>>>>>> db9b4480
 	golang.org/x/xerrors v0.0.0-20240903120638-7835f813f4da // indirect
 	gonum.org/v1/gonum v0.15.1 // indirect
 	google.golang.org/protobuf v1.36.5 // indirect
