--- conflicted
+++ resolved
@@ -132,13 +132,8 @@
 	go.opentelemetry.io/otel/metric v1.35.0 // indirect
 	go.opentelemetry.io/otel/trace v1.35.0 // indirect
 	go.uber.org/automaxprocs v1.6.0 // indirect
-<<<<<<< HEAD
-	go.uber.org/dig v1.18.2 // indirect
-	go.uber.org/fx v1.23.0 // indirect
-=======
 	go.uber.org/dig v1.19.0 // indirect
 	go.uber.org/fx v1.24.0 // indirect
->>>>>>> b2d9954e
 	go.uber.org/mock v0.5.2 // indirect
 	go.uber.org/multierr v1.11.0 // indirect
 	go.uber.org/zap v1.27.0 // indirect
