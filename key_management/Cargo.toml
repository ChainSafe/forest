[package]
name = "key_management"
version = "0.1.0"
authors = ["ChainSafe Systems <info@chainsafe.io>"]
edition = "2021"

[package.metadata.docs.rs]
features = ["json"]

[dependencies]
thiserror = "1.0"
<<<<<<< HEAD
address = { package = "forest_address", version = "0.3" }
=======
forest_address = "0.3"
forest_crypto = { version = "0.5", features = ["json", "blst"] }
>>>>>>> 624bf620
bls-signatures = { version = "0.11", default-features = false, features = ["blst"] }
libsecp256k1 = "0.7"
rand = "0.8"
encoding = { package = "forest_encoding", version = "0.2" }
serde = { version = "1.0", features = ["derive"] }
serde_ipld_dagcbor = "0.1"
base64 = { version = "0.13" }
serde_json = "1.0"
log = "0.4"
sodiumoxide = "0.2"
utils = { path = "../node/utils" }
fvm_shared = { version = "0.8", default-features = false }
forest_crypto = { version = "0.5.2", features = ["json", "blst"] }

[features]
json = ["forest_crypto/json"]<|MERGE_RESOLUTION|>--- conflicted
+++ resolved
@@ -9,12 +9,8 @@
 
 [dependencies]
 thiserror = "1.0"
-<<<<<<< HEAD
-address = { package = "forest_address", version = "0.3" }
-=======
 forest_address = "0.3"
 forest_crypto = { version = "0.5", features = ["json", "blst"] }
->>>>>>> 624bf620
 bls-signatures = { version = "0.11", default-features = false, features = ["blst"] }
 libsecp256k1 = "0.7"
 rand = "0.8"
@@ -27,7 +23,6 @@
 sodiumoxide = "0.2"
 utils = { path = "../node/utils" }
 fvm_shared = { version = "0.8", default-features = false }
-forest_crypto = { version = "0.5.2", features = ["json", "blst"] }
 
 [features]
 json = ["forest_crypto/json"]