--- conflicted
+++ resolved
@@ -8,26 +8,19 @@
 features = ["json"]
 
 [dependencies]
-base64             = { version = "0.13" }
-bls-signatures     = { version = "0.11", default-features = false, features = ["blst"] }
-forest_crypto      = { version = "0.5", features = ["blst"] }
-forest_encoding    = "0.2"
-fvm_shared         = { version = "0.8", default-features = false }
-libsecp256k1       = "0.7"
-log                = "0.4"
-rand               = "0.8"
-serde              = { version = "1.0", features = ["derive"] }
+base64 = { version = "0.13" }
+bls-signatures = { version = "0.11", default-features = false, features = [
+    "blst",
+] }
+forest_crypto = { version = "0.5", features = ["blst"] }
+forest_encoding = "0.2"
+fvm_shared = { version = "0.8", default-features = false }
+libsecp256k1 = "0.7"
+log = "0.4"
+rand = "0.8"
+serde = { version = "1.0", features = ["derive"] }
 serde_ipld_dagcbor = "0.1"
-<<<<<<< HEAD
-base64 = { version = "0.13" }
 serde_json = "1.0"
-log = "0.4"
 sodiumoxide = "0.2"
-utils = "0.1.0"
-fvm_shared = { version = "0.8", default-features = false }
-=======
-serde_json         = "1.0"
-sodiumoxide        = "0.2"
-thiserror          = "1.0"
-utils              = { path = "../node/utils" }
->>>>>>> e9fcdaa7
+thiserror = "1.0"
+utils = "0.1.0"