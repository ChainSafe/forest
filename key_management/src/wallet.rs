// Copyright 2019-2023 ChainSafe Systems
// SPDX-License-Identifier: Apache-2.0, MIT

use std::{convert::TryFrom, str::FromStr};

use ahash::{HashMap, HashMapExt};
<<<<<<< HEAD
use forest_shim::crypto::{Signature, SignatureType};
use fvm_shared::address::Address;
=======
use forest_shim::address::Address;
use fvm_shared::crypto::signature::{Signature, SignatureType};
>>>>>>> 5903083e
use serde::{Deserialize, Serialize};

use super::{errors::Error, wallet_helpers, KeyInfo, KeyStore};

/// A key, this contains a `KeyInfo`, an address, and a public key.
#[derive(Clone, PartialEq, Debug, Eq, Serialize, Deserialize)]
pub struct Key {
    pub key_info: KeyInfo,
    // Vec<u8> is used because The public keys for BLS and SECP256K1 are not of the same type
    pub public_key: Vec<u8>,
    pub address: Address,
}

impl TryFrom<KeyInfo> for Key {
    type Error = crate::errors::Error;

    fn try_from(key_info: KeyInfo) -> Result<Self, Self::Error> {
        let public_key = wallet_helpers::to_public(*key_info.key_type(), key_info.private_key())?;
        let address = wallet_helpers::new_address(*key_info.key_type(), &public_key)?;
        Ok(Key {
            key_info,
            public_key,
            address,
        })
    }
}

// This is a Wallet, it contains 2 HashMaps:
// - keys which is a HashMap of Keys resolved by their Address
// - keystore which is a HashMap of KeyInfos resolved by their Address
/// A wallet is a collection of private keys with optional persistence and
/// optional encryption.
#[derive(Clone, PartialEq, Debug, Eq)]
pub struct Wallet {
    keys: HashMap<Address, Key>,
    keystore: KeyStore,
}

impl Wallet {
    /// Return a new wallet with a given `KeyStore`
    pub fn new(keystore: KeyStore) -> Self {
        Wallet {
            keys: HashMap::new(),
            keystore,
        }
    }

    /// Return a wallet from a given amount of keys.
    pub fn new_from_keys(keystore: KeyStore, key_vec: impl IntoIterator<Item = Key>) -> Self {
        let mut keys: HashMap<Address, Key> = HashMap::new();
        for item in key_vec.into_iter() {
            keys.insert(item.address, item);
        }
        Wallet { keys, keystore }
    }

    // If this key does not exist in the keys hashmap, check if this key is in
    // the keystore, if it is, then add it to keys, otherwise return Error
    /// Return the key that is resolved by a given address,
    pub fn find_key(&mut self, addr: &Address) -> Result<Key, Error> {
        if let Some(k) = self.keys.get(addr) {
            return Ok(k.clone());
        }
        let key_string = format!("wallet-{addr}");
        let key_info = match self.keystore.get(&key_string) {
            Ok(k) => k,
            Err(_) => {
                // replace with testnet prefix
                self.keystore
                    .get(&format!("wallet-t{}", &addr.to_string()[1..]))?
            }
        };
        let new_key = Key::try_from(key_info)?;
        self.keys.insert(*addr, new_key.clone());
        Ok(new_key)
    }

    /// Return the resultant `Signature` after signing a given message
    pub fn sign(&mut self, addr: &Address, msg: &[u8]) -> Result<Signature, Error> {
        // this will return an error if the key cannot be found in either the keys
        // hashmap or it is not found in the keystore
        let key = self.find_key(addr).map_err(|_| Error::KeyNotExists)?;
        wallet_helpers::sign(*key.key_info.key_type(), key.key_info.private_key(), msg)
    }

    /// Return the `KeyInfo` for a given address
    pub fn export(&mut self, addr: &Address) -> Result<KeyInfo, Error> {
        let k = self.find_key(addr)?;
        Ok(k.key_info)
    }

    /// Add `KeyInfo` to the wallet, return the address that resolves to this
    /// newly added `KeyInfo`
    pub fn import(&mut self, key_info: KeyInfo) -> Result<Address, Error> {
        let k = Key::try_from(key_info)?;
        let addr = format!("wallet-{}", k.address);
        self.keystore.put(addr, k.key_info)?;
        Ok(k.address)
    }

    /// Return a vector that contains all of the addresses in the wallet's
    /// `KeyStore`
    pub fn list_addrs(&self) -> Result<Vec<Address>, Error> {
        list_addrs(&self.keystore)
    }

    /// Return the address of the default `KeyInfo` in the wallet
    pub fn get_default(&self) -> Result<Address, Error> {
        let key_info = self.keystore.get("default")?;
        let k = Key::try_from(key_info)?;
        Ok(k.address)
    }

    /// Set a default `KeyInfo` to the wallet
    pub fn set_default(&mut self, addr: Address) -> anyhow::Result<()> {
        let addr_string = format!("wallet-{addr}");
        let key_info = self.keystore.get(&addr_string)?;
        if self.keystore.get("default").is_ok() {
            self.keystore.remove("default".to_string())?; // This line should
                                                          // unregister current
                                                          // default key then
                                                          // continue
        }
        self.keystore.put("default".to_string(), key_info)?;
        Ok(())
    }

    /// Generate a new address that fits the requirement of the given
    /// `SignatureType`
    pub fn generate_addr(&mut self, typ: SignatureType) -> anyhow::Result<Address> {
        let key = generate_key(typ)?;
        let addr = format!("wallet-{}", key.address);
        self.keystore.put(addr, key.key_info.clone())?;
        self.keys.insert(key.address, key.clone());
        let value = self.keystore.get("default");
        if value.is_err() {
            self.keystore
                .put("default".to_string(), key.key_info.clone())
                .map_err(|err| Error::Other(err.to_string()))?;
        }

        Ok(key.address)
    }

    /// Return whether or not the Wallet contains a key that is resolved by the
    /// supplied address
    pub fn has_key(&mut self, addr: &Address) -> bool {
        self.find_key(addr).is_ok()
    }
}

/// Return the default address for `KeyStore`
pub fn get_default(keystore: &KeyStore) -> Result<Address, Error> {
    let key_info = keystore.get("default")?;
    let k = Key::try_from(key_info)?;
    Ok(k.address)
}

/// Return vector of addresses sorted by their string representation in
/// `KeyStore`
pub fn list_addrs(keystore: &KeyStore) -> Result<Vec<Address>, Error> {
    let mut all = keystore.list();
    all.sort();
    let mut out = Vec::new();
    for i in all {
        if i.starts_with("wallet-") {
            // TODO replace this with strip_prefix after it has been added to stable rust
            let name = i.trim_start_matches("wallet-");
            let addr = Address::from_str(name).map_err(|err| Error::Other(err.to_string()))?;
            out.push(addr);
        }
    }
    Ok(out)
}

/// Returns a key corresponding to given address
pub fn find_key(addr: &Address, keystore: &KeyStore) -> Result<Key, Error> {
    let key_string = format!("wallet-{addr}");
    let key_info = keystore.get(&key_string)?;
    let new_key = Key::try_from(key_info)?;
    Ok(new_key)
}

pub fn try_find(addr: &Address, keystore: &mut KeyStore) -> Result<KeyInfo, Error> {
    let key_string = format!("wallet-{addr}");
    match keystore.get(&key_string) {
        Ok(k) => Ok(k),
        Err(_) => {
            let mut new_addr = addr.to_string();

            // Try to replace prefix with testnet, for backwards compatibility
            // * We might be able to remove this, look into variants
            new_addr.replace_range(0..1, "t");
            let key_string = format!("wallet-{new_addr}");
            let key_info = match keystore.get(&key_string) {
                Ok(k) => k,
                Err(_) => keystore.get(&format!("wallet-f{}", &new_addr[1..]))?,
            };
            Ok(key_info)
        }
    }
}

/// Return `KeyInfo` for given address in `KeyStore`
pub fn export_key_info(addr: &Address, keystore: &KeyStore) -> Result<KeyInfo, Error> {
    let key = find_key(addr, keystore)?;
    Ok(key.key_info)
}

/// Generate new key of given `SignatureType`
pub fn generate_key(typ: SignatureType) -> Result<Key, Error> {
    let private_key = wallet_helpers::generate(typ)?;
    let key_info = KeyInfo::new(typ, private_key);
    Key::try_from(key_info)
}

/// Import `KeyInfo` into `KeyStore`
pub fn import(key_info: KeyInfo, keystore: &mut KeyStore) -> anyhow::Result<Address> {
    let k = Key::try_from(key_info)?;
    let addr = format!("wallet-{}", k.address);
    keystore.put(addr, k.key_info)?;
    Ok(k.address)
}

#[cfg(test)]
mod tests {
    use anyhow::ensure;
    use forest_encoding::blake2b_256;
    use libsecp256k1::{Message as SecpMessage, SecretKey as SecpPrivate};

    use super::*;
    use crate::{generate, KeyStoreConfig};

    fn construct_priv_keys() -> Vec<Key> {
        let mut secp_keys = Vec::new();
        let mut bls_keys = Vec::new();
        for _ in 1..5 {
            let secp_priv_key = generate(SignatureType::SECP256K1).unwrap();
            let secp_key_info = KeyInfo::new(SignatureType::SECP256K1, secp_priv_key);
            let secp_key = Key::try_from(secp_key_info).unwrap();
            secp_keys.push(secp_key);

            let bls_priv_key = generate(SignatureType::BLS).unwrap();
            let bls_key_info = KeyInfo::new(SignatureType::BLS, bls_priv_key);
            let bls_key = Key::try_from(bls_key_info).unwrap();
            bls_keys.push(bls_key);
        }

        secp_keys.append(bls_keys.as_mut());
        secp_keys
    }

    fn generate_wallet() -> Wallet {
        let key_vec = construct_priv_keys();
        Wallet::new_from_keys(KeyStore::new(KeyStoreConfig::Memory).unwrap(), key_vec)
    }

    #[test]
    fn contains_key() {
        let key_vec = construct_priv_keys();
        let found_key = key_vec[0].clone();
        let addr = key_vec[0].address;

        let mut wallet =
            Wallet::new_from_keys(KeyStore::new(KeyStoreConfig::Memory).unwrap(), key_vec);

        // make sure that this address resolves to the right key
        assert_eq!(wallet.find_key(&addr).unwrap(), found_key);
        // make sure that has_key returns true as well
        assert!(wallet.has_key(&addr));

        let new_priv_key = generate(SignatureType::BLS).unwrap();
        let pub_key =
            wallet_helpers::to_public(SignatureType::BLS, new_priv_key.as_slice()).unwrap();
        let address = Address::new_bls(pub_key.as_slice()).unwrap();

        // test to see if the new key has been created and added to the wallet
        assert!(!wallet.has_key(&address));
        // test to make sure that the newly made key cannot be added to the wallet
        // because it is not found in the keystore
        assert_eq!(wallet.find_key(&address).unwrap_err(), Error::KeyInfo);
        // sanity check to make sure that the key has not been added to the wallet
        assert!(!wallet.has_key(&address));
    }

    #[test]
    fn sign() {
        let key_vec = construct_priv_keys();
        let priv_key_bytes = key_vec[2].key_info.private_key().clone();
        let addr = key_vec[2].address;

        let keystore = KeyStore::new(KeyStoreConfig::Memory).unwrap();
        let mut wallet = Wallet::new_from_keys(keystore, key_vec);
        let msg = [0u8; 64];

        let msg_sig = wallet.sign(&addr, &msg).unwrap();

        let msg_complete = blake2b_256(&msg);
        let message = SecpMessage::parse(&msg_complete);
        let priv_key = SecpPrivate::parse_slice(&priv_key_bytes).unwrap();
        let (sig, recovery_id) = libsecp256k1::sign(&message, &priv_key);
        let mut new_bytes = [0; 65];
        new_bytes[..64].copy_from_slice(&sig.serialize());
        new_bytes[64] = recovery_id.serialize();
        let actual = Signature::new_secp256k1(new_bytes.to_vec());
        assert_eq!(msg_sig, actual)
    }

    #[test]
    fn import_export() -> anyhow::Result<()> {
        let key_vec = construct_priv_keys();
        let key = key_vec[0].clone();
        let keystore = KeyStore::new(KeyStoreConfig::Memory).unwrap();
        let mut wallet = Wallet::new_from_keys(keystore, key_vec);

        let key_info = wallet.export(&key.address).unwrap();
        // test to see if export returns the correct key_info
        assert_eq!(key_info, key.key_info);

        let new_priv_key = generate(SignatureType::SECP256K1).unwrap();
        let pub_key =
            wallet_helpers::to_public(SignatureType::SECP256K1, new_priv_key.as_slice()).unwrap();
        let test_addr = Address::new_secp256k1(pub_key.as_slice()).unwrap();
        let key_info_err = wallet.export(&test_addr).unwrap_err();
        // test to make sure that an error is raised when an incorrect address is added
        assert_eq!(key_info_err, Error::KeyInfo);

        let test_key_info = KeyInfo::new(SignatureType::SECP256K1, new_priv_key);
        // make sure that key_info has been imported to wallet
        assert!(wallet.import(test_key_info.clone()).is_ok());

        let duplicate_error = wallet.import(test_key_info).unwrap_err();
        // make sure that error is thrown when attempted to re-import a duplicate
        // key_info
        ensure!(duplicate_error == Error::KeyExists);
        Ok(())
    }

    #[test]
    fn list_addr() {
        let key_vec = construct_priv_keys();
        let mut addr_string_vec = Vec::new();

        let mut key_store = KeyStore::new(KeyStoreConfig::Memory).unwrap();

        for i in &key_vec {
            addr_string_vec.push(i.address.to_string());

            let addr_string = format!("wallet-{}", i.address);
            key_store.put(addr_string, i.key_info.clone()).unwrap();
        }

        addr_string_vec.sort();

        let mut addr_vec = Vec::new();

        for addr in addr_string_vec {
            addr_vec.push(Address::from_str(addr.as_str()).unwrap())
        }

        let wallet = Wallet::new(key_store);

        let test_addr_vec = wallet.list_addrs().unwrap();

        // check to see if the addrs in wallet are the same as the key_vec before it was
        // added to the wallet
        assert_eq!(test_addr_vec, addr_vec);
    }

    #[test]
    fn generate_new_key() {
        let mut wallet = generate_wallet();
        let addr = wallet.generate_addr(SignatureType::BLS).unwrap();
        let key = wallet.keystore.get("default").unwrap();
        // make sure that the newly generated key is the default key - checking by key
        // type
        assert_eq!(&SignatureType::BLS, key.key_type());

        let address = format!("wallet-{addr}");

        let key_info = wallet.keystore.get(&address).unwrap();
        let key = wallet.keys.get(&addr).unwrap();

        // these assertions will make sure that the key has actually been added to the
        // wallet
        assert_eq!(key_info.key_type(), &SignatureType::BLS);
        assert_eq!(key.address, addr);
    }

    #[test]
    fn get_set_default() {
        let key_store = KeyStore::new(KeyStoreConfig::Memory).unwrap();
        let mut wallet = Wallet::new(key_store);
        // check to make sure that there is no default
        assert_eq!(wallet.get_default().unwrap_err(), Error::KeyInfo);

        let new_priv_key = generate(SignatureType::SECP256K1).unwrap();
        let pub_key =
            wallet_helpers::to_public(SignatureType::SECP256K1, new_priv_key.as_slice()).unwrap();
        let test_addr = Address::new_secp256k1(pub_key.as_slice()).unwrap();

        let key_info = KeyInfo::new(SignatureType::SECP256K1, new_priv_key);
        let test_addr_string = format!("wallet-{test_addr}");

        wallet.keystore.put(test_addr_string, key_info).unwrap();

        // check to make sure that the set_default function completed without error
        assert!(wallet.set_default(test_addr).is_ok());

        // check to make sure that the test_addr is actually the default addr for the
        // wallet
        assert_eq!(wallet.get_default().unwrap(), test_addr);
    }

    #[test]
    fn secp_verify() {
        let secp_priv_key = generate(SignatureType::SECP256K1).unwrap();
        let secp_key_info = KeyInfo::new(SignatureType::SECP256K1, secp_priv_key);
        let secp_key = Key::try_from(secp_key_info).unwrap();
        let addr = secp_key.address;
        let key_store = KeyStore::new(KeyStoreConfig::Memory).unwrap();
        let mut wallet = Wallet::new_from_keys(key_store, vec![secp_key]);

        let msg = [0u8; 64];

        let sig = wallet.sign(&addr, &msg).unwrap();
        sig.verify(&msg, &addr.into()).unwrap();

        // invalid verify check
<<<<<<< HEAD
        let invalid_addr = wallet.generate_addr(SignatureType::SECP256K1).unwrap();
        assert!(sig.verify(&msg, &invalid_addr).is_err())
=======
        let invalid_addr = wallet.generate_addr(SignatureType::Secp256k1).unwrap();
        assert!(sig.verify(&msg, &invalid_addr.into()).is_err())
>>>>>>> 5903083e
    }

    #[test]
    fn bls_verify_test() {
        let bls_priv_key = generate(SignatureType::BLS).unwrap();
        let bls_key_info = KeyInfo::new(SignatureType::BLS, bls_priv_key);
        let bls_key = Key::try_from(bls_key_info).unwrap();
        let addr = bls_key.address;
        let key_store = KeyStore::new(KeyStoreConfig::Memory).unwrap();
        let mut wallet = Wallet::new_from_keys(key_store, vec![bls_key]);

        let msg = [0u8; 64];

        let sig = wallet.sign(&addr, &msg).unwrap();
        sig.verify(&msg, &addr.into()).unwrap();

        // invalid verify check
        let invalid_addr = wallet.generate_addr(SignatureType::BLS).unwrap();
        assert!(sig.verify(&msg, &invalid_addr.into()).is_err())
    }
}<|MERGE_RESOLUTION|>--- conflicted
+++ resolved
@@ -4,13 +4,10 @@
 use std::{convert::TryFrom, str::FromStr};
 
 use ahash::{HashMap, HashMapExt};
-<<<<<<< HEAD
-use forest_shim::crypto::{Signature, SignatureType};
-use fvm_shared::address::Address;
-=======
-use forest_shim::address::Address;
-use fvm_shared::crypto::signature::{Signature, SignatureType};
->>>>>>> 5903083e
+use forest_shim::{
+    address::Address,
+    crypto::{Signature, SignatureType},
+};
 use serde::{Deserialize, Serialize};
 
 use super::{errors::Error, wallet_helpers, KeyInfo, KeyStore};
@@ -440,13 +437,8 @@
         sig.verify(&msg, &addr.into()).unwrap();
 
         // invalid verify check
-<<<<<<< HEAD
         let invalid_addr = wallet.generate_addr(SignatureType::SECP256K1).unwrap();
-        assert!(sig.verify(&msg, &invalid_addr).is_err())
-=======
-        let invalid_addr = wallet.generate_addr(SignatureType::Secp256k1).unwrap();
         assert!(sig.verify(&msg, &invalid_addr.into()).is_err())
->>>>>>> 5903083e
     }
 
     #[test]
