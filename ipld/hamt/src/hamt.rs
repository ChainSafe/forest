--- conflicted
+++ resolved
@@ -9,11 +9,8 @@
 use ipld_blockstore::BlockStore;
 use serde::{de::DeserializeOwned, Serialize, Serializer};
 use std::borrow::Borrow;
-<<<<<<< HEAD
 use std::error::Error as StdError;
-=======
 use std::marker::PhantomData;
->>>>>>> 2b54a873
 
 /// Implementation of the HAMT data structure for IPLD.
 ///
