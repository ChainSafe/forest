[package]
name = "forest_cid"
description = "A Cid library used in Forest for the Filecoin protocol"
license = "MIT OR Apache-2.0"
version = "0.2.0"
authors = ["ChainSafe Systems <info@chainsafe.io>"]
edition = "2018"
repository = "https://github.com/ChainSafe/forest"

[package.metadata.docs.rs]
features = ["cbor", "json"]

[dependencies]
cid = { version = "0.6", default-features = false, features = ["std"] }
multihash = { version = "0.13", default-features = false, features = ["std", "blake2b", "derive"] }
multibase = "0.9.0"
integer-encoding = { version = "2.1", default-features = false }
serde = { version = "1.0", features = ["derive"], optional = true }
# TODO remove fork in future (allowing non utf8 strings to be cbor deserialized)
serde_cbor = { package = "cs_serde_cbor", version = "0.12", features = [
    "tags"
], optional = true }
<<<<<<< HEAD
serde_bytes = { version = "0.11.3", optional = true }
=======
serde_bytes = { git = "https://github.com/ChainSafe/serde-bytes", rev = "118fa7e1cd0a09f329a86deb3f4e9e27a7319f8e", optional = true }
thiserror = "1.0"
>>>>>>> 1da3294c
forest_json_utils = { path = "../../utils/json_utils", optional = true, version = "0.1" }
generic-array = "0.14.4"

[dev-dependencies]
serde_json = "1.0"

[features]
cbor = ["serde", "serde_bytes", "serde_cbor"]
json = ["serde", "forest_json_utils"]<|MERGE_RESOLUTION|>--- conflicted
+++ resolved
@@ -20,12 +20,7 @@
 serde_cbor = { package = "cs_serde_cbor", version = "0.12", features = [
     "tags"
 ], optional = true }
-<<<<<<< HEAD
-serde_bytes = { version = "0.11.3", optional = true }
-=======
 serde_bytes = { git = "https://github.com/ChainSafe/serde-bytes", rev = "118fa7e1cd0a09f329a86deb3f4e9e27a7319f8e", optional = true }
-thiserror = "1.0"
->>>>>>> 1da3294c
 forest_json_utils = { path = "../../utils/json_utils", optional = true, version = "0.1" }
 generic-array = "0.14.4"
 
