--- conflicted
+++ resolved
@@ -17,14 +17,10 @@
 [dependencies.cid]
 package = "forest_cid"
 path = "../ipld/cid"
-<<<<<<< HEAD
 features = ["cbor"]
 
 [features]
 json = ["serde_json", "multibase"]
-=======
-features = ["serde_derive"]
 
 [dev-dependencies]
-serde_json = "1.0"
->>>>>>> 84fb0e44
+serde_json = "1.0"