// Copyright 2019-2023 ChainSafe Systems
// SPDX-License-Identifier: Apache-2.0, MIT

<<<<<<< HEAD
use crate::{hashset::CidHashSet, Ipld};
=======
use std::future::Future;

>>>>>>> ff800d62
use ahash::HashSet;
use cid::Cid;
use fvm_ipld_encoding::from_slice;

/// Basic trait to abstract way the hashing details to the trait implementation.
pub trait InsertHash {
    /// Hashes the input and inserts its hash into the underlying collection.
    fn hash_and_insert(&mut self, data: &[u8]) -> bool;
}

impl InsertHash for HashSet<blake3::Hash> {
    fn hash_and_insert(&mut self, data: &[u8]) -> bool {
        self.insert(blake3::hash(data))
    }
}

/// Traverses all Cid links, hashing and loading all unique values and using the
/// callback function to interact with the data.
#[async_recursion::async_recursion]
async fn traverse_ipld_links_hash<F, T, H>(
    walked: &mut H,
    load_block: &mut F,
    ipld: &Ipld,
) -> Result<(), anyhow::Error>
where
    F: FnMut(Cid) -> T + Send,
    T: Future<Output = Result<Vec<u8>, anyhow::Error>> + Send,
    H: InsertHash + Send,
{
    match ipld {
        Ipld::Map(m) => {
            for (_, v) in m.iter() {
                traverse_ipld_links_hash(walked, load_block, v).await?;
            }
        }
        Ipld::List(list) => {
            for v in list.iter() {
                traverse_ipld_links_hash(walked, load_block, v).await?;
            }
        }
        Ipld::Link(cid) => {
            // WASM blocks are stored as IPLD_RAW. They should be loaded but not traversed.
            if cid.codec() == fvm_shared::IPLD_RAW {
                if !walked.hash_and_insert(&cid.to_bytes()) {
                    return Ok(());
                }
                let _ = load_block(*cid).await?;
            }
            if cid.codec() == fvm_ipld_encoding::DAG_CBOR {
                if !walked.hash_and_insert(&cid.to_bytes()) {
                    return Ok(());
                }
                let bytes = load_block(*cid).await?;
                let ipld = from_slice(&bytes)?;
                traverse_ipld_links_hash(walked, load_block, &ipld).await?;
            }
        }
        _ => (),
    }
    Ok(())
}

/// Load and hash cids and resolve recursively.
pub async fn recurse_links_hash<F, T, H>(
    walked: &mut H,
    root: Cid,
    load_block: &mut F,
) -> Result<(), anyhow::Error>
where
    F: FnMut(Cid) -> T + Send,
    T: Future<Output = Result<Vec<u8>, anyhow::Error>> + Send,
    H: InsertHash + Send,
{
    if !walked.hash_and_insert(&root.to_bytes()) {
        // Cid has already been traversed
        return Ok(());
    }
    if root.codec() != fvm_ipld_encoding::DAG_CBOR {
        return Ok(());
    }

    let bytes = load_block(root).await?;
    let ipld = from_slice(&bytes)?;

    traverse_ipld_links_hash(walked, load_block, &ipld).await?;

    Ok(())
}

//
// Traverses all Cid links, loading all unique values and using the callback function
// to interact with the data.
#[async_recursion::async_recursion]
async fn traverse_ipld_links_hash2<F, T>(
    walked: &mut CidHashSet,
    load_block: &mut F,
    ipld: &Ipld,
) -> Result<(), anyhow::Error>
where
    F: FnMut(Cid) -> T + Send,
    T: Future<Output = Result<Vec<u8>, anyhow::Error>> + Send,
{
    match ipld {
        Ipld::Map(m) => {
            for (_, v) in m.iter() {
                traverse_ipld_links_hash2(walked, load_block, v).await?;
            }
        }
        Ipld::List(list) => {
            for v in list.iter() {
                traverse_ipld_links_hash2(walked, load_block, v).await?;
            }
        }
        Ipld::Link(cid) => {
            // WASM blocks are stored as IPLD_RAW. They should be loaded but not traversed.
            if cid.codec() == fvm_shared::IPLD_RAW {
                if !walked.insert(cid) {
                    return Ok(());
                }
                let _ = load_block(*cid).await?;
            }
            if cid.codec() == fvm_ipld_encoding::DAG_CBOR {
                if !walked.insert(cid) {
                    return Ok(());
                }
                let bytes = load_block(*cid).await?;
                let ipld = from_slice(&bytes)?;
                traverse_ipld_links_hash2(walked, load_block, &ipld).await?;
            }
        }
        _ => (),
    }
    Ok(())
}

// Load cids and call [traverse_ipld_links] to resolve recursively.
pub async fn recurse_links_hash2<F, T>(
    walked: &mut CidHashSet,
    root: Cid,
    load_block: &mut F,
) -> Result<(), anyhow::Error>
where
    F: FnMut(Cid) -> T + Send,
    T: Future<Output = Result<Vec<u8>, anyhow::Error>> + Send,
{
    if !walked.insert(&root) {
        // Cid has already been traversed
        return Ok(());
    }
    if root.codec() != fvm_ipld_encoding::DAG_CBOR {
        return Ok(());
    }

    let bytes = load_block(root).await?;
    let ipld = from_slice(&bytes)?;

    traverse_ipld_links_hash2(walked, load_block, &ipld).await?;

    Ok(())
}<|MERGE_RESOLUTION|>--- conflicted
+++ resolved
@@ -1,15 +1,13 @@
 // Copyright 2019-2023 ChainSafe Systems
 // SPDX-License-Identifier: Apache-2.0, MIT
 
-<<<<<<< HEAD
-use crate::{hashset::CidHashSet, Ipld};
-=======
 use std::future::Future;
 
->>>>>>> ff800d62
 use ahash::HashSet;
 use cid::Cid;
 use fvm_ipld_encoding::from_slice;
+
+use crate::{hashset::CidHashSet, Ipld};
 
 /// Basic trait to abstract way the hashing details to the trait implementation.
 pub trait InsertHash {
@@ -97,8 +95,8 @@
 }
 
 //
-// Traverses all Cid links, loading all unique values and using the callback function
-// to interact with the data.
+// Traverses all Cid links, loading all unique values and using the callback
+// function to interact with the data.
 #[async_recursion::async_recursion]
 async fn traverse_ipld_links_hash2<F, T>(
     walked: &mut CidHashSet,
