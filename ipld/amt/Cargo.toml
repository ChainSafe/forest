--- conflicted
+++ resolved
@@ -1,12 +1,7 @@
 [package]
 name = "ipld_amt"
 description = "Sharded IPLD Array implementation."
-<<<<<<< HEAD
-# TODO release
-version = "1.0.0"
-=======
 version = "0.2.1"
->>>>>>> 4c2e4a07
 license = "MIT OR Apache-2.0"
 authors = ["ChainSafe Systems <info@chainsafe.io>"]
 edition = "2018"
