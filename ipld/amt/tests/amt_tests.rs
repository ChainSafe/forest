// Copyright 2020 ChainSafe Systems
// SPDX-License-Identifier: Apache-2.0, MIT

use encoding::{de::DeserializeOwned, ser::Serialize};
use ipld_amt::{Amt, Error, MAX_INDEX};
use ipld_blockstore::{BSStats, BlockStore, TrackingBlockStore};
use std::fmt::Debug;

fn assert_get<V, BS>(a: &Amt<V, BS>, i: u64, v: &V)
where
    V: Serialize + DeserializeOwned + PartialEq + Debug,
    BS: BlockStore,
{
    assert_eq!(a.get(i).unwrap().unwrap(), v);
}

#[test]
fn basic_get_set() {
    let mem = db::MemoryDB::default();
    let db = TrackingBlockStore::new(&mem);
    let mut a = Amt::new(&db);

    a.set(2, "foo".to_owned()).unwrap();
    assert_get(&a, 2, &"foo".to_owned());
    assert_eq!(a.count(), 1);

    let c = a.flush().unwrap();

    let new_amt = Amt::load(&c, &db).unwrap();
    assert_get(&new_amt, 2, &"foo".to_owned());

    assert_eq!(
        c.to_string().as_str(),
        "bafy2bzacea4z4wxtdoo6ikgqkoe4gm364xhdtreycvfy5txvprpbtunx5jnwy"
    );
    assert_eq!(
        *db.stats.borrow(),
        BSStats {
            r: 1,
            w: 1,
            br: 12,
            bw: 12
        }
    );
}

#[test]
fn out_of_range() {
    let mem = db::MemoryDB::default();
    let db = TrackingBlockStore::new(&mem);
    let mut a = Amt::new(&db);

    let res = a.set((1 << 63) + 4, "what is up".to_owned());
    assert!(matches!(res, Err(Error::OutOfRange(_))));

    let res = a.set(MAX_INDEX + 1, "what is up".to_owned());
    assert!(matches!(res, Err(Error::OutOfRange(_))));

<<<<<<< HEAD
    let res = a.set(MAX_INDEX, "test".to_owned());
    assert!(res.err().is_none());
    assert_get(&mut a, MAX_INDEX, &"test".to_owned());
=======
    let res = a.set(MAX_INDEX, "what is up".to_owned());
    assert_eq!(res.err(), None);
    // 20 is the max height, custom value to avoid exporting
    assert_eq!(a.height(), 20);

    let c = a.flush().unwrap();
    assert_eq!(
        c.to_string().as_str(),
        "bafy2bzacedozbiofn5fnrtfzy3tk5k7inyp5ncusdtb6xyl5z4rstdgqbad7g"
    );
    #[rustfmt::skip]
    assert_eq!(*db.stats.borrow(), BSStats {r: 0, w: 21, br: 0, bw: 979});
>>>>>>> 2561c51c
}

#[test]
fn expand() {
    let mem = db::MemoryDB::default();
    let db = TrackingBlockStore::new(&mem);
    let mut a = Amt::new(&db);

    a.set(2, "foo".to_owned()).unwrap();
    a.set(11, "bar".to_owned()).unwrap();
    a.set(79, "baz".to_owned()).unwrap();

    assert_get(&a, 2, &"foo".to_owned());
    assert_get(&a, 11, &"bar".to_owned());
    assert_get(&a, 79, &"baz".to_owned());

    // Flush and save root node and get cid
    let c = a.flush().unwrap();

    // Load amt with that cid
    let new_amt = Amt::load(&c, &db).unwrap();

    assert_get(&new_amt, 2, &"foo".to_owned());
    assert_get(&new_amt, 11, &"bar".to_owned());
    assert_get(&new_amt, 79, &"baz".to_owned());

    assert_eq!(
        c.to_string().as_str(),
        "bafy2bzaced25ah2r4gcerysjyrjqpqw72jvdy5ziwxk53ldxibktwmgkfgc22"
    );
    // TODO go implementation has a lot more writes, need to flush on expand to match if not changed
    #[rustfmt::skip]
    assert_eq!(*db.stats.borrow(), BSStats {r: 9, w: 6, br: 369, bw: 260});
}

#[test]
fn bulk_insert() {
    let mem = db::MemoryDB::default();
    let db = TrackingBlockStore::new(&mem);
    let mut a = Amt::new(&db);

    let iterations: u64 = 5000;

    for i in 0..iterations {
        a.set(i, "foo foo bar".to_owned()).unwrap();
    }

    for i in 0..iterations {
        assert_get(&a, i, &"foo foo bar".to_owned());
    }

    assert_eq!(a.count(), iterations);

    // Flush and regenerate amt
    let c = a.flush().unwrap();
    let new_amt = Amt::load(&c, &db).unwrap();

    for i in 0..iterations {
        assert_get(&new_amt, i, &"foo foo bar".to_owned());
    }

    assert_eq!(
        c.to_string().as_str(),
        "bafy2bzacedjhcq7542wu7ike4i4srgq7hwxxc5pmw5sub4secqk33mugl4zda"
    );
    // TODO go implementation has a lot more writes, need to flush on expand to match if not changed
    #[rustfmt::skip]
    assert_eq!(*db.stats.borrow(), BSStats {r: 1302, w: 717, br: 171567, bw: 94378});
}

#[test]
fn delete() {
    let mem = db::MemoryDB::default();
    let db = TrackingBlockStore::new(&mem);
    let mut a = Amt::new(&db);
    a.set(0, "ferret".to_owned()).unwrap();
    a.set(1, "ferret".to_owned()).unwrap();
    a.set(2, "ferret".to_owned()).unwrap();
    a.set(3, "ferret".to_owned()).unwrap();
    assert_eq!(a.count(), 4);

    a.delete(1).unwrap();
    assert!(a.get(1).unwrap().is_none());
    assert_eq!(a.count(), 3);

    assert_get(&a, 0, &"ferret".to_owned());
    assert_get(&a, 2, &"ferret".to_owned());
    assert_get(&a, 3, &"ferret".to_owned());

    a.delete(0).unwrap();
    a.delete(2).unwrap();
    a.delete(3).unwrap();
    assert_eq!(a.count(), 0);

    a.set(23, "dog".to_owned()).unwrap();
    a.set(24, "dog".to_owned()).unwrap();
    a.delete(23).unwrap();
    assert_eq!(a.count(), 1);
    assert_get(&a, 24, &"dog".to_owned());

    // Flush and regenerate amt
    let c = a.flush().unwrap();
    let regen_amt: Amt<String, _> = Amt::load(&c, &db).unwrap();
    assert_eq!(regen_amt.count(), 1);

    // Test that a new amt inserting just at index 24 is the same
    let mut new_amt = Amt::new(&db);
    new_amt.set(24, "dog".to_owned()).unwrap();
    let c2 = new_amt.flush().unwrap();

    assert_eq!(c, c2);
    assert_eq!(
        c.to_string().as_str(),
        "bafy2bzacedtq64mekzyjshwa3kxyt4kt5volln6acoavl4p7dexzczefwj7uw"
    );
    #[rustfmt::skip]
    assert_eq!(*db.stats.borrow(), BSStats {r: 1, w: 4, br: 51, bw: 120});
}

#[test]
fn delete_fail_check() {
    let mem = db::MemoryDB::default();
    let db = TrackingBlockStore::new(&mem);
    let mut a = Amt::new(&db);

    a.set(1, "one".to_owned()).unwrap();
    a.set(9, "nine".to_owned()).unwrap();
    assert_eq!(a.height(), 1);
    assert_eq!(a.count(), 2);
    assert_eq!(a.get(1).unwrap(), Some(&"one".to_string()));
    assert_eq!(a.get(9).unwrap(), Some(&"nine".to_string()));
    assert_eq!(a.delete(10), Ok(false));
    assert_eq!(a.delete(0), Ok(false));
    assert_eq!(a.count(), 2);
    assert_eq!(a.get(1).unwrap(), Some(&"one".to_string()));
    assert_eq!(a.get(9).unwrap(), Some(&"nine".to_string()));
}

#[test]
fn delete_first_entry() {
    let mem = db::MemoryDB::default();
    let db = TrackingBlockStore::new(&mem);
    let mut a = Amt::new(&db);

    a.set(0, "cat".to_owned()).unwrap();
    a.set(27, "cat".to_owned()).unwrap();

    assert_eq!(a.count(), 2);
    assert_eq!(a.height(), 1);
    a.delete(27).unwrap();
    assert_eq!(a.count(), 1);
    assert_get(&a, 0, &"cat".to_owned());

    // Flush and regenerate amt
    let c = a.flush().unwrap();
    let new_amt: Amt<String, _> = Amt::load(&c, &db).unwrap();
    assert_eq!(new_amt.count(), 1);
    assert_eq!(new_amt.height(), 0);

    assert_eq!(
        c.to_string().as_str(),
        "bafy2bzacec4rpjwfkzp4n2wj233774cnhk5o2d7pub2gso2g3isdfxnxuhbr2"
    );
    #[rustfmt::skip]
    assert_eq!(*db.stats.borrow(), BSStats {r: 2, w: 2, br: 21, bw: 21});
}

#[test]
fn delete_reduce_height() {
    let mem = db::MemoryDB::default();
    let db = TrackingBlockStore::new(&mem);
    let mut a = Amt::new(&db);

    a.set(1, "thing".to_owned()).unwrap();
    let c1 = a.flush().unwrap();

    a.set(37, "other".to_owned()).unwrap();
    assert_eq!(a.height(), 1);
    let c2 = a.flush().unwrap();

    let mut a2: Amt<String, _> = Amt::load(&c2, &db).unwrap();
    a2.delete(37).unwrap();
    assert_eq!(a2.count(), 1);
    assert_eq!(a2.height(), 0);

    let c3 = a2.flush().unwrap();
    assert_eq!(c1, c3);

    assert_eq!(
        c1.to_string().as_str(),
        "bafy2bzaceccdkhc6fuhybskfl4hoydekua2su2vz45molwmy3ah36pnsmntvc"
    );
    #[rustfmt::skip]
    assert_eq!(*db.stats.borrow(), BSStats {r: 3, w: 5, br: 116, bw: 144});
}

#[test]
fn for_each() {
    let mem = db::MemoryDB::default();
    let db = TrackingBlockStore::new(&mem);
    let mut a = Amt::new(&db);

    let mut indexes = Vec::new();
    for i in 0..10000 {
        if (i + 1) % 3 == 0 {
            indexes.push(i);
        }
    }

    // Set all indices in the Amt
    for i in indexes.iter() {
        a.set(*i, "value".to_owned()).unwrap();
    }

    // Ensure all values were added into the amt
    for i in indexes.iter() {
        a.set(*i, "value".to_owned()).unwrap();
    }

    assert_eq!(a.count(), indexes.len() as u64);

    // Flush and regenerate amt
    let c = a.flush().unwrap();
    let new_amt = Amt::load(&c, &db).unwrap();
    assert_eq!(new_amt.count(), indexes.len() as u64);

    let mut x = 0;
    new_amt
        .for_each(|i, _: &String| {
            if i != indexes[x] {
                panic!(
                    "for each found wrong index: expected {} got {}",
                    indexes[x], i
                );
            }
            x += 1;
            Ok(())
        })
        .unwrap();

    assert_eq!(x, indexes.len());

    assert_eq!(
        c.to_string().as_str(),
        "bafy2bzaceccb5cgeysdu6ferucawc6twfedv5gc3iqgh2ko7o7e25r5ucpf4u"
    );
    // TODO go implementation has a lot more writes, need to flush on expand to match if not changed
    #[rustfmt::skip]
    assert_eq!(*db.stats.borrow(), BSStats {r: 2016, w: 2016, br: 124875, bw: 124875});
}

#[test]
fn delete_bug_test() {
    let mem = db::MemoryDB::default();
    let db = TrackingBlockStore::new(&mem);
    let mut a = Amt::new(&db);
    let empty_cid = a.flush().unwrap();

    let k = 100_000;

    a.set(k, "foo".to_owned()).unwrap();
    a.delete(k).unwrap();

    let c = a.flush().unwrap();

    // ! This is a bug, functionality needed to be locked in because this is what is expected
    // ! for the go implementation and could not be changed.
    assert_eq!(
        empty_cid.to_string().as_str(),
        "bafy2bzacedswlcz5ddgqnyo3sak3jmhmkxashisnlpq6ujgyhe4mlobzpnhs6"
    );
    assert_eq!(
        c.to_string().as_str(),
        "bafy2bzacec3ltjhtro3i4usbev24phgv6hb4fbfdaa2lxid4uod3zw4v3uce6"
    );
    #[rustfmt::skip]
    assert_eq!(*db.stats.borrow(), BSStats {r: 0, w: 2, br: 0, bw: 16});

    // * Testing bug functionality
    let mut new_amt = Amt::load(&c, &db).unwrap();
    new_amt.set(9, "foo".to_owned()).unwrap();
    assert_eq!(new_amt.get(9).unwrap(), Some(&"foo".to_string()));
    assert_eq!(new_amt.height(), 5);
    new_amt.set(66, "bar".to_owned()).unwrap();
    assert_eq!(new_amt.get(66).unwrap(), Some(&"bar".to_string()));
    new_amt.set(515, "baz".to_owned()).unwrap();
    assert_eq!(new_amt.get(515).unwrap(), Some(&"baz".to_string()));
    assert_eq!(new_amt.height(), 5);

    assert_eq!(new_amt.delete(9).unwrap(), true);
    assert_eq!(new_amt.height(), 3);
    assert_eq!(new_amt.delete(515).unwrap(), true);
    assert_eq!(new_amt.height(), 2);

    let c = new_amt.flush().unwrap();
    assert_eq!(
        c.to_string().as_str(),
        "bafy2bzaceblz37c42237c42h3y7vwzcqdjolm6fmmturwcifbd7zx2afvazke"
    );
    #[rustfmt::skip]
    assert_eq!(*db.stats.borrow(), BSStats {r: 1, w: 5, br: 8, bw: 124});
}<|MERGE_RESOLUTION|>--- conflicted
+++ resolved
@@ -56,13 +56,8 @@
     let res = a.set(MAX_INDEX + 1, "what is up".to_owned());
     assert!(matches!(res, Err(Error::OutOfRange(_))));
 
-<<<<<<< HEAD
-    let res = a.set(MAX_INDEX, "test".to_owned());
+    let res = a.set(MAX_INDEX, "what is up".to_owned());
     assert!(res.err().is_none());
-    assert_get(&mut a, MAX_INDEX, &"test".to_owned());
-=======
-    let res = a.set(MAX_INDEX, "what is up".to_owned());
-    assert_eq!(res.err(), None);
     // 20 is the max height, custom value to avoid exporting
     assert_eq!(a.height(), 20);
 
@@ -73,7 +68,6 @@
     );
     #[rustfmt::skip]
     assert_eq!(*db.stats.borrow(), BSStats {r: 0, w: 21, br: 0, bw: 979});
->>>>>>> 2561c51c
 }
 
 #[test]
@@ -205,8 +199,8 @@
     assert_eq!(a.count(), 2);
     assert_eq!(a.get(1).unwrap(), Some(&"one".to_string()));
     assert_eq!(a.get(9).unwrap(), Some(&"nine".to_string()));
-    assert_eq!(a.delete(10), Ok(false));
-    assert_eq!(a.delete(0), Ok(false));
+    assert_eq!(a.delete(10).unwrap(), false);
+    assert_eq!(a.delete(0).unwrap(), false);
     assert_eq!(a.count(), 2);
     assert_eq!(a.get(1).unwrap(), Some(&"one".to_string()));
     assert_eq!(a.get(9).unwrap(), Some(&"nine".to_string()));
