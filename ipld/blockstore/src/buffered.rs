--- conflicted
+++ resolved
@@ -67,11 +67,7 @@
 
     let raw_bz = cache
         .get(cid)
-<<<<<<< HEAD
-        .ok_or_else(|| "Invalid link in flushing buffered store".to_owned())?;
-=======
         .ok_or_else(|| format!("Invalid link ({}) in flushing buffered store", cid))?;
->>>>>>> a4171bec
 
     // Deserialize the bytes to Ipld to traverse links.
     // This is safer than finding links in place,
