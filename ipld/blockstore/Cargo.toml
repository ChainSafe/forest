[package]
name        = "ipld_blockstore"
description = "IPLD storage interface"
version     = "0.1.1"
license     = "MIT OR Apache-2.0"
authors     = ["ChainSafe Systems <info@chainsafe.io>"]
edition     = "2021"
repository  = "https://github.com/ChainSafe/forest"

[dependencies]
anyhow              = "1.0"
fvm_shared          = { version = "0.8.0", default-features = false }
fvm_ipld_blockstore = "0.1.1"
forest_db           = "0.1"
forest_encoding     = "0.2"
forest_ipld         = { optional = true, version = "0.1" }
byteorder           = "1.3"
dashmap             = "5.0"
fvm_ipld_encoding   = "0.2"
<<<<<<< HEAD
cid                 = { version = "0.8", default-features = false, features = ["std"] }

[features]
rocksdb = ["forest_db/rocksdb"]
=======
cid                 = { version = "0.8", default-features = false, features = ["std"] }
>>>>>>> 63d205f3
<|MERGE_RESOLUTION|>--- conflicted
+++ resolved
@@ -17,11 +17,4 @@
 byteorder           = "1.3"
 dashmap             = "5.0"
 fvm_ipld_encoding   = "0.2"
-<<<<<<< HEAD
-cid                 = { version = "0.8", default-features = false, features = ["std"] }
-
-[features]
-rocksdb = ["forest_db/rocksdb"]
-=======
-cid                 = { version = "0.8", default-features = false, features = ["std"] }
->>>>>>> 63d205f3
+cid                 = { version = "0.8", default-features = false, features = ["std"] }