--- conflicted
+++ resolved
@@ -14,11 +14,8 @@
     json::{self, IpldJson},
     selector::{LastBlockInfo, LinkResolver, Selector, VisitReason},
 };
-<<<<<<< HEAD
-use forest_utils::db::{BlockstoreExt, CborStoreExt};
-=======
+use forest_utils::db::CborStoreExt;
 use fvm_ipld_encoding::CborStore;
->>>>>>> 44e15087
 use libipld::Path;
 use libipld_core::ipld::Ipld;
 use serde::Deserialize;
@@ -142,11 +139,7 @@
     let resolver = tv.cbor_ipld_storage.map(|ipld_storage| {
         let storage = MemoryDB::default();
         for IpldJson(i) in ipld_storage {
-<<<<<<< HEAD
             storage.put_cbor_default(&i).unwrap();
-=======
-            storage.put_cbor(&i, Blake2b256).unwrap();
->>>>>>> 44e15087
         }
         TestLinkResolver(storage)
     });
