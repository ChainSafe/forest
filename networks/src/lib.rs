// Copyright 2019-2023 ChainSafe Systems
// SPDX-License-Identifier: Apache-2.0, MIT

use std::{str::FromStr, sync::Arc};

use anyhow::Error;
use cid::Cid;
use fil_actors_runtime_v10::runtime::Policy;
use forest_beacon::{BeaconPoint, BeaconSchedule, DrandBeacon, DrandConfig};
use forest_shim::version::NetworkVersion;
use fvm_shared::clock::{ChainEpoch, EPOCH_DURATION_SECONDS};
use serde::{Deserialize, Serialize};
use strum_macros::Display;
use url::Url;

pub mod calibnet;
mod drand;
pub mod mainnet;

// As per https://github.com/ethereum-lists/chains
// https://github.com/ethereum-lists/chains/blob/4731f6713c6fc2bf2ae727388642954a6545b3a9/_data/chains/eip155-314.json
const MAINNET_ETH_CHAIN_ID: u64 = 314;
// https://github.com/ethereum-lists/chains/blob/4731f6713c6fc2bf2ae727388642954a6545b3a9/_data/chains/eip155-314159.json
const CALIBNET_ETH_CHAIN_ID: u64 = 314159;

/// Newest network version for all networks
pub const NEWEST_NETWORK_VERSION: NetworkVersion = NetworkVersion::V17;

<<<<<<< HEAD
const DEFAULT_RECENT_STATE_ROOTS: i64 = 2000;
=======
/// Forest builtin `filecoin` network chains. In general only `mainnet` and its
/// chain information should be considered stable.
#[derive(Debug, Clone, Copy, PartialEq, Eq)]
pub enum NetworkChain {
    Mainnet,
    Calibnet,
}

impl FromStr for NetworkChain {
    type Err = Error;

    fn from_str(s: &str) -> Result<Self, Self::Err> {
        match s {
            "mainnet" => Ok(NetworkChain::Mainnet),
            "calibnet" => Ok(NetworkChain::Calibnet),
            name => Err(anyhow::anyhow!("unsupported network chain: {name}")),
        }
    }
}
>>>>>>> b0989caa

/// Defines the meaningful heights of the protocol.
#[derive(Debug, Display, Clone, Copy, Serialize, Deserialize, PartialEq, Eq, Hash)]
pub enum Height {
    Breeze,
    Smoke,
    Ignition,
    ActorsV2,
    Tape,
    Liftoff,
    Kumquat,
    Calico,
    Persian,
    Orange,
    Trust,
    Norwegian,
    Turbo,
    Hyperdrive,
    Chocolate,
    OhSnap,
    Skyr,
    Shark,
    Hygge,
    Lightning,
    Thunder,
}

impl Default for Height {
    fn default() -> Height {
        Self::Breeze
    }
}

impl From<Height> for NetworkVersion {
    fn from(height: Height) -> NetworkVersion {
        match height {
            Height::Breeze => NetworkVersion::V1,
            Height::Smoke => NetworkVersion::V2,
            Height::Ignition => NetworkVersion::V3,
            Height::ActorsV2 => NetworkVersion::V4,
            Height::Tape => NetworkVersion::V5,
            Height::Liftoff => NetworkVersion::V5,
            Height::Kumquat => NetworkVersion::V6,
            Height::Calico => NetworkVersion::V7,
            Height::Persian => NetworkVersion::V8,
            Height::Orange => NetworkVersion::V9,
            Height::Trust => NetworkVersion::V10,
            Height::Norwegian => NetworkVersion::V11,
            Height::Turbo => NetworkVersion::V12,
            Height::Hyperdrive => NetworkVersion::V13,
            Height::Chocolate => NetworkVersion::V14,
            Height::OhSnap => NetworkVersion::V15,
            Height::Skyr => NetworkVersion::V16,
            Height::Shark => NetworkVersion::V17,
            Height::Hygge => NetworkVersion::V18,
            Height::Lightning => NetworkVersion::V19,
            Height::Thunder => NetworkVersion::V20,
        }
    }
}

#[derive(Debug, Serialize, Deserialize, Clone, PartialEq, Eq)]
pub struct ActorBundleInfo {
    pub manifest: Cid,
    pub url: Url,
}

#[derive(Default, Debug, Serialize, Deserialize, Clone, PartialEq, Eq)]
pub struct HeightInfo {
    pub height: Height,
    pub epoch: ChainEpoch,
    pub bundle: Option<ActorBundleInfo>,
}

pub fn sort_by_epoch(height_info_slice: &[HeightInfo]) -> Vec<HeightInfo> {
    let mut height_info_vec = height_info_slice.to_vec();
    height_info_vec.sort_by(|a, b| a.epoch.cmp(&b.epoch));
    height_info_vec
}

#[derive(Clone)]
struct DrandPoint<'a> {
    pub height: ChainEpoch,
    pub config: &'a DrandConfig<'a>,
}

/// Defines all network configuration parameters.
#[derive(Serialize, Deserialize, PartialEq)]
#[serde(default)]
pub struct ChainConfig {
    pub name: String,
    pub genesis_cid: Option<String>,
    pub bootstrap_peers: Vec<String>,
    pub block_delay_secs: u64,
    pub height_infos: Vec<HeightInfo>,
    #[serde(default = "default_policy")]
    pub policy: Policy,
    pub eth_chain_id: u64,
    /// Number of default recent state roots to keep in memory and include in
    /// the exported snapshot.
    pub recent_state_roots: i64,
}

impl ChainConfig {
    pub fn mainnet() -> Self {
        use mainnet::*;
        Self {
            name: "mainnet".to_string(),
            genesis_cid: Some(GENESIS_CID.to_owned()),
            bootstrap_peers: DEFAULT_BOOTSTRAP.iter().map(|x| x.to_string()).collect(),
            block_delay_secs: EPOCH_DURATION_SECONDS as u64,
            height_infos: HEIGHT_INFOS.to_vec(),
            policy: Policy::mainnet(),
            eth_chain_id: MAINNET_ETH_CHAIN_ID,
            recent_state_roots: DEFAULT_RECENT_STATE_ROOTS,
        }
    }

    pub fn calibnet() -> Self {
        use calibnet::*;
        Self {
            name: "calibnet".to_string(),
            genesis_cid: Some(GENESIS_CID.to_owned()),
            bootstrap_peers: DEFAULT_BOOTSTRAP.iter().map(|x| x.to_string()).collect(),
            block_delay_secs: EPOCH_DURATION_SECONDS as u64,
            height_infos: HEIGHT_INFOS.to_vec(),
            policy: Policy::calibnet(),
            eth_chain_id: CALIBNET_ETH_CHAIN_ID,
            recent_state_roots: DEFAULT_RECENT_STATE_ROOTS,
        }
    }

    pub fn from_chain(network_chain: &NetworkChain) -> Self {
        match network_chain {
            NetworkChain::Mainnet => Self::mainnet(),
            NetworkChain::Calibnet => Self::calibnet(),
        }
    }

    pub fn network_version(&self, epoch: ChainEpoch) -> NetworkVersion {
        let height = sort_by_epoch(&self.height_infos)
            .iter()
            .rev()
            .find(|info| epoch > info.epoch)
            .map(|info| info.height)
            .unwrap_or(Height::Breeze);

        From::from(height)
    }

    pub fn get_beacon_schedule(
        &self,
        genesis_ts: u64,
    ) -> Result<BeaconSchedule<DrandBeacon>, anyhow::Error> {
        let ds_iter = if self.name == "calibnet" {
            calibnet::DRAND_SCHEDULE.iter()
        } else {
            mainnet::DRAND_SCHEDULE.iter()
        };
        let mut points = BeaconSchedule::with_capacity(ds_iter.len());
        for dc in ds_iter {
            points.0.push(BeaconPoint {
                height: dc.height,
                beacon: Arc::new(DrandBeacon::new(
                    genesis_ts,
                    self.block_delay_secs,
                    dc.config,
                )?),
            });
        }
        Ok(points)
    }

    pub fn epoch(&self, height: Height) -> ChainEpoch {
        sort_by_epoch(&self.height_infos)
            .iter()
            .find(|info| height == info.height)
            .map(|info| info.epoch)
            .unwrap_or(0)
    }

    pub fn genesis_bytes(&self) -> Option<&[u8]> {
        match self.name.as_ref() {
            "mainnet" => Some(mainnet::DEFAULT_GENESIS),
            "calibnet" => Some(calibnet::DEFAULT_GENESIS),
            _ => None,
        }
    }

    pub fn is_testnet(&self) -> bool {
        !matches!(self.name.as_ref(), "mainnet")
    }
}

impl Default for ChainConfig {
    fn default() -> Self {
        ChainConfig::mainnet()
    }
}

// XXX: Dummy default. Will be overwritten later. Wish we could get rid of this.
fn default_policy() -> Policy {
    Policy::mainnet()
}<|MERGE_RESOLUTION|>--- conflicted
+++ resolved
@@ -26,9 +26,9 @@
 /// Newest network version for all networks
 pub const NEWEST_NETWORK_VERSION: NetworkVersion = NetworkVersion::V17;
 
-<<<<<<< HEAD
+
 const DEFAULT_RECENT_STATE_ROOTS: i64 = 2000;
-=======
+
 /// Forest builtin `filecoin` network chains. In general only `mainnet` and its
 /// chain information should be considered stable.
 #[derive(Debug, Clone, Copy, PartialEq, Eq)]
@@ -48,7 +48,6 @@
         }
     }
 }
->>>>>>> b0989caa
 
 /// Defines the meaningful heights of the protocol.
 #[derive(Debug, Display, Clone, Copy, Serialize, Deserialize, PartialEq, Eq, Hash)]
