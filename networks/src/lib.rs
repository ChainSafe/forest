--- conflicted
+++ resolved
@@ -30,12 +30,8 @@
 
 /// Forest builtin `filecoin` network chains. In general only `mainnet` and its
 /// chain information should be considered stable.
-<<<<<<< HEAD
-#[derive(Debug, Clone, PartialEq, Eq)]
-=======
 #[derive(Debug, Clone, PartialEq, Eq, Serialize, Deserialize)]
 #[serde(tag = "type", content = "name", rename_all = "lowercase")]
->>>>>>> 88ab624e
 pub enum NetworkChain {
     Mainnet,
     Calibnet,
@@ -227,7 +223,7 @@
         policy.valid_post_proof_type = allowed_proof_types;
 
         Self {
-            name: "devnet".to_string(),
+            network: NetworkChain::Devnet("devnet".to_string()),
             genesis_cid: None,
             bootstrap_peers: Vec::new(),
             block_delay_secs: 4,
@@ -245,13 +241,8 @@
             NetworkChain::Mainnet => Self::mainnet(),
             NetworkChain::Calibnet => Self::calibnet(),
             NetworkChain::Devnet(name) => Self {
-<<<<<<< HEAD
-                name: name.to_string(),
-                ..Self::devnet()
-=======
                 network: NetworkChain::Devnet(name.clone()),
                 ..Self::calibnet()
->>>>>>> 88ab624e
             },
         }
     }
@@ -271,17 +262,10 @@
         &self,
         genesis_ts: u64,
     ) -> Result<BeaconSchedule<DrandBeacon>, anyhow::Error> {
-<<<<<<< HEAD
-        let ds_iter = match self.name.as_ref() {
-            "mainnet" => mainnet::DRAND_SCHEDULE.iter(),
-            "calibnet" => calibnet::DRAND_SCHEDULE.iter(),
-            _ => devnet::DRAND_SCHEDULE.iter(),
-=======
         let ds_iter = match self.network {
             NetworkChain::Mainnet => mainnet::DRAND_SCHEDULE.iter(),
             NetworkChain::Calibnet => calibnet::DRAND_SCHEDULE.iter(),
-            NetworkChain::Devnet(_) => mainnet::DRAND_SCHEDULE.iter(),
->>>>>>> 88ab624e
+            NetworkChain::Devnet(_) => devnet::DRAND_SCHEDULE.iter(),
         };
 
         let mut points = BeaconSchedule::with_capacity(ds_iter.len());
