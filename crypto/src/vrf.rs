// Copyright 2020 ChainSafe Systems
// SPDX-License-Identifier: Apache-2.0

use crate::signature::{verify_bls_sig, BLS_SIG_LEN};
use bls_signatures::{Serialize, Signature};

pub struct VRFPublicKey(Vec<u8>);

/// Contains some public key type to be used for VRF verification
impl VRFPublicKey {
    pub fn new(input: Vec<u8>) -> Self {
        Self(input)
    }
}

<<<<<<< HEAD
#[derive(Clone, Debug, PartialEq, Eq, Ord, PartialOrd)]
/// The output from running a VRF
=======
/// VRFResult is the output from running a VRF
#[derive(Clone, Debug, PartialEq, Eq, Ord, PartialOrd, Default)]
>>>>>>> 9d04393e
pub struct VRFResult(Vec<u8>);

impl VRFResult {
    /// Creates a VRFResult from a raw vector
    pub fn new(output: Vec<u8>) -> Self {
        Self(output)
    }
    /// Returns clone of underlying vector
    pub fn to_bytes(&self) -> Vec<u8> {
        self.0.clone()
    }
    /// Returns max value based on [BLS_SIG_LEN](constant.BLS_SIG_LEN.html)
    pub fn max_value() -> Self {
        Self::new([std::u8::MAX; BLS_SIG_LEN].to_vec())
    }
    /// Validates syntax...
    pub fn validate_syntax(&self) -> bool {
        unimplemented!()
    }
    /// Asserts whether `input` was used with `pk` to produce this VRFOutput
    pub fn verify(&self, input: Vec<u8>, pk: VRFPublicKey) -> bool {
        match Signature::from_bytes(&self.0) {
            Ok(sig) => verify_bls_sig(input, pk.0, sig.as_bytes()),
            Err(_) => false,
        }
    }
}

#[cfg(test)]
mod tests {
    use super::*;
    use bls_signatures::{PrivateKey, Serialize};
    use rand::{Rng, SeedableRng, XorShiftRng};

    #[test]
    fn verify() {
        let rng = &mut XorShiftRng::from_seed([0x3dbe6259, 0x8d313d76, 0x3237db17, 0xe5bc0654]);
        let privk = PrivateKey::generate(rng);

        let init_input = (0..64).map(|_| rng.gen()).collect::<Vec<u8>>();
        let input = privk.sign(&init_input);

        let genesis = VRFResult::new(input.as_bytes());

        let sig = privk.sign(&genesis.to_bytes());
        let res = VRFResult::new(sig.as_bytes());

        let pubk = VRFPublicKey::new(privk.public_key().as_bytes());

        assert!(res.verify(genesis.to_bytes(), pubk));
    }
}<|MERGE_RESOLUTION|>--- conflicted
+++ resolved
@@ -13,13 +13,8 @@
     }
 }
 
-<<<<<<< HEAD
-#[derive(Clone, Debug, PartialEq, Eq, Ord, PartialOrd)]
 /// The output from running a VRF
-=======
-/// VRFResult is the output from running a VRF
 #[derive(Clone, Debug, PartialEq, Eq, Ord, PartialOrd, Default)]
->>>>>>> 9d04393e
 pub struct VRFResult(Vec<u8>);
 
 impl VRFResult {
