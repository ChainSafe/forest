// Copyright 2019-2023 ChainSafe Systems
// SPDX-License-Identifier: Apache-2.0, MIT

<<<<<<< HEAD
use forest_shim::crypto::Signature;
use fvm_shared::address::Address;
=======
use fvm_shared::{address::Address, crypto::signature::Signature};
>>>>>>> 5903083e

/// Signer is a trait which allows a key implementation to sign data for an
/// address
pub trait Signer {
    /// Function signs any arbitrary data given the [Address].
    fn sign_bytes(&self, data: &[u8], address: &Address) -> Result<Signature, anyhow::Error>;
}<|MERGE_RESOLUTION|>--- conflicted
+++ resolved
@@ -1,12 +1,8 @@
 // Copyright 2019-2023 ChainSafe Systems
 // SPDX-License-Identifier: Apache-2.0, MIT
 
-<<<<<<< HEAD
 use forest_shim::crypto::Signature;
 use fvm_shared::address::Address;
-=======
-use fvm_shared::{address::Address, crypto::signature::Signature};
->>>>>>> 5903083e
 
 /// Signer is a trait which allows a key implementation to sign data for an
 /// address
