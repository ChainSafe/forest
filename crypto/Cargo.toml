--- conflicted
+++ resolved
@@ -12,13 +12,8 @@
 
 [dependencies]
 anyhow             = "1.0"
-<<<<<<< HEAD
-fvm_shared        = { version = "0.7.1", default-features = false }
-fil_actors_runtime = "=7.5.1"
-=======
 fvm_shared         = { version = "*", default-features = false }
 fil_actors_runtime = "=8.0.0"
->>>>>>> 058c3928
 address            = { package = "forest_address", version = "0.3" }
 encoding           = { package = "forest_encoding", version = "0.2" }
 libsecp256k1       = "0.7"
