[package]
name        = "forest_crypto"
description = "Filecoin crypto utilities for use in Forest"
license     = "MIT OR Apache-2.0"
version     = "0.5.2"
authors     = ["ChainSafe Systems <info@chainsafe.io>"]
edition     = "2021"
repository  = "https://github.com/ChainSafe/forest"

[package.metadata.docs.rs]
features = ["json"]

[dependencies]
anyhow             = "1.0"
fvm_shared         = { version = "*", default-features = false }
<<<<<<< HEAD
fil_actors_runtime = "=7.5.1"
forest_address     = "0.3" 
=======
fil_actors_runtime = "=8.0.0"
address            = { package = "forest_address", version = "0.3" }
>>>>>>> b9a5ff48
encoding           = { package = "forest_encoding", version = "0.2" }
libsecp256k1       = "0.7"
bls-signatures     = { version = "0.11", default-features = false }
serde              = { version = "1.0", features = ["derive"] }
num-traits         = "0.2"
num-derive         = "0.3"
thiserror          = "1.0"
base64             = { version = "0.13", optional = true }

[dev-dependencies]
rand        = "0.8"
rand_chacha = "0.3"

[features]
default = ["blst"]
json    = ["base64"]
blst    = ["bls-signatures/blst", "fvm_shared/blst"]
pairing = ["bls-signatures/pairing", "fvm_shared/pairing"]<|MERGE_RESOLUTION|>--- conflicted
+++ resolved
@@ -13,13 +13,8 @@
 [dependencies]
 anyhow             = "1.0"
 fvm_shared         = { version = "*", default-features = false }
-<<<<<<< HEAD
-fil_actors_runtime = "=7.5.1"
+fil_actors_runtime = "=8.0.0"
 forest_address     = "0.3" 
-=======
-fil_actors_runtime = "=8.0.0"
-address            = { package = "forest_address", version = "0.3" }
->>>>>>> b9a5ff48
 encoding           = { package = "forest_encoding", version = "0.2" }
 libsecp256k1       = "0.7"
 bls-signatures     = { version = "0.11", default-features = false }
