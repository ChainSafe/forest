--- conflicted
+++ resolved
@@ -14,11 +14,7 @@
 address = { package = "forest_address", version = "0.3" }
 encoding = { package = "forest_encoding", version = "0.2.1" }
 libsecp256k1 = "0.3.4"
-<<<<<<< HEAD
-bls-signatures = { version = "0.8", default-features = false}
-=======
-bls-signatures = { version = "0.9", default-features = false, features = ["blst"] }
->>>>>>> 81f4406f
+bls-signatures = { version = "0.9", default-features = false }
 serde = { version = "1.0", features = ["derive"] }
 num-traits = "0.2"
 num-derive = "0.3.0"
