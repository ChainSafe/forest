// Copyright 2019-2022 ChainSafe Systems
// SPDX-License-Identifier: Apache-2.0, MIT

use async_std::channel::Sender;
use async_std::sync::{Arc, RwLock};
use beacon::BeaconEntry;
use fil_types::SectorSize;
use jsonrpc_v2::{MapRouter as JsonRpcMapRouter, Server as JsonRpcServer};
use serde::{Deserialize, Serialize};

use actor::market::{DealProposal, DealState};
use address::{json::AddressJson, Address};
use beacon::{json::BeaconEntryJson, Beacon, BeaconSchedule};
use bitfield::json::BitFieldJson;
use blocks::{
    election_proof::json::ElectionProofJson, ticket::json::TicketJson,
    tipset_keys_json::TipsetKeysJson, Tipset,
};
use blockstore::BlockStore;
use chain::{headchange_json::SubscriptionHeadChange, ChainStore};
use chain_sync::{BadBlockCache, SyncState};
use cid::{json::CidJson, Cid};
use clock::ChainEpoch;
use fil_types::{json::SectorInfoJson, sector::post::json::PoStProofJson};
pub use forest_libp2p::{Multiaddr, Protocol};
use forest_libp2p::{Multihash, NetworkMessage};
use ipld::json::IpldJson;
use message::{
    message_receipt::json::MessageReceiptJson, signed_message,
    signed_message::json::SignedMessageJson, unsigned_message, SignedMessage, UnsignedMessage,
};
use message_pool::{MessagePool, MpoolRpcProvider};
use num_bigint::{bigint_ser, BigInt};
use state_manager::{MiningBaseInfo, StateManager};
use vm::{ActorState, TokenAmount};
use wallet::KeyStore;

// RPC State
#[derive(Serialize)]
pub struct StreamingData<'a> {
    pub json_rpc: &'a str,
    pub method: &'a str,
    pub params: SubscriptionHeadChange,
}

/// This is where you store persistent data, or at least access to stateful data.
pub struct RPCState<DB, B>
where
    DB: BlockStore + Send + Sync + 'static,
    B: Beacon + Send + Sync + 'static,
{
    pub keystore: Arc<RwLock<KeyStore>>,
    pub chain_store: Arc<ChainStore<DB>>,
    pub state_manager: Arc<StateManager<DB>>,
    pub mpool: Arc<MessagePool<MpoolRpcProvider<DB>>>,
    pub bad_blocks: Arc<BadBlockCache>,
    pub sync_state: Arc<RwLock<SyncState>>,
    pub network_send: Sender<NetworkMessage>,
    pub network_name: String,
    pub new_mined_block_tx: Sender<Arc<Tipset>>,
    pub beacon: Arc<BeaconSchedule<B>>,
}

#[derive(Debug, Serialize, Deserialize)]
pub struct RPCSyncState {
    #[serde(rename = "ActiveSyncs")]
    pub active_syncs: Vec<SyncState>,
}

pub type JsonRpcServerState = Arc<JsonRpcServer<JsonRpcMapRouter>>;

// Chain API
#[derive(Serialize, Deserialize)]
pub struct BlockMessages {
    #[serde(rename = "BlsMessages", with = "unsigned_message::json::vec")]
    pub bls_msg: Vec<UnsignedMessage>,
    #[serde(rename = "SecpkMessages", with = "signed_message::json::vec")]
    pub secp_msg: Vec<SignedMessage>,
    #[serde(rename = "Cids", with = "cid::json::vec")]
    pub cids: Vec<Cid>,
}

#[derive(Serialize, Deserialize)]
#[serde(rename_all = "PascalCase")]
pub struct MessageSendSpec {
    #[serde(with = "bigint_ser::json")]
    max_fee: TokenAmount,
}

// State API
#[derive(Serialize)]
#[serde(rename_all = "PascalCase")]
pub struct Deadline {
    pub post_submissions: BitFieldJson,
    pub disputable_proof_count: usize,
}

#[derive(Serialize)]
pub struct Fault {
    miner: Address,
    epoch: ChainEpoch,
}

#[derive(Serialize)]
#[serde(rename_all = "PascalCase")]
pub struct Partition {
    pub all_sectors: BitFieldJson,
    pub faulty_sectors: BitFieldJson,
    pub recovering_sectors: BitFieldJson,
    pub live_sectors: BitFieldJson,
    pub active_sectors: BitFieldJson,
}

#[derive(Serialize, Deserialize)]
#[serde(rename_all = "PascalCase")]
pub struct ActorStateJson {
    #[serde(with = "cid::json")]
    code: Cid,
    #[serde(with = "cid::json")]
    head: Cid,
    nonce: u64,
    #[serde(with = "bigint_ser::json")]
    balance: BigInt,
}

<<<<<<< HEAD
impl ActorStateJson {
    pub fn nonce(&self) -> u64 {
        self.nonce
=======
impl From<ActorStateJson> for ActorState {
    fn from(a: ActorStateJson) -> Self {
        Self {
            code: a.code,
            state: a.head,
            sequence: a.nonce,
            balance: a.balance,
        }
>>>>>>> 8543b3fb
    }
}

impl From<ActorState> for ActorStateJson {
    fn from(a: ActorState) -> Self {
        Self {
            code: a.code,
            head: a.state,
            nonce: a.sequence,
            balance: a.balance,
        }
    }
}

#[derive(Serialize)]
#[serde(rename_all = "PascalCase")]
pub struct MarketDeal {
    pub proposal: DealProposal,
    pub state: DealState,
}

#[derive(Serialize)]
#[serde(rename_all = "PascalCase")]
pub struct MessageLookup {
    pub receipt: MessageReceiptJson,
    #[serde(rename = "TipSet")]
    pub tipset: TipsetKeysJson,
    pub height: i64,
    pub message: CidJson,
    pub return_dec: IpldJson,
}

#[derive(Deserialize)]
#[serde(rename_all = "PascalCase")]
pub struct BlockTemplate {
    pub miner: AddressJson,
    pub parents: TipsetKeysJson,
    pub ticket: TicketJson,
    pub eproof: ElectionProofJson,
    pub beacon_values: Vec<BeaconEntryJson>,
    pub messages: Vec<SignedMessageJson>,
    pub epoch: i64,
    pub timestamp: u64,
    #[serde(rename = "WinningPoStProof")]
    pub winning_post_proof: Vec<PoStProofJson>,
}
#[derive(Serialize)]
#[serde(rename_all = "PascalCase")]
pub struct MiningBaseInfoJson {
    #[serde(with = "bigint_ser::json::opt")]
    pub miner_power: Option<BigInt>,
    #[serde(with = "bigint_ser::json::opt")]
    pub network_power: Option<BigInt>,
    pub sectors: Vec<SectorInfoJson>,
    #[serde(with = "address::json")]
    pub worker_key: Address,
    pub sector_size: SectorSize,
    #[serde(with = "beacon::json")]
    pub prev_beacon_entry: BeaconEntry,
    pub beacon_entries: Vec<BeaconEntryJson>,
    pub eligible_for_mining: bool,
}

impl From<MiningBaseInfo> for MiningBaseInfoJson {
    fn from(info: MiningBaseInfo) -> Self {
        Self {
            miner_power: info.miner_power,
            network_power: info.network_power,
            sectors: info
                .sectors
                .into_iter()
                .map(From::from)
                .collect::<Vec<SectorInfoJson>>(),
            worker_key: info.worker_key,
            sector_size: info.sector_size,
            prev_beacon_entry: info.prev_beacon_entry,
            beacon_entries: info
                .beacon_entries
                .into_iter()
                .map(BeaconEntryJson)
                .collect::<Vec<BeaconEntryJson>>(),
            eligible_for_mining: info.eligible_for_mining,
        }
    }
}

// Net API
#[derive(Serialize, Deserialize)]
#[serde(rename_all = "PascalCase")]
pub struct AddrInfo {
    #[serde(rename = "ID")]
    pub id: String,
    pub addrs: Vec<Multiaddr>,
}

#[derive(Serialize, Deserialize)]
pub struct PeerID {
    pub multihash: Multihash,
}<|MERGE_RESOLUTION|>--- conflicted
+++ resolved
@@ -123,11 +123,12 @@
     balance: BigInt,
 }
 
-<<<<<<< HEAD
 impl ActorStateJson {
     pub fn nonce(&self) -> u64 {
         self.nonce
-=======
+    }
+}
+
 impl From<ActorStateJson> for ActorState {
     fn from(a: ActorStateJson) -> Self {
         Self {
@@ -136,7 +137,6 @@
             sequence: a.nonce,
             balance: a.balance,
         }
->>>>>>> 8543b3fb
     }
 }
 
