--- conflicted
+++ resolved
@@ -306,14 +306,9 @@
 
 /// Wallet API
 pub mod wallet_api {
-<<<<<<< HEAD
-    use forest_json::address::json::AddressJson;
     use forest_json::signature::json::{signature_type::SignatureTypeJson, SignatureJson};
-=======
-    use forest_crypto::signature::json::{signature_type::SignatureTypeJson, SignatureJson};
     use forest_json::signed_message::json::SignedMessageJson;
     use forest_json::{address::json::AddressJson, message::json::MessageJson};
->>>>>>> d65d6bd5
     use forest_key_management::json::KeyInfoJson;
 
     pub const WALLET_BALANCE: &str = "Filecoin.WalletBalance";
