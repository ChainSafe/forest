[package]
name = "rpc-api"
version = "0.1.0"
authors = ["ChainSafe Systems <info@chainsafe.io>"]
edition = "2018"

[dependencies]
# Internal
actor = { package = "actor_interface", path = "../../vm/actor_interface" }
address = { package = "forest_address", version = "0.3", features = ["json"] }
beacon = { package = "beacon", path = "../../blockchain/beacon", features = ["json"] }
bitfield = { package = "forest_bitfield", version = "0.1", features = ["json"] }
blocks = { package = "forest_blocks", path = "../../blockchain/blocks", features = ["json"] }
blockstore = { package = "ipld_blockstore", version = "0.1" }
chain = { path = "../../blockchain/chain", features = ["json"] }
chain_sync = { path = "../../blockchain/chain_sync" }
cid = { package = "forest_cid", version = "0.3", features = ["json"] }
clock = { package = "fil_clock", path = "../clock" }
crypto = { package = "forest_crypto", version = "0.5", features = ["json", "blst"] }
fil_types = "0.2"
forest_libp2p = { path = "../forest_libp2p" }
ipld = { package = "forest_ipld", path = "../../ipld", features = ["json"] }
message = { package = "forest_message", version = "0.7", features = ["json", "blst"] }
message_pool = { path = "../../blockchain/message_pool" }
num-bigint = { path = "../../utils/bigint", package = "forest_bigint", version = "0.1.1" }
state_manager = { package = "state_manager", path = "../../blockchain/state_manager" }
vm = { package = "forest_vm", version = "0.3" }
wallet = { package = "key_management", path = "../../key_management", features = ["json"] }
# Public
async-std = { version = "1.9", features = ["attributes"] }
once_cell = "1.7.2"
serde = { version = "1.0.101", default-features = false, features = ["derive"] }
<<<<<<< HEAD
serde_json = "1.0"
=======
libp2p = { version = "0.35", default-features = false }
>>>>>>> 698cf3c3

[dependencies.jsonrpc-v2]
version = "0.10.1"
features = ["easy-errors", "macros", "bytes-v05"]
default-features = false<|MERGE_RESOLUTION|>--- conflicted
+++ resolved
@@ -30,11 +30,8 @@
 async-std = { version = "1.9", features = ["attributes"] }
 once_cell = "1.7.2"
 serde = { version = "1.0.101", default-features = false, features = ["derive"] }
-<<<<<<< HEAD
 serde_json = "1.0"
-=======
 libp2p = { version = "0.35", default-features = false }
->>>>>>> 698cf3c3
 
 [dependencies.jsonrpc-v2]
 version = "0.10.1"
