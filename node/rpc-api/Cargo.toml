[package]
name    = "rpc-api"
version = "0.1.0"
authors = ["ChainSafe Systems <info@chainsafe.io>"]
edition = "2021"

[dependencies]
# Internal
<<<<<<< HEAD
actor_interface = "0.1.0"
beacon = "0.1.0"
forest_blocks = "0.1.0"
ipld_blockstore = "0.1"
chain = "0.1.0"
chain_sync = "0.1.0"
forest_json = "0.1.0"
forest_crypto = { version = "0.5", features = ["blst"] }
fil_types = "0.2"
forest_libp2p = "0.1.0"
forest_ipld = { version = "0.1" }
forest_message = { version = "0.7", features = ["blst"] }
message_pool = "0.1.0"
state_manager = "0.1.0"
forest_vm = "0.3"
key_management = "0.1.0"
=======
actor_interface = { path = "../../vm/actor_interface" }
beacon          = { path = "../../blockchain/beacon" }
chain           = { path = "../../blockchain/chain" }
chain_sync      = { path = "../../blockchain/chain_sync" }
fil_types       = "0.2"
forest_blocks   = { path = "../../blockchain/blocks" }
forest_crypto   = { version = "0.5", features = ["blst"] }
forest_ipld     = { version = "0.1" }
forest_json     = { version = "0.1.0", path = "../../utils/json/" }
forest_libp2p   = { path = "../forest_libp2p" }
forest_message  = { version = "0.7", features = ["blst"] }
forest_vm       = "0.3"
ipld_blockstore = "0.1"
key_management  = { path = "../../key_management" }
message_pool    = { path = "../../blockchain/message_pool" }
state_manager   = { path = "../../blockchain/state_manager" }
>>>>>>> e9fcdaa7
# Public
anyhow            = "1.0"
async-std         = { version = "1.9", features = ["attributes"] }
cid               = { version = "0.8", default-features = false, features = ["std"] }
fvm               = "1.0"
fvm_ipld_bitfield = { version = "0.5.2", features = ["json"] }
fvm_shared        = { version = "0.8.0", default-features = false }
libp2p            = { version = "0.40.0-rc.1", default-features = false }
once_cell         = "1.7"
serde             = { version = "1.0", default-features = false, features = ["derive"] }
serde_json        = "1.0"

[dependencies.jsonrpc-v2]
default-features = false
features         = ["easy-errors", "macros", "bytes-v05"]
version          = "0.10"

[build-dependencies]
anyhow     = "1.0"
serde      = { version = "1.0", features = ["derive"] }
serde_json = "1.0"
syn        = "1.0"<|MERGE_RESOLUTION|>--- conflicted
+++ resolved
@@ -6,41 +6,22 @@
 
 [dependencies]
 # Internal
-<<<<<<< HEAD
 actor_interface = "0.1.0"
-beacon = "0.1.0"
-forest_blocks = "0.1.0"
-ipld_blockstore = "0.1"
-chain = "0.1.0"
-chain_sync = "0.1.0"
-forest_json = "0.1.0"
-forest_crypto = { version = "0.5", features = ["blst"] }
-fil_types = "0.2"
-forest_libp2p = "0.1.0"
-forest_ipld = { version = "0.1" }
-forest_message = { version = "0.7", features = ["blst"] }
-message_pool = "0.1.0"
-state_manager = "0.1.0"
-forest_vm = "0.3"
-key_management = "0.1.0"
-=======
-actor_interface = { path = "../../vm/actor_interface" }
-beacon          = { path = "../../blockchain/beacon" }
-chain           = { path = "../../blockchain/chain" }
-chain_sync      = { path = "../../blockchain/chain_sync" }
+beacon          = "0.1.0"
+chain           = "0.1.0"
+chain_sync      = "0.1.0"
 fil_types       = "0.2"
-forest_blocks   = { path = "../../blockchain/blocks" }
+forest_blocks   = "0.1.0"
 forest_crypto   = { version = "0.5", features = ["blst"] }
 forest_ipld     = { version = "0.1" }
-forest_json     = { version = "0.1.0", path = "../../utils/json/" }
-forest_libp2p   = { path = "../forest_libp2p" }
+forest_json     = "0.1.0"
+forest_libp2p   = "0.1.0"
 forest_message  = { version = "0.7", features = ["blst"] }
 forest_vm       = "0.3"
 ipld_blockstore = "0.1"
-key_management  = { path = "../../key_management" }
-message_pool    = { path = "../../blockchain/message_pool" }
-state_manager   = { path = "../../blockchain/state_manager" }
->>>>>>> e9fcdaa7
+key_management  = "0.1.0"
+message_pool    = "0.1.0"
+state_manager   = "0.1.0"
 # Public
 anyhow            = "1.0"
 async-std         = { version = "1.9", features = ["attributes"] }
