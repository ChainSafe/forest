--- conflicted
+++ resolved
@@ -7,7 +7,6 @@
 [dependencies]
 # Internal
 actor_interface = { path = "../../vm/actor_interface" }
-<<<<<<< HEAD
 beacon = { path = "../../blockchain/beacon" }
 forest_blocks = { path = "../../blockchain/blocks" }
 ipld_blockstore = "0.1"
@@ -23,23 +22,6 @@
 state_manager = { path = "../../blockchain/state_manager" }
 forest_vm = "0.3"
 key_management = { path = "../../key_management" }
-=======
-beacon          = { path = "../../blockchain/beacon", features = ["json"] }
-forest_blocks   = { path = "../../blockchain/blocks", features = ["json"] }
-ipld_blockstore = "0.1"
-chain           = { path = "../../blockchain/chain", features = ["json"] }
-chain_sync      = { path = "../../blockchain/chain_sync" }
-forest_json     = { version = "0.1.0", path = "../../utils/json/" }
-forest_crypto   = { version = "0.5", features = ["json", "blst"] }
-fil_types       = "0.2"
-forest_libp2p   = { path = "../forest_libp2p" }
-forest_ipld     = { version = "0.1" }
-forest_message  = { version = "0.7", features = ["json", "blst"] }
-message_pool    = { path = "../../blockchain/message_pool" }
-state_manager   = { path = "../../blockchain/state_manager" }
-forest_vm       = "0.3"
-key_management  = { path = "../../key_management", features = ["json"] }
->>>>>>> d36dd0f9
 # Public
 anyhow            = "1.0"
 async-std         = { version = "1.9", features = ["attributes"] }
