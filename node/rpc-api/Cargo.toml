[package]
name = "rpc-api"
version = "0.1.0"
authors = ["ChainSafe Systems <info@chainsafe.io>"]
edition = "2021"

[dependencies]
# Internal
actor = { package = "actor_interface", path = "../../vm/actor_interface" }
address = { package = "forest_address", version = "0.3", features = ["json"] }
beacon = { package = "beacon", path = "../../blockchain/beacon", features = ["json"] }
blocks = { package = "forest_blocks", path = "../../blockchain/blocks", features = ["json"] }
blockstore = { package = "ipld_blockstore", version = "0.1" }
chain = { path = "../../blockchain/chain", features = ["json"] }
chain_sync = { path = "../../blockchain/chain_sync" }
cid = { package = "forest_cid", version = "0.3", features = ["json"] }
<<<<<<< HEAD
clock = { package = "fil_clock", path = "../clock" }
=======
crypto = { package = "forest_crypto", version = "0.5", features = ["json", "blst"] }
>>>>>>> d8222850
fil_types = "0.2"
forest_libp2p = { path = "../forest_libp2p" }
ipld = { package = "forest_ipld", path = "../../ipld", features = ["json"] }
message = { package = "forest_message", version = "0.7", features = ["json", "blst"] }
message_pool = { path = "../../blockchain/message_pool" }
num-bigint = { path = "../../utils/bigint", package = "forest_bigint", version = "0.1" }
state_manager = { package = "state_manager", path = "../../blockchain/state_manager" }
vm = { package = "forest_vm", version = "0.3" }
wallet = { package = "key_management", path = "../../key_management", features = ["json"] }
# Public
anyhow = "1.0"
async-std = { version = "1.9", features = ["attributes"] }
once_cell = "1.7"
serde = { version = "1.0", default-features = false, features = ["derive"] }
serde_json = "1.0"
libp2p = { version = "0.40.0-rc.1", default-features = false }
fvm_shared = { version = "0.7.1", default-features = false }
<<<<<<< HEAD
forest_crypto = "0.5"
=======
fvm_ipld_bitfield = { version = "0.5.2", features = ["json"] }
>>>>>>> d8222850

[dependencies.jsonrpc-v2]
version = "0.10"
features = ["easy-errors", "macros", "bytes-v05"]
default-features = false

[build-dependencies]
anyhow = "1.0"
serde = { version = "1.0", features = ["derive"] }
serde_json = "1.0"
syn = "1.0"<|MERGE_RESOLUTION|>--- conflicted
+++ resolved
@@ -14,11 +14,7 @@
 chain = { path = "../../blockchain/chain", features = ["json"] }
 chain_sync = { path = "../../blockchain/chain_sync" }
 cid = { package = "forest_cid", version = "0.3", features = ["json"] }
-<<<<<<< HEAD
-clock = { package = "fil_clock", path = "../clock" }
-=======
 crypto = { package = "forest_crypto", version = "0.5", features = ["json", "blst"] }
->>>>>>> d8222850
 fil_types = "0.2"
 forest_libp2p = { path = "../forest_libp2p" }
 ipld = { package = "forest_ipld", path = "../../ipld", features = ["json"] }
@@ -36,11 +32,7 @@
 serde_json = "1.0"
 libp2p = { version = "0.40.0-rc.1", default-features = false }
 fvm_shared = { version = "0.7.1", default-features = false }
-<<<<<<< HEAD
-forest_crypto = "0.5"
-=======
 fvm_ipld_bitfield = { version = "0.5.2", features = ["json"] }
->>>>>>> d8222850
 
 [dependencies.jsonrpc-v2]
 version = "0.10"
