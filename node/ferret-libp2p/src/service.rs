--- conflicted
+++ resolved
@@ -33,13 +33,8 @@
         let transport = build_transport(net_keypair.clone());
 
         let mut swarm = {
-<<<<<<< HEAD
-            let be = MyBehaviour::new(&net_keypair);
+            let be = MyBehaviour::new(log.clone(), &net_keypair);
             Swarm::new(transport, be, peer_id)
-=======
-            let be = MyBehaviour::new(log.clone(), &local_key);
-            Swarm::new(transport, be, local_peer_id)
->>>>>>> db7d7fc4
         };
 
         for node in config.bootstrap_peers.clone() {
@@ -113,11 +108,7 @@
     },
 }
 
-<<<<<<< HEAD
-fn build_transport(local_key: Keypair) -> Boxed<(PeerId, StreamMuxerBox), Error> {
-=======
-pub fn build_transport(local_key: identity::Keypair) -> Boxed<(PeerId, StreamMuxerBox), Error> {
->>>>>>> db7d7fc4
+pub fn build_transport(local_key: Keypair) -> Boxed<(PeerId, StreamMuxerBox), Error> {
     let transport = libp2p::tcp::TcpConfig::new().nodelay(true);
     let transport = libp2p::dns::DnsConfig::new(transport);
 
