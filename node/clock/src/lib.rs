// Copyright 2020 ChainSafe Systems
// SPDX-License-Identifier: Apache-2.0

use chrono::{DateTime, NaiveDateTime, SecondsFormat, Utc};

const _ISO_FORMAT: &str = "%FT%X.%.9F";
const EPOCH_DURATION: i32 = 15;

<<<<<<< HEAD
#[derive(Clone, Debug, PartialEq, Eq, Hash)]
/// An epoch represents a single valid state in the blockchain
=======
#[derive(Clone, Debug, PartialEq, Eq, Hash, Default)]
>>>>>>> 9d04393e
pub struct ChainEpoch(i64);

/// ChainEpochClock is used by the system node to assume weak clock synchrony amongst the other
/// systems.
pub struct ChainEpochClock {
    // Chain start time in ISO nano timestamp
    genesis_time: DateTime<Utc>,
}

impl ChainEpochClock {
    /// Returns a ChainEpochClock based on the given genesis_time (unix timestamp)
    pub fn new(genesis_time: i64) -> ChainEpochClock {
        // Convert unix timestamp
        let native_date_time = NaiveDateTime::from_timestamp(genesis_time, 0);

        // Convert to DateTime
        let date_time = DateTime::<Utc>::from_utc(native_date_time, Utc);

        // Use nanoseconds
        date_time.to_rfc3339_opts(SecondsFormat::Nanos, true);

        ChainEpochClock {
            genesis_time: date_time,
        }
    }

    /// Returns the genesis time as a `DateTime<Utc>`
    pub fn get_genesis_time(&self) -> DateTime<Utc> {
        self.genesis_time
    }

    /// Returns the epoch at a given time
    pub fn epoch_at_time(&self, time: &DateTime<Utc>) -> ChainEpoch {
        let difference = time.signed_duration_since(self.genesis_time);
        let epochs = (difference / EPOCH_DURATION)
            .num_nanoseconds()
            .expect("Epoch_at_time failed");
        ChainEpoch(epochs)
    }
}

impl ChainEpoch {
    /// Returns ChainEpoch based on the given unix timestamp
    pub fn new(timestamp: i64) -> ChainEpoch {
        ChainEpoch(timestamp)
    }
}<|MERGE_RESOLUTION|>--- conflicted
+++ resolved
@@ -6,12 +6,8 @@
 const _ISO_FORMAT: &str = "%FT%X.%.9F";
 const EPOCH_DURATION: i32 = 15;
 
-<<<<<<< HEAD
-#[derive(Clone, Debug, PartialEq, Eq, Hash)]
+#[derive(Clone, Debug, PartialEq, Eq, Hash, Default)]
 /// An epoch represents a single valid state in the blockchain
-=======
-#[derive(Clone, Debug, PartialEq, Eq, Hash, Default)]
->>>>>>> 9d04393e
 pub struct ChainEpoch(i64);
 
 /// ChainEpochClock is used by the system node to assume weak clock synchrony amongst the other
