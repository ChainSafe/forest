[package]
name = "forest_db"
description = "Database types used in Forest"
version = "0.2.0"
license = "MIT OR Apache-2.0"
authors = ["ChainSafe Systems <info@chainsafe.io>"]
edition = "2021"
repository = "https://github.com/ChainSafe/forest"

[features]
default = []

rocksdb = ["dep:rocksdb", "lz4"]
lz4 = ["rocksdb?/lz4"]
# not included by default to reduce build time
# uncomment when it needs to be used by other crates
# snappy = ["rocksdb?/snappy"]
# zlib   = ["rocksdb?/zlib"]
# bzip2  = ["rocksdb?/bzip2"]
# zstd = ["rocksdb?/zstd"]

paritydb = ["dep:parity-db"]

[dependencies]
<<<<<<< HEAD
anyhow.workspace              = true
cid.workspace                 = true
=======
anyhow.workspace = true
cid.workspace = true
forest_encoding.workspace = true
>>>>>>> 69ee5b87
fvm_ipld_blockstore.workspace = true
lazy_static.workspace = true
libipld.workspace = true
libp2p-bitswap.workspace = true
num_cpus.workspace = true
parity-db = { version = "0.4", default-features = false, optional = true }
parking_lot = "0.12"
prometheus = { workspace = true }
rocksdb = { version = "0.19", default-features = false, optional = true }
serde = { workspace = true, features = ["derive"] }
thiserror.workspace = true

[dev-dependencies]
tempfile.workspace = true<|MERGE_RESOLUTION|>--- conflicted
+++ resolved
@@ -22,14 +22,8 @@
 paritydb = ["dep:parity-db"]
 
 [dependencies]
-<<<<<<< HEAD
-anyhow.workspace              = true
-cid.workspace                 = true
-=======
 anyhow.workspace = true
 cid.workspace = true
-forest_encoding.workspace = true
->>>>>>> 69ee5b87
 fvm_ipld_blockstore.workspace = true
 lazy_static.workspace = true
 libipld.workspace = true
