--- conflicted
+++ resolved
@@ -38,13 +38,8 @@
 thiserror.workspace = true
 
 # optional
-<<<<<<< HEAD
 parity-db = { workspace = true, default-features = false, optional = true }
-rocksdb = { version = "0.19", default-features = false, optional = true }
-=======
-parity-db = { version = "0.4", default-features = false, optional = true }
 rocksdb = { version = "0.20", default-features = false, optional = true }
->>>>>>> 923623c6
 
 [dev-dependencies]
 tempfile.workspace = true