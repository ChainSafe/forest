[package]
name        = "forest_db"
description = "Database types used in Forest"
version     = "0.2.0"
license     = "MIT OR Apache-2.0"
authors     = ["ChainSafe Systems <info@chainsafe.io>"]
edition     = "2021"
repository  = "https://github.com/ChainSafe/forest"

[features]
default = ["snappy", "lz4", "zlib", "bzip2"]

snappy = ["rocksdb/snappy"]
lz4    = ["rocksdb/lz4"]
zlib   = ["rocksdb/zlib"]
bzip2  = ["rocksdb/bzip2"]
# not included by default to reduce build time
# uncomment when it needs to be used by other crates
# zstd = ["rocksdb/zstd"]

[dependencies]
anyhow.workspace              = true
cid.workspace                 = true
forest_encoding.workspace     = true
fvm_ipld_blockstore.workspace = true
<<<<<<< HEAD
libipld.workspace             = true
libp2p-bitswap.workspace      = true
=======
lazy_static.workspace         = true
>>>>>>> 0fa765d5
num_cpus.workspace            = true
parking_lot                   = "0.12"
prometheus                    = { workspace = true }
rocksdb                       = { version = "0.19", default-features = false }
serde                         = { workspace = true, features = ["derive"] }
thiserror.workspace           = true

[dev-dependencies]
tempfile.workspace = true<|MERGE_RESOLUTION|>--- conflicted
+++ resolved
@@ -23,12 +23,9 @@
 cid.workspace                 = true
 forest_encoding.workspace     = true
 fvm_ipld_blockstore.workspace = true
-<<<<<<< HEAD
+lazy_static.workspace         = true
 libipld.workspace             = true
 libp2p-bitswap.workspace      = true
-=======
-lazy_static.workspace         = true
->>>>>>> 0fa765d5
 num_cpus.workspace            = true
 parking_lot                   = "0.12"
 prometheus                    = { workspace = true }
