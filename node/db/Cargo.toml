[package]
name        = "forest_db"
description = "Database types used in Forest"
version     = "0.2.0"
license     = "MIT OR Apache-2.0"
authors     = ["ChainSafe Systems <info@chainsafe.io>"]
edition     = "2021"
repository  = "https://github.com/ChainSafe/forest"

[features]
<<<<<<< HEAD
default = ["lz4"]

=======
default = []

rocksdb = ["dep:rocksdb", "snappy", "lz4", "zlib", "bzip2"]
snappy  = ["rocksdb?/snappy"]
lz4     = ["rocksdb?/lz4"]
zlib    = ["rocksdb?/zlib"]
bzip2   = ["rocksdb?/bzip2"]
>>>>>>> f909e520
# not included by default to reduce build time
# uncomment when it needs to be used by other crates
# snappy = ["rocksdb/snappy"]
lz4    = ["rocksdb/lz4"]
# zlib   = ["rocksdb/zlib"]
# bzip2  = ["rocksdb/bzip2"]
# zstd = ["rocksdb/zstd"]

paritydb = ["dep:parity-db"]

[dependencies]
anyhow.workspace              = true
cid.workspace                 = true
forest_encoding.workspace     = true
fvm_ipld_blockstore.workspace = true
lazy_static.workspace         = true
libipld.workspace             = true
libp2p-bitswap.workspace      = true
num_cpus.workspace            = true
parity-db                     = { version = "0.4", default-features = false, optional = true }
parking_lot                   = "0.12"
prometheus                    = { workspace = true }
rocksdb                       = { version = "0.19", default-features = false, optional = true }
serde                         = { workspace = true, features = ["derive"] }
thiserror.workspace           = true

[dev-dependencies]
criterion.workspace  = true
fs_extra.workspace   = true
human-repr.workspace = true
rand.workspace       = true
tempfile.workspace   = true

[[bench]]
harness = false
name    = "rocksdb_sim_bench"<|MERGE_RESOLUTION|>--- conflicted
+++ resolved
@@ -8,10 +8,6 @@
 repository  = "https://github.com/ChainSafe/forest"
 
 [features]
-<<<<<<< HEAD
-default = ["lz4"]
-
-=======
 default = []
 
 rocksdb = ["dep:rocksdb", "snappy", "lz4", "zlib", "bzip2"]
@@ -19,14 +15,9 @@
 lz4     = ["rocksdb?/lz4"]
 zlib    = ["rocksdb?/zlib"]
 bzip2   = ["rocksdb?/bzip2"]
->>>>>>> f909e520
 # not included by default to reduce build time
 # uncomment when it needs to be used by other crates
-# snappy = ["rocksdb/snappy"]
-lz4    = ["rocksdb/lz4"]
-# zlib   = ["rocksdb/zlib"]
-# bzip2  = ["rocksdb/bzip2"]
-# zstd = ["rocksdb/zstd"]
+# zstd = ["rocksdb?/zstd"]
 
 paritydb = ["dep:parity-db"]
 
