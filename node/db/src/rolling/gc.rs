// Copyright 2019-2023 ChainSafe Systems
// SPDX-License-Identifier: Apache-2.0, MIT

//!
//! The current implementation of the garbage collector is a concurrent,
//! semi-space one.
//!
//! ## Design goals
//! Implement a correct GC algorithm that is simple and efficient for forest
//! scenarios.
//!
//! ## GC algorithm
//! We chose the `semi-space` GC algorithm for simplicity and sufficiency
//! Besides `semi-space`, `mark-and-sweep` was also considered and evaluated.
//! However, it's not feasible because of the limitations of the underlying DB
//! we use, more specifically, limitations in iterating the DB and retrieving the original key. See <https://github.com/paritytech/parity-db/issues/187>
//!
//! ## GC workflow
//! 1. Walk back from the current heaviest tipset to the genesis block, collect
//! all the blocks that are reachable from the snapshot
//! 2. writes blocks that are absent from the `current` database to it
//! 3. delete `old` database(s)
//! 4. sets `current` database to a newly created one
//!
//! ## Correctness
//! This algorithm considers all blocks that are visited during the snapshot
//! export task reachable, and ensures they are all transferred and kept in the
//! current DB space. A snapshot can be used to bootstrap a node from
//! scratch thus the algorithm is considered appropriate when the post-GC
//! database contains blocks that are sufficient for exporting a snapshot
//!
//! ## Disk usage
//! During `walk_snapshot`, data from the `old` DB is duplicated in the
//! `current` DB, which uses extra disk space of up to 100% of the snapshot file
//! size
//!
//! ## Memory usage
//! During the data carry-over process, a memory buffer with a fixed capacity is
//! used to speed up the database write operation
//!
//! ## Scheduling
//! 1. GC is triggered automatically when total DB size is greater than `2x` of
//! the last reachable data size
//! 2. GC can be triggered manually by `forest-cli db gc` command
//! 3. There's a global GC lock to ensure at most one GC job is running
//!
//! ## Performance
//! GC performance is typically `1x-1.5x` of `snapshot export`, depending on
//! number of write operations to the `current` DB space.
//!
//! ### Look up performance
//! DB lookup performance is almost on-par between from single DB and two DBs.
//! Time cost of `forest-cli snapshot export --dry-run` on DO droplet with 16
//! GiB RAM is between `9000s` to `11000s` for both scenarios, no significant
//! performance regression has been observed
//!
//! ### Write performance
//! DB write performance is typically on par with `snapshot import`. Note that
//! when the `current` DB space is very large, it tends to trigger DB re-index
//! more frequently, each DB re-index could pause the GC process for a few
//! minutes. The same behavior is observed during snapshot import as well.
//!
//! ### Sample mainnet log
//! ```text
//! 2023-03-16T19:50:40.323860Z  INFO forest_db::rolling::gc: Garbage collection started at epoch 2689660
//! 2023-03-16T22:27:36.484245Z  INFO forest_db::rolling::gc: Garbage collection finished at epoch 2689660, took 9416s, reachable data size: 135.71GB
//! 2023-03-16T22:27:38.793717Z  INFO forest_db::rolling::impls: Deleted database under /root/.local/share/forest/mainnet/paritydb/14d0f80992374fb8b20e3b1bd70d5d7b, size: 139.01GB
//! ```

use std::{
    sync::atomic::{self, AtomicU64, AtomicUsize},
    time::Duration,
};

use chrono::Utc;
use forest_blocks::Tipset;
use forest_ipld::util::*;
use forest_utils::db::{file_backed_obj::ChainMeta, BlockstoreBufferedWriteExt, DB_KEY_BYTES};
use fvm_ipld_blockstore::Blockstore;
use human_repr::HumanCount;
use tokio::sync::Mutex;

use super::*;

pub struct DbGarbageCollector<F>
where
    F: Fn() -> Tipset + Send + Sync + 'static,
{
    db: RollingDB,
    file_backed_chain_meta: Arc<parking_lot::Mutex<FileBacked<ChainMeta>>>,
    get_tipset: F,
    chain_finality: i64,
    recent_state_roots: i64,
    lock: Mutex<()>,
    gc_tx: flume::Sender<flume::Sender<anyhow::Result<()>>>,
    gc_rx: flume::Receiver<flume::Sender<anyhow::Result<()>>>,
    last_reachable_bytes: AtomicU64,
}

impl<F> DbGarbageCollector<F>
where
    F: Fn() -> Tipset + Send + Sync + 'static,
{
<<<<<<< HEAD
    pub fn new(
        db: RollingDB,
        file_backed_chain_meta: Arc<parking_lot::Mutex<FileBacked<ChainMeta>>>,
        chain_finality: i64,
        get_tipset: F,
    ) -> Self {
=======
    pub fn new(db: RollingDB, chain_finality: i64, recent_state_roots: i64, get_tipset: F) -> Self {
>>>>>>> e2516fee
        let (gc_tx, gc_rx) = flume::unbounded();

        Self {
            db,
            file_backed_chain_meta,
            get_tipset,
            chain_finality,
            recent_state_roots,
            lock: Default::default(),
            gc_tx,
            gc_rx,
            last_reachable_bytes: AtomicU64::new(0),
        }
    }

    pub fn get_tx(&self) -> flume::Sender<flume::Sender<anyhow::Result<()>>> {
        self.gc_tx.clone()
    }

    /// This loop automatically triggers `collect_once` when the total DB size
    /// is greater than `2x` of the last reachable data size
    pub async fn collect_loop_passive(&self) -> anyhow::Result<()> {
        info!("Running automatic database garbage collection task");
        loop {
            // Check every 10 mins
            tokio::time::sleep(Duration::from_secs(10 * 60)).await;

            // Bypass size checking during import
            let tipset = (self.get_tipset)();
            if tipset.epoch() == 0 {
                continue;
            }

            // Bypass size checking when lock is held
            {
                let lock = self.lock.try_lock();
                if lock.is_err() {
                    continue;
                }
            }

            if let (Ok(total_size), Ok(current_size), last_reachable_bytes) = (
                self.db.total_size_in_bytes(),
                self.db.current_size_in_bytes(),
                self.last_reachable_bytes.load(atomic::Ordering::Relaxed),
            ) {
                let should_collect = if last_reachable_bytes > 0 {
                    total_size > (gc_trigger_factor() * last_reachable_bytes as f64) as _
                } else {
                    total_size > 0 && current_size * 3 > total_size
                };

                if should_collect {
                    if let Err(err) = self.collect_once().await {
                        warn!("Garbage collection failed: {err}");
                    }
                }
            }
        }
    }

    /// This loop listens on events emitted by `forest-cli db gc` and triggers
    /// `collect_once`
    pub async fn collect_loop_event(self: &Arc<Self>) -> anyhow::Result<()> {
        info!("Listening on database garbage collection events");
        while let Ok(responder) = self.gc_rx.recv_async().await {
            let this = self.clone();
            tokio::spawn(async move {
                let result = this.collect_once().await;
                if let Err(e) = responder.send(result) {
                    warn!("{e}");
                }
            });
        }

        Ok(())
    }

    /// ## GC workflow
    /// 1. Walk back from the current heaviest tipset to the genesis block,
    /// collect all the blocks that are reachable from the snapshot
    /// 2. writes blocks that are absent from the `current` database to it
    /// 3. delete `old` database(s)
    /// 4. sets `current` database to a newly created one
    ///
    /// ## Data Safety
    /// The blockchain consists of an immutable part (tipsets that are at least
    /// 900 epochs older than the current head) and a mutable part (tipsets
    /// that are within the most recent 900 epochs). Deleting data from the
    /// mutable part of the chain can be problematic; therefore, we record the
    /// exact epoch at which a new current database space is created, and only
    /// perform garbage collection when this creation epoch has become
    /// immutable (at least 900 epochs older than the current head), thus
    /// the old database space that will be deleted at the end of garbage
    /// collection only contains immutable or finalized part of the chain,
    /// from which all block data that is marked as unreachable will not
    /// become reachable because of the chain being mutated later.
    async fn collect_once(&self) -> anyhow::Result<()> {
        let tipset = (self.get_tipset)();

        if self.db.current_creation_epoch() + self.chain_finality >= tipset.epoch() {
            anyhow::bail!("Cancelling GC: the old DB space contains unfinalized chain parts");
        }

        let guard = self.lock.try_lock();
        if guard.is_err() {
            anyhow::bail!("Another garbage collection task is in progress.");
        }

        let start = Utc::now();
        let reachable_bytes = Arc::new(AtomicUsize::new(0));

        info!("Garbage collection started at epoch {}", tipset.epoch());
        let db = &self.db;
        // 128MB
        const BUFFER_CAPCITY_BYTES: usize = 128 * 1024 * 1024;
        let (tx, rx) = flume::bounded(100);
        #[allow(clippy::redundant_async_block)]
        let write_task = tokio::spawn({
            let db = db.current();
            async move { db.buffered_write(rx, BUFFER_CAPCITY_BYTES).await }
        });
<<<<<<< HEAD
        let n_records = walk_snapshot(&tipset, DEFAULT_RECENT_STATE_ROOTS, |cid| {
=======
        walk_snapshot(&tipset, self.recent_state_roots, |cid| {
>>>>>>> e2516fee
            let db = db.clone();
            let tx = tx.clone();
            let reachable_bytes = reachable_bytes.clone();
            async move {
                let block = db
                    .get(&cid)?
                    .ok_or_else(|| anyhow::anyhow!("Cid {cid} not found in blockstore"))?;

                let pair = (cid, block.clone());
                reachable_bytes.fetch_add(DB_KEY_BYTES + pair.1.len(), atomic::Ordering::Relaxed);
                if !db.current().has(&cid)? {
                    tx.send_async(pair).await?;
                }

                Ok(block)
            }
        })
        .await?;
        drop(tx);

        {
            let mut meta = self.file_backed_chain_meta.lock();
            meta.inner_mut().estimated_reachable_records = n_records;
            meta.sync()?;
        }

        write_task.await??;

        let reachable_bytes = reachable_bytes.load(atomic::Ordering::Relaxed);
        self.last_reachable_bytes
            .store(reachable_bytes as _, atomic::Ordering::Relaxed);
        info!(
            "Garbage collection finished at epoch {}, took {}s, reachable data size: {}",
            tipset.epoch(),
            (Utc::now() - start).num_seconds(),
            reachable_bytes.human_count_bytes(),
        );

        // Use the latest head here
        self.db.next_current((self.get_tipset)().epoch())?;

        Ok(())
    }
}

fn gc_trigger_factor() -> f64 {
    const DEFAULT_GC_TRIGGER_FACTOR: f64 = 2.0;

    if let Ok(factor) = std::env::var("FOREST_GC_TRIGGER_FACTOR") {
        factor.parse().unwrap_or(DEFAULT_GC_TRIGGER_FACTOR)
    } else {
        DEFAULT_GC_TRIGGER_FACTOR
    }
}<|MERGE_RESOLUTION|>--- conflicted
+++ resolved
@@ -101,16 +101,13 @@
 where
     F: Fn() -> Tipset + Send + Sync + 'static,
 {
-<<<<<<< HEAD
     pub fn new(
         db: RollingDB,
         file_backed_chain_meta: Arc<parking_lot::Mutex<FileBacked<ChainMeta>>>,
         chain_finality: i64,
+        recent_state_roots: i64,
         get_tipset: F,
     ) -> Self {
-=======
-    pub fn new(db: RollingDB, chain_finality: i64, recent_state_roots: i64, get_tipset: F) -> Self {
->>>>>>> e2516fee
         let (gc_tx, gc_rx) = flume::unbounded();
 
         Self {
@@ -233,11 +230,7 @@
             let db = db.current();
             async move { db.buffered_write(rx, BUFFER_CAPCITY_BYTES).await }
         });
-<<<<<<< HEAD
-        let n_records = walk_snapshot(&tipset, DEFAULT_RECENT_STATE_ROOTS, |cid| {
-=======
-        walk_snapshot(&tipset, self.recent_state_roots, |cid| {
->>>>>>> e2516fee
+        let n_records = walk_snapshot(&tipset, self.recent_state_roots, |cid| {
             let db = db.clone();
             let tx = tx.clone();
             let reachable_bytes = reachable_bytes.clone();
