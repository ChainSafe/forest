// Copyright 2019-2022 ChainSafe Systems
// SPDX-License-Identifier: Apache-2.0, MIT

use forest_encoding::error::Error as CborError;
use thiserror::Error;

/// Database error
#[derive(Debug, Error)]
pub enum Error {
    #[error("Invalid bulk write kv lengths, must be equal")]
    InvalidBulkLen,
    #[error("Cannot use unopened database")]
    Unopened,
<<<<<<< HEAD
    #[error("Cannot get column family handle")]
    GetColumnFamilyHandle,
=======
    #[cfg(feature = "rocksdb")]
>>>>>>> f909e520
    #[error(transparent)]
    Database(#[from] rocksdb::Error),
    #[cfg(feature = "paritydb")]
    #[error(transparent)]
    Database(#[from] parity_db::Error),
    #[error(transparent)]
    Encoding(#[from] CborError),
    #[error("{0}")]
    Other(String),
}

impl PartialEq for Error {
    fn eq(&self, other: &Self) -> bool {
        use Error::*;

        match (self, other) {
            (&InvalidBulkLen, &InvalidBulkLen) => true,
            (&Unopened, &Unopened) => true,
            #[cfg(feature = "rocksdb")]
            (&Database(_), &Database(_)) => true,
            #[cfg(feature = "rocksdb")]
            (&Encoding(_), &Encoding(_)) => true,
            (&Other(ref a), &Other(ref b)) => a == b,
            _ => false,
        }
    }
}

impl From<Error> for String {
    fn from(e: Error) -> Self {
        e.to_string()
    }
}<|MERGE_RESOLUTION|>--- conflicted
+++ resolved
@@ -11,12 +11,10 @@
     InvalidBulkLen,
     #[error("Cannot use unopened database")]
     Unopened,
-<<<<<<< HEAD
+    #[cfg(feature = "rocksdb")]
     #[error("Cannot get column family handle")]
     GetColumnFamilyHandle,
-=======
     #[cfg(feature = "rocksdb")]
->>>>>>> f909e520
     #[error(transparent)]
     Database(#[from] rocksdb::Error),
     #[cfg(feature = "paritydb")]
