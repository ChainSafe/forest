--- conflicted
+++ resolved
@@ -2,12 +2,9 @@
 mod memory;
 mod rocks;
 
-<<<<<<< HEAD
-use errors::Error;
-pub use rocks::RocksDb;
-=======
 pub use errors::Error;
 pub use memory::*;
+pub use rocks::RocksDb;
 pub use rocks::*;
 
 pub trait DatabaseService {
@@ -15,7 +12,6 @@
         Ok(())
     }
 }
->>>>>>> 9d04393e
 
 pub trait Write {
     fn write<K, V>(&self, key: K, value: V) -> Result<(), Error>
