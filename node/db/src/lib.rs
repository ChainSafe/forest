// Copyright 2019-2023 ChainSafe Systems
// SPDX-License-Identifier: Apache-2.0, MIT

mod errors;
mod memory;
mod metrics;

pub mod rolling;

#[cfg(feature = "rocksdb")]
pub mod rocks;

#[cfg(feature = "paritydb")]
pub mod parity_db;

pub mod parity_db_config;
pub mod rocks_config;

use std::sync::Arc;

pub use errors::Error;
pub use memory::MemoryDB;

<<<<<<< HEAD
use rolling::{ProxyStore, RollingStore, SplitStore, TrackingStore};

/// Read-only store interface used as a KV store implementation
pub trait ReadStore {
    /// Read single value from data store and return `None` if key doesn't exist.
=======
/// Store interface used as a KV store implementation
pub trait Store {
    /// Read single value from data store and return `None` if key doesn't
    /// exist.
>>>>>>> ff800d62
    fn read<K>(&self, key: K) -> Result<Option<Vec<u8>>, Error>
    where
        K: AsRef<[u8]>;

    /// Returns `Ok(true)` if key exists in store
    fn exists<K>(&self, key: K) -> Result<bool, Error>
    where
        K: AsRef<[u8]>;

    /// Read slice of keys and return a vector of optional values.
    fn bulk_read<K>(&self, keys: &[K]) -> Result<Vec<Option<Vec<u8>>>, Error>
    where
        K: AsRef<[u8]>,
    {
        keys.iter().map(|key| self.read(key)).collect()
    }
}

/// Store interface used as a KV store implementation
pub trait ReadWriteStore: ReadStore {
    /// Write a single value to the data store.
    fn write<K, V>(&self, key: K, value: V) -> Result<(), Error>
    where
        K: AsRef<[u8]>,
        V: AsRef<[u8]>;

    /// Delete value at key.
    fn delete<K>(&self, key: K) -> Result<(), Error>
    where
        K: AsRef<[u8]>;

    /// Write slice of KV pairs.
    fn bulk_write(
        &self,
        values: impl IntoIterator<Item = (impl Into<Vec<u8>>, impl Into<Vec<u8>>)>,
    ) -> Result<(), Error> {
        values
            .into_iter()
            .try_for_each(|(key, value)| self.write(key.into(), value.into()))
    }

    /// Bulk delete keys from the data store.
    fn bulk_delete<K>(&self, keys: &[K]) -> Result<(), Error>
    where
        K: AsRef<[u8]>,
    {
        keys.iter().try_for_each(|key| self.delete(key))
    }

    /// Flush writing buffer if there is any. Default implementation is blank
    fn flush(&self) -> Result<(), Error> {
        Ok(())
    }
}

pub trait Store: ReadWriteStore {
    fn persistent(&self) -> &db_engine::Db;

    fn rolling(&self) -> &RollingStore<crate::db_engine::Db>;

    fn rolling_by_epoch(
        &self,
        epoch: i64,
    ) -> SplitStore<ProxyStore<crate::db_engine::Db>, TrackingStore<crate::db_engine::Db>>;

    fn rolling_by_epoch_raw(&self, epoch: i64) -> TrackingStore<crate::db_engine::Db>;

    fn rolling_stats(&self) -> String;
}

impl<BS: ReadStore> ReadStore for &BS {
    fn read<K>(&self, key: K) -> Result<Option<Vec<u8>>, Error>
    where
        K: AsRef<[u8]>,
    {
        (*self).read(key)
    }

    fn exists<K>(&self, key: K) -> Result<bool, Error>
    where
        K: AsRef<[u8]>,
    {
        (*self).exists(key)
    }

    fn bulk_read<K>(&self, keys: &[K]) -> Result<Vec<Option<Vec<u8>>>, Error>
    where
        K: AsRef<[u8]>,
    {
        (*self).bulk_read(keys)
    }
}

impl<BS: ReadWriteStore> ReadWriteStore for &BS {
    fn write<K, V>(&self, key: K, value: V) -> Result<(), Error>
    where
        K: AsRef<[u8]>,
        V: AsRef<[u8]>,
    {
        (*self).write(key, value)
    }

    fn delete<K>(&self, key: K) -> Result<(), Error>
    where
        K: AsRef<[u8]>,
    {
        (*self).delete(key)
    }

    fn bulk_write(
        &self,
        values: impl IntoIterator<Item = (impl Into<Vec<u8>>, impl Into<Vec<u8>>)>,
    ) -> Result<(), Error> {
        (*self).bulk_write(values)
    }

    fn bulk_delete<K>(&self, keys: &[K]) -> Result<(), Error>
    where
        K: AsRef<[u8]>,
    {
        (*self).bulk_delete(keys)
    }
}

impl<BS: Store> Store for &BS
where
    BS: Sized,
{
    fn persistent(&self) -> &db_engine::Db {
        (*self).persistent()
    }

    fn rolling_by_epoch(
        &self,
        epoch: i64,
    ) -> SplitStore<ProxyStore<crate::db_engine::Db>, TrackingStore<crate::db_engine::Db>> {
        (*self).rolling_by_epoch(epoch)
    }

    fn rolling_by_epoch_raw(&self, epoch: i64) -> TrackingStore<crate::db_engine::Db> {
        (*self).rolling_by_epoch_raw(epoch)
    }

    fn rolling_stats(&self) -> String {
        (*self).rolling_stats()
    }

    fn rolling(&self) -> &RollingStore<crate::db_engine::Db> {
        (*self).rolling()
    }
}

/// Traits for collecting DB stats
pub trait DBStatistics {
    fn get_statistics(&self) -> Option<String> {
        None
    }
}

impl<T: DBStatistics> DBStatistics for Arc<T> {
    fn get_statistics(&self) -> Option<String> {
        self.as_ref().get_statistics()
    }
}

pub mod db_engine {
    use std::path::{Path, PathBuf};

    use crate::rolling::{ProxyStore, RollingStore};

    #[cfg(feature = "rocksdb")]
    pub type Db = crate::rocks::RocksDb;
    #[cfg(feature = "paritydb")]
    pub type Db = crate::parity_db::ParityDb;
    #[cfg(feature = "rocksdb")]
    pub type DbConfig = crate::rocks_config::RocksDbConfig;
    #[cfg(feature = "paritydb")]
    pub type DbConfig = crate::parity_db_config::ParityDbConfig;

    #[cfg(feature = "rocksdb")]
    const DIR_NAME: &str = "rocksdb";
    #[cfg(feature = "paritydb")]
    const DIR_NAME: &str = "paritydb";

    pub fn db_path(path: &Path) -> PathBuf {
        path.join(DIR_NAME)
    }

    #[cfg(feature = "rocksdb")]
    pub fn open_db(path: &std::path::Path, config: &DbConfig) -> anyhow::Result<Db> {
        crate::rocks::RocksDb::open(path, config).map_err(Into::into)
    }

    #[cfg(feature = "paritydb")]
    pub fn open_db(path: &std::path::Path, config: &DbConfig) -> anyhow::Result<Db> {
        crate::parity_db::ParityDb::open(path.into(), config).map_err(Into::into)
    }

    pub fn open_proxy_db(
        path: &std::path::Path,
        config: &DbConfig,
    ) -> anyhow::Result<ProxyStore<Db>> {
        let persistent = open_db(path, config)?;
        let rolling_path = path.join("..").join(format!("{DIR_NAME}_rolling"));
        let rolling = RollingStore::new(rolling_path);
        Ok(ProxyStore::new(persistent, rolling))
    }
}<|MERGE_RESOLUTION|>--- conflicted
+++ resolved
@@ -20,19 +20,12 @@
 
 pub use errors::Error;
 pub use memory::MemoryDB;
-
-<<<<<<< HEAD
 use rolling::{ProxyStore, RollingStore, SplitStore, TrackingStore};
 
 /// Read-only store interface used as a KV store implementation
 pub trait ReadStore {
-    /// Read single value from data store and return `None` if key doesn't exist.
-=======
-/// Store interface used as a KV store implementation
-pub trait Store {
     /// Read single value from data store and return `None` if key doesn't
     /// exist.
->>>>>>> ff800d62
     fn read<K>(&self, key: K) -> Result<Option<Vec<u8>>, Error>
     where
         K: AsRef<[u8]>;
