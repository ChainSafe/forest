// Copyright 2019-2022 ChainSafe Systems
// SPDX-License-Identifier: Apache-2.0, MIT
use anyhow::anyhow;
use num_cpus;
use rocksdb::{DBCompactionStyle, DBCompressionType, LogLevel};
use serde::{Deserialize, Serialize};

/// `RocksDB` configuration exposed in Forest.
/// Only subset of possible options is implemented, add missing ones when needed.
/// For description of different options please refer to the `rocksdb` crate documentation.
/// <https://docs.rs/rocksdb/latest/rocksdb/>
#[derive(Clone, Debug, Serialize, Deserialize, PartialEq, Eq)]
#[serde(default)]
pub struct RocksDbConfig {
    pub create_if_missing: bool,
    pub parallelism: i32,
    pub write_buffer_size: usize,
    pub max_open_files: i32,
    pub max_background_jobs: Option<i32>,
    pub compression_type: Option<String>,
    pub compaction_style: Option<String>,
    pub enable_statistics: bool,
    pub log_level: String,
}

impl Default for RocksDbConfig {
    fn default() -> Self {
        Self {
            create_if_missing: true,
            parallelism: num_cpus::get() as i32,
            write_buffer_size: 256 * 1024 * 1024,
            max_open_files: 1024,
            max_background_jobs: None,
            compaction_style: Some("level".into()),
            compression_type: Some("lz4".into()),
            enable_statistics: false,
<<<<<<< HEAD
            log_level: "debug".into(),
=======
            log_level: "warn".into(),
>>>>>>> ec338d7e
        }
    }
}

/// Converts string to a compaction style `RocksDB` variant.
pub(crate) fn compaction_style_from_str(s: &str) -> anyhow::Result<DBCompactionStyle> {
    match s.to_lowercase().as_str() {
        "level" => Ok(DBCompactionStyle::Level),
        "universal" => Ok(DBCompactionStyle::Universal),
        "fifo" => Ok(DBCompactionStyle::Fifo),
        _ => Err(anyhow!("invalid compaction option")),
    }
}

/// Converts string to a compression type `RocksDB` variant.
pub(crate) fn compression_type_from_str(s: &str) -> anyhow::Result<DBCompressionType> {
    match s.to_lowercase().as_str() {
        "bz2" => Ok(DBCompressionType::Bz2),
        "lz4" => Ok(DBCompressionType::Lz4),
        "lz4hc" => Ok(DBCompressionType::Lz4hc),
        "snappy" => Ok(DBCompressionType::Snappy),
        "zlib" => Ok(DBCompressionType::Zlib),
        "zstd" => Ok(DBCompressionType::Zstd),
        "none" => Ok(DBCompressionType::None),
        _ => Err(anyhow!("invalid compression option")),
    }
}

<<<<<<< HEAD
/// Converts string to a log level RocksDB variant.
=======
/// Converts string to a log level `RocksDB` variant.
>>>>>>> ec338d7e
pub(crate) fn log_level_from_str(s: &str) -> anyhow::Result<LogLevel> {
    match s.to_lowercase().as_str() {
        "debug" => Ok(LogLevel::Debug),
        "warn" => Ok(LogLevel::Warn),
        "error" => Ok(LogLevel::Error),
        "fatal" => Ok(LogLevel::Fatal),
        "header" => Ok(LogLevel::Header),
        _ => Err(anyhow!("invalid log level option")),
    }
}

#[cfg(test)]
mod test {
    use super::*;
    use rocksdb::DBCompactionStyle;

    #[test]
    fn compaction_style_from_str_test() {
        let test_cases = vec![
            ("Level", Ok(DBCompactionStyle::Level)),
            ("UNIVERSAL", Ok(DBCompactionStyle::Universal)),
            ("fifo", Ok(DBCompactionStyle::Fifo)),
            ("cthulhu", Err(anyhow!("some error message"))),
        ];
        for (input, expected) in test_cases {
            let actual = compaction_style_from_str(input);
            if let Ok(compaction_style) = actual {
                assert_eq!(expected.unwrap(), compaction_style);
            } else {
                assert!(expected.is_err());
            }
        }
    }

    #[test]
    fn compression_style_from_str_test() {
        let test_cases = vec![
            ("bz2", Ok(DBCompressionType::Bz2)),
            ("lz4", Ok(DBCompressionType::Lz4)),
            ("lz4HC", Ok(DBCompressionType::Lz4hc)),
            ("SNAPPY", Ok(DBCompressionType::Snappy)),
            ("zlib", Ok(DBCompressionType::Zlib)),
            ("ZSTD", Ok(DBCompressionType::Zstd)),
            ("none", Ok(DBCompressionType::None)),
            ("cthulhu", Err(anyhow!("some error message"))),
        ];
        for (input, expected) in test_cases {
            let actual = compression_type_from_str(input);
            if let Ok(compression_type) = actual {
                assert_eq!(expected.unwrap(), compression_type);
            } else {
                assert!(expected.is_err());
            }
        }
    }
}<|MERGE_RESOLUTION|>--- conflicted
+++ resolved
@@ -34,11 +34,7 @@
             compaction_style: Some("level".into()),
             compression_type: Some("lz4".into()),
             enable_statistics: false,
-<<<<<<< HEAD
-            log_level: "debug".into(),
-=======
             log_level: "warn".into(),
->>>>>>> ec338d7e
         }
     }
 }
@@ -67,11 +63,7 @@
     }
 }
 
-<<<<<<< HEAD
-/// Converts string to a log level RocksDB variant.
-=======
 /// Converts string to a log level `RocksDB` variant.
->>>>>>> ec338d7e
 pub(crate) fn log_level_from_str(s: &str) -> anyhow::Result<LogLevel> {
     match s.to_lowercase().as_str() {
         "debug" => Ok(LogLevel::Debug),
