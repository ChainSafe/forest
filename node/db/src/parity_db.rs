// Copyright 2019-2022 ChainSafe Systems
// SPDX-License-Identifier: Apache-2.0, MIT

use super::errors::Error;
use crate::parity_db_config::ParityDbConfig;
use crate::utils::bitswap_missing_blocks;
use crate::{DBStatistics, Store};
use anyhow::anyhow;
use cid::Cid;
use fvm_ipld_blockstore::Blockstore;
use libp2p_bitswap::BitswapStore;
use parity_db::{CompressionType, Db, Options};
use std::collections::HashMap;
<<<<<<< HEAD
use std::path::Path;
=======
use std::path::PathBuf;
>>>>>>> 6ef03eb2
use std::sync::Arc;

#[derive(Clone)]
pub struct ParityDb {
    pub db: Arc<parity_db::Db>,
}

<<<<<<< HEAD
#[derive(Clone, Debug, serde::Serialize, serde::Deserialize, PartialEq, Eq)]
pub struct ParityDbConfig {
    pub columns: u8,
}

impl Default for ParityDbConfig {
    fn default() -> Self {
        Self { columns: 1 }
=======
/// Converts string to a compression `ParityDb` variant.
fn compression_type_from_str(s: &str) -> anyhow::Result<CompressionType> {
    match s.to_lowercase().as_str() {
        "none" => Ok(CompressionType::NoCompression),
        "lz4" => Ok(CompressionType::Lz4),
        "snappy" => Ok(CompressionType::Snappy),
        _ => Err(anyhow!("invalid compression option")),
>>>>>>> 6ef03eb2
    }
}

impl ParityDb {
<<<<<<< HEAD
    fn to_options(path: &Path, config: &ParityDbConfig) -> Options {
        Options {
            path: path.to_path_buf(),
=======
    fn to_options(path: PathBuf, config: &ParityDbConfig) -> anyhow::Result<Options> {
        const COLUMNS: usize = 1;
        let compression = compression_type_from_str(&config.compression)?;
        Ok(Options {
            path,
>>>>>>> 6ef03eb2
            sync_wal: true,
            sync_data: true,
            stats: config.stats,
            salt: None,
            columns: (0..COLUMNS)
                .map(|_| parity_db::ColumnOptions {
                    compression,
                    ..Default::default()
                })
                .collect(),
            compression_threshold: HashMap::new(),
        })
    }

<<<<<<< HEAD
    pub fn open(path: &Path, config: &ParityDbConfig) -> Result<Self, Error> {
        let db_opts = Self::to_options(path, config);
=======
    pub fn open(path: PathBuf, config: &ParityDbConfig) -> anyhow::Result<Self> {
        let opts = Self::to_options(path, config)?;
>>>>>>> 6ef03eb2
        Ok(Self {
            db: Arc::new(Db::open_or_create(&db_opts)?),
        })
    }
}

impl Store for ParityDb {
    fn read<K>(&self, key: K) -> Result<Option<Vec<u8>>, Error>
    where
        K: AsRef<[u8]>,
    {
        self.db.get(0, key.as_ref()).map_err(Error::from)
    }

    fn write<K, V>(&self, key: K, value: V) -> Result<(), Error>
    where
        K: AsRef<[u8]>,
        V: AsRef<[u8]>,
    {
        let tx = [(0, key.as_ref(), Some(value.as_ref().to_owned()))];
        self.db.commit(tx).map_err(Error::from)
    }

    fn bulk_write<K, V>(&self, values: &[(K, V)]) -> Result<(), Error>
    where
        K: AsRef<[u8]>,
        V: AsRef<[u8]>,
    {
        let tx = values
            .iter()
            .map(|(k, v)| (0, k.as_ref(), Some(v.as_ref().to_owned())))
            .collect::<Vec<_>>();

        self.db.commit(tx).map_err(Error::from)
    }

    fn delete<K>(&self, key: K) -> Result<(), Error>
    where
        K: AsRef<[u8]>,
    {
        let tx = [(0, key.as_ref(), None)];
        self.db.commit(tx).map_err(Error::from)
    }

    fn exists<K>(&self, key: K) -> Result<bool, Error>
    where
        K: AsRef<[u8]>,
    {
        self.db
            .get_size(0, key.as_ref())
            .map(|size| size.is_some())
            .map_err(Error::from)
    }
}

impl Blockstore for ParityDb {
    fn get(&self, k: &Cid) -> anyhow::Result<Option<Vec<u8>>> {
        self.read(k.to_bytes()).map_err(|e| e.into())
    }

    fn put_keyed(&self, k: &Cid, block: &[u8]) -> anyhow::Result<()> {
        self.write(k.to_bytes(), block).map_err(|e| e.into())
    }

    fn put_many_keyed<D, I>(&self, blocks: I) -> anyhow::Result<()>
    where
        Self: Sized,
        D: AsRef<[u8]>,
        I: IntoIterator<Item = (Cid, D)>,
    {
        let values = blocks
            .into_iter()
            .map(|(k, v)| (k.to_bytes(), v))
            .collect::<Vec<_>>();
        self.bulk_write(&values).map_err(|e| e.into())
    }
}

impl BitswapStore for ParityDb {
    /// `fvm_ipld_encoding::DAG_CBOR(0x71)` is covered by [`libipld::DefaultParams`]
    /// under feature `dag-cbor`
    type Params = libipld::DefaultParams;

    fn contains(&mut self, cid: &Cid) -> anyhow::Result<bool> {
        Ok(self.exists(cid.to_bytes())?)
    }

    fn get(&mut self, cid: &Cid) -> anyhow::Result<Option<Vec<u8>>> {
        Blockstore::get(self, cid)
    }

    fn insert(&mut self, block: &libipld::Block<Self::Params>) -> anyhow::Result<()> {
        self.put_keyed(block.cid(), block.data())
    }

    fn missing_blocks(&mut self, cid: &Cid) -> anyhow::Result<Vec<Cid>> {
        bitswap_missing_blocks::<_, Self::Params>(self, cid)
    }
}

impl DBStatistics for ParityDb {}

#[cfg(test)]
mod test {
    use super::*;
    use parity_db::CompressionType;

    #[test]
    fn compression_type_from_str_test() {
        let test_cases = [
            ("lz4", Ok(CompressionType::Lz4)),
            ("SNAPPY", Ok(CompressionType::Snappy)),
            ("none", Ok(CompressionType::NoCompression)),
            ("cthulhu", Err(anyhow!("some error message"))),
        ];
        for (input, expected) in test_cases {
            let actual = compression_type_from_str(input);
            if let Ok(compression) = actual {
                assert_eq!(expected.unwrap(), compression);
            } else {
                assert!(expected.is_err());
            }
        }
    }
}<|MERGE_RESOLUTION|>--- conflicted
+++ resolved
@@ -11,11 +11,7 @@
 use libp2p_bitswap::BitswapStore;
 use parity_db::{CompressionType, Db, Options};
 use std::collections::HashMap;
-<<<<<<< HEAD
-use std::path::Path;
-=======
 use std::path::PathBuf;
->>>>>>> 6ef03eb2
 use std::sync::Arc;
 
 #[derive(Clone)]
@@ -23,16 +19,6 @@
     pub db: Arc<parity_db::Db>,
 }
 
-<<<<<<< HEAD
-#[derive(Clone, Debug, serde::Serialize, serde::Deserialize, PartialEq, Eq)]
-pub struct ParityDbConfig {
-    pub columns: u8,
-}
-
-impl Default for ParityDbConfig {
-    fn default() -> Self {
-        Self { columns: 1 }
-=======
 /// Converts string to a compression `ParityDb` variant.
 fn compression_type_from_str(s: &str) -> anyhow::Result<CompressionType> {
     match s.to_lowercase().as_str() {
@@ -40,22 +26,15 @@
         "lz4" => Ok(CompressionType::Lz4),
         "snappy" => Ok(CompressionType::Snappy),
         _ => Err(anyhow!("invalid compression option")),
->>>>>>> 6ef03eb2
     }
 }
 
 impl ParityDb {
-<<<<<<< HEAD
-    fn to_options(path: &Path, config: &ParityDbConfig) -> Options {
-        Options {
-            path: path.to_path_buf(),
-=======
     fn to_options(path: PathBuf, config: &ParityDbConfig) -> anyhow::Result<Options> {
         const COLUMNS: usize = 1;
         let compression = compression_type_from_str(&config.compression)?;
         Ok(Options {
             path,
->>>>>>> 6ef03eb2
             sync_wal: true,
             sync_data: true,
             stats: config.stats,
@@ -70,15 +49,10 @@
         })
     }
 
-<<<<<<< HEAD
-    pub fn open(path: &Path, config: &ParityDbConfig) -> Result<Self, Error> {
-        let db_opts = Self::to_options(path, config);
-=======
     pub fn open(path: PathBuf, config: &ParityDbConfig) -> anyhow::Result<Self> {
         let opts = Self::to_options(path, config)?;
->>>>>>> 6ef03eb2
         Ok(Self {
-            db: Arc::new(Db::open_or_create(&db_opts)?),
+            db: Arc::new(Db::open_or_create(&opts)?),
         })
     }
 }
