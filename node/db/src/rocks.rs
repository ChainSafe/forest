--- conflicted
+++ resolved
@@ -3,23 +3,15 @@
 
 use super::errors::Error;
 use super::Store;
-<<<<<<< HEAD
+use crate::rocks_config::{
+    compaction_style_from_str, compression_type_from_str, log_level_from_str,
+};
+use crate::utils::bitswap_missing_blocks;
 use crate::{metrics, rocks_config::RocksDbConfig};
 use cid::Cid;
 use fvm_ipld_blockstore::Blockstore;
+use libp2p_bitswap::BitswapStore;
 use rocksdb::WriteOptions;
-=======
-use crate::{
-    metrics,
-    rocks_config::{
-        compaction_style_from_str, compression_type_from_str, log_level_from_str, RocksDbConfig,
-    },
-    utils::bitswap_missing_blocks,
-};
-use cid::Cid;
-use fvm_ipld_blockstore::Blockstore;
-use libp2p_bitswap::BitswapStore;
->>>>>>> f909e520
 pub use rocksdb::{
     BlockBasedOptions, Cache, CompactOptions, DBCompressionType, DataBlockIndexType, Options,
     WriteBatch, DB,
@@ -47,11 +39,53 @@
 /// let mut db = RocksDb::open("test_db", &RocksDbConfig::default()).unwrap();
 /// ```
 impl RocksDb {
+    fn to_options(config: &RocksDbConfig) -> Options {
+        let mut db_opts = Options::default();
+        db_opts.create_if_missing(config.create_if_missing);
+        db_opts.increase_parallelism(config.parallelism);
+        db_opts.set_write_buffer_size(config.write_buffer_size);
+        db_opts.set_max_open_files(config.max_open_files);
+
+        if let Some(max_background_jobs) = config.max_background_jobs {
+            db_opts.set_max_background_jobs(max_background_jobs);
+        }
+        if let Some(compaction_style) = compaction_style_from_str(&config.compaction_style).unwrap()
+        {
+            db_opts.set_compaction_style(compaction_style);
+            db_opts.set_disable_auto_compactions(false);
+        } else {
+            db_opts.set_disable_auto_compactions(true);
+        }
+        db_opts.set_compression_type(compression_type_from_str(&config.compression_type).unwrap());
+        if config.enable_statistics {
+            db_opts.set_stats_dump_period_sec(config.stats_dump_period_sec);
+            db_opts.enable_statistics();
+        };
+        db_opts.set_log_level(log_level_from_str(&config.log_level).unwrap());
+        db_opts.set_optimize_filters_for_hits(config.optimize_filters_for_hits);
+        // Comes from https://github.com/facebook/rocksdb/blob/main/options/options.cc#L606
+        // Only modified to upgrade format to v5
+        if !config.optimize_for_point_lookup.is_negative() {
+            let cache_size = config.optimize_for_point_lookup as usize;
+            let mut opts = BlockBasedOptions::default();
+            opts.set_format_version(5);
+            opts.set_data_block_index_type(DataBlockIndexType::BinaryAndHash);
+            opts.set_data_block_hash_ratio(0.75);
+            opts.set_bloom_filter(10.0, false);
+            let cache = Cache::new_lru_cache(cache_size * 1024 * 1024).unwrap();
+            opts.set_block_cache(&cache);
+            db_opts.set_block_based_table_factory(&opts);
+            db_opts.set_memtable_prefix_bloom_ratio(0.02);
+            db_opts.set_memtable_whole_key_filtering(true);
+        }
+        db_opts
+    }
+
     pub fn open<P>(path: P, config: &RocksDbConfig) -> Result<Self, Error>
     where
         P: AsRef<Path>,
     {
-        let db_opts = config.to_options();
+        let db_opts = Self::to_options(config);
         let mut db = DB::open(&db_opts, path)?;
         for col in [columns::BLOCK_VALIDATION_COLUMN, columns::CHAIN_INFO_COLUMN] {
             if db.cf_handle(col).is_none() {
