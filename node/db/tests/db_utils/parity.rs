--- conflicted
+++ resolved
@@ -20,16 +20,10 @@
             .tempdir()
             .expect("Failed to create temporary path for db.");
         let path = dir.path().join("paritydb");
-<<<<<<< HEAD
         let config = ParityDbConfig::default();
 
         TempParityDB {
-            db: ParityDb::open(&path, &config).unwrap(),
-=======
-
-        TempParityDB {
-            db: ParityDb::open(path, &ParityDbConfig::default()).unwrap(),
->>>>>>> 6ef03eb2
+            db: ParityDb::open(path, &config).unwrap(),
             _dir: dir,
         }
     }
