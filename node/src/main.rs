--- conflicted
+++ resolved
@@ -17,11 +17,11 @@
 use tokio::runtime::Runtime;
 
 fn main() {
-<<<<<<< HEAD
-    cli();
 
-    // TODO Everything below should be run in a function somewhere, but since we only have this
-    // main right now, should be ok to leave here
+    let log = log::setup_logging();
+    info!(log, "Starting Ferret");
+    cli(&log);
+
     // Create the tokio runtime
     let rt = Runtime::new().unwrap();
 
@@ -30,12 +30,8 @@
     // Create the default libp2p config
     let netcfg = Libp2pConfig::default();
     // Start the NetworkService. Returns net_tx so  you can pass messages in.
-    let (_network_service, _net_tx, _exit_tx) = NetworkService::new(&netcfg, tx, &rt.executor());
+    let (_network_service, _net_tx, _exit_tx) = NetworkService::new(&netcfg, log.clone(), tx, &rt.executor());
 
     rt.shutdown_on_idle().wait().unwrap();
-=======
-    let log = log::setup_logging();
-    info!(log, "Starting Ferret");
-    cli(&log);
->>>>>>> 996900c4
+    info!(log, "Ferret finish shutdown");
 }