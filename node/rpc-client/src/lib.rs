--- conflicted
+++ resolved
@@ -1,23 +1,11 @@
 // Copyright 2020 ChainSafe Systems
 // SPDX-License-Identifier: Apache-2.0, MIT
 
-<<<<<<< HEAD
-mod auth_ops;
-mod chain_ops;
-mod client;
-mod sync_ops;
-mod wallet_ops;
-
-pub use self::auth_ops::*;
-pub use self::chain_ops::*;
-pub use self::client::*;
-pub use self::sync_ops::*;
-pub use self::wallet_ops::*;
-=======
 /// Filecoin RPC client interface methods
 pub mod auth_ops;
 pub mod chain_ops;
 pub mod net_ops;
+pub mod sync_ops;
 pub mod wallet_ops;
 
 use async_std::sync::RwLock;
@@ -41,6 +29,7 @@
 pub use self::auth_ops::*;
 pub use self::chain_ops::*;
 pub use self::net_ops::*;
+pub use self::sync_ops::*;
 pub use self::wallet_ops::*;
 
 pub struct ApiInfo {
@@ -202,5 +191,4 @@
         JsonRpcResponse::Result { result, .. } => Ok(result),
         JsonRpcResponse::Error { error, .. } => Err(error.message.into()),
     }
-}
->>>>>>> 698cf3c3
+}