--- conflicted
+++ resolved
@@ -15,14 +15,9 @@
 # Internal
 forest_address = { version="0.3", features=["json"] }
 auth = { path="../../utils/auth" }
-<<<<<<< HEAD
-blocks = { package="forest_blocks", path="../../blockchain/blocks", features=["json"] }
-cid = { package="forest_cid", version="0.3", features=["json"] }
-=======
 forest_blocks = { path="../../blockchain/blocks", features=["json"] }
 forest_cid = { version="0.3", features=["json"] }
 forest_crypto = { version="0.5", features=["json", "blst"] }
->>>>>>> 624bf620
 forest_libp2p = { path="../forest_libp2p" }
 forest_message = { version="0.7", features=["json"] }
 rpc-api = { path="../rpc-api", version="0.1" }
