[package]
name = "rpc-client"
version = "0.1.0"
authors = ["ChainSafe Systems <info@chainsafe.io>"]
edition = "2018"

[dependencies]
# Public
log = "0.4.8"
parity-multiaddr = "0.11.2"
serde = "1.0"
serde_json = "1.0"
surf = "2.2.0"
# Internal
auth = { path = "../../utils/auth" }
blocks = { package = "forest_blocks", path = "../../blockchain/blocks", features = ["json"] }
cid = { package = "forest_cid", version = "0.3", features = ["json"] }
crypto = { package = "forest_crypto", version = "0.5", features = ["json", "blst"] }
message = { package = "forest_message", version = "0.7", features = ["json"] }
rpc-api = { path = "../rpc-api", version = "0.1" }
wallet = { package = "key_management", path = "../../key_management", features = ["json"] }
<<<<<<< HEAD
address = { package = "forest_address", version = "0.3", features = ["json"] }
# Public
log = "0.4.8"
parity-multiaddr = "0.11.2"
serde = "1.0"
serde_json = "1.0"
surf = "2.2.0"
=======
>>>>>>> 69d52cbd

[dependencies.jsonrpc-v2]
version = "0.10.1"
features = ["easy-errors", "macros", "bytes-v05"]
default-features = false<|MERGE_RESOLUTION|>--- conflicted
+++ resolved
@@ -19,16 +19,6 @@
 message = { package = "forest_message", version = "0.7", features = ["json"] }
 rpc-api = { path = "../rpc-api", version = "0.1" }
 wallet = { package = "key_management", path = "../../key_management", features = ["json"] }
-<<<<<<< HEAD
-address = { package = "forest_address", version = "0.3", features = ["json"] }
-# Public
-log = "0.4.8"
-parity-multiaddr = "0.11.2"
-serde = "1.0"
-serde_json = "1.0"
-surf = "2.2.0"
-=======
->>>>>>> 69d52cbd
 
 [dependencies.jsonrpc-v2]
 version = "0.10.1"
