--- conflicted
+++ resolved
@@ -12,21 +12,13 @@
 crypto = { package = "forest_crypto", version = "0.5", features = ["json", "blst"] }
 message = { package = "forest_message", version = "0.7", features = ["json"] }
 wallet = { package = "key_management", path = "../../key_management", features = ["json"] }
+address = { package = "forest_address", version = "0.3", features = ["json"] }
 # Public
 log = "0.4.8"
-<<<<<<< HEAD
-crypto = { package = "forest_crypto", version = "0.5", features = ["json", "blst"] }
-wallet = { package = "key_management", path = "../../key_management", features = [
-    "json"
-] }
-auth = { path = "../../utils/auth" }
-address = { package = "forest_address", version = "0.3", features = ["json"] }
-=======
 parity-multiaddr = "0.11.2"
 serde = "1.0"
 serde_json = "1.0"
 surf = "2.2.0"
->>>>>>> b75a4f31
 
 [dependencies.jsonrpc-v2]
 version = "0.10.1"
