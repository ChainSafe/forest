[package]
name = "rpc-client"
version = "0.1.0"
authors = ["ChainSafe Systems <info@chainsafe.io>"]
edition = "2018"

[dependencies]
jsonrpsee = "0.1.0"
cid = { package = "forest_cid", path = "../../ipld/cid", features = ["json"] }
blocks = { package = "forest_blocks", path = "../../blockchain/blocks", features = ["json"] }
message = { package = "forest_message", path = "../../vm/message", features = ["json"] }
serde_json = "1.0"
jsonrpc-v2 = { version = "0.5.2", features = ["easy-errors", "macros"] }
log = "0.4.8"
<<<<<<< HEAD
crypto = { package = "forest_crypto", path = "../../crypto", features = ["json"] }
rpc = { path = "../../node/rpc" }
wallet = {package = "key_management", path = "../../key_management", features = ["json"] }
=======
crypto = { package = "forest_crypto", path = "../../crypto", features = ["json"] }
>>>>>>> 6029b716
<|MERGE_RESOLUTION|>--- conflicted
+++ resolved
@@ -12,10 +12,6 @@
 serde_json = "1.0"
 jsonrpc-v2 = { version = "0.5.2", features = ["easy-errors", "macros"] }
 log = "0.4.8"
-<<<<<<< HEAD
 crypto = { package = "forest_crypto", path = "../../crypto", features = ["json"] }
 rpc = { path = "../../node/rpc" }
-wallet = {package = "key_management", path = "../../key_management", features = ["json"] }
-=======
-crypto = { package = "forest_crypto", path = "../../crypto", features = ["json"] }
->>>>>>> 6029b716
+wallet = {package = "key_management", path = "../../key_management", features = ["json"] }