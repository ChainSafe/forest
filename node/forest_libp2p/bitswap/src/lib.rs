--- conflicted
+++ resolved
@@ -7,11 +7,6 @@
 
 use futures::prelude::*;
 use libipld::{cid::Cid, prelude::*};
-<<<<<<< HEAD
-use std::io::Result as IOResult;
-=======
-use prost::Message;
->>>>>>> ff800d62
 use tracing::*;
 
 mod internals;
