// Copyright 2019-2023 ChainSafe Systems
// SPDX-License-Identifier: Apache-2.0, MIT

<<<<<<< HEAD
use crate::event_handlers::*;
use crate::*;
=======
//! Request manager implementation that is optimized for `filecoin` network usage

use crate::{event_handlers::*, *};
>>>>>>> 63ec67da
use ahash::{HashMap, HashMapExt, HashSet, HashSetExt};
use flume::TryRecvError;
use libipld::{Block, Cid};
use libp2p::PeerId;
use parking_lot::RwLock;
use std::sync::Arc;
use std::time::{Duration, Instant};

const BITSWAP_BLOCK_REQUEST_INTERVAL: Duration = Duration::from_millis(500);

#[derive(Debug, Clone)]
struct ResponseChannels {
    block_have: flume::Sender<PeerId>,
    block_received: flume::Sender<Option<Vec<u8>>>,
}

/// Request manager implementation that is optimized for `filecoin` network usage
#[derive(Debug)]
pub struct BitswapRequestManager {
    outbound_request_tx: flume::Sender<(PeerId, BitswapRequest)>,
    outbound_request_rx: flume::Receiver<(PeerId, BitswapRequest)>,
    peers: RwLock<HashSet<PeerId>>,
    response_channels: RwLock<HashMap<Cid, ResponseChannels>>,
}

impl BitswapRequestManager {
    /// A receiver channel of the outbound `bitswap` network events that the [BitswapRequestManager] emits.
    /// The messages from this channel need to be sent with [BitswapBehaviour::send_request] to make [BitswapRequestManager::get_block] work.
    pub fn outbound_request_rx(&self) -> &flume::Receiver<(PeerId, BitswapRequest)> {
        &self.outbound_request_rx
    }
}

impl Default for BitswapRequestManager {
    fn default() -> Self {
        let (outbound_request_tx, outbound_request_rx) = flume::unbounded();
        Self {
            outbound_request_tx,
            outbound_request_rx,
            peers: RwLock::new(HashSet::new()),
            response_channels: RwLock::new(HashMap::new()),
        }
    }
}

impl BitswapRequestManager {
    /// Hook the `bitswap` network event into the [BitswapRequestManager]
    pub fn handle_event<S: BitswapStoreRead>(
        self: &Arc<Self>,
        bitswap: &mut BitswapBehaviour,
        store: &S,
        event: BitswapBehaviourEvent,
    ) -> anyhow::Result<()> {
        handle_event_impl(self, bitswap, store, event)
    }

    /// Gets a block, writing it to the given block store that implements [BitswapStoreReadWrite] and respond to the channel.
    /// Note: this method is a non-blocking, it is intended to return immediately.
    pub fn get_block(
        self: Arc<Self>,
        store: Arc<impl BitswapStoreReadWrite>,
        cid: Cid,
        timeout: Duration,
        responder: Option<flume::Sender<bool>>,
    ) {
        let start = Instant::now();
        let timer = metrics::GET_BLOCK_TIME.start_timer();
        let store_cloned = store.clone();
        task::spawn(async move {
            let mut success = store.contains(&cid).unwrap_or_default();
            if !success {
                let deadline = start.checked_add(timeout).expect("Infallible");
                success =
                    task::spawn_blocking(move || self.get_block_sync(store_cloned, cid, deadline))
                        .await
                        .unwrap_or_default();
                // Spin check db when `get_block_sync` fails fast,
                // which means there is other task actually processing the same `cid`
                while !success && Instant::now() < deadline {
                    task::sleep(BITSWAP_BLOCK_REQUEST_INTERVAL).await;
                    success = store.contains(&cid).unwrap_or_default();
                }
            }

            if success {
                metrics::message_counter_get_block_success().inc();
            } else {
                metrics::message_counter_get_block_failure().inc();
            }

            if let Some(responder) = responder {
                if let Err(e) = responder.send_async(success).await {
                    warn!("{e}");
                }
            }

            timer.observe_duration();
        });
    }

    fn get_block_sync(
        &self,
        store: Arc<impl BitswapStoreReadWrite>,
        cid: Cid,
        deadline: Instant,
    ) -> bool {
        // Fail fast here when the given `cid` is being processed by other tasks
        if self.response_channels.read().contains_key(&cid) {
            return false;
        }

        let (block_have_tx, block_have_rx) = flume::unbounded();
        let (block_saved_tx, block_saved_rx) = flume::unbounded();
        let channels = ResponseChannels {
            block_have: block_have_tx,
            block_received: block_saved_tx,
        };
        {
            self.response_channels.write().insert(cid, channels);
        }

        let have_request = BitswapRequest::new_have(cid).send_dont_have(false);
        for &peer in self.peers.read().iter() {
            if let Err(e) = self.outbound_request_tx.send((peer, have_request.clone())) {
                warn!("{e}");
            }
        }

        let mut success = false;
        let mut block_data = None;
        let block_request = BitswapRequest::new_block(cid).send_dont_have(false);
        while !success && Instant::now() < deadline {
            match block_have_rx.try_recv() {
                Ok(peer) => {
                    _ = self.outbound_request_tx.send((peer, block_request.clone()));
                }
                Err(TryRecvError::Empty) => {}
                Err(TryRecvError::Disconnected) => {
                    break;
                }
            }

            if let Ok(data) = block_saved_rx.recv_timeout(BITSWAP_BLOCK_REQUEST_INTERVAL) {
                success = true;
                block_data = data;
            }
        }

        if !success {
            if let Ok(data) = block_saved_rx.recv_deadline(deadline) {
                success = true;
                block_data = data;
            }
        }

        if let Some(data) = block_data {
            success = match Block::new(cid, data) {
                Ok(block) => match store.insert(&block) {
                    Ok(()) => {
                        metrics::message_counter_inbound_response_block_update_db().inc();
                        true
                    }
                    Err(e) => {
                        metrics::message_counter_inbound_response_block_update_db_failure().inc();
                        warn!(
                            "Failed to update db: {e}, cid: {cid}, data: {:?}",
                            block.data()
                        );
                        false
                    }
                },
                Err(e) => {
                    warn!("Failed to construct block: {e}, cid: {cid}");
                    false
                }
            }
        }

        // Cleanup
        {
            let mut response_channels = self.response_channels.write();
            response_channels.remove(&cid);
            metrics::response_channel_container_capacity().set(response_channels.capacity() as _);
        }

        success
    }

    pub(crate) fn on_inbound_response_event<S: BitswapStoreRead>(
        &self,
        store: &S,
        response: BitswapInboundResponseEvent,
    ) {
        use BitswapInboundResponseEvent::*;

        match response {
            HaveBlock(peer, cid) => {
                if let Some(chans) = self.response_channels.read().get(&cid) {
                    _ = chans.block_have.send(peer);
                }
            }
            DataBlock(_peer, cid, data) => {
                if let Some(chans) = self.response_channels.read().get(&cid) {
                    if let Ok(true) = store.contains(&cid) {
                        // Avoid duplicate writes, still notify the receiver
                        metrics::message_counter_inbound_response_block_already_exists_in_db()
                            .inc();
                        _ = chans.block_received.send(None);
                    } else {
                        _ = chans.block_received.send(Some(data));
                    }
                } else {
                    metrics::message_counter_inbound_response_block_not_requested().inc();
                }
            }
        }
    }

    pub(crate) fn on_peer_connected(&self, peer: PeerId) -> bool {
        let mut peers = self.peers.write();
        let success = peers.insert(peer);
        if success {
            metrics::peer_container_capacity().set(peers.capacity() as _);
        }
        success
    }

    pub(crate) fn on_peer_disconnected(&self, peer: &PeerId) -> bool {
        let mut peers = self.peers.write();
        let success = peers.remove(peer);
        if success {
            metrics::peer_container_capacity().set(peers.capacity() as _);
        }
        success
    }
}<|MERGE_RESOLUTION|>--- conflicted
+++ resolved
@@ -1,14 +1,9 @@
 // Copyright 2019-2023 ChainSafe Systems
 // SPDX-License-Identifier: Apache-2.0, MIT
 
-<<<<<<< HEAD
-use crate::event_handlers::*;
-use crate::*;
-=======
 //! Request manager implementation that is optimized for `filecoin` network usage
 
 use crate::{event_handlers::*, *};
->>>>>>> 63ec67da
 use ahash::{HashMap, HashMapExt, HashSet, HashSetExt};
 use flume::TryRecvError;
 use libipld::{Block, Cid};
