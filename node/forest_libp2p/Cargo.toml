[package]
name = "forest_libp2p"
version = "0.1.0"
authors = ["ChainSafe Systems <info@chainsafe.io>"]
edition = "2018"

[dependencies]
utils = { path = "../utils" }
<<<<<<< HEAD
libp2p = "0.24"
libp2p-request-response = { git = "https://github.com/ChainSafe/rust-libp2p", rev = "73bb35927ae7e0ba91dc6a157c562f2810aa4052" }
=======
libp2p = { version = "0.24", default-features = false, features = [
    "gossipsub",
    "kad",
    "identify",
    "ping",
    "mdns-async-std",
    "noise",
    "yamux",
    "tcp-async-std",
    "dns",
    "mplex"
] }
libp2p-request-response = { git = "https://github.com/ChainSafe/rust-libp2p", rev = "b1fe08464ce4d395e92a5725202caedeb3a60165" }
>>>>>>> 630b54f1
futures = "0.3.5"
futures-util = "0.3.5"
futures_codec = "0.4.0"
log = "0.4.8"
async-std = { version = "1.6.3", features = ["unstable"] }
serde = { version = "1.0", features = ["derive"] }
forest_blocks = { path = "../../blockchain/blocks" }
forest_message = { path = "../../vm/message" }
forest_encoding = { path = "../../encoding" }
forest_cid = { path = "../../ipld/cid" }
bytes = "0.5.2"
fnv = "1.0.6"
smallvec = "1.1.0"
clock = { path = "../clock" }
num-bigint = { path = "../../utils/bigint", package = "forest_bigint" }
libp2p-bitswap = "=0.6.1"
tiny-cid = "0.2.0"
ipld_blockstore = { path = "../../ipld/blockstore" }
async-trait = "0.1"

[dev-dependencies]
forest_address = { path = "../../vm/address" }
num-bigint = { path = "../../utils/bigint", package = "forest_bigint" }
crypto = { package = "forest_crypto", path = "../../crypto" }<|MERGE_RESOLUTION|>--- conflicted
+++ resolved
@@ -6,10 +6,6 @@
 
 [dependencies]
 utils = { path = "../utils" }
-<<<<<<< HEAD
-libp2p = "0.24"
-libp2p-request-response = { git = "https://github.com/ChainSafe/rust-libp2p", rev = "73bb35927ae7e0ba91dc6a157c562f2810aa4052" }
-=======
 libp2p = { version = "0.24", default-features = false, features = [
     "gossipsub",
     "kad",
@@ -23,7 +19,6 @@
     "mplex"
 ] }
 libp2p-request-response = { git = "https://github.com/ChainSafe/rust-libp2p", rev = "b1fe08464ce4d395e92a5725202caedeb3a60165" }
->>>>>>> 630b54f1
 futures = "0.3.5"
 futures-util = "0.3.5"
 futures_codec = "0.4.0"
