--- conflicted
+++ resolved
@@ -60,9 +60,5 @@
 forest_genesis = { workspace = true, features = ["testing"] }
 quickcheck.workspace = true
 quickcheck_macros.workspace = true
-<<<<<<< HEAD
-tokio                       = { workspace = true, features = ["rt", "macros"] }
-tokio-util                  = { workspace = true, features = ["compat"] }
-=======
-tokio-util = { workspace = true, features = ["compat"] }
->>>>>>> 69ee5b87
+tokio = { workspace = true, features = ["rt", "macros"] }
+tokio-util = { workspace = true, features = ["compat"] }