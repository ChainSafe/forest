--- conflicted
+++ resolved
@@ -50,10 +50,7 @@
 serde_json.workspace = true
 smallvec.workspace = true
 tokio = { workspace = true, features = ["sync", "time"] }
-<<<<<<< HEAD
-=======
 tokio-stream.workspace = true
->>>>>>> 974aa168
 
 [dev-dependencies]
 forest_crypto               = { workspace = true, features = ["blst"] }
