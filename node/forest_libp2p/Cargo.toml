[package]
name    = "forest_libp2p"
version = "0.2.0"
authors = ["ChainSafe Systems <info@chainsafe.io>"]
edition = "2021"

[dependencies]
anyhow.workspace = true
async-trait.workspace = true
asynchronous-codec = "0.6"
bytes.workspace = true
cid = { workspace = true, default-features = false, features = ["std"] }
flume.workspace = true
fnv = "1.0"
forest_blocks.workspace = true
forest_chain.workspace = true
forest_db.workspace = true
forest_encoding.workspace = true
forest_message.workspace = true
forest_networks.workspace = true
forest_utils.workspace = true
futures-util.workspace = true
futures.workspace = true
fvm_ipld_blockstore.workspace = true
fvm_ipld_car.workspace = true
fvm_ipld_encoding.workspace = true
fvm_shared = { workspace = true, default-features = false, features = ["testing"] }
libipld.workspace = true
libp2p = { workspace = true, default-features = false, features = [
  "gossipsub",
  "kad",
  "identify",
  "ping",
  "mdns",
  "noise",
  "yamux",
  "tcp",
  "dns",
  "mplex",
  "request-response",
<<<<<<< HEAD
=======
  "websocket",
  "tokio",
>>>>>>> 1a869709
] }
libp2p-bitswap.workspace = true
log.workspace = true
multihash = { workspace = true, default-features = false, features = ["std", "multihash-impl", "identity", "sha2"] }
prometheus.workspace = true
quickcheck.workspace = true
serde = { workspace = true, features = ["derive"] }
serde_ipld_dagcbor.workspace = true
serde_json.workspace = true
smallvec.workspace = true
tokio = { workspace = true, features = ["sync", "time"] }
tokio-stream.workspace = true

[dev-dependencies]
forest_crypto               = { workspace = true, features = ["blst"] }
forest_db.workspace         = true
forest_genesis              = { workspace = true, features = ["testing"] }
quickcheck.workspace        = true
quickcheck_macros.workspace = true
tokio-util                  = { workspace = true, features = ["compat"] }<|MERGE_RESOLUTION|>--- conflicted
+++ resolved
@@ -38,11 +38,7 @@
   "dns",
   "mplex",
   "request-response",
-<<<<<<< HEAD
-=======
-  "websocket",
   "tokio",
->>>>>>> 1a869709
 ] }
 libp2p-bitswap.workspace = true
 log.workspace = true
