[package]
name    = "forest_libp2p"
version = "0.1.0"
authors = ["ChainSafe Systems <info@chainsafe.io>"]
edition = "2021"

[dependencies]
anyhow.workspace = true
async-std.workspace = true
async-trait.workspace = true
asynchronous-codec = "0.6"
bytes = "1.2"
cid = { workspace = true, default-features = false, features = ["std"] }
fnv = "1.0"
forest_blocks.workspace = true
forest_chain.workspace = true
forest_db.workspace = true
forest_encoding.workspace = true
forest_ipld_blockstore.workspace = true
forest_message.workspace = true
forest_networks.workspace = true
forest_utils.workspace = true
futures-util.workspace = true
futures.workspace = true
fvm_ipld_car.workspace = true
fvm_ipld_encoding.workspace = true
fvm_shared = { workspace = true, default-features = false, features = ["testing"] }
libp2p = { workspace = true, default-features = false, features = [
  "gossipsub",
  "kad",
  "identify",
  "ping",
  "mdns",
  "noise",
  "yamux",
  "tcp-async-io",
  "dns-async-std",
  "mplex",
  "request-response",
  "websocket",
] }
libp2p-bitswap.workspace = true
log.workspace = true
multihash = { workspace = true, default-features = false, features = ["std", "multihash-impl", "identity", "sha2"] }
serde = { workspace = true, features = ["derive"] }
serde_ipld_dagcbor.workspace = true
smallvec.workspace = true
# cannot update as Cid struct moved from `tiny_cid::cid::Cid`, to struct `tiny_cid::Cid`
tiny-cid = "0.2"
tokio    = { workspace = true, features = ["sync", "time"] }

[dev-dependencies]
<<<<<<< HEAD
async-std      = { version = "1.12", features = ["attributes", "unstable"] }
forest_crypto  = { version = "0.5.2", features = ["blst"] }
forest_genesis = { version = "0.1.0", features = ["testing"] }
tokio-util     = { version = "0.7.0", features = ["compat"] }
=======
async-std      = { workspace = true, features = ["attributes", "unstable"] }
forest_crypto  = { workspace = true, features = ["blst"] }
forest_genesis = { workspace = true, features = ["testing"] }
>>>>>>> 8cfe5966
<|MERGE_RESOLUTION|>--- conflicted
+++ resolved
@@ -50,13 +50,7 @@
 tokio    = { workspace = true, features = ["sync", "time"] }
 
 [dev-dependencies]
-<<<<<<< HEAD
-async-std      = { version = "1.12", features = ["attributes", "unstable"] }
-forest_crypto  = { version = "0.5.2", features = ["blst"] }
-forest_genesis = { version = "0.1.0", features = ["testing"] }
-tokio-util     = { version = "0.7.0", features = ["compat"] }
-=======
 async-std      = { workspace = true, features = ["attributes", "unstable"] }
 forest_crypto  = { workspace = true, features = ["blst"] }
 forest_genesis = { workspace = true, features = ["testing"] }
->>>>>>> 8cfe5966
+tokio-util     = { version = "0.7.0", features = ["compat"] }