[package]
name = "forest_libp2p"
version = "0.1.0"
authors = ["ChainSafe Systems <info@chainsafe.io>"]
edition = "2018"

[dependencies]
utils = { path = "../utils" }
<<<<<<< HEAD
libp2p = "0.23.0"
libp2p-request-response = { git = "https://github.com/ChainSafe/rust-libp2p", rev = "836f3e3df0119d10618b11901f1ce3d1f36de836" }
=======
libp2p = "0.24"
libp2p-request-response = { git = "https://github.com/ChainSafe/rust-libp2p", rev = "7ba76ccc03569a02a924d08ff9b6f62504e8bc51" }
>>>>>>> 6029b716
futures = "0.3.5"
futures-util = "0.3.5"
futures_codec = "0.4.0"
log = "0.4.8"
async-std = { version = "1.6.0", features = ["unstable"] }
serde = { version = "1.0", features = ["derive"] }
forest_blocks = { path = "../../blockchain/blocks" }
forest_message = { path = "../../vm/message" }
forest_encoding = { path = "../../encoding" }
forest_cid = { path = "../../ipld/cid" }
bytes = "0.5.2"
fnv = "1.0.6"
smallvec = "1.1.0"
clock = { path = "../clock" }
num-bigint = { path = "../../utils/bigint", package = "forest_bigint" }
libp2p-bitswap = "0.6"
tiny-cid = "0.1.0"
ipld_blockstore = { path = "../../ipld/blockstore" }
async-trait = "0.1"

[dev-dependencies]
forest_address = { path = "../../vm/address" }
num-bigint = { path = "../../utils/bigint", package = "forest_bigint" }
crypto = { package = "forest_crypto", path = "../../crypto" }<|MERGE_RESOLUTION|>--- conflicted
+++ resolved
@@ -6,13 +6,8 @@
 
 [dependencies]
 utils = { path = "../utils" }
-<<<<<<< HEAD
-libp2p = "0.23.0"
-libp2p-request-response = { git = "https://github.com/ChainSafe/rust-libp2p", rev = "836f3e3df0119d10618b11901f1ce3d1f36de836" }
-=======
 libp2p = "0.24"
 libp2p-request-response = { git = "https://github.com/ChainSafe/rust-libp2p", rev = "7ba76ccc03569a02a924d08ff9b6f62504e8bc51" }
->>>>>>> 6029b716
 futures = "0.3.5"
 futures-util = "0.3.5"
 futures_codec = "0.4.0"
