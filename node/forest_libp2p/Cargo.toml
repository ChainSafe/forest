[package]
name = "forest_libp2p"
version = "0.1.0"
authors = ["ChainSafe Systems <info@chainsafe.io>"]
edition = "2018"

[dependencies]
utils = { path = "../utils" }
<<<<<<< HEAD
libp2p = "0.22"
#libp2p-request-response = { git = "https://github.com/ChainSafe/rust-libp2p", rev = "e2271f08d3738153c65dc5a16017068cd419fb33" }
libp2p-request-response = { path = "../../../rust-libp2p/protocols/request-response" }
=======
libp2p = "0.24"
libp2p-request-response = { git = "https://github.com/ChainSafe/rust-libp2p", rev = "7ba76ccc03569a02a924d08ff9b6f62504e8bc51" }
>>>>>>> a4171bec
futures = "0.3.5"
futures-util = "0.3.5"
futures_codec = "0.4.0"
log = "0.4.8"
async-std = { version = "1.6.0", features = ["unstable"] }
serde = { version = "1.0", features = ["derive"] }
forest_blocks = { path = "../../blockchain/blocks" }
forest_message = { path = "../../vm/message" }
forest_encoding = { path = "../../encoding" }
forest_cid = { path = "../../ipld/cid" }
bytes = "0.5.2"
fnv = "1.0.6"
smallvec = "1.1.0"
clock = { path = "../clock" }
num-bigint = { path = "../../utils/bigint", package = "forest_bigint" }
libp2p-bitswap = "0.6"
tiny-cid = "0.1.0"
ipld_blockstore = { path = "../../ipld/blockstore" }
async-trait = "0.1"

[dev-dependencies]
forest_address = { path = "../../vm/address" }
num-bigint = { path = "../../utils/bigint", package = "forest_bigint" }
crypto = { package = "forest_crypto", path = "../../crypto" }<|MERGE_RESOLUTION|>--- conflicted
+++ resolved
@@ -6,14 +6,8 @@
 
 [dependencies]
 utils = { path = "../utils" }
-<<<<<<< HEAD
-libp2p = "0.22"
-#libp2p-request-response = { git = "https://github.com/ChainSafe/rust-libp2p", rev = "e2271f08d3738153c65dc5a16017068cd419fb33" }
-libp2p-request-response = { path = "../../../rust-libp2p/protocols/request-response" }
-=======
 libp2p = "0.24"
 libp2p-request-response = { git = "https://github.com/ChainSafe/rust-libp2p", rev = "7ba76ccc03569a02a924d08ff9b6f62504e8bc51" }
->>>>>>> a4171bec
 futures = "0.3.5"
 futures-util = "0.3.5"
 futures_codec = "0.4.0"
