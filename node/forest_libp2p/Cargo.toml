--- conflicted
+++ resolved
@@ -49,14 +49,8 @@
 serde_ipld_dagcbor.workspace = true
 serde_json.workspace = true
 smallvec.workspace = true
-<<<<<<< HEAD
 tokio = { workspace = true, features = ["sync", "time"] }
-=======
-# cannot update as Cid struct moved from `tiny_cid::cid::Cid`, to struct `tiny_cid::Cid`
-tiny-cid               = "0.2"
-tokio                  = { workspace = true, features = ["sync", "time"] }
 tokio-stream.workspace = true
->>>>>>> 0fa765d5
 
 [dev-dependencies]
 forest_crypto               = { workspace = true, features = ["blst"] }
