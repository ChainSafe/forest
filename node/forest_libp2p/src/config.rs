--- conflicted
+++ resolved
@@ -4,11 +4,7 @@
 use libp2p::Multiaddr;
 use serde::{Deserialize, Serialize};
 
-<<<<<<< HEAD
-/// LibP2P configuration for the Forest node.
-=======
 /// Libp2p configuration for the Forest node.
->>>>>>> 6a6d836a
 #[derive(Debug, Clone, Serialize, Deserialize, PartialEq)]
 #[serde(default)]
 pub struct Libp2pConfig {
