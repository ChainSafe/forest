// Copyright 2020 ChainSafe Systems
// SPDX-License-Identifier: Apache-2.0, MIT

use super::behaviour::{ForestBehaviour, ForestBehaviourEvent};
use super::config::Libp2pConfig;
use super::rpc::{RPCEvent, RPCRequest, RPCResponse};
use async_std::sync::{channel, Receiver, Sender};
use futures::select;
use futures_util::stream::StreamExt;
use libp2p::{
    core,
    core::muxing::StreamMuxerBox,
    core::nodes::Substream,
    core::transport::boxed::Boxed,
    gossipsub::{Topic, TopicHash},
    identity::{ed25519, Keypair},
    mplex, secio, yamux, PeerId, Swarm, Transport,
};
use slog::{debug, error, info, trace, Logger};
use std::io::{Error, ErrorKind};
use std::time::Duration;
use utils::{get_home_dir, read_file_to_vec};

type Libp2pStream = Boxed<(PeerId, StreamMuxerBox), Error>;
type Libp2pBehaviour = ForestBehaviour<Substream<StreamMuxerBox>>;

/// Events emitted by this Service
#[derive(Clone, Debug)]
pub enum NetworkEvent {
    // TODO This does not seem necessary to have another event type
    PubsubMessage {
        source: PeerId,
        topics: Vec<TopicHash>,
        message: Vec<u8>,
    },
    RPCRequest {
        req_id: usize,
        request: RPCRequest,
    },
    RPCResponse {
        req_id: usize,
        response: RPCResponse,
    },
}

/// Events into this Service
#[derive(Clone, Debug)]
pub enum NetworkMessage {
    PubsubMessage {
        topic: Topic,
        message: Vec<u8>,
    },
    RPCRequest {
        peer_id: PeerId,
        request: RPCEvent,
    },
    RPCResponse {
        req_id: usize,
        response: RPCResponse,
    },
}
/// The Libp2pService listens to events from the Libp2p swarm.
pub struct Libp2pService {
    pub swarm: Swarm<Libp2pStream, Libp2pBehaviour>,

    pubsub_receiver_in: Receiver<NetworkMessage>,
    pubsub_sender_in: Sender<NetworkMessage>,
    pubsub_receiver_out: Receiver<NetworkEvent>,
    pubsub_sender_out: Sender<NetworkEvent>,

    // TODO remove pub and use logger in test better
    pub log: Logger,
}

impl Libp2pService {
    /// Constructs a Libp2pService
<<<<<<< HEAD
    pub fn new(log: Logger, config: &Libp2pConfig) -> Self {
        // let net_keypair = get_keypair(&log, );
        let net_keypair = Keypair::generate_ed25519();

=======
    pub fn new(log: Logger, config: &Libp2pConfig, net_keypair: Keypair) -> Self {
>>>>>>> 59e2fc7c
        let peer_id = PeerId::from(net_keypair.public());

        info!(log, "Local peer id: {:?}", peer_id);

        let transport = build_transport(net_keypair.clone());

        let mut swarm = {
            let be = ForestBehaviour::new(log.clone(), &net_keypair);
            Swarm::new(transport, be, peer_id)
        };

        for node in config.bootstrap_peers.clone() {
            match node.parse() {
                Ok(to_dial) => match Swarm::dial_addr(&mut swarm, to_dial) {
                    Ok(_) => debug!(log, "Dialed {:?}", node),
                    Err(e) => debug!(log, "Dial {:?} failed: {:?}", node, e),
                },
                Err(err) => error!(log, "Failed to parse address to dial: {:?}", err),
            }
        }

        Swarm::listen_on(
            &mut swarm,
            config
                .listening_multiaddr
                .parse()
                .expect("Incorrect MultiAddr Format"),
        )
        .unwrap();

        for topic in config.pubsub_topics.clone() {
            swarm.subscribe(topic);
        }

        let (pubsub_sender_in, pubsub_receiver_in) = channel(20);
        let (pubsub_sender_out, pubsub_receiver_out) = channel(20);
        Libp2pService {
            swarm,
            pubsub_receiver_in,
            pubsub_sender_in,
            pubsub_receiver_out,
            pubsub_sender_out,
            log,
        }
    }

    /// Starts the `Libp2pService` networking stack. This Future resolves when shutdown occurs.
    pub async fn run(self) {
        let mut swarm_stream = self.swarm.fuse();
        let mut pubsub_stream = self.pubsub_receiver_in.fuse();
        loop {
            select! {
                swarm_event = swarm_stream.next() => match swarm_event {
                    Some(event) => match event {
                        ForestBehaviourEvent::DiscoveredPeer(peer) => {
                            libp2p::Swarm::dial(&mut swarm_stream.get_mut(), peer);
                        }
                        ForestBehaviourEvent::ExpiredPeer(_) => {}
                        ForestBehaviourEvent::GossipMessage {
                            source,
                            topics,
                            message,
                        } => {
                            info!(self.log, "Got a Gossip Message from {:?}", source);
                            self.pubsub_sender_out.send(NetworkEvent::PubsubMessage {
                                source,
                                topics,
                                message
                            }).await;
                        }
                        ForestBehaviourEvent::RPCRequest {
                            req_id, request
                        } => {
                            println!("Inbound request");
                        }
                        ForestBehaviourEvent::RPCResponse {
                            req_id, response
                        } => {
                            println!("Received response");
                        }
                    }
                    None => {break;}
                },
                rpc_message = pubsub_stream.next() => match rpc_message {
                    Some(message) =>  match message {
                        NetworkMessage::PubsubMessage{topic, message} => {
                            swarm_stream.get_mut().publish(&topic, message);
                        }
                        NetworkMessage::RPCRequest{peer_id, request} => {
                            println!("Sent request");
                            swarm_stream.get_mut().send_rpc_message(peer_id, request);
                        }
                        NetworkMessage::RPCResponse{req_id, response} => {
                            println!("Sent response");
                        }
                    }
                    None => {break;}
                }
            };
        }
    }

    /// Returns a `Sender` allowing you to send messages over GossipSub
    pub fn pubsub_sender(&self) -> Sender<NetworkMessage> {
        self.pubsub_sender_in.clone()
    }

    /// Returns a `Receiver` to listen to GossipSub messages
    pub fn pubsub_receiver(&self) -> Receiver<NetworkEvent> {
        self.pubsub_receiver_out.clone()
    }
}

/// Builds the transport stack that LibP2P will communicate over
pub fn build_transport(local_key: Keypair) -> Boxed<(PeerId, StreamMuxerBox), Error> {
    let transport = libp2p::tcp::TcpConfig::new().nodelay(true);
    let transport = libp2p::dns::DnsConfig::new(transport).unwrap();
    transport
        .upgrade(core::upgrade::Version::V1)
        .authenticate(secio::SecioConfig::new(local_key))
        .multiplex(core::upgrade::SelectUpgrade::new(
            yamux::Config::default(),
            mplex::MplexConfig::new(),
        ))
        .map(|(peer, muxer), _| (peer, core::muxing::StreamMuxerBox::new(muxer)))
        .timeout(Duration::from_secs(20))
        .map_err(|err| Error::new(ErrorKind::Other, err))
        .boxed()
}

<<<<<<< HEAD
/// Fetch keypair from disk, or generate a new one if its not available
fn get_keypair(log: &Logger, config: &Libp2pConfig) -> Keypair {
    let path_to_keystore = get_home_dir() + "/.forest/libp2p/keypair";
    let local_keypair = match read_file_to_vec(&path_to_keystore) {
=======
/// Fetch keypair from disk, returning none if it cannot be decoded
pub fn get_keypair(log: &Logger, path: &str) -> Option<Keypair> {
    let path_to_keystore = get_home_dir() + path;
    match read_file_to_vec(&path_to_keystore) {
>>>>>>> 59e2fc7c
        Err(e) => {
            info!(log, "Networking keystore not found!");
            trace!(log, "Error {:?}", e);
            None
        }
        Ok(mut vec) => match ed25519::Keypair::decode(&mut vec) {
            Ok(kp) => {
                info!(log, "Recovered keystore from {:?}", &path_to_keystore);
                Some(Keypair::Ed25519(kp))
            }
            Err(e) => {
                info!(log, "Could not decode networking keystore!");
                trace!(log, "Error {:?}", e);
                None
            }
        },
    }
}<|MERGE_RESOLUTION|>--- conflicted
+++ resolved
@@ -1,9 +1,8 @@
 // Copyright 2020 ChainSafe Systems
 // SPDX-License-Identifier: Apache-2.0, MIT
 
-use super::behaviour::{ForestBehaviour, ForestBehaviourEvent};
-use super::config::Libp2pConfig;
 use super::rpc::{RPCEvent, RPCRequest, RPCResponse};
+use super::{ForestBehaviour, ForestBehaviourEvent, Libp2pConfig};
 use async_std::sync::{channel, Receiver, Sender};
 use futures::select;
 use futures_util::stream::StreamExt;
@@ -74,14 +73,7 @@
 
 impl Libp2pService {
     /// Constructs a Libp2pService
-<<<<<<< HEAD
-    pub fn new(log: Logger, config: &Libp2pConfig) -> Self {
-        // let net_keypair = get_keypair(&log, );
-        let net_keypair = Keypair::generate_ed25519();
-
-=======
     pub fn new(log: Logger, config: &Libp2pConfig, net_keypair: Keypair) -> Self {
->>>>>>> 59e2fc7c
         let peer_id = PeerId::from(net_keypair.public());
 
         info!(log, "Local peer id: {:?}", peer_id);
@@ -212,17 +204,10 @@
         .boxed()
 }
 
-<<<<<<< HEAD
-/// Fetch keypair from disk, or generate a new one if its not available
-fn get_keypair(log: &Logger, config: &Libp2pConfig) -> Keypair {
-    let path_to_keystore = get_home_dir() + "/.forest/libp2p/keypair";
-    let local_keypair = match read_file_to_vec(&path_to_keystore) {
-=======
 /// Fetch keypair from disk, returning none if it cannot be decoded
 pub fn get_keypair(log: &Logger, path: &str) -> Option<Keypair> {
     let path_to_keystore = get_home_dir() + path;
     match read_file_to_vec(&path_to_keystore) {
->>>>>>> 59e2fc7c
         Err(e) => {
             info!(log, "Networking keystore not found!");
             trace!(log, "Error {:?}", e);
