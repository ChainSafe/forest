--- conflicted
+++ resolved
@@ -8,10 +8,7 @@
 use async_std::stream;
 use async_std::sync::{channel, Receiver, Sender};
 use forest_cid::{multihash::Blake2b256, Cid};
-<<<<<<< HEAD
-=======
 use futures::channel::oneshot::Sender as OneShotSender;
->>>>>>> d83dac3c
 use futures::select;
 use futures_util::stream::StreamExt;
 use ipld_blockstore::BlockStore;
@@ -90,15 +87,9 @@
 /// The Libp2pService listens to events from the Libp2p swarm.
 pub struct Libp2pService<DB: BlockStore> {
     pub swarm: Swarm<ForestBehaviour>,
-<<<<<<< HEAD
-
-    db: Arc<DB>,
-
-=======
     db: Arc<DB>,
     /// Keeps track of Blocksync requests to responses
     bs_request_table: HashMap<RequestId, OneShotSender<BlockSyncResponse>>,
->>>>>>> d83dac3c
     network_receiver_in: Receiver<NetworkMessage>,
     network_sender_in: Sender<NetworkMessage>,
     network_receiver_out: Receiver<NetworkEvent>,
@@ -143,10 +134,7 @@
         Libp2pService {
             swarm,
             db,
-<<<<<<< HEAD
-=======
             bs_request_table: HashMap::new(),
->>>>>>> d83dac3c
             network_receiver_in,
             network_sender_in,
             network_receiver_out,
@@ -221,11 +209,6 @@
                             };
                         }
                         ForestBehaviourEvent::BitswapReceivedBlock(peer_id, cid, block) => {
-<<<<<<< HEAD
-                            match self.db.put(&block, Blake2b256) {
-                                Ok(actual_cid) => {
-                                    trace!("saved bitswap block with returned cid {:?}, expected cid: {:?}", actual_cid, cid);
-=======
                             let res: Result<_, String> = self.db.put(&block, Blake2b256).map_err(|e| e.to_string());
                             match res {
                                 Ok(actual_cid) => {
@@ -235,19 +218,11 @@
                                         trace!("saved bitswap block with cid {:?}", cid);
                                     }
                                     self.network_sender_out.send(NetworkEvent::BitswapBlock{cid}).await;
->>>>>>> d83dac3c
                                 }
                                 Err(e) => {
                                     warn!("failed to save bitswap block: {:?}", e.to_string());
                                 }
                             }
-<<<<<<< HEAD
-                            self.network_sender_out.send(NetworkEvent::BitswapBlock{cid}).await;
-                        },
-                        ForestBehaviourEvent::BitswapReceivedWant(peer_id, cid,) =>  match self.db.get(&cid) {
-                            Ok(Some(data)) => {
-                                swarm_stream.get_mut().send_block(&peer_id, cid, data).unwrap();
-=======
                         },
                         ForestBehaviourEvent::BitswapReceivedWant(peer_id, cid,) =>  match self.db.get(&cid) {
                             Ok(Some(data)) => {
@@ -255,7 +230,6 @@
                                     Ok(_) => trace!("Sent bitswap message successfully"),
                                     Err(e) => warn!("Failed to send Bitswap reply: {}", e.to_string()),
                                 }
->>>>>>> d83dac3c
                             }
                             Ok(None) => {
                                 trace!("Don't have data for: {}", cid);
