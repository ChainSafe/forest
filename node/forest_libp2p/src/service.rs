// Copyright 2020 ChainSafe Systems
// SPDX-License-Identifier: Apache-2.0, MIT

use super::blocksync::{make_blocksync_response, BlockSyncRequest, BlockSyncResponse};
use super::rpc::RPCRequest;
use super::{ForestBehaviour, ForestBehaviourEvent, Libp2pConfig};
use crate::hello::{HelloRequest, HelloResponse};
use async_std::sync::{channel, Receiver, Sender};
use async_std::{stream, task};
use chain::ChainStore;
use forest_blocks::GossipBlock;
use forest_cid::{multihash::Blake2b256, Cid};
use forest_encoding::from_slice;
use forest_message::SignedMessage;
use futures::channel::oneshot::Sender as OneShotSender;
use futures::select;
use futures_util::stream::StreamExt;
use ipld_blockstore::BlockStore;
pub use libp2p::gossipsub::Topic;
use libp2p::{
    core,
    core::muxing::StreamMuxerBox,
    core::transport::boxed::Boxed,
    identity::{ed25519, Keypair},
    mplex, noise, yamux, PeerId, Swarm, Transport,
};
use libp2p_request_response::{RequestId, ResponseChannel};
use log::{debug, error, info, trace, warn};
use std::collections::HashMap;
use std::io::{Error, ErrorKind};
use std::sync::Arc;
use std::time::Duration;
use utils::read_file_to_vec;

pub const PUBSUB_BLOCK_STR: &str = "/fil/blocks";
pub const PUBSUB_MSG_STR: &str = "/fil/msgs";

const PUBSUB_TOPICS: [&str; 2] = [PUBSUB_BLOCK_STR, PUBSUB_MSG_STR];

/// Events emitted by this Service
#[derive(Debug, Clone)]
pub enum NetworkEvent {
    PubsubMessage {
        source: Option<PeerId>,
        message: PubsubMessage,
    },
    HelloRequest {
        request: HelloRequest,
        channel: ResponseChannel<HelloResponse>,
    },
    HelloResponse {
        request_id: RequestId,
        response: HelloResponse,
    },
    BlockSyncRequest {
        request: BlockSyncRequest,
        channel: ResponseChannel<BlockSyncResponse>,
    },
    BlockSyncResponse {
        request_id: RequestId,
        response: BlockSyncResponse,
    },
    PeerDialed {
        peer_id: PeerId,
    },
    BitswapBlock {
        cid: Cid,
    },
}

/// Message types that can come over GossipSub
#[derive(Debug, Clone)]
pub enum PubsubMessage {
    /// Messages that come over the block topic
    Block(GossipBlock),
    /// Messages that come over the message topic
    Message(SignedMessage),
}

/// Events into this Service
#[derive(Debug)]
pub enum NetworkMessage {
    PubsubMessage {
        topic: Topic,
        message: Vec<u8>,
    },
    BlockSyncRequest {
        peer_id: PeerId,
        request: BlockSyncRequest,
        response_channel: OneShotSender<BlockSyncResponse>,
    },
    HelloRequest {
        peer_id: PeerId,
        request: HelloRequest,
    },
    BitswapRequest {
        cid: Cid,
        response_channel: OneShotSender<()>,
    },
}
/// The Libp2pService listens to events from the Libp2p swarm.
pub struct Libp2pService<DB> {
    pub swarm: Swarm<ForestBehaviour>,
<<<<<<< HEAD
    db: Arc<DB>,
=======
    cs: Arc<ChainStore<DB>>,
    mpool: Arc<MessagePool<T>>,
>>>>>>> bbdddf9d
    /// Keeps track of Blocksync requests to responses
    bs_request_table: HashMap<RequestId, OneShotSender<BlockSyncResponse>>,
    network_receiver_in: Receiver<NetworkMessage>,
    network_sender_in: Sender<NetworkMessage>,
    network_receiver_out: Receiver<NetworkEvent>,
    network_sender_out: Sender<NetworkEvent>,
    network_name: String,
    bitswap_response_channels: HashMap<Cid, Vec<OneShotSender<()>>>,
}

impl<DB> Libp2pService<DB>
where
    DB: BlockStore + Sync + Send + 'static,
{
    /// Constructs a Libp2pService
    pub fn new(
        config: Libp2pConfig,
<<<<<<< HEAD
        db: Arc<DB>,
=======
        cs: Arc<ChainStore<DB>>,
        mpool: Arc<MessagePool<T>>,
>>>>>>> bbdddf9d
        net_keypair: Keypair,
        network_name: &str,
    ) -> Self {
        let peer_id = PeerId::from(net_keypair.public());

        let transport = build_transport(net_keypair.clone());

        let mut swarm = {
            let be = ForestBehaviour::new(&net_keypair, &config, network_name);
            Swarm::new(transport, be, peer_id)
        };

        Swarm::listen_on(&mut swarm, config.listening_multiaddr).unwrap();

        // Subscribe to gossipsub topics with the network name suffix
        for topic in PUBSUB_TOPICS.iter() {
            let t = Topic::new(format!("{}/{}", topic, network_name));
            swarm.subscribe(t);
        }

        // Bootstrap with Kademlia
        if let Err(e) = swarm.bootstrap() {
            warn!("Failed to bootstrap with Kademlia: {}", e);
        }

        let (network_sender_in, network_receiver_in) = channel(30);
        let (network_sender_out, network_receiver_out) = channel(50);

        Libp2pService {
            swarm,
<<<<<<< HEAD
            db,
=======
            cs,
            mpool,
>>>>>>> bbdddf9d
            bs_request_table: HashMap::new(),
            network_receiver_in,
            network_sender_in,
            network_receiver_out,
            network_sender_out,
            network_name: network_name.to_owned(),
            bitswap_response_channels: Default::default(),
        }
    }

    /// Starts the `Libp2pService` networking stack. This Future resolves when shutdown occurs.
    pub async fn run(mut self) {
        let mut swarm_stream = self.swarm.fuse();
        let mut network_stream = self.network_receiver_in.fuse();
        let mut interval = stream::interval(Duration::from_secs(10)).fuse();
        let pubsub_block_str = format!("{}/{}", PUBSUB_BLOCK_STR, self.network_name);
        let pubsub_msg_str = format!("{}/{}", PUBSUB_MSG_STR, self.network_name);

        loop {
            select! {
                swarm_event = swarm_stream.next() => match swarm_event {
                    Some(event) => match event {
                        ForestBehaviourEvent::PeerDialed(peer_id) => {
                            debug!("Peer dialed, {:?}", peer_id);
                            emit_event(&self.network_sender_out, NetworkEvent::PeerDialed {
                                peer_id
                            }).await;
                        }
                        ForestBehaviourEvent::PeerDisconnected(peer_id) => {
                            debug!("Peer disconnected, {:?}", peer_id);
                        }
                        ForestBehaviourEvent::GossipMessage {
                            source,
                            topics,
                            message,
                        } => {
                            trace!("Got a Gossip Message from {:?}", source);
                            // there should only be one topic associated with any particular gossip message
                            let topic = match topics.get(0) {
                                Some(t) => t.as_str(),
                                None => {
                                    warn!("received gossipsub message without topic from {:?}", source);
                                    continue;
                                },
                            };
                            if topic == pubsub_block_str {
                                match from_slice::<GossipBlock>(&message) {
                                    Ok(b) => {
                                        emit_event(&self.network_sender_out, NetworkEvent::PubsubMessage{
                                            source,
                                            message: PubsubMessage::Block(b),
                                        }).await;
                                    }
                                    Err(e) => warn!("Gossip Block from peer {:?} could not be deserialized: {}", source, e)
                                }
                            } else if topic == pubsub_msg_str {
                                match from_slice::<SignedMessage>(&message) {
                                    Ok(m) => {
                                        emit_event(&self.network_sender_out, NetworkEvent::PubsubMessage{
                                            source,
                                            message: PubsubMessage::Message(m),
                                        }).await;
                                    }
                                    Err(e) => warn!("Gossip Message from peer {:?} could not be deserialized: {}", source, e)
                                }
                            } else {
                                warn!("Getting gossip messages from unknown topic: {}", topic);
                            }
                        }
                        ForestBehaviourEvent::HelloRequest { request, channel, .. } => {
                            debug!("Received hello request: {:?}", request);
                            emit_event(&self.network_sender_out, NetworkEvent::HelloRequest {
                                request,
                                channel,
                            }).await;
                        }
                        ForestBehaviourEvent::HelloResponse { request_id, response, .. } => {
                            debug!("Received hello response (id: {:?})", request_id);
                            emit_event(&self.network_sender_out, NetworkEvent::HelloResponse {
                                request_id,
                                response,
                            }).await;
                        }
                        ForestBehaviourEvent::BlockSyncRequest { channel, peer, request } => {
                            debug!("Received blocksync request (peerId: {:?})", peer);
                            let db = self.cs.clone();
                            async {
                                let response = task::spawn_blocking(move || -> BlockSyncResponse {
                                    make_blocksync_response(db.as_ref(), &request)
                                }).await;
                                let _ = channel.send(response).await;
                            }.await;
                        }
                        ForestBehaviourEvent::BlockSyncResponse { request_id, response, .. } => {
                            debug!("Received blocksync response (id: {:?})", request_id);
                            let tx = self.bs_request_table.remove(&request_id);

                            if let Some(tx) = tx {
                                if let Err(e) = tx.send(response) {
                                    debug!("RPCResponse receive failed")
                                }
                            }
                            else {
                                debug!("RPCResponse receive failed: channel not found");
                            };
                        }
                        ForestBehaviourEvent::BitswapReceivedBlock(peer_id, cid, block) => {
                            let res: Result<_, String> = self.cs.blockstore().put_raw(block.into(), Blake2b256).map_err(|e| e.to_string());
                            match res {
                                Ok(actual_cid) => {
                                    if actual_cid != cid {
                                        warn!("Bitswap cid mismatch: cid {:?}, expected cid: {:?}", actual_cid, cid);
                                    } else {
                                        if let Some (chans) = self.bitswap_response_channels.remove(&cid) {
                                            for chan in chans.into_iter(){
                                                if let Err(e) = chan.send(()){
                                                    debug!("Bitswap response channel send failed");
                                                }
                                                trace!("Saved Bitswap block with cid {:?}", cid);
                                            }
                                        } else {
                                            warn!("Received Bitswap response, but response channel cannot be found");
                                        }
                                    }
                                    emit_event(&self.network_sender_out, NetworkEvent::BitswapBlock{cid}).await;
                                }
                                Err(e) => {
                                    warn!("failed to save bitswap block: {:?}", e.to_string());
                                }
                            }
                        },
                        ForestBehaviourEvent::BitswapReceivedWant(peer_id, cid,) => match self.cs.blockstore().get(&cid) {
                            Ok(Some(data)) => {
                                match swarm_stream.get_mut().send_block(&peer_id, cid, data) {
                                    Ok(_) => trace!("Sent bitswap message successfully"),
                                    Err(e) => warn!("Failed to send Bitswap reply: {}", e.to_string()),
                                }
                            }
                            Ok(None) => {
                                trace!("Don't have data for: {}", cid);
                            }
                            Err(e) => {
                                trace!("Failed to get data: {}", e.to_string());
                            }
                        },
                    }
                    None => { break; }
                },
                rpc_message = network_stream.next() => match rpc_message {
                    Some(message) =>  match message {
                        NetworkMessage::PubsubMessage { topic, message } => {
                            if let Err(e) = swarm_stream.get_mut().publish(&topic, message) {
                                warn!("Failed to send gossipsub message: {:?}", e);
                            }
                        }
                        NetworkMessage::HelloRequest { peer_id, request } => {
                            let _ = swarm_stream.get_mut().send_rpc_request(&peer_id, RPCRequest::Hello(request));
                        }
                        NetworkMessage::BlockSyncRequest { peer_id, request, response_channel } => {
                            let id = swarm_stream.get_mut().send_rpc_request(&peer_id, RPCRequest::BlockSync(request));
                            debug!("Sent BS Request with id: {:?}", id);
                            self.bs_request_table.insert(id, response_channel);
                        }
                        NetworkMessage::BitswapRequest { cid, response_channel } => {
                            if let Err(e) = swarm_stream.get_mut().want_block(cid.clone(), 1000) {
                                warn!("Failed to send a bitswap want_block: {}", e.to_string());
                            } else {
                                if let Some(chans) = self.bitswap_response_channels.get_mut(&cid) {
                                    chans.push(response_channel);
                                } else {
                                    self.bitswap_response_channels.insert(cid, vec![response_channel]);
                                }
                            }
                        }
                    }
                    None => { break; }
                },
                interval_event = interval.next() => if interval_event.is_some() {
                    info!("Peers connected: {}", swarm_stream.get_ref().peers().len());
                }
            };
        }
    }

    /// Returns a `Sender` allowing you to send messages over GossipSub
    pub fn network_sender(&self) -> Sender<NetworkMessage> {
        self.network_sender_in.clone()
    }

    /// Returns a `Receiver` to listen to network events
    pub fn network_receiver(&self) -> Receiver<NetworkEvent> {
        self.network_receiver_out.clone()
    }
}
async fn emit_event(sender: &Sender<NetworkEvent>, event: NetworkEvent) {
    if !sender.is_full() {
        sender.send(event).await
    } else {
        // TODO this would be better to keep the events that would be ignored in some sort of buffer
        // so that they can be pulled off and sent through the channel when there is available space
        error!("network sender channel was full, ignoring event");
    }
}

/// Builds the transport stack that LibP2P will communicate over
pub fn build_transport(local_key: Keypair) -> Boxed<(PeerId, StreamMuxerBox), Error> {
    let transport = libp2p::tcp::TcpConfig::new().nodelay(true);
    let transport = libp2p::dns::DnsConfig::new(transport).unwrap();
    let dh_keys = noise::Keypair::<noise::X25519Spec>::new()
        .into_authentic(&local_key)
        .expect("Noise key generation failed");
    let mut yamux_config = yamux::Config::default();
    yamux_config.set_max_buffer_size(1 << 20);
    yamux_config.set_receive_window(1 << 20);
    transport
        .upgrade(core::upgrade::Version::V1)
        .authenticate(noise::NoiseConfig::xx(dh_keys).into_authenticated())
        .multiplex(core::upgrade::SelectUpgrade::new(
            yamux_config,
            mplex::MplexConfig::new(),
        ))
        .map(|(peer, muxer), _| (peer, core::muxing::StreamMuxerBox::new(muxer)))
        .timeout(Duration::from_secs(20))
        .map_err(|err| Error::new(ErrorKind::Other, err))
        .boxed()
}

/// Fetch keypair from disk, returning none if it cannot be decoded
pub fn get_keypair(path: &str) -> Option<Keypair> {
    match read_file_to_vec(&path) {
        Err(e) => {
            info!("Networking keystore not found!");
            trace!("Error {:?}", e);
            None
        }
        Ok(mut vec) => match ed25519::Keypair::decode(&mut vec) {
            Ok(kp) => {
                info!("Recovered libp2p keypair from {:?}", &path);
                Some(Keypair::Ed25519(kp))
            }
            Err(e) => {
                info!("Could not decode networking keystore!");
                trace!("Error {:?}", e);
                None
            }
        },
    }
}<|MERGE_RESOLUTION|>--- conflicted
+++ resolved
@@ -101,12 +101,7 @@
 /// The Libp2pService listens to events from the Libp2p swarm.
 pub struct Libp2pService<DB> {
     pub swarm: Swarm<ForestBehaviour>,
-<<<<<<< HEAD
-    db: Arc<DB>,
-=======
     cs: Arc<ChainStore<DB>>,
-    mpool: Arc<MessagePool<T>>,
->>>>>>> bbdddf9d
     /// Keeps track of Blocksync requests to responses
     bs_request_table: HashMap<RequestId, OneShotSender<BlockSyncResponse>>,
     network_receiver_in: Receiver<NetworkMessage>,
@@ -124,12 +119,7 @@
     /// Constructs a Libp2pService
     pub fn new(
         config: Libp2pConfig,
-<<<<<<< HEAD
-        db: Arc<DB>,
-=======
         cs: Arc<ChainStore<DB>>,
-        mpool: Arc<MessagePool<T>>,
->>>>>>> bbdddf9d
         net_keypair: Keypair,
         network_name: &str,
     ) -> Self {
@@ -160,12 +150,7 @@
 
         Libp2pService {
             swarm,
-<<<<<<< HEAD
-            db,
-=======
             cs,
-            mpool,
->>>>>>> bbdddf9d
             bs_request_table: HashMap::new(),
             network_receiver_in,
             network_sender_in,
