--- conflicted
+++ resolved
@@ -118,11 +118,7 @@
     NetDisconnect(OneShotSender<()>, PeerId),
 }
 
-<<<<<<< HEAD
-/// The `Libp2pService` listens to events from the LibP2P swarm.
-=======
 /// The `Libp2pService` listens to events from the Libp2p swarm.
->>>>>>> 6a6d836a
 pub struct Libp2pService<DB> {
     swarm: Swarm<ForestBehaviour>,
     cs: Arc<ChainStore<DB>>,
