--- conflicted
+++ resolved
@@ -10,13 +10,9 @@
     hello::{HelloRequest, HelloResponse},
     rpc::RequestResponseError,
 };
-<<<<<<< HEAD
 use async_std::{stream, task};
-use cid::Cid;
+use cid::{multihash::Code::Blake2b256, Cid};
 use flume::Sender;
-=======
-use cid::{multihash::Code::Blake2b256, Cid};
->>>>>>> 0fa765d5
 use forest_blocks::GossipBlock;
 use forest_chain::ChainStore;
 use forest_db::Store;
@@ -54,12 +50,8 @@
 use std::collections::HashMap;
 use std::path::Path;
 use std::sync::Arc;
-<<<<<<< HEAD
 use std::time::{Duration, SystemTime, UNIX_EPOCH};
-=======
-use std::time::Duration;
 use tokio_stream::wrappers::IntervalStream;
->>>>>>> 0fa765d5
 
 /// `Gossipsub` Filecoin blocks topic identifier.
 pub const PUBSUB_BLOCK_STR: &str = "/fil/blocks";
@@ -243,158 +235,158 @@
         let mut cx_response_rx_stream = cx_response_rx.stream().fuse();
         loop {
             select! {
-                swarm_event = swarm_stream.next() => match swarm_event {
-                    // outbound events
-<<<<<<< HEAD
-                    Some(SwarmEvent::Behaviour(event)) => {
-                        handle_forest_behaviour_event(
-                            swarm_stream.get_mut().behaviour_mut(),
-                            event,
-                            &self.cs,
-                            &self.network_sender_out,
-                            &mut hello_request_table,
-                            &mut cx_request_table,
-                            &mut outgoing_bitswap_query_ids,
-                            cx_response_tx.clone(),
-                            &pubsub_block_str,
-                            &pubsub_msg_str,).await;
-                    },
-                    None => { break; },
-                    _ => { },
-=======
-                    Some(event) => match event {
-                        SwarmEvent::Behaviour(ForestBehaviourEvent::PeerConnected(peer_id)) => {
-                            debug!("Peer connected, {:?}", peer_id);
-                            emit_event(&self.network_sender_out,
-                                NetworkEvent::PeerConnected(peer_id)).await;
-                        }
-                        SwarmEvent::Behaviour(ForestBehaviourEvent::PeerDisconnected(peer_id)) => {
-                            emit_event(&self.network_sender_out, NetworkEvent::PeerDisconnected(peer_id)).await;
-                        }
-                        SwarmEvent::Behaviour(ForestBehaviourEvent::GossipMessage {
-                            source,
-                            topic,
-                            message,
-                        }) => {
-                            trace!("Got a Gossip Message from {:?}", source);
-                            let topic = topic.as_str();
-                            if topic == pubsub_block_str {
-                                match from_slice::<GossipBlock>(&message) {
-                                    Ok(b) => {
-                                        emit_event(&self.network_sender_out, NetworkEvent::PubsubMessage{
-                                            source,
-                                            message: PubsubMessage::Block(b),
+                            swarm_event = swarm_stream.next() => match swarm_event {
+                                // outbound events
+            <<<<<<< HEAD
+                                Some(SwarmEvent::Behaviour(event)) => {
+                                    handle_forest_behaviour_event(
+                                        swarm_stream.get_mut().behaviour_mut(),
+                                        event,
+                                        &self.cs,
+                                        &self.network_sender_out,
+                                        &mut hello_request_table,
+                                        &mut cx_request_table,
+                                        &mut outgoing_bitswap_query_ids,
+                                        cx_response_tx.clone(),
+                                        &pubsub_block_str,
+                                        &pubsub_msg_str,).await;
+                                },
+                                None => { break; },
+                                _ => { },
+            =======
+                                Some(event) => match event {
+                                    SwarmEvent::Behaviour(ForestBehaviourEvent::PeerConnected(peer_id)) => {
+                                        debug!("Peer connected, {:?}", peer_id);
+                                        emit_event(&self.network_sender_out,
+                                            NetworkEvent::PeerConnected(peer_id)).await;
+                                    }
+                                    SwarmEvent::Behaviour(ForestBehaviourEvent::PeerDisconnected(peer_id)) => {
+                                        emit_event(&self.network_sender_out, NetworkEvent::PeerDisconnected(peer_id)).await;
+                                    }
+                                    SwarmEvent::Behaviour(ForestBehaviourEvent::GossipMessage {
+                                        source,
+                                        topic,
+                                        message,
+                                    }) => {
+                                        trace!("Got a Gossip Message from {:?}", source);
+                                        let topic = topic.as_str();
+                                        if topic == pubsub_block_str {
+                                            match from_slice::<GossipBlock>(&message) {
+                                                Ok(b) => {
+                                                    emit_event(&self.network_sender_out, NetworkEvent::PubsubMessage{
+                                                        source,
+                                                        message: PubsubMessage::Block(b),
+                                                    }).await;
+                                                }
+                                                Err(e) => {
+                                                    warn!("Gossip Block from peer {:?} could not be deserialized: {}", source, e);
+                                                }
+                                            }
+                                        } else if topic == pubsub_msg_str {
+                                            match from_slice::<SignedMessage>(&message) {
+                                                Ok(m) => {
+                                                    emit_event(&self.network_sender_out, NetworkEvent::PubsubMessage{
+                                                        source,
+                                                        message: PubsubMessage::Message(m),
+                                                    }).await;
+                                                }
+                                                Err(e) => {
+                                                    warn!("Gossip Message from peer {:?} could not be deserialized: {}", source, e);
+                                                }
+                                            }
+                                        } else {
+                                            warn!("Getting gossip messages from unknown topic: {}", topic);
+                                        }
+                                    }
+                                    SwarmEvent::Behaviour(ForestBehaviourEvent::HelloRequest { request,  peer } )=> {
+                                        debug!("Received hello request (peer_id: {:?})", peer);
+                                        emit_event(&self.network_sender_out, NetworkEvent::HelloRequest {
+                                            request,
+                                            source: peer,
                                         }).await;
                                     }
-                                    Err(e) => {
-                                        warn!("Gossip Block from peer {:?} could not be deserialized: {}", source, e);
+                                    SwarmEvent::Behaviour(ForestBehaviourEvent::ChainExchangeRequest { channel, peer, request }) => {
+                                        debug!("Received chain_exchange request (peer_id: {:?})", peer);
+                                        let db = self.cs.clone();
+
+                                        tokio::task::spawn(async move {
+                                            channel.send(make_chain_exchange_response(db.as_ref(), &request).await)
+                                        });
+                                    }
+                                    SwarmEvent::Behaviour(ForestBehaviourEvent::BitswapReceivedBlock(_peer_id, cid, block)) => {
+                                        let res: Result<_, String> = self.cs.blockstore().put_raw(block.into(), Blake2b256).map_err(|e| e.to_string());
+                                        match res {
+                                            Ok(actual_cid) => {
+                                                if actual_cid != cid {
+                                                    warn!("Bitswap cid mismatch: cid {:?}, expected cid: {:?}", actual_cid, cid);
+                                                } else if let Some (chans) = self.bitswap_response_channels.remove(&cid) {
+                                                        for chan in chans.into_iter(){
+                                                            if chan.send(()).is_err() {
+                                                                debug!("Bitswap response channel send failed");
+                                                            }
+                                                            trace!("Saved Bitswap block with cid {:?}", cid);
+                                                    }
+                                                } else {
+                                                    debug!("Received Bitswap response, but response channel cannot be found");
+                                                }
+                                                emit_event(&self.network_sender_out, NetworkEvent::BitswapBlock{cid}).await;
+                                            }
+                                            Err(e) => {
+                                                warn!("failed to save bitswap block: {:?}", e.to_string());
+                                            }
+                                        }
+                                    },
+                                    SwarmEvent::Behaviour(ForestBehaviourEvent::BitswapReceivedWant(peer_id, cid,)) => match self.cs.blockstore().get_obj(&cid) {
+                                        Ok(Some(data)) => {
+                                            match swarm_stream.get_mut().behaviour_mut().send_block(&peer_id, cid, data) {
+                                                Ok(_) => {
+                                                    trace!("Sent bitswap message successfully");
+                                                },
+                                                Err(e) => {
+                                                    warn!("Failed to send Bitswap reply: {}", e.to_string());
+                                                },
+                                            }
+                                        }
+                                        Ok(None) => {
+                                            trace!("Don't have data for: {}", cid);
+                                        }
+                                        Err(e) => {
+                                            trace!("Failed to get data: {}", e.to_string());
+                                        }
+                                    },
+                                    _ => {
+                                        continue;
                                     }
                                 }
-                            } else if topic == pubsub_msg_str {
-                                match from_slice::<SignedMessage>(&message) {
-                                    Ok(m) => {
-                                        emit_event(&self.network_sender_out, NetworkEvent::PubsubMessage{
-                                            source,
-                                            message: PubsubMessage::Message(m),
-                                        }).await;
-                                    }
-                                    Err(e) => {
-                                        warn!("Gossip Message from peer {:?} could not be deserialized: {}", source, e);
+                                None => { break; }
+            >>>>>>> origin/main
+                            },
+                            rpc_message = network_stream.next() => match rpc_message {
+                                // Inbound messages
+                                Some(message) => {
+                                    handle_network_message(
+                                        swarm_stream.get_mut(),
+                                        message,
+                                        &self.network_sender_out,
+                                        &mut hello_request_table,
+                                        &mut cx_request_table,
+                                        &mut outgoing_bitswap_query_ids).await;
+                                }
+                                None => { break; }
+                            },
+                            interval_event = interval.next() => if interval_event.is_some() {
+                                // Print peer count on an interval.
+                                debug!("Peers connected: {}", swarm_stream.get_mut().behaviour_mut().peers().len());
+                            },
+                            pair_opt = cx_response_rx_stream.next() => {
+                                if let Some((_request_id, channel, cx_response)) = pair_opt {
+                                    let bh_mut = swarm_stream.get_mut().behaviour_mut();
+                                    if let Err(e) = bh_mut.chain_exchange.send_response(channel, cx_response) {
+                                        warn!("Error sending chain exchange response: {e:?}");
                                     }
                                 }
-                            } else {
-                                warn!("Getting gossip messages from unknown topic: {}", topic);
-                            }
-                        }
-                        SwarmEvent::Behaviour(ForestBehaviourEvent::HelloRequest { request,  peer } )=> {
-                            debug!("Received hello request (peer_id: {:?})", peer);
-                            emit_event(&self.network_sender_out, NetworkEvent::HelloRequest {
-                                request,
-                                source: peer,
-                            }).await;
-                        }
-                        SwarmEvent::Behaviour(ForestBehaviourEvent::ChainExchangeRequest { channel, peer, request }) => {
-                            debug!("Received chain_exchange request (peer_id: {:?})", peer);
-                            let db = self.cs.clone();
-
-                            tokio::task::spawn(async move {
-                                channel.send(make_chain_exchange_response(db.as_ref(), &request).await)
-                            });
-                        }
-                        SwarmEvent::Behaviour(ForestBehaviourEvent::BitswapReceivedBlock(_peer_id, cid, block)) => {
-                            let res: Result<_, String> = self.cs.blockstore().put_raw(block.into(), Blake2b256).map_err(|e| e.to_string());
-                            match res {
-                                Ok(actual_cid) => {
-                                    if actual_cid != cid {
-                                        warn!("Bitswap cid mismatch: cid {:?}, expected cid: {:?}", actual_cid, cid);
-                                    } else if let Some (chans) = self.bitswap_response_channels.remove(&cid) {
-                                            for chan in chans.into_iter(){
-                                                if chan.send(()).is_err() {
-                                                    debug!("Bitswap response channel send failed");
-                                                }
-                                                trace!("Saved Bitswap block with cid {:?}", cid);
-                                        }
-                                    } else {
-                                        debug!("Received Bitswap response, but response channel cannot be found");
-                                    }
-                                    emit_event(&self.network_sender_out, NetworkEvent::BitswapBlock{cid}).await;
-                                }
-                                Err(e) => {
-                                    warn!("failed to save bitswap block: {:?}", e.to_string());
-                                }
-                            }
-                        },
-                        SwarmEvent::Behaviour(ForestBehaviourEvent::BitswapReceivedWant(peer_id, cid,)) => match self.cs.blockstore().get_obj(&cid) {
-                            Ok(Some(data)) => {
-                                match swarm_stream.get_mut().behaviour_mut().send_block(&peer_id, cid, data) {
-                                    Ok(_) => {
-                                        trace!("Sent bitswap message successfully");
-                                    },
-                                    Err(e) => {
-                                        warn!("Failed to send Bitswap reply: {}", e.to_string());
-                                    },
-                                }
-                            }
-                            Ok(None) => {
-                                trace!("Don't have data for: {}", cid);
-                            }
-                            Err(e) => {
-                                trace!("Failed to get data: {}", e.to_string());
-                            }
-                        },
-                        _ => {
-                            continue;
-                        }
-                    }
-                    None => { break; }
->>>>>>> 0fa765d5
-                },
-                rpc_message = network_stream.next() => match rpc_message {
-                    // Inbound messages
-                    Some(message) => {
-                        handle_network_message(
-                            swarm_stream.get_mut(),
-                            message,
-                            &self.network_sender_out,
-                            &mut hello_request_table,
-                            &mut cx_request_table,
-                            &mut outgoing_bitswap_query_ids).await;
-                    }
-                    None => { break; }
-                },
-                interval_event = interval.next() => if interval_event.is_some() {
-                    // Print peer count on an interval.
-                    debug!("Peers connected: {}", swarm_stream.get_mut().behaviour_mut().peers().len());
-                },
-                pair_opt = cx_response_rx_stream.next() => {
-                    if let Some((_request_id, channel, cx_response)) = pair_opt {
-                        let bh_mut = swarm_stream.get_mut().behaviour_mut();
-                        if let Err(e) = bh_mut.chain_exchange.send_response(channel, cx_response) {
-                            warn!("Error sending chain exchange response: {e:?}");
-                        }
-                    }
-                },
-            };
+                            },
+                        };
         }
     }
 
