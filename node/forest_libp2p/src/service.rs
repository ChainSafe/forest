--- conflicted
+++ resolved
@@ -10,10 +10,6 @@
     hello::{HelloRequest, HelloResponse},
     rpc::RequestResponseError,
 };
-<<<<<<< HEAD
-use async_std::{stream, task};
-=======
->>>>>>> 974aa168
 use cid::Cid;
 use flume::Sender;
 use forest_blocks::GossipBlock;
@@ -54,10 +50,7 @@
 use std::path::Path;
 use std::sync::Arc;
 use std::time::{Duration, SystemTime, UNIX_EPOCH};
-<<<<<<< HEAD
-=======
 use tokio_stream::wrappers::IntervalStream;
->>>>>>> 974aa168
 
 /// `Gossipsub` Filecoin blocks topic identifier.
 pub const PUBSUB_BLOCK_STR: &str = "/fil/blocks";
@@ -165,10 +158,7 @@
     network_receiver_out: flume::Receiver<NetworkEvent>,
     network_sender_out: flume::Sender<NetworkEvent>,
     network_name: String,
-<<<<<<< HEAD
     genesis_hash: Cid,
-=======
->>>>>>> 974aa168
 }
 
 impl<DB, P: StoreParams> Libp2pService<DB, P>
@@ -226,12 +216,8 @@
             network_sender_in,
             network_receiver_out,
             network_sender_out,
-<<<<<<< HEAD
             network_name: network_name.into(),
             genesis_hash,
-=======
-            network_name: network_name.to_owned(),
->>>>>>> 974aa168
         }
     }
 
@@ -255,16 +241,10 @@
                     // outbound events
                     Some(SwarmEvent::Behaviour(event)) => {
                         handle_forest_behaviour_event(
-<<<<<<< HEAD
                             swarm_stream.get_mut(),
                             event,
                             &self.cs,
                             &self.genesis_hash,
-=======
-                            swarm_stream.get_mut().behaviour_mut(),
-                            event,
-                            &self.cs,
->>>>>>> 974aa168
                             &self.network_sender_out,
                             &mut hello_request_table,
                             &mut cx_request_table,
@@ -426,16 +406,10 @@
 
 #[allow(clippy::too_many_arguments)]
 async fn handle_forest_behaviour_event<DB, P: StoreParams>(
-<<<<<<< HEAD
     st_mut: &mut Swarm<ForestBehaviour<P>>,
     event: ForestBehaviourEvent<P>,
     db: &Arc<ChainStore<DB>>,
     genesis_hash: &Cid,
-=======
-    bh_mut: &mut ForestBehaviour<P>,
-    event: ForestBehaviourEvent<P>,
-    db: &Arc<ChainStore<DB>>,
->>>>>>> 974aa168
     network_sender_out: &flume::Sender<NetworkEvent>,
     hello_request_table: &mut HashMap<
         RequestId,
@@ -456,10 +430,7 @@
 ) where
     DB: Blockstore + Store + BitswapStore<Params = P> + Clone + Sync + Send + 'static,
 {
-<<<<<<< HEAD
     let bh_mut = st_mut.behaviour_mut();
-=======
->>>>>>> 974aa168
     match event {
         ForestBehaviourEvent::Discovery(discovery_out) => match discovery_out {
             DiscoveryOut::Connected(peer_id, addresses) => {
@@ -549,7 +520,6 @@
                         .expect("System time since unix epoch should not exceed u64");
 
                     trace!("Received hello request: {:?}", request);
-<<<<<<< HEAD
                     if &request.genesis_hash != genesis_hash {
                         warn!(
                             "Genesis hash mismatch: {} received, {genesis_hash} expected. Banning {peer}",
@@ -581,31 +551,6 @@
                             )
                             .await;
                         }
-=======
-                    let sent = SystemTime::now()
-                        .duration_since(UNIX_EPOCH)
-                        .expect("System time before unix epoch")
-                        .as_nanos()
-                        .try_into()
-                        .expect("System time since unix epoch should not exceed u64");
-
-                    // Send hello response immediately, no need to have the overhead of emitting
-                    // channel and polling future here.
-                    if let Err(e) = bh_mut
-                        .hello
-                        .send_response(channel, HelloResponse { arrival, sent })
-                    {
-                        warn!("Failed to send HelloResponse: {e:?}");
-                    } else {
-                        emit_event(
-                            network_sender_out,
-                            NetworkEvent::HelloResponseOutbound {
-                                source: peer,
-                                request,
-                            },
-                        )
-                        .await;
->>>>>>> 974aa168
                     }
                 }
                 RequestResponseMessage::Response {
@@ -713,7 +658,6 @@
                 );
             }
             Err(err) => {
-<<<<<<< HEAD
                 let err = err.to_string();
                 let peer = ping_event.peer.to_base58();
                 warn!("{err}: {peer}",);
@@ -721,9 +665,6 @@
                     warn!("Banning peer {peer}");
                     st_mut.ban_peer_id(ping_event.peer);
                 }
-=======
-                warn!("{err}:{}", ping_event.peer.to_base58());
->>>>>>> 974aa168
             }
         },
         ForestBehaviourEvent::Identify(id_event) => match id_event {
@@ -753,11 +694,7 @@
                     )
                     .await;
                     let db = db.clone();
-<<<<<<< HEAD
-                    task::spawn(async move {
-=======
                     tokio::task::spawn(async move {
->>>>>>> 974aa168
                         if let Err(e) = cx_response_tx.send((
                             request_id,
                             channel,
