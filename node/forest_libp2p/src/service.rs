--- conflicted
+++ resolved
@@ -150,15 +150,9 @@
 }
 
 /// The `Libp2pService` listens to events from the libp2p swarm.
-<<<<<<< HEAD
-pub struct Libp2pService<DB> {
-    config: Libp2pConfig,
-    swarm: Swarm<ForestBehaviour>,
-=======
 pub struct Libp2pService<DB, P: StoreParams> {
     config: Libp2pConfig,
     swarm: Swarm<ForestBehaviour<P>>,
->>>>>>> f909e520
     cs: Arc<ChainStore<DB>>,
     network_receiver_in: flume::Receiver<NetworkMessage>,
     network_sender_in: flume::Sender<NetworkMessage>,
@@ -232,14 +226,11 @@
     pub async fn run(mut self) {
         info!("Running libp2p service");
         Swarm::listen_on(&mut self.swarm, self.config.listening_multiaddr).unwrap();
-<<<<<<< HEAD
-=======
         // Bootstrap with Kademlia
         if let Err(e) = self.swarm.behaviour_mut().bootstrap() {
             warn!("Failed to bootstrap with Kademlia: {e}");
         }
 
->>>>>>> f909e520
         let mut swarm_stream = self.swarm.fuse();
         let mut network_stream = self.network_receiver_in.stream().fuse();
         let mut interval =
