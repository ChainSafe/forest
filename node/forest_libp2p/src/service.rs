// Copyright 2020 ChainSafe Systems
// SPDX-License-Identifier: Apache-2.0, MIT

use super::chain_exchange::{
    make_chain_exchange_response, ChainExchangeRequest, ChainExchangeResponse,
};
use super::rpc::RPCRequest;
use super::{ForestBehaviour, ForestBehaviourEvent, Libp2pConfig};
use crate::hello::{HelloRequest, HelloResponse};
use async_std::sync::{channel, Receiver, Sender};
use async_std::{stream, task};
use chain::ChainStore;
use forest_blocks::GossipBlock;
use forest_cid::{Cid, Code::Blake2b256};
use forest_encoding::from_slice;
use forest_message::SignedMessage;
use futures::channel::oneshot::Sender as OneShotSender;
use futures::select;
use futures_util::stream::StreamExt;
use ipld_blockstore::BlockStore;
pub use libp2p::gossipsub::Topic;
use libp2p::{
    core,
    core::muxing::StreamMuxerBox,
    core::transport::boxed::Boxed,
    identity::{ed25519, Keypair},
    mplex, noise, yamux, PeerId, Swarm, Transport,
};
use libp2p_request_response::{RequestId, ResponseChannel};
use log::{debug, error, info, trace, warn};
use std::collections::HashMap;
use std::io::{Error, ErrorKind};
use std::sync::Arc;
use std::time::Duration;
use utils::read_file_to_vec;

pub const PUBSUB_BLOCK_STR: &str = "/fil/blocks";
pub const PUBSUB_MSG_STR: &str = "/fil/msgs";

lazy_static! {
    pub static ref PUBSUB_BLOCK_TOPIC: Topic = Topic::new(PUBSUB_BLOCK_STR.to_owned());
    pub static ref PUBSUB_MSG_TOPIC: Topic = Topic::new(PUBSUB_MSG_STR.to_owned());
}

const PUBSUB_TOPICS: [&str; 2] = [PUBSUB_BLOCK_STR, PUBSUB_MSG_STR];

/// Events emitted by this Service
#[derive(Debug, Clone)]
pub enum NetworkEvent {
    PubsubMessage {
        source: Option<PeerId>,
        message: PubsubMessage,
    },
    HelloRequest {
        request: HelloRequest,
        channel: ResponseChannel<HelloResponse>,
    },
    HelloResponse {
        request_id: RequestId,
        response: HelloResponse,
    },
    ChainExchangeRequest {
        request: ChainExchangeRequest,
        channel: ResponseChannel<ChainExchangeResponse>,
    },
    ChainExchangeResponse {
        request_id: RequestId,
        response: ChainExchangeResponse,
    },
    PeerDialed {
        peer_id: PeerId,
    },
    BitswapBlock {
        cid: Cid,
    },
}

/// Message types that can come over GossipSub
#[derive(Debug, Clone)]
pub enum PubsubMessage {
    /// Messages that come over the block topic
    Block(GossipBlock),
    /// Messages that come over the message topic
    Message(SignedMessage),
}

/// Events into this Service
#[derive(Debug)]
pub enum NetworkMessage {
    PubsubMessage {
        topic: Topic,
        message: Vec<u8>,
    },
    ChainExchangeRequest {
        peer_id: PeerId,
        request: ChainExchangeRequest,
        response_channel: OneShotSender<ChainExchangeResponse>,
    },
    HelloRequest {
        peer_id: PeerId,
        request: HelloRequest,
    },
    BitswapRequest {
        cid: Cid,
        response_channel: OneShotSender<()>,
    },
}
/// The Libp2pService listens to events from the Libp2p swarm.
pub struct Libp2pService<DB> {
    pub swarm: Swarm<ForestBehaviour>,
    cs: Arc<ChainStore<DB>>,
    /// Keeps track of Chain exchange requests to responses
    cx_request_table: HashMap<RequestId, OneShotSender<ChainExchangeResponse>>,
    network_receiver_in: Receiver<NetworkMessage>,
    network_sender_in: Sender<NetworkMessage>,
    network_receiver_out: Receiver<NetworkEvent>,
    network_sender_out: Sender<NetworkEvent>,
    network_name: String,
    bitswap_response_channels: HashMap<Cid, Vec<OneShotSender<()>>>,
}

impl<DB> Libp2pService<DB>
where
    DB: BlockStore + Sync + Send + 'static,
{
    /// Constructs a Libp2pService
    pub fn new(
        config: Libp2pConfig,
        cs: Arc<ChainStore<DB>>,
        net_keypair: Keypair,
        network_name: &str,
    ) -> Self {
        let peer_id = PeerId::from(net_keypair.public());

        let transport = build_transport(net_keypair.clone());

        let mut swarm = {
            let be = ForestBehaviour::new(&net_keypair, &config, network_name);
            Swarm::new(transport, be, peer_id)
        };

        Swarm::listen_on(&mut swarm, config.listening_multiaddr).unwrap();

        // Subscribe to gossipsub topics with the network name suffix
        for topic in PUBSUB_TOPICS.iter() {
            let t = Topic::new(format!("{}/{}", topic, network_name));
            swarm.subscribe(t);
        }

        // Bootstrap with Kademlia
        if let Err(e) = swarm.bootstrap() {
            warn!("Failed to bootstrap with Kademlia: {}", e);
        }

        let (network_sender_in, network_receiver_in) = channel(30);
        let (network_sender_out, network_receiver_out) = channel(50);

        Libp2pService {
            swarm,
            cs,
            cx_request_table: HashMap::new(),
            network_receiver_in,
            network_sender_in,
            network_receiver_out,
            network_sender_out,
            network_name: network_name.to_owned(),
            bitswap_response_channels: Default::default(),
        }
    }

    /// Starts the `Libp2pService` networking stack. This Future resolves when shutdown occurs.
    pub async fn run(mut self) {
        let mut swarm_stream = self.swarm.fuse();
        let mut network_stream = self.network_receiver_in.fuse();
        let mut interval = stream::interval(Duration::from_secs(10)).fuse();
        let pubsub_block_str = format!("{}/{}", PUBSUB_BLOCK_STR, self.network_name);
        let pubsub_msg_str = format!("{}/{}", PUBSUB_MSG_STR, self.network_name);

        loop {
            select! {
                swarm_event = swarm_stream.next() => match swarm_event {
                    Some(event) => match event {
                        ForestBehaviourEvent::PeerDialed(peer_id) => {
                            debug!("Peer dialed, {:?}", peer_id);
                            emit_event(&self.network_sender_out, NetworkEvent::PeerDialed {
                                peer_id
                            }).await;
                        }
                        ForestBehaviourEvent::PeerDisconnected(peer_id) => {
                            debug!("Peer disconnected, {:?}", peer_id);
                        }
                        ForestBehaviourEvent::GossipMessage {
                            source,
                            topics,
                            message,
                        } => {
                            trace!("Got a Gossip Message from {:?}", source);
                            // there should only be one topic associated with any particular gossip message
                            let topic = match topics.get(0) {
                                Some(t) => t.as_str(),
                                None => {
                                    warn!("received gossipsub message without topic from {:?}", source);
                                    continue;
                                },
                            };
                            if topic == pubsub_block_str {
                                match from_slice::<GossipBlock>(&message) {
                                    Ok(b) => {
                                        emit_event(&self.network_sender_out, NetworkEvent::PubsubMessage{
                                            source,
                                            message: PubsubMessage::Block(b),
                                        }).await;
                                    }
                                    Err(e) => warn!("Gossip Block from peer {:?} could not be deserialized: {}", source, e)
                                }
                            } else if topic == pubsub_msg_str {
                                match from_slice::<SignedMessage>(&message) {
                                    Ok(m) => {
                                        emit_event(&self.network_sender_out, NetworkEvent::PubsubMessage{
                                            source,
                                            message: PubsubMessage::Message(m),
                                        }).await;
                                    }
                                    Err(e) => warn!("Gossip Message from peer {:?} could not be deserialized: {}", source, e)
                                }
                            } else {
                                warn!("Getting gossip messages from unknown topic: {}", topic);
                            }
                        }
                        ForestBehaviourEvent::HelloRequest { request, channel, .. } => {
                            debug!("Received hello request: {:?}", request);
                            emit_event(&self.network_sender_out, NetworkEvent::HelloRequest {
                                request,
                                channel,
                            }).await;
                        }
                        ForestBehaviourEvent::HelloResponse { request_id, response, .. } => {
                            debug!("Received hello response (id: {:?})", request_id);
                            emit_event(&self.network_sender_out, NetworkEvent::HelloResponse {
                                request_id,
                                response,
                            }).await;
                        }
                        ForestBehaviourEvent::ChainExchangeRequest { channel, peer, request } => {
                            debug!("Received chain_exchange request (peerId: {:?})", peer);
                            let db = self.cs.clone();
                            async {
<<<<<<< HEAD
                                let response = task::spawn_blocking(move || -> ChainExchangeResponse {
                                    make_chain_exchange_response(db.as_ref(), &request)
=======
                                let response = task::spawn(async move {
                                    make_blocksync_response(db.as_ref(), &request).await
>>>>>>> 876b9881
                                }).await;
                                let _ = channel.send(response).await;
                            }.await;
                        }
                        ForestBehaviourEvent::ChainExchangeResponse { request_id, response, .. } => {
                            debug!("Received chain_exchange response (id: {:?})", request_id);
                            let tx = self.cx_request_table.remove(&request_id);

                            if let Some(tx) = tx {
                                if tx.send(response).is_err() {
                                    debug!("RPCResponse receive failed")
                                }
                            }
                            else {
                                debug!("RPCResponse receive failed: channel not found");
                            };
                        }
                        ForestBehaviourEvent::BitswapReceivedBlock(_peer_id, cid, block) => {
                            let res: Result<_, String> = self.cs.blockstore().put_raw(block.into(), Blake2b256).map_err(|e| e.to_string());
                            match res {
                                Ok(actual_cid) => {
                                    if actual_cid != cid {
                                        warn!("Bitswap cid mismatch: cid {:?}, expected cid: {:?}", actual_cid, cid);
                                    } else if let Some (chans) = self.bitswap_response_channels.remove(&cid) {
                                            for chan in chans.into_iter(){
                                                if chan.send(()).is_err() {
                                                    debug!("Bitswap response channel send failed");
                                                }
                                                trace!("Saved Bitswap block with cid {:?}", cid);
                                        }
                                    } else {
                                        warn!("Received Bitswap response, but response channel cannot be found");
                                    }
                                    emit_event(&self.network_sender_out, NetworkEvent::BitswapBlock{cid}).await;
                                }
                                Err(e) => {
                                    warn!("failed to save bitswap block: {:?}", e.to_string());
                                }
                            }
                        },
                        ForestBehaviourEvent::BitswapReceivedWant(peer_id, cid,) => match self.cs.blockstore().get(&cid) {
                            Ok(Some(data)) => {
                                match swarm_stream.get_mut().send_block(&peer_id, cid, data) {
                                    Ok(_) => trace!("Sent bitswap message successfully"),
                                    Err(e) => warn!("Failed to send Bitswap reply: {}", e.to_string()),
                                }
                            }
                            Ok(None) => {
                                trace!("Don't have data for: {}", cid);
                            }
                            Err(e) => {
                                trace!("Failed to get data: {}", e.to_string());
                            }
                        },
                    }
                    None => { break; }
                },
                rpc_message = network_stream.next() => match rpc_message {
                    Some(message) =>  match message {
                        NetworkMessage::PubsubMessage { topic, message } => {
                            if let Err(e) = swarm_stream.get_mut().publish(&topic, message) {
                                warn!("Failed to send gossipsub message: {:?}", e);
                            }
                        }
                        NetworkMessage::HelloRequest { peer_id, request } => {
                            let _ = swarm_stream.get_mut().send_rpc_request(&peer_id, RPCRequest::Hello(request));
                        }
                        NetworkMessage::ChainExchangeRequest { peer_id, request, response_channel } => {
                            let id = swarm_stream.get_mut().send_rpc_request(&peer_id, RPCRequest::ChainExchange(request));
                            debug!("Sent BS Request with id: {:?}", id);
                            self.cx_request_table.insert(id, response_channel);
                        }
                        NetworkMessage::BitswapRequest { cid, response_channel } => {
                            if let Err(e) = swarm_stream.get_mut().want_block(cid, 1000) {
                                warn!("Failed to send a bitswap want_block: {}", e.to_string());
                            } else if let Some(chans) = self.bitswap_response_channels.get_mut(&cid) {
                                    chans.push(response_channel);
                                } else {
                                    self.bitswap_response_channels.insert(cid, vec![response_channel]);
                                }
                        }
                    }
                    None => { break; }
                },
                interval_event = interval.next() => if interval_event.is_some() {
                    info!("Peers connected: {}", swarm_stream.get_ref().peers().len());
                }
            };
        }
    }

    /// Returns a `Sender` allowing you to send messages over GossipSub
    pub fn network_sender(&self) -> Sender<NetworkMessage> {
        self.network_sender_in.clone()
    }

    /// Returns a `Receiver` to listen to network events
    pub fn network_receiver(&self) -> Receiver<NetworkEvent> {
        self.network_receiver_out.clone()
    }
}
async fn emit_event(sender: &Sender<NetworkEvent>, event: NetworkEvent) {
    if !sender.is_full() {
        sender.send(event).await
    } else {
        // TODO this would be better to keep the events that would be ignored in some sort of buffer
        // so that they can be pulled off and sent through the channel when there is available space
        error!("network sender channel was full, ignoring event");
    }
}

/// Builds the transport stack that LibP2P will communicate over
pub fn build_transport(local_key: Keypair) -> Boxed<(PeerId, StreamMuxerBox), Error> {
    let transport = libp2p::tcp::TcpConfig::new().nodelay(true);
    let transport = libp2p::dns::DnsConfig::new(transport).unwrap();
    let dh_keys = noise::Keypair::<noise::X25519Spec>::new()
        .into_authentic(&local_key)
        .expect("Noise key generation failed");
    let mut yamux_config = yamux::Config::default();
    yamux_config.set_max_buffer_size(16 * 1024 * 1024);
    yamux_config.set_receive_window(16 * 1024 * 1024);
    transport
        .upgrade(core::upgrade::Version::V1)
        .authenticate(noise::NoiseConfig::xx(dh_keys).into_authenticated())
        .multiplex(core::upgrade::SelectUpgrade::new(
            yamux_config,
            mplex::MplexConfig::new(),
        ))
        .map(|(peer, muxer), _| (peer, core::muxing::StreamMuxerBox::new(muxer)))
        .timeout(Duration::from_secs(20))
        .map_err(|err| Error::new(ErrorKind::Other, err))
        .boxed()
}

/// Fetch keypair from disk, returning none if it cannot be decoded
pub fn get_keypair(path: &str) -> Option<Keypair> {
    match read_file_to_vec(&path) {
        Err(e) => {
            info!("Networking keystore not found!");
            trace!("Error {:?}", e);
            None
        }
        Ok(mut vec) => match ed25519::Keypair::decode(&mut vec) {
            Ok(kp) => {
                info!("Recovered libp2p keypair from {:?}", &path);
                Some(Keypair::Ed25519(kp))
            }
            Err(e) => {
                info!("Could not decode networking keystore!");
                trace!("Error {:?}", e);
                None
            }
        },
    }
}<|MERGE_RESOLUTION|>--- conflicted
+++ resolved
@@ -245,13 +245,8 @@
                             debug!("Received chain_exchange request (peerId: {:?})", peer);
                             let db = self.cs.clone();
                             async {
-<<<<<<< HEAD
-                                let response = task::spawn_blocking(move || -> ChainExchangeResponse {
-                                    make_chain_exchange_response(db.as_ref(), &request)
-=======
                                 let response = task::spawn(async move {
-                                    make_blocksync_response(db.as_ref(), &request).await
->>>>>>> 876b9881
+                                    make_chain_exchange_response(db.as_ref(), &request).await
                                 }).await;
                                 let _ = channel.send(response).await;
                             }.await;
