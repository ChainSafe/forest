--- conflicted
+++ resolved
@@ -10,11 +10,9 @@
 use forest_cid::{multihash::Blake2b256, Cid};
 use futures::select;
 use futures_util::stream::StreamExt;
-<<<<<<< HEAD
 use ipld_blockstore::BlockStore;
-use libp2p::request_response::{RequestId, ResponseChannel};
-=======
->>>>>>> 3d3af378
+use libp2p_request_response::{RequestId, ResponseChannel};
+
 use libp2p::{
     core,
     core::muxing::StreamMuxerBox,
@@ -23,7 +21,6 @@
     identity::{ed25519, Keypair},
     mplex, secio, yamux, PeerId, Swarm, Transport,
 };
-use libp2p_request_response::{RequestId, ResponseChannel};
 use log::{debug, info, trace, warn};
 use std::io::{Error, ErrorKind};
 use std::sync::Arc;
@@ -33,7 +30,7 @@
 const PUBSUB_TOPICS: [&str; 2] = ["/fil/blocks", "/fil/msgs"];
 
 /// Events emitted by this Service
-#[derive(Debug)]
+#[derive(Debug, Clone)]
 pub enum NetworkEvent {
     PubsubMessage {
         source: PeerId,
