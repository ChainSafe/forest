// Copyright 2019-2022 ChainSafe Systems
// SPDX-License-Identifier: Apache-2.0, MIT

use cid::Cid;
use forest_blocks::{Block, BlockHeader, FullTipset, Tipset, BLOCK_MESSAGE_LIMIT};
use forest_encoding::tuple::*;
use forest_message::SignedMessage;
use fvm_shared::message::Message;
use serde::{Deserialize, Deserializer, Serialize, Serializer};
use std::convert::TryFrom;
use std::sync::Arc;

/// `ChainExchange` Filecoin header set bit.
pub const HEADERS: u64 = 0b01;
/// `ChainExchange` Filecoin messages set bit.
pub const MESSAGES: u64 = 0b10;

/// The payload that gets sent to another node to request for blocks and messages.
#[derive(Clone, Debug, PartialEq, Eq, Serialize_tuple, Deserialize_tuple)]
pub struct ChainExchangeRequest {
    /// The tipset [Cid] to start the request from.
    pub start: Vec<Cid>,
    /// The amount of epochs to request.
    pub request_len: u64,
<<<<<<< HEAD
    /// 1 is Block only, 2 is Messages only, 3 is Blocks and Messages.
=======
    /// 1 for Block only, 2 for Messages only, 3 for Blocks and Messages.
>>>>>>> 6a6d836a
    pub options: u64,
}

impl ChainExchangeRequest {
    /// If a request has the [HEADERS] bit set and requests Filecoin headers.
    pub fn include_blocks(&self) -> bool {
        self.options & HEADERS > 0
    }

    /// If a request has the [MESSAGES] bit set and requests messages of a block.
    pub fn include_messages(&self) -> bool {
        self.options & MESSAGES > 0
    }
}

/// Status codes of a `chain_exchange` response.
#[derive(Clone, Debug, PartialEq, Eq)]
pub enum ChainExchangeResponseStatus {
    /// All is well.
    Success,
    /// We could not fetch all blocks requested (but at least we returned
    /// the `Head` requested). Not considered an error.
    PartialResponse,
    /// Request.Start not found.
    BlockNotFound,
    /// Requester is making too many requests.
    GoAway,
    /// Internal error occurred.
    InternalError,
    /// Request was bad.
    BadRequest,
    /// Other undefined response code.
    Other(i32),
}

impl Serialize for ChainExchangeResponseStatus {
    fn serialize<S>(&self, serializer: S) -> Result<S::Ok, S::Error>
    where
        S: Serializer,
    {
        use ChainExchangeResponseStatus::*;
        let code: i32 = match self {
            Success => 0,
            PartialResponse => 101,
            BlockNotFound => 201,
            GoAway => 202,
            InternalError => 203,
            BadRequest => 204,
            Other(i) => *i,
        };
        code.serialize(serializer)
    }
}

impl<'de> Deserialize<'de> for ChainExchangeResponseStatus {
    fn deserialize<D>(deserializer: D) -> Result<Self, <D as Deserializer<'de>>::Error>
    where
        D: Deserializer<'de>,
    {
        let code: i32 = Deserialize::deserialize(deserializer)?;

        use ChainExchangeResponseStatus::*;
        let status = match code {
            0 => Success,
            101 => PartialResponse,
            201 => BlockNotFound,
            202 => GoAway,
            203 => InternalError,
            204 => BadRequest,
            x => Other(x),
        };
        Ok(status)
    }
}

/// The response to a `ChainExchange` request.
#[derive(Clone, Debug, PartialEq, Serialize_tuple, Deserialize_tuple)]
pub struct ChainExchangeResponse {
    /// Status code of the response.
    pub status: ChainExchangeResponseStatus,
    /// Status message indicating failure reason.
    pub message: String,
    /// The tipsets requested.
    pub chain: Vec<TipsetBundle>,
}

impl ChainExchangeResponse {
    /// Converts `chain_exchange` response into result.
    /// Returns an error if the response status is not `Ok`.
    /// Tipset bundle is converted into generic return type with `TryFrom` trait implementation.
    pub fn into_result<T>(self) -> Result<Vec<T>, String>
    where
        T: TryFrom<TipsetBundle, Error = String>,
    {
        if self.status != ChainExchangeResponseStatus::Success
            && self.status != ChainExchangeResponseStatus::PartialResponse
        {
            return Err(format!("Status {:?}: {}", self.status, self.message));
        }

        self.chain.into_iter().map(T::try_from).collect()
    }
}
/// Contains all BLS and SECP messages and their indexes per block
#[derive(Clone, Debug, PartialEq, Eq, Serialize_tuple, Deserialize_tuple)]
pub struct CompactedMessages {
    /// Unsigned BLS messages.
    pub bls_msgs: Vec<Message>,
    /// Describes which block each message belongs to.
    pub bls_msg_includes: Vec<Vec<u64>>,

    /// Signed SECP messages.
    pub secp_msgs: Vec<SignedMessage>,
    /// Describes which block each message belongs to.
    pub secp_msg_includes: Vec<Vec<u64>>,
}

/// Contains the blocks and messages in a particular tipset
#[derive(Clone, Debug, PartialEq, Serialize_tuple, Deserialize_tuple, Default)]
pub struct TipsetBundle {
    /// The blocks in the tipset.
    pub blocks: Vec<BlockHeader>,

    /// Compressed messages format.
    pub messages: Option<CompactedMessages>,
}

impl TryFrom<TipsetBundle> for Tipset {
    type Error = String;

    fn try_from(tsb: TipsetBundle) -> Result<Self, Self::Error> {
        Tipset::new(tsb.blocks).map_err(|e| e.to_string())
    }
}

impl TryFrom<TipsetBundle> for Arc<Tipset> {
    type Error = String;

    fn try_from(tsb: TipsetBundle) -> Result<Self, Self::Error> {
        Tipset::try_from(tsb).map(Arc::new)
    }
}

impl TryFrom<TipsetBundle> for CompactedMessages {
    type Error = String;

    fn try_from(tsb: TipsetBundle) -> Result<Self, Self::Error> {
        tsb.messages
            .ok_or_else(|| "Request contained no messages".to_string())
    }
}

impl TryFrom<TipsetBundle> for FullTipset {
    type Error = String;

    fn try_from(tsb: TipsetBundle) -> Result<FullTipset, Self::Error> {
        fts_from_bundle_parts(tsb.blocks, tsb.messages.as_ref())
    }
}

impl TryFrom<&TipsetBundle> for FullTipset {
    type Error = String;

    fn try_from(tsb: &TipsetBundle) -> Result<FullTipset, Self::Error> {
        fts_from_bundle_parts(tsb.blocks.clone(), tsb.messages.as_ref())
    }
}

/// Constructs a [`FullTipset`] from headers and compacted messages from a bundle.
fn fts_from_bundle_parts(
    headers: Vec<BlockHeader>,
    messages: Option<&CompactedMessages>,
) -> Result<FullTipset, String> {
    let CompactedMessages {
        bls_msgs,
        bls_msg_includes,
        secp_msg_includes,
        secp_msgs,
    } = messages.ok_or("Tipset bundle did not contain message bundle")?;

    if headers.len() != bls_msg_includes.len() || headers.len() != secp_msg_includes.len() {
        return Err(
            format!("Invalid formed Tipset bundle, lengths of includes does not match blocks. Header len: {}, bls_msg len: {}, secp_msg len: {}", headers.len(), bls_msg_includes.len(), secp_msg_includes.len()),
        );
    }

    fn values_from_indexes<T: Clone>(indexes: &[u64], values: &[T]) -> Result<Vec<T>, String> {
        indexes
            .iter()
            .map(|idx| {
                values
                    .get(*idx as usize)
                    .cloned()
                    .ok_or_else(|| "Invalid message index".to_string())
            })
            .collect()
    }

    let blocks = headers
        .into_iter()
        .enumerate()
        .map(|(i, header)| {
            let message_count = bls_msg_includes[i].len() + secp_msg_includes[i].len();
            if message_count > BLOCK_MESSAGE_LIMIT {
                return Err(format!(
                    "Block {} in bundle has too many messages ({} > {})",
                    i, message_count, BLOCK_MESSAGE_LIMIT
                ));
            }
            let bls_messages = values_from_indexes(&bls_msg_includes[i], bls_msgs)?;
            let secp_messages = values_from_indexes(&secp_msg_includes[i], secp_msgs)?;

            Ok(Block {
                header,
                bls_messages,
                secp_messages,
            })
        })
        .collect::<Result<_, _>>()?;

    FullTipset::new(blocks).map_err(|e| e.to_string())
}<|MERGE_RESOLUTION|>--- conflicted
+++ resolved
@@ -22,11 +22,7 @@
     pub start: Vec<Cid>,
     /// The amount of epochs to request.
     pub request_len: u64,
-<<<<<<< HEAD
-    /// 1 is Block only, 2 is Messages only, 3 is Blocks and Messages.
-=======
     /// 1 for Block only, 2 for Messages only, 3 for Blocks and Messages.
->>>>>>> 6a6d836a
     pub options: u64,
 }
 
