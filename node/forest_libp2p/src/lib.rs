--- conflicted
+++ resolved
@@ -3,17 +3,11 @@
 
 #![recursion_limit = "1024"]
 
-<<<<<<< HEAD
-pub mod behaviour;
-pub mod config;
-pub mod rpc;
-pub mod service;
-=======
 mod behaviour;
 mod config;
+pub mod rpc;
 mod service;
 
 pub use self::behaviour::*;
 pub use self::config::*;
-pub use self::service::*;
->>>>>>> 59e2fc7c
+pub use self::service::*;