// Copyright 2019-2022 ChainSafe Systems
// SPDX-License-Identifier: Apache-2.0, MIT

use async_trait::async_trait;
use asynchronous_codec::FramedRead;
use forest_encoding::de::DeserializeOwned;
use futures::prelude::*;
use fvm_ipld_encoding::to_vec;
use libp2p::core::ProtocolName;
use libp2p::request_response::OutboundFailure;
use libp2p::request_response::RequestResponseCodec;
use serde::Serialize;
use std::io;
use std::marker::PhantomData;

mod cbor_codec;
use cbor_codec::Decoder;

<<<<<<< HEAD
/// Generic CBOR `RequestResponse` type. This is just needed to satisfy [`RequestResponseCodec`]
=======
/// Generic `Cbor` `RequestResponse` type. This is just needed to satisfy [`RequestResponseCodec`]
>>>>>>> 6a6d836a
/// for Hello and `ChainExchange` protocols without duplication.
#[derive(Clone)]
pub struct CborRequestResponse<P, RQ, RS> {
    protocol: PhantomData<P>,
    request: PhantomData<RQ>,
    response: PhantomData<RS>,
}

impl<P, RQ, RS> Default for CborRequestResponse<P, RQ, RS> {
    fn default() -> Self {
        Self {
            protocol: PhantomData::<P>::default(),
            request: PhantomData::<RQ>::default(),
            response: PhantomData::<RS>::default(),
        }
    }
}

/// LibP2P request response outbound error type. This indicates a failure sending a request to
/// a peer. This is different from a failure response from a node, as this is an error that
/// prevented a response.
///
/// This type mirrors the internal LibP2P type, but this avoids having to expose that internal type.
#[derive(Debug)]
pub enum RequestResponseError {
    /// The request could not be sent because a dialing attempt failed.
    DialFailure,
    /// The request timed out before a response was received.
    ///
    /// It is not known whether the request may have been
    /// received (and processed) by the remote peer.
    Timeout,
    /// The connection closed before a response was received.
    ///
    /// It is not known whether the request may have been
    /// received (and processed) by the remote peer.
    ConnectionClosed,
    /// The remote supports none of the requested protocols.
    UnsupportedProtocols,
}

impl From<OutboundFailure> for RequestResponseError {
    fn from(err: OutboundFailure) -> Self {
        match err {
            OutboundFailure::DialFailure => Self::DialFailure,
            OutboundFailure::Timeout => Self::Timeout,
            OutboundFailure::ConnectionClosed => Self::ConnectionClosed,
            OutboundFailure::UnsupportedProtocols => Self::UnsupportedProtocols,
        }
    }
}

#[async_trait]
impl<P, RQ, RS> RequestResponseCodec for CborRequestResponse<P, RQ, RS>
where
    P: ProtocolName + Clone + Send + Sync,
    RQ: Serialize + DeserializeOwned + Clone + Send + Sync + 'static,
    RS: Serialize + DeserializeOwned + Clone + Send + Sync + 'static,
{
    type Protocol = P;
    type Request = RQ;
    type Response = RS;

    async fn read_request<T>(&mut self, _: &Self::Protocol, io: &mut T) -> io::Result<Self::Request>
    where
        T: AsyncRead + Unpin + Send,
    {
        let mut reader = FramedRead::new(io, Decoder::<RQ>::new());
        // Expect only one request
        let req = reader
            .next()
            .await
            .transpose()
            .map_err(|e| io::Error::new(io::ErrorKind::Other, e.to_string()))?
            .ok_or_else(|| io::Error::new(io::ErrorKind::Other, "read_request returned none"))?;
        Ok(req)
    }

    async fn read_response<T>(
        &mut self,
        _: &Self::Protocol,
        io: &mut T,
    ) -> io::Result<Self::Response>
    where
        T: AsyncRead + Unpin + Send,
    {
        let mut reader = FramedRead::new(io, Decoder::<RS>::new());
        // Expect only one response
        let resp = reader
            .next()
            .await
            .transpose()
            .map_err(|e| io::Error::new(io::ErrorKind::Other, e.to_string()))?
            .ok_or_else(|| io::Error::new(io::ErrorKind::Other, "read_response returned none"))?;
        Ok(resp)
    }

    async fn write_request<T>(
        &mut self,
        _: &Self::Protocol,
        io: &mut T,
        req: Self::Request,
    ) -> io::Result<()>
    where
        T: AsyncWrite + Unpin + Send,
    {
        // TODO: Use FramedWrite to stream write. Dilemma right now is if we should fork the cbor codec so we can replace serde_cbor to our fork of serde_cbor

        io.write_all(
            &to_vec(&req).map_err(|e| io::Error::new(io::ErrorKind::Other, e.to_string()))?,
        )
        .await?;
        io.close().await?;
        Ok(())
    }

    async fn write_response<T>(
        &mut self,
        _: &Self::Protocol,
        io: &mut T,
        res: Self::Response,
    ) -> io::Result<()>
    where
        T: AsyncWrite + Unpin + Send,
    {
        // TODO: Use FramedWrite to stream write. Dilemma right now is if we should fork the cbor codec so we can replace serde_cbor to our fork of serde_cbor
        io.write_all(
            &to_vec(&res).map_err(|e| io::Error::new(io::ErrorKind::Other, e.to_string()))?,
        )
        .await?;
        io.close().await?;
        Ok(())
    }
}<|MERGE_RESOLUTION|>--- conflicted
+++ resolved
@@ -16,11 +16,7 @@
 mod cbor_codec;
 use cbor_codec::Decoder;
 
-<<<<<<< HEAD
-/// Generic CBOR `RequestResponse` type. This is just needed to satisfy [`RequestResponseCodec`]
-=======
 /// Generic `Cbor` `RequestResponse` type. This is just needed to satisfy [`RequestResponseCodec`]
->>>>>>> 6a6d836a
 /// for Hello and `ChainExchange` protocols without duplication.
 #[derive(Clone)]
 pub struct CborRequestResponse<P, RQ, RS> {
