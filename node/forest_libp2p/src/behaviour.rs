--- conflicted
+++ resolved
@@ -58,11 +58,7 @@
     static ref CURRENT_COMMIT: &'static str = git_version!(fallback = "unknown");
 }
 
-<<<<<<< HEAD
-/// LibP2P behavior for the Forest node. This handles all sub protocols needed for a Filecoin node.
-=======
 /// Libp2p behavior for the Forest node. This handles all sub protocols needed for a Filecoin node.
->>>>>>> 6a6d836a
 #[derive(NetworkBehaviour)]
 #[behaviour(
     out_event = "ForestBehaviourEvent",
@@ -104,11 +100,7 @@
     response: ChainExchangeResponse,
 }
 
-<<<<<<< HEAD
-/// Event type which is emitted from the [`ForestBehaviour`] into the LibP2P service.
-=======
 /// Event type which is emitted from the [`ForestBehaviour`] into the libp2p service.
->>>>>>> 6a6d836a
 #[derive(Debug)]
 pub(crate) enum ForestBehaviourEvent {
     PeerConnected(PeerId),
