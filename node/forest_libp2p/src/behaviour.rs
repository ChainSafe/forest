// Copyright 2020 ChainSafe Systems
// SPDX-License-Identifier: Apache-2.0, MIT

use crate::chain_exchange::{
    ChainExchangeCodec, ChainExchangeProtocolName, ChainExchangeRequest, ChainExchangeResponse,
};
use crate::config::Libp2pConfig;
use crate::hello::{HelloCodec, HelloProtocolName, HelloRequest, HelloResponse};
use forest_cid::Cid;
use futures::channel::oneshot::{self, Sender as OneShotSender};
use futures::{prelude::*, stream::FuturesUnordered};
<<<<<<< HEAD
=======
use libp2p::core::identity::Keypair;
use libp2p::core::PeerId;
>>>>>>> 2f87782c
use libp2p::gossipsub::{
    error::PublishError, Gossipsub, GossipsubEvent, IdentTopic as Topic, MessageAuthenticity,
    MessageId, TopicHash, ValidationMode,
};
use libp2p::identify::{Identify, IdentifyEvent};
use libp2p::kad::record::store::MemoryStore;
use libp2p::kad::{Kademlia, KademliaConfig, KademliaEvent, QueryId};
use libp2p::mdns::{Mdns, MdnsEvent};
use libp2p::multiaddr::Protocol;
use libp2p::ping::{
    handler::{PingFailure, PingSuccess},
    Ping, PingEvent,
};
use libp2p::request_response::{
    ProtocolSupport, RequestId, RequestResponse, RequestResponseConfig, RequestResponseEvent,
    RequestResponseMessage, ResponseChannel,
};
use libp2p::swarm::{
    toggle::Toggle, NetworkBehaviourAction, NetworkBehaviourEventProcess, PollParameters,
};
use libp2p::NetworkBehaviour;
use libp2p::{core::identity::Keypair, gossipsub::error::SubscriptionError};
use libp2p::{core::PeerId, gossipsub::GossipsubConfigBuilder};
use libp2p_bitswap::{Bitswap, BitswapEvent, Priority};
use log::{debug, trace, warn};
use std::collections::HashMap;
use std::collections::HashSet;
use std::convert::TryFrom;
use std::error::Error;
use std::pin::Pin;
use std::time::Duration;
use std::time::{SystemTime, UNIX_EPOCH};
use std::{task::Context, task::Poll};
use tiny_cid::Cid as Cid2;

#[derive(NetworkBehaviour)]
#[behaviour(out_event = "ForestBehaviourEvent", poll_method = "poll")]
pub struct ForestBehaviour {
    gossipsub: Gossipsub,
    mdns: Toggle<Mdns>,
    ping: Ping,
    identify: Identify,
    // TODO would be nice to have this handled together and generic, to avoid duplicated polling
    // but is fine for now, since the protocols are handled slightly differently.
    hello: RequestResponse<HelloCodec>,
    chain_exchange: RequestResponse<ChainExchangeCodec>,
    kademlia: Toggle<Kademlia<MemoryStore>>,
    bitswap: Bitswap,
    #[behaviour(ignore)]
    events: Vec<ForestBehaviourEvent>,
    #[behaviour(ignore)]
    peers: HashSet<PeerId>,
    /// Keeps track of Chain exchange requests to responses
    #[behaviour(ignore)]
    cx_request_table: HashMap<RequestId, OneShotSender<ChainExchangeResponse>>,
<<<<<<< HEAD
    /// Boxed futures of responses for the
=======
    /// Boxed futures of responses for Chain Exchange incoming requests. This needs to be polled
    /// in the behaviour to have access to the `RequestResponse` protocol when sending response.
    ///
    /// This technically shouldn't be necessary, because the response can just be sent through the
    /// internal channel, but is necessary to avoid forking `RequestResponse`.
>>>>>>> 2f87782c
    #[behaviour(ignore)]
    cx_pending_responses:
        FuturesUnordered<Pin<Box<dyn Future<Output = Option<RequestProcessingOutcome>> + Send>>>,
}

struct RequestProcessingOutcome {
    inner_channel: ResponseChannel<ChainExchangeResponse>,
    response: ChainExchangeResponse,
}

#[derive(Debug)]
pub enum ForestBehaviourEvent {
    PeerDialed(PeerId),
    PeerDisconnected(PeerId),
    GossipMessage {
        source: PeerId,
        topic: TopicHash,
        message: Vec<u8>,
    },
    BitswapReceivedBlock(PeerId, Cid, Box<[u8]>),
    BitswapReceivedWant(PeerId, Cid),
    HelloRequest {
        peer: PeerId,
        request: HelloRequest,
    },
    HelloResponse {
        peer: PeerId,
        request_id: RequestId,
        response: HelloResponse,
    },
    ChainExchangeRequest {
        peer: PeerId,
        request: ChainExchangeRequest,
        channel: OneShotSender<ChainExchangeResponse>,
    },
}

impl NetworkBehaviourEventProcess<MdnsEvent> for ForestBehaviour {
    fn inject_event(&mut self, event: MdnsEvent) {
        match event {
            MdnsEvent::Discovered(list) => {
                for (peer, _) in list {
                    trace!("mdns: Discovered peer {}", peer.to_base58());
                    self.add_peer(peer);
                }
            }
            MdnsEvent::Expired(list) => {
                if self.mdns.is_enabled() {
                    for (peer, _) in list {
                        if !self.mdns.as_ref().unwrap().has_node(&peer) {
                            self.remove_peer(&peer);
                        }
                    }
                }
            }
        }
    }
}

impl NetworkBehaviourEventProcess<KademliaEvent> for ForestBehaviour {
    fn inject_event(&mut self, event: KademliaEvent) {
        match event {
            KademliaEvent::RoutingUpdated { peer, .. } => {
                self.add_peer(peer);
            }
            event => {
                trace!("kad: {:?}", event);
            }
        }
    }
}

impl NetworkBehaviourEventProcess<BitswapEvent> for ForestBehaviour {
    fn inject_event(&mut self, event: BitswapEvent) {
        match event {
            BitswapEvent::ReceivedBlock(peer_id, cid, data) => {
                // The `cid` from this event has a different type
                let cid = cid.to_bytes();
                match Cid::try_from(cid) {
                    Ok(cid) => self.events.push(ForestBehaviourEvent::BitswapReceivedBlock(
                        peer_id, cid, data,
                    )),
                    Err(e) => warn!("Fail to convert Cid: {}", e.to_string()),
                }
            }
            BitswapEvent::ReceivedWant(peer_id, cid, _priority) => {
                // The `cid` from this event has a different type
                let cid = cid.to_bytes();
                match Cid::try_from(cid) {
                    Ok(cid) => self
                        .events
                        .push(ForestBehaviourEvent::BitswapReceivedWant(peer_id, cid)),
                    Err(e) => warn!("Fail to convert Cid: {}", e.to_string()),
                }
            }
            BitswapEvent::ReceivedCancel(_peer_id, _cid) => {
                // TODO: Determine how to handle cancel
                trace!("BitswapEvent::ReceivedCancel, unimplemented");
            }
        }
    }
}

impl NetworkBehaviourEventProcess<GossipsubEvent> for ForestBehaviour {
    fn inject_event(&mut self, message: GossipsubEvent) {
        if let GossipsubEvent::Message {
            propagation_source,
            message,
            message_id: _,
        } = message
        {
            self.events.push(ForestBehaviourEvent::GossipMessage {
                source: propagation_source,
                topic: message.topic,
                message: message.data,
            })
        }
    }
}

impl NetworkBehaviourEventProcess<PingEvent> for ForestBehaviour {
    fn inject_event(&mut self, event: PingEvent) {
        match event.result {
            Result::Ok(PingSuccess::Ping { rtt }) => {
                trace!(
                    "PingSuccess::Ping rtt to {} is {} ms",
                    event.peer.to_base58(),
                    rtt.as_millis()
                );
            }
            Result::Ok(PingSuccess::Pong) => {
                trace!("PingSuccess::Pong from {}", event.peer.to_base58());
            }
            Result::Err(PingFailure::Timeout) => {
                debug!("PingFailure::Timeout {}", event.peer.to_base58());
            }
            Result::Err(PingFailure::Other { error }) => {
                debug!("PingFailure::Other {}: {}", event.peer.to_base58(), error);
            }
        }
    }
}

impl NetworkBehaviourEventProcess<IdentifyEvent> for ForestBehaviour {
    fn inject_event(&mut self, event: IdentifyEvent) {
        match event {
            IdentifyEvent::Received {
                peer_id,
                info,
                observed_addr,
            } => {
                trace!("Identified Peer {}", peer_id);
                trace!("protocol_version {}", info.protocol_version);
                trace!("agent_version {}", info.agent_version);
                trace!("listening_ addresses {:?}", info.listen_addrs);
                trace!("observed_address {}", observed_addr);
                trace!("protocols {:?}", info.protocols);
            }
            IdentifyEvent::Sent { .. } => (),
            IdentifyEvent::Error { .. } => (),
        }
    }
}

impl NetworkBehaviourEventProcess<RequestResponseEvent<HelloRequest, HelloResponse>>
    for ForestBehaviour
{
    fn inject_event(&mut self, event: RequestResponseEvent<HelloRequest, HelloResponse>) {
        match event {
            RequestResponseEvent::Message { peer, message } => match message {
                RequestResponseMessage::Request {
                    request,
                    channel,
                    request_id: _,
                } => {
                    let arrival = SystemTime::now()
                        .duration_since(UNIX_EPOCH)
                        .expect("System time before unix epoch")
                        .as_nanos();

                    debug!("Received hello request: {:?}", request);
                    let sent = SystemTime::now()
                        .duration_since(UNIX_EPOCH)
                        .expect("System time before unix epoch")
                        .as_nanos();
<<<<<<< HEAD
                    if self
                        .hello
                        .send_response(channel, HelloResponse { arrival, sent })
                        .is_err()
                    {
                        warn!("failed to send hello response to peer {:?}", peer);
                    }
=======

                    // Send hello response immediately, no need to have the overhead of emitting
                    // channel and polling future here.
                    self.hello
                        .send_response(channel, HelloResponse { arrival, sent });
>>>>>>> 2f87782c
                    self.events
                        .push(ForestBehaviourEvent::HelloRequest { request, peer });
                }
                RequestResponseMessage::Response {
                    request_id,
                    response,
                } => self.events.push(ForestBehaviourEvent::HelloResponse {
                    peer,
                    request_id,
                    response,
                }),
            },
            RequestResponseEvent::OutboundFailure {
                peer,
                request_id,
                error,
            } => warn!(
                "Hello outbound failure (peer: {:?}) (id: {:?}): {:?}",
                peer, request_id, error
            ),
            RequestResponseEvent::InboundFailure {
                peer,
                error,
                request_id: _,
            } => {
                warn!("Hello inbound error (peer: {:?}): {:?}", peer, error)
            }
            RequestResponseEvent::ResponseSent { .. } => (),
        }
    }
}

impl NetworkBehaviourEventProcess<RequestResponseEvent<ChainExchangeRequest, ChainExchangeResponse>>
    for ForestBehaviour
{
    fn inject_event(
        &mut self,
        event: RequestResponseEvent<ChainExchangeRequest, ChainExchangeResponse>,
    ) {
        match event {
            RequestResponseEvent::Message { peer, message } => match message {
                RequestResponseMessage::Request {
                    request,
                    channel,
                    request_id: _,
                } => {
<<<<<<< HEAD
                    let (tx, rx) = oneshot::channel();
                    self.cx_pending_responses.push(Box::pin(async move {
=======
                    // This creates a new channel to be used to handle the response from
                    // outside the libp2p service. This is necessary because libp2p req-res does
                    // not expose the response channel and this is better to control the interface.
                    let (tx, rx) = oneshot::channel();
                    self.cx_pending_responses.push(Box::pin(async move {
                        // Await on created channel response
>>>>>>> 2f87782c
                        rx.await
                            .map(|response| RequestProcessingOutcome {
                                inner_channel: channel,
                                response,
                            })
                            .ok()
                    }));

                    self.events
                        .push(ForestBehaviourEvent::ChainExchangeRequest {
                            peer,
                            request,
<<<<<<< HEAD
=======
                            // Sender for the channel polled above will be emitted and handled
                            // by whatever consumes the events
>>>>>>> 2f87782c
                            channel: tx,
                        })
                }
                RequestResponseMessage::Response {
                    request_id,
                    response,
                } => {
                    let tx = self.cx_request_table.remove(&request_id);

                    if let Some(tx) = tx {
                        if tx.send(response).is_err() {
                            debug!("RPCResponse receive failed")
                        }
                    } else {
                        debug!("RPCResponse receive failed: channel not found");
                    };
                }
            },
            RequestResponseEvent::OutboundFailure {
                peer,
                request_id,
                error,
            } => warn!(
                "ChainExchange outbound error (peer: {:?}) (id: {:?}): {:?}",
                peer, request_id, error
            ),
            RequestResponseEvent::InboundFailure {
                peer,
                error,
                request_id: _,
            } => warn!(
                "ChainExchange inbound error (peer: {:?}): {:?}",
                peer, error
            ),
            RequestResponseEvent::ResponseSent { .. } => (),
        }
    }
}

impl ForestBehaviour {
    /// Consumes the events list when polled.
    fn poll<TBehaviourIn>(
        &mut self,
        cx: &mut Context,
        _: &mut impl PollParameters,
    ) -> Poll<NetworkBehaviourAction<TBehaviourIn, ForestBehaviourEvent>> {
        // Poll to see if any response is ready to be sent back.
        while let Poll::Ready(Some(outcome)) = self.cx_pending_responses.poll_next_unpin(cx) {
            let RequestProcessingOutcome {
                inner_channel,
                response,
            } = match outcome {
                Some(outcome) => outcome,
                // The response builder was too busy and thus the request was dropped. This is
                // later on reported as a `InboundFailure::Omission`.
                None => continue,
            };

<<<<<<< HEAD
            if self
                .chain_exchange
                .send_response(inner_channel, response)
                .is_err()
            {
                // TODO can include request id from RequestProcessingOutcome
                warn!("failed to send chain exchange response");
            }
=======
            self.chain_exchange.send_response(inner_channel, response)
>>>>>>> 2f87782c
        }
        if !self.events.is_empty() {
            return Poll::Ready(NetworkBehaviourAction::GenerateEvent(self.events.remove(0)));
        }
        Poll::Pending
    }

    pub fn new(local_key: &Keypair, config: &Libp2pConfig, network_name: &str) -> Self {
        let local_peer_id = local_key.public().into_peer_id();
        let mut gs_config_builder = GossipsubConfigBuilder::default();
        gs_config_builder.max_transmit_size(1 << 20);
        gs_config_builder.validation_mode(ValidationMode::Strict);

        let gossipsub_config = gs_config_builder.build().unwrap();

        let mut bitswap = Bitswap::new();

        // Kademlia config
        let store = MemoryStore::new(local_peer_id.to_owned());
        let mut kad_config = KademliaConfig::default();
        let network = format!("/fil/kad/{}/kad/1.0.0", network_name);
        kad_config.set_protocol_name(network.as_bytes().to_vec());
        let kademlia_opt = if config.kademlia {
            let mut kademlia = Kademlia::with_config(local_peer_id, store, kad_config);
            for multiaddr in config.bootstrap_peers.iter() {
                let mut addr = multiaddr.to_owned();
                if let Some(Protocol::P2p(mh)) = addr.pop() {
                    let peer_id = PeerId::from_multihash(mh).unwrap();
                    kademlia.add_address(&peer_id, addr);
                    bitswap.connect(peer_id);
                } else {
                    warn!("Could not add addr {} to Kademlia DHT", multiaddr)
                }
            }
            if let Err(e) = kademlia.bootstrap() {
                warn!("Kademlia bootstrap failed: {}", e);
            }
            Some(kademlia)
        } else {
            None
        };

        let mdns_opt = if config.mdns {
            Some(async_std::task::block_on(Mdns::new()).expect("Could not start mDNS"))
        } else {
            None
        };

        let hp = std::iter::once((HelloProtocolName, ProtocolSupport::Full));
        let cp = std::iter::once((ChainExchangeProtocolName, ProtocolSupport::Full));

        let mut req_res_config = RequestResponseConfig::default();
        req_res_config.set_request_timeout(Duration::from_secs(20));
        req_res_config.set_connection_keep_alive(Duration::from_secs(20));

        ForestBehaviour {
            gossipsub: Gossipsub::new(
                MessageAuthenticity::Signed(local_key.clone()),
                gossipsub_config,
            )
            .unwrap(),
            mdns: mdns_opt.into(),
            ping: Ping::default(),
            identify: Identify::new(
                "ipfs/0.1.0".into(),
                // TODO update to include actual version
                format!("forest-{}", "0.1.0"),
                local_key.public(),
            ),
            kademlia: kademlia_opt.into(),
            bitswap,
            hello: RequestResponse::new(HelloCodec::default(), hp, req_res_config.clone()),
            chain_exchange: RequestResponse::new(ChainExchangeCodec::default(), cp, req_res_config),
            cx_pending_responses: Default::default(),
            cx_request_table: Default::default(),
            events: vec![],
            peers: Default::default(),
        }
    }

    /// Bootstrap Kademlia network
    pub fn bootstrap(&mut self) -> Result<QueryId, String> {
        if let Some(active_kad) = self.kademlia.as_mut() {
            active_kad.bootstrap().map_err(|e| e.to_string())
        } else {
            Err("Kademlia is not activated".to_string())
        }
    }

    /// Publish data over the gossip network.
    pub fn publish(
        &mut self,
        topic: Topic,
        data: impl Into<Vec<u8>>,
    ) -> Result<MessageId, PublishError> {
        self.gossipsub.publish(topic, data)
    }

    /// Subscribe to a gossip topic.
    pub fn subscribe(&mut self, topic: &Topic) -> Result<bool, SubscriptionError> {
        self.gossipsub.subscribe(topic)
    }

    /// Send a hello request or response to some peer.
    pub fn send_hello_request(&mut self, peer_id: &PeerId, request: HelloRequest) {
        self.hello.send_request(peer_id, request);
    }

    /// Send a chain exchange request or response to some peer.
    pub fn send_chain_exchange_request(
        &mut self,
        peer_id: &PeerId,
        request: ChainExchangeRequest,
        response_channel: OneShotSender<ChainExchangeResponse>,
    ) {
        let req_id = self.chain_exchange.send_request(peer_id, request);
        self.cx_request_table.insert(req_id, response_channel);
    }

    /// Adds peer to the peer set.
    pub fn add_peer(&mut self, peer_id: PeerId) {
        self.peers.insert(peer_id.clone());
        self.bitswap.connect(peer_id);
    }

    /// Adds peer to the peer set.
    pub fn remove_peer(&mut self, peer_id: &PeerId) {
        self.peers.remove(peer_id);
    }

    /// Adds peer to the peer set.
    pub fn peers(&self) -> &HashSet<PeerId> {
        &self.peers
    }

    /// Send a block to a peer over bitswap
    pub fn send_block(
        &mut self,
        peer_id: &PeerId,
        cid: Cid,
        data: Box<[u8]>,
    ) -> Result<(), Box<dyn Error>> {
        debug!("send {}", cid.to_string());
        let cid = cid.to_bytes();
        let cid = Cid2::try_from(cid)?;
        self.bitswap.send_block(peer_id, cid, data);
        Ok(())
    }

    /// Send a request for data over bitswap
    pub fn want_block(&mut self, cid: Cid, priority: Priority) -> Result<(), Box<dyn Error>> {
        debug!("want {}", cid.to_string());
        let cid = cid.to_bytes();
        let cid = Cid2::try_from(cid)?;
        self.bitswap.want_block(cid, priority);
        Ok(())
    }

    /// Cancel a bitswap request
    pub fn cancel_block(&mut self, cid: &Cid) -> Result<(), Box<dyn Error>> {
        debug!("cancel {}", cid.to_string());
        let cid = cid.to_bytes();
        let cid = Cid2::try_from(cid)?;
        self.bitswap.cancel_block(&cid);
        Ok(())
    }
}<|MERGE_RESOLUTION|>--- conflicted
+++ resolved
@@ -9,11 +9,6 @@
 use forest_cid::Cid;
 use futures::channel::oneshot::{self, Sender as OneShotSender};
 use futures::{prelude::*, stream::FuturesUnordered};
-<<<<<<< HEAD
-=======
-use libp2p::core::identity::Keypair;
-use libp2p::core::PeerId;
->>>>>>> 2f87782c
 use libp2p::gossipsub::{
     error::PublishError, Gossipsub, GossipsubEvent, IdentTopic as Topic, MessageAuthenticity,
     MessageId, TopicHash, ValidationMode,
@@ -69,15 +64,7 @@
     /// Keeps track of Chain exchange requests to responses
     #[behaviour(ignore)]
     cx_request_table: HashMap<RequestId, OneShotSender<ChainExchangeResponse>>,
-<<<<<<< HEAD
     /// Boxed futures of responses for the
-=======
-    /// Boxed futures of responses for Chain Exchange incoming requests. This needs to be polled
-    /// in the behaviour to have access to the `RequestResponse` protocol when sending response.
-    ///
-    /// This technically shouldn't be necessary, because the response can just be sent through the
-    /// internal channel, but is necessary to avoid forking `RequestResponse`.
->>>>>>> 2f87782c
     #[behaviour(ignore)]
     cx_pending_responses:
         FuturesUnordered<Pin<Box<dyn Future<Output = Option<RequestProcessingOutcome>> + Send>>>,
@@ -263,7 +250,6 @@
                         .duration_since(UNIX_EPOCH)
                         .expect("System time before unix epoch")
                         .as_nanos();
-<<<<<<< HEAD
                     if self
                         .hello
                         .send_response(channel, HelloResponse { arrival, sent })
@@ -271,13 +257,6 @@
                     {
                         warn!("failed to send hello response to peer {:?}", peer);
                     }
-=======
-
-                    // Send hello response immediately, no need to have the overhead of emitting
-                    // channel and polling future here.
-                    self.hello
-                        .send_response(channel, HelloResponse { arrival, sent });
->>>>>>> 2f87782c
                     self.events
                         .push(ForestBehaviourEvent::HelloRequest { request, peer });
                 }
@@ -324,17 +303,8 @@
                     channel,
                     request_id: _,
                 } => {
-<<<<<<< HEAD
                     let (tx, rx) = oneshot::channel();
                     self.cx_pending_responses.push(Box::pin(async move {
-=======
-                    // This creates a new channel to be used to handle the response from
-                    // outside the libp2p service. This is necessary because libp2p req-res does
-                    // not expose the response channel and this is better to control the interface.
-                    let (tx, rx) = oneshot::channel();
-                    self.cx_pending_responses.push(Box::pin(async move {
-                        // Await on created channel response
->>>>>>> 2f87782c
                         rx.await
                             .map(|response| RequestProcessingOutcome {
                                 inner_channel: channel,
@@ -347,11 +317,6 @@
                         .push(ForestBehaviourEvent::ChainExchangeRequest {
                             peer,
                             request,
-<<<<<<< HEAD
-=======
-                            // Sender for the channel polled above will be emitted and handled
-                            // by whatever consumes the events
->>>>>>> 2f87782c
                             channel: tx,
                         })
                 }
@@ -410,7 +375,6 @@
                 None => continue,
             };
 
-<<<<<<< HEAD
             if self
                 .chain_exchange
                 .send_response(inner_channel, response)
@@ -419,9 +383,6 @@
                 // TODO can include request id from RequestProcessingOutcome
                 warn!("failed to send chain exchange response");
             }
-=======
-            self.chain_exchange.send_response(inner_channel, response)
->>>>>>> 2f87782c
         }
         if !self.events.is_empty() {
             return Poll::Ready(NetworkBehaviourAction::GenerateEvent(self.events.remove(0)));
