// Copyright 2019-2022 ChainSafe Systems
// SPDX-License-Identifier: Apache-2.0, MIT

use crate::{
    chain_exchange::{ChainExchangeCodec, ChainExchangeProtocolName},
    gossip_params::{build_peer_score_params, build_peer_score_threshold},
};
use crate::{config::Libp2pConfig, discovery::DiscoveryBehaviour};
use crate::{
    discovery::DiscoveryConfig,
    hello::{HelloCodec, HelloProtocolName},
};
use cid::Cid;
use forest_encoding::blake2b_256;
use libipld::store::StoreParams;
use libp2p::request_response::{ProtocolSupport, RequestResponse, RequestResponseConfig};
use libp2p::NetworkBehaviour;
use libp2p::{core::identity::Keypair, kad::QueryId};
use libp2p::{core::PeerId, gossipsub::GossipsubMessage};
use libp2p::{
    gossipsub::{
        error::PublishError, error::SubscriptionError, Gossipsub, GossipsubConfigBuilder,
        IdentTopic as Topic, MessageAuthenticity, MessageId, ValidationMode,
    },
    Multiaddr,
};
use libp2p::{identify, ping};
<<<<<<< HEAD
use libp2p_bitswap::{Bitswap, BitswapStore};
=======
use libp2p_bitswap::{Bitswap, BitswapConfig, BitswapStore};
>>>>>>> 974aa168
use log::{debug, warn};
use std::collections::{HashMap, HashSet};
use std::time::Duration;

/// Libp2p behavior for the Forest node. This handles all sub protocols needed for a Filecoin node.
#[derive(NetworkBehaviour)]
pub(crate) struct ForestBehaviour<P: StoreParams> {
    gossipsub: Gossipsub,
    discovery: DiscoveryBehaviour,
    ping: ping::Behaviour,
    identify: identify::Behaviour,
    pub(super) hello: RequestResponse<HelloCodec>,
    pub(super) chain_exchange: RequestResponse<ChainExchangeCodec>,
    pub(super) bitswap: Bitswap<P>,
}

impl<P: StoreParams> ForestBehaviour<P> {
    pub async fn new<DB: BitswapStore<Params = P>>(
        local_key: &Keypair,
        config: &Libp2pConfig,
        network_name: &str,
        db: DB,
    ) -> Self {
        let mut gs_config_builder = GossipsubConfigBuilder::default();
        gs_config_builder.max_transmit_size(1 << 20);
        gs_config_builder.validation_mode(ValidationMode::Strict);
        gs_config_builder.message_id_fn(|msg: &GossipsubMessage| {
            let s = blake2b_256(&msg.data);
            MessageId::from(s)
        });

        let gossipsub_config = gs_config_builder.build().unwrap();
        let mut gossipsub = Gossipsub::new(
            MessageAuthenticity::Signed(local_key.clone()),
            gossipsub_config,
        )
        .unwrap();

        gossipsub
            .with_peer_score(
                build_peer_score_params(network_name),
                build_peer_score_threshold(),
            )
            .unwrap();

<<<<<<< HEAD
        let bitswap = Bitswap::new(libp2p_bitswap::BitswapConfig::new(), db);
=======
        let bitswap = Bitswap::new(BitswapConfig::new(), db);
>>>>>>> 974aa168
        if let Err(err) = bitswap.register_metrics(prometheus::default_registry()) {
            warn!("Fail to register prometheus metrics for libp2p_bitswap: {err}");
        }

        let mut discovery_config = DiscoveryConfig::new(local_key.public(), network_name);
        discovery_config
            .with_mdns(config.mdns)
            .with_kademlia(config.kademlia)
            .with_user_defined(config.bootstrap_peers.clone())
            // TODO allow configuring this through config.
            .discovery_limit(config.target_peer_count as u64);

        let hp = std::iter::once((HelloProtocolName, ProtocolSupport::Full));
        let cp = std::iter::once((ChainExchangeProtocolName, ProtocolSupport::Full));

        let mut req_res_config = RequestResponseConfig::default();
        req_res_config.set_request_timeout(Duration::from_secs(20));
        req_res_config.set_connection_keep_alive(Duration::from_secs(20));

        ForestBehaviour {
            gossipsub,
            discovery: discovery_config.finish().await,
            ping: Default::default(),
            identify: identify::Behaviour::new(identify::Config::new(
                "ipfs/0.1.0".into(),
                local_key.public(),
            )),
            bitswap,
            hello: RequestResponse::new(HelloCodec::default(), hp, req_res_config.clone()),
            chain_exchange: RequestResponse::new(ChainExchangeCodec::default(), cp, req_res_config),
        }
    }

    /// Bootstrap Kademlia network
    pub fn bootstrap(&mut self) -> Result<QueryId, String> {
        self.discovery.bootstrap()
    }

    /// Publish data over the gossip network.
    pub fn publish(
        &mut self,
        topic: Topic,
        data: impl Into<Vec<u8>>,
    ) -> Result<MessageId, PublishError> {
        self.gossipsub.publish(topic, data)
    }

    /// Subscribe to a gossip topic.
    pub fn subscribe(&mut self, topic: &Topic) -> Result<bool, SubscriptionError> {
        self.gossipsub.subscribe(topic)
    }

    /// Returns a set of peer ids
    pub fn peers(&mut self) -> &HashSet<PeerId> {
        self.discovery.peers()
    }

    /// Returns a map of peer ids and their multi-addresses
    pub fn peer_addresses(&mut self) -> &HashMap<PeerId, Vec<Multiaddr>> {
        self.discovery.peer_addresses()
    }

    /// Send a request for data over bit-swap
<<<<<<< HEAD
    pub fn want_block(&mut self, cid: Cid) -> Result<libp2p_bitswap::QueryId, anyhow::Error> {
=======
    pub fn want_block(&mut self, cid: Cid) -> anyhow::Result<libp2p_bitswap::QueryId> {
>>>>>>> 974aa168
        debug!("want {}", cid.to_string());
        let peers = self.discovery.peers().iter().cloned().collect();
        let query_id = self.bitswap.sync(cid, peers, [cid].into_iter());
        Ok(query_id)
    }
}<|MERGE_RESOLUTION|>--- conflicted
+++ resolved
@@ -25,11 +25,7 @@
     Multiaddr,
 };
 use libp2p::{identify, ping};
-<<<<<<< HEAD
-use libp2p_bitswap::{Bitswap, BitswapStore};
-=======
 use libp2p_bitswap::{Bitswap, BitswapConfig, BitswapStore};
->>>>>>> 974aa168
 use log::{debug, warn};
 use std::collections::{HashMap, HashSet};
 use std::time::Duration;
@@ -75,11 +71,7 @@
             )
             .unwrap();
 
-<<<<<<< HEAD
-        let bitswap = Bitswap::new(libp2p_bitswap::BitswapConfig::new(), db);
-=======
         let bitswap = Bitswap::new(BitswapConfig::new(), db);
->>>>>>> 974aa168
         if let Err(err) = bitswap.register_metrics(prometheus::default_registry()) {
             warn!("Fail to register prometheus metrics for libp2p_bitswap: {err}");
         }
@@ -143,11 +135,7 @@
     }
 
     /// Send a request for data over bit-swap
-<<<<<<< HEAD
-    pub fn want_block(&mut self, cid: Cid) -> Result<libp2p_bitswap::QueryId, anyhow::Error> {
-=======
     pub fn want_block(&mut self, cid: Cid) -> anyhow::Result<libp2p_bitswap::QueryId> {
->>>>>>> 974aa168
         debug!("want {}", cid.to_string());
         let peers = self.discovery.peers().iter().cloned().collect();
         let query_id = self.bitswap.sync(cid, peers, [cid].into_iter());
