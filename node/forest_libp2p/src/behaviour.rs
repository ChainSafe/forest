// Copyright 2020 ChainSafe Systems
// SPDX-License-Identifier: Apache-2.0, MIT

use crate::blocksync::{
    BlockSyncCodec, BlockSyncProtocolName, BlockSyncRequest, BlockSyncResponse,
};
use crate::config::Libp2pConfig;
<<<<<<< HEAD
use forest_cid::Cid;
use libipld_core::cid::Cid as Cid2;
=======
use crate::hello::{HelloCodec, HelloProtocolName, HelloRequest, HelloResponse};
use crate::rpc::RPCRequest;
>>>>>>> 7851cef6
use libp2p::core::identity::Keypair;
use libp2p::core::PeerId;
use libp2p::gossipsub::{Gossipsub, GossipsubConfig, GossipsubEvent, Topic, TopicHash};
use libp2p::identify::{Identify, IdentifyEvent};
use libp2p::kad::record::store::MemoryStore;
use libp2p::kad::{Kademlia, KademliaConfig, KademliaEvent, QueryId};
use libp2p::mdns::{Mdns, MdnsEvent};
use libp2p::multiaddr::Protocol;
use libp2p::ping::{
    handler::{PingFailure, PingSuccess},
    Ping, PingEvent,
};
use libp2p::request_response::{
    ProtocolSupport, RequestId, RequestResponse, RequestResponseEvent, RequestResponseMessage,
    ResponseChannel,
};
use libp2p::swarm::{NetworkBehaviourAction, NetworkBehaviourEventProcess, PollParameters};
use libp2p::NetworkBehaviour;
use libp2p_bitswap::{Bitswap, BitswapEvent, Priority};
use log::{debug, trace, warn};
use std::collections::HashSet;
use std::error::Error;
use std::str::FromStr;
use std::{task::Context, task::Poll};

#[derive(NetworkBehaviour)]
#[behaviour(out_event = "ForestBehaviourEvent", poll_method = "poll")]
pub struct ForestBehaviour {
    gossipsub: Gossipsub,
    // TODO configure to allow turning mdns off
    mdns: Mdns,
    ping: Ping,
    identify: Identify,
    hello: RequestResponse<HelloCodec>,
    blocksync: RequestResponse<BlockSyncCodec>,
    kademlia: Kademlia<MemoryStore>,
    bitswap: Bitswap,
    #[behaviour(ignore)]
    events: Vec<ForestBehaviourEvent>,
    #[behaviour(ignore)]
    peers: HashSet<PeerId>,
}

#[derive(Debug)]
pub enum ForestBehaviourEvent {
    PeerDialed(PeerId),
    PeerDisconnected(PeerId),
    GossipMessage {
        source: PeerId,
        topics: Vec<TopicHash>,
        message: Vec<u8>,
    },
<<<<<<< HEAD
    RPC(PeerId, RPCEvent),
    BitswapReceivedBlock(PeerId, Cid, Box<[u8]>),
    BitswapReceivedWant(PeerId, Cid),
=======
    HelloRequest {
        peer: PeerId,
        request: HelloRequest,
        channel: ResponseChannel<HelloResponse>,
    },
    HelloResponse {
        peer: PeerId,
        request_id: RequestId,
        response: HelloResponse,
    },
    BlockSyncRequest {
        peer: PeerId,
        request: BlockSyncRequest,
        channel: ResponseChannel<BlockSyncResponse>,
    },
    BlockSyncResponse {
        peer: PeerId,
        request_id: RequestId,
        response: BlockSyncResponse,
    },
>>>>>>> 7851cef6
}

impl NetworkBehaviourEventProcess<MdnsEvent> for ForestBehaviour {
    fn inject_event(&mut self, event: MdnsEvent) {
        match event {
            MdnsEvent::Discovered(list) => {
                for (peer, _) in list {
                    trace!("mdns: Discovered peer {}", peer.to_base58());
                    self.connect(peer.clone());
                    self.add_peer(peer);
                }
            }
            MdnsEvent::Expired(list) => {
                for (peer, _) in list {
                    if !self.mdns.has_node(&peer) {
                        self.remove_peer(&peer);
                    }
                }
            }
        }
    }
}

impl NetworkBehaviourEventProcess<KademliaEvent> for ForestBehaviour {
    fn inject_event(&mut self, event: KademliaEvent) {
        match event {
<<<<<<< HEAD
            KademliaEvent::Discovered { peer_id, .. } => {
                self.connect(peer_id.clone());
                self.add_peer(peer_id);
=======
            KademliaEvent::RoutingUpdated { peer, .. } => {
                self.add_peer(peer);
>>>>>>> 7851cef6
            }
            event => {
                trace!("kad: {:?}", event);
            }
        }
    }
}

impl NetworkBehaviourEventProcess<BitswapEvent> for ForestBehaviour {
    fn inject_event(&mut self, event: BitswapEvent) {
        match event {
            BitswapEvent::ReceivedBlock(peer_id, cid, data) => {
                let cid = cid.to_string();
                let cid: Cid = Cid::from_str(&cid).unwrap();
                self.events.push(ForestBehaviourEvent::BitswapReceivedBlock(
                    peer_id, cid, data,
                ));
            }
            BitswapEvent::ReceivedWant(peer_id, cid, _priority) => {
                let cid = cid.to_string();
                let cid: Cid = Cid::from_str(&cid).unwrap();
                self.events
                    .push(ForestBehaviourEvent::BitswapReceivedWant(peer_id, cid));
            }
            BitswapEvent::ReceivedCancel(_peer_id, _cid) => {
                // TODO: Determine how to handle cancel
                trace!("BitswapEvent::ReceivedCancel, unimplemented");
            }
        }
    }
}

impl NetworkBehaviourEventProcess<GossipsubEvent> for ForestBehaviour {
    fn inject_event(&mut self, message: GossipsubEvent) {
        if let GossipsubEvent::Message(_, _, message) = message {
            self.events.push(ForestBehaviourEvent::GossipMessage {
                source: message.source,
                topics: message.topics,
                message: message.data,
            })
        }
    }
}

impl NetworkBehaviourEventProcess<PingEvent> for ForestBehaviour {
    fn inject_event(&mut self, event: PingEvent) {
        match event.result {
            Result::Ok(PingSuccess::Ping { rtt }) => {
                trace!(
                    "PingSuccess::Ping rtt to {} is {} ms",
                    event.peer.to_base58(),
                    rtt.as_millis()
                );
            }
            Result::Ok(PingSuccess::Pong) => {
                trace!("PingSuccess::Pong from {}", event.peer.to_base58());
            }
            Result::Err(PingFailure::Timeout) => {
                debug!("PingFailure::Timeout {}", event.peer.to_base58());
            }
            Result::Err(PingFailure::Other { error }) => {
                debug!("PingFailure::Other {}: {}", event.peer.to_base58(), error);
            }
        }
    }
}

impl NetworkBehaviourEventProcess<IdentifyEvent> for ForestBehaviour {
    fn inject_event(&mut self, event: IdentifyEvent) {
        match event {
            IdentifyEvent::Received {
                peer_id,
                info,
                observed_addr,
            } => {
                trace!("Identified Peer {}", peer_id);
                trace!("protocol_version {}", info.protocol_version);
                trace!("agent_version {}", info.agent_version);
                trace!("listening_ addresses {:?}", info.listen_addrs);
                trace!("observed_address {}", observed_addr);
                trace!("protocols {:?}", info.protocols);
            }
            IdentifyEvent::Sent { .. } => (),
            IdentifyEvent::Error { .. } => (),
        }
    }
}

impl NetworkBehaviourEventProcess<RequestResponseEvent<HelloRequest, HelloResponse>>
    for ForestBehaviour
{
    fn inject_event(&mut self, event: RequestResponseEvent<HelloRequest, HelloResponse>) {
        match event {
            RequestResponseEvent::Message { peer, message } => match message {
                RequestResponseMessage::Request { request, channel } => {
                    self.events.push(ForestBehaviourEvent::HelloRequest {
                        peer,
                        request,
                        channel,
                    })
                }
                RequestResponseMessage::Response {
                    request_id,
                    response,
                } => self.events.push(ForestBehaviourEvent::HelloResponse {
                    peer,
                    request_id,
                    response,
                }),
            },
            RequestResponseEvent::OutboundFailure {
                peer,
                request_id,
                error,
            } => warn!(
                "Hello outbound failure (peer: {:?}) (id: {:?}): {:?}",
                peer, request_id, error
            ),
            RequestResponseEvent::InboundFailure { peer, error } => {
                warn!("Hello inbound error (peer: {:?}): {:?}", peer, error)
            }
        }
    }
}

impl NetworkBehaviourEventProcess<RequestResponseEvent<BlockSyncRequest, BlockSyncResponse>>
    for ForestBehaviour
{
    fn inject_event(&mut self, event: RequestResponseEvent<BlockSyncRequest, BlockSyncResponse>) {
        match event {
            RequestResponseEvent::Message { peer, message } => match message {
                RequestResponseMessage::Request { request, channel } => {
                    self.events.push(ForestBehaviourEvent::BlockSyncRequest {
                        peer,
                        request,
                        channel,
                    })
                }
                RequestResponseMessage::Response {
                    request_id,
                    response,
                } => self.events.push(ForestBehaviourEvent::BlockSyncResponse {
                    peer,
                    request_id,
                    response,
                }),
            },
            RequestResponseEvent::OutboundFailure {
                peer,
                request_id,
                error,
            } => warn!(
                "BlockSync outbound error (peer: {:?}) (id: {:?}): {:?}",
                peer, request_id, error
            ),
            RequestResponseEvent::InboundFailure { peer, error } => {
                warn!("BlockSync onbound error (peer: {:?}): {:?}", peer, error)
            }
        }
    }
}

impl ForestBehaviour {
    /// Consumes the events list when polled.
    fn poll<TBehaviourIn>(
        &mut self,
        _: &mut Context,
        _: &mut impl PollParameters,
    ) -> Poll<NetworkBehaviourAction<TBehaviourIn, ForestBehaviourEvent>> {
        if !self.events.is_empty() {
            return Poll::Ready(NetworkBehaviourAction::GenerateEvent(self.events.remove(0)));
        }
        Poll::Pending
    }

    pub fn new(local_key: &Keypair, config: &Libp2pConfig, network_name: &str) -> Self {
        let local_peer_id = local_key.public().into_peer_id();
        let gossipsub_config = GossipsubConfig::default();

        let mut bitswap = Bitswap::new();

        // Kademlia config
        let store = MemoryStore::new(local_peer_id.to_owned());
        let mut kad_config = KademliaConfig::default();
        let network = format!("/fil/kad/{}/kad/1.0.0", network_name);
        kad_config.set_protocol_name(network.as_bytes().to_vec());
        let mut kademlia = Kademlia::with_config(local_peer_id.to_owned(), store, kad_config);
        for multiaddr in config.bootstrap_peers.iter() {
            let mut addr = multiaddr.to_owned();
            if let Some(Protocol::P2p(mh)) = addr.pop() {
                let peer_id = PeerId::from_multihash(mh).unwrap();
                kademlia.add_address(&peer_id, addr);
                bitswap.connect(peer_id);
            } else {
                warn!("Could not add addr {} to Kademlia DHT", multiaddr)
            }
        }
        if let Err(e) = kademlia.bootstrap() {
            warn!("Kademlia bootstrap failed: {}", e);
        }

        let hp = std::iter::once((HelloProtocolName, ProtocolSupport::Full));
        let bp = std::iter::once((BlockSyncProtocolName, ProtocolSupport::Full));

        ForestBehaviour {
            gossipsub: Gossipsub::new(local_peer_id, gossipsub_config),
            mdns: Mdns::new().expect("Could not start mDNS"),
            ping: Ping::default(),
            identify: Identify::new(
                "ipfs/0.1.0".into(),
                // TODO update to include actual version
                format!("forest-{}", "0.1.0"),
                local_key.public(),
            ),
            kademlia,
<<<<<<< HEAD
            bitswap,
            rpc: RPC::default(),
=======
            hello: RequestResponse::new(HelloCodec, hp, Default::default()),
            blocksync: RequestResponse::new(BlockSyncCodec, bp, Default::default()),
>>>>>>> 7851cef6
            events: vec![],
            peers: Default::default(),
        }
    }

    /// Bootstrap Kademlia network
    pub fn bootstrap(&mut self) -> Result<QueryId, String> {
        self.kademlia.bootstrap().map_err(|e| e.to_string())
    }

    /// Publish data over the gossip network.
    pub fn publish(&mut self, topic: &Topic, data: impl Into<Vec<u8>>) {
        self.gossipsub.publish(topic, data);
    }

    /// Subscribe to a gossip topic.
    pub fn subscribe(&mut self, topic: Topic) -> bool {
        self.gossipsub.subscribe(topic)
    }

    /// Send an RPC request or response to some peer.
    pub fn send_rpc_request(&mut self, peer_id: &PeerId, req: RPCRequest, id: RequestId) {
        match req {
            RPCRequest::Hello(request) => self.hello.send_request_with_id(peer_id, request, id),
            RPCRequest::BlockSync(request) => {
                self.blocksync.send_request_with_id(peer_id, request, id)
            }
        }
    }

    /// Adds peer to the peer set.
    pub fn add_peer(&mut self, peer_id: PeerId) {
        self.peers.insert(peer_id);
    }

    /// Adds peer to the peer set.
    pub fn remove_peer(&mut self, peer_id: &PeerId) {
        self.peers.remove(peer_id);
    }

    /// Adds peer to the peer set.
    pub fn peers(&self) -> &HashSet<PeerId> {
        &self.peers
    }

    /// Adds peer to bitswap peer set
    pub fn connect(&mut self, peer_id: PeerId) {
        self.bitswap.connect(peer_id);
    }

    /// Send a block to a peer over bitswap
    pub fn send_block(
        &mut self,
        peer_id: &PeerId,
        cid: Cid,
        data: Box<[u8]>,
    ) -> Result<(), Box<dyn Error>> {
        let cid = cid.to_string();
        log::debug!("send {}", cid);
        let cid = Cid2::from_str(&cid)?;
        self.bitswap.send_block(peer_id, cid, data);
        Ok(())
    }

    /// Send a request for data over bitswap
    pub fn want_block(&mut self, cid: Cid, priority: Priority) -> Result<(), Box<dyn Error>> {
        let cid = cid.to_string();
        log::debug!("want {}", cid);
        let cid = Cid2::from_str(&cid)?;
        self.bitswap.want_block(cid, priority);
        Ok(())
    }

    /// Cancel a bitswap request
    pub fn cancel_block(&mut self, cid: &Cid) -> Result<(), Box<dyn Error>> {
        let cid = cid.to_string();
        log::debug!("cancel {}", cid);
        let cid = Cid2::from_str(&cid)?;
        self.bitswap.cancel_block(&cid);
        Ok(())
    }
}<|MERGE_RESOLUTION|>--- conflicted
+++ resolved
@@ -5,13 +5,10 @@
     BlockSyncCodec, BlockSyncProtocolName, BlockSyncRequest, BlockSyncResponse,
 };
 use crate::config::Libp2pConfig;
-<<<<<<< HEAD
 use forest_cid::Cid;
 use libipld_core::cid::Cid as Cid2;
-=======
 use crate::hello::{HelloCodec, HelloProtocolName, HelloRequest, HelloResponse};
 use crate::rpc::RPCRequest;
->>>>>>> 7851cef6
 use libp2p::core::identity::Keypair;
 use libp2p::core::PeerId;
 use libp2p::gossipsub::{Gossipsub, GossipsubConfig, GossipsubEvent, Topic, TopicHash};
@@ -64,11 +61,8 @@
         topics: Vec<TopicHash>,
         message: Vec<u8>,
     },
-<<<<<<< HEAD
-    RPC(PeerId, RPCEvent),
     BitswapReceivedBlock(PeerId, Cid, Box<[u8]>),
     BitswapReceivedWant(PeerId, Cid),
-=======
     HelloRequest {
         peer: PeerId,
         request: HelloRequest,
@@ -89,7 +83,6 @@
         request_id: RequestId,
         response: BlockSyncResponse,
     },
->>>>>>> 7851cef6
 }
 
 impl NetworkBehaviourEventProcess<MdnsEvent> for ForestBehaviour {
@@ -116,14 +109,9 @@
 impl NetworkBehaviourEventProcess<KademliaEvent> for ForestBehaviour {
     fn inject_event(&mut self, event: KademliaEvent) {
         match event {
-<<<<<<< HEAD
-            KademliaEvent::Discovered { peer_id, .. } => {
-                self.connect(peer_id.clone());
-                self.add_peer(peer_id);
-=======
             KademliaEvent::RoutingUpdated { peer, .. } => {
                 self.add_peer(peer);
->>>>>>> 7851cef6
+                self.connect(peer_id.clone());
             }
             event => {
                 trace!("kad: {:?}", event);
@@ -339,13 +327,9 @@
                 local_key.public(),
             ),
             kademlia,
-<<<<<<< HEAD
             bitswap,
-            rpc: RPC::default(),
-=======
             hello: RequestResponse::new(HelloCodec, hp, Default::default()),
             blocksync: RequestResponse::new(BlockSyncCodec, bp, Default::default()),
->>>>>>> 7851cef6
             events: vec![],
             peers: Default::default(),
         }
