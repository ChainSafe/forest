--- conflicted
+++ resolved
@@ -6,14 +6,5 @@
 
 # See more keys and their definitions at https://doc.rust-lang.org/cargo/reference/manifest.html
 
-<<<<<<< HEAD
 [dependencies]
-clock = { path = "clock" }
-keystore = { path = "keystore" }
-network = { path = "network" }
-repository = { path = "repository" }
-types = { path = "types" }
-clap = "2.33.0"
-=======
-[dependencies]
->>>>>>> e79cc5f7
+clap = "2.33.0"