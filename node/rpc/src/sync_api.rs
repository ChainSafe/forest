// Copyright 2020 ChainSafe Systems
// SPDX-License-Identifier: Apache-2.0, MIT

use crate::RpcState;
use async_std::sync::RwLock;
use blocks::gossip_block::json::GossipBlockJson;
use blockstore::BlockStore;
use chain_sync::SyncState;
use cid::json::CidJson;
use encoding::Cbor;
use forest_libp2p::{NetworkMessage, Topic, PUBSUB_BLOCK_STR};
use jsonrpc_v2::{Data, Error as JsonRpcError, Params};
use serde::Serialize;
use std::sync::Arc;
use wallet::KeyStore;

#[derive(Serialize)]
pub struct RPCSyncState {
    #[serde(rename = "ActiveSyncs")]
    active_syncs: Vec<SyncState>,
}

/// Checks if a given block is marked as bad.
pub(crate) async fn sync_check_bad<DB, KS>(
    data: Data<RpcState<DB, KS>>,
    Params(params): Params<(CidJson,)>,
) -> Result<String, JsonRpcError>
where
    DB: BlockStore + Send + Sync + 'static,
    KS: KeyStore + Send + Sync + 'static,
{
    let (CidJson(cid),) = params;
    Ok(data.bad_blocks.peek(&cid).await.unwrap_or_default().into())
}

/// Marks a block as bad, meaning it will never be synced.
pub(crate) async fn sync_mark_bad<DB, KS>(
    data: Data<RpcState<DB, KS>>,
    Params(params): Params<(CidJson,)>,
) -> Result<(), JsonRpcError>
where
    DB: BlockStore + Send + Sync + 'static,
    KS: KeyStore + Send + Sync + 'static,
{
    let (CidJson(cid),) = params;
    data.bad_blocks
        .put(cid, "Marked bad manually through RPC API".to_string())
        .await;
    Ok(().into())
}

// TODO SyncIncomingBlocks (requires websockets)

async fn clone_state(states: &RwLock<Vec<Arc<RwLock<SyncState>>>>) -> Vec<SyncState> {
    let mut ret = Vec::new();
    for s in states.read().await.iter() {
        ret.push(s.read().await.clone());
    }
    ret
}

/// Returns the current status of the ChainSync process.
pub(crate) async fn sync_state<DB, KS>(
    data: Data<RpcState<DB, KS>>,
) -> Result<RPCSyncState, JsonRpcError>
where
    DB: BlockStore + Send + Sync + 'static,
    KS: KeyStore + Send + Sync + 'static,
{
<<<<<<< HEAD
    let state = data.sync_state.read().await.clone();
    Ok(RPCSyncState {
        active_syncs: vec![state],
    }
    .into())
=======
    let active_syncs = clone_state(data.sync_state.as_ref()).await;
    Ok(RPCSyncState { active_syncs })
>>>>>>> 3411459d
}

/// Submits block to be sent through gossipsub.
pub(crate) async fn sync_submit_block<DB, KS>(
    data: Data<RpcState<DB, KS>>,
    Params((GossipBlockJson(blk),)): Params<(GossipBlockJson,)>,
) -> Result<(), JsonRpcError>
where
    DB: BlockStore + Send + Sync + 'static,
    KS: KeyStore + Send + Sync + 'static,
{
    // TODO validate by constructing full block and validate (cids of messages could be invalid)
    // Also, we may want to indicate to chain sync process specifically about this block
    data.network_send
        .send(NetworkMessage::PubsubMessage {
            topic: Topic::new(format!("{}/{}", PUBSUB_BLOCK_STR, data.network_name)),
            message: blk.marshal_cbor().map_err(|e| e.to_string())?,
        })
        .await;
    Ok(().into())
}

#[cfg(test)]
mod tests {
    use super::*;
    use async_std::sync::{channel, Receiver, RwLock};
    use async_std::task;
    use blocks::{BlockHeader, Tipset};
    use chain::ChainStore;
    use chain_sync::SyncStage;
    use db::{MemoryDB, Store};
    use forest_libp2p::NetworkMessage;
    use futures::StreamExt;
    use message_pool::{MessagePool, MpoolRpcProvider};
    use serde_json::from_str;
    use state_manager::StateManager;
    use std::sync::Arc;
    use wallet::MemKeyStore;

    const TEST_NET_NAME: &str = "test";

    async fn state_setup() -> (
        Arc<RpcState<MemoryDB, MemKeyStore>>,
        Receiver<NetworkMessage>,
    ) {
        let (network_send, network_rx) = channel(5);
        let db = Arc::new(MemoryDB::default());
        let state_manager = Arc::new(StateManager::new(db.clone()));

        let pool = task::block_on(async {
            let cs = ChainStore::new(db.clone());
            let bz = hex::decode("904300e80781586082cb7477a801f55c1f2ea5e5d1167661feea60a39f697e1099af132682b81cc5047beacf5b6e80d5f52b9fd90323fb8510a5396416dd076c13c85619e176558582744053a3faef6764829aa02132a1571a76aabdc498a638ea0054d3bb57f41d82015860812d2396cc4592cdf7f829374b01ffd03c5469a4b0a9acc5ccc642797aa0a5498b97b28d90820fedc6f79ff0a6005f5c15dbaca3b8a45720af7ed53000555667207a0ccb50073cd24510995abd4c4e45c1e9e114905018b2da9454190499941e818201582012dd0a6a7d0e222a97926da03adb5a7768d31cc7c5c2bd6828e14a7d25fa3a608182004b76616c69642070726f6f6681d82a5827000171a0e4022030f89a8b0373ad69079dbcbc5addfe9b34dce932189786e50d3eb432ede3ba9c43000f0001d82a5827000171a0e4022052238c7d15c100c1b9ebf849541810c9e3c2d86e826512c6c416d2318fcd496dd82a5827000171a0e40220e5658b3d18cd06e1db9015b4b0ec55c123a24d5be1ea24d83938c5b8397b4f2fd82a5827000171a0e4022018d351341c302a21786b585708c9873565a0d07c42521d4aaf52da3ff6f2e461586102c000000000000000000000000000000000000000000000000000000000000000000000000000000000000000000000000000000000000000000000000000000000000000000000000000000000000000000000000000000000000000000000001a5f2c5439586102b5cd48724dce0fec8799d77fd6c5113276e7f470c8391faa0b5a6033a3eaf357d635705c36abe10309d73592727289680515afd9d424793ba4796b052682d21b03c5c8a37d94827fecc59cdc5750e198fdf20dee012f4d627c6665132298ab95004500053724e0").unwrap();
            let header = BlockHeader::unmarshal_cbor(&bz).unwrap();
            let ts = Tipset::new(vec![header]).unwrap();
            let subscriber = cs.subscribe().await;
            let db = cs.db.clone();
            let tsk = ts.key().cids.clone();
            cs.set_heaviest_tipset(Arc::new(ts)).await.unwrap();

            for i in tsk {
                let bz2 = bz.clone();
                db.as_ref().write(i.key(), bz2).unwrap();
            }
            let provider = MpoolRpcProvider::new(subscriber, state_manager.clone());
            MessagePool::new(provider, "test".to_string())
                .await
                .unwrap()
        });

        let state = Arc::new(RpcState {
<<<<<<< HEAD
            chain_store: Arc::new(RwLock::new(ChainStore::new(Arc::new(MemoryDB::default())))),
            state_manager: StateManager::new(Arc::new(MemoryDB::default())),
=======
            state_manager,
>>>>>>> 3411459d
            keystore: Arc::new(RwLock::new(wallet::MemKeyStore::new())),
            mpool: Arc::new(pool),
            bad_blocks: Default::default(),
            sync_state: Arc::new(RwLock::new(vec![Default::default()])),
            network_send,
            network_name: TEST_NET_NAME.to_owned(),
        });
        (state, network_rx)
    }

    #[async_std::test]
    async fn set_check_bad() {
        let (state, _) = state_setup().await;

        let cid: CidJson =
            from_str(r#"{"/":"bafy2bzacea3wsdh6y3a36tb3skempjoxqpuyompjbmfeyf34fi3uy6uue42v4"}"#)
                .unwrap();
        match sync_check_bad(Data(state.clone()), Params((cid.clone(),))).await {
            Ok(reason) => assert_eq!(reason, ""),
            Err(e) => panic!(e),
        }

        // Mark that block as bad manually and check again to verify
        assert!(sync_mark_bad(Data(state.clone()), Params((cid.clone(),)))
            .await
            .is_ok());
        match sync_check_bad(Data(state), Params((cid,))).await {
            Ok(reason) => assert_eq!(reason, "Marked bad manually through RPC API"),
            Err(e) => panic!(e),
        }
    }

    #[async_std::test]
    async fn sync_state_test() {
        let (state, _) = state_setup().await;

        let st_copy = state.sync_state.clone();

        match sync_state(Data(state.clone())).await {
            // TODO this will probably have to be updated when sync state is updated
            Ok(ret) => assert_eq!(ret.active_syncs, clone_state(st_copy.as_ref()).await),
            Err(e) => panic!(e),
        }

        // update cloned state
        st_copy.read().await[0]
            .write()
            .await
            .set_stage(SyncStage::Messages);
        st_copy.read().await[0].write().await.set_epoch(4);

        match sync_state(Data(state.clone())).await {
            Ok(ret) => {
                assert_ne!(ret.active_syncs, vec![]);
                assert_eq!(ret.active_syncs, clone_state(st_copy.as_ref()).await);
            }
            Err(e) => panic!(e),
        }
    }

    #[async_std::test]
    async fn sync_submit_test() {
        let (state, mut rx) = state_setup().await;

        let block_json: GossipBlockJson = from_str(r#"{"Header":{"Miner":"t01234","Ticket":{"VRFProof":"Ynl0ZSBhcnJheQ=="},"ElectionProof":{"WinCount":0,"VRFProof":"Ynl0ZSBhcnJheQ=="},"BeaconEntries":null,"WinPoStProof":null,"Parents":null,"ParentWeight":"0","Height":10101,"ParentStateRoot":{"/":"bafy2bzacea3wsdh6y3a36tb3skempjoxqpuyompjbmfeyf34fi3uy6uue42v4"},"ParentMessageReceipts":{"/":"bafy2bzacea3wsdh6y3a36tb3skempjoxqpuyompjbmfeyf34fi3uy6uue42v4"},"Messages":{"/":"bafy2bzacea3wsdh6y3a36tb3skempjoxqpuyompjbmfeyf34fi3uy6uue42v4"},"BLSAggregate":{"Type":2,"Data":"Ynl0ZSBhcnJheQ=="},"Timestamp":42,"BlockSig":{"Type":2,"Data":"Ynl0ZSBhcnJheQ=="},"ForkSignaling":42,"ParentBaseFee":"1"},"BlsMessages":null,"SecpkMessages":null}"#).unwrap();

        let block_cbor = block_json.0.marshal_cbor().unwrap();

        assert!(sync_submit_block(Data(state), Params((block_json,)))
            .await
            .is_ok());

        let net_msg = rx.next().await.expect("Channel can't be dropped here");
        if let NetworkMessage::PubsubMessage { topic, message } = net_msg {
            assert_eq!(
                topic.to_string(),
                format!("{}/{}", PUBSUB_BLOCK_STR, TEST_NET_NAME)
            );
            assert_eq!(message, block_cbor);
        } else {
            panic!("Unexpected network messages: {:?}", net_msg);
        }
    }
}<|MERGE_RESOLUTION|>--- conflicted
+++ resolved
@@ -67,16 +67,8 @@
     DB: BlockStore + Send + Sync + 'static,
     KS: KeyStore + Send + Sync + 'static,
 {
-<<<<<<< HEAD
-    let state = data.sync_state.read().await.clone();
-    Ok(RPCSyncState {
-        active_syncs: vec![state],
-    }
-    .into())
-=======
     let active_syncs = clone_state(data.sync_state.as_ref()).await;
     Ok(RPCSyncState { active_syncs })
->>>>>>> 3411459d
 }
 
 /// Submits block to be sent through gossipsub.
@@ -147,12 +139,7 @@
         });
 
         let state = Arc::new(RpcState {
-<<<<<<< HEAD
-            chain_store: Arc::new(RwLock::new(ChainStore::new(Arc::new(MemoryDB::default())))),
-            state_manager: StateManager::new(Arc::new(MemoryDB::default())),
-=======
             state_manager,
->>>>>>> 3411459d
             keystore: Arc::new(RwLock::new(wallet::MemKeyStore::new())),
             mpool: Arc::new(pool),
             bad_blocks: Default::default(),
