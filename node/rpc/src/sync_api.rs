// Copyright 2020 ChainSafe Systems
// SPDX-License-Identifier: Apache-2.0, MIT

use crate::RpcState;
use async_std::sync::RwLock;
use blocks::gossip_block::json::GossipBlockJson;
use blockstore::BlockStore;
use chain_sync::SyncState;
use cid::json::CidJson;
use encoding::Cbor;
use forest_libp2p::{NetworkMessage, Topic, PUBSUB_BLOCK_STR};
use jsonrpc_v2::{Data, Error as JsonRpcError, Params};
use serde::Serialize;
use std::sync::Arc;
use wallet::KeyStore;

#[derive(Serialize)]
pub struct RPCSyncState {
    #[serde(rename = "ActiveSyncs")]
    active_syncs: Vec<SyncState>,
}

/// Checks if a given block is marked as bad.
pub(crate) async fn sync_check_bad<DB, KS>(
    data: Data<RpcState<DB, KS>>,
    Params(params): Params<(CidJson,)>,
) -> Result<String, JsonRpcError>
where
    DB: BlockStore + Send + Sync + 'static,
    KS: KeyStore + Send + Sync + 'static,
{
    let (CidJson(cid),) = params;
    Ok(data.bad_blocks.peek(&cid).await.unwrap_or_default())
}

/// Marks a block as bad, meaning it will never be synced.
pub(crate) async fn sync_mark_bad<DB, KS>(
    data: Data<RpcState<DB, KS>>,
    Params(params): Params<(CidJson,)>,
) -> Result<(), JsonRpcError>
where
    DB: BlockStore + Send + Sync + 'static,
    KS: KeyStore + Send + Sync + 'static,
{
    let (CidJson(cid),) = params;
    data.bad_blocks
        .put(cid, "Marked bad manually through RPC API".to_string())
        .await;
    Ok(())
}

// TODO SyncIncomingBlocks (requires websockets)

async fn clone_state(states: &RwLock<Vec<Arc<RwLock<SyncState>>>>) -> Vec<SyncState> {
    let mut ret = Vec::new();
    for s in states.read().await.iter() {
        ret.push(s.read().await.clone());
    }
    ret
}

/// Returns the current status of the ChainSync process.
pub(crate) async fn sync_state<DB, KS>(
    data: Data<RpcState<DB, KS>>,
) -> Result<RPCSyncState, JsonRpcError>
where
    DB: BlockStore + Send + Sync + 'static,
    KS: KeyStore + Send + Sync + 'static,
{
    let active_syncs = clone_state(data.sync_state.as_ref()).await;
    Ok(RPCSyncState { active_syncs })
}

/// Submits block to be sent through gossipsub.
pub(crate) async fn sync_submit_block<DB, KS>(
    data: Data<RpcState<DB, KS>>,
    Params((GossipBlockJson(blk),)): Params<(GossipBlockJson,)>,
) -> Result<(), JsonRpcError>
where
    DB: BlockStore + Send + Sync + 'static,
    KS: KeyStore + Send + Sync + 'static,
{
    // TODO validate by constructing full block and validate (cids of messages could be invalid)
    // Also, we may want to indicate to chain sync process specifically about this block
    data.network_send
        .send(NetworkMessage::PubsubMessage {
            topic: Topic::new(format!("{}/{}", PUBSUB_BLOCK_STR, data.network_name)),
            message: blk.marshal_cbor().map_err(|e| e.to_string())?,
        })
        .await;
    Ok(())
}

#[cfg(test)]
mod tests {
    use super::*;
    use async_std::sync::{channel, Receiver, RwLock};
    use async_std::task;
    use blocks::{BlockHeader, Tipset};
    use chain::ChainStore;
    use chain_sync::SyncStage;
    use db::{MemoryDB, Store};
    use flo_stream::Publisher;
    use forest_libp2p::NetworkMessage;
    use futures::StreamExt;
    use message_pool::{MessagePool, MpoolRpcProvider};
    use serde_json::from_str;
    use state_manager::StateManager;
    use std::sync::Arc;
    use wallet::MemKeyStore;

    const TEST_NET_NAME: &str = "test";

    async fn state_setup() -> (
        Arc<RpcState<MemoryDB, MemKeyStore>>,
        Receiver<NetworkMessage>,
    ) {
        let (network_send, network_rx) = channel(5);
        let db = Arc::new(MemoryDB::default());
        let state_manager = Arc::new(StateManager::new(db.clone()));
        let cs = ChainStore::new(db.clone());
        let cs_arc = Arc::new(cs);
        let state_manager_for_thread = state_manager.clone();
        let cs_move = cs_arc.clone();
        let pool = task::block_on(async move {
            let bz = hex::decode("904300e80781586082cb7477a801f55c1f2ea5e5d1167661feea60a39f697e1099af132682b81cc5047beacf5b6e80d5f52b9fd90323fb8510a5396416dd076c13c85619e176558582744053a3faef6764829aa02132a1571a76aabdc498a638ea0054d3bb57f41d82015860812d2396cc4592cdf7f829374b01ffd03c5469a4b0a9acc5ccc642797aa0a5498b97b28d90820fedc6f79ff0a6005f5c15dbaca3b8a45720af7ed53000555667207a0ccb50073cd24510995abd4c4e45c1e9e114905018b2da9454190499941e818201582012dd0a6a7d0e222a97926da03adb5a7768d31cc7c5c2bd6828e14a7d25fa3a608182004b76616c69642070726f6f6681d82a5827000171a0e4022030f89a8b0373ad69079dbcbc5addfe9b34dce932189786e50d3eb432ede3ba9c43000f0001d82a5827000171a0e4022052238c7d15c100c1b9ebf849541810c9e3c2d86e826512c6c416d2318fcd496dd82a5827000171a0e40220e5658b3d18cd06e1db9015b4b0ec55c123a24d5be1ea24d83938c5b8397b4f2fd82a5827000171a0e4022018d351341c302a21786b585708c9873565a0d07c42521d4aaf52da3ff6f2e461586102c000000000000000000000000000000000000000000000000000000000000000000000000000000000000000000000000000000000000000000000000000000000000000000000000000000000000000000000000000000000000000000000001a5f2c5439586102b5cd48724dce0fec8799d77fd6c5113276e7f470c8391faa0b5a6033a3eaf357d635705c36abe10309d73592727289680515afd9d424793ba4796b052682d21b03c5c8a37d94827fecc59cdc5750e198fdf20dee012f4d627c6665132298ab95004500053724e0").unwrap();
            let header = BlockHeader::unmarshal_cbor(&bz).unwrap();
            let ts = Tipset::new(vec![header]).unwrap();
            let subscriber = cs_move.subscribe().await;
            let db = cs_move.db.clone();
            let tsk = ts.key().cids.clone();
            cs_move.set_heaviest_tipset(Arc::new(ts)).await.unwrap();

            for i in tsk {
                let bz2 = bz.clone();
                db.as_ref().write(i.key(), bz2).unwrap();
            }
<<<<<<< HEAD
            let provider = MpoolRpcProvider::new(subscriber, state_manager.clone());
            MessagePool::new(provider, "test".to_string(), Default::default())
=======
            let provider = MpoolRpcProvider::new(subscriber, state_manager_for_thread.clone());
            MessagePool::new(provider, "test".to_string())
>>>>>>> f0072101
                .await
                .unwrap()
        });

        let state = Arc::new(RpcState {
            state_manager,
            keystore: Arc::new(RwLock::new(wallet::MemKeyStore::new())),
            mpool: Arc::new(pool),
            bad_blocks: Default::default(),
            sync_state: Arc::new(RwLock::new(vec![Default::default()])),
            network_send,
            network_name: TEST_NET_NAME.to_owned(),
            events_pubsub: Arc::new(RwLock::new(Publisher::new(1000))),
            chain_store: cs_arc,
        });
        (state, network_rx)
    }

    #[async_std::test]
    async fn set_check_bad() {
        let (state, _) = state_setup().await;

        let cid: CidJson =
            from_str(r#"{"/":"bafy2bzacea3wsdh6y3a36tb3skempjoxqpuyompjbmfeyf34fi3uy6uue42v4"}"#)
                .unwrap();
        match sync_check_bad(Data(state.clone()), Params((cid.clone(),))).await {
            Ok(reason) => assert_eq!(reason, ""),
            Err(e) => panic!(e),
        }

        // Mark that block as bad manually and check again to verify
        assert!(sync_mark_bad(Data(state.clone()), Params((cid.clone(),)))
            .await
            .is_ok());
        match sync_check_bad(Data(state), Params((cid,))).await {
            Ok(reason) => assert_eq!(reason, "Marked bad manually through RPC API"),
            Err(e) => panic!(e),
        }
    }

    #[async_std::test]
    async fn sync_state_test() {
        let (state, _) = state_setup().await;

        let st_copy = state.sync_state.clone();

        match sync_state(Data(state.clone())).await {
            // TODO this will probably have to be updated when sync state is updated
            Ok(ret) => assert_eq!(ret.active_syncs, clone_state(st_copy.as_ref()).await),
            Err(e) => panic!(e),
        }

        // update cloned state
        st_copy.read().await[0]
            .write()
            .await
            .set_stage(SyncStage::Messages);
        st_copy.read().await[0].write().await.set_epoch(4);

        match sync_state(Data(state.clone())).await {
            Ok(ret) => {
                assert_ne!(ret.active_syncs, vec![]);
                assert_eq!(ret.active_syncs, clone_state(st_copy.as_ref()).await);
            }
            Err(e) => panic!(e),
        }
    }

    #[async_std::test]
    async fn sync_submit_test() {
        let (state, mut rx) = state_setup().await;

        let block_json: GossipBlockJson = from_str(r#"{"Header":{"Miner":"t01234","Ticket":{"VRFProof":"Ynl0ZSBhcnJheQ=="},"ElectionProof":{"WinCount":0,"VRFProof":"Ynl0ZSBhcnJheQ=="},"BeaconEntries":null,"WinPoStProof":null,"Parents":null,"ParentWeight":"0","Height":10101,"ParentStateRoot":{"/":"bafy2bzacea3wsdh6y3a36tb3skempjoxqpuyompjbmfeyf34fi3uy6uue42v4"},"ParentMessageReceipts":{"/":"bafy2bzacea3wsdh6y3a36tb3skempjoxqpuyompjbmfeyf34fi3uy6uue42v4"},"Messages":{"/":"bafy2bzacea3wsdh6y3a36tb3skempjoxqpuyompjbmfeyf34fi3uy6uue42v4"},"BLSAggregate":{"Type":2,"Data":"Ynl0ZSBhcnJheQ=="},"Timestamp":42,"BlockSig":{"Type":2,"Data":"Ynl0ZSBhcnJheQ=="},"ForkSignaling":42,"ParentBaseFee":"1"},"BlsMessages":null,"SecpkMessages":null}"#).unwrap();

        let block_cbor = block_json.0.marshal_cbor().unwrap();

        assert!(sync_submit_block(Data(state), Params((block_json,)))
            .await
            .is_ok());

        let net_msg = rx.next().await.expect("Channel can't be dropped here");
        if let NetworkMessage::PubsubMessage { topic, message } = net_msg {
            assert_eq!(
                topic.to_string(),
                format!("{}/{}", PUBSUB_BLOCK_STR, TEST_NET_NAME)
            );
            assert_eq!(message, block_cbor);
        } else {
            panic!("Unexpected network messages: {:?}", net_msg);
        }
    }
}<|MERGE_RESOLUTION|>--- conflicted
+++ resolved
@@ -135,13 +135,8 @@
                 let bz2 = bz.clone();
                 db.as_ref().write(i.key(), bz2).unwrap();
             }
-<<<<<<< HEAD
-            let provider = MpoolRpcProvider::new(subscriber, state_manager.clone());
+            let provider = MpoolRpcProvider::new(subscriber, state_manager_for_thread.clone());
             MessagePool::new(provider, "test".to_string(), Default::default())
-=======
-            let provider = MpoolRpcProvider::new(subscriber, state_manager_for_thread.clone());
-            MessagePool::new(provider, "test".to_string())
->>>>>>> f0072101
                 .await
                 .unwrap()
         });
