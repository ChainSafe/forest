// Copyright 2020 ChainSafe Systems
// SPDX-License-Identifier: Apache-2.0, MIT

mod auth_api;
mod beacon_api;
mod chain_api;
mod common_api;
mod gas_api;
mod mpool_api;
mod net_api;
mod rpc_http_handler;
mod rpc_util;
mod rpc_ws_handler;
mod state_api;
mod sync_api;
pub mod wallet_api;

use async_std::sync::Arc;
use jsonrpc_v2::{Data, Error as JSONRPCError, Server};
use log::info;
use tide_websockets::WebSocket;

use beacon::Beacon;
use blockstore::BlockStore;
use fil_types::verifier::ProofVerifier;
use rpc_api::data_types::RPCState;

use crate::rpc_http_handler::rpc_http_handler;
use crate::rpc_ws_handler::rpc_ws_handler;
use crate::{beacon_api::beacon_get_entry, common_api::version, state_api::*};

use rpc_api::{
    auth_api::*, beacon_api::*, chain_api::*, common_api::*, gas_api::*, mpool_api::*, net_api::*,
    state_api::*, sync_api::*, wallet_api::*,
};

pub async fn start_rpc<DB, B, V>(
    state: Arc<RPCState<DB, B>>,
    rpc_endpoint: &str,
) -> Result<(), JSONRPCError>
where
    DB: BlockStore + Send + Sync + 'static,
    B: Beacon + Send + Sync + 'static,
    V: ProofVerifier + Send + Sync + 'static,
{
    use auth_api::*;
    use chain_api::*;
    use gas_api::*;
    use mpool_api::*;
    use sync_api::*;
    use wallet_api::*;

    let rpc_server = Arc::new(
        Server::new()
            .with_data(Data(state))
            // Auth API
            .with_method(AUTH_NEW, auth_new::<DB, B>)
            .with_method(AUTH_VERIFY, auth_verify::<DB, B>)
            // Beacon API
            .with_method(BEACON_GET_ENTRY, beacon_get_entry::<DB, B>)
            // Chain API
            .with_method(CHAIN_GET_MESSAGE, chain_api::chain_get_message::<DB, B>)
            .with_method(CHAIN_READ_OBJ, chain_read_obj::<DB, B>)
            .with_method(CHAIN_HAS_OBJ, chain_has_obj::<DB, B>)
            .with_method(CHAIN_GET_BLOCK_MESSAGES, chain_get_block_messages::<DB, B>)
            .with_method(
                CHAIN_GET_TIPSET_BY_HEIGHT,
                chain_get_tipset_by_height::<DB, B>,
            )
            .with_method(CHAIN_GET_GENESIS, chain_get_genesis::<DB, B>)
            .with_method(CHAIN_TIPSET_WEIGHT, chain_tipset_weight::<DB, B>)
            .with_method(CHAIN_GET_TIPSET, chain_get_tipset::<DB, B>)
            .with_method(CHAIN_HEAD, chain_head::<DB, B>)
            .with_method(CHAIN_HEAD_SUBSCRIPTION, chain_head_subscription::<DB, B>)
            // * Filecoin.ChainNotify is handled specifically in middleware for streaming
            .with_method(CHAIN_NOTIFY, chain_notify::<DB, B>)
            .with_method(
                CHAIN_GET_RANDOMNESS_FROM_TICKETS,
                chain_get_randomness_from_tickets::<DB, B>,
            )
            .with_method(
                CHAIN_GET_RANDOMNESS_FROM_BEACON,
                chain_get_randomness_from_beacon::<DB, B>,
            )
            .with_method(CHAIN_GET_BLOCK, chain_api::chain_get_block::<DB, B>)
            // Message Pool API
            .with_method(MPOOL_ESTIMATE_GAS_PRICE, estimate_gas_premium::<DB, B>)
            .with_method(MPOOL_GET_NONCE, mpool_get_sequence::<DB, B>)
            .with_method(MPOOL_PENDING, mpool_pending::<DB, B>)
            .with_method(MPOOL_PUSH, mpool_push::<DB, B>)
            .with_method(MPOOL_PUSH_MESSAGE, mpool_push_message::<DB, B, V>)
            .with_method(MPOOL_SELECT, mpool_select::<DB, B>)
            // Sync API
            .with_method(SYNC_CHECK_BAD, sync_check_bad::<DB, B>)
            .with_method(SYNC_MARK_BAD, sync_mark_bad::<DB, B>)
            .with_method(SYNC_STATE, sync_state::<DB, B>)
            .with_method(SYNC_SUBMIT_BLOCK, sync_submit_block::<DB, B>)
            // Wallet API
<<<<<<< HEAD
            .with_method("Filecoin.WalletBalance", wallet_balance::<DB, B>)
            .with_method(
                "Filecoin.WalletDefaultAddress",
                wallet_default_address::<DB, B>,
            )
            .with_method("Filecoin.WalletExport", wallet_export::<DB, B>)
            .with_method("Filecoin.WalletHas", wallet_has::<DB, B>)
            .with_method("Filecoin.WalletImport", wallet_import::<DB, B>)
            .with_method("Filecoin.WalletList", wallet_list::<DB, B>)
            .with_method("Filecoin.WalletNew", wallet_new::<DB, B>)
            .with_method("Filecoin.WalletSetDefault", wallet_set_default::<DB, B>)
            .with_method("Filecoin.WalletSign", wallet_sign::<DB, B>)
            .with_method("Filecoin.WalletSignMessage", wallet_sign_message::<DB, B>)
            .with_method("Filecoin.WalletVerify", wallet_verify::<DB, B>)
            .with_method(
                "Filecoin.WalletDefaultAddress",
                wallet_default_address::<DB, B>,
            )
=======
            .with_method(WALLET_BALANCE, wallet_balance::<DB, B>)
            .with_method(WALLET_DEFAULT_ADDRESS, wallet_default_address::<DB, B>)
            .with_method(WALLET_EXPORT, wallet_export::<DB, B>)
            .with_method(WALLET_HAS, wallet_has::<DB, B>)
            .with_method(WALLET_IMPORT, wallet_import::<DB, B>)
            .with_method(WALLET_LIST, wallet_list::<DB, B>)
            .with_method(WALLET_NEW, wallet_new::<DB, B>)
            .with_method(WALLET_SET_DEFAULT, wallet_set_default::<DB, B>)
            .with_method(WALLET_SIGN, wallet_sign::<DB, B>)
            .with_method(WALLET_SIGN_MESSAGE, wallet_sign_message::<DB, B>)
            .with_method(WALLET_VERIFY, wallet_verify::<DB, B>)
>>>>>>> 69d52cbd
            // State API
            .with_method(STATE_MINER_SECTORS, state_miner_sectors::<DB, B>)
            .with_method(STATE_CALL, state_call::<DB, B>)
            .with_method(STATE_MINER_DEADLINES, state_miner_deadlines::<DB, B>)
            .with_method(
                STATE_SECTOR_PRECOMMIT_INFO,
                state_sector_precommit_info::<DB, B>,
            )
            .with_method(STATE_MINER_INFO, state_miner_info::<DB, B>)
            .with_method(STATE_SECTOR_GET_INFO, state_sector_info::<DB, B>)
            .with_method(
                STATE_MINER_PROVING_DEADLINE,
                state_miner_proving_deadline::<DB, B>,
            )
            .with_method(STATE_MINER_FAULTS, state_miner_faults::<DB, B>)
            .with_method(STATE_ALL_MINER_FAULTS, state_all_miner_faults::<DB, B>)
            .with_method(STATE_MINER_RECOVERIES, state_miner_recoveries::<DB, B>)
            .with_method(STATE_MINER_PARTITIONS, state_miner_partitions::<DB, B>)
            .with_method(STATE_REPLAY, state_replay::<DB, B>)
            .with_method(STATE_NETWORK_NAME, state_network_name::<DB, B>)
            .with_method(STATE_NETWORK_VERSION, state_get_network_version::<DB, B>)
            .with_method(STATE_REPLAY, state_replay::<DB, B>)
            .with_method(STATE_GET_ACTOR, state_get_actor::<DB, B, V>)
            .with_method(STATE_ACCOUNT_KEY, state_account_key::<DB, B, V>)
            .with_method(STATE_LOOKUP_ID, state_lookup_id::<DB, B, V>)
            .with_method(STATE_MARKET_BALANCE, state_market_balance::<DB, B>)
            .with_method(STATE_MARKET_DEALS, state_market_deals::<DB, B>)
            .with_method(STATE_GET_RECEIPT, state_get_receipt::<DB, B>)
            .with_method(STATE_WAIT_MSG, state_wait_msg::<DB, B>)
            .with_method(MINER_CREATE_BLOCK, miner_create_block::<DB, B, V>)
            .with_method(
                STATE_MINER_SECTOR_ALLOCATED,
                state_miner_sector_allocated::<DB, B>,
            )
            .with_method(
                STATE_MINER_PRE_COMMIT_DEPOSIT_FOR_POWER,
                state_miner_pre_commit_deposit_for_power::<DB, B, V>,
            )
            .with_method(
                STATE_MINER_INITIAL_PLEDGE_COLLATERAL,
                state_miner_initial_pledge_collateral::<DB, B, V>,
            )
            .with_method(MINER_GET_BASE_INFO, miner_get_base_info::<DB, B, V>)
            // Gas API
            .with_method(GAS_ESTIMATE_FEE_CAP, gas_estimate_fee_cap::<DB, B>)
            .with_method(GAS_ESTIMATE_GAS_LIMIT, gas_estimate_gas_limit::<DB, B, V>)
            .with_method(GAS_ESTIMATE_GAS_PREMIUM, gas_estimate_gas_premium::<DB, B>)
            .with_method(
                GAS_ESTIMATE_MESSAGE_GAS,
                gas_estimate_message_gas::<DB, B, V>,
            )
            // Common API
            .with_method(VERSION, version)
            // Net API
            .with_method(NET_ADDRS_LISTEN, net_api::net_addrs_listen::<DB, B>)
            .finish_unwrapped(),
    );

    let mut app = tide::with_state(Arc::clone(&rpc_server));

    app.at("/rpc/v0")
        .get(WebSocket::new(rpc_ws_handler::<DB, B>))
        .post(rpc_http_handler::<DB, B>);

    info!("Ready for RPC connections");

    app.listen(rpc_endpoint).await?;

    info!("Stopped accepting RPC connections");

    Ok(())
}<|MERGE_RESOLUTION|>--- conflicted
+++ resolved
@@ -96,26 +96,6 @@
             .with_method(SYNC_STATE, sync_state::<DB, B>)
             .with_method(SYNC_SUBMIT_BLOCK, sync_submit_block::<DB, B>)
             // Wallet API
-<<<<<<< HEAD
-            .with_method("Filecoin.WalletBalance", wallet_balance::<DB, B>)
-            .with_method(
-                "Filecoin.WalletDefaultAddress",
-                wallet_default_address::<DB, B>,
-            )
-            .with_method("Filecoin.WalletExport", wallet_export::<DB, B>)
-            .with_method("Filecoin.WalletHas", wallet_has::<DB, B>)
-            .with_method("Filecoin.WalletImport", wallet_import::<DB, B>)
-            .with_method("Filecoin.WalletList", wallet_list::<DB, B>)
-            .with_method("Filecoin.WalletNew", wallet_new::<DB, B>)
-            .with_method("Filecoin.WalletSetDefault", wallet_set_default::<DB, B>)
-            .with_method("Filecoin.WalletSign", wallet_sign::<DB, B>)
-            .with_method("Filecoin.WalletSignMessage", wallet_sign_message::<DB, B>)
-            .with_method("Filecoin.WalletVerify", wallet_verify::<DB, B>)
-            .with_method(
-                "Filecoin.WalletDefaultAddress",
-                wallet_default_address::<DB, B>,
-            )
-=======
             .with_method(WALLET_BALANCE, wallet_balance::<DB, B>)
             .with_method(WALLET_DEFAULT_ADDRESS, wallet_default_address::<DB, B>)
             .with_method(WALLET_EXPORT, wallet_export::<DB, B>)
@@ -127,7 +107,6 @@
             .with_method(WALLET_SIGN, wallet_sign::<DB, B>)
             .with_method(WALLET_SIGN_MESSAGE, wallet_sign_message::<DB, B>)
             .with_method(WALLET_VERIFY, wallet_verify::<DB, B>)
->>>>>>> 69d52cbd
             // State API
             .with_method(STATE_MINER_SECTORS, state_miner_sectors::<DB, B>)
             .with_method(STATE_CALL, state_call::<DB, B>)
