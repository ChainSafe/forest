// Copyright 2019-2022 ChainSafe Systems
// SPDX-License-Identifier: Apache-2.0, MIT

use jsonrpc_v2::{Data, Error as JsonRpcError, Params};
use std::collections::HashMap;
use std::sync::Arc;

use actor::{
    market,
    miner::{self, MinerPower, SectorOnChainInfo},
    power::{self, Claim},
    reward,
};
use address::json::AddressJson;
use beacon::{Beacon, BeaconEntry};
use blocks::{
    election_proof::json::ElectionProofJson, ticket::json::TicketJson,
    tipset_keys_json::TipsetKeysJson,
};
use blocks::{
    gossip_block::json::GossipBlockJson as BlockMsgJson, BlockHeader, GossipBlock as BlockMsg,
    Tipset, TxMeta,
};
use blockstore::BlockStore;
use bls_signatures::Serialize as SerializeBls;
use cid::{json::CidJson, Cid, Code::Blake2b256};
use crypto::SignatureType;
use fil_types::{
    verifier::{FullVerifier, ProofVerifier},
    PoStProof,
};
use ipld::{json::IpldJson, Ipld};
use ipld_amt::Amt;
use message::{signed_message::SignedMessage, unsigned_message::UnsignedMessage};
use num_bigint::BigInt;
use rpc_api::{
    data_types::{
        ActorStateJson, Deadline, MarketDeal, MessageLookup, MiningBaseInfoJson, Partition,
        RPCState,
    },
    state_api::*,
};
use state_manager::{InvocResult, StateManager};
use state_tree::StateTree;

// TODO handle using configurable verification implementation in RPC (all defaulting to Full).

/// returns info about the given miner's sectors. If the filter bitfield is nil, all sectors are included.
/// If the filterOut boolean is set to true, any sectors in the filter are excluded.
/// If false, only those sectors in the filter are included.
pub(crate) async fn state_miner_sectors<
    DB: BlockStore + Send + Sync + 'static,
    B: Beacon + Send + Sync + 'static,
>(
    data: Data<RPCState<DB, B>>,
    Params(params): Params<StateMinerSectorsParams>,
) -> Result<StateMinerSectorsResult, JsonRpcError> {
    let (address, filter, key) = params;
    let address = address.into();
    let state_manager = &data.state_manager;
    let tipset = data
        .state_manager
        .chain_store()
        .tipset_from_keys(&key.into())
        .await?;
    let filter = Some(&filter.0);
    state_manager
        .get_miner_sector_set::<FullVerifier>(&tipset, &address, filter)
        .map_err(|e| e.into())
}

/// runs the given message and returns its result without any persisted changes.
pub(crate) async fn state_call<
    DB: BlockStore + Send + Sync + 'static,
    B: Beacon + Send + Sync + 'static,
>(
    data: Data<RPCState<DB, B>>,
    Params(params): Params<StateCallParams>,
) -> Result<StateCallResult, JsonRpcError> {
    let state_manager = &data.state_manager;
    let (unsigned_msg_json, key) = params;
    let mut message: UnsignedMessage = unsigned_msg_json.into();
    let tipset = data
        .state_manager
        .chain_store()
        .tipset_from_keys(&key.into())
        .await?;
    Ok(state_manager
        .call::<FullVerifier>(&mut message, Some(tipset))
        .await?)
}

/// returns all the proving deadlines for the given miner
pub(crate) async fn state_miner_deadlines<
    DB: BlockStore + Send + Sync + 'static,
    B: Beacon + Send + Sync + 'static,
>(
    data: Data<RPCState<DB, B>>,
    Params(params): Params<StateMinerDeadlinesParams>,
) -> Result<StateMinerDeadlinesResult, JsonRpcError> {
    let (actor, key) = params;
    let actor = actor.into();
    let mas = data
        .state_manager
        .chain_store()
        .miner_load_actor_tsk(&actor, &key.into())
        .await
        .map_err(|e| format!("Could not load miner {:?}", e))?;

    let mut out = Vec::with_capacity(mas.num_deadlines() as usize);
    mas.for_each_deadline(data.state_manager.blockstore(), |_, dl| {
        out.push(Deadline {
            post_submissions: dl.partitions_posted().clone().into(),
            disputable_proof_count: dl.disputable_proof_count(data.state_manager.blockstore())?,
        });
        Ok(())
    })?;

    Ok(out)
}

/// returns the PreCommit info for the specified miner's sector
pub(crate) async fn state_sector_precommit_info<
    DB: BlockStore + Send + Sync + 'static,
    B: Beacon + Send + Sync + 'static,
>(
    data: Data<RPCState<DB, B>>,
    Params(params): Params<StateSectorPrecommitInfoParams>,
) -> Result<StateSectorPrecommitInfoResult, JsonRpcError> {
    let state_manager = &data.state_manager;
    let (address, sector_number, key) = params;
    let address = address.into();
    let tipset = data
        .state_manager
        .chain_store()
        .tipset_from_keys(&key.0)
        .await?;
    state_manager
        .precommit_info::<FullVerifier>(&address, &sector_number, &tipset)
        .map_err(|e| e.into())
}

/// StateMinerInfo returns info about the indicated miner
pub async fn state_miner_info<
    DB: BlockStore + Send + Sync + 'static,
    B: Beacon + Send + Sync + 'static,
>(
    data: Data<RPCState<DB, B>>,
    Params(params): Params<StateMinerInfoParams>,
) -> Result<StateMinerInfoResult, JsonRpcError> {
    let state_manager = &data.state_manager;
    let store = state_manager.blockstore();
    let (AddressJson(addr), TipsetKeysJson(key)) = params;

    let ts = data.chain_store.tipset_from_keys(&key).await?;
    let actor = data
        .state_manager
        .get_actor(&addr, ts.parent_state())
        .map_err(|e| format!("Could not load miner {}: {:?}", addr, e))?
        .ok_or_else(|| format!("miner {} does not exist", addr))?;

    let miner_state = miner::State::load(store, &actor)?;

    let miner_info = miner_state
        .info(store)
        .map_err(|e| format!("Could not get info {:?}", e))?;

    Ok(miner_info)
}

/// returns the on-chain info for the specified miner's sector
pub async fn state_sector_info<
    DB: BlockStore + Send + Sync + 'static,
    B: Beacon + Send + Sync + 'static,
>(
    data: Data<RPCState<DB, B>>,
    Params(params): Params<StateSectorGetInfoParams>,
) -> Result<StateSectorGetInfoResult, JsonRpcError> {
    let state_manager = &data.state_manager;
    let (address, sector_number, key) = params;
    let address = address.into();
    let tipset = data
        .state_manager
        .chain_store()
        .tipset_from_keys(&key.into())
        .await?;
    state_manager
        .miner_sector_info::<FullVerifier>(&address, sector_number, &tipset)
        .map_err(|e| e.into())
        .map(|e| e.map(SectorOnChainInfo::from))
}

/// calculates the deadline at some epoch for a proving period
/// and returns the deadline-related calculations.
pub(crate) async fn state_miner_proving_deadline<
    DB: BlockStore + Send + Sync + 'static,
    B: Beacon + Send + Sync + 'static,
>(
    data: Data<RPCState<DB, B>>,
    Params(params): Params<StateMinerProvingDeadlineParams>,
) -> Result<StateMinerProvingDeadlineResult, JsonRpcError> {
    let state_manager = &data.state_manager;
    let (AddressJson(addr), key) = params;
    let tipset = data
        .state_manager
        .chain_store()
        .tipset_from_keys(&key.into())
        .await?;

    let actor = state_manager
        .get_actor(&addr, tipset.parent_state())?
        .ok_or_else(|| format!("Address {} not found", addr))?;

    let mas = miner::State::load(state_manager.blockstore(), &actor)?;

    Ok(mas.deadline_info(tipset.epoch()).next_not_elapsed())
}

/// returns a single non-expired Faults that occur within lookback epochs of the given tipset
pub(crate) async fn state_miner_faults<
    DB: BlockStore + Send + Sync + 'static,
    B: Beacon + Send + Sync + 'static,
>(
    data: Data<RPCState<DB, B>>,
    Params(params): Params<StateMinerFaultsParams>,
) -> Result<StateMinerFaultsResult, JsonRpcError> {
    let state_manager = &data.state_manager;
    let (actor, key) = params;
    let actor = actor.into();
    let tipset = data
        .state_manager
        .chain_store()
        .tipset_from_keys(&key.into())
        .await?;
    state_manager
        .get_miner_faults::<FullVerifier>(&tipset, &actor)
        .map(|s| s.into())
        .map_err(|e| e.into())
}

/// returns all non-expired Faults that occur within lookback epochs of the given tipset
pub(crate) async fn state_all_miner_faults<
    DB: BlockStore + Send + Sync + 'static,
    B: Beacon + Send + Sync + 'static,
>(
    _data: Data<RPCState<DB, B>>,
    Params(_params): Params<StateAllMinerFaultsParams>,
) -> Result<StateAllMinerFaultsResult, JsonRpcError> {
    // FIXME
    Err(JsonRpcError::internal("fixme"))

    // let state_manager = &data.state_manager;
    // let (look_back, end_tsk) = params;
    // let tipset = data.state_manager.chain_store().tipset_from_keys( &end_tsk).await?;
    // let cut_off = tipset.epoch() - look_back;
    // let miners = state_manager.list_miner_actors(&tipset)?;
    // let mut all_faults = Vec::new();
    // for m in miners {
    //     let miner_actor_state: State = state_manager
    //         .load_actor_state(&m, &tipset.parent_state())
    //         .map_err(|e| e.to_string())?;
    //     let block_store = state_manager.blockstore();

    //     miner_actor_state.for_each_fault_epoch(block_store, |fault_start: i64, _| {
    //         if fault_start >= cut_off {
    //             all_faults.push(Fault {
    //                 miner: *m,
    //                 fault: fault_start,
    //             })
    //         }
    //         Ok(())
    //     })?;
    // }
    // Ok(all_faults)
}

/// returns a bitfield indicating the recovering sectors of the given miner
pub(crate) async fn state_miner_recoveries<
    DB: BlockStore + Send + Sync + 'static,
    B: Beacon + Send + Sync + 'static,
>(
    data: Data<RPCState<DB, B>>,
    Params(params): Params<StateMinerRecoveriesParams>,
) -> Result<StateMinerRecoveriesResult, JsonRpcError> {
    let state_manager = &data.state_manager;
    let (actor, key) = params;
    let actor = actor.into();
    let tipset = data
        .state_manager
        .chain_store()
        .tipset_from_keys(&key.into())
        .await?;
    state_manager
        .get_miner_recoveries::<FullVerifier>(&tipset, &actor)
        .map(|s| s.into())
        .map_err(|e| e.into())
}

/// returns a bitfield indicating the recovering sectors of the given miner
pub(crate) async fn state_miner_partitions<
    DB: BlockStore + Send + Sync + 'static,
    B: Beacon + Send + Sync + 'static,
>(
    data: Data<RPCState<DB, B>>,
    Params(params): Params<StateMinerPartitionsParams>,
) -> Result<StateMinerPartitionsResult, JsonRpcError> {
    let (actor, dl_idx, key) = params;
    let actor = actor.into();
    let db = data.state_manager.chain_store().db.as_ref();
    let mas = data
        .state_manager
        .chain_store()
        .miner_load_actor_tsk(&actor, &key.into())
        .await
        .map_err(|e| format!("Could not load miner {:?}", e))?;
    let dl = mas.load_deadline(db, dl_idx)?;
    let mut out = Vec::new();
    dl.for_each(db, |_, part| {
        out.push(Partition {
            all_sectors: part.all_sectors().clone().into(),
            faulty_sectors: part.faulty_sectors().clone().into(),
            recovering_sectors: part.recovering_sectors().clone().into(),
            live_sectors: part.live_sectors().into(),
            active_sectors: part.active_sectors().into(),
        });
        Ok(())
    })?;

    Ok(out)
}

/// returns the result of executing the indicated message, assuming it was executed in the indicated tipset.
pub(crate) async fn state_replay<
    DB: BlockStore + Send + Sync + 'static,
    B: Beacon + Send + Sync + 'static,
>(
    data: Data<RPCState<DB, B>>,
    Params(params): Params<StateReplayParams>,
) -> Result<StateReplayResult, JsonRpcError> {
    let state_manager = &data.state_manager;
    let (cidjson, key) = params;
    let cid = cidjson.into();
    let tipset = data
        .state_manager
        .chain_store()
        .tipset_from_keys(&key.into())
        .await?;
    let (msg, ret) = state_manager.replay::<FullVerifier>(&tipset, cid).await?;

    Ok(InvocResult {
        msg,
        msg_rct: Some(ret.msg_receipt),
        error: ret.act_error.map(|e| e.to_string()),
    })
}

/// gets network name from state manager
pub(crate) async fn state_network_name<
    DB: BlockStore + Send + Sync + 'static,
    B: Beacon + Send + Sync + 'static,
>(
    data: Data<RPCState<DB, B>>,
) -> Result<StateNetworkNameResult, JsonRpcError> {
    let state_manager = &data.state_manager;
    let heaviest_tipset = state_manager
        .chain_store()
        .heaviest_tipset()
        .await
        .ok_or("Heaviest Tipset not found in state_network_name")?;

    state_manager
        .get_network_name(heaviest_tipset.parent_state())
        .map_err(|e| e.into())
}

pub(crate) async fn state_get_network_version<
    DB: BlockStore + Send + Sync + 'static,
    B: Beacon + Send + Sync + 'static,
>(
    data: Data<RPCState<DB, B>>,
    Params(params): Params<StateNetworkVersionParams>,
) -> Result<StateNetworkVersionResult, JsonRpcError> {
    let (TipsetKeysJson(tsk),) = params;
    let ts = data.chain_store.tipset_from_keys(&tsk).await?;
    Ok(data.state_manager.get_network_version(ts.epoch()))
}

/// returns the indicated actor's nonce and balance.
pub(crate) async fn state_get_actor<
    DB: BlockStore + Send + Sync + 'static,
    B: Beacon + Send + Sync + 'static,
    V: ProofVerifier + Send + Sync + 'static,
>(
    data: Data<RPCState<DB, B>>,
    Params(params): Params<StateGetActorParams>,
) -> Result<StateGetActorResult, JsonRpcError> {
    let state_manager = &data.state_manager;
    let (actor, key) = params;
    let actor = actor.into();
    let tipset = data
        .state_manager
        .chain_store()
        .tipset_from_keys(&key.into())
        .await?;
    let state = state_for_ts::<DB, V>(state_manager, tipset).await?;
    Ok(state.get_actor(&actor)?.map(ActorStateJson::from))
}

/// returns addresses of all actors on the network by tipset
pub(crate) async fn state_list_actors<
    DB: BlockStore + Send + Sync + 'static,
    B: Beacon + Send + Sync + 'static,
    V: ProofVerifier + Send + Sync + 'static,
>(
    data: Data<RPCState<DB, B>>,
    Params(params): Params<StateListActorsParams>,
) -> Result<StateListActorsResult, JsonRpcError> {
    let (tipset,) = params;

    let tipset = data
        .state_manager
        .chain_store()
        .tipset_from_keys(&tipset.into())
        .await?;

    let addresses = data.state_manager.list_miner_actors::<V>(&tipset)?;

    let addresses_json = addresses
        .iter()
        .map(|addr| AddressJson(addr.to_owned()))
        .collect();

    Ok(addresses_json)
}

/// returns the public key address of the given ID address
pub(crate) async fn state_account_key<
    DB: BlockStore + Send + Sync + 'static,
    B: Beacon + Send + Sync + 'static,
    V: ProofVerifier + Send + Sync + 'static,
>(
    data: Data<RPCState<DB, B>>,
    Params(params): Params<StateAccountKeyParams>,
) -> Result<StateAccountKeyResult, JsonRpcError> {
    let state_manager = &data.state_manager;
    let (actor, key) = params;
    let actor = actor.into();
    let tipset = data
        .state_manager
        .chain_store()
        .tipset_from_keys(&key.into())
        .await?;
    let state = state_for_ts::<DB, V>(state_manager, tipset).await?;
    let address = interpreter::resolve_to_key_addr(&state, state_manager.blockstore(), &actor)?;
    Ok(Some(address.into()))
}
/// retrieves the ID address of the given address
pub(crate) async fn state_lookup_id<
    DB: BlockStore + Send + Sync + 'static,
    B: Beacon + Send + Sync + 'static,
    V: ProofVerifier + Send + Sync + 'static,
>(
    data: Data<RPCState<DB, B>>,
    Params(params): Params<StateLookupIdParams>,
) -> Result<StateLookupIdResult, JsonRpcError> {
    let state_manager = &data.state_manager;
    let (address, key) = params;
    let address = address.into();
    let tipset = data
        .state_manager
        .chain_store()
        .tipset_from_keys(&key.into())
        .await?;
<<<<<<< HEAD
    let state = state_for_ts::<DB, V>(state_manager, tipset).await?;
    state.lookup_id(&address).map_err(|e| e.into())
=======
    let state = state_for_ts::<DB, V>(&state_manager, tipset).await?;
    let lookup_result = state.lookup_id(&address)?;

    match lookup_result {
        Some(addr) => Ok(Some(AddressJson(addr))),
        None => Ok(None),
    }
>>>>>>> 5006e62a
}

/// looks up the Escrow and Locked balances of the given address in the Storage Market
pub(crate) async fn state_market_balance<
    DB: BlockStore + Send + Sync + 'static,
    B: Beacon + Send + Sync + 'static,
>(
    data: Data<RPCState<DB, B>>,
    Params(params): Params<StateMarketBalanceParams>,
) -> Result<StateMarketBalanceResult, JsonRpcError> {
    let (address, key) = params;
    let address = address.into();
    let tipset = data
        .state_manager
        .chain_store()
        .tipset_from_keys(&key.into())
        .await?;
    data.state_manager
        .market_balance(&address, &tipset)
        .map_err(|e| e.into())
}

pub(crate) async fn state_market_deals<
    DB: BlockStore + Send + Sync + 'static,
    B: Beacon + Send + Sync + 'static,
>(
    data: Data<RPCState<DB, B>>,
    Params(params): Params<StateMarketDealsParams>,
) -> Result<StateMarketDealsResult, JsonRpcError> {
    let (TipsetKeysJson(tsk),) = params;
    let ts = data.chain_store.tipset_from_keys(&tsk).await?;
    let actor = data
        .state_manager
        .get_actor(market::ADDRESS, ts.parent_state())?
        .ok_or("Power actor address could not be resolved")?;
    let market_state = market::State::load(data.state_manager.blockstore(), &actor)?;

    let da = market_state.proposals(data.state_manager.blockstore())?;
    let sa = market_state.states(data.state_manager.blockstore())?;

    let mut out = HashMap::new();
    da.for_each(|deal_id, d| {
        let s = sa.get(deal_id)?.unwrap_or(market::DealState {
            sector_start_epoch: -1,
            last_updated_epoch: -1,
            slash_epoch: -1,
        });
        out.insert(
            deal_id.to_string(),
            MarketDeal {
                proposal: d,
                state: s,
            },
        );
        Ok(())
    })?;
    Ok(out)
}

/// returns the message receipt for the given message
pub(crate) async fn state_get_receipt<
    DB: BlockStore + Send + Sync + 'static,
    B: Beacon + Send + Sync + 'static,
>(
    data: Data<RPCState<DB, B>>,
    Params(params): Params<StateGetReceiptParams>,
) -> Result<StateGetReceiptResult, JsonRpcError> {
    let (cidjson, key) = params;
    let state_manager = &data.state_manager;
    let cid = cidjson.into();
    let tipset = data
        .state_manager
        .chain_store()
        .tipset_from_keys(&key.into())
        .await?;
    state_manager
        .get_receipt(&tipset, &cid)
        .await
        .map(|s| s.into())
        .map_err(|e| e.into())
}
/// looks back in the chain for a message. If not found, it blocks until the
/// message arrives on chain, and gets to the indicated confidence depth.
pub(crate) async fn state_wait_msg<
    DB: BlockStore + Send + Sync + 'static,
    B: Beacon + Send + Sync + 'static,
>(
    data: Data<RPCState<DB, B>>,
    Params(params): Params<StateWaitMsgParams>,
) -> Result<StateWaitMsgResult, JsonRpcError> {
    let (cidjson, confidence) = params;
    let state_manager = &data.state_manager;
    let cid: Cid = cidjson.into();
    let (tipset, receipt) = state_manager.wait_for_message(cid, confidence).await?;
    let tipset = tipset.ok_or("wait for msg returned empty tuple")?;
    let receipt = receipt.ok_or("wait for msg returned empty receipt")?;
    let ipld: Ipld = if receipt.return_data.bytes().is_empty() {
        Ipld::Null
    } else {
        receipt.return_data.deserialize()?
    };
    Ok(MessageLookup {
        receipt: receipt.into(),
        tipset: tipset.key().clone().into(),
        height: tipset.epoch(),
        message: CidJson(cid),
        return_dec: IpldJson(ipld),
    })
}

pub(crate) async fn miner_create_block<
    DB: BlockStore + Send + Sync + 'static,
    B: Beacon + Send + Sync + 'static,
    V: ProofVerifier + Send + Sync + 'static,
>(
    data: Data<RPCState<DB, B>>,
    Params(params): Params<MinerCreateBlockParams>,
) -> Result<MinerCreateBlockResult, JsonRpcError> {
    let params = params.0;
    let AddressJson(miner) = params.miner;
    let TipsetKeysJson(parents) = params.parents;
    let TicketJson(ticket) = params.ticket;
    let ElectionProofJson(eproof) = params.eproof;
    let beacon_values: Vec<BeaconEntry> = params.beacon_values.into_iter().map(|b| b.0).collect();
    let messages: Vec<SignedMessage> = params.messages.into_iter().map(|m| m.0).collect();
    let epoch = params.epoch;
    let timestamp = params.timestamp;
    let winning_post_proof: Vec<PoStProof> = params
        .winning_post_proof
        .into_iter()
        .map(|wpp| wpp.0)
        .collect();

    let pts = data.chain_store.tipset_from_keys(&parents).await?;
    let (st, recpts) = data.state_manager.tipset_state::<V>(&pts).await?;
    let (_, lbst) = data
        .state_manager
        .get_lookback_tipset_for_round::<V>(pts.clone(), epoch)
        .await?;
    let worker = data.state_manager.get_miner_worker_raw(&lbst, &miner)?;

    let mut bls_msgs = Vec::new();
    let mut secp_msgs = Vec::new();
    let mut bls_cids = Vec::new();
    let mut secp_cids = Vec::new();

    let mut bls_sigs = Vec::new();
    for msg in messages {
        if msg.signature().signature_type() == SignatureType::BLS {
            let c = data
                .chain_store
                .blockstore()
                .put(&msg.message, Blake2b256)?;
            bls_sigs.push(msg.signature);
            bls_msgs.push(msg.message);
            bls_cids.push(c);
        } else {
            let c = data.chain_store.blockstore().put(&msg, Blake2b256)?;
            secp_cids.push(c);
            secp_msgs.push(msg);
        }
    }

    let bls_msg_root = Amt::new_from_iter(data.chain_store.blockstore(), bls_cids.iter().copied())?;
    let secp_msg_root =
        Amt::new_from_iter(data.chain_store.blockstore(), secp_cids.iter().copied())?;

    let mmcid = data.chain_store.blockstore().put(
        &TxMeta {
            bls_message_root: bls_msg_root,
            secp_message_root: secp_msg_root,
        },
        Blake2b256,
    )?;

    let calculated_bls_agg = if bls_sigs.is_empty() {
        Some(crypto::Signature::new_bls(vec![]))
    } else {
        Some(crypto::Signature::new_bls(
            bls_signatures::aggregate(
                &bls_sigs
                    .iter()
                    .map(|s| s.bytes())
                    .map(bls_signatures::Signature::from_bytes)
                    .collect::<Result<Vec<_>, _>>()?,
            )
            .unwrap()
            .as_bytes(),
        ))
    };
    let pweight = chain::weight(data.chain_store.blockstore(), pts.as_ref())?;
    let base_fee = chain::compute_base_fee(data.chain_store.blockstore(), pts.as_ref())?;

    let mut next = BlockHeader::builder()
        .messages(mmcid)
        .bls_aggregate(calculated_bls_agg)
        .miner_address(miner)
        .weight(pweight)
        .parent_base_fee(base_fee)
        .parents(parents)
        .ticket(Some(ticket))
        .election_proof(Some(eproof))
        .beacon_entries(beacon_values)
        .epoch(epoch)
        .timestamp(timestamp)
        .winning_post_proof(winning_post_proof)
        .state_root(st)
        .message_receipts(recpts)
        .signature(None)
        .build()?;

    let key = wallet::find_key(&worker, &*data.keystore.as_ref().write().await)?;
    let sig = wallet::sign(
        *key.key_info.key_type(),
        key.key_info.private_key(),
        &next.to_signing_bytes(),
    )?;
    next.signature = Some(sig);

    Ok(BlockMsgJson(BlockMsg {
        header: next,
        bls_messages: bls_cids,
        secpk_messages: secp_cids,
    }))
}

pub(crate) async fn state_miner_sector_allocated<
    DB: BlockStore + Send + Sync + 'static,
    B: Beacon + Send + Sync + 'static,
>(
    data: Data<RPCState<DB, B>>,
    Params(params): Params<StateMinerSectorAllocatedParams>,
) -> Result<StateMinerSectorAllocatedResult, JsonRpcError> {
    let (AddressJson(maddr), sector_num, TipsetKeysJson(tsk)) = params;
    let ts = data.chain_store.tipset_from_keys(&tsk).await?;

    let actor = data
        .state_manager
        .get_actor(&maddr, ts.parent_state())?
        .ok_or(format!("Miner actor {} could not be resolved", maddr))?;
    let allocated_sectors = match miner::State::load(data.state_manager.blockstore(), &actor)? {
        miner::State::V0(m) => data
            .chain_store
            .db
            .get::<bitfield::BitField>(&m.allocated_sectors)?
            .ok_or("allocated sectors bitfield not found")?
            .get(sector_num as usize),
        miner::State::V2(m) => data
            .chain_store
            .db
            .get::<bitfield::BitField>(&m.allocated_sectors)?
            .ok_or("allocated sectors bitfield not found")?
            .get(sector_num as usize),
        miner::State::V3(m) => data
            .chain_store
            .db
            .get::<bitfield::BitField>(&m.allocated_sectors)?
            .ok_or("allocated sectors bitfield not found")?
            .get(sector_num as usize),
        miner::State::V4(m) => data
            .chain_store
            .db
            .get::<bitfield::BitField>(&m.allocated_sectors)?
            .ok_or("allocated sectors bitfield not found")?
            .get(sector_num as usize),
        miner::State::V5(m) => data
            .chain_store
            .db
            .get::<bitfield::BitField>(&m.allocated_sectors)?
            .ok_or("allocated sectors bitfield not found")?
            .get(sector_num as usize),
    };

    Ok(allocated_sectors)
}

pub(crate) async fn state_miner_power<
    DB: BlockStore + Send + Sync + 'static,
    B: Beacon + Send + Sync + 'static,
    V: ProofVerifier + Send + Sync + 'static,
>(
    data: Data<RPCState<DB, B>>,
    Params(params): Params<StateMinerPowerParams>,
) -> Result<StateMinerPowerResult, JsonRpcError> {
    let (address_opt, TipsetKeysJson(tipset_keys)) = params;

    let ts = data.chain_store.tipset_from_keys(&tipset_keys).await?;

    let address = match address_opt {
        Some(addr) => {
            let address = addr.0;
            Some(address)
        }
        None => None,
    };

    let mp = data
        .state_manager
        .get_power(ts.parent_state(), address.as_ref())?;

    if let Some((miner_power, total_power)) = mp {
        Ok(MinerPower {
            miner_power,
            total_power,
            has_min_power: true,
        })
    } else {
        Ok(MinerPower {
            miner_power: Claim::default(),
            total_power: Claim::default(),
            has_min_power: false,
        })
    }
}

pub(crate) async fn state_miner_pre_commit_deposit_for_power<
    DB: BlockStore + Send + Sync + 'static,
    B: Beacon + Send + Sync + 'static,
    V: ProofVerifier + Send + Sync + 'static,
>(
    data: Data<RPCState<DB, B>>,
    Params(params): Params<StateMinerPreCommitDepositForPowerParams>,
) -> Result<StateMinerPreCommitDepositForPowerResult, JsonRpcError> {
    let (AddressJson(maddr), pci, TipsetKeysJson(tsk)) = params;
    let ts = data.chain_store.tipset_from_keys(&tsk).await?;
    let (state, _) = data.state_manager.tipset_state::<V>(&ts).await?;
    let state = StateTree::new_from_root(data.chain_store.db.as_ref(), &state)?;
    let ssize = pci.seal_proof.sector_size()?;

    let actor = state
        .get_actor(market::ADDRESS)?
        .ok_or("couldnt load market actor")?;
    let (w, vw) = market::State::load(data.state_manager.blockstore(), &actor)?
        .verify_deals_for_activation(
            data.state_manager.blockstore(),
            &pci.deal_ids,
            &maddr,
            pci.expiration,
            ts.epoch(),
        )?;
    let duration = pci.expiration - ts.epoch();
    let sector_weight = actor::actorv2::miner::qa_power_for_weight(ssize, duration, &w, &vw);

    let actor = state
        .get_actor(power::ADDRESS)?
        .ok_or("couldnt load power actor")?;
    let power_smoothed =
        power::State::load(data.state_manager.blockstore(), &actor)?.total_power_smoothed();

    let reward_actor = state
        .get_actor(reward::ADDRESS)?
        .ok_or("couldnt load reward actor")?;
    let deposit = reward::State::load(data.state_manager.blockstore(), &reward_actor)?
        .pre_commit_deposit_for_power(power_smoothed, &sector_weight);

    let ret: BigInt = (deposit * 110) / 100;
    Ok(ret.to_string())
}

pub(crate) async fn state_miner_initial_pledge_collateral<
    DB: BlockStore + Send + Sync + 'static,
    B: Beacon + Send + Sync + 'static,
    V: ProofVerifier + Send + Sync + 'static,
>(
    data: Data<RPCState<DB, B>>,
    Params(params): Params<StateMinerInitialPledgeCollateralParams>,
) -> Result<StateMinerInitialPledgeCollateralResult, JsonRpcError> {
    let (AddressJson(maddr), pci, TipsetKeysJson(tsk)) = params;
    let ts = data.chain_store.tipset_from_keys(&tsk).await?;
    let (state, _) = data.state_manager.tipset_state::<V>(&ts).await?;
    let state = StateTree::new_from_root(data.chain_store.db.as_ref(), &state)?;
    let ssize = pci.seal_proof.sector_size()?;

    let actor = state
        .get_actor(market::ADDRESS)?
        .ok_or("couldnt load market actor")?;
    let (w, vw) = market::State::load(data.state_manager.blockstore(), &actor)?
        .verify_deals_for_activation(
            data.state_manager.blockstore(),
            &pci.deal_ids,
            &maddr,
            pci.expiration,
            ts.epoch(),
        )?;
    let duration = pci.expiration - ts.epoch();
    let sector_weight = actor::actorv2::miner::qa_power_for_weight(ssize, duration, &w, &vw);

    let actor = state
        .get_actor(power::ADDRESS)?
        .ok_or("couldnt load power actor")?;
    let power_state = power::State::load(data.state_manager.blockstore(), &actor)?;
    let power_smoothed = power_state.total_power_smoothed();
    let total_locked = power_state.total_locked();

    let circ_supply = data
        .state_manager
        .get_circulating_supply(ts.epoch(), &state)?;

    let reward_actor = state
        .get_actor(reward::ADDRESS)?
        .ok_or("couldnt load reward actor")?;

    let initial_pledge = reward::State::load(data.state_manager.blockstore(), &reward_actor)?
        .initial_pledge_for_power(&sector_weight, &total_locked, power_smoothed, &circ_supply);

    let ret: BigInt = (initial_pledge * 110) / 100;
    Ok(ret.to_string())
}

/// returns the indicated actor's nonce and balance.
pub(crate) async fn miner_get_base_info<
    DB: BlockStore + Send + Sync + 'static,
    B: Beacon + Send + Sync + 'static,
    V: ProofVerifier + Send + Sync + 'static,
>(
    data: Data<RPCState<DB, B>>,
    Params(params): Params<MinerGetBaseInfoParams>,
) -> Result<MinerGetBaseInfoResult, JsonRpcError> {
    let state_manager = &data.state_manager;
    let (actor, round, key) = params;
    let info = state_manager
        .miner_get_base_info::<V, B>(&data.beacon, &key.into(), round, actor.into())
        .await?
        .map(MiningBaseInfoJson::from);

    Ok(info)
}

/// returns a state tree given a tipset
async fn state_for_ts<DB, V>(
    state_manager: &Arc<StateManager<DB>>,
    ts: Arc<Tipset>,
) -> Result<StateTree<'_, DB>, JsonRpcError>
where
    DB: BlockStore + Send + Sync + 'static,
    V: ProofVerifier + Send + Sync + 'static,
{
    let block_store = state_manager.blockstore();
    let (st, _) = state_manager.tipset_state::<V>(&ts).await?;
    let state_tree = StateTree::new_from_root(block_store, &st)?;
    Ok(state_tree)
}<|MERGE_RESOLUTION|>--- conflicted
+++ resolved
@@ -471,18 +471,13 @@
         .chain_store()
         .tipset_from_keys(&key.into())
         .await?;
-<<<<<<< HEAD
     let state = state_for_ts::<DB, V>(state_manager, tipset).await?;
-    state.lookup_id(&address).map_err(|e| e.into())
-=======
-    let state = state_for_ts::<DB, V>(&state_manager, tipset).await?;
     let lookup_result = state.lookup_id(&address)?;
 
     match lookup_result {
         Some(addr) => Ok(Some(AddressJson(addr))),
         None => Ok(None),
     }
->>>>>>> 5006e62a
 }
 
 /// looks up the Escrow and Locked balances of the given address in the Storage Market
