--- conflicted
+++ resolved
@@ -6,13 +6,14 @@
     json::{MinerBaseInfoJson, MinerInfoJson},
     ChainSectorInfo, Deadlines, Fault, SectorOnChainInfo, SectorPreCommitOnChainInfo, State,
 };
+use blocks::tipset_keys_json::TipsetKeysJson;
 use address::{json::AddressJson, Address};
 use async_std::task;
 use beacon::json::BeaconEntryJson;
 use beacon::Beacon;
 use bitfield::json::BitFieldJson;
 use blocks::{
-    tipset_json::{TipsetJson, TipsetKeysJson},
+    tipset_json::TipsetJson,
     Tipset,
 };
 use blockstore::BlockStore;
@@ -64,12 +65,7 @@
     let tipset = data
         .state_manager
         .chain_store()
-<<<<<<< HEAD
-        .tipset_from_keys(&key.into())?;
-=======
-        .tipset_from_keys(&key)
-        .await?;
->>>>>>> 1b4dd61d
+        .tipset_from_keys(&key.into()).await?;
     let mut filter = Some(&mut bitfield_filter);
     state_manager
         .get_miner_sector_set::<FullVerifier>(&tipset, &address, &mut filter, filter_out)
@@ -91,12 +87,7 @@
     let tipset = data
         .state_manager
         .chain_store()
-<<<<<<< HEAD
-        .tipset_from_keys(&key.into())?;
-=======
-        .tipset_from_keys(&key)
-        .await?;
->>>>>>> 1b4dd61d
+        .tipset_from_keys(&key.into()).await?;
     Ok(state_manager
         .call::<FullVerifier>(&mut message, Some(tipset))
         .await?)
@@ -117,12 +108,7 @@
     let tipset = data
         .state_manager
         .chain_store()
-<<<<<<< HEAD
-        .tipset_from_keys(&key.into())?;
-=======
-        .tipset_from_keys(&key)
-        .await?;
->>>>>>> 1b4dd61d
+        .tipset_from_keys(&key.into()).await?;
     state_manager
         .get_miner_deadlines::<FullVerifier>(&tipset, &actor)
         .map_err(|e| e.into())
@@ -143,12 +129,7 @@
     let tipset = data
         .state_manager
         .chain_store()
-<<<<<<< HEAD
-        .tipset_from_keys(&key.into())?;
-=======
-        .tipset_from_keys(&key)
-        .await?;
->>>>>>> 1b4dd61d
+        .tipset_from_keys(&key.into()).await?;
     state_manager
         .precommit_info::<FullVerifier>(&address, &sector_number, &tipset)
         .map_err(|e| e.into())
@@ -166,23 +147,12 @@
     let state_manager = &data.state_manager;
     let (actor, key) = params;
     let actor = actor.into();
-<<<<<<< HEAD
-    let miner_state = chain::miner_load_actor_tsk(state_manager.blockstore(), &actor, &key.into())
+    let miner_state = data.state_manager.chain_store().miner_load_actor_tsk(&actor, &key.into()).await
         .map_err(|e| format!("Could not load miner {:?}", e))?;
     let miner_info = miner_state
         .get_info(state_manager.blockstore())
         .map_err(|e| format!("Could not get info {:?}", e))?;
     Ok(miner_info.into())
-=======
-    let tipset = data
-        .state_manager
-        .chain_store()
-        .tipset_from_keys(&key)
-        .await?;
-    state_manager
-        .get_miner_info::<FullVerifier>(&tipset, &actor)
-        .map_err(|e| e.into())
->>>>>>> 1b4dd61d
 }
 
 /// returns the on-chain info for the specified miner's sector
@@ -200,12 +170,7 @@
     let tipset = data
         .state_manager
         .chain_store()
-<<<<<<< HEAD
-        .tipset_from_keys(&key.into())?;
-=======
-        .tipset_from_keys(&key)
-        .await?;
->>>>>>> 1b4dd61d
+        .tipset_from_keys(&key.into()).await?;
     state_manager
         .miner_sector_info::<FullVerifier>(&address, &sector_number, &tipset)
         .map_err(|e| e.into())
@@ -227,12 +192,7 @@
     let tipset = data
         .state_manager
         .chain_store()
-<<<<<<< HEAD
-        .tipset_from_keys(&key.into())?;
-=======
-        .tipset_from_keys(&key)
-        .await?;
->>>>>>> 1b4dd61d
+        .tipset_from_keys(&key.into()).await?;
     let miner_actor_state: State =
         state_manager.load_actor_state(&actor, &tipset.parent_state())?;
 
@@ -256,12 +216,7 @@
     let tipset = data
         .state_manager
         .chain_store()
-<<<<<<< HEAD
-        .tipset_from_keys(&key.into())?;
-=======
-        .tipset_from_keys(&key)
-        .await?;
->>>>>>> 1b4dd61d
+        .tipset_from_keys(&key.into()).await?;
     state_manager
         .get_miner_faults::<FullVerifier>(&tipset, &actor)
         .map(|s| s.into())
@@ -319,12 +274,7 @@
     let tipset = data
         .state_manager
         .chain_store()
-<<<<<<< HEAD
-        .tipset_from_keys(&key.into())?;
-=======
-        .tipset_from_keys(&key)
-        .await?;
->>>>>>> 1b4dd61d
+        .tipset_from_keys(&key.into()).await?;
     state_manager
         .get_miner_recoveries::<FullVerifier>(&tipset, &actor)
         .map(|s| s.into())
@@ -346,12 +296,7 @@
     let tipset = data
         .state_manager
         .chain_store()
-<<<<<<< HEAD
-        .tipset_from_keys(&key.into())?;
-=======
-        .tipset_from_keys(&key)
-        .await?;
->>>>>>> 1b4dd61d
+        .tipset_from_keys(&key.into()).await?;
     let (msg, ret) = state_manager.replay::<FullVerifier>(&tipset, cid).await?;
 
     Ok(InvocResult {
@@ -394,14 +339,8 @@
     let tipset = data
         .state_manager
         .chain_store()
-<<<<<<< HEAD
-        .tipset_from_keys(&key.into())?;
-    let state = state_for_ts(&state_manager, tipset)?;
-=======
-        .tipset_from_keys(&key)
-        .await?;
+        .tipset_from_keys(&key.into()).await?;
     let state = state_for_ts(&state_manager, tipset).await?;
->>>>>>> 1b4dd61d
     state.get_actor(&actor).map_err(|e| e.into())
 }
 
@@ -456,14 +395,8 @@
     let tipset = data
         .state_manager
         .chain_store()
-<<<<<<< HEAD
-        .tipset_from_keys(&key.into())?;
-    let state = state_for_ts(&state_manager, tipset)?;
-=======
-        .tipset_from_keys(&key)
-        .await?;
+        .tipset_from_keys(&key.into()).await?;
     let state = state_for_ts(&state_manager, tipset).await?;
->>>>>>> 1b4dd61d
     let address = interpreter::resolve_to_key_addr(&state, state_manager.blockstore(), &actor)?;
     Ok(Some(address.into()))
 }
@@ -482,14 +415,8 @@
     let tipset = data
         .state_manager
         .chain_store()
-<<<<<<< HEAD
-        .tipset_from_keys(&key.into())?;
-    let state = state_for_ts(&state_manager, tipset)?;
-=======
-        .tipset_from_keys(&key)
-        .await?;
+        .tipset_from_keys(&key.into()).await?;
     let state = state_for_ts(&state_manager, tipset).await?;
->>>>>>> 1b4dd61d
     state.lookup_id(&address).map_err(|e| e.into())
 }
 
@@ -527,12 +454,7 @@
     let tipset = data
         .state_manager
         .chain_store()
-<<<<<<< HEAD
-        .tipset_from_keys(&key.into())?;
-=======
-        .tipset_from_keys(&key)
-        .await?;
->>>>>>> 1b4dd61d
+        .tipset_from_keys(&key.into()).await?;
     data.state_manager
         .market_balance(&address, &tipset)
         .map_err(|e| e.into())
@@ -553,12 +475,7 @@
     let tipset = data
         .state_manager
         .chain_store()
-<<<<<<< HEAD
-        .tipset_from_keys(&key.into())?;
-=======
-        .tipset_from_keys(&key)
-        .await?;
->>>>>>> 1b4dd61d
+        .tipset_from_keys(&key.into()).await?;
     state_manager
         .get_receipt(&tipset, &cid)
         .await
