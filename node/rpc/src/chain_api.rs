// Copyright 2020 ChainSafe Systems
// SPDX-License-Identifier: Apache-2.0, MIT

use crate::RpcState;
use blocks::{
    header::json::BlockHeaderJson, tipset_json::TipsetJson, BlockHeader, Tipset, TipsetKeys,
};
use blockstore::BlockStore;
use cid::{json::CidJson, Cid};
use clock::ChainEpoch;
use crypto::DomainSeparationTag;

use jsonrpc_v2::{Data, Error as JsonRpcError, Params};
use message::{
    signed_message,
    unsigned_message::{self, json::UnsignedMessageJson},
    SignedMessage, UnsignedMessage,
};
use num_traits::FromPrimitive;
use serde::{Deserialize, Serialize};
use wallet::KeyStore;

#[derive(Serialize, Deserialize)]
pub(crate) struct BlockMessages {
    #[serde(rename = "BlsMessages", with = "unsigned_message::json::vec")]
    pub bls_msg: Vec<UnsignedMessage>,
    #[serde(rename = "SecpkMessages", with = "signed_message::json::vec")]
    pub secp_msg: Vec<SignedMessage>,
    #[serde(rename = "Cids", with = "cid::json::vec")]
    pub cids: Vec<Cid>,
}

#[derive(Serialize, Deserialize)]
#[serde(rename_all = "PascalCase")]
pub(crate) struct Message {
    #[serde(with = "cid::json")]
    cid: Cid,
    #[serde(with = "unsigned_message::json")]
    message: UnsignedMessage,
}

pub(crate) async fn chain_get_message<DB, KS>(
    data: Data<RpcState<DB, KS>>,
    Params(params): Params<(CidJson,)>,
) -> Result<UnsignedMessageJson, JsonRpcError>
where
    DB: BlockStore + Send + Sync + 'static,
    KS: KeyStore + Send + Sync + 'static,
{
    let (CidJson(msg_cid),) = params;
    let ret: UnsignedMessage = data
        .state_manager
        .get_block_store_ref()
        .get(&msg_cid)?
        .ok_or("can't find message with that cid")?;
    Ok(UnsignedMessageJson(ret))
}

pub(crate) async fn chain_read_obj<DB, KS>(
    data: Data<RpcState<DB, KS>>,
    Params(params): Params<(CidJson,)>,
) -> Result<Vec<u8>, JsonRpcError>
where
    DB: BlockStore + Send + Sync + 'static,
    KS: KeyStore + Send + Sync + 'static,
{
    let (CidJson(obj_cid),) = params;
    let ret = data
        .state_manager
        .get_block_store_ref()
        .get_bytes(&obj_cid)?
        .ok_or("can't find object with that cid")?;
    Ok(ret)
}

pub(crate) async fn chain_has_obj<DB, KS>(
    data: Data<RpcState<DB, KS>>,
    Params(params): Params<(CidJson,)>,
) -> Result<bool, JsonRpcError>
where
    DB: BlockStore + Send + Sync + 'static,
    KS: KeyStore + Send + Sync + 'static,
{
    let (CidJson(obj_cid),) = params;
    Ok(data
        .state_manager
        .get_block_store_ref()
        .get_bytes(&obj_cid)?
        .is_some())
}

pub(crate) async fn chain_block_messages<DB, KS>(
    data: Data<RpcState<DB, KS>>,
    Params(params): Params<(CidJson,)>,
) -> Result<BlockMessages, JsonRpcError>
where
    DB: BlockStore + Send + Sync + 'static,
    KS: KeyStore + Send + Sync + 'static,
{
    let (CidJson(blk_cid),) = params;
    let blk: BlockHeader = data
        .state_manager
        .get_block_store_ref()
        .get(&blk_cid)?
        .ok_or("can't find block with that cid")?;
    let blk_msgs = blk.messages();
    let (unsigned_cids, signed_cids) =
        chain::read_msg_cids(data.state_manager.get_block_store_ref(), &blk_msgs)?;
    let (bls_msg, secp_msg) = chain::block_messages_from_cids(
        data.state_manager.get_block_store_ref(),
        &unsigned_cids,
        &signed_cids,
    )?;
    let cids = unsigned_cids
        .into_iter()
        .chain(signed_cids)
        .collect::<Vec<_>>();

    let ret = BlockMessages {
        bls_msg,
        secp_msg,
        cids,
    };
    Ok(ret)
}

pub(crate) async fn chain_get_tipset_by_height<DB, KS>(
    data: Data<RpcState<DB, KS>>,
    Params(params): Params<(ChainEpoch, TipsetKeys)>,
) -> Result<TipsetJson, JsonRpcError>
where
    DB: BlockStore + Send + Sync + 'static,
    KS: KeyStore + Send + Sync + 'static,
{
    let (height, tsk) = params;
    let ts = chain::tipset_from_keys(data.state_manager.get_block_store_ref(), &tsk)?;
    let tss = chain::tipset_by_height(data.state_manager.get_block_store_ref(), height, ts, true)?;
    Ok(TipsetJson(tss))
}

pub(crate) async fn chain_get_genesis<DB, KS>(
    data: Data<RpcState<DB, KS>>,
) -> Result<Option<TipsetJson>, JsonRpcError>
where
    DB: BlockStore + Send + Sync + 'static,
    KS: KeyStore + Send + Sync + 'static,
{
    let genesis = chain::genesis(data.state_manager.get_block_store_ref())?
        .ok_or("can't find genesis tipset")?;
    let gen_ts = Tipset::new(vec![genesis])?;
    Ok(Some(TipsetJson(gen_ts)))
}

pub(crate) async fn chain_head<DB, KS>(
    data: Data<RpcState<DB, KS>>,
) -> Result<TipsetJson, JsonRpcError>
where
    DB: BlockStore + Send + Sync + 'static,
    KS: KeyStore + Send + Sync + 'static,
{
    let heaviest = chain::get_heaviest_tipset(data.state_manager.get_block_store_ref())?
        .ok_or("can't find heaviest tipset")?;
    Ok(TipsetJson(heaviest))
}

pub(crate) async fn chain_tipset_weight<DB, KS>(
    data: Data<RpcState<DB, KS>>,
    Params(params): Params<(TipsetKeys,)>,
) -> Result<String, JsonRpcError>
where
    DB: BlockStore + Send + Sync + 'static,
    KS: KeyStore + Send + Sync + 'static,
{
    let (tsk,) = params;
    let ts = chain::tipset_from_keys(data.state_manager.get_block_store_ref(), &tsk)?;
    Ok(ts.weight().to_str_radix(10))
}

pub(crate) async fn chain_get_block<DB, KS>(
    data: Data<RpcState<DB, KS>>,
    Params(params): Params<(CidJson,)>,
) -> Result<BlockHeaderJson, JsonRpcError>
where
    DB: BlockStore + Send + Sync + 'static,
    KS: KeyStore + Send + Sync + 'static,
{
    let (CidJson(blk_cid),) = params;
    let blk: BlockHeader = data
        .state_manager
        .get_block_store_ref()
        .get(&blk_cid)?
        .ok_or("can't find BlockHeader with that cid")?;
    Ok(BlockHeaderJson(blk))
}

pub(crate) async fn chain_get_tipset<DB, KS>(
    data: Data<RpcState<DB, KS>>,
    Params(params): Params<(TipsetKeys,)>,
) -> Result<TipsetJson, JsonRpcError>
where
    DB: BlockStore + Send + Sync + 'static,
    KS: KeyStore + Send + Sync + 'static,
{
    let (tsk,) = params;
    let ts = chain::tipset_from_keys(data.state_manager.get_block_store_ref(), &tsk)?;
    Ok(TipsetJson(ts))
}

pub(crate) async fn chain_get_randomness<DB, KS>(
    data: Data<RpcState<DB, KS>>,
    Params(params): Params<(TipsetKeys, i64, ChainEpoch, Vec<u8>)>,
) -> Result<[u8; 32], JsonRpcError>
where
    DB: BlockStore + Send + Sync + 'static,
    KS: KeyStore + Send + Sync + 'static,
{
    let (tsk, pers, epoch, entropy) = params;
<<<<<<< HEAD
    Ok(chain::get_chain_randomness(
        data.store.as_ref(),
=======
    Ok(chain::get_randomness(
        data.state_manager.get_block_store_ref(),
>>>>>>> f0c0149a
        &tsk,
        DomainSeparationTag::from_i64(pers).ok_or("invalid DomainSeparationTag")?,
        epoch,
        &entropy,
    )?)
}<|MERGE_RESOLUTION|>--- conflicted
+++ resolved
@@ -215,13 +215,8 @@
     KS: KeyStore + Send + Sync + 'static,
 {
     let (tsk, pers, epoch, entropy) = params;
-<<<<<<< HEAD
     Ok(chain::get_chain_randomness(
-        data.store.as_ref(),
-=======
-    Ok(chain::get_randomness(
         data.state_manager.get_block_store_ref(),
->>>>>>> f0c0149a
         &tsk,
         DomainSeparationTag::from_i64(pers).ok_or("invalid DomainSeparationTag")?,
         epoch,
