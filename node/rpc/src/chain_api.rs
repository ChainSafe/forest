// Copyright 2019-2023 ChainSafe Systems
// SPDX-License-Identifier: Apache-2.0, MIT
#![allow(clippy::unused_async)]

use std::{
    path::{Path, PathBuf},
    sync::Arc,
};

use anyhow::Result;
use async_compression::futures::write::ZstdEncoder;
use forest_beacon::Beacon;
use forest_blocks::{
    header::json::BlockHeaderJson, tipset_json::TipsetJson, tipset_keys_json::TipsetKeysJson,
    BlockHeader, Tipset,
};
use forest_json::{cid::CidJson, message::json::MessageJson};
use forest_rpc_api::{
    chain_api::*,
    data_types::{BlockMessages, RPCState},
};
use forest_shim::message::Message;
use forest_utils::{
    db::BlockstoreExt,
    io::{AsyncWriterWithChecksum, VoidAsyncWriterWithNoChecksum},
};
use futures::io::BufWriter;
use fvm_ipld_blockstore::Blockstore;
use hex::ToHex;
use jsonrpc_v2::{Data, Error as JsonRpcError, Params};
use sha2::{digest::Output, Sha256};
use tempfile::NamedTempFile;
<<<<<<< HEAD
use tokio::{io::AsyncWriteExt, sync::Mutex};
=======
use tokio::{fs::File, io::AsyncWriteExt, sync::Mutex};
>>>>>>> b6b023e8
use tokio_util::compat::TokioAsyncReadCompatExt;

pub(crate) async fn chain_get_message<DB, B>(
    data: Data<RPCState<DB, B>>,
    Params(params): Params<ChainGetMessageParams>,
) -> Result<ChainGetMessageResult, JsonRpcError>
where
    DB: Blockstore + Clone + Send + Sync + 'static,
    B: Beacon,
{
    let (CidJson(msg_cid),) = params;
    let ret: Message = data
        .state_manager
        .blockstore()
        .get_obj(&msg_cid)?
        .ok_or("can't find message with that cid")?;
    Ok(MessageJson(ret))
}

pub(crate) async fn chain_export<DB, B>(
    data: Data<RPCState<DB, B>>,
    Params(ChainExportParams {
        epoch,
        recent_roots,
        output_path,
        tipset_keys: TipsetKeysJson(tsk),
        compressed,
        mut skip_checksum,
        dry_run,
    }): Params<ChainExportParams>,
) -> Result<ChainExportResult, JsonRpcError>
where
    DB: Blockstore + Clone + Send + Sync + 'static,
    B: Beacon,
{
    // Skip checksum when in compression mode
    skip_checksum |= compressed;

    lazy_static::lazy_static! {
        static ref LOCK: Mutex<()> = Mutex::new(());
    }

    let _locked = LOCK.try_lock();
    if _locked.is_err() {
        return Err(JsonRpcError::Provided {
            code: http::StatusCode::SERVICE_UNAVAILABLE.as_u16() as _,
            message: "Another chain export job is still in progress",
        });
    }

    let chain_finality = data.state_manager.chain_config().policy.chain_finality;
    if recent_roots < chain_finality {
        Err(&format!(
            "recent-stateroots must be greater than {chain_finality}"
        ))?;
    }

    let output_dir = output_path.parent().ok_or_else(|| JsonRpcError::Provided {
        code: http::StatusCode::INTERNAL_SERVER_ERROR.as_u16() as _,
        message: "Failed to determine snapshot export directory",
    })?;
    let temp_path = NamedTempFile::new_in(output_dir)?.into_temp_path();
    let head = data.chain_store.tipset_from_keys(&tsk)?;
    let start_ts = data.chain_store.tipset_by_height(epoch, head, true)?;

    match if dry_run {
        data.chain_store
            .export(
                &start_ts,
                recent_roots,
                VoidAsyncWriterWithNoChecksum::<Sha256>::default(),
            )
            .await
    } else {
<<<<<<< HEAD
        let file = tokio::fs::File::from_std(tmp_file.reopen()?);
        if compressed {
            data.chain_store
                .export(
                    &start_ts,
                    recent_roots,
                    AsyncWriterWithChecksum::<Sha256, _>::new(
                        BufWriter::new(ZstdEncoder::new(file.compat())),
                        false,
                    ),
                )
                .await
        } else {
            let file = tokio::fs::File::from_std(tmp_file.reopen()?);
            data.chain_store
                .export(
                    &start_ts,
                    recent_roots,
                    AsyncWriterWithChecksum::<Sha256, _>::new(
                        BufWriter::new(file.compat()),
                        !skip_checksum,
                    ),
                )
                .await
        }
    } {
        Ok(checksum_opt) if !dry_run => {
            if let Err(e) = tmp_file.persist(&output_path) {
                // Temporary files cannot be persisted across filesystems, so we fallback to a
                // copy in case it happens.
                tokio::fs::copy(e.file, &output_path).await?;
            }
            if let Some(checksum) = checksum_opt {
=======
        let file = tokio::fs::File::create(&temp_path).await?;
        data.chain_store
            .export(
                &start_ts,
                recent_roots,
                AsyncWriterWithChecksum::<Sha256, _>::new(BufWriter::new(file.compat())),
            )
            .await
    } {
        Ok(checksum) if !dry_run => {
            // `persist`is expected to succeed since we've made sure the temp-file is in the
            // same folder as the final file.
            temp_path.persist(&output_path)?;
            if !skip_checksum {
>>>>>>> b6b023e8
                save_checksum(&output_path, checksum).await?;
            }
        }
        Ok(_) => {}
        Err(e) => {
            return Err(JsonRpcError::from(e));
        }
    };

    Ok(output_path)
}

/// Prints hex-encoded representation of SHA-256 checksum and saves it to a file
/// with the same name but with a `.sha256sum` extension.
async fn save_checksum(source: &Path, hash: Output<Sha256>) -> Result<()> {
    let encoded_hash = format!("{} {}", hash.encode_hex::<String>(), source.display());

    let mut checksum_path = PathBuf::from(source);
    checksum_path.set_extension("sha256sum");

    let mut checksum_file = tokio::fs::File::create(&checksum_path).await?;
    checksum_file.write_all(encoded_hash.as_bytes()).await?;
    checksum_file.flush().await?;
    log::info!(
        "Snapshot checksum: {encoded_hash} saved to {}",
        checksum_path.display()
    );

    Ok(())
}

pub(crate) async fn chain_read_obj<DB, B>(
    data: Data<RPCState<DB, B>>,
    Params(params): Params<ChainReadObjParams>,
) -> Result<ChainReadObjResult, JsonRpcError>
where
    DB: Blockstore + Clone + Send + Sync + 'static,
    B: Beacon,
{
    let (CidJson(obj_cid),) = params;
    let ret = data
        .state_manager
        .blockstore()
        .get(&obj_cid)?
        .ok_or("can't find object with that cid")?;
    Ok(hex::encode(ret))
}

pub(crate) async fn chain_has_obj<DB, B>(
    data: Data<RPCState<DB, B>>,
    Params(params): Params<ChainHasObjParams>,
) -> Result<ChainHasObjResult, JsonRpcError>
where
    DB: Blockstore + Clone + Send + Sync + 'static,
    B: Beacon,
{
    let (CidJson(obj_cid),) = params;
    Ok(data.state_manager.blockstore().get(&obj_cid)?.is_some())
}

pub(crate) async fn chain_get_block_messages<DB, B>(
    data: Data<RPCState<DB, B>>,
    Params(params): Params<ChainGetBlockMessagesParams>,
) -> Result<ChainGetBlockMessagesResult, JsonRpcError>
where
    DB: Blockstore + Clone + Send + Sync + 'static,
    B: Beacon,
{
    let (CidJson(blk_cid),) = params;
    let blk: BlockHeader = data
        .state_manager
        .blockstore()
        .get_obj(&blk_cid)?
        .ok_or("can't find block with that cid")?;
    let blk_msgs = blk.messages();
    let (unsigned_cids, signed_cids) =
        forest_chain::read_msg_cids(data.state_manager.blockstore(), blk_msgs)?;
    let (bls_msg, secp_msg) = forest_chain::block_messages_from_cids(
        data.state_manager.blockstore(),
        &unsigned_cids,
        &signed_cids,
    )?;
    let cids = unsigned_cids
        .into_iter()
        .chain(signed_cids)
        .collect::<Vec<_>>();

    let ret = BlockMessages {
        bls_msg,
        secp_msg,
        cids,
    };
    Ok(ret)
}

pub(crate) async fn chain_get_tipset_by_height<DB, B>(
    data: Data<RPCState<DB, B>>,
    Params(params): Params<ChainGetTipsetByHeightParams>,
) -> Result<ChainGetTipsetByHeightResult, JsonRpcError>
where
    DB: Blockstore + Clone + Send + Sync + 'static,
    B: Beacon,
{
    let (height, tsk) = params;
    let ts = data.state_manager.chain_store().tipset_from_keys(&tsk)?;
    let tss = data
        .state_manager
        .chain_store()
        .tipset_by_height(height, ts, true)?;
    Ok(TipsetJson(tss))
}

pub(crate) async fn chain_get_genesis<DB, B>(
    data: Data<RPCState<DB, B>>,
) -> Result<ChainGetGenesisResult, JsonRpcError>
where
    DB: Blockstore + Clone + Send + Sync + 'static,
    B: Beacon,
{
    let genesis = data.state_manager.chain_store().genesis()?;
    let gen_ts = Arc::new(Tipset::from(genesis));
    Ok(Some(TipsetJson(gen_ts)))
}

pub(crate) async fn chain_head<DB, B>(
    data: Data<RPCState<DB, B>>,
) -> Result<ChainHeadResult, JsonRpcError>
where
    DB: Blockstore + Clone + Send + Sync + 'static,
    B: Beacon,
{
    let heaviest = data.state_manager.chain_store().heaviest_tipset();
    Ok(TipsetJson(heaviest))
}

pub(crate) async fn chain_get_block<DB, B>(
    data: Data<RPCState<DB, B>>,
    Params(params): Params<ChainGetBlockParams>,
) -> Result<ChainGetBlockResult, JsonRpcError>
where
    DB: Blockstore + Clone + Send + Sync + 'static,
    B: Beacon,
{
    let (CidJson(blk_cid),) = params;
    let blk: BlockHeader = data
        .state_manager
        .blockstore()
        .get_obj(&blk_cid)?
        .ok_or("can't find BlockHeader with that cid")?;
    Ok(BlockHeaderJson(blk))
}

pub(crate) async fn chain_get_tipset<DB, B>(
    data: Data<RPCState<DB, B>>,
    Params(params): Params<ChainGetTipSetParams>,
) -> Result<ChainGetTipSetResult, JsonRpcError>
where
    DB: Blockstore + Clone + Send + Sync + 'static,
    B: Beacon,
{
    let (TipsetKeysJson(tsk),) = params;
    let ts = data.state_manager.chain_store().tipset_from_keys(&tsk)?;
    Ok(TipsetJson(ts))
}

pub(crate) async fn chain_get_tipset_hash<DB, B>(
    data: Data<RPCState<DB, B>>,
    Params(params): Params<ChainGetTipSetHashParams>,
) -> Result<ChainGetTipSetHashResult, JsonRpcError>
where
    DB: Blockstore + Clone + Send + Sync + 'static,
    B: Beacon,
{
    let (TipsetKeysJson(tsk),) = params;
    let ts = data.state_manager.chain_store().tipset_hash_from_keys(&tsk);
    Ok(ts)
}

pub(crate) async fn chain_validate_tipset_checkpoints<DB, B>(
    data: Data<RPCState<DB, B>>,
    Params(params): Params<ChainValidateTipSetCheckpointsParams>,
) -> Result<ChainValidateTipSetCheckpointsResult, JsonRpcError>
where
    DB: Blockstore + Clone + Send + Sync + 'static,
    B: Beacon,
{
    let () = params;

    let tipset = data.state_manager.chain_store().heaviest_tipset();
    let ts = data
        .state_manager
        .chain_store()
        .tipset_from_keys(tipset.key())?;
    data.state_manager
        .chain_store()
        .validate_tipset_checkpoints(ts, data.state_manager.chain_config().name.clone())?;
    Ok("Ok".to_string())
}

pub(crate) async fn chain_get_name<DB, B>(
    data: Data<RPCState<DB, B>>,
) -> Result<ChainGetNameResult, JsonRpcError>
where
    DB: Blockstore + Clone + Send + Sync + 'static,
    B: Beacon,
{
    let name: String = data.state_manager.chain_config().name.clone();
    Ok(name)
}<|MERGE_RESOLUTION|>--- conflicted
+++ resolved
@@ -30,11 +30,7 @@
 use jsonrpc_v2::{Data, Error as JsonRpcError, Params};
 use sha2::{digest::Output, Sha256};
 use tempfile::NamedTempFile;
-<<<<<<< HEAD
 use tokio::{io::AsyncWriteExt, sync::Mutex};
-=======
-use tokio::{fs::File, io::AsyncWriteExt, sync::Mutex};
->>>>>>> b6b023e8
 use tokio_util::compat::TokioAsyncReadCompatExt;
 
 pub(crate) async fn chain_get_message<DB, B>(
@@ -109,8 +105,7 @@
             )
             .await
     } else {
-<<<<<<< HEAD
-        let file = tokio::fs::File::from_std(tmp_file.reopen()?);
+        let file = tokio::fs::File::create(&temp_path).await?;
         if compressed {
             data.chain_store
                 .export(
@@ -123,7 +118,6 @@
                 )
                 .await
         } else {
-            let file = tokio::fs::File::from_std(tmp_file.reopen()?);
             data.chain_store
                 .export(
                     &start_ts,
@@ -137,28 +131,10 @@
         }
     } {
         Ok(checksum_opt) if !dry_run => {
-            if let Err(e) = tmp_file.persist(&output_path) {
-                // Temporary files cannot be persisted across filesystems, so we fallback to a
-                // copy in case it happens.
-                tokio::fs::copy(e.file, &output_path).await?;
-            }
-            if let Some(checksum) = checksum_opt {
-=======
-        let file = tokio::fs::File::create(&temp_path).await?;
-        data.chain_store
-            .export(
-                &start_ts,
-                recent_roots,
-                AsyncWriterWithChecksum::<Sha256, _>::new(BufWriter::new(file.compat())),
-            )
-            .await
-    } {
-        Ok(checksum) if !dry_run => {
             // `persist`is expected to succeed since we've made sure the temp-file is in the
             // same folder as the final file.
             temp_path.persist(&output_path)?;
-            if !skip_checksum {
->>>>>>> b6b023e8
+            if let Some(checksum) = checksum_opt {
                 save_checksum(&output_path, checksum).await?;
             }
         }
