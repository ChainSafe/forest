--- conflicted
+++ resolved
@@ -39,13 +39,8 @@
     message: UnsignedMessage,
 }
 
-<<<<<<< HEAD
 pub(crate) async fn chain_get_message<DB, KS>(
-    data: Data<State<DB, KS>>,
-=======
-pub(crate) async fn chain_get_message<DB: BlockStore + Send + Sync + 'static>(
-    data: Data<RpcState<DB>>,
->>>>>>> 916bd4a6
+    data: Data<RpcState<DB, KS>>,
     Params(params): Params<(CidJson,)>,
 ) -> Result<UnsignedMessageJson, JsonRpcError>
 where
@@ -60,13 +55,8 @@
     Ok(UnsignedMessageJson(ret))
 }
 
-<<<<<<< HEAD
 pub(crate) async fn chain_read_obj<DB, KS>(
-    data: Data<State<DB, KS>>,
-=======
-pub(crate) async fn chain_read_obj<DB: BlockStore + Send + Sync + 'static>(
-    data: Data<RpcState<DB>>,
->>>>>>> 916bd4a6
+    data: Data<RpcState<DB, KS>>,
     Params(params): Params<(CidJson,)>,
 ) -> Result<Vec<u8>, JsonRpcError>
 where
@@ -81,13 +71,8 @@
     Ok(ret)
 }
 
-<<<<<<< HEAD
 pub(crate) async fn chain_has_obj<DB, KS>(
-    data: Data<State<DB, KS>>,
-=======
-pub(crate) async fn chain_has_obj<DB: BlockStore + Send + Sync + 'static>(
-    data: Data<RpcState<DB>>,
->>>>>>> 916bd4a6
+    data: Data<RpcState<DB, KS>>,
     Params(params): Params<(CidJson,)>,
 ) -> Result<bool, JsonRpcError>
 where
@@ -98,13 +83,8 @@
     Ok(data.store.get_bytes(&obj_cid)?.is_some())
 }
 
-<<<<<<< HEAD
 pub(crate) async fn chain_block_messages<DB, KS>(
-    data: Data<State<DB, KS>>,
-=======
-pub(crate) async fn chain_block_messages<DB: BlockStore + Send + Sync + 'static>(
-    data: Data<RpcState<DB>>,
->>>>>>> 916bd4a6
+    data: Data<RpcState<DB, KS>>
     Params(params): Params<(CidJson,)>,
 ) -> Result<BlockMessages, JsonRpcError>
 where
@@ -133,13 +113,8 @@
     Ok(ret)
 }
 
-<<<<<<< HEAD
 pub(crate) async fn chain_get_tipset_by_height<DB, KS>(
-    data: Data<State<DB, KS>>,
-=======
-pub(crate) async fn chain_get_tipset_by_height<DB: BlockStore + Send + Sync + 'static>(
-    data: Data<RpcState<DB>>,
->>>>>>> 916bd4a6
+    data: Data<RpcState<DB, KS>>,
     Params(params): Params<(ChainEpoch, TipsetKeys)>,
 ) -> Result<TipsetJson, JsonRpcError>
 where
@@ -152,49 +127,32 @@
     Ok(TipsetJson(tss))
 }
 
-<<<<<<< HEAD
 pub(crate) async fn chain_get_genesis<DB, KS>(
-    data: Data<State<DB, KS>>,
+    data: Data<RpcState<DB, KS>>,
 ) -> Result<Option<TipsetJson>, JsonRpcError>
 where
     DB: BlockStore + Send + Sync + 'static,
     KS: KeyStore + Send + Sync + 'static,
 {
-=======
-pub(crate) async fn chain_get_genesis<DB: BlockStore + Send + Sync + 'static>(
-    data: Data<RpcState<DB>>,
-) -> Result<Option<TipsetJson>, JsonRpcError> {
->>>>>>> 916bd4a6
     let genesis = chain::genesis(data.store.as_ref())?.ok_or("can't find genesis tipset")?;
     let gen_ts = Tipset::new(vec![genesis])?;
     Ok(Some(TipsetJson(gen_ts)))
 }
 
-<<<<<<< HEAD
 pub(crate) async fn chain_head<DB, KS>(
-    data: Data<State<DB, KS>>,
+    data: Data<RpcState<DB, KS>>,
 ) -> Result<TipsetJson, JsonRpcError>
 where
     DB: BlockStore + Send + Sync + 'static,
     KS: KeyStore + Send + Sync + 'static,
 {
-=======
-pub(crate) async fn chain_head<DB: BlockStore + Send + Sync + 'static>(
-    data: Data<RpcState<DB>>,
-) -> Result<TipsetJson, JsonRpcError> {
->>>>>>> 916bd4a6
     let heaviest =
         chain::get_heaviest_tipset(data.store.as_ref())?.ok_or("can't find heaviest tipset")?;
     Ok(TipsetJson(heaviest))
 }
 
-<<<<<<< HEAD
 pub(crate) async fn chain_tipset_weight<DB, KS>(
-    data: Data<State<DB, KS>>,
-=======
-pub(crate) async fn chain_tipset_weight<DB: BlockStore + Send + Sync + 'static>(
-    data: Data<RpcState<DB>>,
->>>>>>> 916bd4a6
+    data: Data<RpcState<DB, KS>>,
     Params(params): Params<(TipsetKeys,)>,
 ) -> Result<String, JsonRpcError>
 where
@@ -206,13 +164,8 @@
     Ok(ts.weight().to_str_radix(10))
 }
 
-<<<<<<< HEAD
 pub(crate) async fn chain_get_block<DB, KS>(
-    data: Data<State<DB, KS>>,
-=======
-pub(crate) async fn chain_get_block<DB: BlockStore + Send + Sync + 'static>(
-    data: Data<RpcState<DB>>,
->>>>>>> 916bd4a6
+    data: Data<RpcState<DB, KS>>,
     Params(params): Params<(CidJson,)>,
 ) -> Result<BlockHeaderJson, JsonRpcError>
 where
@@ -228,13 +181,8 @@
     Ok(BlockHeaderJson(blk))
 }
 
-<<<<<<< HEAD
 pub(crate) async fn chain_get_tipset<DB, KS>(
-    data: Data<State<DB, KS>>,
-=======
-pub(crate) async fn chain_get_tipset<DB: BlockStore + Send + Sync + 'static>(
-    data: Data<RpcState<DB>>,
->>>>>>> 916bd4a6
+    data: Data<RpcState<DB, KS>>,
     Params(params): Params<(TipsetKeys,)>,
 ) -> Result<TipsetJson, JsonRpcError>
 where
@@ -246,13 +194,8 @@
     Ok(TipsetJson(ts))
 }
 
-<<<<<<< HEAD
 pub(crate) async fn chain_get_randomness<DB, KS>(
-    data: Data<State<DB, KS>>,
-=======
-pub(crate) async fn chain_get_randomness<DB: BlockStore + Send + Sync + 'static>(
-    data: Data<RpcState<DB>>,
->>>>>>> 916bd4a6
+    data: Data<RpcState<DB, KS>>,
     Params(params): Params<(TipsetKeys, i64, ChainEpoch, Vec<u8>)>,
 ) -> Result<[u8; 32], JsonRpcError>
 where
