// Copyright 2019-2023 ChainSafe Systems
// SPDX-License-Identifier: Apache-2.0, MIT
#![allow(clippy::unused_async)]

use anyhow::Result;
use forest_beacon::Beacon;
use forest_blocks::{
    header::json::BlockHeaderJson, tipset_json::TipsetJson, tipset_keys_json::TipsetKeysJson,
    BlockHeader, Tipset,
};
use forest_db::Store;
use forest_json::cid::CidJson;
use forest_json::message::json::MessageJson;
use forest_rpc_api::{
    chain_api::*,
    data_types::{BlockMessages, RPCState},
};
use forest_utils::db::BlockstoreExt;
use forest_utils::io::AsyncWriterWithChecksum;
use fvm_ipld_blockstore::Blockstore;
use fvm_shared::message::Message;
use hex::ToHex;
use jsonrpc_v2::{Data, Error as JsonRpcError, Params};
use log::{debug, error};
use sha2::{digest::Output, Sha256};
use std::{
    path::{Path, PathBuf},
    sync::Arc,
};
use tokio::io::AsyncWriteExt;
use tokio::{fs::File, io::BufWriter};

pub(crate) async fn chain_get_message<DB, B>(
    data: Data<RPCState<DB, B>>,
    Params(params): Params<ChainGetMessageParams>,
) -> Result<ChainGetMessageResult, JsonRpcError>
where
    DB: Blockstore + Store + Clone + Send + Sync + 'static,
    B: Beacon,
{
    let (CidJson(msg_cid),) = params;
    let ret: Message = data
        .state_manager
        .blockstore()
        .get_obj(&msg_cid)?
        .ok_or("can't find message with that cid")?;
    Ok(MessageJson(ret))
}

pub(crate) async fn chain_export<DB, B>(
    data: Data<RPCState<DB, B>>,
    Params(params): Params<ChainExportParams>,
) -> Result<ChainExportResult, JsonRpcError>
where
    DB: Blockstore + Store + Clone + Send + Sync + 'static,
    B: Beacon,
{
    let (epoch, recent_roots, out, TipsetKeysJson(tsk), skip_checksum) = params;

    let chain_finality = data.state_manager.chain_config().policy.chain_finality;
    if recent_roots < chain_finality {
        Err(&format!(
            "recent-stateroots must be greater than {chain_finality}"
        ))?;
    }

    let out_tmp = out.with_extension("car.tmp");
    let file = File::create(&out_tmp).await.map_err(JsonRpcError::from)?;
    let writer = AsyncWriterWithChecksum::<Sha256, _>::new(BufWriter::new(file));

    let head = data.chain_store.tipset_from_keys(&tsk)?;

    let start_ts = data.chain_store.tipset_by_height(epoch, head, true)?;

    match data
        .chain_store
        .export(&start_ts, recent_roots, writer)
        .await
    {
        Ok(checksum) => {
            std::fs::rename(&out_tmp, &out)?;
            if !skip_checksum {
                save_checksum(&out, checksum).await?;
            }
        }
        Err(e) => {
            if let Err(e) = std::fs::remove_file(&out_tmp) {
                error!(
                    "failed to remove incomplete export file at {}: {e}",
                    out_tmp.display()
                );
            } else {
                debug!("incomplete export file at {} removed", out_tmp.display());
            }

            return Err(JsonRpcError::from(e));
        }
    };

    Ok(out)
}

/// Prints hex-encoded representation of SHA-256 checksum and saves it to a file with the same
/// name but with a `.sha256sum` extension.
async fn save_checksum(source: &Path, hash: Output<Sha256>) -> Result<()> {
    let encoded_hash = format!("{} {}", hash.encode_hex::<String>(), source.display());

    let mut checksum_path = PathBuf::from(source);
    checksum_path.set_extension("sha256sum");

    let mut checksum_file = File::create(&checksum_path).await?;
    checksum_file.write_all(encoded_hash.as_bytes()).await?;
    checksum_file.flush().await?;
    log::info!(
        "Snapshot checksum: {encoded_hash} saved to {}",
        checksum_path.display()
    );

    Ok(())
}

pub(crate) async fn chain_read_obj<DB, B>(
    data: Data<RPCState<DB, B>>,
    Params(params): Params<ChainReadObjParams>,
) -> Result<ChainReadObjResult, JsonRpcError>
where
    DB: Blockstore + Store + Clone + Send + Sync + 'static,
    B: Beacon,
{
    let (CidJson(obj_cid),) = params;
    let ret = data
        .state_manager
        .blockstore()
        .get(&obj_cid)?
        .ok_or("can't find object with that cid")?;
    Ok(hex::encode(ret))
}

pub(crate) async fn chain_has_obj<DB, B>(
    data: Data<RPCState<DB, B>>,
    Params(params): Params<ChainHasObjParams>,
) -> Result<ChainHasObjResult, JsonRpcError>
where
    DB: Blockstore + Store + Clone + Send + Sync + 'static,
    B: Beacon,
{
    let (CidJson(obj_cid),) = params;
    Ok(data.state_manager.blockstore().get(&obj_cid)?.is_some())
}

pub(crate) async fn chain_get_block_messages<DB, B>(
    data: Data<RPCState<DB, B>>,
    Params(params): Params<ChainGetBlockMessagesParams>,
) -> Result<ChainGetBlockMessagesResult, JsonRpcError>
where
    DB: Blockstore + Store + Clone + Send + Sync + 'static,
    B: Beacon,
{
    let (CidJson(blk_cid),) = params;
    let blk: BlockHeader = data
        .state_manager
        .blockstore()
        .get_obj(&blk_cid)?
        .ok_or("can't find block with that cid")?;
    let blk_msgs = blk.messages();
    let (unsigned_cids, signed_cids) =
        forest_chain::read_msg_cids(data.state_manager.blockstore(), blk_msgs)?;
    let (bls_msg, secp_msg) = forest_chain::block_messages_from_cids(
        data.state_manager.blockstore(),
        &unsigned_cids,
        &signed_cids,
    )?;
    let cids = unsigned_cids
        .into_iter()
        .chain(signed_cids)
        .collect::<Vec<_>>();

    let ret = BlockMessages {
        bls_msg,
        secp_msg,
        cids,
    };
    Ok(ret)
}

pub(crate) async fn chain_get_tipset_by_height<DB, B>(
    data: Data<RPCState<DB, B>>,
    Params(params): Params<ChainGetTipsetByHeightParams>,
) -> Result<ChainGetTipsetByHeightResult, JsonRpcError>
where
    DB: Blockstore + Store + Clone + Send + Sync + 'static,
    B: Beacon,
{
    let (height, tsk) = params;
    let ts = data.state_manager.chain_store().tipset_from_keys(&tsk)?;
    let tss = data
        .state_manager
        .chain_store()
        .tipset_by_height(height, ts, true)?;
    Ok(TipsetJson(tss))
}

pub(crate) async fn chain_get_genesis<DB, B>(
    data: Data<RPCState<DB, B>>,
) -> Result<ChainGetGenesisResult, JsonRpcError>
where
    DB: Blockstore + Store + Clone + Send + Sync + 'static,
    B: Beacon,
{
<<<<<<< HEAD
    let genesis = forest_chain::genesis(data.state_manager.blockstore())?;
    let gen_ts = Arc::new(Tipset::new(vec![genesis])?);
=======
    let genesis = forest_chain::genesis(data.state_manager.blockstore())?
        .ok_or("can't find genesis tipset")?;
    let gen_ts = Arc::new(Tipset::from(genesis));
>>>>>>> 99700abb
    Ok(Some(TipsetJson(gen_ts)))
}

pub(crate) async fn chain_head<DB, B>(
    data: Data<RPCState<DB, B>>,
) -> Result<ChainHeadResult, JsonRpcError>
where
    DB: Blockstore + Store + Clone + Send + Sync + 'static,
    B: Beacon,
{
    let heaviest = data.state_manager.chain_store().heaviest_tipset();
    Ok(TipsetJson(heaviest))
}

pub(crate) async fn chain_get_block<DB, B>(
    data: Data<RPCState<DB, B>>,
    Params(params): Params<ChainGetBlockParams>,
) -> Result<ChainGetBlockResult, JsonRpcError>
where
    DB: Blockstore + Store + Clone + Send + Sync + 'static,
    B: Beacon,
{
    let (CidJson(blk_cid),) = params;
    let blk: BlockHeader = data
        .state_manager
        .blockstore()
        .get_obj(&blk_cid)?
        .ok_or("can't find BlockHeader with that cid")?;
    Ok(BlockHeaderJson(blk))
}

pub(crate) async fn chain_get_tipset<DB, B>(
    data: Data<RPCState<DB, B>>,
    Params(params): Params<ChainGetTipSetParams>,
) -> Result<ChainGetTipSetResult, JsonRpcError>
where
    DB: Blockstore + Store + Clone + Send + Sync + 'static,
    B: Beacon,
{
    let (TipsetKeysJson(tsk),) = params;
    let ts = data.state_manager.chain_store().tipset_from_keys(&tsk)?;
    Ok(TipsetJson(ts))
}

pub(crate) async fn chain_get_tipset_hash<DB, B>(
    data: Data<RPCState<DB, B>>,
    Params(params): Params<ChainGetTipSetHashParams>,
) -> Result<ChainGetTipSetHashResult, JsonRpcError>
where
    DB: Blockstore + Store + Clone + Send + Sync + 'static,
    B: Beacon,
{
    let (TipsetKeysJson(tsk),) = params;
    let ts = data.state_manager.chain_store().tipset_hash_from_keys(&tsk);
    Ok(ts)
}

pub(crate) async fn chain_validate_tipset_checkpoints<DB, B>(
    data: Data<RPCState<DB, B>>,
    Params(params): Params<ChainValidateTipSetCheckpointsParams>,
) -> Result<ChainValidateTipSetCheckpointsResult, JsonRpcError>
where
    DB: Blockstore + Store + Clone + Send + Sync + 'static,
    B: Beacon,
{
    let () = params;

    let tipset = data.state_manager.chain_store().heaviest_tipset();
    let ts = data
        .state_manager
        .chain_store()
        .tipset_from_keys(tipset.key())?;
    data.state_manager
        .chain_store()
        .validate_tipset_checkpoints(ts, data.state_manager.chain_config().name.clone())?;
    Ok("Ok".to_string())
}

pub(crate) async fn chain_get_name<DB, B>(
    data: Data<RPCState<DB, B>>,
) -> Result<ChainGetNameResult, JsonRpcError>
where
    DB: Blockstore + Store + Clone + Send + Sync + 'static,
    B: Beacon,
{
    let name: String = data.state_manager.chain_config().name.clone();
    Ok(name)
}<|MERGE_RESOLUTION|>--- conflicted
+++ resolved
@@ -207,14 +207,9 @@
     DB: Blockstore + Store + Clone + Send + Sync + 'static,
     B: Beacon,
 {
-<<<<<<< HEAD
-    let genesis = forest_chain::genesis(data.state_manager.blockstore())?;
-    let gen_ts = Arc::new(Tipset::new(vec![genesis])?);
-=======
     let genesis = forest_chain::genesis(data.state_manager.blockstore())?
         .ok_or("can't find genesis tipset")?;
     let gen_ts = Arc::new(Tipset::from(genesis));
->>>>>>> 99700abb
     Ok(Some(TipsetJson(gen_ts)))
 }
 
