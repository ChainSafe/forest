--- conflicted
+++ resolved
@@ -130,11 +130,7 @@
     Ok(CidJson(cid))
 }
 
-<<<<<<< HEAD
-/// Sign given `UnsignedMessage` and add it to `mpool`s, return `SignedMessage`
-=======
 /// Sign given `UnsignedMessage` and add it to `mpool`, return `SignedMessage`
->>>>>>> 0a615ec3
 pub(crate) async fn mpool_push_message<DB, B>(
     data: Data<RPCState<DB, B>>,
     Params(params): Params<MpoolPushMessageParams>,
