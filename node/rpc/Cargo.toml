[package]
name    = "rpc"
version = "0.1.0"
authors = ["ChainSafe Systems <info@chainsafe.io>"]
edition = "2021"

[dependencies]
# Public
anyhow = "1.0"
async-std = { version = "1.9", features = ["attributes"] }
base64 = "0.13"
bls-signatures = { version = "0.11", default-features = false, features = [
    "blst",
] }
crossbeam = "0.8"
futures = "0.3"
hex = "0.4"
log = "0.4"
multibase = "0.9"
num-traits = "0.2"
rand = "0.8"
rand_distr = "0.4"
serde = { version = "1.0", default-features = false, features = ["derive"] }
serde_json = "1.0"
tide = "0.16"
tide-websockets = "0.4"
fil_actor_miner_v8 = { package = "fil_actor_miner", version = "=8.0.0" }
actor = { package = "actor_interface", path = "../../vm/actor_interface" }
address = { package = "forest_address", version = "0.3", features = ["json"] }
auth = { path = "../../utils/auth" }
beacon = { package = "beacon", path = "../../blockchain/beacon", features = [
    "json",
] }
blocks = { package = "forest_blocks", path = "../../blockchain/blocks", features = [
    "json",
] }
blockstore = { package = "ipld_blockstore", version = "0.1" }
chain = { path = "../../blockchain/chain", features = ["json"] }
chain_sync = { path = "../../blockchain/chain_sync" }
cid = { package = "forest_cid", version = "0.3", features = ["json"] }
encoding = { package = "forest_encoding", version = "0.2" }
fil_types = "0.2"
forest_libp2p = { path = "../forest_libp2p" }
interpreter = { path = "../../vm/interpreter/" }
ipld = { package = "forest_ipld", path = "../../ipld", features = ["json"] }
message = { package = "forest_message", version = "0.7", features = [
    "json",
    "blst",
] }
message_pool = { path = "../../blockchain/message_pool" }
networks = { path = "../../types/networks" }
num-bigint = { version = "0.1", package = "forest_bigint" }
rpc-api = { path = "../rpc-api", version = "0.1" }
state_manager = { package = "state_manager", path = "../../blockchain/state_manager" }
state_tree = { path = "../../vm/state_tree" }
wallet = { package = "key_management", path = "../../key_management", features = [
    "json",
] }
<<<<<<< HEAD
fvm_shared = { version = "0.7.1", default-features = false }
forest_crypto = { version = "0.5.2", features = ["blst", "json"] }
fil_actors_runtime = "=7.5.1"
=======
fvm_shared = { version = "0.8.0", default-features = false }
>>>>>>> 058c3928
fvm_ipld_bitfield = "0.5.2"
legacy_ipld_amt = { path = "../../ipld/legacy_amt" }

[dependencies.jsonrpc-v2]
version          = "0.10"
features         = ["easy-errors", "macros", "bytes-v05"]
default-features = false

[dev-dependencies]
db = { package = "forest_db", version = "0.1" }
futures = "0.3"
hex = "0.4"
test_utils = { version = "0.1", path = "../../utils/test_utils/", features = [
    "test_constructors",
] }<|MERGE_RESOLUTION|>--- conflicted
+++ resolved
@@ -56,13 +56,9 @@
 wallet = { package = "key_management", path = "../../key_management", features = [
     "json",
 ] }
-<<<<<<< HEAD
-fvm_shared = { version = "0.7.1", default-features = false }
 forest_crypto = { version = "0.5.2", features = ["blst", "json"] }
 fil_actors_runtime = "=7.5.1"
-=======
 fvm_shared = { version = "0.8.0", default-features = false }
->>>>>>> 058c3928
 fvm_ipld_bitfield = "0.5.2"
 legacy_ipld_amt = { path = "../../ipld/legacy_amt" }
 
