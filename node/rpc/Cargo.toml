[package]
name = "forest_rpc"
license.workspace = true
repository.workspace = true
version.workspace = true
authors.workspace = true
edition = "2021"

[dependencies]
ahash.workspace = true
anyhow.workspace = true
async-compression.workspace = true
axum = { workspace = true, features = ["ws"] }
base64.workspace = true
cid.workspace = true
crossbeam = "0.8"
fil_actor_interface.workspace = true
flume.workspace = true
forest_auth.workspace = true
forest_beacon.workspace = true
forest_blocks.workspace = true
forest_chain.workspace = true
forest_chain_sync.workspace = true
forest_db.workspace = true
forest_interpreter.workspace = true
forest_ipld.workspace = true
forest_json.workspace = true
forest_key_management.workspace = true
forest_libp2p.workspace = true
forest_message = { workspace = true, features = ["blst"] }
forest_message_pool.workspace = true
forest_networks.workspace = true
forest_rpc-api.workspace = true
forest_shim.workspace = true
forest_state_manager.workspace = true
forest_utils.workspace = true
futures.workspace = true
fvm_ipld_blockstore.workspace = true
fvm_ipld_encoding.workspace = true
fvm_shared3 = { workspace = true, default-features = false }
hex.workspace = true
http.workspace = true
jsonrpc-v2.workspace = true
lazy_static.workspace = true
libipld-core.workspace = true
log.workspace = true
multibase.workspace = true
num-traits.workspace = true
num.workspace = true
parking_lot.workspace = true
rand.workspace = true
rand_distr = "0.4"
semver = "1.0"
serde = { workspace = true, default-features = false, features = ["derive"] }
serde_json.workspace = true
sha2 = { workspace = true, default-features = false }
tempfile.workspace = true
<<<<<<< HEAD
tokio = { workspace = true, features = ["sync", "fs"] }
=======
tokio = { workspace = true, features = ["sync"] }
>>>>>>> b6b023e8
tokio-util = { workspace = true, features = ["compat"] }

[dev-dependencies]
forest_db.workspace = true<|MERGE_RESOLUTION|>--- conflicted
+++ resolved
@@ -55,11 +55,7 @@
 serde_json.workspace = true
 sha2 = { workspace = true, default-features = false }
 tempfile.workspace = true
-<<<<<<< HEAD
 tokio = { workspace = true, features = ["sync", "fs"] }
-=======
-tokio = { workspace = true, features = ["sync"] }
->>>>>>> b6b023e8
 tokio-util = { workspace = true, features = ["compat"] }
 
 [dev-dependencies]
