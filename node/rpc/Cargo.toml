[package]
name = "rpc"
version = "0.1.0"
authors = ["ChainSafe Systems <info@chainsafe.io>"]
edition = "2018"

[dependencies]
ahash = "0.6"
async-log = "2.0.0"
async-std = { version = "1.9", features = ["attributes"] }
base64 = "0.13"
<<<<<<< HEAD
bls-signatures = { version = "0.7", default-features = false, features = ["blst"] }
=======
bls-signatures = { version = "0.9", default-features = false, features = [
    "blst"
] }
>>>>>>> 3606c3f9
crossbeam = "0.8.0"
futures = "0.3.5"
jsonwebtoken = "7.2.0"
libp2p = { version = "0.35", default-features = false }
log = "0.4.8"
num-traits = "0.2.11"
rand = "0.7"
rand_distr = "0.3"
serde = { version = "1.0.101", default-features = false, features = ["derive"] }
serde_json = "1.0.48"
thiserror = "1.0"
tide = "0.16.0"
tide-websockets = { version = "0.3.0", package = "tide-websockets-sink" }
extensions = "0.2.0"
##
actor = { package = "actor_interface", path = "../../vm/actor_interface" }
address = { package = "forest_address", version = "0.3", features = ["json"] }
auth = { path = "../../utils/auth" }
beacon = { package = "beacon", path = "../../blockchain/beacon", features = ["json"] }
bitfield = { package = "forest_bitfield", version = "0.1", features = ["json"] }
blocks = { package = "forest_blocks", path = "../../blockchain/blocks", features = ["json"] }
blockstore = { package = "ipld_blockstore", version = "0.1" }
chain = { path = "../../blockchain/chain", features = ["json"] }
chain_sync = { path = "../../blockchain/chain_sync" }
cid = { package = "forest_cid", version = "0.3", features = ["json"] }
clock = { package = "fil_clock", path = "../clock" }
crypto = { package = "forest_crypto", version = "0.5", features = ["json", "blst"] }
encoding = { package = "forest_encoding", version = "0.2.1" }
fil_types = "0.1"
forest_libp2p = { path = "../forest_libp2p" }
interpreter = { path = "../../vm/interpreter/" }
ipld = { package = "forest_ipld", path = "../../ipld", features = ["json"] }
ipld_amt = "0.2"
message = { package = "forest_message", version = "0.7", features = ["json", "blst"] }
message_pool = { path = "../../blockchain/message_pool" }
networks = { path = "../../types/networks" }
num-bigint = { version = "0.1.1", package = "forest_bigint" }
state_manager = { package = "state_manager", path = "../../blockchain/state_manager" }
state_tree = { path = "../../vm/state_tree" }
utils = { path = "../../node/utils" }
vm = { package = "forest_vm", version = "0.3.1" }
wallet = { package = "key_management", path = "../../key_management", features = ["json"] }

[dependencies.jsonrpc-v2]
version = "0.10.0"
features = ["easy-errors", "macros", "bytes-v05"]
default-features = false

[dev-dependencies]
db = { package = "forest_db", version = "0.1" }
futures = "0.3.5"
hex = "0.4.2"
test_utils = { version = "0.1.0", path = "../../utils/test_utils/", features = ["test_constructors"] }<|MERGE_RESOLUTION|>--- conflicted
+++ resolved
@@ -9,13 +9,7 @@
 async-log = "2.0.0"
 async-std = { version = "1.9", features = ["attributes"] }
 base64 = "0.13"
-<<<<<<< HEAD
-bls-signatures = { version = "0.7", default-features = false, features = ["blst"] }
-=======
-bls-signatures = { version = "0.9", default-features = false, features = [
-    "blst"
-] }
->>>>>>> 3606c3f9
+bls-signatures = { version = "0.9", default-features = false, features = ["blst"] }
 crossbeam = "0.8.0"
 futures = "0.3.5"
 jsonwebtoken = "7.2.0"
