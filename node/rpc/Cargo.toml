[package]
name = "rpc"
version = "0.1.0"
authors = ["ChainSafe Systems <info@chainsafe.io>"]
edition = "2018"

[dependencies]
actor = { path = "../../vm/actor/" }
async-std = { version = "1.6.0", features = ["attributes"] }
tide = "0.9.0"
serde = { version = "1.0.101", default-features = false, features = ["derive"] }
serde_json = "1.0.48"
chain = { path = "../../blockchain/chain" }
chain_sync = { path = "../../blockchain/chain_sync" }
blockstore = { package = "ipld_blockstore", path = "../../ipld/blockstore" }
cid = { package = "forest_cid", path = "../../ipld/cid", features = ["json"] }
blocks = { package = "forest_blocks", path = "../../blockchain/blocks", features = ["json"] }
clock = { path = "../clock" }
message = { package = "forest_message", path = "../../vm/message", features = ["json"] }
jsonrpc-v2 = { version = "0.5.2", features = ["easy-errors", "macros"] }
message_pool = { path = "../../blockchain/message_pool" }
crypto = { package = "forest_crypto", path = "../../crypto", features = ["json"] }
num-traits = "0.2.11"
wallet = {package = "key_management", path = "../../key_management", features = ["json"] }
state_manager = {package = "state_manager", path = "../../blockchain/state_manager" }
address = { package = "forest_address", path = "../../vm/address", features = ["json"] }
encoding = { package = "forest_encoding",  path = "../../encoding/"}
num-bigint = { path = "../../utils/bigint", package = "forest_bigint" }
thiserror = "1.0"
state_tree = { path = "../../vm/state_tree" }
forest_libp2p = { path = "../forest_libp2p" }
<<<<<<< HEAD
rand_distr = "0.2.2"
rand = "0.7"
=======
interpreter = { path = "../../vm/interpreter/" }
fil_types = { path = "../../types" }
bitfield = { path = "../../utils/bitfield",features = ["json"] }
>>>>>>> 0a7036b0

[dev-dependencies]
db = { path = "../db" }
futures = "0.3.5"
test_utils = { version = "0.1.0", path = "../../utils/test_utils/", features = ["test_constructors"] }
hex = "0.4.2"<|MERGE_RESOLUTION|>--- conflicted
+++ resolved
@@ -29,14 +29,11 @@
 thiserror = "1.0"
 state_tree = { path = "../../vm/state_tree" }
 forest_libp2p = { path = "../forest_libp2p" }
-<<<<<<< HEAD
 rand_distr = "0.2.2"
 rand = "0.7"
-=======
 interpreter = { path = "../../vm/interpreter/" }
 fil_types = { path = "../../types" }
 bitfield = { path = "../../utils/bitfield",features = ["json"] }
->>>>>>> 0a7036b0
 
 [dev-dependencies]
 db = { path = "../db" }
