[package]
name    = "rpc"
version = "0.1.0"
authors = ["ChainSafe Systems <info@chainsafe.io>"]
edition = "2021"

[dependencies]
# Public
fvm = "1.0"
anyhow = "1.0"
async-std = { version = "1.9", features = ["attributes"] }
base64 = "0.13"
bls-signatures = { version = "0.11", default-features = false, features = [
    "blst",
] }
crossbeam = "0.8"
futures = "0.3"
hex = "0.4"
log = "0.4"
multibase = "0.9"
num-traits = "0.2"
rand = "0.8"
rand_distr = "0.4"
serde = { version = "1.0", default-features = false, features = ["derive"] }
serde_json = "1.0"
tide = "0.16"
tide-websockets = "0.4"
fil_actor_miner_v8 = { package = "fil_actor_miner", version = "=8.0.0" }
actor_interface = { path = "../../vm/actor_interface" }
auth = { path = "../../utils/auth" }
<<<<<<< HEAD
beacon = { path = "../../blockchain/beacon" }
forest_blocks = { path = "../../blockchain/blocks" }
=======
beacon = { path = "../../blockchain/beacon", features = ["json"] }
forest_blocks = { path = "../../blockchain/blocks", features = ["json"] }
>>>>>>> d36dd0f9
ipld_blockstore = "0.1"
chain = { path = "../../blockchain/chain" }
chain_sync = { path = "../../blockchain/chain_sync" }
forest_crypto = { version = "0.5", features = ["blst"] }
forest_encoding = "0.2"
fil_types = "0.2"
forest_libp2p = { path = "../forest_libp2p" }
interpreter = { path = "../../vm/interpreter/" }
forest_ipld = { version = "0.1" }
forest_message = { version = "0.7", features = ["blst"] }
message_pool = { path = "../../blockchain/message_pool" }
networks = { path = "../../types/networks" }
rpc-api = { path = "../rpc-api", version = "0.1" }
state_manager = { path = "../../blockchain/state_manager" }
key_management = { path = "../../key_management" }
fvm_shared = { version = "0.8.0", default-features = false }
fvm_ipld_bitfield = "0.5.2"
legacy_ipld_amt = { path = "../../ipld/legacy_amt" }
forest_json = { version = "0.1.0", path = "../../utils/json/" }
cid = { version = "0.8", default-features = false, features = ["std"] }
libipld-core = "0.13.1"
fvm_ipld_encoding = "0.2"

[dependencies.jsonrpc-v2]
version          = "0.10"
features         = ["easy-errors", "macros", "bytes-v05"]
default-features = false

[dev-dependencies]
forest_db = "0.1"
futures = "0.3"
hex = "0.4"
test_utils = { version = "0.1", path = "../../utils/test_utils/", features = [
    "test_constructors",
] }<|MERGE_RESOLUTION|>--- conflicted
+++ resolved
@@ -28,13 +28,8 @@
 fil_actor_miner_v8 = { package = "fil_actor_miner", version = "=8.0.0" }
 actor_interface = { path = "../../vm/actor_interface" }
 auth = { path = "../../utils/auth" }
-<<<<<<< HEAD
 beacon = { path = "../../blockchain/beacon" }
 forest_blocks = { path = "../../blockchain/blocks" }
-=======
-beacon = { path = "../../blockchain/beacon", features = ["json"] }
-forest_blocks = { path = "../../blockchain/blocks", features = ["json"] }
->>>>>>> d36dd0f9
 ipld_blockstore = "0.1"
 chain = { path = "../../blockchain/chain" }
 chain_sync = { path = "../../blockchain/chain_sync" }
