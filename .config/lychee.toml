# This is the common config used by lychee, our dead html link checker
# See the github actions workflows to see the inputs
# https://github.com/lycheeverse/lychee/blob/2109470dc380eaf66944b6bcfa86230e0a58e58f/lychee-bin/src/options.rs#L152

verbose = "debug"
no_progress = true
exclude_path = ["./node_modules", "./docs/node_modules", "./documentation", "./target"]
exclude = [
  # Avoid Github rate limits
  "github.com/ChainSafe/forest",
  # Requires CAPTCHA verification
  "faucet.calibnet.chainsafe-fil.io/funds.html",
  # Bot protection
  "jwt.io",
  "forest-explorer.chainsafe.dev",
  # Maybe temporarily down with 404, but it blocks the CI
  "filecoin.io/slack",
  # Bot protection / 403 Forbidden errors
  "crates.io",
  # Bot protection / 403 Forbidden errors
<<<<<<< HEAD
  "linuxhint.com/understanding_vm_swappiness",
=======
  "linuxhint.com",
>>>>>>> 8b8c08c4
]
timeout = 30
max_retries = 6
retry_wait_time = 10

output = "lychee-report.md"<|MERGE_RESOLUTION|>--- conflicted
+++ resolved
@@ -18,11 +18,7 @@
   # Bot protection / 403 Forbidden errors
   "crates.io",
   # Bot protection / 403 Forbidden errors
-<<<<<<< HEAD
-  "linuxhint.com/understanding_vm_swappiness",
-=======
   "linuxhint.com",
->>>>>>> 8b8c08c4
 ]
 timeout = 30
 max_retries = 6
