--- conflicted
+++ resolved
@@ -51,8 +51,5 @@
 LibP2P
 boolean
 TOML
-<<<<<<< HEAD
 bitfield
-=======
-verifier
->>>>>>> 57599f7c
+verifier