--- conflicted
+++ resolved
@@ -1,28 +1,6 @@
 // Copyright 2019-2023 ChainSafe Systems
 // SPDX-License-Identifier: Apache-2.0, MIT
 
-<<<<<<< HEAD
-mod src;
-use src::{merge_car_readers, ActorBundleInfo, ACTOR_BUNDLES};
-
-use std::{
-    env, fs, io,
-    path::{Path, PathBuf},
-    pin::pin,
-};
-
-use anyhow::Context;
-use async_compression::futures::write::ZstdEncoder;
-use cid::Cid;
-use futures::{
-    io::{BufReader, BufWriter},
-    AsyncRead, AsyncWriteExt, TryStreamExt,
-};
-use fvm_ipld_car::{CarHeader, CarReader};
-use itertools::Itertools;
-use once_cell::sync::Lazy;
-=======
->>>>>>> 7e2f19a1
 use protobuf_codegen::Customize;
 use std::path::PathBuf;
 use walkdir::WalkDir;
@@ -30,129 +8,8 @@
 const PROTO_DIR: &str = "proto";
 const CARGO_OUT_DIR: &str = "proto";
 
-<<<<<<< HEAD
-// Using a local path instead of `OUT_DIR` to reuse the cache as much as possible
-static ACTOR_BUNDLE_CACHE_DIR: Lazy<PathBuf> =
-    Lazy::new(|| Path::new("target/actor_bundles/").to_owned());
-
-pub fn global_http_client() -> reqwest::Client {
-    static CLIENT: Lazy<reqwest::Client> = Lazy::new(reqwest::Client::new);
-    CLIENT.clone()
-}
-
-#[tokio::main]
-async fn main() -> anyhow::Result<()> {
-    generate_protobuf_code()?;
-
-    generate_compressed_actor_bundles().await?;
-
-    Ok(())
-}
-
-async fn generate_compressed_actor_bundles() -> anyhow::Result<()> {
-    println!("cargo:rerun-if-changed=src/mod.rs");
-    println!(
-        "cargo:rerun-if-changed={}",
-        ACTOR_BUNDLE_CACHE_DIR.display()
-    );
-
-    let mut tasks = JoinSet::new();
-    for ActorBundleInfo { manifest, url } in ACTOR_BUNDLES.iter() {
-        tasks.spawn(async move {
-            download_bundle_if_needed(manifest, url)
-                .await
-                .with_context(|| format!("Failed to get {manifest}.car from {url}"))
-        });
-    }
-
-    let mut car_roots = vec![];
-    let mut car_readers = vec![];
-    while let Some(path) = tasks.join_next().await {
-        let car_reader = fvm_ipld_car::CarReader::new(futures::io::BufReader::new(
-            async_fs::File::open(path??).await?,
-        ))
-        .await?;
-        car_roots.extend_from_slice(car_reader.header.roots.as_slice());
-        car_readers.push(car_reader);
-    }
-
-    let car_writer = CarHeader::from(
-        car_readers
-            .iter()
-            .flat_map(|it| it.header.roots.iter())
-            .unique()
-            .cloned()
-            .collect::<Vec<_>>(),
-    );
-
-    let mut zstd_encoder = ZstdEncoder::with_quality(
-        async_fs::File::create(Path::new(&env::var("OUT_DIR")?).join("actor_bundles.car.zst"))
-            .await?,
-        if cfg!(debug_assertions) {
-            async_compression::Level::Default
-        } else {
-            async_compression::Level::Precise(17)
-        },
-    );
-
-    car_writer
-        .write_stream_async(&mut zstd_encoder, &mut pin!(merge_car_readers(car_readers)))
-        .await?;
-
-    Ok(())
-}
-
-async fn download_bundle_if_needed(root: &Cid, url: &Url) -> anyhow::Result<PathBuf> {
-    if !ACTOR_BUNDLE_CACHE_DIR.is_dir() {
-        fs::create_dir_all(ACTOR_BUNDLE_CACHE_DIR.as_path())?;
-    }
-    let cached_car_path = ACTOR_BUNDLE_CACHE_DIR.join(format!("{root}.car"));
-    if cached_car_path.is_file() {
-        if let Ok(file) = async_fs::File::open(&cached_car_path).await {
-            if let Ok(true) = is_bundle_valid(root, BufReader::new(file)).await {
-                return Ok(cached_car_path);
-            }
-        }
-    }
-
-    let tmp = tempfile::NamedTempFile::new_in(ACTOR_BUNDLE_CACHE_DIR.as_path())?.into_temp_path();
-    {
-        let response = global_http_client().get(url.clone()).send().await?;
-        let mut writer = BufWriter::new(async_fs::File::create(&tmp).await?);
-        futures::io::copy(
-            response
-                .bytes_stream()
-                .map_err(|reqwest_error| io::Error::new(io::ErrorKind::Other, reqwest_error))
-                .into_async_read(),
-            &mut writer,
-        )
-        .await?;
-        writer.flush().await?;
-    }
-    if is_bundle_valid(root, BufReader::new(async_fs::File::open(&tmp).await?)).await? {
-        tmp.persist(&cached_car_path)?;
-        Ok(cached_car_path)
-    } else {
-        anyhow::bail!("Invalid bundle: {url}");
-    }
-}
-
-async fn is_bundle_valid<R>(root: &Cid, reader: R) -> anyhow::Result<bool>
-where
-    R: AsyncRead + Send + Unpin,
-{
-    is_bundle_car_valid(root, CarReader::new(reader).await?)
-}
-
-fn is_bundle_car_valid<R>(root: &Cid, car_reader: CarReader<R>) -> anyhow::Result<bool>
-where
-    R: AsyncRead + Send + Unpin,
-{
-    Ok(car_reader.header.roots.len() == 1 && &car_reader.header.roots[0] == root)
-=======
 fn main() -> anyhow::Result<()> {
     generate_protobuf_code()
->>>>>>> 7e2f19a1
 }
 
 fn generate_protobuf_code() -> anyhow::Result<()> {
