--- conflicted
+++ resolved
@@ -1,8 +1,4 @@
 [toolchain]
-<<<<<<< HEAD
-channel    = "nightly-2022-09-28"
-=======
 channel = "nightly-2022-11-02"
->>>>>>> 49e0e3b3
 components = ["clippy", "llvm-tools-preview", "rustfmt"]
 targets = []